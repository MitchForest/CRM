--- conflicted
+++ resolved
@@ -263,11 +263,7 @@
 
      /**
       * Create a existing entry
-<<<<<<< HEAD
-      * @param apiTester $I
-=======
       * @param ApiTester $I
->>>>>>> b29c16a8
       * @see http://jsonapi.org/format/1.0/#crud-creating
       *
       * HTTP Verb: POST
@@ -275,11 +271,7 @@
       * URL: /api/v8/modules/{module_name}/{id}
       *
       */
-<<<<<<< HEAD
-    public function TestScenarioCreateExisting(apiTester $I)
-=======
     public function TestScenarioCreateExisting(ApiTester $I)
->>>>>>> b29c16a8
     {
         $faker = \Faker\Factory::create();
 
@@ -663,11 +655,7 @@
      * HTTP Verb: POST
      * URL: /api/v8/modules/{module_name}
      */
-<<<<<<< HEAD
-    public function TestScenarioCreateProductWithAnOneToManyRelationship (apiTester $I)
-=======
     public function TestScenarioCreateProductWithAnOneToManyRelationship(ApiTester $I)
->>>>>>> b29c16a8
     {
         $I->loginAsAdmin();
         $I->sendJwtAuthorisation();
@@ -738,11 +726,7 @@
      * HTTP Verb: GET
      * URL: /api/v8/modules/{module_name}/relationships/{link}
      */
-<<<<<<< HEAD
-    public function TestScenarioRetrieveOneToManyRelationship (apiTester $I)
-=======
     public function TestScenarioRetrieveOneToManyRelationship(ApiTester $I)
->>>>>>> b29c16a8
     {
         // Retrieve Product
         // Retrieve relationship
@@ -777,11 +761,7 @@
      * HTTP Verb: POST
      * URL: /api/v8/modules/{module_name}/relationships/{link}
      */
-<<<<<<< HEAD
-    public function TestScenarioCreateAnOneToManyRelationship (apiTester $I)
-=======
     public function TestScenarioCreateAnOneToManyRelationship(ApiTester $I)
->>>>>>> b29c16a8
     {
         $I->loginAsAdmin();
         $I->sendJwtAuthorisation();
@@ -857,11 +837,7 @@
      * HTTP Verb: PATCH
      * URL: /api/v8/modules/{module_name}/relationships/{link}
      */
-<<<<<<< HEAD
-    public function TestScenarioUpdateOneToManyRelationship (apiTester $I)
-=======
     public function TestScenarioUpdateOneToManyRelationship(ApiTester $I)
->>>>>>> b29c16a8
     {
         $I->loginAsAdmin();
         $I->sendJwtAuthorisation();
@@ -937,11 +913,7 @@
      * HTTP Verb: PATCH
      * URL: /api/v8/modules/{module_name}/relationships/{link}
      */
-<<<<<<< HEAD
-    public function TestScenarioClearOneToManyRelationshipUsingRelationshipLink (apiTester $I)
-=======
     public function TestScenarioClearOneToManyRelationshipUsingRelationshipLink(ApiTester $I)
->>>>>>> b29c16a8
     {
         $I->loginAsAdmin();
         $I->sendJwtAuthorisation();
@@ -985,11 +957,7 @@
      * HTTP Verb: DELETE
      * URL: /api/v8/modules/{module_name}/relationships/{link}
      */
-<<<<<<< HEAD
-    public function TestScenarioDeleteOneToManyRelationship (apiTester $I)
-=======
     public function TestScenarioDeleteOneToManyRelationship(ApiTester $I)
->>>>>>> b29c16a8
     {
 
         $I->loginAsAdmin();
@@ -1065,11 +1033,7 @@
      * HTTP Verb: GET
      * URL: /api/v8/modules/{module_name}/relationships/{link}
      */
-<<<<<<< HEAD
-    public function TestScenarioCreateManyToManyRelationships (apiTester $I)
-=======
     public function TestScenarioCreateManyToManyRelationships(ApiTester $I)
->>>>>>> b29c16a8
     {
         $I->loginAsAdmin();
         $I->sendJwtAuthorisation();
@@ -1192,11 +1156,7 @@
      * HTTP Verb: GET
      * URL: /api/v8/modules/{module_name}/relationships/{link}
      */
-<<<<<<< HEAD
-    public function TestScenarioRetrieveManyToManyRelationships (apiTester $I)
-=======
     public function TestScenarioRetrieveManyToManyRelationships(ApiTester $I)
->>>>>>> b29c16a8
     {
         $I->loginAsAdmin();
         $I->sendJwtAuthorisation();
@@ -1233,11 +1193,7 @@
      * HTTP Verb: PATCH
      * URL: /api/v8/modules/{module_name}/relationships/{link}
      */
-<<<<<<< HEAD
-    public function TestScenarioUpdateManyToManyRelationships (apiTester $I)
-=======
     public function TestScenarioUpdateManyToManyRelationships(ApiTester $I)
->>>>>>> b29c16a8
     {
         $I->loginAsAdmin();
         $I->sendJwtAuthorisation();
@@ -1297,11 +1253,7 @@
      * HTTP Verb: PATCH
      * URL: /api/v8/modules/{module_name}/relationships/{link}
      */
-<<<<<<< HEAD
-    public function TestScenarioClearManyToManyRelationships (apiTester $I)
-=======
     public function TestScenarioClearManyToManyRelationships(ApiTester $I)
->>>>>>> b29c16a8
     {
         // PATCH {"data": []} to clear all relationships
 
@@ -1351,11 +1303,7 @@
      * HTTP Verb: DELETE
      * URL: /api/v8/modules/{module_name}/relationships/{link}
      */
-<<<<<<< HEAD
-    public function TestScenarioDeleteManyToManyRelationships (apiTester $I)
-=======
     public function TestScenarioDeleteManyToManyRelationships(ApiTester $I)
->>>>>>> b29c16a8
     {
         // DELETE single resource
         $I->loginAsAdmin();
