<?php

/**
 * Class ModulesCest
 * Tests /api/v8/modules API
 * @see https://tools.ietf.org/html/rfc7519
 */
class ModulesCest
{
    private static $ACCOUNT_RESOURCE = '/api/v8/modules/Accounts';
    private static $RECORD = '11111111-1111-1111-1111-111111111111';
    private static $RECORD_TYPE = 'Accounts';
    private static $PRODUCT_RESOURCE = '/api/v8/modules/AOS_Products';
    private static $PRODUCT_RECORD_TYPE = 'AOS_Products';
    private static $PRODUCT_RECORD_ID = '11111111-1111-1111-1111-111111111111';
    private static $PRODUCT_CATEGORY_RESOURCE = '/api/v8/modules/AOS_Product_Categories';
    private static $PRODUCT_CATEGORY_RECORD_TYPE = 'AOS_Product_Categories';
    private static $PRODUCT_CATEGORY_RECORD_ID = '11111111-1111-1111-1111-111111111111';
    private static $PRODUCT_CATEGORY_RELATED_RECORD_IDS = array();
    private static $MEETINGS_RESOURCE = '/api/v8/modules/Meetings';
    private static $MEETINGS_RECORD_ID = '11111111-1111-1111-1111-111111111111';
    private static $NOTES_RESOURCE = '/api/v8/modules/Notes';
    private static $NOTES_RESOURCE_ID = '11111111-1111-1111-1111-111111111111';
    private static $DOCUMENTS_RESOURCE = '/api/v8/modules/Documents';
    private static $DOCUMENTS_RESOURCE_ID = '11111111-1111-1111-1111-111111111111';
    /**
     * @var Faker\Generator $fakeData
     */
    protected $fakeData;

    /**
     * @var integer $fakeDataSeed
     */
    protected $fakeDataSeed;


    /**
     * @param AcceptanceTester $I
     */
    public function _before(AcceptanceTester $I)
    {
        if (!$this->fakeData) {
            $this->fakeData = Faker\Factory::create();
            $this->fakeDataSeed = rand(0, 2048);
        }
        $this->fakeData->seed($this->fakeDataSeed);
    }

    /**
     * Get list of modules
     * @param ApiTester $I
     * @see http://jsonapi.org/format/1.0/#crud-creating
     *
     * HTTP Verb: GET
     * URL: /api/v8/modules
     *
     */
    public function TestScenarioListModules(ApiTester $I)
    {
        $I->comment('Test list modules');
        $I->sendJsonApiContentNegotiation();
        $I->loginAsAdmin();
        $I->sendJwtAuthorisation();
        $I->sendGET(
            $I->getInstanceURL() . '/api/v8/modules/meta/list'
        );
        $I->seeResponseCodeIs(200);
        $I->seeJsonApiContentNegotiation();
        $I->seeJsonAPISuccess();
        $response = json_decode($I->grabResponse(), true);
        $I->assertArrayHasKey('meta', $response);
        $I->assertArrayHasKey('modules', $response['meta']);
        $I->assertNotEmpty($response['meta']['modules']);
        $I->assertArrayHasKey('list', $response['meta']['modules']);
        $I->assertNotEmpty($response['meta']['modules']['list']);
    }

    /**
     * Create a new entry with missing type
     * @param ApiTester $I
     * @see http://jsonapi.org/format/1.0/#crud-creating
     *
     * HTTP Verb: POST
     * URL: /api/v8/modules/{module_name} (with id in $_POST)
     * URL: /api/v8/modules/{module_name}/{id}
     *
     */
    public function TestScenarioCreateWithMissingType(ApiTester $I)
    {
        $I->comment('Test missing type');
        $I->sendJsonApiContentNegotiation();
        $I->loginAsAdmin();
        $I->sendJwtAuthorisation();
        $I->sendPOST(
            $I->getInstanceURL() . self::$ACCOUNT_RESOURCE,
            json_encode(
                array(
                    'data' => array(
                    )
                )
            )
        );
        $I->seeResponseCodeIs(409);
        $I->seeJsonApiContentNegotiation();
        $I->seeJsonApiFailure();
    }

    /**
     * Create a new entry with missing attributes
     * @param ApiTester $I
     * @see http://jsonapi.org/format/1.0/#crud-creating
     *
     * HTTP Verb: POST
     * URL: /api/v8/modules/{module_name} (with id in $_POST)
     * URL: /api/v8/modules/{module_name}/{id}
     *
     */
    public function TestScenarioCreateWithMissingAttributes(ApiTester $I)
    {
        $I->comment('Test required attributes');
        $I->sendJsonApiContentNegotiation();
        $I->loginAsAdmin();
        $I->sendJwtAuthorisation();
        $I->sendPOST(
            $I->getInstanceURL() . self::$ACCOUNT_RESOURCE,
            json_encode(
                array(
                    'data' => array(
                        'type' => 'Accounts',
                    )
                )
            )
        );
        $I->seeResponseCodeIs(400);
        $I->seeJsonApiContentNegotiation();
        $I->seeJsonApiFailure();
    }


    /**
     * Create a new entry with required fields
     * @param ApiTester $I
     * @see http://jsonapi.org/format/1.0/#crud-creating
     *
     * HTTP Verb: POST
     * URL: /api/v8/modules/{module_name} (with id in $_POST)
     * URL: /api/v8/modules/{module_name}/{id}
     *
     */
    public function TestScenarioCreateWithMissingRequiredFields(ApiTester $I)
    {
        $I->comment('Test required attributes');
        $I->sendJsonApiContentNegotiation();
        $I->loginAsAdmin();
        $I->sendJwtAuthorisation();
        $I->sendPOST(
            $I->getInstanceURL() . self::$ACCOUNT_RESOURCE,
            json_encode(
                array(
                    'data' => array(
                        'type' => 'Accounts',
                        'attributes' => array()
                    )
                )
            )
        );
        $I->seeResponseCodeIs(400);
        $I->seeJsonApiContentNegotiation();
        $I->seeJsonApiFailure();
    }

    /**
     * Create a new entry
     * @param ApiTester $I
     * @see http://jsonapi.org/format/1.0/#crud-creating
     *
     * HTTP Verb: POST
     * URL: /api/v8/modules/{module_name} (with id in $_POST)
     * URL: /api/v8/modules/{module_name}/{id}
     *
     */
    public function TestScenarioCreateNew(ApiTester $I)
    {
        $faker = \Faker\Factory::create();
        $I->comment('Test create account');
        $I->loginAsAdmin();
        $I->sendJwtAuthorisation();
        $I->sendJsonApiContentNegotiation();
        $this->fakeData->seed(rand(0, 2148));
        $I->sendPOST(
            $I->getInstanceURL() . self::$ACCOUNT_RESOURCE,
            json_encode(
                array(
                    'data' => array(
                        'id' => '',
                        'type' => 'Accounts',
                        'attributes' => array(
                            'name' => $faker->name()
                        )
                    )
                )
            )
        );
        $I->seeResponseCodeIs(201);
        $I->seeJsonApiContentNegotiation();
        $response = json_decode($I->grabResponse(), true);
        $I->assertArrayHasKey('data', $response);
        $I->assertArrayHasKey('links', $response);
        $I->assertArrayHasKey('self', $response['links']);
        $I->assertArrayHasKey('type', $response['data']);
        $I->assertArrayHasKey('id', $response['data']);
        $I->assertArrayHasKey('attributes', $response['data']);

        self::$RECORD = $response['data']['id'];
    }

    /**
     * Create a new entry
     * @param ApiTester $I
     * @see http://jsonapi.org/format/1.0/#crud-creating
     *
     * HTTP Verb: POST
     * URL: /api/v8/modules/{module_name} (with id in $_POST)
     * URL: /api/v8/modules/{module_name}/{id}
     * @throws \Codeception\Exception\ModuleException
     */
    public function TestScenarioCreateNewWithClientCredentialsGrant(ApiTester $I)
    {
        $faker = \Faker\Factory::create();
        $I->comment('Test create account');
        $I->loginAsAdminWithClientCredentials();
        $I->sendJwtAuthorisation();
        $I->sendJsonApiContentNegotiation();
        $this->fakeData->seed(rand(0, 2148));
        $I->sendPOST(
            $I->getInstanceURL() . self::$ACCOUNT_RESOURCE,
            json_encode(
                array(
                    'data' => array(
                        'id' => '',
                        'type' => 'Accounts',
                        'attributes' => array(
                            'name' => $faker->name()
                        )
                    )
                )
            )
        );
        $I->seeResponseCodeIs(201);
        $I->seeJsonApiContentNegotiation();
        $response = json_decode($I->grabResponse(), true);
        $I->assertArrayHasKey('data', $response);
        $I->assertArrayHasKey('links', $response);
        $I->assertArrayHasKey('self', $response['links']);
        $I->assertArrayHasKey('type', $response['data']);
        $I->assertArrayHasKey('id', $response['data']);
        $I->assertArrayHasKey('attributes', $response['data']);

        self::$RECORD = $response['data']['id'];

        $I->loginAsAdmin();
    }

<<<<<<< HEAD
     /**
      * Create a existing entry
      * @param ApiTester $I
      * @see http://jsonapi.org/format/1.0/#crud-creating
      *
      * HTTP Verb: POST
      * URL: /api/v8/modules/{module_name} (with id in $_POST)
      * URL: /api/v8/modules/{module_name}/{id}
      *
      */
    public function TestScenarioCreateExisting(ApiTester $I)
=======
    /**
     * Create a existing entry
     * @param apiTester $I
     * @see http://jsonapi.org/format/1.0/#crud-creating
     *
     * HTTP Verb: POST
     * URL: /api/v8/modules/{module_name} (with id in $_POST)
     * URL: /api/v8/modules/{module_name}/{id}
     *
     */
    public function TestScenarioCreateExisting(apiTester $I)
>>>>>>> 4a519e2d
    {
        $faker = \Faker\Factory::create();

        $I->comment('Test already exists');
        $I->loginAsAdmin();
        $I->sendJwtAuthorisation();
        $I->sendJsonApiContentNegotiation();
        $this->fakeData->seed(rand(0, 2148));
        $I->sendPOST(
            $I->getInstanceURL() . self::$ACCOUNT_RESOURCE,
            json_encode(
                array(
                    'data' => array(
                        'id' => self::$RECORD,
                        'type' => 'Accounts',
                        'attributes' => array(
                            'name' => $faker->name()
                        )
                    )
                )
            )
        );
        $I->seeResponseCodeIs(403);
        $I->seeJsonApiContentNegotiation();
        $I->seeJsonApiFailure();
    }


    /**
     * Create a notes resource and attaches file
     * @param ApiTester $I
     * @see http://jsonapi.org/format/1.0/#crud-creating
     *
     * HTTP Verb: POST
     * URL: /api/v8/modules/{Notes} (with id in $_POST)
     * URL: /api/v8/modules/{Notes}/{id}
     *
     * Also:
     * @see \SuiteCRM\API\JsonApi\v1\Resource\SuiteBeanResource
     * @see SugarFieldFile::save()
     */
    public function TestScenarioCreateNoteWithAttachment(ApiTester $I)
    {
        $faker = \Faker\Factory::create();

        // Test create a note with a binary document
        $I->comment('Create a notes resource and attach binary a document');
        $filenameBinaryFile = 'testFile.png';
        $pathToBinaryFile = codecept_data_dir() . $filenameBinaryFile;
        $binaryFile = file_get_contents($pathToBinaryFile);
        $binaryFileEncoded = base64_encode($binaryFile);

        $I->loginAsAdmin();
        $I->sendJwtAuthorisation();
        $I->sendJsonApiContentNegotiation();
        $this->fakeData->seed(rand(0, 2148));


        $payload = json_encode(
            array(
                'data' => array(
                    'id' => '',
                    'type' => 'Notes',
                    'attributes' => array(
                        'name' => $faker->name(),
                        'portal_flag' => true,
                        // The api looks for fields with the type set to file
                        // file name has the type set to "file" in the vardefs
                        'filename' => $filenameBinaryFile,
                        // $prefix . $filed_name . "_file" represents the actual data
                        'filename_file' => $binaryFileEncoded
                    )
                )
            )
        );

        $I->sendPOST(
            $I->getInstanceURL() . self::$NOTES_RESOURCE,
            $payload
        );

        $I->seeResponseCodeIs(201);
        $I->seeJsonApiContentNegotiation();
        $I->seeJsonAPISuccess();
        $response = json_decode($I->grabResponse(), true);
        $I->assertArrayHasKey('data', $response);
        $I->assertArrayHasKey('type', $response['data']);
        $I->assertArrayHasKey('id', $response['data']);
        self::$NOTES_RESOURCE_ID = $response['data']['id'];

        // Test retrieve a note with a binary document to validate that the note had been created
        $I->sendGET(
            $I->getInstanceURL() . self::$NOTES_RESOURCE . '/' . self::$NOTES_RESOURCE_ID
        );

        $I->seeResponseCodeIs(200);
        $I->seeJsonApiContentNegotiation();
        $I->seeJsonAPISuccess();
        $response = json_decode($I->grabResponse(), true);
        $I->assertArrayHasKey('data', $response);
        $I->assertArrayHasKey('type', $response['data']);
        $I->assertArrayHasKey('id', $response['data']);
        $I->assertEquals(self::$NOTES_RESOURCE_ID, $response['data']['id']);
        $I->assertEquals('Notes', $response['data']['type']);
        $I->assertArrayHasKey('attributes', $response['data']);
        $I->assertArrayHasKey('filename', $response['data']['attributes']);
        $I->assertArrayHasKey('filename_file', $response['data']['attributes']);
        $I->assertNotEmpty('filename', $response['data']['attributes']['filename']);
        $I->assertNotEmpty('filename_file', $response['data']['attributes']['filename_file']);
        $I->assertEquals($filenameBinaryFile, $response['data']['attributes']['filename']);
        $I->assertEquals($binaryFileEncoded, $response['data']['attributes']['filename_file']);
    }

    /**
     * Create a document resource and attaches a file
     * @param ApiTester $I
     * @see http://jsonapi.org/format/1.0/#crud-creating
     *
     * HTTP Verb: POST
     * URL: /api/v8/modules/{Documents} (with id in $_POST)
     * URL: /api/v8/modules/{Documents}/{id}
     *
     * Also:
     * @see \SuiteCRM\API\JsonApi\v1\Resource\SuiteBeanResource
     * @see SugarFieldFile::save()
     */
    public function TestScenarioCreateDocumentWithAttachment(ApiTester $I)
    {
        $faker = \Faker\Factory::create();

        // Test create a note with a binary document
        $I->comment('Create a notes resource and attach binary a document');
        $filenameBinaryFile = 'testFile.png';
        $pathToBinaryFile = codecept_data_dir().'/'.$filenameBinaryFile;
        $binaryFile = file_get_contents($pathToBinaryFile);
        $binaryFileEncoded = base64_encode($binaryFile);

        $I->loginAsAdmin();
        $I->sendJwtAuthorisation();
        $I->sendJsonApiContentNegotiation();
        $this->fakeData->seed(rand(0, 2148));

        $document_name = $faker->name();
        // Publish date
        $active_datetime = new \DateTime();
        $active_date = $active_datetime->format(DATE_ATOM);

        $payload = json_encode(
            array(
                'data' => array(
                    'id' => '',
                    'type' => 'Documents',
                    'attributes' => array(
                        'name' => $document_name,
                        'document_name' => $document_name,
                        'portal_flag' => true,
                        'active_date' => $active_date,
                        // The api looks for fields with the type set to file
                        // file name has the type set to "file" in the vardefs
                        'filename' => $filenameBinaryFile,
                        // $prefix . $filed_name . "_file" represents the actual data
                        'filename_file' => $binaryFileEncoded,
                        'revision' => 1
                    )
                )
            )
        );

        $I->sendPOST(
            $I->getInstanceURL() . self::$DOCUMENTS_RESOURCE,
            $payload
        );

        $I->seeResponseCodeIs(201);
        $I->seeJsonApiContentNegotiation();
        $I->seeJsonAPISuccess();
        $response = json_decode($I->grabResponse(), true);
        $I->assertArrayHasKey('data', $response);
        $I->assertArrayHasKey('type', $response['data']);
        $I->assertArrayHasKey('id', $response['data']);
        self::$DOCUMENTS_RESOURCE_ID = $response['data']['id'];

        // Test retrieve a note with a binary document to validate that the note had been created
        $I->sendGET(
            $I->getInstanceURL() . self::$DOCUMENTS_RESOURCE . '/' . self::$DOCUMENTS_RESOURCE_ID
        );

        $I->seeResponseCodeIs(200);
        $I->seeJsonApiContentNegotiation();
        $I->seeJsonAPISuccess();
        $response = json_decode($I->grabResponse(), true);
        $I->assertArrayHasKey('data', $response);
        $I->assertArrayHasKey('type', $response['data']);
        $I->assertArrayHasKey('id', $response['data']);
        $I->assertEquals(self::$DOCUMENTS_RESOURCE_ID, $response['data']['id']);
        $I->assertEquals('Documents', $response['data']['type']);
        $I->assertArrayHasKey('attributes', $response['data']);
        $I->assertArrayHasKey('filename', $response['data']['attributes']);
        $I->assertArrayHasKey('filename_file', $response['data']['attributes']);
        $I->assertNotEmpty('filename', $response['data']['attributes']['filename']);
        $I->assertNotEmpty('filename_file', $response['data']['attributes']['filename_file']);
        $I->assertEquals($filenameBinaryFile, $response['data']['attributes']['filename']);
        $I->assertEquals($binaryFileEncoded, $response['data']['attributes']['filename_file']);
    }

    /**
     * Retrieves an entry
     * @param ApiTester $I
     * @see http://jsonapi.org/format/1.0/#fetching
     *
     * HTTP Verb: GET
     * URL: /api/v8/modules/{module_name}/{id}
     *
     */
    public function TestScenarioRetrieveEntry(ApiTester $I)
    {
        $I->loginAsAdmin();
        $I->sendJwtAuthorisation();
        $I->sendJsonApiContentNegotiation();
        $I->sendGET($I->getInstanceURL() . self::$ACCOUNT_RESOURCE .  '/' . self::$RECORD);
        $I->seeResponseCodeIs(200);
        $I->seeJsonAPISuccess();
        $response = json_decode($I->grabResponse(), true);

        $I->assertArrayHasKey('data', $response);
        $I->assertArrayHasKey('id', $response['data']);
        $I->assertArrayHasKey('type', $response['data']);
        $I->assertArrayHasKey('attributes', $response['data']);
        $I->assertArrayHasKey('relationships', $response['data']);
    }

    /**
     * Update entry
     * @param ApiTester $I
     * @see http://jsonapi.org/format/1.0/#crud-updating
     *
     * HTTP Verb: POST (update and replace) / PATCH (update and modify)
     * URL: /api/v8/modules/{module_name}/{id}
     *
     */
    public function TestScenarioUpdateEntry(ApiTester $I)
    {
        $faker = \Faker\Factory::create();

        $I->comment('Test update account');
        $I->loginAsAdmin();
        $I->sendJwtAuthorisation();
        $I->sendJsonApiContentNegotiation();

        $newName = $faker->name();

        $I->sendPATCH(
            $I->getInstanceURL() . self::$ACCOUNT_RESOURCE . '/' . self::$RECORD,
            json_encode(
                array(
                    'data' => array(
                        'id' => self::$RECORD,
                        'type' => 'Accounts',
                        'attributes' => array(
                            'name' => $newName
                        )
                    )
                )
            )
        );

        $I->seeResponseCodeIs(200);
        $I->seeJsonAPISuccess();
        $response = json_decode($I->grabResponse(), true);
        $I->assertArrayHasKey('data', $response);
        $I->assertArrayHasKey('type', $response['data']);
        $I->assertArrayHasKey('id', $response['data']);
        $I->assertArrayHasKey('attributes', $response['data']);
        $I->assertEquals($newName, $response['data']['attributes']['name']);
    }

    /**
     * Update entry
     * @param ApiTester $I
     * @see http://jsonapi.org/format/1.0/#crud-deleting
     *
     * HTTP Verb: DELETE
     * URL: /api/v8/modules/{module_name}/{id}
     *
     */
    public function TestScenarioDeleteEntry(ApiTester $I)
    {
        $I->loginAsAdmin();
        $I->sendJwtAuthorisation();
        $I->sendJsonApiContentNegotiation();
        $I->sendDELETE($I->getInstanceURL() . self::$ACCOUNT_RESOURCE . '/' . self::$RECORD);
        $I->seeResponseCodeIs(200);
        $I->seeJsonAPISuccess();
    }


    /**
     * Retrieves a list of entries
     * @param ApiTester $I
     * @see http://jsonapi.org/format/1.0/#fetching
     *
     * HTTP Verb: GET
     * URL: /api/v8/modules/{module_name}
     */
    public function TestScenarioRetrieveList(ApiTester $I)
    {
        // Send Request
        $I->loginAsAdmin();
        $I->sendJwtAuthorisation();
        $I->sendJsonApiContentNegotiation();
        $I->sendGET($I->getInstanceURL() . self::$ACCOUNT_RESOURCE);

        // Validate Response
        $I->seeResponseCodeIs(200);
        $I->seeJsonApiContentNegotiation();
        $I->seeJsonAPISuccess();

        $response = json_decode($I->grabResponse(), true);
        $I->assertArrayHasKey('data', $response);
        $I->assertTrue(is_array($response['data']));

        if (!empty($response['data'])) {
            $I->assertTrue(isset($response['data']['0']));
            $I->assertTrue(isset($response['data']['0']['id']));
            $I->assertTrue(isset($response['data']['0']['type']));
            $I->assertTrue(isset($response['data']['0']['attributes']));
            $I->assertTrue(is_array($response['data']['0']['attributes']));
        }

        $I->assertArrayHasKey('links', $response);
        $I->assertArrayHasKey('self', $response['links']);
    }


    /**
     * Retrieves a list of entries
     * @param ApiTester $I
     * @see http://jsonapi.org/format/1.0/#fetching
     *
     * HTTP Verb: GET
     * URL: /api/v8/modules/{module_name}
     */
    public function TestScenarioRetrieveFilteredList(ApiTester $I)
    {
        // Send Request
        $I->loginAsAdmin();
        $I->sendJwtAuthorisation();
        $I->sendJsonApiContentNegotiation();
        $I->sendGET(
            $I->getInstanceURL() . self::$ACCOUNT_RESOURCE .
            '?filter[Accounts.date_entered]=[[gte]]2017-11-17T11:40:00+00:00'
        );

        // Validate Response
        $I->seeResponseCodeIs(200);
        $I->seeJsonApiContentNegotiation();
        $I->seeJsonAPISuccess();

        $response = json_decode($I->grabResponse(), true);
        $I->assertArrayHasKey('data', $response);
        $I->assertTrue(is_array($response['data']));

        if (!empty($response['data'])) {
            $I->assertTrue(isset($response['data']['0']));
            $I->assertTrue(isset($response['data']['0']['id']));
            $I->assertTrue(isset($response['data']['0']['type']));
            $I->assertTrue(isset($response['data']['0']['attributes']));
            $I->assertTrue(is_array($response['data']['0']['attributes']));
        }

        $I->assertArrayHasKey('links', $response);
        $I->assertArrayHasKey('self', $response['links']);
    }


    /**
     * Create product and create a relationship with product categories (One To Many)
     * @param ApiTester $I
     * @see http://jsonapi.org/format/1.0/#fetching-resources-responses
     *
     * HTTP Verb: POST
     * URL: /api/v8/modules/{module_name}
     */
<<<<<<< HEAD
    public function TestScenarioCreateProductWithAnOneToManyRelationship (ApiTester $I)
=======
    public function TestScenarioCreateProductWithAnOneToManyRelationship(apiTester $I)
>>>>>>> 4a519e2d
    {
        $I->loginAsAdmin();
        $I->sendJwtAuthorisation();
        $I->sendJsonApiContentNegotiation();

        $this->fakeData->seed(rand(0, 2148));
        // Create AOS_Product_Categories
        $payloadProductCategory = json_encode(
            array(
                'data' => array(
                    'id' => '',
                    'type' =>  self::$PRODUCT_CATEGORY_RECORD_TYPE,
                    'attributes' => array(
                        'name' => $this->fakeData->colorName()
                    ),
                )
            )
        );

        $I->sendPOST(
            $I->getInstanceURL() . self::$PRODUCT_CATEGORY_RESOURCE,
            $payloadProductCategory
        );
        // Validate response
        $I->seeResponseCodeIs(201);
        $responseProductCategory = json_decode($I->grabResponse(), true);
        self::$PRODUCT_CATEGORY_RECORD_ID = $responseProductCategory['data']['id'];

        $this->fakeData->seed(rand(0, 2148));
        // Create AOS_Products and Relate to AOS_Product_Categories
        $payload = json_encode(
            array(
                'data' => array(
                    'id' => '',
                    'type' => self::$PRODUCT_RECORD_TYPE,
                    'attributes' => array(
                        'name' => $this->fakeData->name(),
                        'price' => $this->fakeData->randomDigit()
                    ),
                    'relationships' => array(
                        'aos_product_category' => array(
                            'data' => array(
                                'id' => self::$PRODUCT_CATEGORY_RECORD_ID,
                                'type' => self::$PRODUCT_CATEGORY_RECORD_TYPE
                            )
                        )
                    )
                )
            )
        );

        // Send Request
        $I->sendPOST(
            $I->getInstanceURL() . self::$PRODUCT_RESOURCE,
            $payload
        );
        // Validate response
        $I->seeResponseCodeIs(201);
        $responseProduct = json_decode($I->grabResponse(), true);
        self::$PRODUCT_RECORD_ID = $responseProduct['data']['id'];
    }

    /**
     * Use product to retrieve a relationship (One To Many)
     * @param ApiTester $I
     * @see http://jsonapi.org/format/1.0/#crud-creating
     *
     * HTTP Verb: GET
     * URL: /api/v8/modules/{module_name}/relationships/{link}
     */
<<<<<<< HEAD
    public function TestScenarioRetrieveOneToManyRelationship (ApiTester $I)
=======
    public function TestScenarioRetrieveOneToManyRelationship(apiTester $I)
>>>>>>> 4a519e2d
    {
        // Retrieve Product
        // Retrieve relationship
        $I->loginAsAdmin();
        $I->sendJwtAuthorisation();
        $I->sendJsonApiContentNegotiation();
        $I->sendGET(
            $I->getInstanceURL() . self::$PRODUCT_RESOURCE . '/' .
            self::$PRODUCT_RECORD_ID . '/relationships/aos_product_category'
        );
        // Verify that the objects have been created
        // Validate response
        $I->seeResponseCodeIs(200);
        $responseProduct = json_decode($I->grabResponse(), true);
        $I->assertArrayHasKey('data', $responseProduct);
        $I->assertArrayHasKey('id', $responseProduct['data']);
        $I->assertNotEmpty($responseProduct['data']['id']);

        $I->assertArrayHasKey('type', $responseProduct['data']);
        $I->assertEquals(self::$PRODUCT_CATEGORY_RECORD_TYPE, $responseProduct['data']['type']);

        $I->assertArrayHasKey('links', $responseProduct['data']);
        $I->assertArrayHasKey('href', $responseProduct['data']['links']);
    }


    /**
     * Use product to create a new relationship with product categories (One To Many)
     * @param ApiTester $I
     * @see http://jsonapi.org/format/1.0/#fetching-resources-responses
     *
     * HTTP Verb: POST
     * URL: /api/v8/modules/{module_name}/relationships/{link}
     */
<<<<<<< HEAD
    public function TestScenarioCreateAnOneToManyRelationship (ApiTester $I)
=======
    public function TestScenarioCreateAnOneToManyRelationship(apiTester $I)
>>>>>>> 4a519e2d
    {
        $I->loginAsAdmin();
        $I->sendJwtAuthorisation();
        $I->sendJsonApiContentNegotiation();
        // Create AOS_Product_Categories
        $this->fakeData->seed(rand(0, 2148));
        $payloadProductCategory = json_encode(
            array(
                'data' => array(
                    'id' => '',
                    'type' =>  self::$PRODUCT_CATEGORY_RECORD_TYPE,
                    'attributes' => array(
                        'name' => $this->fakeData->colorName()
                    ),
                )
            )
        );

        $I->sendPOST(
            $I->getInstanceURL() . self::$PRODUCT_CATEGORY_RESOURCE,
            $payloadProductCategory
        );
        // Validate response
        $I->seeResponseCodeIs(201);
        $responseProductCategory = json_decode($I->grabResponse(), true);
        self::$PRODUCT_CATEGORY_RECORD_ID = $responseProductCategory['data']['id'];

        // Create AOS_Products and Relate to AOS_Product_Categories
        $payload = json_encode(
            array(
                'data' => array(
                    'id' => self::$PRODUCT_CATEGORY_RECORD_ID,
                    'type' => self::$PRODUCT_CATEGORY_RECORD_TYPE,
                )
            )
        );

        $url =  $I->getInstanceURL() . self::$PRODUCT_RESOURCE . '/' .
            self::$PRODUCT_RECORD_ID . '/relationships/aos_product_category';
        // Send Request
        $I->sendPOST(
            $url,
            $payload
        );

        // Validate response
        $I->seeResponseCodeIs(200);
        $responseProduct = json_decode($I->grabResponse(), true);

        // Verify that the product category has changed
        $url =  $I->getInstanceURL() . self::$PRODUCT_RESOURCE . '/' .
            self::$PRODUCT_RECORD_ID . '/relationships/aos_product_category';

        // Verify that the link has been deleted
        $I->sendGET(
            $url
        );

        $responseProductCategories = json_decode($I->grabResponse(), true);
        $I->assertArrayHasKey('data', $responseProductCategories);
        $I->assertNotEmpty($responseProductCategories['data']);
        $I->assertArrayHasKey('id', $responseProductCategories['data']);
        $I->assertEquals(self::$PRODUCT_CATEGORY_RECORD_ID, $responseProductCategories['data']['id']);
        $I->assertArrayHasKey('type', $responseProductCategories['data']);
        $I->assertEquals(self::$PRODUCT_CATEGORY_RECORD_TYPE, $responseProductCategories['data']['type']);
    }

    /**
     * Update a relationship (One To Many)
     * @param ApiTester $I
     * @see http://jsonapi.org/format/#crud-updating-relationships
     *
     * HTTP Verb: PATCH
     * URL: /api/v8/modules/{module_name}/relationships/{link}
     */
<<<<<<< HEAD
    public function TestScenarioUpdateOneToManyRelationship (ApiTester $I)
=======
    public function TestScenarioUpdateOneToManyRelationship(apiTester $I)
>>>>>>> 4a519e2d
    {
        $I->loginAsAdmin();
        $I->sendJwtAuthorisation();
        $I->sendJsonApiContentNegotiation();
        $this->fakeData->seed(rand(0, 2148));
        // Create AOS_Product_Categories
        $payloadProductCategory = json_encode(
            array(
                'data' => array(
                    'id' => '',
                    'type' =>  self::$PRODUCT_CATEGORY_RECORD_TYPE,
                    'attributes' => array(
                        'name' => $this->fakeData->colorName()
                    ),
                )
            )
        );

        $I->sendPOST(
            $I->getInstanceURL() . self::$PRODUCT_CATEGORY_RESOURCE,
            $payloadProductCategory
        );
        // Validate response
        $I->seeResponseCodeIs(201);
        $responseProductCategory = json_decode($I->grabResponse(), true);
        self::$PRODUCT_CATEGORY_RECORD_ID = $responseProductCategory['data']['id'];

        // Create AOS_Products and Relate to AOS_Product_Categories
        $payload = json_encode(
            array(
                'data' => array(
                    'id' => self::$PRODUCT_CATEGORY_RECORD_ID,
                    'type' => self::$PRODUCT_CATEGORY_RECORD_TYPE,
                )
            )
        );

        $url =  $I->getInstanceURL() . self::$PRODUCT_RESOURCE . '/' .
            self::$PRODUCT_RECORD_ID . '/relationships/aos_product_category';
        // Send Request
        $I->sendPATCH(
            $url,
            $payload
        );

        // Validate response
        $I->seeResponseCodeIs(200);
        $responseProduct = json_decode($I->grabResponse(), true);

        // Verify that the product category has changed
        $url =  $I->getInstanceURL() . self::$PRODUCT_RESOURCE . '/' .
            self::$PRODUCT_RECORD_ID . '/relationships/aos_product_category';

        // Verify that the link has been deleted
        $I->sendGET(
            $url
        );

        $responseProductCategories = json_decode($I->grabResponse(), true);
        $I->assertArrayHasKey('data', $responseProductCategories);
        $I->assertNotEmpty($responseProductCategories['data']);
        $I->assertArrayHasKey('id', $responseProductCategories['data']);
        $I->assertEquals(self::$PRODUCT_CATEGORY_RECORD_ID, $responseProductCategories['data']['id']);
        $I->assertArrayHasKey('type', $responseProductCategories['data']);
        $I->assertEquals(self::$PRODUCT_CATEGORY_RECORD_TYPE, $responseProductCategories['data']['type']);
    }

    /**
     * Update a relationship (One To Many)
     * @param ApiTester $I
     * @see http://jsonapi.org/format/#crud-updating-relationships
     *
     * HTTP Verb: PATCH
     * URL: /api/v8/modules/{module_name}/relationships/{link}
     */
<<<<<<< HEAD
    public function TestScenarioClearOneToManyRelationshipUsingRelationshipLink (ApiTester $I)
=======
    public function TestScenarioClearOneToManyRelationshipUsingRelationshipLink(apiTester $I)
>>>>>>> 4a519e2d
    {
        $I->loginAsAdmin();
        $I->sendJwtAuthorisation();
        $I->sendJsonApiContentNegotiation();
        // Clear AOS_Product_Categories relationship
        $payload = json_encode(
            array(
                'data' => array()
            )
        );

        $url =  $I->getInstanceURL() . self::$PRODUCT_RESOURCE . '/' .
            self::$PRODUCT_RECORD_ID . '/relationships/aos_product_category';

        // Send Request
        $I->sendPATCH(
            $url,
            $payload
        );

        // Validate response
        $I->seeResponseCodeIs(200);
        $responseProduct = json_decode($I->grabResponse(), true);
        $I->assertArrayHasKey('data', $responseProduct);

        // Verify that the link has been deleted
        $I->sendGET(
            $url
        );

        $responseProductCategories = json_decode($I->grabResponse(), true);
        $I->assertArrayHasKey('data', $responseProductCategories);
        $I->assertEmpty($responseProductCategories['data']);
    }

    /**
     * Delete a relationship (One To Many)
     * @param ApiTester $I
     * @see http://jsonapi.org/format/1.0/#crud-deleting
     *
     * HTTP Verb: DELETE
     * URL: /api/v8/modules/{module_name}/relationships/{link}
     */
<<<<<<< HEAD
    public function TestScenarioDeleteOneToManyRelationship (ApiTester $I)
=======
    public function TestScenarioDeleteOneToManyRelationship(apiTester $I)
>>>>>>> 4a519e2d
    {
        $I->loginAsAdmin();
        $I->sendJwtAuthorisation();
        $I->sendJsonApiContentNegotiation();
        $this->fakeData->seed(rand(0, 2148));
        // Create AOS_Product_Categories
        $payloadProductCategory = json_encode(
            array(
                'data' => array(
                    'id' => '',
                    'type' =>  self::$PRODUCT_CATEGORY_RECORD_TYPE,
                    'attributes' => array(
                        'name' => $this->fakeData->colorName()
                    ),
                )
            )
        );

        $I->sendPOST(
            $I->getInstanceURL() . self::$PRODUCT_CATEGORY_RESOURCE,
            $payloadProductCategory
        );
        // Validate response
        $I->seeResponseCodeIs(201);
        $responseProductCategory = json_decode($I->grabResponse(), true);
        self::$PRODUCT_CATEGORY_RECORD_ID = $responseProductCategory['data']['id'];

        // Create AOS_Products and Relate to AOS_Product_Categories
        $payload = json_encode(
            array(
                'data' => array(
                    'id' => self::$PRODUCT_CATEGORY_RECORD_ID,
                    'type' => self::$PRODUCT_CATEGORY_RECORD_TYPE,
                )
            )
        );

        $url =  $I->getInstanceURL() . self::$PRODUCT_RESOURCE . '/' .
            self::$PRODUCT_RECORD_ID . '/relationships/aos_product_category';
        // Send Request
        $I->sendPOST(
            $url,
            $payload
        );

        // Validate response
        $I->seeResponseCodeIs(200);

        // Delete Relationship
        $url =  $I->getInstanceURL() . self::$PRODUCT_RESOURCE . '/' .
            self::$PRODUCT_RECORD_ID . '/relationships/aos_product_category';

        $I->sendDELETE($url, $payload);
        $I->seeResponseCodeIs(204);

        // Verify that the link has been deleted
        $I->sendGET(
            $url
        );

        $responseProductCategories = json_decode($I->grabResponse(), true);
        $I->assertArrayHasKey('data', $responseProductCategories);
        $I->assertEmpty($responseProductCategories['data']);
    }


    /**
     * Retrieve a relationship (Many To Many)
     * @param ApiTester $I
     * @see http://jsonapi.org/format/#fetching-relationships
     *
     * HTTP Verb: GET
     * URL: /api/v8/modules/{module_name}/relationships/{link}
     */
<<<<<<< HEAD
    public function TestScenarioCreateManyToManyRelationships (ApiTester $I)
=======
    public function TestScenarioCreateManyToManyRelationships(apiTester $I)
>>>>>>> 4a519e2d
    {
        $I->loginAsAdmin();
        $I->sendJwtAuthorisation();
        $I->sendJsonApiContentNegotiation();

        // Create Products of Product Categories
        // Create AOS_Product #1
        $this->fakeData->seed(rand(0, 2148));
        $payloadProduct1 = json_encode(
            array(
                'data' => array(
                    'id' => '',
                    'type' =>  self::$PRODUCT_RECORD_TYPE,
                    'attributes' => array(
                        'name' => $this->fakeData->colorName(),
                        'price' => $this->fakeData->randomDigit()
                    ),
                )
            )
        );

        $I->sendPOST(
            $I->getInstanceURL() . self::$PRODUCT_RESOURCE,
            $payloadProduct1
        );

        // Validate response
        $I->seeResponseCodeIs(201);
        $responseProduct1 = json_decode($I->grabResponse(), true);
        self::$PRODUCT_CATEGORY_RELATED_RECORD_IDS[] = $responseProduct1['data']['id'];

        // Create AOS_Product #2
        $this->fakeData->seed(rand(0, 2148));
        $payloadProduct2 = json_encode(
            array(
                'data' => array(
                    'id' => '',
                    'type' =>  self::$PRODUCT_RECORD_TYPE,
                    'attributes' => array(
                        'name' => $this->fakeData->colorName(),
                        'price' => $this->fakeData->randomDigit()
                    ),
                )
            )
        );

        $I->sendPOST(
            $I->getInstanceURL() . self::$PRODUCT_RESOURCE,
            $payloadProduct2
        );

        // Validate response
        $I->seeResponseCodeIs(201);
        $responseProduct2 = json_decode($I->grabResponse(), true);
        self::$PRODUCT_CATEGORY_RELATED_RECORD_IDS[] = $responseProduct2['data']['id'];


        // Create AOS_Product_Categories Parent
        $this->fakeData->seed(rand(0, 2148));
        $payloadProduct = json_encode(
            array(
                'data' => array(
                    'id' => '',
                    'type' =>  self::$PRODUCT_CATEGORY_RECORD_TYPE,
                    'attributes' => array(
                        'name' => $this->fakeData->colorName()
                    ),
                )
            )
        );

        $I->sendPOST(
            $I->getInstanceURL() . self::$PRODUCT_CATEGORY_RESOURCE,
            $payloadProduct
        );
        // Validate response
        $I->seeResponseCodeIs(201);
        $responseProductCategory = json_decode($I->grabResponse(), true);
        self::$PRODUCT_CATEGORY_RECORD_ID = $responseProductCategory['data']['id'];


        // Relate to Parent AOS_Product_Categories with child AOS_Product_Categories
        $payload = json_encode(
            array(
                'data' => array(
                    array(
                        'id' => self::$PRODUCT_CATEGORY_RELATED_RECORD_IDS[0],
                        'type' => self::$PRODUCT_RECORD_TYPE
                        ),
                    array(
                        'id' => self::$PRODUCT_CATEGORY_RELATED_RECORD_IDS[1],
                        'type' => self::$PRODUCT_RECORD_TYPE
                    )
                )
            )
        );

        $url =  $I->getInstanceURL() . self::$PRODUCT_CATEGORY_RESOURCE . '/' .
            self::$PRODUCT_CATEGORY_RECORD_ID . '/relationships/aos_products';

        // Send Request
        $I->sendPOST(
            $url,
            $payload
        );

        // Validate response
        $responseParentCategory = json_decode($I->grabResponse(), true);
        $I->seeResponseCodeIs(200);
        $I->assertArrayHasKey('data', $responseParentCategory);
        $I->assertNotEmpty($responseParentCategory['data']);
    }

    /**
     * Retrieve a relationship (Many To Many)
     * @param ApiTester $I
     * @see http://jsonapi.org/format/#fetching-relationships
     *
     * HTTP Verb: GET
     * URL: /api/v8/modules/{module_name}/relationships/{link}
     */
<<<<<<< HEAD
    public function TestScenarioRetrieveManyToManyRelationships (ApiTester $I)
=======
    public function TestScenarioRetrieveManyToManyRelationships(apiTester $I)
>>>>>>> 4a519e2d
    {
        $I->loginAsAdmin();
        $I->sendJwtAuthorisation();
        $I->sendJsonApiContentNegotiation();
        //
        $url =  $I->getInstanceURL() . self::$PRODUCT_CATEGORY_RESOURCE . '/' .
            self::$PRODUCT_CATEGORY_RECORD_ID . '/relationships/aos_products';
        // Get Subcategories of Product Categories
        $I->sendGET(
            $url
        );

        $I->seeResponseCodeIs(200);
        $responseProducts = json_decode($I->grabResponse(), true);
        $I->assertArrayHasKey('data', $responseProducts);
        $I->assertNotEmpty($responseProducts['data']);

        // Validate product #1
        $I->assertArrayHasKey('id', $responseProducts['data'][0]);
        $I->assertArrayHasKey('type', $responseProducts['data'][0]);
        $I->assertEquals(self::$PRODUCT_RECORD_TYPE, $responseProducts['data'][0]['type']);

        // Validate product #2
        $I->assertArrayHasKey('id', $responseProducts['data'][1]);
        $I->assertArrayHasKey('type', $responseProducts['data'][1]);
        $I->assertEquals(self::$PRODUCT_RECORD_TYPE, $responseProducts['data'][1]['type']);
    }

    /**
     * Replaces a relationship
     * @param ApiTester $I
     * @see http://jsonapi.org/format/1.0/#crud-updating-relationships
     *
     * HTTP Verb: PATCH
     * URL: /api/v8/modules/{module_name}/relationships/{link}
     */
<<<<<<< HEAD
    public function TestScenarioUpdateManyToManyRelationships (ApiTester $I)
=======
    public function TestScenarioUpdateManyToManyRelationships(apiTester $I)
>>>>>>> 4a519e2d
    {
        $I->loginAsAdmin();
        $I->sendJwtAuthorisation();
        $I->sendJsonApiContentNegotiation();
        // Replace the relationships with just one of the related items
        // We should only see the the item we have posted in the responses
        $payload = json_encode(
            array(
                'data' => array(
                    array(
                        'id' => self::$PRODUCT_CATEGORY_RELATED_RECORD_IDS[1],
                        'type' => self::$PRODUCT_RECORD_TYPE
                    )
                )
            )
        );

        $url =  $I->getInstanceURL() . self::$PRODUCT_CATEGORY_RESOURCE . '/' .
            self::$PRODUCT_CATEGORY_RECORD_ID . '/relationships/aos_products';

        // Send Request
        $I->sendPATCH(
            $url,
            $payload
        );

        // Validate response
        $I->seeResponseCodeIs(200);
        $responseParentCategory = json_decode($I->grabResponse(), true);
        $I->assertArrayHasKey('data', $responseParentCategory);
        $I->assertNotEmpty($responseParentCategory['data']);

        // Validate that the relationship has been replaced
        $I->sendGET(
            $url
        );

        $I->seeResponseCodeIs(200);
        $responseProducts = json_decode($I->grabResponse(), true);
        $I->assertArrayHasKey('data', $responseProducts);
        $I->assertNotEmpty($responseProducts['data']);
        $I->assertCount(1, $responseProducts['data']);

        // Validate product #2 which will now be the first in the data array (index === 0)
        $I->assertArrayHasKey('id', $responseProducts['data'][0]);
        $I->assertEquals(self::$PRODUCT_CATEGORY_RELATED_RECORD_IDS[1], $responseProducts['data'][0]['id']);
        $I->assertArrayHasKey('type', $responseProducts['data'][0]);
        $I->assertEquals(self::$PRODUCT_RECORD_TYPE, $responseProducts['data'][0]['type']);
    }


    /**
     * Clears all related items
     * @param ApiTester $I
     * @see http://jsonapi.org/format/1.0/#crud-updating-relationships
     *
     * HTTP Verb: PATCH
     * URL: /api/v8/modules/{module_name}/relationships/{link}
     */
<<<<<<< HEAD
    public function TestScenarioClearManyToManyRelationships (ApiTester $I)
=======
    public function TestScenarioClearManyToManyRelationships(apiTester $I)
>>>>>>> 4a519e2d
    {
        // PATCH {"data": []} to clear all relationships

        $I->loginAsAdmin();
        $I->sendJwtAuthorisation();
        $I->sendJsonApiContentNegotiation();

        // Replace the relationships with just one of the related items
        // We should only see the the item we have posted in the responses
        $payload = json_encode(
            array(
                'data' => array()
            )
        );

        $url =  $I->getInstanceURL() . self::$PRODUCT_CATEGORY_RESOURCE . '/' .
            self::$PRODUCT_CATEGORY_RECORD_ID . '/relationships/aos_products';

        // Send Request
        $I->sendPATCH(
            $url,
            $payload
        );

        // Validate response
        $I->seeResponseCodeIs(200);
        $responseParentCategory = json_decode($I->grabResponse(), true);
        $I->assertArrayHasKey('data', $responseParentCategory);
        $I->assertEmpty($responseParentCategory['data']);

        // Validate that the relationship has been replaced
        $I->sendGET(
            $url
        );

        $I->seeResponseCodeIs(200);
        $responseProducts = json_decode($I->grabResponse(), true);
        $I->assertArrayHasKey('data', $responseProducts);
        $I->assertEmpty($responseProducts['data']);
    }

    /**
     * Removes a relationship
     * @param ApiTester $I
     * @see http://jsonapi.org/format/1.0/#crud-updating-relationships
     *
     * HTTP Verb: DELETE
     * URL: /api/v8/modules/{module_name}/relationships/{link}
     */
<<<<<<< HEAD
    public function TestScenarioDeleteManyToManyRelationships (ApiTester $I)
=======
    public function TestScenarioDeleteManyToManyRelationships(apiTester $I)
>>>>>>> 4a519e2d
    {
        // DELETE single resource
        $I->loginAsAdmin();
        $I->sendJwtAuthorisation();
        $I->sendJsonApiContentNegotiation();

        // Create Products of Product Categories
        // Create AOS_Product #1
        $this->fakeData->seed(rand(0, 2148));
        $payloadProduct1 = json_encode(
            array(
                'data' => array(
                    'id' => '',
                    'type' =>  self::$PRODUCT_RECORD_TYPE,
                    'attributes' => array(
                        'name' => $this->fakeData->colorName(),
                        'price' => $this->fakeData->randomDigit()
                    ),
                )
            )
        );

        $I->sendPOST(
            $I->getInstanceURL() . self::$PRODUCT_RESOURCE,
            $payloadProduct1
        );

        // Validate response
        $I->seeResponseCodeIs(201);
        $responseProduct1 = json_decode($I->grabResponse(), true);
        self::$PRODUCT_CATEGORY_RELATED_RECORD_IDS[] = $responseProduct1['data']['id'];

        // Create AOS_Product #2
        $this->fakeData->seed(rand(0, 2148));
        $payloadProduct2 = json_encode(
            array(
                'data' => array(
                    'id' => '',
                    'type' =>  self::$PRODUCT_RECORD_TYPE,
                    'attributes' => array(
                        'name' => $this->fakeData->colorName(),
                        'price' => $this->fakeData->randomDigit()
                    ),
                )
            )
        );

        $I->sendPOST(
            $I->getInstanceURL() . self::$PRODUCT_RESOURCE,
            $payloadProduct2
        );

        // Validate response
        $I->seeResponseCodeIs(201);
        $responseProduct2 = json_decode($I->grabResponse(), true);
        self::$PRODUCT_CATEGORY_RELATED_RECORD_IDS[] = $responseProduct2['data']['id'];


        // Create AOS_Product_Categories Parent
        $this->fakeData->seed(rand(0, 2148));
        $payloadProduct = json_encode(
            array(
                'data' => array(
                    'id' => '',
                    'type' =>  self::$PRODUCT_CATEGORY_RECORD_TYPE,
                    'attributes' => array(
                        'name' => $this->fakeData->colorName()
                    ),
                )
            )
        );

        $I->sendPOST(
            $I->getInstanceURL() . self::$PRODUCT_CATEGORY_RESOURCE,
            $payloadProduct
        );
        // Validate response
        $I->seeResponseCodeIs(201);
        $responseProductCategory = json_decode($I->grabResponse(), true);
        self::$PRODUCT_CATEGORY_RECORD_ID = $responseProductCategory['data']['id'];


        // Relate to Parent AOS_Product_Categories with child AOS_Product_Categories
        $payload = json_encode(
            array(
                'data' => array(
                    array(
                        'id' => self::$PRODUCT_CATEGORY_RELATED_RECORD_IDS[0],
                        'type' => self::$PRODUCT_RECORD_TYPE
                    ),
                    array(
                        'id' => self::$PRODUCT_CATEGORY_RELATED_RECORD_IDS[1],
                        'type' => self::$PRODUCT_RECORD_TYPE
                    )
                )
            )
        );

        $url =  $I->getInstanceURL() . self::$PRODUCT_CATEGORY_RESOURCE . '/' .
            self::$PRODUCT_CATEGORY_RECORD_ID . '/relationships/aos_products';

        // Send Request
        $I->sendPOST(
            $url,
            $payload
        );

        // Validate response
        $I->seeResponseCodeIs(200);
        $responseParentCategory = json_decode($I->grabResponse(), true);
        $I->assertArrayHasKey('data', $responseParentCategory);
        $I->assertNotEmpty($responseParentCategory['data']);

        // Delete first product
        $payloadDelete = json_encode(
            array(
                'data' => array(
                    array(
                        'id' => self::$PRODUCT_CATEGORY_RELATED_RECORD_IDS[0],
                        'type' => self::$PRODUCT_RECORD_TYPE
                    )
                )
            )
        );

        // Send Request
        $I->sendDELETE(
            $url,
            $payloadDelete
        );

        // Validate response
        $I->seeResponseCodeIs(204);

        // Verify deletion
        $I->sendGET(
            $url
        );

        $I->seeResponseCodeIs(200);
        $responseProducts = json_decode($I->grabResponse(), true);
        $I->assertArrayHasKey('data', $responseProducts);
        $I->assertNotEmpty($responseProducts['data']);
        $I->assertCount(1, $responseProducts['data']);

        // Validate product #2 which will now be the first in the data array (index === 0)
        $I->assertArrayHasKey('id', $responseProducts['data'][0]);
        $I->assertEquals(self::$PRODUCT_CATEGORY_RELATED_RECORD_IDS[1], $responseProducts['data'][0]['id']);
        $I->assertArrayHasKey('type', $responseProducts['data'][0]);
        $I->assertEquals(self::$PRODUCT_RECORD_TYPE, $responseProducts['data'][0]['type']);
    }


    public function TestScenarioCreateMeetingsWithUsersAndMiddleTableFields(ApiTester $I)
    {
        // Temporary removing this. The API seems does not save correctly the relations on meetings but other problem blocking to solve this
//
//        $I->loginAsAdmin();
//        $I->sendJwtAuthorisation();
//        $I->sendJsonApiContentNegotiation();
//
//        $url = $I->getInstanceURL() . self::$MEETINGS_RESOURCE;
//
//        $I->comment('Create a meeting with invitees');
//        $meetingDateStart = new DateTimeImmutable();
//        $meetingDateStart = $meetingDateStart->add(new DateInterval('PT1H'));
//        $meetingDateEnd = $meetingDateStart->add(new DateInterval('PT15M'));
//
//        $meetingsPayload = array(
//            'data' => array(
//                'id'=> '',
//                'type' => 'Meetings',
//                'attributes' => array(
//                    'name' => 'RelationshipsTest',
//                    'date_start' => $meetingDateStart->format(DATE_ATOM),
//                    'date_end' => $meetingDateEnd->format(DATE_ATOM),
//                    'duration_hours' => 0,
//                    'duration_minutes' => 15,
//                    'assigned_user_id' => '1',
//                    'assigned_user_name' => 'Administrator'
//                ),
//                'relationships' => array(
//                    'users' => array(
//                        'data' => array(
//                            array(
//                                'id' => '1',
//                                'type' => 'Users',
//                                'meta' => array(
//                                    'middle_table' => array(
//                                        'data' => array(
//                                            'id' => '',
//                                            'type' => 'Link',
//                                            'attributes' => array(
//                                                'user_id' => '1',
//                                                'accept_status' => 'accept'
//                                            )
//                                        )
//                                    )
//                                )
//                            ),
//                            array(
//                                'id' => 'seed_max_id',
//                                'type' => 'Users',
//                                'meta' => array(
//                                    'middle_table' => array(
//                                        'data' => array(
//                                            'id' => '',
//                                            'type' => 'Link',
//                                            'attributes' => array(
//                                                'user_id' => 'seed_max_id',
//                                                'accept_status' => 'none'
//                                            )
//                                        )
//                                    )
//                                )
//                            ),
//                            array(
//                                'id' => 'seed_chris_id',
//                                'type' => 'Users',
//                                'meta' => array(
//                                    'middle_table' => array(
//                                        'data' => array(
//                                            'id' => '',
//                                            'type' => 'Link',
//                                            'attributes' => array(
//                                                'user_id' => 'seed_chris_id',
//                                                'accept_status' => 'none'
//                                            )
//                                        )
//                                    )
//                                )
//                            )
//                        )
//                    )
//                )
//            )
//        );
//
//        $I->sendPOST($url, json_encode($meetingsPayload));
//        $I->seeResponseCodeIs(201);
//        $responseMeeting = json_decode($I->grabResponse(), true);
//        self::$MEETINGS_RECORD_ID = $responseMeeting['data']['id'];
//
//        $I->comment('Verify Invitees and Verify middle table fields');
//        $url = $I->getInstanceURL() . self::$MEETINGS_RESOURCE . '/' .
//            self::$MEETINGS_RECORD_ID . '/relationships/users';
//        $I->sendGET($url);
//        $responseMeetingUsers = json_decode($I->grabResponse(), true);
//
//        $I->assertTrue(isset($responseMeetingUsers['data'][0]['links']['href']));
//        $I->assertTrue(isset($responseMeetingUsers['data'][0]['meta']['middle_table']['data']['attributes']['id']));
//        $I->assertTrue(isset($responseMeetingUsers['data'][0]['meta']['middle_table']['data']['attributes']['meeting_id']));
//        $I->assertTrue(isset($responseMeetingUsers['data'][0]['meta']['middle_table']['data']['attributes']['required']));
//        $I->assertTrue(isset($responseMeetingUsers['data'][0]['meta']['middle_table']['data']['attributes']['date_modified']));
//        $I->assertTrue(isset($responseMeetingUsers['data'][0]['meta']['middle_table']['data']['attributes']['deleted']));
//
//
//        unset($responseMeetingUsers['data'][0]['links']);
//        unset($responseMeetingUsers['data'][0]['meta']['middle_table']['data']['attributes']['id']);
//        unset($responseMeetingUsers['data'][0]['meta']['middle_table']['data']['attributes']['meeting_id']);
//        unset($responseMeetingUsers['data'][0]['meta']['middle_table']['data']['attributes']['required']);
//        unset($responseMeetingUsers['data'][0]['meta']['middle_table']['data']['attributes']['date_modified']);
//        unset($responseMeetingUsers['data'][0]['meta']['middle_table']['data']['attributes']['deleted']);
//
//        unset($responseMeetingUsers['data'][1]['links']);
//        unset($responseMeetingUsers['data'][1]['meta']['middle_table']['data']['attributes']['id']);
//        unset($responseMeetingUsers['data'][1]['meta']['middle_table']['data']['attributes']['meeting_id']);
//        unset($responseMeetingUsers['data'][1]['meta']['middle_table']['data']['attributes']['required']);
//        unset($responseMeetingUsers['data'][1]['meta']['middle_table']['data']['attributes']['date_modified']);
//        unset($responseMeetingUsers['data'][1]['meta']['middle_table']['data']['attributes']['deleted']);
//
//        unset($responseMeetingUsers['data'][2]['links']);
//        unset($responseMeetingUsers['data'][2]['meta']['middle_table']['data']['attributes']['id']);
//        unset($responseMeetingUsers['data'][2]['meta']['middle_table']['data']['attributes']['meeting_id']);
//        unset($responseMeetingUsers['data'][2]['meta']['middle_table']['data']['attributes']['required']);
//        unset($responseMeetingUsers['data'][2]['meta']['middle_table']['data']['attributes']['date_modified']);
//        unset($responseMeetingUsers['data'][2]['meta']['middle_table']['data']['attributes']['deleted']);
//
//        $I->assertSame($meetingsPayload['data']['relationships']['users']['data'], $responseMeetingUsers['data']);
//
//        $I->comment('Update a chris accept_status using POST');
//        $url = $I->getInstanceURL() . self::$MEETINGS_RESOURCE . '/' .
//            self::$MEETINGS_RECORD_ID . '/relationships/users';
//        $payloadUpdateChrisAccept = array(
//            'data' =>  array(
//                'id' => 'seed_chris_id',
//                'type' => 'Users',
//                'meta' => array(
//                    'middle_table' => array(
//                        'data' => array(
//                            'id' => '',
//                            'type' => 'Link',
//                            'attributes' => array(
//                                'user_id' => 'seed_chris_id',
//                                'accept_status' => 'accept'
//                            )
//                        )
//                    )
//                )
//            )
//        );
//
//        $I->sendPOST($url, json_encode($payloadUpdateChrisAccept));
//        $I->seeResponseIsJson();
//        $responseChrisAccept = json_decode($I->grabResponse(), true);
//        $I->seeResponseCodeIs(200);
//
//        $exp = $payloadUpdateChrisAccept['data'];
//
//        $I->comment('Verify that user accept_status has been update');
//        $I->assertSame($exp, $responseChrisAccept['data'][0]);
    }
}<|MERGE_RESOLUTION|>--- conflicted
+++ resolved
@@ -261,7 +261,6 @@
         $I->loginAsAdmin();
     }
 
-<<<<<<< HEAD
      /**
       * Create a existing entry
       * @param ApiTester $I
@@ -273,19 +272,6 @@
       *
       */
     public function TestScenarioCreateExisting(ApiTester $I)
-=======
-    /**
-     * Create a existing entry
-     * @param apiTester $I
-     * @see http://jsonapi.org/format/1.0/#crud-creating
-     *
-     * HTTP Verb: POST
-     * URL: /api/v8/modules/{module_name} (with id in $_POST)
-     * URL: /api/v8/modules/{module_name}/{id}
-     *
-     */
-    public function TestScenarioCreateExisting(apiTester $I)
->>>>>>> 4a519e2d
     {
         $faker = \Faker\Factory::create();
 
@@ -669,11 +655,7 @@
      * HTTP Verb: POST
      * URL: /api/v8/modules/{module_name}
      */
-<<<<<<< HEAD
-    public function TestScenarioCreateProductWithAnOneToManyRelationship (ApiTester $I)
-=======
-    public function TestScenarioCreateProductWithAnOneToManyRelationship(apiTester $I)
->>>>>>> 4a519e2d
+    public function TestScenarioCreateProductWithAnOneToManyRelationship(ApiTester $I)
     {
         $I->loginAsAdmin();
         $I->sendJwtAuthorisation();
@@ -744,11 +726,7 @@
      * HTTP Verb: GET
      * URL: /api/v8/modules/{module_name}/relationships/{link}
      */
-<<<<<<< HEAD
-    public function TestScenarioRetrieveOneToManyRelationship (ApiTester $I)
-=======
-    public function TestScenarioRetrieveOneToManyRelationship(apiTester $I)
->>>>>>> 4a519e2d
+    public function TestScenarioRetrieveOneToManyRelationship(ApiTester $I)
     {
         // Retrieve Product
         // Retrieve relationship
@@ -783,11 +761,7 @@
      * HTTP Verb: POST
      * URL: /api/v8/modules/{module_name}/relationships/{link}
      */
-<<<<<<< HEAD
-    public function TestScenarioCreateAnOneToManyRelationship (ApiTester $I)
-=======
-    public function TestScenarioCreateAnOneToManyRelationship(apiTester $I)
->>>>>>> 4a519e2d
+    public function TestScenarioCreateAnOneToManyRelationship(ApiTester $I)
     {
         $I->loginAsAdmin();
         $I->sendJwtAuthorisation();
@@ -863,11 +837,7 @@
      * HTTP Verb: PATCH
      * URL: /api/v8/modules/{module_name}/relationships/{link}
      */
-<<<<<<< HEAD
-    public function TestScenarioUpdateOneToManyRelationship (ApiTester $I)
-=======
-    public function TestScenarioUpdateOneToManyRelationship(apiTester $I)
->>>>>>> 4a519e2d
+    public function TestScenarioUpdateOneToManyRelationship(ApiTester $I)
     {
         $I->loginAsAdmin();
         $I->sendJwtAuthorisation();
@@ -943,11 +913,7 @@
      * HTTP Verb: PATCH
      * URL: /api/v8/modules/{module_name}/relationships/{link}
      */
-<<<<<<< HEAD
-    public function TestScenarioClearOneToManyRelationshipUsingRelationshipLink (ApiTester $I)
-=======
-    public function TestScenarioClearOneToManyRelationshipUsingRelationshipLink(apiTester $I)
->>>>>>> 4a519e2d
+    public function TestScenarioClearOneToManyRelationshipUsingRelationshipLink(ApiTester $I)
     {
         $I->loginAsAdmin();
         $I->sendJwtAuthorisation();
@@ -991,11 +957,7 @@
      * HTTP Verb: DELETE
      * URL: /api/v8/modules/{module_name}/relationships/{link}
      */
-<<<<<<< HEAD
-    public function TestScenarioDeleteOneToManyRelationship (ApiTester $I)
-=======
-    public function TestScenarioDeleteOneToManyRelationship(apiTester $I)
->>>>>>> 4a519e2d
+    public function TestScenarioDeleteOneToManyRelationship(ApiTester $I)
     {
         $I->loginAsAdmin();
         $I->sendJwtAuthorisation();
@@ -1070,11 +1032,7 @@
      * HTTP Verb: GET
      * URL: /api/v8/modules/{module_name}/relationships/{link}
      */
-<<<<<<< HEAD
-    public function TestScenarioCreateManyToManyRelationships (ApiTester $I)
-=======
-    public function TestScenarioCreateManyToManyRelationships(apiTester $I)
->>>>>>> 4a519e2d
+    public function TestScenarioCreateManyToManyRelationships(ApiTester $I)
     {
         $I->loginAsAdmin();
         $I->sendJwtAuthorisation();
@@ -1196,11 +1154,7 @@
      * HTTP Verb: GET
      * URL: /api/v8/modules/{module_name}/relationships/{link}
      */
-<<<<<<< HEAD
-    public function TestScenarioRetrieveManyToManyRelationships (ApiTester $I)
-=======
-    public function TestScenarioRetrieveManyToManyRelationships(apiTester $I)
->>>>>>> 4a519e2d
+    public function TestScenarioRetrieveManyToManyRelationships(ApiTester $I)
     {
         $I->loginAsAdmin();
         $I->sendJwtAuthorisation();
@@ -1237,11 +1191,7 @@
      * HTTP Verb: PATCH
      * URL: /api/v8/modules/{module_name}/relationships/{link}
      */
-<<<<<<< HEAD
-    public function TestScenarioUpdateManyToManyRelationships (ApiTester $I)
-=======
-    public function TestScenarioUpdateManyToManyRelationships(apiTester $I)
->>>>>>> 4a519e2d
+    public function TestScenarioUpdateManyToManyRelationships(ApiTester $I)
     {
         $I->loginAsAdmin();
         $I->sendJwtAuthorisation();
@@ -1301,11 +1251,7 @@
      * HTTP Verb: PATCH
      * URL: /api/v8/modules/{module_name}/relationships/{link}
      */
-<<<<<<< HEAD
-    public function TestScenarioClearManyToManyRelationships (ApiTester $I)
-=======
-    public function TestScenarioClearManyToManyRelationships(apiTester $I)
->>>>>>> 4a519e2d
+    public function TestScenarioClearManyToManyRelationships(ApiTester $I)
     {
         // PATCH {"data": []} to clear all relationships
 
@@ -1355,11 +1301,7 @@
      * HTTP Verb: DELETE
      * URL: /api/v8/modules/{module_name}/relationships/{link}
      */
-<<<<<<< HEAD
-    public function TestScenarioDeleteManyToManyRelationships (ApiTester $I)
-=======
-    public function TestScenarioDeleteManyToManyRelationships(apiTester $I)
->>>>>>> 4a519e2d
+    public function TestScenarioDeleteManyToManyRelationships(ApiTester $I)
     {
         // DELETE single resource
         $I->loginAsAdmin();
