--- conflicted
+++ resolved
@@ -176,12 +176,8 @@
      * URL: /api/v8/modules/{module}/favorites
      * @see global $moduleList for posible {module} values
      */
-<<<<<<< HEAD
-    public function TestScenarioGetModuleFavorites(ApiTester $I) {
-=======
-    public function TestScenarioGetModuleFavorites(apiTester $I)
-    {
->>>>>>> 4a519e2d
+    public function TestScenarioGetModuleFavorites(ApiTester $I)
+    {
         $I->loginAsAdmin();
         $I->sendJwtAuthorisation();
         $I->sendJsonApiContentNegotiation();
@@ -275,12 +271,8 @@
      * URL: /api/v8/modules/favorites
      * @see global $moduleList for posible {module} values
      */
-<<<<<<< HEAD
-    public function TestScenarioGetAllModulesFavorites(ApiTester $I) {
-=======
-    public function TestScenarioGetAllModulesFavorites(apiTester $I)
-    {
->>>>>>> 4a519e2d
+    public function TestScenarioGetAllModulesFavorites(ApiTester $I)
+    {
         $I->loginAsAdmin();
         $I->sendJwtAuthorisation();
         $I->sendJsonApiContentNegotiation();
