--- conflicted
+++ resolved
@@ -176,11 +176,7 @@
      * URL: /api/v8/modules/{module}/favorites
      * @see global $moduleList for posible {module} values
      */
-<<<<<<< HEAD
-    public function TestScenarioGetModuleFavorites(apiTester $I)
-=======
     public function TestScenarioGetModuleFavorites(ApiTester $I)
->>>>>>> 553ce8fa
     {
         $I->loginAsAdmin();
         $I->sendJwtAuthorisation();
@@ -275,11 +271,7 @@
      * URL: /api/v8/modules/favorites
      * @see global $moduleList for posible {module} values
      */
-<<<<<<< HEAD
-    public function TestScenarioGetAllModulesFavorites(apiTester $I)
-=======
     public function TestScenarioGetAllModulesFavorites(ApiTester $I)
->>>>>>> 553ce8fa
     {
         $I->loginAsAdmin();
         $I->sendJwtAuthorisation();
