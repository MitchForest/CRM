--- conflicted
+++ resolved
@@ -176,12 +176,8 @@
      * URL: /api/v8/modules/{module}/favorites
      * @see global $moduleList for posible {module} values
      */
-<<<<<<< HEAD
-    public function TestScenarioGetModuleFavorites(apiTester $I) {
-=======
     public function TestScenarioGetModuleFavorites(ApiTester $I)
     {
->>>>>>> b29c16a8
         $I->loginAsAdmin();
         $I->sendJwtAuthorisation();
         $I->sendJsonApiContentNegotiation();
@@ -275,12 +271,8 @@
      * URL: /api/v8/modules/favorites
      * @see global $moduleList for posible {module} values
      */
-<<<<<<< HEAD
-    public function TestScenarioGetAllModulesFavorites(apiTester $I) {
-=======
     public function TestScenarioGetAllModulesFavorites(ApiTester $I)
     {
->>>>>>> b29c16a8
         $I->loginAsAdmin();
         $I->sendJwtAuthorisation();
         $I->sendJsonApiContentNegotiation();
