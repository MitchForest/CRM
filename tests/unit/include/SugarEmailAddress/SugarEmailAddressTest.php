<?php

use SuiteCRM\Test\TestLogger;

/** @noinspection PhpUndefinedClassInspection */
class SugarEmailAddressTest extends SuiteCRM\StateCheckerPHPUnitTestCaseAbstract
{

    /**
     * @var SugarEmailAddress
     */
    protected $ea;
    
    protected $stateSaver;


    /**
     * Sets up the fixture, for example, open a network connection.
     * This method is called before a test is executed.
     */
    public function setUp()
    {
        parent::setUp();
        
        $this->stateSaver = new SuiteCRM\StateSaver();
        $this->stateSaver->pushTable('contacts');
        $this->stateSaver->pushTable('email_addr_bean_rel');

        global $current_user;
        get_sugar_config_defaults();
        $current_user = new User();

        $this->ea = new SugarEmailAddress();
    }

    /**
     * Tears down the fixture, for example, close a network connection.
     * This method is called after a test is executed.
     */
    public function tearDown()
    {
        $db = DBManagerFactory::getInstance();
        $query = /** @lang sql */
            "DELETE FROM email_addresses WHERE email_address = 'test9@email.com'";
        $db->query($query);
        $query = /** @lang sql */
            "DELETE FROM aod_indexevent WHERE record_id = 'test_contact_1'";
        $db->query($query);
        $query = /** @lang sql */
            "DELETE FROM contacts_cstm WHERE id_c = 'test_contact_1'";
        $db->query($query);
        $query = /** @lang sql */
            "DELETE FROM sugarfeed WHERE related_id = 'test_contact_1'";
        $db->query($query);
        
        
        $this->stateSaver->popTable('email_addr_bean_rel');
        $this->stateSaver->popTable('contacts');
        
        parent::tearDown();
    }
    

    /**
     * Test for save() method.
     */
    public function testSave()
    {
        // save state

        $state = new \SuiteCRM\StateSaver();
        $state->pushTable('email_addr_bean_rel');

        // test
        
        
        $query = "SELECT * FROM email_addr_bean_rel";
        $resource = DBManagerFactory::getInstance()->query($query);
        $rows = [];
        while ($row = $resource->fetch_assoc()) {
            $rows[] = $row;
        }
        $tableEmailAddrBeanRel = $rows;
        
        
        $logger = $GLOBALS['log'];
        $GLOBALS['log'] = new TestLogger();

        // test
        /** @noinspection PhpDeprecationInspection */
        $this->ea->save(null, null, null, null, null, null, null, null);
        self::assertCount(1, $GLOBALS['log']->calls['deprecated']);

        $GLOBALS['log'] = $logger;
        
        // clean up
        
        DBManagerFactory::getInstance()->query("DELETE FROM email_addr_bean_rel");
        foreach ($tableEmailAddrBeanRel as $row) {
            $query = "INSERT email_addr_bean_rel INTO (";
            $query .= (implode(',', array_keys($row)) . ') VALUES (');
            foreach ($row as $value) {
                $quoteds[] = "'$value'";
            }
            $query .= (implode(', ', $quoteds)) . ')';
            DBManagerFactory::getInstance()->query($query);
        }
        
        // clean up
        
        $state->popTable('email_addr_bean_rel');
    }
    
    
    /**
     * Tests for constructor.
     */
    public function testConstruct()
    {
        // test
        $ea = new SugarEmailAddress();
        $indexBefore = $ea->index;
        $countBefore = $ea::$count;
        $ea = new SugarEmailAddress();
        $indexAfter = $ea->index;
        $countAfter = $ea::$count;
        self::assertEquals($indexBefore, $indexAfter - 1);
        self::assertEquals($countBefore, $countAfter - 1);
    }


    /**
     * Tests old constructor.
     */
    public function testSugarEmailAddress()
    {
        // test
        $ea = new SugarEmailAddress();
        $indexBefore = $ea->index;
        $countBefore = $ea::$count;
        $ea = new SugarEmailAddress();
        $indexAfter = $ea->index;
        $countAfter = $ea::$count;
        self::assertEquals($indexBefore, $indexAfter - 1);
        self::assertEquals($countBefore, $countAfter - 1);
    }


    /**
     * Test for handleLegacySave() method.
     */
    public function testHandleLegacySave()
    {
        if (isset($_REQUEST)) {
            $_request = $_REQUEST;
        }
        
        
        $c = new Contact();

        // test
        if (!empty($_REQUEST)) {
            $req = $_REQUEST;
        }

        $_REQUEST['useEmailWidget'] = true;
        $_REQUEST['massupdate'] = true;
        $this->ea->handleLegacySave($c);
        self::assertCount(0, $this->ea->addresses);

        if (!empty($req)) {
            $_REQUEST = $req;
        } else {
            unset($_REQUEST);
        }

        // test
        $c->email1 = 'test@email.com';
        $c->email2 = 'test2@email.com';
        $this->ea->handleLegacySave($c);
        self::assertCount(2, $this->ea->addresses);
        self::assertSame('test@email.com', $this->ea->addresses[0]['email_address']);
        self::assertSame('1', $this->ea->addresses[0]['primary_address']);
        self::assertSame('0', $this->ea->addresses[0]['reply_to_address']);
        self::assertSame('0', $this->ea->addresses[0]['invalid_email']);
        self::assertSame('0', $this->ea->addresses[0]['opt_out']);
        self::assertNull($this->ea->addresses[0]['email_address_id']);
        self::assertSame('test2@email.com', $this->ea->addresses[1]['email_address']);
        self::assertSame('0', $this->ea->addresses[1]['primary_address']);
        self::assertSame('0', $this->ea->addresses[1]['reply_to_address']);
        self::assertSame('0', $this->ea->addresses[1]['invalid_email']);
        self::assertSame('0', $this->ea->addresses[1]['opt_out']);
        self::assertNull($this->ea->addresses[1]['email_address_id']);

        // clean up

        if (isset($_request)) {
            $_REQUEST = $_request;
        } else {
            unset($_REQUEST);
        }
    }


    /**
     * Test for handleLegacyRetrieve() method.
     */
    public function testHandleLegacyRetrieve()
    {
        $c = new Contact();

        // test
        $this->ea->handleLegacyRetrieve($c);
        self::assertFalse($c->fetched_row);

        // test
        $c->email1 = 'test5@email.com';
        $this->ea->handleLegacyRetrieve($c);
        self::assertSame(array(
            'email1' => 'test5@email.com',
        ), $c->fetched_row);
    }


    /**
     * Test for populateLegacyFields() method.
     */
    public function testPopulateLegacyFields()
    {
        $c = new Contact();

        // test
        $this->ea->populateLegacyFields($c);
        self::assertEquals(null, $c->email1);
        self::assertEquals(null, $c->email_opt_out);
        self::assertEquals(null, $c->invalid_email);
        self::assertEquals(null, $c->email2);

        // test
        $this->ea->addAddress('test6@email.com');
        $this->ea->addAddress('test7@email.com');
        $this->ea->populateLegacyFields($c);
        self::assertEquals('test6@email.com', $c->email1);
        self::assertEquals(0, $c->email_opt_out);
        self::assertEquals(0, $c->invalid_email);
        self::assertEquals('test7@email.com', $c->email2);

        // test
        $this->ea->addresses[1]['primary_address'] = 1;
        $this->ea->populateLegacyFields($c);
        self::assertEquals('test7@email.com', $c->email1);
        self::assertEquals(0, $c->email_opt_out);
        self::assertEquals(0, $c->invalid_email);
        self::assertEquals('test6@email.com', $c->email2);
    }



    /**
     * Test for saveEmail() method.
     */
    public function testSaveEmail()
    {
        // save state

        $state = new \SuiteCRM\StateSaver();
        $state->pushGlobals();
        $state->pushTable('tracker');
        $state->pushTable('email_addresses');

        // test
        
        
        
        if (isset($_REQUEST)) {
            $_request = $_REQUEST;
        }
        
        $query = "SELECT * FROM email_addr_bean_rel";
        $resource = DBManagerFactory::getInstance()->query($query);
        $rows = [];
        while ($row = $resource->fetch_assoc()) {
            $rows[] = $row;
        }
        $tableEmailAddrBeanRel = $rows;
        
        $query = "SELECT * FROM contacts";
        $resource = DBManagerFactory::getInstance()->query($query);
        $rows = [];
        while ($row = $resource->fetch_assoc()) {
            $rows[] = $row;
        }
        $tableContacts = $rows;
        
        $query = "SELECT * FROM email_addresses";
        $resource = DBManagerFactory::getInstance()->query($query);
        $rows = [];
        while ($row = $resource->fetch_assoc()) {
            $rows[] = $row;
        }
        $tableEmailAddresses = $rows;
        
        
        
        $logger = $GLOBALS['log'];
        $GLOBALS['log'] = new TestLogger();

        if (!empty($_REQUEST)) {
            $req = $_REQUEST;
        }

        $db = DBManagerFactory::getInstance();

        // test
        $db->query(/** @lang sql */
            "delete  from email_addr_bean_rel  WHERE email_addr_bean_rel.bean_id = '' AND email_addr_bean_rel.bean_module = '' and email_addr_bean_rel.deleted=0"
        );

        $q = /** @lang sql */
            "select count(*) as cnt from email_addr_bean_rel eabr WHERE eabr.bean_id = '' AND eabr.bean_module = '' and eabr.deleted=0 ";
        $r = $db->query($q);
        $row = $db->fetchByAssoc($r);
        self::assertEquals(0, $row['cnt']);

        $this->ea->saveEmail(false, null);
        self::assertCount(1, $GLOBALS['log']->calls['fatal']);

        // test

        $this->ea->addAddress('test8@email.com');
        $this->ea->addAddress('test9@email.com');

        $q = /** @lang sql */
            "select count(*) as cnt from email_addr_bean_rel eabr WHERE eabr.bean_id = '' AND eabr.bean_module = '' and eabr.deleted=0 ";
        $r = $db->query($q);
        $row = $db->fetchByAssoc($r);
        self::assertEquals(0, $row['cnt']);

        $this->ea->saveEmail(false, null);
        self::assertCount(2, $GLOBALS['log']->calls['fatal']);

        $q = /** @lang sql */
            "select count(*) as cnt from email_addr_bean_rel eabr WHERE eabr.bean_id = '' AND eabr.bean_module = '' and eabr.deleted=0 ";
        $r = $db->query($q);
        $row = $db->fetchByAssoc($r);
        self::assertEquals(2, $row['cnt']);

        // test

        $this->ea->addAddress('test10@email.com');
        $this->ea->addAddress('test11@email.com');

        $q = /** @lang sql */
            "select count(*) as cnt from email_addr_bean_rel eabr WHERE eabr.bean_id = '' AND eabr.bean_module = '' and eabr.deleted=0 ";
        $r = $db->query($q);
        $row = $db->fetchByAssoc($r);
        self::assertEquals(2, $row['cnt']);

        $this->ea->saveEmail(false, null);
        self::assertCount(3, $GLOBALS['log']->calls['fatal']);

        $q = /** @lang sql */
            "select count(*) as cnt from email_addr_bean_rel eabr WHERE eabr.bean_id = '' AND eabr.bean_module = '' and eabr.deleted=0 ";
        $r = $db->query($q);
        $row = $db->fetchByAssoc($r);
        self::assertEquals(4, $row['cnt']);

        // test

        $this->ea->addAddress('test12@email.com');
        $this->ea->addAddress('test13@email.com');
        $this->ea->addresses[1]['primary_address'] = 1;

        $q = /** @lang sql */
            "select count(*) as cnt from email_addr_bean_rel eabr WHERE eabr.bean_id = '' AND eabr.bean_module = '' and eabr.deleted=0 ";
        $r = $db->query($q);
        $row = $db->fetchByAssoc($r);
        self::assertEquals(4, $row['cnt']);

        $q = /** @lang sql */
            "select count(*) as cnt from email_addr_bean_rel eabr WHERE eabr.bean_id = '' AND eabr.bean_module = '' and eabr.deleted=0 AND primary_address = 1";
        $r = $db->query($q);
        $row = $db->fetchByAssoc($r);
        self::assertEquals(0, $row['cnt']);

        $this->ea->saveEmail(false, null);
        self::assertCount(4, $GLOBALS['log']->calls['fatal']);

        $q = /** @lang sql */
            "select count(*) as cnt from email_addr_bean_rel eabr WHERE eabr.bean_id = '' AND eabr.bean_module = '' and eabr.deleted=0 AND primary_address = 1 ";
        $r = $db->query($q);
        $row = $db->fetchByAssoc($r);
        self::assertEquals(1, $row['cnt']);

        $q = /** @lang sql */
            "select count(*) as cnt from email_addr_bean_rel eabr WHERE eabr.bean_id = '' AND eabr.bean_module = '' and eabr.deleted=0 ";
        $r = $db->query($q);
        $row = $db->fetchByAssoc($r);
        self::assertEquals(6, $row['cnt']);

        // test

        $_REQUEST['action'] = 'ConvertLead';

        $this->ea->addAddress('test14@email.com');
        $this->ea->addAddress('test15@email.com');
        $this->ea->addresses[1]['primary_address'] = 1;

        $q = /** @lang sql */
            "select count(*) as cnt from email_addr_bean_rel eabr WHERE eabr.bean_id = '' AND eabr.bean_module = '' and eabr.deleted=0 ";
        $r = $db->query($q);
        $row = $db->fetchByAssoc($r);
        self::assertEquals(6, $row['cnt']);

        $q = /** @lang sql */
            "select count(*) as cnt from email_addr_bean_rel eabr WHERE eabr.bean_id = '' AND eabr.bean_module = '' and eabr.deleted=0 AND primary_address = 1";
        $r = $db->query($q);
        $row = $db->fetchByAssoc($r);
        self::assertEquals(1, $row['cnt']);

        $this->ea->saveEmail(false, null);
        self::assertCount(5, $GLOBALS['log']->calls['fatal']);

        $q = /** @lang sql */
            "select count(*) as cnt from email_addr_bean_rel eabr WHERE eabr.bean_id = '' AND eabr.bean_module = '' and eabr.deleted=0 AND primary_address = 1 ";
        $r = $db->query($q);
        $row = $db->fetchByAssoc($r);
        self::assertEquals(1, $row['cnt']);

        $q = /** @lang sql */
            "select count(*) as cnt from email_addr_bean_rel eabr WHERE eabr.bean_id = '' AND eabr.bean_module = '' and eabr.deleted=0 ";
        $r = $db->query($q);
        $row = $db->fetchByAssoc($r);
        self::assertEquals(8, $row['cnt']);

        if (!empty($req)) {
            $_REQUEST = $req;
        } else {
            unset($_REQUEST);
        }

        $GLOBALS['log'] = $logger;
        
        // clean up

        if (isset($_request)) {
            $_REQUEST = $_request;
        } else {
            unset($_REQUEST);
        }
        
        DBManagerFactory::getInstance()->query("DELETE FROM email_addresses");
        foreach ($tableEmailAddresses as $row) {
            $query = "INSERT email_addresses INTO (";
            $query .= (implode(',', array_keys($row)) . ') VALUES (');
            foreach ($row as $value) {
                $quoteds[] = "'$value'";
            }
            $query .= (implode(', ', $quoteds)) . ')';
            DBManagerFactory::getInstance()->query($query);
        }
        
        DBManagerFactory::getInstance()->query("DELETE FROM contacts");
        foreach ($tableContacts as $row) {
            $query = "INSERT contact INTO (";
            $query .= (implode(',', array_keys($row)) . ') VALUES (');
            foreach ($row as $value) {
                $quoteds[] = "'$value'";
            }
            $query .= (implode(', ', $quoteds)) . ')';
            DBManagerFactory::getInstance()->query($query);
        }
        
        DBManagerFactory::getInstance()->query("DELETE FROM email_addr_bean_rel");
        foreach ($tableEmailAddrBeanRel as $row) {
            $query = "INSERT email_addr_bean_rel INTO (";
            $query .= (implode(',', array_keys($row)) . ') VALUES (');
            foreach ($row as $value) {
                $quoteds[] = "'$value'";
            }
            $query .= (implode(', ', $quoteds)) . ')';
            DBManagerFactory::getInstance()->query($query);
        }
        
        // clean up
        
        $state->popTable('email_addresses');
        $state->popTable('tracker');
        $state->popGlobals();
    }

    /**
     * Test for getCountEmailAddressByBean() method.
     */
    public function testGetCountEmailAddressByBean()
    {
        // save state

        $state = new \SuiteCRM\StateSaver();
        $state->pushGlobals();
        $state->pushTable('tracker');
        $state->pushTable('email_addresses');

        // test
        
        
        
        $query = "SELECT * FROM email_addresses";
        $resource = DBManagerFactory::getInstance()->query($query);
        $rows = [];
        while ($row = $resource->fetch_assoc()) {
            $rows[] = $row;
        }
        $tableEmailAddresses = $rows;
        
        $c = BeanFactory::getBean('Contacts');
        $result0 = $this->ea->getCountEmailAddressByBean('test12@email.com', $c, 0);
        $result1 = $this->ea->getCountEmailAddressByBean('test13@email.com', $c, 1);
        self::assertEquals(0, $result0);
        self::assertEquals(0, $result1);

        // test
        $i = 1;
        $db = DBManagerFactory::getInstance();

        $q = /** @lang sql */
            "DELETE FROM email_addr_bean_rel WHERE id = 'test_email_bean_rel_{$i}'";
        $db->query($q);
        $q = /** @lang sql */
            "DELETE FROM email_addresses WHERE id = 'test_email_{$i}'";
        $db->query($q);
        $q = /** @lang sql */
            "DELETE FROM contacts WHERE id = 'test_contact_{$i}'";
        $db->query($q);

        $q = /** @lang sql */
            "
          INSERT INTO email_addr_bean_rel (id, email_address_id, bean_id, bean_module, primary_address, deleted) 
          VALUES ('test_email_bean_rel_{$i}', 'test_email_{$i}', 'test_contact_{$i}', 'Contacts', '0', '0')
        ";
        $db->query($q);
        $q = /** @lang sql */
            "INSERT INTO email_addresses (id, email_address_caps) VALUES ('test_email_{$i}', 'TEST@EMAIL.COM')";
        $db->query($q);
        $q = /** @lang sql */
            "INSERT INTO contacts (id) VALUES ('test_contact_{$i}')";
        $db->query($q);
        $c->id = 'test_contact_1';

        $result0 = $this->ea->getCountEmailAddressByBean('test@email.com', $c, 0);
        $result1 = $this->ea->getCountEmailAddressByBean('test@email.com', $c, 1);
        self::assertEquals(1, $result0);
        self::assertEquals(0, $result1);


        // test
        $q = /** @lang sql */
            "DELETE FROM email_addr_bean_rel WHERE id = 'test_email_bean_rel_{$i}'";
        $db->query($q);
        $q = /** @lang sql */
            "DELETE FROM email_addresses WHERE id = 'test_email_{$i}'";
        $db->query($q);
        $q = /** @lang sql */
            "DELETE FROM contacts WHERE id = 'test_contact_{$i}'";
        $db->query($q);
        
        // clean up
        
        DBManagerFactory::getInstance()->query("DELETE FROM email_addresses");
        foreach ($tableEmailAddresses as $row) {
            $query = "INSERT email_addresses INTO (";
            $query .= (implode(',', array_keys($row)) . ') VALUES (');
            foreach ($row as $value) {
                $quoteds[] = "'$value'";
            }
            $query .= (implode(', ', $quoteds)) . ')';
            DBManagerFactory::getInstance()->query($query);
        }
        
        // clean up
        
        $state->popTable('email_addresses');
        $state->popTable('tracker');
        $state->popGlobals();
    }

    /**
     * Test for getRelatedId() method.
     */
    public function testGetRelatedId()
    {
        // test
        $results = $this->ea->getRelatedId('test@email.com', 'Contacts');
        self::assertEquals(false, $results);

        // test
        $i = 1;
        $db = DBManagerFactory::getInstance();

        $q = /** @lang sql */
            "DELETE FROM email_addr_bean_rel WHERE id = 'test_email_bean_rel_{$i}'";
        $db->query($q);
        $q = /** @lang sql */
            "DELETE FROM email_addresses WHERE id = 'test_email_{$i}'";
        $db->query($q);
        $q = /** @lang sql */
            "DELETE FROM contacts WHERE id = 'test_contact_{$i}'";
        $db->query($q);

        $q = /** @lang sql */
            "
          INSERT INTO email_addr_bean_rel (id, email_address_id, bean_id, bean_module, primary_address, deleted) 
          VALUES ('test_email_bean_rel_{$i}', 'test_email_{$i}', 'test_contact_{$i}', 'Contacts', '0', '0')
        ";
        $db->query($q);
        $q = /** @lang sql */
            "INSERT INTO email_addresses (id, email_address_caps) VALUES ('test_email_{$i}', 'TEST@EMAIL.COM')";
        $db->query($q);
        $q = /** @lang sql */
            "INSERT INTO contacts (id) VALUES ('test_contact_{$i}')";
        $db->query($q);

        $results = $this->ea->getRelatedId('test@email.com', 'Contacts');
        self::assertEquals(array('test_contact_1'), $results);

        $q = /** @lang sql */
            "DELETE FROM email_addr_bean_rel WHERE id = 'test_email_bean_rel_{$i}'";
        $db->query($q);
        $q = /** @lang sql */
            "DELETE FROM email_addresses WHERE id = 'test_email_{$i}'";
        $db->query($q);
        $q = /** @lang sql */
            "DELETE FROM contacts WHERE id = 'test_contact_{$i}'";
        $db->query($q);
    }

    /**
     * Test for getBeansByEmailAddress() method.
     */
    public function testGetBeansByEmailAddress()
    {
        global $locale, $current_user;

        if (empty($locale)) {
            $locale = new Localization();
        }

        if (empty($current_user)) {
            $current_user = BeanFactory::getBean('Users', 1);
        }


        $results = $this->ea->getBeansByEmailAddress('test@email.com');
        self::assertEquals(array(), $results);

        // test
        $i = 1;
        $db = DBManagerFactory::getInstance();

        $q = /** @lang sql */
            "DELETE FROM email_addr_bean_rel WHERE id = 'test_email_bean_rel_{$i}'";
        $db->query($q);
        $q = /** @lang sql */
            "DELETE FROM email_addresses WHERE id = 'test_email_{$i}'";
        $db->query($q);
        $q = /** @lang sql */
            "DELETE FROM contacts WHERE id = 'test_contact_{$i}'";
        $db->query($q);

        $q = /** @lang sql */
            "
          INSERT INTO email_addr_bean_rel (id, email_address_id, bean_id, bean_module, primary_address, deleted) 
          VALUES ('test_email_bean_rel_{$i}', 'test_email_{$i}', 'test_contact_{$i}', 'Contacts', '0', '0')
        ";
        $db->query($q);
        $q = /** @lang sql */
            "INSERT INTO email_addresses (id, email_address_caps) VALUES ('test_email_{$i}', 'TEST@EMAIL.COM')";
        $db->query($q);
        $q = /** @lang sql */
            "INSERT INTO contacts (id) VALUES ('test_contact_{$i}')";
        $db->query($q);

        $results = $this->ea->getBeansByEmailAddress('test@email.com');
        $expected = BeanFactory::getBean('Contacts', 'test_contact_1');
        self::assertCount(1, $results);
        self::assertSame($expected->id, $results[0]->id);

        $q = /** @lang sql */
            "DELETE FROM email_addr_bean_rel WHERE id = 'test_email_bean_rel_{$i}'";
        $db->query($q);
        $q = /** @lang sql */
            "DELETE FROM email_addresses WHERE id = 'test_email_{$i}'";
        $db->query($q);
        $q = /** @lang sql */
            "DELETE FROM contacts WHERE id = 'test_contact_{$i}'";
        $db->query($q);

        // test

        $results = $this->ea->getBeansByEmailAddress('');
        self::assertEquals(array(), $results);

        // test
        $i = 2;
        $q = /** @lang sql */
            "
          INSERT INTO email_addr_bean_rel (id, email_address_id, bean_id, bean_module, primary_address, deleted) 
          VALUES ('test_email_bean_rel_{$i}', 'test_email_{$i}', 'test_invalid_{$i}', 'InvalidClass', '0', '0')
        ";
        $db->query($q);
        $q = /** @lang sql */
            "INSERT INTO email_addresses (id, email_address_caps) VALUES ('test_email_{$i}', 'TESTINVALID@EMAIL.COM')";
        $db->query($q);

        $logger = $GLOBALS['log'];
        $GLOBALS['log'] = new TestLogger();

        $results = $this->ea->getBeansByEmailAddress('testinvalid@email.com');
        self::assertEquals(array(), $results);
        self::assertCount(1, $GLOBALS['log']->calls['fatal']);

        $GLOBALS['log'] = $logger;

        $q = /** @lang sql */
            "DELETE FROM email_addr_bean_rel WHERE id = 'test_email_bean_rel_{$i}'";
        $db->query($q);
        $q = /** @lang sql */
            "DELETE FROM email_addresses WHERE id = 'test_email_{$i}'";
        $db->query($q);
    }

    /**
     * Test for populateAddresses() method.
     */
    public function testPopulateAddresses()
    {
        if (!empty($_REQUEST)) {
            $req = $_REQUEST;
        }

        $logger = $GLOBALS['log'];
        $GLOBALS['log'] = new TestLogger();

        $db = DBManagerFactory::getInstance();


        // test
        $results = $this->ea->populateAddresses('', '');
        if (null !== $results) {
            throw new Exception('Assert error 1');
        }
        self::assertEquals(null, $results);

        // test
        $_REQUEST['emailAddressWidget'] = true;
        $results = $this->ea->populateAddresses('', '');
        if (null !== $results) {
            throw new Exception('Assert error 2');
        }
        self::assertEquals(null, $results);

        // test
        $module = 'non-exists-or-invalid';
        $_REQUEST['non-exists-or-invalid_email_widget_id'] = true;
        $results = $this->ea->populateAddresses('', $module);
        if (null !== $results) {
            throw new Exception('Assert error 3');
        }
        self::assertEquals(null, $results);

        // test
        unset($_REQUEST);
        $module = 'non-exists-or-invalid';
        $_REQUEST['non-exists-or-invalid_email_widget_id'] = true;
        $_REQUEST['non-exists-or-invalid1emailAddress0'] = true;
        $results = $this->ea->populateAddresses('', $module);
        if (array() !== $this->ea->addresses) {
            throw new Exception('Assert error 4');
        }
        self::assertEquals(array(), $this->ea->addresses);

        // test
        unset($_REQUEST);
        $module = 'non-exists-or-invalid';
        $_REQUEST['non-exists-or-invalid_email_widget_id'] = true;
        $_REQUEST['non-exists-or-invalid1emailAddress0'] = array();
        $results = $this->ea->populateAddresses('', $module);

        // test
        unset($_REQUEST);
        $module = 'non-exists-or-invalid';
        $_REQUEST['non-exists-or-invalid_email_widget_id'] = true;
        $_REQUEST['non-exists-or-invalid1emailAddress0'] = true;
        $_REQUEST['non-exists-or-invalid1emailAddressReplyToFlag'] = true;
        $results = $this->ea->populateAddresses('', $module);

        // test
        unset($_REQUEST);
        $module = 'non-exists-or-invalid';
        $_REQUEST['non-exists-or-invalid_email_widget_id'] = true;
        $_REQUEST['non-exists-or-invalid1emailAddress0'] = true;
        $_REQUEST['non-exists-or-invalidemailAddressReplyToFlag'] = true;
        $results = $this->ea->populateAddresses('', $module);

        // test
        unset($_REQUEST);
        $module = 'non-exists-or-invalid';
        $_REQUEST['non-exists-or-invalid_email_widget_id'] = true;
        $_REQUEST['non-exists-or-invalid1emailAddress0'] = true;
        $_REQUEST['non-exists-or-invalid1emailAddressPrimaryFlag'] = true;
        $results = $this->ea->populateAddresses('', $module);

        // test
        unset($_REQUEST);
        $module = 'non-exists-or-invalid';
        $_REQUEST['non-exists-or-invalid_email_widget_id'] = true;
        $_REQUEST['non-exists-or-invalid1emailAddress0'] = true;
        $_REQUEST['non-exists-or-invalidemailAddressPrimaryFlag'] = true;
        $results = $this->ea->populateAddresses('', $module);

        // test
        unset($_REQUEST);
        $module = 'non-exists-or-invalid';
        $_REQUEST['non-exists-or-invalid_email_widget_id'] = true;
        $_REQUEST['non-exists-or-invalid1emailAddress0'] = true;
        $_REQUEST['non-exists-or-invalid1emailAddressOptOutFlag'] = true;
        $results = $this->ea->populateAddresses('', $module);

        // test
        unset($_REQUEST);
        $module = 'non-exists-or-invalid';
        $_REQUEST['non-exists-or-invalid_email_widget_id'] = true;
        $_REQUEST['non-exists-or-invalid1emailAddress0'] = true;
        $_REQUEST['non-exists-or-invalidemailAddressOptOutFlag'] = true;
        $results = $this->ea->populateAddresses('', $module);

        // test
        unset($_REQUEST);
        $module = 'non-exists-or-invalid';
        $_REQUEST['non-exists-or-invalid_email_widget_id'] = true;
        $_REQUEST['non-exists-or-invalid1emailAddress0'] = true;
        $_REQUEST['non-exists-or-invalid1emailAddressInvalidFlag'] = true;
        $results = $this->ea->populateAddresses('', $module);

        // test
        unset($_REQUEST);
        $module = 'non-exists-or-invalid';
        $_REQUEST['non-exists-or-invalid_email_widget_id'] = true;
        $_REQUEST['non-exists-or-invalid1emailAddress0'] = true;
        $_REQUEST['non-exists-or-invalidemailAddressInvalidFlag'] = true;
        $results = $this->ea->populateAddresses('', $module);
        
        // test
        unset($_REQUEST);
        $module = 'non-exists-or-invalid';
        $_REQUEST['non-exists-or-invalid_email_widget_id'] = true;
        $_REQUEST['non-exists-or-invalid1emailAddress0'] = true;
        $_REQUEST['non-exists-or-invalid1emailAddressDeleteFlag'] = true;
        $results = $this->ea->populateAddresses('', $module);

        // test
        unset($_REQUEST);
        $module = 'non-exists-or-invalid';
        $_REQUEST['non-exists-or-invalid_email_widget_id'] = true;
        $_REQUEST['non-exists-or-invalid1emailAddress0'] = true;
        $_REQUEST['non-exists-or-invalidemailAddressDeleteFlag'] = true;
        $results = $this->ea->populateAddresses('', $module);

        // test
        unset($_REQUEST);
        $module = 'non-exists-or-invalid';
        $_REQUEST['non-exists-or-invalid_email_widget_id'] = true;
        $_REQUEST['non-exists-or-invalid1emailAddress0'] = true;
        $_REQUEST['non-exists-or-invalid1emailAddressId0'] = true;
        $results = $this->ea->populateAddresses('', $module);

        // test
        unset($_REQUEST);
        $module = 'non-exists-or-invalid';
        $_REQUEST['non-exists-or-invalid_email_widget_id'] = true;
        $_REQUEST['non-exists-or-invalid1emailAddress0'] = true;
        $_REQUEST['non-exists-or-invalidemailAddress'] = true;
        $_REQUEST['emailAddressWidget'] = true;
        $results = $this->ea->populateAddresses('', $module);

        // test
        $i = 1;
        $q = /** @lang sql */
            "
          INSERT INTO email_addr_bean_rel (id, email_address_id, bean_id, bean_module, primary_address, deleted) 
          VALUES ('test_email_bean_rel_{$i}', 'test_email_{$i}', 'test_contact_{$i}', 'Contacts', '0', '0')
        ";
        $db->query($q);
        $q = /** @lang sql */
            "INSERT INTO email_addresses (id, email_address_caps) VALUES ('test_email_{$i}', 'TEST@EMAIL.COM')";
        $db->query($q);
        $q = /** @lang sql */
            "INSERT INTO contacts (id) VALUES ('test_contact_{$i}')";
        $db->query($q);

        $q = /** @lang sql */
            "UPDATE email_addresses SET opt_out = 1, invalid_email = 0 WHERE email_address_caps = 'TEST@EMAIL.COM'";
        $db->query($q);
        unset($_REQUEST);
        $module = 'non-exists-or-invalid';
        $_REQUEST['non-exists-or-invalid_email_widget_id'] = true;
        $_REQUEST['non-exists-or-invalid1emailAddress0'] = true;
        $results = $this->ea->populateAddresses('', $module, array('emailAddress0' => 'test@email.com'));

        $q = /** @lang sql */
            "UPDATE email_addresses SET opt_out = 0, invalid_email = 1 WHERE email_address_caps = 'TEST@EMAIL.COM'";
        $db->query($q);
        $results = $this->ea->populateAddresses('', $module, array('emailAddress0' => 'test@email.com'));
<<<<<<< HEAD
        self::assertEquals(false, $results);
        self::assertSame(array(
            0 => array(
                'email_address' => 'test@email.com',
                'primary_address' => '0',
                'reply_to_address' => '0',
                'invalid_email' => '0',
                'opt_out' => '0',
                'email_address_id' => null,
                'confirm_opt_in_flag' => '0',
            ),
        ), $this->ea->addresses);
=======
        $this->markTestIncomplete('We need to clear the emails after each test');

//        self::assertSame(array(







//            ),

>>>>>>> c5e1ac91

        $q = /** @lang sql */
            "UPDATE email_addresses SET opt_out = 1, invalid_email = 1 WHERE email_address_caps = 'TEST@EMAIL.COM'";
        $db->query($q);
        $results = $this->ea->populateAddresses('', $module, array('emailAddress0' => 'test@email.com'));
        self::assertSame(array(
            0 => array(
                'email_address' => 'test@email.com',
                'primary_address' => '0',
                'reply_to_address' => '0',
                'invalid_email' => '0',
                'opt_out' => '0',
                'email_address_id' => null,
                'confirm_opt_in_flag' => '0',
            ),
        ), $this->ea->addresses);

        $q = /** @lang sql */
            "DELETE FROM email_addr_bean_rel WHERE id = 'test_email_bean_rel_{$i}'";
        $db->query($q);
        $q = /** @lang sql */
            "DELETE FROM email_addresses WHERE id = 'test_email_{$i}'";
        $db->query($q);
        $q = /** @lang sql */
            "DELETE FROM contacts WHERE id = 'test_contact_{$i}'";
        $db->query($q);


        $GLOBALS['log'] = $logger;

        if (!empty($req)) {
            $_REQUEST = $req;
        } else {
            unset($_REQUEST);
        }
    }

    /**
     * Test for addAddress() method.
     */
    public function testAddAddress()
    {
        // save state

        $state = new \SuiteCRM\StateSaver();
        $state->pushGlobals();
        $state->pushTable('tracker');
        $state->pushTable('email_addresses');

        // test
        
        
        $query = "SELECT * FROM email_addr_bean_rel";
        $resource = DBManagerFactory::getInstance()->query($query);
        $rows = [];
        while ($row = $resource->fetch_assoc()) {
            $rows[] = $row;
        }
        $tableEmailAddrBeanRel = $rows;
        
        $query = "SELECT * FROM contacts";
        $resource = DBManagerFactory::getInstance()->query($query);
        $rows = [];
        while ($row = $resource->fetch_assoc()) {
            $rows[] = $row;
        }
        $tableContacts = $rows;
        
        $query = "SELECT * FROM email_addresses";
        $resource = DBManagerFactory::getInstance()->query($query);
        $rows = [];
        while ($row = $resource->fetch_assoc()) {
            $rows[] = $row;
        }
        $tableEmailAddresses = $rows;
        
        
        $this->ea->addAddress('test20@email.com', true);
        $this->ea->addAddress('test21@email.com', true);
        self::assertSame(array(
            0 => array(
                'email_address' => 'test20@email.com',
                'primary_address' => '0',
                'reply_to_address' => '0',
                'invalid_email' => '0',
                'opt_out' => '0',
                'email_address_id' => null,
                'confirm_opt_in_flag' => null,
            ),
            1 => array(
                'email_address' => 'test21@email.com',
                'primary_address' => '1',
                'reply_to_address' => '0',
                'invalid_email' => '0',
                'opt_out' => '0',
                'email_address_id' => null,
                'confirm_opt_in_flag' => null
            ),
        ), $this->ea->addresses);
        
        // clean up
        
        DBManagerFactory::getInstance()->query("DELETE FROM email_addresses");
        foreach ($tableEmailAddresses as $row) {
            $query = "INSERT email_addresses INTO (";
            $query .= (implode(',', array_keys($row)) . ') VALUES (');
            foreach ($row as $value) {
                $quoteds[] = "'$value'";
            }
            $query .= (implode(', ', $quoteds)) . ')';
            DBManagerFactory::getInstance()->query($query);
        }
        
        DBManagerFactory::getInstance()->query("DELETE FROM contacts");
        foreach ($tableContacts as $row) {
            $query = "INSERT contact INTO (";
            $query .= (implode(',', array_keys($row)) . ') VALUES (');
            foreach ($row as $value) {
                $quoteds[] = "'$value'";
            }
            $query .= (implode(', ', $quoteds)) . ')';
            DBManagerFactory::getInstance()->query($query);
        }
        
        DBManagerFactory::getInstance()->query("DELETE FROM email_addr_bean_rel");
        foreach ($tableEmailAddrBeanRel as $row) {
            $query = "INSERT email_addr_bean_rel INTO (";
            $query .= (implode(',', array_keys($row)) . ') VALUES (');
            foreach ($row as $value) {
                $quoteds[] = "'$value'";
            }
            $query .= (implode(', ', $quoteds)) . ')';
            DBManagerFactory::getInstance()->query($query);
        }
        
        // clean up
        
        $state->popTable('email_addresses');
        $state->popTable('tracker');
        $state->popGlobals();
    }

    /**
     * Test for updateFlags() method.
     */
    public function testUpdateFlags()
    {
        $this->markTestIncomplete('testUpdateFlags');
//        // test


//            "
//          INSERT INTO email_addr_bean_rel (id, email_address_id, bean_id, bean_module, primary_address, deleted)









//

//



//

//




//
//        self::assertSame(array(












//
//
    }

    /**
     * Test for splitEmailAddress() method.
     */
    public function testSplitEmailAddress()
    {
        $result = $this->ea->splitEmailAddress(null);
        self::assertSame(array(
            'name' => '',
            'email' => '',
        ), $result);

        $result = $this->ea->splitEmailAddress('invalid');
        self::assertSame(array(
            'name' => 'invalid',
            'email' => '',
        ), $result);

        $result = $this->ea->splitEmailAddress('test@email.com');
        self::assertSame(array(
            'name' => '',
            'email' => 'test@email.com',
        ), $result);

        $result = $this->ea->splitEmailAddress('<Mr. Tester> test@email.com');
        self::assertSame(array(
            'name' => 'Mr. Tester test@email.com',
            'email' => '',
        ), $result);

        $result = $this->ea->splitEmailAddress('<Mr. Tester test@email.com');
        self::assertSame(array(
            'name' => 'Mr. Tester test@email.com',
            'email' => '',
        ), $result);

        $result = $this->ea->splitEmailAddress('Mr. Tester> test@email.com');
        self::assertSame(array(
            'name' => 'Mr. Tester test@email.com',
            'email' => '',
        ), $result);

        $result = $this->ea->splitEmailAddress('te st@email.com');
        self::assertSame(array(
            'name' => 'te st@email.com',
            'email' => '',
        ), $result);

        $result = $this->ea->splitEmailAddress('te st@ema il.com');
        self::assertSame(array(
            'name' => 'te st@ema il.com',
            'email' => '',
        ), $result);

        $result = $this->ea->splitEmailAddress('te st@em>a il.com');
        self::assertSame(array(
            'name' => 'te st@ema il.com',
            'email' => '',
        ), $result);

        $result = $this->ea->splitEmailAddress('te <st@ema il.com');
        self::assertSame(array(
            'name' => 'te st@ema il.com',
            'email' => '',
        ), $result);

        $result = $this->ea->splitEmailAddress('te st@em>a il.com');
        self::assertSame(array(
            'name' => 'te st@ema il.com',
            'email' => '',
        ), $result);

        $result = $this->ea->splitEmailAddress('te <st@em>a il.com');
        self::assertSame(array(
            'name' => 'te st@ema il.com',
            'email' => '',
        ), $result);
    }

    /**
     * Test for _cleanAddress() method.
     */
    public function testCleanAddress()
    {
        $result = $this->ea->_cleanAddress(null);
        self::assertEquals('', $result);

        $result = $this->ea->_cleanAddress('<test>');
        self::assertEquals('test', $result);

        $result = $this->ea->_cleanAddress('<test@email.com>');
        self::assertEquals('test@email.com', $result);
    }

    /**
     * Test for getEmailGUID() method.
     */
    public function testGetEmailGUID()
    {
        // save state

        $state = new \SuiteCRM\StateSaver();
        $state->pushGlobals();
        $state->pushTable('tracker');
        $state->pushTable('email_addresses');

        // test
        
        
        
        $query = "SELECT * FROM email_addr_bean_rel";
        $resource = DBManagerFactory::getInstance()->query($query);
        $rows = [];
        while ($row = $resource->fetch_assoc()) {
            $rows[] = $row;
        }
        $tableEmailAddrBeanRel = $rows;
        
        $query = "SELECT * FROM contacts";
        $resource = DBManagerFactory::getInstance()->query($query);
        $rows = [];
        while ($row = $resource->fetch_assoc()) {
            $rows[] = $row;
        }
        $tableContacts = $rows;
        
        $query = "SELECT * FROM email_addresses";
        $resource = DBManagerFactory::getInstance()->query($query);
        $rows = [];
        while ($row = $resource->fetch_assoc()) {
            $rows[] = $row;
        }
        $tableEmailAddresses = $rows;
        
        
        
        
        $db = DBManagerFactory::getInstance();

        // test
        $q = /** @lang sql */
            "
          DELETE FROM email_addresses 
            WHERE 
              email_address_caps = ''";
        $db->query($q);

        $result = $this->ea->getEmailGUID(null);
        self::assertEquals('', $result);

        // test
        $result = $this->ea->getEmailGUID('non-valid');
        self::assertTrue(isValidId($result));

        // test
        $result = $this->ea->getEmailGUID('nonexists@nihil.com');
        self::assertTrue(isValidId($result));

        // test
        $q = /** @lang sql */
            "
          DELETE FROM email_addresses 
            WHERE 
              email_address_caps = 'TEST@EMAIL.COM'";
        $db->query($q);

        $result = $this->ea->getEmailGUID('test@email.com');
        self::assertTrue(isValidId($result));
        
        
        // clean up
        
        DBManagerFactory::getInstance()->query("DELETE FROM email_addresses");
        foreach ($tableEmailAddresses as $row) {
            $query = "INSERT email_addresses INTO (";
            $query .= (implode(',', array_keys($row)) . ') VALUES (');
            foreach ($row as $value) {
                $quoteds[] = "'$value'";
            }
            $query .= (implode(', ', $quoteds)) . ')';
            DBManagerFactory::getInstance()->query($query);
        }
        
        DBManagerFactory::getInstance()->query("DELETE FROM contacts");
        foreach ($tableContacts as $row) {
            $query = "INSERT contact INTO (";
            $query .= (implode(',', array_keys($row)) . ') VALUES (');
            foreach ($row as $value) {
                $quoteds[] = "'$value'";
            }
            $query .= (implode(', ', $quoteds)) . ')';
            DBManagerFactory::getInstance()->query($query);
        }
        
        DBManagerFactory::getInstance()->query("DELETE FROM email_addr_bean_rel");
        foreach ($tableEmailAddrBeanRel as $row) {
            $query = "INSERT email_addr_bean_rel INTO (";
            $query .= (implode(',', array_keys($row)) . ') VALUES (');
            foreach ($row as $value) {
                $quoteds[] = "'$value'";
            }
            $query .= (implode(', ', $quoteds)) . ')';
            DBManagerFactory::getInstance()->query($query);
        }
        
        // clean up
        
        $state->popTable('email_addresses');
        $state->popTable('tracker');
        $state->popGlobals();
    }

    /**
     * Test for AddUpdateEmailAddress() method.
     */
    public function testAddUpdateEmailAddress()
    {
        // test
        $db = DBManagerFactory::getInstance();

        // test
        $result = $this->ea->AddUpdateEmailAddress(null);
        self::assertEquals('', $result);

        // test
        $result = $this->ea->AddUpdateEmailAddress(null, 0, 0, 1);
        self::assertEquals('', $result);


        // test
        $i = 1;
        $q = /** @lang sql */
            "
          INSERT INTO email_addr_bean_rel (id, email_address_id, bean_id, bean_module, primary_address, deleted) 
          VALUES ('test_email_bean_rel_{$i}', 'test_email_{$i}', 'test_contact_{$i}', 'Contacts', '0', '0')
        ";
        $db->query($q);
        $q = /** @lang sql */
            "INSERT INTO email_addresses (id, email_address, email_address_caps) VALUES ('test_email_{$i}', 'test@email.com', 'TEST@EMAIL.COM')";
        $db->query($q);
        $q = /** @lang sql */
            "INSERT INTO contacts (id) VALUES ('test_contact_{$i}')";
        $db->query($q);

        $result = $this->ea->AddUpdateEmailAddress(null, 0, 0, "test_email_{$i}");
        self::assertEquals('', $result);

        // test
        $q = /** @lang sql */
            "DELETE FROM email_addr_bean_rel WHERE id = 'test_email_bean_rel_{$i}'";
        $db->query($q);
        $q = /** @lang sql */
            "DELETE FROM email_addresses WHERE id = 'test_email_{$i}'";
        $db->query($q);
        $q = /** @lang sql */
            "DELETE FROM contacts WHERE id = 'test_contact_{$i}'";
        $db->query($q);
    }

    /**
     * Test for getPrimaryAddress() method.
     */
    public function testGetPrimaryAddress()
    {
        $db = DBManagerFactory::getInstance();

        $c = new Contact();

        // test
        $result = $this->ea->getPrimaryAddress($c);
        self::assertEquals('', $result);


        // test
        $i = 1;
        $q = /** @lang sql */
            "
          INSERT INTO email_addr_bean_rel (id, email_address_id, bean_id, bean_module, primary_address, deleted) 
          VALUES ('test_email_bean_rel_{$i}', 'test_email_{$i}', 'test_contact_{$i}', 'Contacts', '0', '0')
        ";
        $db->query($q);
        $q = /** @lang sql */
            "INSERT INTO email_addresses (id, email_address, email_address_caps) VALUES ('test_email_{$i}', 'test@email.com', 'TEST@EMAIL.COM')";
        $db->query($q);
        $q = /** @lang sql */
            "INSERT INTO contacts (id) VALUES ('test_contact_{$i}')";
        $db->query($q);

        $c->id = "test_contact_{$i}";
        $result = $this->ea->getPrimaryAddress($c);
        self::assertEquals('test@email.com', $result);

        // test
        $q = /** @lang sql */
            "DELETE FROM email_addr_bean_rel WHERE id = 'test_email_bean_rel_{$i}'";
        $db->query($q);
        $q = /** @lang sql */
            "DELETE FROM email_addresses WHERE id = 'test_email_{$i}'";
        $db->query($q);
        $q = /** @lang sql */
            "DELETE FROM contacts WHERE id = 'test_contact_{$i}'";
        $db->query($q);
    }

    /**
     * Test for getReplyToAddress() method.
     */
    public function testGetReplyToAddress()
    {
        $db = DBManagerFactory::getInstance();

        $c = BeanFactory::getBean('Contacts');


        // test
        $i = 1;
        $q = /** @lang sql */
            "
          INSERT INTO email_addr_bean_rel (id, email_address_id, bean_id, bean_module, primary_address, deleted) 
          VALUES ('test_email_bean_rel_{$i}', 'test_email_{$i}', 'test_contact_{$i}', 'Contacts', '0', '0')
        ";
        $db->query($q);
        $q = /** @lang sql */
            "INSERT INTO email_addresses (id, email_address, email_address_caps) VALUES ('test_email_{$i}', 'test@email.com', 'TEST@EMAIL.COM')";
        $db->query($q);
        $q = /** @lang sql */
            "INSERT INTO contacts (id) VALUES ('test_contact_{$i}')";
        $db->query($q);

        $c->id = "test_contact_{$i}";

        $query = /** @lang sql */
            "UPDATE email_addr_bean_rel SET deleted = 0 WHERE email_address_id = 'test_email_{$i}'";
        $db->query($query);

        $result = $this->ea->getReplyToAddress($c);
        self::assertEquals('test@email.com', $result);

        $query = /** @lang sql */
            "UPDATE email_addr_bean_rel SET reply_to_address = 1 WHERE email_address_id = 'test_email_{$i}'";
        $db->query($query);

        $result = $this->ea->getReplyToAddress($c, true);
        self::assertEquals('test@email.com', $result);

        // test
        $q = /** @lang sql */
            "DELETE FROM email_addr_bean_rel WHERE id = 'test_email_bean_rel_{$i}'";
        $db->query($q);
        $q = /** @lang sql */
            "DELETE FROM email_addresses WHERE id = 'test_email_{$i}'";
        $db->query($q);
        $q = /** @lang sql */
            "DELETE FROM contacts WHERE id = 'test_contact_{$i}'";
        $db->query($q);


        // test
        $result = $this->ea->getReplyToAddress($c);
        self::assertEquals('', $result);

        // test
        $result = $this->ea->getReplyToAddress($c, true);
        self::assertEquals('', $result);
    }

    /**
     * Test for getAddressesByGUID() method.
     */
    public function testGetAddressesByGUID()
    {
        $db = DBManagerFactory::getInstance();

        // test
        $id = null;
        $module = null;

        $query = /** @lang sql */
            "
            SELECT count(*) as cnt
                FROM email_addresses ea 
                LEFT JOIN email_addr_bean_rel ear ON ea.id = ear.email_address_id
                WHERE ear.bean_module = '' AND ear.bean_id = '' AND ear.deleted = 0";
        $r = $db->query($query);
        $row = $db->fetchByAssoc($r);
        $cnt = $row['cnt'];

        $result = $this->ea->getAddressesByGUID($id, $module);
        $count = count($result);
        self::assertEquals($cnt, $count);

        // test
        $id = 'non-exists-xyz';
        $module = null;

        $result = $this->ea->getAddressesByGUID($id, $module);
        $count = count($result);
        self::assertEquals(0, $count);

        // test
        /**
         * @var Contact $c
         */
        $c = BeanFactory::getBean('Contacts');
        $c->email1 = 'test30@email.com';

        $id = $c->id;
        $module = $c->module_name;

        $result = $this->ea->getAddressesByGUID($id, $module);
        self::assertCount(0, $result);
    }

    /**
     * Test for getEmailAddressWidgetEditView() method.
     */
    public function testGetEmailAddressWidgetEditView()
    {
        $query = "SELECT * FROM accounts_cstm";
        $resource = DBManagerFactory::getInstance()->query($query);
        $rows = [];
        while ($row = $resource->fetch_assoc()) {
            $rows[] = $row;
        }
        $tableAccountsCstm = $rows;
        
        
        $db = DBManagerFactory::getInstance();

        $logger = $GLOBALS['log'];
        $GLOBALS['log'] = new TestLogger();

        $env = array();
        /** @noinspection UnSafeIsSetOverArrayInspection */
        if (isset($_POST)) {
            $env['$_POST'] = $_POST;
        }
        /** @noinspection UnSafeIsSetOverArrayInspection */
        if (isset($_GET)) {
            $env['$_GET'] = $_GET;
        }
        /** @noinspection UnSafeIsSetOverArrayInspection */
        if (isset($_REQUEST)) {
            $env['$_REQUEST'] = $_REQUEST;
        }

        $i = 1;
        $q = /** @lang sql */
            "
          INSERT INTO email_addr_bean_rel (id, email_address_id, bean_id, bean_module, primary_address, deleted) 
          VALUES ('test_email_bean_rel_{$i}', 'test_email_{$i}', 'test_contact_{$i}', 'Contacts', '0', '0')
        ";
        $db->query($q);
        $q = /** @lang sql */
            "INSERT INTO email_addresses (id, email_address_caps) VALUES ('test_email_{$i}', 'TEST@EMAIL.COM')";
        $db->query($q);
        $q = /** @lang sql */
            "INSERT INTO contacts (id) VALUES ('test_contact_{$i}')";
        $db->query($q);


        // test
        $result = $this->ea->getEmailAddressWidgetEditView(null, null);
        self::assertEquals(false, $result);
        self::assertCount(1, $GLOBALS['log']->calls['fatal']);

        $result = $this->ea->getEmailAddressWidgetEditView('non-exists', null);
        self::assertEquals(false, $result);
        self::assertCount(2, $GLOBALS['log']->calls['fatal']);

        $result = $this->ea->getEmailAddressWidgetEditView(null, 'non-exists');
        self::assertEquals(false, $result);
        self::assertCount(3, $GLOBALS['log']->calls['fatal']);

        // test
        $_REQUEST['full_form'] = true;
        $_REQUEST['emailAddressWidget'] = true;
        $_REQUEST['non-exists-module0emailAddress0'] = true;

        $result = $this->ea->getEmailAddressWidgetEditView('', 'non-exists-module', true);

        self::assertFalse($result);

        
        if (isset($env['$_REQUEST'])) {
            $_REQUEST = $env['$_REQUEST'];
        }

        // test
        $_REQUEST['full_form'] = true;
        $_REQUEST['emailAddressWidget'] = true;
        $_REQUEST['non-exists-module0emailAddress0'] = true;

        $result = $this->ea->getEmailAddressWidgetEditView('', 'non-exists-module');

        self::assertEquals($result, false);

        if (isset($env['$_REQUEST'])) {
            $_REQUEST = $env['$_REQUEST'];
        }

        // test
        $_REQUEST['full_form'] = true;
        $_REQUEST['emailAddressWidget'] = true;

        $result = $this->ea->getEmailAddressWidgetEditView('', 'non-exists-module');

        self::assertEquals($result, false);

        $expected = !empty($result) && is_string($result);
        self::assertNotTrue($expected);

        if (isset($env['$_REQUEST'])) {
            $_REQUEST = $env['$_REQUEST'];
        }

        // test
        $result = $this->ea->getEmailAddressWidgetEditView('non-exists-id', 'non-exists-module');

        self::assertEquals($result, false);
        
        // test
        $_POST['is_converted'] = true;
        $result = $this->ea->getEmailAddressWidgetEditView('non-exists-id', 'non-exists-module');

        self::assertEquals($result, false);

        $expected = !empty($result) && is_string($result);
        self::assertEquals($expected, false);
        self::assertCount(10, $GLOBALS['log']->calls['fatal']);

        // test
        $_POST['is_converted'] = true;
        $_POST['return_id'] = 'any-non-exists-id';
        $result = $this->ea->getEmailAddressWidgetEditView('non-exists-id', 'non-exists-module');
        self::assertEquals($result, false);
        
        self::assertCount(12, $GLOBALS['log']->calls['fatal']);

        // test
        $_POST['is_converted'] = true;
        $_POST['return_module'] = 'any-non-exists-module';
        $result = $this->ea->getEmailAddressWidgetEditView('non-exists-id', 'non-exists-module');

        self::assertEquals($result, false);
        
        self::assertCount(13, $GLOBALS['log']->calls['fatal']);

        // test
        $result = $this->ea->getEmailAddressWidgetEditView('non-exists-id', 'Users');

        self::assertTrue(is_string($result));

        // test
        $_POST['return_id'] = 'test_contact_1';
        $_POST['return_module'] = 'Contacts';
        $result = $this->ea->getEmailAddressWidgetEditView('test_contact_1', 'Contacts');

        self::assertEquals($result, false);
        
        self::assertFalse(strpos(
            $result,
            '[{"email_address":null,"email_address_caps":"TEST@EMAIL.COM","invalid_email":"0","opt_out":"0","date_created":null,"date_modified":null,"id":"test_email_bean_rel_1","email_address_id":"test_email_1","bean_id":"test_contact_1","bean_module":"Contacts","primary_address":"0","reply_to_address":"0","deleted":"0"},{"email_address":null,"email_address_caps":"TEST@EMAIL.COM","invalid_email":"0","opt_out":"0","date_created":null,"date_modified":null,"id":"","email_address_id":"test_email_1","bean_id":"test_contact_1","bean_module":"Contacts","primary_address":"0","reply_to_address":"1","deleted":"0"}]'
        ));

        self::assertEquals($result, false);

        // test
        $_POST['return_id'] = 'non-exists-id';
        $_POST['return_module'] = 'Contacts';
        $result = $this->ea->getEmailAddressWidgetEditView('test_contact_1', 'Contacts');

        self::assertEquals($result, false);

        // test
        $_REQUEST['full_form'] = true;
        $_REQUEST['emailAddressWidget'] = true;
        $_REQUEST['non-exists-module0emailAddress0'] = true;
        $this->ea->view = 'QuickCreate';
        $_REQUEST['action'] = true;

        $result = $this->ea->getEmailAddressWidgetEditView('', 'non-exists-module');

        self::assertEquals($result, false);

        if (isset($env['$_REQUEST'])) {
            $_REQUEST = $env['$_REQUEST'];
        }

        // test
        $_REQUEST['full_form'] = true;
        $_REQUEST['emailAddressWidget'] = true;
        $_REQUEST['non-exists-module0emailAddress0'] = true;
        $this->ea->view = 'QuickCreate';
        $_REQUEST['action'] = true;

        $result = $this->ea->getEmailAddressWidgetEditView('', 'Contacts');

        self::assertEquals($result, false);

        if (isset($env['$_REQUEST'])) {
            $_REQUEST = $env['$_REQUEST'];
        }

        // test
        $q = /** @lang sql */
            "DELETE FROM email_addr_bean_rel WHERE id = 'test_email_bean_rel_{$i}'";
        $db->query($q);
        $q = /** @lang sql */
            "DELETE FROM email_addresses WHERE id = 'test_email_{$i}'";
        $db->query($q);
        $q = /** @lang sql */
            "DELETE FROM contacts WHERE id = 'test_contact_{$i}'";
        $db->query($q);

        if (isset($env['$_POST'])) {
            $_POST = $env['$_POST'];
        }
        if (isset($env['$_GET'])) {
            $_GET = $env['$_GET'];
        }
        if (isset($env['$_REQUEST'])) {
            $_REQUEST = $env['$_REQUEST'];
        }

        $GLOBALS['log'] = $logger;
        
        // clean up
        
        DBManagerFactory::getInstance()->query("DELETE FROM accounts_cstm");
        foreach ($tableAccountsCstm as $row) {
            $query = "INSERT accounts_cstm INTO (";
            $query .= (implode(',', array_keys($row)) . ') VALUES (');
            foreach ($row as $value) {
                $quoteds[] = "'$value'";
            }
            $query .= (implode(', ', $quoteds)) . ')';
            DBManagerFactory::getInstance()->query($query);
        }
    }

    /**
     * Test for getEmailAddressWidgetDetailView() method.
     */
    public function testGetEmailAddressWidgetDetailView()
    {
        $db = DBManagerFactory::getInstance();

        $i = 1;
        $q = /** @lang sql */
            "
          INSERT INTO email_addr_bean_rel (id, email_address_id, bean_id, bean_module, primary_address, deleted) 
          VALUES ('test_email_bean_rel_{$i}', 'test_email_{$i}', 'test_contact_{$i}', 'Contacts', '0', '0')
        ";
        $db->query($q);
        $q = /** @lang sql */
            "INSERT INTO email_addresses (id, email_address_caps) VALUES ('test_email_{$i}', 'TEST@EMAIL.COM')";
        $db->query($q);
        $q = /** @lang sql */
            "INSERT INTO contacts (id) VALUES ('test_contact_{$i}')";
        $db->query($q);


        // test
        $result = $this->ea->getEmailAddressWidgetDetailView(null);
        self::assertEquals('', $result);

        // test
        $c = BeanFactory::getBean('Contacts');
        $result = $this->ea->getEmailAddressWidgetDetailView($c);
        self::assertEquals('', $result);

        // test
        $c = BeanFactory::getBean('Contacts');
        $c->id = 'an-non-exists-id';
        $result = $this->ea->getEmailAddressWidgetDetailView($c);
        self::assertNotFalse(strpos($result, '--None--'));

        $expected = !empty($result) && is_string($result);
        self::assertTrue($expected);

        // test
        $c->id = "test_contact_{$i}";
        $result = $this->ea->getEmailAddressWidgetDetailView($c);
        self::assertFalse(strpos($result, '--None--'));

        $expected = !empty($result) && is_string($result);
        self::assertTrue($expected);


        // test
        $q = /** @lang sql */
            "DELETE FROM email_addr_bean_rel WHERE id = 'test_email_bean_rel_{$i}'";
        $db->query($q);
        $q = /** @lang sql */
            "DELETE FROM email_addresses WHERE id = 'test_email_{$i}'";
        $db->query($q);
        $q = /** @lang sql */
            "DELETE FROM contacts WHERE id = 'test_contact_{$i}'";
        $db->query($q);
    }

    /**
     * Test for getEmailAddressWidgetDuplicatesView() method.
     */
    public function testGetEmailAddressWidgetDuplicatesView()
    {
        self::markTestIncomplete('environment dependecy in test');
        
        $logger = $GLOBALS['log'];
        $GLOBALS['log'] = new TestLogger();

        $env = array();
        /** @noinspection UnSafeIsSetOverArrayInspection */
        if (isset($_POST)) {
            $env['$_POST'] = $_POST;
        }
        /** @noinspection UnSafeIsSetOverArrayInspection */
        if (isset($_GET)) {
            $env['$_GET'] = $_GET;
        }
        /** @noinspection UnSafeIsSetOverArrayInspection */
        if (isset($_REQUEST)) {
            $env['$_REQUEST'] = $_REQUEST;
        }


        // test
        $result = $this->ea->getEmailAddressWidgetDuplicatesView(null);
        self::assertEquals('', $result);
        self::assertCount(2, $GLOBALS['log']->calls['fatal']);

        // test
        $_POST['emailAddressPrimaryFlag'] = '';
        $result = $this->ea->getEmailAddressWidgetDuplicatesView(null);
        self::assertEquals('', $result);
        self::assertCount(4, $GLOBALS['log']->calls['fatal']);

        // test
        $_POST['emailAddressPrimaryFlag'] = '';
        $_POST['emailAddress0'] = true;
        $result = $this->ea->getEmailAddressWidgetDuplicatesView(null);
        self::assertEquals(/** @lang html */
            '<input type="hidden" name="_email_widget_id" value="">
<input type="hidden" name="emailAddressWidget" value="">

<input type="hidden" name="emailAddress0" value="1">

<input type="hidden" name="emailAddressPrimaryFlag" value="">
<input type="hidden" name="useEmailWidget" value="true">',
            $result
        );
        self::assertCount(6, $GLOBALS['log']->calls['fatal']);

        // test
        $_POST['emailAddressPrimaryFlag'] = '';
        $_POST['emailAddress0'] = true;
        $_POST['emailAddressOptOutFlag'] = true;
        $result = $this->ea->getEmailAddressWidgetDuplicatesView(null);
        self::assertEquals(/** @lang html */
            '<input type="hidden" name="_email_widget_id" value="">
<input type="hidden" name="emailAddressWidget" value="">

<input type="hidden" name="emailAddress0" value="1">

<input type="hidden" name="emailAddressPrimaryFlag" value="">
<input type="hidden" name="emailAddressOptOutFlag[]" value="1">
<input type="hidden" name="useEmailWidget" value="true">',
            $result
        );
        self::assertCount(9, $GLOBALS['log']->calls['fatal']);

        // test
        $_POST['emailAddressPrimaryFlag'] = '';
        $_POST['emailAddressInvalidFlag'] = '';
        $_POST['emailAddress0'] = true;
        $result = $this->ea->getEmailAddressWidgetDuplicatesView(null);
        self::assertEquals(/** @lang html */
            '<input type="hidden" name="_email_widget_id" value="">
<input type="hidden" name="emailAddressWidget" value="">

<input type="hidden" name="emailAddress0" value="1">

<input type="hidden" name="emailAddressVerifiedValue0" value="">
<input type="hidden" name="emailAddressPrimaryFlag" value="">
<input type="hidden" name="emailAddressOptOutFlag[]" value="1">
<input type="hidden" name="emailAddressInvalidFlag[]" value="">
<input type="hidden" name="emailAddressReplyToFlag[]" value="">
<input type="hidden" name="emailAddressDeleteFlag[]" value="">
<input type="hidden" name="useEmailWidget" value="true">',
            $result
        );
        self::assertCount(13, $GLOBALS['log']->calls['fatal']);

        // test
        $_POST['emailAddressPrimaryFlag'] = '';
        $_POST['emailAddressReplyToFlag'] = '';
        $_POST['emailAddress0'] = true;
        $result = $this->ea->getEmailAddressWidgetDuplicatesView(null);
        self::assertEquals(/** @lang html */
            '<input type="hidden" name="_email_widget_id" value="">
<input type="hidden" name="emailAddressWidget" value="">

<input type="hidden" name="emailAddress0" value="1">

<input type="hidden" name="emailAddressVerifiedValue0" value="">
<input type="hidden" name="emailAddressPrimaryFlag" value="">
<input type="hidden" name="emailAddressOptOutFlag[]" value="1">
<input type="hidden" name="emailAddressInvalidFlag[]" value="">
<input type="hidden" name="emailAddressReplyToFlag[]" value="">
<input type="hidden" name="emailAddressDeleteFlag[]" value="">
<input type="hidden" name="useEmailWidget" value="true">',
            $result
        );
        self::assertCount(18, $GLOBALS['log']->calls['fatal']);

        // test
        $_POST['emailAddressPrimaryFlag'] = '';
        $_POST['emailAddressDeleteFlag'] = '';
        $_POST['emailAddress0'] = true;
        $result = $this->ea->getEmailAddressWidgetDuplicatesView(null);
        self::assertEquals(/** @lang html */
            '<input type="hidden" name="_email_widget_id" value="">
<input type="hidden" name="emailAddressWidget" value="">

<input type="hidden" name="emailAddress0" value="1">

<input type="hidden" name="emailAddressVerifiedValue0" value="">
<input type="hidden" name="emailAddressPrimaryFlag" value="">
<input type="hidden" name="emailAddressOptOutFlag[]" value="1">
<input type="hidden" name="emailAddressInvalidFlag[]" value="">
<input type="hidden" name="emailAddressReplyToFlag[]" value="">
<input type="hidden" name="emailAddressDeleteFlag[]" value="">
<input type="hidden" name="useEmailWidget" value="true">',
            $result
        );
        self::assertCount(24, $GLOBALS['log']->calls['fatal']);

        // test
        $_POST['emailAddressPrimaryFlag'] = '';
        $_POST['emailAddressVerifiedValue1'] = '';
        $_POST['emailAddress0'] = true;
        $result = $this->ea->getEmailAddressWidgetDuplicatesView(null);
        self::assertEquals(/** @lang html */
            '<input type="hidden" name="_email_widget_id" value="">
<input type="hidden" name="emailAddressWidget" value="">

<input type="hidden" name="emailAddress0" value="1">

<input type="hidden" name="emailAddressVerifiedValue0" value="">
<input type="hidden" name="emailAddressPrimaryFlag" value="">
<input type="hidden" name="emailAddressOptOutFlag[]" value="1">
<input type="hidden" name="emailAddressInvalidFlag[]" value="">
<input type="hidden" name="emailAddressReplyToFlag[]" value="">
<input type="hidden" name="emailAddressDeleteFlag[]" value="">
<input type="hidden" name="useEmailWidget" value="true">',
            $result
        );
        self::assertCount(31, $GLOBALS['log']->calls['fatal']);


        // test
        if (isset($env['$_POST'])) {
            $_POST = $env['$_POST'];
        }
        if (isset($env['$_GET'])) {
            $_GET = $env['$_GET'];
        }
        if (isset($env['$_REQUEST'])) {
            $_REQUEST = $env['$_REQUEST'];
        }

        $GLOBALS['log'] = $logger;
    }

    /**
     * Test for getFormBaseURL() method.
     */
    public function testGetFormBaseURL()
    {
        // test
        $logger = $GLOBALS['log'];
        $GLOBALS['log'] = new TestLogger();

        $env = array();
        /** @noinspection UnSafeIsSetOverArrayInspection */
        if (isset($_POST)) {
            $env['$_POST'] = $_POST;
        }
        /** @noinspection UnSafeIsSetOverArrayInspection */
        if (isset($_GET)) {
            $env['$_GET'] = $_GET;
        }
        /** @noinspection UnSafeIsSetOverArrayInspection */
        if (isset($_REQUEST)) {
            $env['$_REQUEST'] = $_REQUEST;
        }

        $focus = new Contact();


        // test
        $result = $this->ea->getFormBaseURL(null);
        self::assertEquals(false, $result);
        self::assertCount(1, $GLOBALS['log']->calls['fatal']);

        // test
        $result = $this->ea->getFormBaseURL($focus);
        self::assertEquals('&Contacts_email_widget_id=&emailAddressWidget=', $result);
        self::assertCount(3, $GLOBALS['log']->calls['fatal']);

        // test
        $_POST['Contacts_email_widget_id'] = 'testid';
        $result = $this->ea->getFormBaseURL($focus);
        self::assertEquals('&Contacts_email_widget_id=testid&emailAddressWidget=', $result);
        self::assertCount(4, $GLOBALS['log']->calls['fatal']);

        // test
        $_POST['emailAddressWidget'] = 'testaddress';
        $result = $this->ea->getFormBaseURL($focus);
        self::assertEquals('&Contacts_email_widget_id=testid&emailAddressWidget=testaddress', $result);
        self::assertCount(4, $GLOBALS['log']->calls['fatal']);

        // test
        $_REQUEST['ContactstestidemailAddress0'] = 'testadrr0';
        $result = $this->ea->getFormBaseURL($focus);
        self::assertEquals(
            '&Contacts_email_widget_id=testid&emailAddressWidget=testaddress&ContactstestidemailAddress0=testadrr0',
            $result
        );
        self::assertCount(4, $GLOBALS['log']->calls['fatal']);

        // test
        $_REQUEST['ContactstestidemailAddressVerifiedValue1'] = 'testverfdv1';
        $result = $this->ea->getFormBaseURL($focus);
        self::assertEquals('&Contacts_email_widget_id=testid&emailAddressWidget=testaddress' .
            '&ContactstestidemailAddress0=testadrr0&ContactstestidemailAddressVerifiedValue1=testverfdv1', $result);
        self::assertCount(4, $GLOBALS['log']->calls['fatal']);

        // test
        $_REQUEST['ContactstestidemailAddressPrimaryFlag'] = 'testadentprimflg';
        $result = $this->ea->getFormBaseURL($focus);
        self::assertEquals('&Contacts_email_widget_id=testid&emailAddressWidget=testaddress' .
            '&ContactstestidemailAddress0=testadrr0&ContactstestidemailAddressVerifiedValue1=testverfdv1' .
            '&ContactstestidemailAddressPrimaryFlag=testadentprimflg', $result);
        self::assertCount(4, $GLOBALS['log']->calls['fatal']);

        // test
        $_REQUEST['ContactstestidemailAddressPrimaryFlag'] = array('testadentprimflg1', 'testadentprimflg2');
        $result = $this->ea->getFormBaseURL($focus);
        self::assertEquals('&Contacts_email_widget_id=testid&emailAddressWidget=testaddress' .
            '&ContactstestidemailAddress0=testadrr0&ContactstestidemailAddressVerifiedValue1=testverfdv1' .
            '&ContactstestidemailAddressPrimaryFlag[0]=testadentprimflg1' .
            '&ContactstestidemailAddressPrimaryFlag[1]=testadentprimflg2', $result);
        self::assertCount(4, $GLOBALS['log']->calls['fatal']);


        // tear down
        if (isset($env['$_POST'])) {
            $_POST = $env['$_POST'];
        }
        if (isset($env['$_GET'])) {
            $_GET = $env['$_GET'];
        }
        if (isset($env['$_REQUEST'])) {
            $_REQUEST = $env['$_REQUEST'];
        }

        $GLOBALS['log'] = $logger;
    }

    /**
     * Test for setView() method.
     */
    public function testSetView()
    {
        $before = $this->ea->view;
        $this->ea->setView('afterView');
        self::assertEquals('afterView', $this->ea->view);
        $this->ea->setView($before);
        self::assertEquals($before, $this->ea->view);
    }

    /**
     * Test for getCorrectedModule() method.
     */
    public function testGetCorrectedModule()
    {
        // test
        $module = null;
        $result = $this->ea->getCorrectedModule($module);
        self::assertSame($module, $result);

        // test
        $module = '';
        $result = $this->ea->getCorrectedModule($module);
        self::assertSame('', $result);

        // test
        $module = 'Nonexists';
        $result = $this->ea->getCorrectedModule($module);
        self::assertSame('Nonexists', $result);

        // test
        $module = 'Contacts';
        $result = $this->ea->getCorrectedModule($module);
        self::assertSame('Contacts', $result);

        // test
        $module = 'Employees';
        $result = $this->ea->getCorrectedModule($module);
        self::assertSame('Users', $result);
    }

    /**
     * Test for stash() method.
     */
    public function testStash()
    {
        $db = DBManagerFactory::getInstance();

        $c = new Contact();

        $logger = $GLOBALS['log'];
        $GLOBALS['log'] = new TestLogger();

        // test
        $this->ea->stash(null, null);
        self::assertNotTrue(isset($GLOBALS['log']->calls['fatal']));
    }

    /**
     * Test for getEmailAddressWidget() function.
     */
    public function testGetEmailAddressWidget()
    {
        self::markTestIncomplete('environment dependecy in test');
        
        $query = "SELECT * FROM accounts_cstm";
        $resource = DBManagerFactory::getInstance()->query($query);
        $rows = [];
        while ($row = $resource->fetch_assoc()) {
            $rows[] = $row;
        }
        $tableAccountsCstm = $rows;
        
        
        // test
        $c = BeanFactory::getBean('Contacts');
        $c->id = 'test_contact_1';

        $a = BeanFactory::getBean('Accounts');
        $a->id = 'test_account_1';
        $a->save();

        $logger = $GLOBALS['log'];
        $GLOBALS['log'] = new TestLogger();

        // test
        $result = getEmailAddressWidget($c, null, null, 'ConvertLead');
        self::assertFalse(strpos($result, '--None--'));
        self::assertCount(1, $GLOBALS['log']->calls['fatal']);


        // test
        $result = getEmailAddressWidget($a, null, null, 'ConvertLead');
        self::assertFalse(strpos($result, '--None--'));

        // test
        $result = getEmailAddressWidget($c, null, null, 'EditView');
        self::assertFalse(strpos($result, '--None--'));

        // test
        $result = getEmailAddressWidget($c, null, null, 'DetailView');
        self::assertEquals(/** @lang html */
            '
			<table cellpadding="0" cellspacing="0" border="0" width="100%">
								<tr>
					<td>
						<i>--None--</i>
					</td>
				</tr>
							</table>',
            $result
        );

        // test
        $result = getEmailAddressWidget(null, null, null, null);
        self::assertEquals('', $result);


        // test
        $GLOBALS['log'] = $logger;
        
        
        // clean up
        
        DBManagerFactory::getInstance()->query("DELETE FROM accounts_cstm");
        foreach ($tableAccountsCstm as $row) {
            $query = "INSERT accounts_cstm INTO (";
            $query .= (implode(',', array_keys($row)) . ') VALUES (');
            foreach ($row as $value) {
                $quoteds[] = "'$value'";
            }
            $query .= (implode(', ', $quoteds)) . ')';
            DBManagerFactory::getInstance()->query($query);
        }
    }


    public function testGetOptInStatus()
    {
        self::markTestIncomplete('COI_STAT_CONFIRMED_OPT_IN');
        // store state
        
        $state = new SuiteCRM\StateSaver();
        $state->pushGlobals();
        $state->pushTable('email_addresses');
        
        // test
        

        global $sugar_config;

        //
        // Test Scenario: when email_enable_confirm_opt_in is disabled
        $sugar_config['email_enable_confirm_opt_in'] = SugarEmailAddress::COI_STAT_DISABLED;
        $emailAddress = new SugarEmailAddress();
        $emailAddress->email_address = 'test@example.com';
        $emailAddress->email_address_caps = 'TEST@EXAMPLE.COM';

        $this->assertEquals(
            EmailAddress::COI_FLAG_OPT_IN_DISABLED,
            $emailAddress->getOptInStatus()
        );

        // Test opt in status, opt in
        $emailAddress = new SugarEmailAddress();
        $emailAddress->email_address = 'test@example.com';
        $emailAddress->email_address_caps = 'TEST@EXAMPLE.COM';
        $emailAddress->confirm_opt_in = SugarEmailAddress::COI_STAT_OPT_IN;

        $this->assertEquals(
            EmailAddress::COI_FLAG_OPT_IN_DISABLED,
            $emailAddress->getOptInStatus()
        );

        // Test opt in status, email failed
        $emailAddress = new SugarEmailAddress();
        $emailAddress->email_address = 'test@example.com';
        $emailAddress->email_address_caps = 'TEST@EXAMPLE.COM';
        $emailAddress->confirm_opt_in = SugarEmailAddress::COI_STAT_OPT_IN;
        $emailAddress->confirm_opt_in_fail_date = '2017-01-01 10:10:00';
        $emailAddress->confirm_opt_in_sent_date = '2017-01-01 10:10:00';

        $this->assertEquals(
            EmailAddress::COI_FLAG_OPT_IN_DISABLED,
            $emailAddress->getOptInStatus()
        );

        // Test opt in status, email failed
        $emailAddress = new SugarEmailAddress();
        $emailAddress->email_address = 'test@example.com';
        $emailAddress->email_address_caps = 'TEST@EXAMPLE.COM';
        $emailAddress->confirm_opt_in = SugarEmailAddress::COI_STAT_OPT_IN;
        $emailAddress->confirm_opt_in_fail_date = '2015-01-01 10:10:00';
        $emailAddress->confirm_opt_in_sent_date = '2017-01-01 10:10:00';

        $this->assertEquals(
            SugarEmailAddress::COI_FLAG_OPT_IN_DISABLED,
            $emailAddress->getOptInStatus()
        );


        // Test opt in status, email failed
        $emailAddress = new SugarEmailAddress();
        $emailAddress->email_address = 'test@example.com';
        $emailAddress->email_address_caps = 'TEST@EXAMPLE.COM';
        $emailAddress->confirm_opt_in = SugarEmailAddress::COI_STAT_CONFIRMED_OPT_IN;
        $emailAddress->confirm_opt_in_date = '2018-01-01 10:10:00';
        $emailAddress->confirm_opt_in_fail_date = '2015-01-01 10:10:00';
        $emailAddress->confirm_opt_in_sent_date = '2017-01-01 10:10:00';

        $this->assertEquals(
            SugarEmailAddress::COI_FLAG_OPT_IN_DISABLED,
            $emailAddress->getOptInStatus()
        );

        //
        // Test Scenario: when email_enable_confirm_opt_in is opt in
        $sugar_config['email_enable_confirm_opt_in'] = SugarEmailAddress::COI_STAT_OPT_IN;

        $emailAddress = new SugarEmailAddress();
        $emailAddress->email_address = 'test@example.com';
        $emailAddress->email_address_caps = 'TEST@EXAMPLE.COM';
        $emailAddress->confirm_opt_in = SugarEmailAddress::COI_STAT_DISABLED;
        $emailAddress->confirm_opt_in_date = '';
        $emailAddress->confirm_opt_in_fail_date = '';
        $emailAddress->confirm_opt_in_sent_date = '';

        $this->assertEquals(
            SugarEmailAddress::COI_FLAG_NO_OPT_IN_STATUS,
            $emailAddress->getOptInStatus()
        );

        // Test opt in status, opt in
        $emailAddress = new SugarEmailAddress();
        $emailAddress->email_address = 'test@example.com';
        $emailAddress->email_address_caps = 'TEST@EXAMPLE.COM';
        $emailAddress->confirm_opt_in = SugarEmailAddress::COI_STAT_OPT_IN;

        $this->assertEquals(
            SugarEmailAddress::COI_FLAG_OPT_IN,
            $emailAddress->getOptInStatus()
        );

        // Test opt in status, email failed
        $emailAddress = new SugarEmailAddress();
        $emailAddress->email_address = 'test@example.com';
        $emailAddress->email_address_caps = 'TEST@EXAMPLE.COM';
        $emailAddress->confirm_opt_in = SugarEmailAddress::COI_STAT_OPT_IN;
        $emailAddress->confirm_opt_in_fail_date = '2017-01-01 10:10:00';
        $emailAddress->confirm_opt_in_sent_date = '2017-01-01 10:10:00';

        $this->assertEquals(
            EmailAddress::COI_FLAG_OPT_IN,
            $emailAddress->getOptInStatus()
        );

        // Test opt in status, email failed
        $emailAddress = new SugarEmailAddress();
        $emailAddress->email_address = 'test@example.com';
        $emailAddress->email_address_caps = 'TEST@EXAMPLE.COM';
        $emailAddress->confirm_opt_in = SugarEmailAddress::COI_STAT_OPT_IN;
        $emailAddress->confirm_opt_in_fail_date = '2015-01-01 10:10:00';
        $emailAddress->confirm_opt_in_sent_date = '2017-01-01 10:10:00';

        $this->assertEquals(
            EmailAddress::COI_FLAG_OPT_IN,
            $emailAddress->getOptInStatus()
        );


        // Test opt in status, email failed
        $emailAddress = new SugarEmailAddress();
        $emailAddress->email_address = 'test@example.com';
        $emailAddress->email_address_caps = 'TEST@EXAMPLE.COM';
        $emailAddress->confirm_opt_in = SugarEmailAddress::COI_STAT_CONFIRMED_OPT_IN;
        $emailAddress->confirm_opt_in_date = '2018-01-01 10:10:00';
        $emailAddress->confirm_opt_in_fail_date = '2015-01-01 10:10:00';
        $emailAddress->confirm_opt_in_sent_date = '2017-01-01 10:10:00';

        $this->assertEquals(
            SugarEmailAddress::COI_FLAG_OPT_IN,
            $emailAddress->getOptInStatus()
        );


        //
        // Test Scenario: when email_enable_confirm_opt_in is confirmed opt in
        $sugar_config['email_enable_confirm_opt_in'] = SugarEmailAddress::COI_STAT_CONFIRMED_OPT_IN;

        $emailAddress = new SugarEmailAddress();
        $emailAddress->email_address = 'test@example.com';
        $emailAddress->email_address_caps = 'TEST@EXAMPLE.COM';
        $emailAddress->confirm_opt_in = SugarEmailAddress::COI_STAT_DISABLED;
        $emailAddress->confirm_opt_in_date = '';
        $emailAddress->confirm_opt_in_fail_date = '';
        $emailAddress->confirm_opt_in_sent_date = '';

        $this->assertEquals(
            SugarEmailAddress::COI_STAT_DISABLED,
            $emailAddress->getOptInStatus()
        );

        // Test opt in status
        $emailAddress = new SugarEmailAddress();
        $emailAddress->email_address = 'test@example.com';
        $emailAddress->email_address_caps = 'TEST@EXAMPLE.COM';
        $emailAddress->confirm_opt_in = SugarEmailAddress::COI_STAT_OPT_IN;

        $this->assertEquals(
            SugarEmailAddress::COI_FLAG_OPT_IN_PENDING_EMAIL_NOT_SENT,
            $emailAddress->getOptInStatus()
        );

        // Test opt in status, email failed
        $emailAddress = new SugarEmailAddress();
        $emailAddress->email_address = 'test@example.com';
        $emailAddress->email_address_caps = 'TEST@EXAMPLE.COM';
        $emailAddress->confirm_opt_in = SugarEmailAddress::COI_STAT_OPT_IN;
        $emailAddress->confirm_opt_in_fail_date = '2017-01-01 10:10:00';
        $emailAddress->confirm_opt_in_sent_date = '2017-01-01 10:10:00';

        $this->assertEquals(
            SugarEmailAddress::COI_FLAG_OPT_IN_PENDING_EMAIL_FAILED,
            $emailAddress->getOptInStatus()
        );

        // Test opt in status, email failed
        $emailAddress = new SugarEmailAddress();
        $emailAddress->email_address = 'test@example.com';
        $emailAddress->email_address_caps = 'TEST@EXAMPLE.COM';
        $emailAddress->confirm_opt_in = SugarEmailAddress::COI_STAT_OPT_IN;
        $emailAddress->confirm_opt_in_fail_date = '2015-01-01 10:10:00';
        $emailAddress->confirm_opt_in_sent_date = '2017-01-01 10:10:00';

        $this->assertEquals(
            SugarEmailAddress::COI_FLAG_OPT_IN_PENDING_EMAIL_SENT,
            $emailAddress->getOptInStatus()
        );


        // Test opt in status, email failed
        $emailAddress = new SugarEmailAddress();
        $emailAddress->email_address = 'test@example.com';
        $emailAddress->email_address_caps = 'TEST@EXAMPLE.COM';
        $emailAddress->confirm_opt_in = SugarEmailAddress::COI_STAT_CONFIRMED_OPT_IN;
        $emailAddress->confirm_opt_in_date = '2018-01-01 10:10:00';
        $emailAddress->confirm_opt_in_fail_date = '2015-01-01 10:10:00';
        $emailAddress->confirm_opt_in_sent_date = '2017-01-01 10:10:00';

        $this->assertEquals(
            SugarEmailAddress::COI_FLAG_OPT_IN_PENDING_EMAIL_CONFIRMED,
            $emailAddress->getOptInStatus()
        );
        
        // clean up
        
        $state->popTable('email_addresses');
        $state->popGlobals();
    }
}<|MERGE_RESOLUTION|>--- conflicted
+++ resolved
@@ -911,7 +911,7 @@
             "UPDATE email_addresses SET opt_out = 0, invalid_email = 1 WHERE email_address_caps = 'TEST@EMAIL.COM'";
         $db->query($q);
         $results = $this->ea->populateAddresses('', $module, array('emailAddress0' => 'test@email.com'));
-<<<<<<< HEAD
+
         self::assertEquals(false, $results);
         self::assertSame(array(
             0 => array(
@@ -924,20 +924,6 @@
                 'confirm_opt_in_flag' => '0',
             ),
         ), $this->ea->addresses);
-=======
-        $this->markTestIncomplete('We need to clear the emails after each test');
-
-//        self::assertSame(array(
-
-
-
-
-
-
-
-//            ),
-
->>>>>>> c5e1ac91
 
         $q = /** @lang sql */
             "UPDATE email_addresses SET opt_out = 1, invalid_email = 1 WHERE email_address_caps = 'TEST@EMAIL.COM'";
