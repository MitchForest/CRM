--- conflicted
+++ resolved
@@ -807,60 +807,6 @@
     public function testUpdateFlags()
     {
 
-<<<<<<< HEAD
-        $this->markTestIncomplete('testUpdateFlags');
-//        $db = DBManagerFactory::getInstance();
-//
-//        // test
-//        $i = 1;
-//        $q = /** @lang sql */
-//            "
-//          INSERT INTO email_addr_bean_rel (id, email_address_id, bean_id, bean_module, primary_address, deleted)
-//          VALUES ('test_email_bean_rel_{$i}', 'test_email_{$i}', 'test_contact_{$i}', 'Contacts', '0', '0')
-//        ";
-//        $db->query($q);
-//        $q = /** @lang sql */
-//            "INSERT INTO email_addresses (id, email_address, email_address_caps) VALUES ('test_email_{$i}', 'test@email.com', 'TEST@EMAIL.COM')";
-//        $db->query($q);
-//        $q = /** @lang sql */
-//            "INSERT INTO contacts (id) VALUES ('test_contact_{$i}')";
-//        $db->query($q);
-//
-//        $this->ea->addAddress('test@email.com', true);
-//
-//        $q = /** @lang sql */
-//            "UPDATE email_addresses SET opt_out = 0, invalid_email = 1 WHERE email_address_caps = 'TEST@EMAIL.COM'";
-//        $db->query($q);
-//
-//        $this->ea->updateFlags();
-//
-//        $q = /** @lang sql */
-//            "SELECT * FROM email_addresses WHERE email_address_caps = 'TEST@EMAIL.COM'";
-//        $r = $db->query($q);
-//        $a = $db->fetchByAssoc($r);
-//
-//        self::assertSame(array(
-//            'id' => $a['id'],
-//            'email_address' => 'test@email.com',
-//            'email_address_caps' => 'TEST@EMAIL.COM',
-//            'invalid_email' => '0',
-//            'opt_out' => '0',
-//            'date_created' => $a['date_created'],
-//            'date_modified' => $a['date_modified'],
-//            'deleted' => '0',
-//        ), $a);
-//
-//
-//        $q = /** @lang sql */
-//            "DELETE FROM email_addr_bean_rel WHERE id = 'test_email_bean_rel_{$i}'";
-//        $db->query($q);
-//        $q = /** @lang sql */
-//            "DELETE FROM email_addresses WHERE id = 'test_email_{$i}'";
-//        $db->query($q);
-//        $q = /** @lang sql */
-//            "DELETE FROM contacts WHERE id = 'test_contact_{$i}'";
-//        $db->query($q);
-=======
         // test
         $i = 1;
         $q = /** @lang sql */
@@ -913,7 +859,6 @@
         $q = /** @lang sql */
             "DELETE FROM contacts WHERE id = 'test_contact_{$i}'";
         $db->query($q);
->>>>>>> 08322e75
     }
 
     /**
