--- conflicted
+++ resolved
@@ -31,11 +31,7 @@
 
         //cannot test this method as it uses die which stops execution of php unit as well
         /*
-<<<<<<< HEAD
-        
-=======
         //error_reporting(E_ERROR | E_PARSE);
->>>>>>> 553ce8fa
 
         $SugarApplication = new SugarApplication();
         $SugarApplication->controller = new SugarController();
@@ -60,10 +56,6 @@
         
         
         
-<<<<<<< HEAD
-        
-=======
->>>>>>> 553ce8fa
         if (isset($_SESSION)) {
             $session = $_SESSION;
         }
@@ -151,10 +143,6 @@
         
         
         
-<<<<<<< HEAD
-        
-=======
->>>>>>> 553ce8fa
         if (isset($_SESSION)) {
             $session = $_SESSION;
         }
@@ -352,10 +340,6 @@
         
         
         
-<<<<<<< HEAD
-        
-=======
->>>>>>> 553ce8fa
         if (isset($_REQUEST)) {
             $request = $_REQUEST;
         }
