<?php

 class ViewEditTest extends SuiteCRM\StateCheckerUnitAbstract
 {
     public function setUp()
     {
         parent::setUp();

         global $current_user;
         get_sugar_config_defaults();
         $current_user = new User();
     }

     public function testViewEdit()
     {

        //execute the contructor and check for the Object type and attributes
         $view = new ViewEdit();
         $this->assertInstanceOf('ViewEdit', $view);
         $this->assertInstanceOf('SugarView', $view);
         $this->assertAttributeEquals('edit', 'type', $view);

         $this->assertAttributeEquals(false, 'useForSubpanel', $view);
         $this->assertAttributeEquals(false, 'useModuleQuickCreateTemplate', $view);
         $this->assertAttributeEquals(true, 'showTitle', $view);
     }

     public function testpreDisplay()
     {
         if (isset($_SESSION)) {
             $session = $_SESSION;
         }
        
         $state = new SuiteCRM\StateSaver();
        
        
         //

         //execute the method with required attributes preset, it will initialize the ev(edit view) attribute.
         $view = new ViewEdit();
         $view->module = 'Users';
         $view->bean = new User();
         $view->preDisplay();
         $this->assertInstanceOf('EditView', $view->ev);

         //execute the method again for a different module with required attributes preset, it will initialize the ev(edit view) attribute.
         $view = new ViewEdit();
         $view->module = 'Meetings';
         $view->bean = new Meeting();
         $view->preDisplay();
         $this->assertInstanceOf('EditView', $view->ev);
         
         // clean up
        
        
        
<<<<<<< HEAD
        if (isset($session)) {
            $_SESSION = $session;
        } else {
            unset($_SESSION);
        }
=======
         if (isset($session)) {
             $_SESSION = $session;
         } else {
             unset($_SESSION);
         }
>>>>>>> 553ce8fa
     }

     public function testdisplay()
     {
         $state = new SuiteCRM\StateSaver();
         
         
         //
         
         //execute the method with essential parameters set. it should return some html.
         $view = new ViewEdit();
         $view->module = 'Users';
         $view->bean = new User();
         $view->preDisplay();
         $view->ev->ss = new Sugar_Smarty();

         ob_start();
         $view->display();
         $renderedContent = ob_get_contents();
         ob_end_clean();
         $this->assertGreaterThan(0, strlen($renderedContent));
     }
 }<|MERGE_RESOLUTION|>--- conflicted
+++ resolved
@@ -54,19 +54,11 @@
         
         
         
-<<<<<<< HEAD
-        if (isset($session)) {
-            $_SESSION = $session;
-        } else {
-            unset($_SESSION);
-        }
-=======
          if (isset($session)) {
              $_SESSION = $session;
          } else {
              unset($_SESSION);
          }
->>>>>>> 553ce8fa
      }
 
      public function testdisplay()
