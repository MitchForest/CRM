<?php

class OAuthTokenTest extends SuiteCRM\StateCheckerUnitAbstract
{
    public function setUp()
    {
        parent::setUp();

        global $current_user;
        get_sugar_config_defaults();
        $current_user = new User();
    }

    public function test__construct()
    {

        //execute the contructor and check for the Object type and  attributes
        $oauthToken = new OAuthToken();

        $this->assertInstanceOf('OAuthToken', $oauthToken);
        $this->assertInstanceOf('SugarBean', $oauthToken);

        $this->assertAttributeEquals('OAuthTokens', 'module_dir', $oauthToken);
        $this->assertAttributeEquals('OAuthToken', 'object_name', $oauthToken);
        $this->assertAttributeEquals('oauth_tokens', 'table_name', $oauthToken);

        $this->assertAttributeEquals(true, 'disable_row_level_security', $oauthToken);
    }

    public function testsetState()
    {
        $state = new SuiteCRM\StateSaver();
        
        
        

        $oauthToken = new OAuthToken();
        $oauthToken->setState($oauthToken::REQUEST);

        $this->assertEquals($oauthToken::REQUEST, $oauthToken->tstate);
        
        // clean up
    }

    public function testsetConsumer()
    {
        $oauthToken = new OAuthToken();

        $oauthKey = new OAuthKey();
        $oauthKey->id = '1';

        $oauthToken->setConsumer($oauthKey);

        $this->assertEquals($oauthKey->id, $oauthToken->consumer);
        $this->assertEquals($oauthKey, $oauthToken->consumer_obj);
    }

    public function testsetCallbackURL()
    {
        $oauthToken = new OAuthToken();

        $url = 'test url';
        $oauthToken->setCallbackURL($url);

        $this->assertEquals($url, $oauthToken->callback_url);
    }

    public function testgenerate()
    {
        $result = OAuthToken::generate();

        $this->assertInstanceOf('OAuthToken', $result);
        $this->assertGreaterThan(0, strlen($result->token));
        $this->assertGreaterThan(0, strlen($result->secret));
    }

    public function testSaveAndOthers()
    {

    // save state

        $state = new \SuiteCRM\StateSaver();
        $state->pushTable('tracker');
        $state->pushTable('aod_index');

<<<<<<< HEAD
    // test
=======
        // test
>>>>>>> 553ce8fa
        
        $oauthToken = OAuthToken::generate();

        $oauthToken->save();

        //test for record ID to verify that record is saved
        $this->assertTrue(isset($oauthToken->id));
        $this->assertEquals(12, strlen($oauthToken->id));

        //test load method
        $this->load($oauthToken->id);

        //test invalidate method
        $token = OAuthToken::load($oauthToken->id);
        $this->invalidate($token);

        //test authorize method
        $this->authorize($token);

        //test mark_deleted method
        $this->mark_deleted($oauthToken->id);
        
        // clean up
        
        $state->popTable('aod_index');
        $state->popTable('tracker');
    }

    public function load($id)
    {
        $token = OAuthToken::load($id);

        $this->assertInstanceOf('OAuthToken', $token);
        $this->assertTrue(isset($token->id));
    }

    public function invalidate($token)
    {
        $token->invalidate();

        $this->assertEquals($token::INVALID, $token->tstate);
        $this->assertEquals(false, $token->verify);
    }

    public function authorize($token)
    {
        $result = $token->authorize('test');
        $this->assertEquals(false, $result);

        $token->tstate = $token::REQUEST;
        $result = $token->authorize('test');

        $this->assertEquals('test', $token->authdata);
        $this->assertGreaterThan(0, strlen($result));
        $this->assertEquals($result, $token->verify);
    }

    public function mark_deleted($id)
    {
        $oauthToken = new OAuthToken();

        //execute the method
        $oauthToken->mark_deleted($id);

        //verify that record can not be loaded anymore
        $token = OAuthToken::load($id);
        $this->assertEquals(null, $token);
    }

    public function testcreateAuthorized()
    {
        // save state

        $state = new \SuiteCRM\StateSaver();
        $state->pushTable('tracker');

<<<<<<< HEAD
    // test
=======
        // test
>>>>>>> 553ce8fa
        
        $oauthKey = new OAuthKey();
        $oauthKey->id = '1';

        $user = new User();
        $user->retrieve('1');

        $oauthToken = OAuthToken::createAuthorized($oauthKey, $user);

        $this->assertEquals($oauthKey->id, $oauthToken->consumer);
        $this->assertEquals($oauthKey, $oauthToken->consumer_obj);
        $this->assertEquals($oauthToken::ACCESS, $oauthToken->tstate);
        $this->assertEquals($user->id, $oauthToken->assigned_user_id);

        //execute copyAuthData method
        $oauthToken->authdata = 'test';
        $this->copyAuthData($oauthToken);

        //finally mark deleted for cleanup
        $oauthToken->mark_deleted($oauthToken->id);
        
        // clean up
        
        $state->popTable('tracker');
    }

    public function copyAuthData($token)
    {
        $oauthToken = new OAuthToken();

        $oauthToken->copyAuthData($token);
        $this->assertEquals($token->authdata, $oauthToken->authdata);
        $this->assertEquals($token->assigned_user_id, $oauthToken->assigned_user_id);
    }

    public function testqueryString()
    {
        $oauthToken = new OAuthToken();

        $result = $oauthToken->queryString();
        $this->assertEquals('oauth_token=&oauth_token_secret=', $result);

        //test with attributes set
        $oauthToken->token = 'toekn';
        $oauthToken->secret = 'secret';
        $result = $oauthToken->queryString();
        $this->assertEquals('oauth_token=toekn&oauth_token_secret=secret', $result);
    }

    public function testcleanup()
    {
        $state = new SuiteCRM\StateSaver();
        
        
        
        
        
        //execute the method and test if it works and does not throws an exception.
        try {
            OAuthToken::cleanup();
            $this->assertTrue(true);
        } catch (Exception $e) {
            $this->fail($e->getMessage() . "\nTrace:\n" . $e->getTraceAsString());
        }
        
        // clean up
    }

    public function testcheckNonce()
    {
        self::markTestIncomplete('wrong test');
        $result = OAuthToken::checkNonce('test', 'test', 123);
        $this->assertEquals(1, $result);
    }

    public function testdeleteByConsumer()
    {
        $state = new SuiteCRM\StateSaver();
        
        
        
        
        
        //execute the method and test if it works and does not throws an exception.
        try {
            OAuthToken::deleteByConsumer('1');
            $this->assertTrue(true);
        } catch (Exception $e) {
            $this->fail($e->getMessage() . "\nTrace:\n" . $e->getTraceAsString());
        }
        
        // clean up
    }

    public function testdeleteByUser()
    {
        $state = new SuiteCRM\StateSaver();
        
        
        
        
        
        //execute the method and test if it works and does not throws an exception.
        try {
            OAuthToken::deleteByUser('1');
            $this->assertTrue(true);
        } catch (Exception $e) {
            $this->fail($e->getMessage() . "\nTrace:\n" . $e->getTraceAsString());
        }
        
        // clean up
    }

    public function testdisplayDateFromTs()
    {
        //test with empty array
        $result = displayDateFromTs(array('' => ''), 'timestamp', '');
        $this->assertEquals('', $result);

        //test with a valid array
        $result = displayDateFromTs(array('TIMESTAMP' => '1272508903'), 'timestamp', '');
        $this->assertEquals('04/29/2010 02:41', $result);
    }
}<|MERGE_RESOLUTION|>--- conflicted
+++ resolved
@@ -83,11 +83,7 @@
         $state->pushTable('tracker');
         $state->pushTable('aod_index');
 
-<<<<<<< HEAD
-    // test
-=======
         // test
->>>>>>> 553ce8fa
         
         $oauthToken = OAuthToken::generate();
 
@@ -164,11 +160,7 @@
         $state = new \SuiteCRM\StateSaver();
         $state->pushTable('tracker');
 
-<<<<<<< HEAD
-    // test
-=======
         // test
->>>>>>> 553ce8fa
         
         $oauthKey = new OAuthKey();
         $oauthKey->id = '1';
