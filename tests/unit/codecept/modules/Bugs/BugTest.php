<?php


class BugTest extends SuiteCRM\StateCheckerUnitAbstract
{
    public function setUp()
    {
        parent::setUp();

        global $current_user;
        get_sugar_config_defaults();
        $current_user = new User();
    }

    public function testBug()
    {
        //execute the contructor and check for the Object type and  attributes
        $bug = new Bug();
        $this->assertInstanceOf('Bug', $bug);
        $this->assertInstanceOf('SugarBean', $bug);

        $this->assertAttributeEquals('Bugs', 'module_dir', $bug);
        $this->assertAttributeEquals('Bug', 'object_name', $bug);
        $this->assertAttributeEquals('bugs', 'table_name', $bug);
        $this->assertAttributeEquals('accounts_bugs', 'rel_account_table', $bug);
        $this->assertAttributeEquals('contacts_bugs', 'rel_contact_table', $bug);
        $this->assertAttributeEquals('cases_bugs', 'rel_case_table', $bug);
        $this->assertAttributeEquals(true, 'new_schema', $bug);
    }

    public function testget_summary_text()
    {
        $state = new SuiteCRM\StateSaver();
        
        
        

        $bug = new Bug();

        //test without setting name
        $this->assertEquals(null, $bug->get_summary_text());

        //test with name set//test with name set
        $bug->name = 'test';
        $this->assertEquals('test', $bug->get_summary_text());
        
        // clean up
    }

    public function testcreate_list_query()
    {
        self::markTestIncomplete('#Warning: Strings contain different line endings!');
        $bug = new Bug();

        //test with empty string params
        $expected = "SELECT \n                               bugs.*\n\n                                ,users.user_name as assigned_user_name, releases.id release_id, releases.name release_name FROM bugs 				LEFT JOIN releases ON bugs.found_in_release=releases.id\n								LEFT JOIN users\n                                ON bugs.assigned_user_id=users.id  where  bugs.deleted=0  ORDER BY bugs.name";
        $actual = $bug->create_list_query('', '');
        $this->assertSame($expected, $actual);

        //test with valid string params
        $expected = "SELECT \n                               bugs.*\n\n                                ,users.user_name as assigned_user_name, releases.id release_id, releases.name release_name FROM bugs 				LEFT JOIN releases ON bugs.found_in_release=releases.id\n								LEFT JOIN users\n                                ON bugs.assigned_user_id=users.id  where bugs.name=\"\" AND  bugs.deleted=0  ORDER BY releases.id";
        $actual = $bug->create_list_query('releases.id', 'bugs.name=""');
        $this->assertSame($expected, $actual);
    }

    public function testcreate_export_query()
    {
        self::markTestIncomplete('#Warning: Strings contain different line endings!');
        $bug = new Bug();

        //test with empty string params
        $expected = "SELECT\n                                bugs.*,\n                                r1.name found_in_release_name,\n                                r2.name fixed_in_release_name,\n                                users.user_name assigned_user_name FROM bugs 				LEFT JOIN releases r1 ON bugs.found_in_release = r1.id\n								LEFT JOIN releases r2 ON bugs.fixed_in_release = r2.id\n								LEFT JOIN users\n                                ON bugs.assigned_user_id=users.id where   bugs.deleted=0\n                 ORDER BY bugs.bug_number";
        $actual = $bug->create_export_query('', '');
        $this->assertSame($expected, $actual);

        //test with valid string params
        $expected = "SELECT\n                                bugs.*,\n                                r1.name found_in_release_name,\n                                r2.name fixed_in_release_name,\n                                users.user_name assigned_user_name FROM bugs 				LEFT JOIN releases r1 ON bugs.found_in_release = r1.id\n								LEFT JOIN releases r2 ON bugs.fixed_in_release = r2.id\n								LEFT JOIN users\n                                ON bugs.assigned_user_id=users.id where bugs.name=\"\" AND   bugs.deleted=0\n                 ORDER BY releases.id";
        $actual = $bug->create_export_query('releases.id', 'bugs.name=""');
        $this->assertSame($expected, $actual);
    }

    public function testfill_in_additional_list_fields()
    {
        $state = new SuiteCRM\StateSaver();
        
        
        
        
        
        $bug = new Bug();

        //execute the method and test if it works and does not throws an exception.
        try {
            $bug->fill_in_additional_list_fields();
            $this->assertTrue(true);
        } catch (Exception $e) {
            $this->fail($e->getMessage() . "\nTrace:\n" . $e->getTraceAsString());
        }
        
        // clean up
    }

    public function testfill_in_additional_detail_fields()
    {
        $bug = new Bug();
        $bug->assigned_user_id = 1;
        $bug->created_by = 1;
        $bug->modified_user_id = 1;

        //test with attributes preset and verify attributes are set accordingly
        $bug->fill_in_additional_detail_fields();

        $this->assertEquals('Administrator', $bug->assigned_user_name);
        $this->assertEquals('Administrator', $bug->created_by_name);
        $this->assertEquals('Administrator', $bug->modified_by_name);
    }

    public function testset_release()
    {
        $bug = new Bug();
        $bug->found_in_release = '1';

        $bug->set_release();

        $this->assertEquals('', $bug->release_name);
    }

    public function testset_fixed_in_release()
    {
        $bug = new Bug();
        $bug->found_in_release = '1';

        $bug->set_release();

        $this->assertEquals('', $bug->fixed_in_release_name);
    }

    public function testget_list_view_data()
    {
        $bug = new Bug();

        //execute the method and verify that it retunrs expected results
        $expected = array(
            'DELETED' => 0,
            'NAME' => '<em>blank</em>',
            'PRIORITY' => '',
            'STATUS' => '',
            'TYPE' => '',
            'RELEASE' => null,
            'BUG_NUMBER' => null,
            'ENCODED_NAME' => null,
        );

        $actual = $bug->get_list_view_data();
        $this->assertSame($expected, $actual);
    }

    public function testbuild_generic_where_clause()
    {
        $bug = new Bug();

        //execute with blank parameters
        $expected = "bugs.name like '%'";
        $actual = $bug->build_generic_where_clause('');
        $this->assertSame($expected, $actual);

        //execute with numeric parameter
        $expected = "bugs.name like '1%' or bugs.bug_number like '1%'";
        $actual = $bug->build_generic_where_clause(1);
        $this->assertSame($expected, $actual);
    }

    public function testset_notification_body()
    {
        $bug = new Bug();

        $bug->name = 'test';
        $bug->type = 'Defect';
        $bug->priority = 'Urgent';
        $bug->status = 'New';
        $bug->resolution = 'Accepted';
        $bug->bug_number = '1';

        //test with attributes preset and verify template variables are set accordingly
        $result = $bug->set_notification_body(new Sugar_Smarty(), $bug);

        $this->assertEquals($bug->name, $result->_tpl_vars['BUG_SUBJECT']);
        $this->assertEquals($bug->type, $result->_tpl_vars['BUG_TYPE']);
        $this->assertEquals($bug->priority, $result->_tpl_vars['BUG_PRIORITY']);
        $this->assertEquals($bug->status, $result->_tpl_vars['BUG_STATUS']);
        $this->assertEquals($bug->resolution, $result->_tpl_vars['BUG_RESOLUTION']);
        $this->assertEquals($bug->bug_number, $result->_tpl_vars['BUG_BUG_NUMBER']);
    }

    public function testbean_implements()
    {
        $bug = new Bug();
        $this->assertEquals(false, $bug->bean_implements('')); //test with blank value
        $this->assertEquals(false, $bug->bean_implements('test')); //test with invalid value
        $this->assertEquals(true, $bug->bean_implements('ACL')); //test with valid value
    }

    public function testsave()
    {
        // save state

        $state = new \SuiteCRM\StateSaver();
        $state->pushTable('aod_index');
        $state->pushTable('aod_indexevent');
        $state->pushTable('bugs');
        $state->pushTable('tracker');
        $state->pushGlobals();

<<<<<<< HEAD
    // test
=======
        // test
>>>>>>> 553ce8fa
        
        $bug = new Bug();

        $bug->name = 'test';
        $bug->bug_number = '1';
        $bug->type = 'Defect';
        $bug->priority = 'Urgent';
        $bug->status = 'New';
        $bug->resolution = 'Accepted';

        $bug->save();

        //test for record ID to verify that record is saved
        $this->assertTrue(isset($bug->id));
        $this->assertEquals(36, strlen($bug->id));

        //mark the record as deleted and verify that this record cannot be retrieved anymore.
        $bug->mark_deleted($bug->id);
        $result = $bug->retrieve($bug->id);
        $this->assertEquals(null, $result);
        
        // clean up
        
        $state->popGlobals();
        $state->popTable('tracker');
        $state->popTable('bugs');
        $state->popTable('aod_indexevent');
        $state->popTable('aod_index');
    }

    public function testgetReleaseDropDown()
    {
        $result = getReleaseDropDown();

        //execute the method and verify it returns an array
        $this->assertTrue(is_array($result));
    }
}<|MERGE_RESOLUTION|>--- conflicted
+++ resolved
@@ -211,11 +211,7 @@
         $state->pushTable('tracker');
         $state->pushGlobals();
 
-<<<<<<< HEAD
-    // test
-=======
         // test
->>>>>>> 553ce8fa
         
         $bug = new Bug();
 
