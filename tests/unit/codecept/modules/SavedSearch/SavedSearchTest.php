--- conflicted
+++ resolved
@@ -172,11 +172,7 @@
         $state = new \SuiteCRM\StateSaver();
         $state->pushTable('saved_search');
 
-<<<<<<< HEAD
-    // test
-=======
         // test
->>>>>>> 553ce8fa
         
         $savedSearch = new SavedSearch();
 
@@ -201,11 +197,7 @@
         $state->pushTable('saved_search');
         $state->pushGlobals();
 
-<<<<<<< HEAD
-    // test
-=======
         // test
->>>>>>> 553ce8fa
         
         $savedSearch = new SavedSearch();
 
