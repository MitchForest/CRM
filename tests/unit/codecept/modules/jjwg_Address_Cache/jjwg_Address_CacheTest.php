--- conflicted
+++ resolved
@@ -55,11 +55,7 @@
         $state->pushTable('aod_index');
         $state->pushTable('tracker');
 
-<<<<<<< HEAD
-    // test
-=======
         // test
->>>>>>> 553ce8fa
         
         $jjwgAddressCache = new jjwg_Address_Cache();
 
