--- conflicted
+++ resolved
@@ -37,11 +37,7 @@
         $state = new \SuiteCRM\StateSaver();
         $state->pushGlobals();
 
-<<<<<<< HEAD
-    // test
-=======
         // test
->>>>>>> 553ce8fa
         
         $tracker = new Tracker();
 
