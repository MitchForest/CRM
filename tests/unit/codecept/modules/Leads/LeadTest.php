<?php

class LeadTest extends SuiteCRM\StateCheckerUnitAbstract
{
    public function setUp()
    {
        parent::setUp();

        global $current_user;
        get_sugar_config_defaults();
        $current_user = new User();
    }

    public function testLead()
    {
        //self::markTestIncomplete('Test changes error level');

<<<<<<< HEAD
    // save state
=======
        // save state
>>>>>>> 553ce8fa

        $state = new \SuiteCRM\StateSaver();
        $state->pushTable('inbound_email');
        

<<<<<<< HEAD
    // test
=======
        // test
>>>>>>> 553ce8fa
        
        //execute the contructor and check for the Object type and  attributes
        $lead = BeanFactory::getBean('Leads');

        $this->assertInstanceOf('Lead', $lead);
        $this->assertInstanceOf('Person', $lead);
        $this->assertInstanceOf('SugarBean', $lead);

        $this->assertAttributeEquals('Leads', 'module_dir', $lead);
        $this->assertAttributeEquals('Lead', 'object_name', $lead);
        $this->assertAttributeEquals('Leads', 'object_names', $lead);
        $this->assertAttributeEquals('leads', 'table_name', $lead);

        $this->assertAttributeEquals(true, 'new_schema', $lead);
        $this->assertAttributeEquals(true, 'importable', $lead);
        
        // clean up
        
        
        $state->popTable('inbound_email');
    }

    public function testget_account()
    {
        $state = new SuiteCRM\StateSaver();
        
        
        

        $lead = BeanFactory::getBean('Leads');

        //test without pre settting attributes
        $result = $lead->get_account();
        $this->assertEquals(null, $result);


        //test with required attributes preset
        $lead->account_id = 1;
        $result = $lead->get_account();
        $this->assertEquals(null, $result);
        
        // clean up
    }

    public function testget_opportunity()
    {
        $lead = BeanFactory::getBean('Leads');

        //test without pre settting attributes
        $result = $lead->get_opportunity();
        $this->assertEquals(null, $result);


        //test with required attributes preset
        $lead->opportunity_id = 1;
        $result = $lead->get_opportunity();
        $this->assertEquals(null, $result);
    }

    public function testget_contact()
    {
        $lead = BeanFactory::getBean('Leads');

        //test without pre settting attributes
        $result = $lead->get_contact();
        $this->assertEquals(null, $result);


        //test with required attributes preset
        $lead->contact_id = 1;
        $result = $lead->get_contact();
        $this->assertEquals(null, $result);
    }

    public function testcreate_list_query()
    {
        $this->markTestIncomplete('Breaks on php 7.1');
        $lead = BeanFactory::getBean('Leads');

        //test with empty string params
        $expected = "SELECT leads.*, users.user_name assigned_user_name,leads_cstm.* FROM leads 			LEFT JOIN users\n                                ON leads.assigned_user_id=users.id LEFT JOIN email_addr_bean_rel eabl  ON eabl.bean_id = leads.id AND eabl.bean_module = 'Leads' and eabl.primary_address = 1 and eabl.deleted=0 LEFT JOIN email_addresses ea ON (ea.id = eabl.email_address_id)  LEFT JOIN leads_cstm ON leads.id = leads_cstm.id_c where  leads.deleted=0 ";
        $actual = $lead->create_list_query('', '');
        $this->assertSame($expected, $actual);


        //test with valid string params
        $expected = "SELECT leads.*, users.user_name assigned_user_name,leads_cstm.* FROM leads 			LEFT JOIN users\n                                ON leads.assigned_user_id=users.id LEFT JOIN email_addr_bean_rel eabl  ON eabl.bean_id = leads.id AND eabl.bean_module = 'Leads' and eabl.primary_address = 1 and eabl.deleted=0 LEFT JOIN email_addresses ea ON (ea.id = eabl.email_address_id)  LEFT JOIN leads_cstm ON leads.id = leads_cstm.id_c where (users.user_name=\"\") AND  leads.deleted=0  ORDER BY leads.id";
        $actual = $lead->create_list_query('leads.id', 'users.user_name=""');
        $this->assertSame($expected, $actual);
    }

    /**
     * @todo: NEEDS FIXING!
     */
    public function testcreate_new_list_query()
    {
        /*
        $lead = BeanFactory::getBean('Leads');

        //test with empty string params
        $expected = " SELECT  leads.* , '                                                                                                                                                                                                                                                              ' c_accept_status_fields , '                                    '  call_id , '                                                                                                                                                                                                                                                              ' e_invite_status_fields , '                                    '  fp_events_leads_1fp_events_ida , '                                                                                                                                                                                                                                                              ' e_accept_status_fields , LTRIM(RTRIM(CONCAT(IFNULL(leads.first_name,''),' ',IFNULL(leads.last_name,'')))) as name , jt3.user_name modified_by_name , jt3.created_by modified_by_name_owner  , 'Users' modified_by_name_mod , jt4.user_name created_by_name , jt4.created_by created_by_name_owner  , 'Users' created_by_name_mod , jt5.user_name assigned_user_name , jt5.created_by assigned_user_name_owner  , 'Users' assigned_user_name_mod, LTRIM(RTRIM(CONCAT(IFNULL(leads.first_name,''),' ',IFNULL(leads.last_name,'')))) as full_name , jt6.name campaign_name , jt6.assigned_user_id campaign_name_owner  , 'Campaigns' campaign_name_mod, '                                                                                                                                                                                                                                                              ' m_accept_status_fields , '                                    '  meeting_id  FROM leads   LEFT JOIN  users jt3 ON leads.modified_user_id=jt3.id AND jt3.deleted=0\n\n AND jt3.deleted=0  LEFT JOIN  users jt4 ON leads.created_by=jt4.id AND jt4.deleted=0\n\n AND jt4.deleted=0  LEFT JOIN  users jt5 ON leads.assigned_user_id=jt5.id AND jt5.deleted=0\n\n AND jt5.deleted=0  LEFT JOIN  campaigns jt6 ON leads.campaign_id=jt6.id AND jt6.deleted=0\n\n AND jt6.deleted=0 where leads.deleted=0";
        $actual = $lead->create_new_list_query('','');
        $this->assertSame($expected,$actual);


        //test with valid string params
        $expected = " SELECT  leads.* , '                                                                                                                                                                                                                                                              ' c_accept_status_fields , '                                    '  call_id , '                                                                                                                                                                                                                                                              ' e_invite_status_fields , '                                    '  fp_events_leads_1fp_events_ida , '                                                                                                                                                                                                                                                              ' e_accept_status_fields , LTRIM(RTRIM(CONCAT(IFNULL(leads.first_name,''),' ',IFNULL(leads.last_name,'')))) as name , jt3.user_name modified_by_name , jt3.created_by modified_by_name_owner  , 'Users' modified_by_name_mod , jt4.user_name created_by_name , jt4.created_by created_by_name_owner  , 'Users' created_by_name_mod , jt5.user_name assigned_user_name , jt5.created_by assigned_user_name_owner  , 'Users' assigned_user_name_mod, LTRIM(RTRIM(CONCAT(IFNULL(leads.first_name,''),' ',IFNULL(leads.last_name,'')))) as full_name , jt6.name campaign_name , jt6.assigned_user_id campaign_name_owner  , 'Campaigns' campaign_name_mod, '                                                                                                                                                                                                                                                              ' m_accept_status_fields , '                                    '  meeting_id  FROM leads   LEFT JOIN  users jt3 ON leads.modified_user_id=jt3.id AND jt3.deleted=0\n\n AND jt3.deleted=0  LEFT JOIN  users jt4 ON leads.created_by=jt4.id AND jt4.deleted=0\n\n AND jt4.deleted=0  LEFT JOIN  users jt5 ON leads.assigned_user_id=jt5.id AND jt5.deleted=0\n\n AND jt5.deleted=0  LEFT JOIN  campaigns jt6 ON leads.campaign_id=jt6.id AND jt6.deleted=0\n\n AND jt6.deleted=0 where (users.user_name=\"\") AND leads.deleted=0";
        $actual = $lead->create_new_list_query('leads.id','users.user_name=""');
        $this->assertSame($expected,$actual);
        */
        $this->assertTrue(true, "NEEDS FIXING!");
    }

    public function testSaveAndConverted_lead()
    {
        $this->markTestSkipped("converted_lead: Error in query, id's not properly escaped ");
        
        $lead = BeanFactory::getBean('Leads');

        $lead->first_name = "firstn";
        $lead->last_name = "lastnn";
        $lead->lead_source = "test";

        $result = $lead->save();

        //test for record ID to verify that record is saved
        $this->assertTrue(isset($lead->id));
        $this->assertEquals(36, strlen($lead->id));
        $this->assertEquals("New", $lead->status);


        //test converted_lead method after saving
        /*$lead->converted_lead("'" . $lead->id . "'" , "'1'", "'1'", "'1'");

        //retrieve back to test if attributes are updated in db
        $lead = $lead->retrieve($lead->id);
        $this->assertEquals("Converted", $lead->status);
        $this->assertEquals("1", $lead->converted);
        $this->assertEquals("1", $lead->contact_id);
        $this->assertEquals("1", $lead->account_id);
        $this->assertEquals("1", $lead->opportunity_id);
        */



        //mark the record as deleted and verify that this record cannot be retrieved anymore.
        $lead->mark_deleted($lead->id);
        $result = $lead->retrieve($lead->id);
        $this->assertEquals(null, $result);
    }


    public function testfill_in_additional_list_fields()
    {

    // save state

        $state = new \SuiteCRM\StateSaver();
        $state->pushTable('aod_index');
        $state->pushTable('aod_indexevent');
        $state->pushTable('leads');
        $state->pushTable('leads_cstm');
        $state->pushTable('sugarfeed');
        $state->pushTable('tracker');

<<<<<<< HEAD
    // test
        $lead = BeanFactory::getBean('Leads');
=======
        // test
        $lead = new Lead();
>>>>>>> 553ce8fa

        $lead->first_name = "firstn";
        $lead->last_name = "lastn";

        $lead->fill_in_additional_list_fields();

        $this->assertEquals("firstn lastn", $lead->name);

        
        // clean up
        
        $state->popTable('tracker');
        $state->popTable('sugarfeed');
        $state->popTable('leads_cstm');
        $state->popTable('leads');
        $state->popTable('aod_indexevent');
        $state->popTable('aod_index');
    }


    public function testfill_in_additional_detail_fields()
    {
        $lead = BeanFactory::getBean('Leads');

        $lead->first_name = "firstn";
        $lead->last_name = "lastn";

        $lead->fill_in_additional_detail_fields();

        $this->assertEquals("firstn lastn", $lead->name);
    }

    public function testget_list_view_data()
    {

    // save state

        $state = new \SuiteCRM\StateSaver();
        $state->pushTable('email_addresses');
        $state->pushTable('tracker');

<<<<<<< HEAD
    // test
=======
        // test
>>>>>>> 553ce8fa
        
        $lead = BeanFactory::getBean('Leads');

        $expected = array(
            'NAME' => ' ',
            'DELETED' => 0,
            'FULL_NAME' => ' ',
            'DO_NOT_CALL' => '0',
            'CONVERTED' => '0',
            'ENCODED_NAME' => ' ',
            'EMAIL1' => '',
            'EMAIL1_LINK' =>
                '<a class="email-link"'
                . ' onclick="$(document).openComposeViewModal(this);" data-module="Leads"'
                . ' data-record-id="" data-module-name=" " data-email-address=""></a>',
            'ACC_NAME_FROM_ACCOUNTS' => null,
        );

        $actual = $lead->get_list_view_data();

        //$this->assertSame($expected, $actual);
        $this->assertEquals($expected['NAME'], $actual['NAME']);
        $this->assertEquals($expected['DELETED'], $actual['DELETED']);
        $this->assertEquals($expected['FULL_NAME'], $actual['FULL_NAME']);
        $this->assertEquals($expected['DO_NOT_CALL'], $actual['DO_NOT_CALL']);
        $this->assertEquals($expected['EMAIL1_LINK'], $actual['EMAIL1_LINK']);
        
        // clean up
        
        $state->popTable('tracker');
        $state->popTable('email_addresses');
    }


    public function testget_linked_fields()
    {
        $lead = BeanFactory::getBean('Leads');

        $expected = array(
            'created_by_link',
            'modified_user_link',
            'assigned_user_link',
            'email_addresses_primary',
            'email_addresses',
            'reports_to_link',
            'reportees',
            'contacts',
            'accounts',
            'contact',
            'opportunity',
            'campaign_leads',
            'tasks',
            'notes',
            'meetings',
            'calls',
            'emails',
            'campaigns',
            'prospect_lists',
            'fp_events_leads_1',
            'SecurityGroups',
        );
        $actual = $lead->get_linked_fields();
        $this->assertTrue(is_array($actual));
        sort($expected);
        $actualKeys = array_keys($actual);
        sort($actualKeys);
        $this->assertSame($expected, $actualKeys);
    }

    public function testbuild_generic_where_clause()
    {
        self::markTestSkipped('State dependecy');
        
        $lead = BeanFactory::getBean('Leads');

        //test with empty string params
        $expected = "leads.last_name like '%' or leads.account_name like '%' or leads.first_name like '%' or ea.email_address like '%'";
        $actual = $lead->build_generic_where_clause("");
        $this->assertSame($expected, $actual);


        //test with valid string params
        $expected = "leads.last_name like '%' or leads.account_name like '%' or leads.first_name like '%' or ea.email_address like '%'";
        $actual = $lead->build_generic_where_clause("123");
        $this->assertSame($expected, $actual);
    }

    public function testset_notification_body()
    {
        $lead = BeanFactory::getBean('Leads');

        //test with attributes preset and verify template variables are set accordingly

        $lead->first_name = "firstn";
        $lead->last_name = "lastn";
        $lead->salutation = "Mr";
        $lead->lead_source = "Email";
        $lead->status = "New";
        $lead->description = "tes description";

        $result = $lead->set_notification_body(new Sugar_Smarty(), $lead);

        $this->assertEquals("Mr firstn lastn", $result->_tpl_vars['LEAD_NAME']);
        $this->assertEquals($lead->lead_source, $result->_tpl_vars['LEAD_SOURCE']);
        $this->assertEquals($lead->status, $result->_tpl_vars['LEAD_STATUS']);
        $this->assertEquals($lead->description, $result->_tpl_vars['LEAD_DESCRIPTION']);
    }

    public function testbean_implements()
    {
        $lead = BeanFactory::getBean('Leads');

        $this->assertEquals(false, $lead->bean_implements('')); //test with blank value
        $this->assertEquals(false, $lead->bean_implements('test')); //test with invalid value
        $this->assertEquals(true, $lead->bean_implements('ACL')); //test with valid value
    }

    public function testlistviewACLHelper()
    {
        // save state

        $state = new \SuiteCRM\StateSaver();
        $state->pushGlobals();

<<<<<<< HEAD
    // test
=======
        // test
>>>>>>> 553ce8fa
        
        $lead = BeanFactory::getBean('Leads');

        $expected = array("MAIN" => "a", "ACCOUNT" => "a", "OPPORTUNITY" => "a", "CONTACT" => "a");
        $actual = $lead->listviewACLHelper();
        $this->assertSame($expected, $actual);

        // clean up
        
        $state->popGlobals();
    }


    public function testconvertCustomFieldsForm()
    {
        $lead = BeanFactory::getBean('Leads');

        $form = "";
        $prefix = "";
        $tempBean = new Contact();

        $result = $lead->convertCustomFieldsForm($form, $tempBean, $prefix);

        $this->assertEquals(true, $result);
        $this->assertgreaterThanOrEqual("", $form); //no filed with source = custom_fields
    }


    public function testget_unlinked_email_query()
    {
        $lead = BeanFactory::getBean('Leads');

        $expected = "SELECT emails.id FROM emails  JOIN (select DISTINCT email_id from emails_email_addr_rel eear

	join email_addr_bean_rel eabr on eabr.bean_id ='' and eabr.bean_module = 'Leads' and
	eabr.email_address_id = eear.email_address_id and eabr.deleted=0
	where eear.deleted=0 and eear.email_id not in
	(select eb.email_id from emails_beans eb where eb.bean_module ='Leads' and eb.bean_id = '')
	) derivedemails on derivedemails.email_id = emails.id";
        $actual = $lead->get_unlinked_email_query();
        $this->assertSame($expected, $actual);
    }


    public function testget_old_related_calls()
    {
        $lead = BeanFactory::getBean('Leads');

        $expected = array();
        $expected['select'] = 'SELECT calls.id ';
        $expected['from'] = 'FROM calls ';
        $expected['where'] = " WHERE calls.parent_id = '$lead->id'
            AND calls.parent_type = 'Leads' AND calls.id NOT IN ( SELECT call_id FROM calls_leads ) ";
        $expected['join'] = "";
        $expected['join_tables'][0] = '';

        $actual = $lead->get_old_related_calls();
        $this->assertSame($expected, $actual);
    }


    public function testgetActivitiesOptions()
    {
        $lead = BeanFactory::getBean('Leads');

        $expected = array("copy" => "Copy", "move" => "Move", "donothing" => "Do Nothing");
        $actual = $lead->getActivitiesOptions();
        $this->assertSame($expected, $actual);
    }


    public function testget_old_related_meetings()
    {
        $lead = BeanFactory::getBean('Leads');

        $expected = array();
        $expected['select'] = 'SELECT meetings.id ';
        $expected['from'] = 'FROM meetings ';
        $expected['where'] = " WHERE meetings.parent_id = ''
            AND meetings.parent_type = 'Leads' AND meetings.id NOT IN ( SELECT meeting_id FROM meetings_leads ) ";
        $expected['join'] = "";
        $expected['join_tables'][0] = '';

        $actual = $lead->get_old_related_meetings();
        $this->assertSame($expected, $actual);
    }
}<|MERGE_RESOLUTION|>--- conflicted
+++ resolved
@@ -15,21 +15,13 @@
     {
         //self::markTestIncomplete('Test changes error level');
 
-<<<<<<< HEAD
-    // save state
-=======
         // save state
->>>>>>> 553ce8fa
 
         $state = new \SuiteCRM\StateSaver();
         $state->pushTable('inbound_email');
         
 
-<<<<<<< HEAD
-    // test
-=======
         // test
->>>>>>> 553ce8fa
         
         //execute the contructor and check for the Object type and  attributes
         $lead = BeanFactory::getBean('Leads');
@@ -195,13 +187,8 @@
         $state->pushTable('sugarfeed');
         $state->pushTable('tracker');
 
-<<<<<<< HEAD
-    // test
-        $lead = BeanFactory::getBean('Leads');
-=======
         // test
         $lead = new Lead();
->>>>>>> 553ce8fa
 
         $lead->first_name = "firstn";
         $lead->last_name = "lastn";
@@ -243,11 +230,7 @@
         $state->pushTable('email_addresses');
         $state->pushTable('tracker');
 
-<<<<<<< HEAD
-    // test
-=======
         // test
->>>>>>> 553ce8fa
         
         $lead = BeanFactory::getBean('Leads');
 
@@ -372,11 +355,7 @@
         $state = new \SuiteCRM\StateSaver();
         $state->pushGlobals();
 
-<<<<<<< HEAD
-    // test
-=======
         // test
->>>>>>> 553ce8fa
         
         $lead = BeanFactory::getBean('Leads');
 
