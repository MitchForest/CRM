<?php


class CampaignTrackerTest extends SuiteCRM\StateCheckerUnitAbstract
{
    public function setUp()
    {
        parent::setUp();

        global $current_user;
        get_sugar_config_defaults();
        $current_user = new User();
    }

    public function testCampaignTracker()
    {
        $state = new SuiteCRM\StateSaver();
        $state->pushTable('aod_index');
        
        

        //execute the contructor and check for the Object type and  attributes
        $campaignTracker = new CampaignTracker();
        $this->assertInstanceOf('CampaignTracker', $campaignTracker);
        $this->assertInstanceOf('SugarBean', $campaignTracker);

        $this->assertAttributeEquals('CampaignTrackers', 'module_dir', $campaignTracker);
        $this->assertAttributeEquals('CampaignTracker', 'object_name', $campaignTracker);
        $this->assertAttributeEquals('campaign_trkrs', 'table_name', $campaignTracker);
        $this->assertAttributeEquals(true, 'new_schema', $campaignTracker);
        
        // clean up
        
        $state->popTable('aod_index');
    }

    public function testsave()
    {
        // save state

        $state = new \SuiteCRM\StateSaver();
        $state->pushTable('campaign_trkrs');
        $state->pushTable('aod_index');
        $state->pushTable('tracker');

<<<<<<< HEAD
    // test
=======
        // test
>>>>>>> 553ce8fa
        
        $campaignTracker = new CampaignTracker();

        $campaignTracker->tracker_name = 'test';
        $campaignTracker->is_optout = 1;

        $campaignTracker->save();

        //test for record ID to verify that record is saved
        $this->assertTrue(isset($campaignTracker->id));
        $this->assertEquals(36, strlen($campaignTracker->id));

        //mark the record as deleted and verify that this record cannot be retrieved anymore.
        $campaignTracker->mark_deleted($campaignTracker->id);
        $result = $campaignTracker->retrieve($campaignTracker->id);
        $this->assertEquals(null, $result);
        
        // clean up
        
        $state->popTable('tracker');
        $state->popTable('aod_index');
        $state->popTable('campaign_trkrs');
    }

    public function testget_summary_text()
    {
        $campaignTracker = new CampaignTracker();

        //test without setting name
        $this->assertEquals(null, $campaignTracker->get_summary_text());

        //test with name set
        $campaignTracker->tracker_name = 'test';
        $this->assertEquals('test', $campaignTracker->get_summary_text());
    }

    public function testfill_in_additional_detail_fields()
    {
        $campaignTracker = new CampaignTracker();

        //test without is_optout set
        $campaignTracker->fill_in_additional_detail_fields();
        $this->assertStringEndsWith('/index.php?entryPoint=campaign_trackerv2&track=', $campaignTracker->message_url);

        //test with is_optout set
        $campaignTracker->is_optout = 1;
        $campaignTracker->fill_in_additional_detail_fields();
        $this->assertStringEndsWith('/index.php?entryPoint=removeme&identifier={MESSAGE_ID}', $campaignTracker->message_url);
    }
}<|MERGE_RESOLUTION|>--- conflicted
+++ resolved
@@ -43,11 +43,7 @@
         $state->pushTable('aod_index');
         $state->pushTable('tracker');
 
-<<<<<<< HEAD
-    // test
-=======
         // test
->>>>>>> 553ce8fa
         
         $campaignTracker = new CampaignTracker();
 
