<?php

class SugarFeedTest extends SuiteCRM\StateCheckerUnitAbstract
{
    public function setUp()
    {
        parent::setUp();

        global $current_user;
        get_sugar_config_defaults();
        $current_user = new User();
    }

    public function testSugarFeed()
    {
        $state = new SuiteCRM\StateSaver();
        
        
        

        //execute the contructor and check for the Object type and  attributes
        $sugarFeed = new SugarFeed();

        $this->assertInstanceOf('SugarFeed', $sugarFeed);
        $this->assertInstanceOf('Basic', $sugarFeed);
        $this->assertInstanceOf('SugarBean', $sugarFeed);

        $this->assertAttributeEquals('sugarfeed', 'table_name', $sugarFeed);
        $this->assertAttributeEquals('SugarFeed', 'module_dir', $sugarFeed);
        $this->assertAttributeEquals('SugarFeed', 'object_name', $sugarFeed);

        $this->assertAttributeEquals(true, 'new_schema', $sugarFeed);
        $this->assertAttributeEquals(false, 'importable', $sugarFeed);
        
        // clean up
    }

    public function testactivateAndDisableModuleFeed()
    {
        self::markTestIncomplete('environment dependency');

<<<<<<< HEAD
    // save state
=======
        // save state
>>>>>>> 553ce8fa

        $state = new \SuiteCRM\StateSaver();
        $state->pushTable('config');

<<<<<<< HEAD
    // test
=======
        // test
>>>>>>> 553ce8fa
        
        $admin = new Administration();

        //test activateModuleFeed method
        SugarFeed::activateModuleFeed('Accounts');
        $admin->retrieveSettings('sugarfeed');
        $this->assertEquals(1, $admin->settings['sugarfeed_module_Accounts']);

        //test disableModuleFeed method
        SugarFeed::disableModuleFeed('Accounts');
        $admin->retrieveSettings('sugarfeed');
        $this->assertEquals(0, $admin->settings['sugarfeed_module_Accounts']);
        
        // clean up
        
        $state->popTable('config');
    }

    public function testflushBackendCache()
    {
        $state = new SuiteCRM\StateSaver();
        
        
        
        
        
        //execute the method and test if it works and does not throws an exception.
        try {
            SugarFeed::flushBackendCache();
            $this->assertTrue(true);
        } catch (Exception $e) {
            $this->fail($e->getMessage() . "\nTrace:\n" . $e->getTraceAsString());
        }
        
        // clean up
    }

    public function testgetModuleFeedFiles()
    {

        //test with invalid module
        $expected = array();
        $result = SugarFeed::getModuleFeedFiles('Accounts');
        $this->assertEquals($expected, $result);

        //test with valid module
        $expected = array('CaseFeed.php' => 'modules/Cases/SugarFeeds/CaseFeed.php');
        $result = SugarFeed::getModuleFeedFiles('Cases');
        $this->assertEquals($expected, $result);
    }

    public function testgetActiveFeedModules()
    {
        $result = SugarFeed::getActiveFeedModules();

        $expected = array(
                'UserFeed' => 'UserFeed',
                'Cases' => 'Cases',
                'Contacts' => 'Contacts',
                'Leads' => 'Leads',
                'Opportunities' => 'Opportunities',
        );

        $this->assertEquals($expected, $result);
    }

    public function testgetAllFeedModules()
    {
        $result = SugarFeed::getAllFeedModules();
        $expected = array(
                      'UserFeed' => 'UserFeed',
                      'Cases' => 'Cases',
                      'Contacts' => 'Contacts',
                      'Leads' => 'Leads',
                      'Opportunities' => 'Opportunities',
                    );

        $this->assertEquals($expected, $result);
    }

    public function testpushFeed2()
    {

    // save state

        $state = new \SuiteCRM\StateSaver();
        $state->pushTable('aod_index');
        $state->pushTable('sugarfeed');

<<<<<<< HEAD
    // test
=======
        // test
>>>>>>> 553ce8fa
        
        $lead = new Lead();
        $lead->id = 1;
        $lead->assigned_user_id = 1;

        SugarFeed::pushFeed2('some text 2', $lead, 'Link', 'some url');

        //retrieve newly created bean
        $sugarFeed = new SugarFeed();
        $result = $sugarFeed->retrieve_by_string_fields(array('related_id' => '1', 'related_module' => 'Leads'));

        //test for record ID to verify that record is saved
        $this->assertTrue(isset($sugarFeed->id));
        $this->assertEquals(36, strlen($sugarFeed->id));

        //mark the record as deleted
        $sugarFeed->mark_deleted($sugarFeed->id);
        
        // clean up
        
        $state->popTable('sugarfeed');
        $state->popTable('aod_index');
    }

    public function testpushFeed()
    {
        // save state

        $state = new \SuiteCRM\StateSaver();
        $state->pushTable('sugarfeed');

<<<<<<< HEAD
    // test
=======
        // test
>>>>>>> 553ce8fa
        
        SugarFeed::pushFeed('some text', 'SugarFeed', 1, 1, 'Link', 'some url');

        //retrieve newly created bean
        $sugarFeed = new SugarFeed();
        $result = $sugarFeed->retrieve_by_string_fields(array('related_id' => '1', 'related_module' => 'SugarFeed'));

        //test for record ID to verify that record is saved
        $this->assertTrue(isset($sugarFeed->id));
        $this->assertEquals(36, strlen($sugarFeed->id));

        //test fetchReplies method
        $this->fetchReplies();

        //mark the record as deleted
        $sugarFeed->mark_deleted($sugarFeed->id);
        
        // clean up
        
        $state->popTable('sugarfeed');
    }

    public function fetchReplies()
    {
        $sugarFeed = new SugarFeed();

        $actual = $sugarFeed->fetchReplies(array('ID' => '1'));
        $this->assertGreaterThan(0, strlen($actual));
    }

    public function testgetLinkTypes()
    {
        $result = SugarFeed::getLinkTypes();

        $expected = array(
                'Image' => 'Image',
                'Link' => 'Link',
                'YouTube' => 'YouTube',
        );
        $this->assertEquals($expected, $result);
    }

    public function testgetLinkClass()
    {

        //test with invalid LinkType
        $result = SugarFeed::getLinkClass('test');
        $this->assertEquals(false, $result);

        //test with LinkType Image
        $result = SugarFeed::getLinkClass('Image');
        $this->assertInstanceOf('FeedLinkHandlerImage', $result);

        //test with LinkType Link
        $result = SugarFeed::getLinkClass('Link');
        $this->assertInstanceOf('FeedLinkHandlerLink', $result);

        //test with LinkType YouTube
        $result = SugarFeed::getLinkClass('YouTube');
        $this->assertInstanceOf('FeedLinkHandlerYoutube', $result);
    }

    public function testget_list_view_data()
    {
        $sugarFeed = new SugarFeed();

        $result = $sugarFeed->get_list_view_data();
        $this->assertTrue(is_array($result));
    }

    public function testgetTimeLapse()
    {
        $result = SugarFeed::getTimeLapse('2016-01-15 11:16:02');
        $this->assertTrue(isset($result));
        $this->assertGreaterThanOrEqual(0, strlen($result));
    }

    public function testparseMessage()
    {

        //test with a string with no links
        $html = 'some text with no urls';
        $result = SugarFeed::parseMessage($html);
        $this->assertEquals($html, $result);

        //test with a string with links
        $html = 'some text http://www.url.com with no urls';
        $expected = "some text <a href='http://www.url.com' target='_blank'>http://www.url.com</a> with no urls";
        $result = SugarFeed::parseMessage($html);
        $this->assertEquals($expected, $result);
    }
}<|MERGE_RESOLUTION|>--- conflicted
+++ resolved
@@ -39,20 +39,12 @@
     {
         self::markTestIncomplete('environment dependency');
 
-<<<<<<< HEAD
-    // save state
-=======
         // save state
->>>>>>> 553ce8fa
 
         $state = new \SuiteCRM\StateSaver();
         $state->pushTable('config');
 
-<<<<<<< HEAD
-    // test
-=======
         // test
->>>>>>> 553ce8fa
         
         $admin = new Administration();
 
@@ -142,11 +134,7 @@
         $state->pushTable('aod_index');
         $state->pushTable('sugarfeed');
 
-<<<<<<< HEAD
-    // test
-=======
         // test
->>>>>>> 553ce8fa
         
         $lead = new Lead();
         $lead->id = 1;
@@ -178,11 +166,7 @@
         $state = new \SuiteCRM\StateSaver();
         $state->pushTable('sugarfeed');
 
-<<<<<<< HEAD
-    // test
-=======
         // test
->>>>>>> 553ce8fa
         
         SugarFeed::pushFeed('some text', 'SugarFeed', 1, 1, 'Link', 'some url');
 
