<?php

class ProjectTest extends SuiteCRM\StateCheckerUnitAbstract
{
    public function setUp()
    {
        parent::setUp();

        global $current_user;
        get_sugar_config_defaults();
        $current_user = new User();
    }

    public function testProject()
    {
        //execute the contructor and check for the Object type and  attributes
        $project = new Project();

        $this->assertInstanceOf('Project', $project);
        $this->assertInstanceOf('SugarBean', $project);


        $this->assertAttributeEquals('project', 'table_name', $project);
        $this->assertAttributeEquals('Project', 'module_dir', $project);
        $this->assertAttributeEquals('Project', 'object_name', $project);

        $this->assertAttributeEquals(true, 'new_schema', $project);
    }

    public function testfill_in_additional_detail_fields()
    {
        $state = new SuiteCRM\StateSaver();
        
        
<<<<<<< HEAD
        
=======
        //error_reporting(E_ERROR | E_PARSE);
>>>>>>> 553ce8fa

        $project = new Project();

        //test without setting assigned_user_id
        $project->fill_in_additional_detail_fields();
        $this->assertEquals("", $project->assigned_user_name);


        //test with assigned_user_id set
        $project->assigned_user_id = 1;
        $project->fill_in_additional_detail_fields();
        $this->assertEquals("Administrator", $project->assigned_user_name);
        
        // clean up
    }


    public function testfill_in_additional_list_fields()
    {
        $project = new Project();

        //test without setting assigned_user_id
        $project->fill_in_additional_list_fields();
        $this->assertEquals("", $project->assigned_user_name);


        //test with assigned_user_id set
        $project->assigned_user_id = 1;
        $project->fill_in_additional_list_fields();
        $this->assertEquals("Administrator", $project->assigned_user_name);
    }


    public function testsave_relationship_changes()
    {
        $state = new SuiteCRM\StateSaver();
        
        $state->pushGlobals();
        
        
        
<<<<<<< HEAD
        
=======
>>>>>>> 553ce8fa
        $project = new Project();

        $project->id =1;
        $_REQUEST['relate_id'] = 2;
        $_REQUEST['relate_to'] = "contacts";

        //execute the method and test if it works and does not throws an exception.
        try {
            $project->save_relationship_changes(true);
            $this->assertTrue(true);
        } catch (Exception $e) {
            $this->fail($e->getMessage() . "\nTrace:\n" . $e->getTraceAsString());
        }
        
        // clean up
        
        $state->popGlobals();
    }


    public function test_get_total_estimated_effort()
    {
<<<<<<< HEAD
=======
        //$project = new Project();
        //$result = $project->_get_total_estimated_effort("1");
>>>>>>> 553ce8fa
        $this->markTestIncomplete('Can Not be implemented: Unknown column parent_id in where clause \n Argument 3 passed to MysqlManager::convert() must be of the type array, integer given');
    }


    public function test_get_total_actual_effort()
    {
        $this->markTestIncomplete('Can Not be implemented: Unknown column parent_id in where clause \n Argument 3 passed to MysqlManager::convert() must be of the type array, integer given');
    }


    public function testget_summary_text()
    {
        $project = new Project();

        //test without setting name
        $this->assertEquals(null, $project->get_summary_text());

        //test with name set
        $project->name = "test";
        $this->assertEquals('test', $project->get_summary_text());
    }


    public function testbuild_generic_where_clause()
    {
        $project = new Project();

        //test with empty string params
        $expected = "project.name LIKE '%%'";
        $actual = $project->build_generic_where_clause('');
        $this->assertSame($expected, $actual);


        //test with valid string params
        $expected = "project.name LIKE '%test%'";
        $actual = $project->build_generic_where_clause('test');
        $this->assertSame($expected, $actual);
    }

    /**
     * @todo: NEEDS FIXING!
     */
    public function testget_list_view_data()
    {
        /*
        $project = new Project();

        $project->user_name = "tes user";
        $project->assigned_user_name = "test assigned user";

        $expected = array (
            'DELETED' => '0',
            'ASSIGNED_USER_NAME' => 'test assigned user',
            'USER_NAME' => 'tes user'
        );

        $actual = $project->get_list_view_data();

        $this->assertSame($expected, $actual);
        */
        $this->assertTrue(true, "NEEDS FIXING!");
    }

    public function testbean_implements()
    {
        $project = new Project();

        $this->assertEquals(false, $project->bean_implements('')); //test with blank value
        $this->assertEquals(false, $project->bean_implements('test')); //test with invalid value
        $this->assertEquals(true, $project->bean_implements('ACL')); //test with valid value
    }

    public function testcreate_export_query()
    {
        $this->markTestIncomplete('Refactor exporter: productes SQL that has different field ordering in SELECT');
    }

    public function testgetAllProjectTasks()
    {
        $project = new Project();

        $project->id = 1;
        $result = $project->getAllProjectTasks();
        $this->assertTrue(is_array($result));
    }
}<|MERGE_RESOLUTION|>--- conflicted
+++ resolved
@@ -32,11 +32,7 @@
         $state = new SuiteCRM\StateSaver();
         
         
-<<<<<<< HEAD
         
-=======
-        //error_reporting(E_ERROR | E_PARSE);
->>>>>>> 553ce8fa
 
         $project = new Project();
 
@@ -78,10 +74,6 @@
         
         
         
-<<<<<<< HEAD
-        
-=======
->>>>>>> 553ce8fa
         $project = new Project();
 
         $project->id =1;
@@ -104,11 +96,6 @@
 
     public function test_get_total_estimated_effort()
     {
-<<<<<<< HEAD
-=======
-        //$project = new Project();
-        //$result = $project->_get_total_estimated_effort("1");
->>>>>>> 553ce8fa
         $this->markTestIncomplete('Can Not be implemented: Unknown column parent_id in where clause \n Argument 3 passed to MysqlManager::convert() must be of the type array, integer given');
     }
 
