--- conflicted
+++ resolved
@@ -50,11 +50,7 @@
         $state = new \SuiteCRM\StateSaver();
         $state->pushTable('aod_indexevent');
 
-<<<<<<< HEAD
-    // test
-=======
         // test
->>>>>>> 553ce8fa
         
         $email = new Email();
         $this->assertEquals(false, $email->bean_implements('')); //test with blank value
@@ -233,11 +229,7 @@
         $state->pushTable('aod_index');
         $state->pushGlobals();
 
-<<<<<<< HEAD
-    // test
-=======
         // test
->>>>>>> 553ce8fa
         
         
         $email = new Email();
@@ -754,20 +746,12 @@
     {
         self::markTestIncomplete('environment dependency (span os a?)');
         
-<<<<<<< HEAD
-    // save state
-=======
         // save state
->>>>>>> 553ce8fa
 
         $state = new \SuiteCRM\StateSaver();
         $state->pushGlobals();
         
-<<<<<<< HEAD
-    // test
-=======
         // test
->>>>>>> 553ce8fa
         
         $email = new Email();
 
@@ -929,11 +913,7 @@
         $state = new \SuiteCRM\StateSaver();
         $state->pushGlobals();
 
-<<<<<<< HEAD
-    // test
-=======
         // test
->>>>>>> 553ce8fa
         
         
         $email = new Email();
@@ -1005,11 +985,7 @@
         $state = new \SuiteCRM\StateSaver();
         $state->pushGlobals();
 
-<<<<<<< HEAD
-    // test
-=======
         // test
->>>>>>> 553ce8fa
         
         require_once 'include/utils/layout_utils.php';
         $email = new Email();
