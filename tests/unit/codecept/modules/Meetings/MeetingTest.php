--- conflicted
+++ resolved
@@ -50,11 +50,7 @@
         $state = new \SuiteCRM\StateSaver();
         $state->pushGlobals();
 
-<<<<<<< HEAD
-    // test
-=======
         // test
->>>>>>> 553ce8fa
         
         $meeting = new Meeting();
 
@@ -100,11 +96,7 @@
         $state->pushTable('tracker');
         $state->pushGlobals();
 
-<<<<<<< HEAD
-    // test
-=======
         // test
->>>>>>> 553ce8fa
         
         $meeting = new Meeting();
 
@@ -184,11 +176,7 @@
         $state = new \SuiteCRM\StateSaver();
         $state->pushGlobals();
 
-<<<<<<< HEAD
-    // test
-=======
         // test
->>>>>>> 553ce8fa
         
         $meeting = new Meeting();
 
@@ -229,11 +217,7 @@
         $state = new \SuiteCRM\StateSaver();
         $state->pushGlobals();
 
-<<<<<<< HEAD
-    // test
-=======
         // test
->>>>>>> 553ce8fa
         
         $meeting = new Meeting();
         $current_theme = SugarThemeRegistry::current();
@@ -404,11 +388,7 @@
         $state = new \SuiteCRM\StateSaver();
         $state->pushGlobals();
 
-<<<<<<< HEAD
-    // test
-=======
         // test
->>>>>>> 553ce8fa
         
         $meeting = new Meeting();
 
