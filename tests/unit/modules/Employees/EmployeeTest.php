<?php

class EmployeeTest extends PHPUnit_Framework_TestCase
{
    protected function setUp()
    {
        global $current_user;
        get_sugar_config_defaults();
        $current_user = new User();
    }

    public function testEmployee()
    {

        //execute the contructor and check for the Object type and  attributes
        $employee = new Employee();
        $this->assertInstanceOf('Employee', $employee);
        $this->assertInstanceOf('Person', $employee);
        $this->assertInstanceOf('SugarBean', $employee);

        $this->assertAttributeEquals('Employees', 'module_dir', $employee);
        $this->assertAttributeEquals('Employee', 'object_name', $employee);
        $this->assertAttributeEquals('users', 'table_name', $employee);
        $this->assertAttributeEquals(true, 'new_schema', $employee);
    }


    public function testget_summary_text()
    {
        error_reporting(E_ERROR | E_PARSE);

        $employee = new Employee();

        //test without setting name
        $this->assertEquals(' ', $employee->get_summary_text());

        //test with name set
        $employee->retrieve(1);
        $this->assertEquals('Administrator', $employee->get_summary_text());
    }


    public function testfill_in_additional_list_fields()
    {
        $employee = new Employee();

        //execute the method and test if it works and does not throws an exception.
        try {
            $employee->fill_in_additional_list_fields();
            $this->assertTrue(true);
        } catch (Exception $e) {
            $this->fail();
        }
    }

    public function testfill_in_additional_detail_fields()
    {
        $employee = new Employee();


        //test with a empty employee bean
        $employee->fill_in_additional_detail_fields();
        $this->assertEquals("", $employee->reports_to_name);


        //test with a valid employee bean
        $employee->retrieve(1);
        $employee->fill_in_additional_detail_fields();
        $this->assertEquals("", $employee->reports_to_name);
    }

    public function testretrieve_employee_id()
    {
        $employee = new Employee();
        //$this->assertEquals('1' ,$employee->retrieve_employee_id('admin'));

        $this->markTestSkipped('Bug in query: employee_name parameter is wrongly used as user_name');
    }


    public function testverify_data()
    {
        $employee = new Employee();
        $this->assertEquals(true, $employee->verify_data());
    }

    public function testget_list_view_data()
    {
        $employee = new Employee();

        $expected = array(
            'SUGAR_LOGIN' => '1',
            'FULL_NAME' => ' ',
            'NAME' => ' ',
            'IS_ADMIN' => '0',
            'EXTERNAL_AUTH_ONLY' => '0',
            'RECEIVE_NOTIFICATIONS' => '1',
            'DELETED' => 0,
            'PORTAL_ONLY' => '0',
            'SHOW_ON_EMPLOYEES' => '1',
            'ENCODED_NAME' => ' ',
            'EMAIL1' => '',
<<<<<<< HEAD
            'EMAIL1_LINK' => '<a class="email-link" href="javascript:void(0);"  onclick=" $(document).openComposeViewModal(this);" data-module="Employees" data-record-id="" data-module-name=" "  data-email-address=""></a>',
=======
            'EMAIL1_LINK' => '<a class="email-link" href="javascript:void(0);"  onclick=" $(document).openComposeViewModal(this);" 
                    data-module="Employees" data-record-id="" data-module-name=" "  data-email-address="">',
>>>>>>> 10cc5780
            'MESSENGER_TYPE' => '',
            'REPORTS_TO_NAME' => null,
        );

        $actual = $employee->get_list_view_data();
        $this->assertSame($expected, $actual);
    }

    public function testlist_view_parse_additional_sections()
    {
        $employee = new Employee();

        //execute the method and test if it works and does not throws an exception.
        try {
            $employee->list_view_parse_additional_sections(new Sugar_Smarty(), $xTemplateSection);
            $this->assertTrue(true);
        } catch (Exception $e) {
            $this->fail();
        }
    }


    public function testcreate_export_query()
    {
        $employee = new Employee();

        //test with empty string params
        $expected = "SELECT id, user_name, first_name, last_name, description, date_entered, date_modified, modified_user_id, created_by, title, department, is_admin, phone_home, phone_mobile, phone_work, phone_other, phone_fax, address_street, address_city, address_state, address_postalcode, address_country, reports_to_id, portal_only, status, receive_notifications, employee_status, messenger_id, messenger_type, is_group FROM users  WHERE  users.deleted = 0 ORDER BY users.user_name";
        $actual = $employee->create_export_query('', '');
        $this->assertSame($expected, $actual);


        //test with valid string params
        $expected = "SELECT id, user_name, first_name, last_name, description, date_entered, date_modified, modified_user_id, created_by, title, department, is_admin, phone_home, phone_mobile, phone_work, phone_other, phone_fax, address_street, address_city, address_state, address_postalcode, address_country, reports_to_id, portal_only, status, receive_notifications, employee_status, messenger_id, messenger_type, is_group FROM users  WHERE users.user_name=\"\" AND  users.deleted = 0 ORDER BY users.id";
        $actual = $employee->create_export_query('users.id', 'users.user_name=""');
        $this->assertSame($expected, $actual);
    }

    public function testpreprocess_fields_on_save()
    {
        $employee = new Employee();

        //execute the method and test if it works and does not throws an exception.
        try {
            $employee->preprocess_fields_on_save();
            $this->assertTrue(true);
        } catch (Exception $e) {
            $this->fail();
        }
    }

    /**
     * @todo: NEEDS FIXING!
     */
    public function testcreate_new_list_query()
    {
        /*
    	$employee = new Employee();

    	//test with empty string params
    	$expected = " SELECT  users.* , '                                                                                                                                                                                                                                                              ' c_accept_status_fields , '                                    '  call_id , '                                                                                                                                                                                                                                                              ' securitygroup_noninher_fields , '                                    '  securitygroup_id , LTRIM(RTRIM(CONCAT(IFNULL(users.first_name,''),' ',IFNULL(users.last_name,'')))) as full_name, LTRIM(RTRIM(CONCAT(IFNULL(users.first_name,''),' ',IFNULL(users.last_name,'')))) as name , jt2.last_name reports_to_name , jt2.created_by reports_to_name_owner  , 'Users' reports_to_name_mod, '                                                                                                                                                                                                                                                              ' m_accept_status_fields , '                                    '  meeting_id  FROM users   LEFT JOIN  users jt2 ON users.reports_to_id=jt2.id AND jt2.deleted=0\n\n AND jt2.deleted=0 where ( users.portal_only = 0 ) AND users.deleted=0";
    	$actual = $employee->create_new_list_query('','');
    	$this->assertSame($expected,$actual);


    	//test with valid string params
    	$expected = " SELECT  users.* , '                                                                                                                                                                                                                                                              ' c_accept_status_fields , '                                    '  call_id , '                                                                                                                                                                                                                                                              ' securitygroup_noninher_fields , '                                    '  securitygroup_id , LTRIM(RTRIM(CONCAT(IFNULL(users.first_name,''),' ',IFNULL(users.last_name,'')))) as full_name, LTRIM(RTRIM(CONCAT(IFNULL(users.first_name,''),' ',IFNULL(users.last_name,'')))) as name , jt2.last_name reports_to_name , jt2.created_by reports_to_name_owner  , 'Users' reports_to_name_mod, '                                                                                                                                                                                                                                                              ' m_accept_status_fields , '                                    '  meeting_id  FROM users   LEFT JOIN  users jt2 ON users.reports_to_id=jt2.id AND jt2.deleted=0\n\n AND jt2.deleted=0 where (users.user_name=\"\" and users.portal_only = 0 ) AND users.deleted=0";
    	$actual = $employee->create_new_list_query('users.id','users.user_name=""');
    	$this->assertSame($expected,$actual);
    	*/
        $this->assertTrue(true, "NEEDS FIXING!");
    }


    public function testhasCustomFields()
    {
        $employee = new Employee();
        $result = $employee->hasCustomFields();
        $this->assertEquals(false, $result);
    }
}<|MERGE_RESOLUTION|>--- conflicted
+++ resolved
@@ -100,12 +100,8 @@
             'SHOW_ON_EMPLOYEES' => '1',
             'ENCODED_NAME' => ' ',
             'EMAIL1' => '',
-<<<<<<< HEAD
-            'EMAIL1_LINK' => '<a class="email-link" href="javascript:void(0);"  onclick=" $(document).openComposeViewModal(this);" data-module="Employees" data-record-id="" data-module-name=" "  data-email-address=""></a>',
-=======
             'EMAIL1_LINK' => '<a class="email-link" href="javascript:void(0);"  onclick=" $(document).openComposeViewModal(this);" 
-                    data-module="Employees" data-record-id="" data-module-name=" "  data-email-address="">',
->>>>>>> 10cc5780
+                    data-module="Employees" data-record-id="" data-module-name=" "  data-email-address=""></a>',
             'MESSENGER_TYPE' => '',
             'REPORTS_TO_NAME' => null,
         );
