<?php

class LeadTest extends PHPUnit_Framework_TestCase
{
    protected function setUp()
    {
        global $current_user;
        get_sugar_config_defaults();
        $current_user = new User();
    }

    public function testLead()
    {

        //execute the contructor and check for the Object type and  attributes
        $lead = new Lead();

        $this->assertInstanceOf('Lead', $lead);
        $this->assertInstanceOf('Person', $lead);
        $this->assertInstanceOf('SugarBean', $lead);

        $this->assertAttributeEquals('Leads', 'module_dir', $lead);
        $this->assertAttributeEquals('Lead', 'object_name', $lead);
        $this->assertAttributeEquals('Leads', 'object_names', $lead);
        $this->assertAttributeEquals('leads', 'table_name', $lead);

        $this->assertAttributeEquals(true, 'new_schema', $lead);
        $this->assertAttributeEquals(true, 'importable', $lead);
    }

    public function testget_account()
    {
        error_reporting(E_ERROR | E_PARSE);

        $lead = new Lead();

        //test without pre settting attributes
        $result = $lead->get_account();
        $this->assertEquals(null, $result);


        //test with required attributes preset
        $lead->account_id = 1;
        $result = $lead->get_account();
        $this->assertEquals(null, $result);
    }

    public function testget_opportunity()
    {
        $lead = new Lead();

        //test without pre settting attributes
        $result = $lead->get_opportunity();
        $this->assertEquals(null, $result);


        //test with required attributes preset
        $lead->opportunity_id = 1;
        $result = $lead->get_opportunity();
        $this->assertEquals(null, $result);
    }

    public function testget_contact()
    {
        $lead = new Lead();

        //test without pre settting attributes
        $result = $lead->get_contact();
        $this->assertEquals(null, $result);


        //test with required attributes preset
        $lead->contact_id = 1;
        $result = $lead->get_contact();
        $this->assertEquals(null, $result);
    }

    public function testcreate_list_query()
    {
        $this->markTestIncomplete('Breaks on php 7.1');
        $lead = new Lead();

        //test with empty string params
        $expected = "SELECT leads.*, users.user_name assigned_user_name,leads_cstm.* FROM leads 			LEFT JOIN users\n                                ON leads.assigned_user_id=users.id LEFT JOIN email_addr_bean_rel eabl  ON eabl.bean_id = leads.id AND eabl.bean_module = 'Leads' and eabl.primary_address = 1 and eabl.deleted=0 LEFT JOIN email_addresses ea ON (ea.id = eabl.email_address_id)  LEFT JOIN leads_cstm ON leads.id = leads_cstm.id_c where  leads.deleted=0 ";
        $actual = $lead->create_list_query('', '');
        $this->assertSame($expected, $actual);


        //test with valid string params
        $expected = "SELECT leads.*, users.user_name assigned_user_name,leads_cstm.* FROM leads 			LEFT JOIN users\n                                ON leads.assigned_user_id=users.id LEFT JOIN email_addr_bean_rel eabl  ON eabl.bean_id = leads.id AND eabl.bean_module = 'Leads' and eabl.primary_address = 1 and eabl.deleted=0 LEFT JOIN email_addresses ea ON (ea.id = eabl.email_address_id)  LEFT JOIN leads_cstm ON leads.id = leads_cstm.id_c where (users.user_name=\"\") AND  leads.deleted=0  ORDER BY leads.id";
        $actual = $lead->create_list_query('leads.id', 'users.user_name=""');
        $this->assertSame($expected, $actual);
    }

    /**
     * @todo: NEEDS FIXING!
     */
    public function testcreate_new_list_query()
    {
        /*
        $lead = new Lead();

        //test with empty string params
        $expected = " SELECT  leads.* , '                                                                                                                                                                                                                                                              ' c_accept_status_fields , '                                    '  call_id , '                                                                                                                                                                                                                                                              ' e_invite_status_fields , '                                    '  fp_events_leads_1fp_events_ida , '                                                                                                                                                                                                                                                              ' e_accept_status_fields , LTRIM(RTRIM(CONCAT(IFNULL(leads.first_name,''),' ',IFNULL(leads.last_name,'')))) as name , jt3.user_name modified_by_name , jt3.created_by modified_by_name_owner  , 'Users' modified_by_name_mod , jt4.user_name created_by_name , jt4.created_by created_by_name_owner  , 'Users' created_by_name_mod , jt5.user_name assigned_user_name , jt5.created_by assigned_user_name_owner  , 'Users' assigned_user_name_mod, LTRIM(RTRIM(CONCAT(IFNULL(leads.first_name,''),' ',IFNULL(leads.last_name,'')))) as full_name , jt6.name campaign_name , jt6.assigned_user_id campaign_name_owner  , 'Campaigns' campaign_name_mod, '                                                                                                                                                                                                                                                              ' m_accept_status_fields , '                                    '  meeting_id  FROM leads   LEFT JOIN  users jt3 ON leads.modified_user_id=jt3.id AND jt3.deleted=0\n\n AND jt3.deleted=0  LEFT JOIN  users jt4 ON leads.created_by=jt4.id AND jt4.deleted=0\n\n AND jt4.deleted=0  LEFT JOIN  users jt5 ON leads.assigned_user_id=jt5.id AND jt5.deleted=0\n\n AND jt5.deleted=0  LEFT JOIN  campaigns jt6 ON leads.campaign_id=jt6.id AND jt6.deleted=0\n\n AND jt6.deleted=0 where leads.deleted=0";
        $actual = $lead->create_new_list_query('','');
        $this->assertSame($expected,$actual);


        //test with valid string params
        $expected = " SELECT  leads.* , '                                                                                                                                                                                                                                                              ' c_accept_status_fields , '                                    '  call_id , '                                                                                                                                                                                                                                                              ' e_invite_status_fields , '                                    '  fp_events_leads_1fp_events_ida , '                                                                                                                                                                                                                                                              ' e_accept_status_fields , LTRIM(RTRIM(CONCAT(IFNULL(leads.first_name,''),' ',IFNULL(leads.last_name,'')))) as name , jt3.user_name modified_by_name , jt3.created_by modified_by_name_owner  , 'Users' modified_by_name_mod , jt4.user_name created_by_name , jt4.created_by created_by_name_owner  , 'Users' created_by_name_mod , jt5.user_name assigned_user_name , jt5.created_by assigned_user_name_owner  , 'Users' assigned_user_name_mod, LTRIM(RTRIM(CONCAT(IFNULL(leads.first_name,''),' ',IFNULL(leads.last_name,'')))) as full_name , jt6.name campaign_name , jt6.assigned_user_id campaign_name_owner  , 'Campaigns' campaign_name_mod, '                                                                                                                                                                                                                                                              ' m_accept_status_fields , '                                    '  meeting_id  FROM leads   LEFT JOIN  users jt3 ON leads.modified_user_id=jt3.id AND jt3.deleted=0\n\n AND jt3.deleted=0  LEFT JOIN  users jt4 ON leads.created_by=jt4.id AND jt4.deleted=0\n\n AND jt4.deleted=0  LEFT JOIN  users jt5 ON leads.assigned_user_id=jt5.id AND jt5.deleted=0\n\n AND jt5.deleted=0  LEFT JOIN  campaigns jt6 ON leads.campaign_id=jt6.id AND jt6.deleted=0\n\n AND jt6.deleted=0 where (users.user_name=\"\") AND leads.deleted=0";
        $actual = $lead->create_new_list_query('leads.id','users.user_name=""');
        $this->assertSame($expected,$actual);
        */
        $this->assertTrue(true, "NEEDS FIXING!");
    }

    public function testSaveAndConverted_lead()
    {
        $lead = new Lead();

        $lead->first_name = "firstn";
        $lead->last_name = "lastnn";
        $lead->lead_source = "test";

        $result = $lead->save();

        //test for record ID to verify that record is saved
        $this->assertTrue(isset($lead->id));
        $this->assertEquals(36, strlen($lead->id));
        $this->assertEquals("New", $lead->status);


        //test converted_lead method after saving
        /*$lead->converted_lead("'" . $lead->id . "'" , "'1'", "'1'", "'1'");

        //retrieve back to test if attributes are updated in db
        $lead = $lead->retrieve($lead->id);
        $this->assertEquals("Converted", $lead->status);
        $this->assertEquals("1", $lead->converted);
        $this->assertEquals("1", $lead->contact_id);
        $this->assertEquals("1", $lead->account_id);
        $this->assertEquals("1", $lead->opportunity_id);
        */

        $this->markTestSkipped("converted_lead: Error in query, id's not properly escaped ");


        //mark the record as deleted and verify that this record cannot be retrieved anymore.
        $lead->mark_deleted($lead->id);
        $result = $lead->retrieve($lead->id);
        $this->assertEquals(null, $result);
    }


    public function testfill_in_additional_list_fields()
    {
        $lead = new Lead();

        $lead->first_name = "firstn";
        $lead->last_name = "lastn";

        $lead->fill_in_additional_list_fields();

        $this->assertEquals("firstn lastn", $lead->name);
    }


    public function testfill_in_additional_detail_fields()
    {
        $lead = new Lead();

        $lead->first_name = "firstn";
        $lead->last_name = "lastn";

        $lead->fill_in_additional_detail_fields();

        $this->assertEquals("firstn lastn", $lead->name);
    }

    public function testget_list_view_data()
    {
        $lead = new Lead();

        $expected = array(
            'NAME' => ' ',
            'DELETED' => 0,
            'FULL_NAME' => ' ',
            'DO_NOT_CALL' => '0',
            'CONVERTED' => '0',
            'ENCODED_NAME' => ' ',
            'EMAIL1' => '',
<<<<<<< HEAD
            'EMAIL1_LINK' => '<a class="email-link" href="javascript:void(0);"  onclick=" $(document).openComposeViewModal(this);" data-module="Leads" data-record-id="" data-module-name=" "  data-email-address=""></a>',
=======
            'EMAIL1_LINK' => '<a class="email-link" href="javascript:void(0);"  onclick=" $(document).openComposeViewModal(this);" 
                    data-module="Leads" data-record-id="" data-module-name=" "  data-email-address="">',
>>>>>>> 10cc5780
            'ACC_NAME_FROM_ACCOUNTS' => null,
        );

        $actual = $lead->get_list_view_data();

        //$this->assertSame($expected, $actual);
        $this->assertEquals($expected['NAME'], $actual['NAME']);
        $this->assertEquals($expected['DELETED'], $actual['DELETED']);
        $this->assertEquals($expected['FULL_NAME'], $actual['FULL_NAME']);
        $this->assertEquals($expected['DO_NOT_CALL'], $actual['DO_NOT_CALL']);
        $this->assertEquals($expected['EMAIL1_LINK'], $actual['EMAIL1_LINK']);
    }


    public function testget_linked_fields()
    {
        $lead = new Lead();

        $expected = array(
            'created_by_link',
            'modified_user_link',
            'assigned_user_link',
            'email_addresses_primary',
            'email_addresses',
            'reports_to_link',
            'reportees',
            'contacts',
            'accounts',
            'contact',
            'opportunity',
            'campaign_leads',
            'tasks',
            'notes',
            'meetings',
            'calls',
            'emails',
            'campaigns',
            'prospect_lists',
            'fp_events_leads_1',
            'SecurityGroups',
        );
        $actual = $lead->get_linked_fields();
        $this->assertTrue(is_array($actual));
        sort($expected);
        $actualKeys = array_keys($actual);
        sort($actualKeys);
        $this->assertSame($expected, $actualKeys);
    }

    public function testbuild_generic_where_clause()
    {
        $lead = new Lead();

        //test with empty string params
        $expected = "leads.last_name like '%' or leads.account_name like '%' or leads.first_name like '%' or ea.email_address like '%'";
        $actual = $lead->build_generic_where_clause("");
        $this->assertSame($expected, $actual);


        //test with valid string params
        $expected = "leads.last_name like '%' or leads.account_name like '%' or leads.first_name like '%' or ea.email_address like '%'";
        $actual = $lead->build_generic_where_clause("123");
        $this->assertSame($expected, $actual);
    }

    public function testset_notification_body()
    {
        $lead = new Lead();

        //test with attributes preset and verify template variables are set accordingly

        $lead->first_name = "firstn";
        $lead->last_name = "lastn";
        $lead->salutation = "Mr";
        $lead->lead_source = "Email";
        $lead->status = "New";
        $lead->description = "tes description";

        $result = $lead->set_notification_body(new Sugar_Smarty(), $lead);

        $this->assertEquals("Mr firstn lastn", $result->_tpl_vars['LEAD_NAME']);
        $this->assertEquals($lead->lead_source, $result->_tpl_vars['LEAD_SOURCE']);
        $this->assertEquals($lead->status, $result->_tpl_vars['LEAD_STATUS']);
        $this->assertEquals($lead->description, $result->_tpl_vars['LEAD_DESCRIPTION']);
    }

    public function testbean_implements()
    {
        $lead = new Lead();

        $this->assertEquals(false, $lead->bean_implements('')); //test with blank value
        $this->assertEquals(false, $lead->bean_implements('test')); //test with invalid value
        $this->assertEquals(true, $lead->bean_implements('ACL')); //test with valid value
    }

    public function testlistviewACLHelper()
    {
        $lead = new Lead();

        $expected = array("MAIN" => "a", "ACCOUNT" => "a", "OPPORTUNITY" => "a", "CONTACT" => "a");
        $actual = $lead->listviewACLHelper();
        $this->assertSame($expected, $actual);
    }


    public function testconvertCustomFieldsForm()
    {
        $lead = new Lead();

        $form = "";
        $prefix = "";
        $tempBean = new Contact();

        $result = $lead->convertCustomFieldsForm($form, $tempBean, $prefix);

        $this->assertEquals(true, $result);
        $this->assertgreaterThanOrEqual("", $form); //no filed with source = custom_fields
    }


    public function testget_unlinked_email_query()
    {
        $lead = new Lead();

        $expected = "SELECT emails.id FROM emails  JOIN (select DISTINCT email_id from emails_email_addr_rel eear\n\n	join email_addr_bean_rel eabr on eabr.bean_id ='' and eabr.bean_module = 'Leads' and\n	eabr.email_address_id = eear.email_address_id and eabr.deleted=0\n	where eear.deleted=0 and eear.email_id not in\n	(select eb.email_id from emails_beans eb where eb.bean_module ='Leads' and eb.bean_id = '')\n	) derivedemails on derivedemails.email_id = emails.id";
        $actual = $lead->get_unlinked_email_query();
        $this->assertSame($expected, $actual);
    }


    public function testget_old_related_calls()
    {
        $lead = new Lead();

        $expected = array();
        $expected['select'] = 'SELECT calls.id ';
        $expected['from'] = 'FROM calls ';
        $expected['where'] = " WHERE calls.parent_id = '$this->id'
            AND calls.parent_type = 'Leads' AND calls.id NOT IN ( SELECT call_id FROM calls_leads ) ";
        $expected['join'] = "";
        $expected['join_tables'][0] = '';

        $actual = $lead->get_old_related_calls();
        $this->assertSame($expected, $actual);
    }


    public function testgetActivitiesOptions()
    {
        $lead = new Lead();

        $expected = array("copy" => "Copy", "move" => "Move", "donothing" => "Do Nothing");
        $actual = $lead->getActivitiesOptions();
        $this->assertSame($expected, $actual);
    }


    public function testget_old_related_meetings()
    {
        $lead = new Lead();

        $expected = array();
        $expected['select'] = 'SELECT meetings.id ';
        $expected['from'] = 'FROM meetings ';
        $expected['where'] = " WHERE meetings.parent_id = ''
            AND meetings.parent_type = 'Leads' AND meetings.id NOT IN ( SELECT meeting_id FROM meetings_leads ) ";
        $expected['join'] = "";
        $expected['join_tables'][0] = '';

        $actual = $lead->get_old_related_meetings();
        $this->assertSame($expected, $actual);
    }
}<|MERGE_RESOLUTION|>--- conflicted
+++ resolved
@@ -189,12 +189,8 @@
             'CONVERTED' => '0',
             'ENCODED_NAME' => ' ',
             'EMAIL1' => '',
-<<<<<<< HEAD
-            'EMAIL1_LINK' => '<a class="email-link" href="javascript:void(0);"  onclick=" $(document).openComposeViewModal(this);" data-module="Leads" data-record-id="" data-module-name=" "  data-email-address=""></a>',
-=======
             'EMAIL1_LINK' => '<a class="email-link" href="javascript:void(0);"  onclick=" $(document).openComposeViewModal(this);" 
-                    data-module="Leads" data-record-id="" data-module-name=" "  data-email-address="">',
->>>>>>> 10cc5780
+                    data-module="Leads" data-record-id="" data-module-name=" "  data-email-address=""></a>',
             'ACC_NAME_FROM_ACCOUNTS' => null,
         );
 
