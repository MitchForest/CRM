<?php


class UserTest extends \Codeception\Test\Unit
{
    public function testUser()
    {

        //execute the contructor and check for the Object type and  attributes
        $user = new User();

        $this->assertInstanceOf('User', $user);
        $this->assertInstanceOf('Person', $user);
        $this->assertInstanceOf('SugarBean', $user);

        $this->assertAttributeEquals('Users', 'module_dir', $user);
        $this->assertAttributeEquals('User', 'object_name', $user);
        $this->assertAttributeEquals('users', 'table_name', $user);

        $this->assertAttributeEquals(true, 'new_schema', $user);
        $this->assertAttributeEquals(false, 'authenticated', $user);
        $this->assertAttributeEquals(true, 'importable', $user);
        $this->assertAttributeEquals(false, 'team_exists', $user);
    }


    public function testgetSystemUser()
    {
        $user = new User();

        $result = $user->getSystemUser();

        $this->assertInstanceOf('User', $result);
        $this->assertEquals(1, $result->id);
    }


    public function testgetDefaultSignature()
    {
        global $db;
        $db->disconnect();
        unset($db->database);
        $db->checkConnection();

        $user = new User();

        $user->retrieve(1);

        $result = $user->getDefaultSignature();
        $this->assertTrue(is_array($result));
    }


    public function testgetSignature()
    {
        $user = new User();

        $user->retrieve(1);

        $result = $user->getSignature(1);
        $this->assertEquals(false, $result);
    }

    public function testgetSignaturesArray()
    {
        $user = new User();

        $user->retrieve(1);

        $result = $user->getSignaturesArray();
        $this->assertTrue(is_array($result));
    }


    public function testgetSignatures()
    {
        $user = new User();

        $user->retrieve(1);

        $expected = "<select onChange='setSigEditButtonVisibility();' id='signature_id' name='signature_id'>\n<OPTION selected value=''>--None--</OPTION>";
        $actual = $user->getSignatures();
        $this->assertTrue(strpos($actual, $expected) === 0);
        $this->assertEquals(preg_match('/\<\/select\>$/', $actual), 1);
    }


    public function testgetSignatureButtons()
    {
        global $mod_strings;

        $user = new User();

        //preset required values
        $user->retrieve(1);
        $mod_strings['LBL_BUTTON_EDIT'] = "";
        $mod_strings['LBL_BUTTON_CREATE'] = "";


        //test with defaultDisplay false
        $expected = "<input class='button' onclick='javascript:open_email_signature_form(\"\", \"1\");' value='' type='button'>&nbsp;<span name=\"edit_sig\" id=\"edit_sig\" style=\"visibility:hidden;\"><input class=\"button\" onclick=\"javascript:open_email_signature_form(document.getElementById('signature_id', '').value)\" value=\"\" type=\"button\" tabindex=\"392\">&nbsp;\n					</span>";
        $actual = $user->getSignatureButtons('');
        $this->assertSame($expected, $actual);


        //test with defaultDisplay true
        $expected = "<input class='button' onclick='javascript:open_email_signature_form(\"\", \"1\");' value='' type='button'>&nbsp;<span name=\"edit_sig\" id=\"edit_sig\" style=\"visibility:inherit;\"><input class=\"button\" onclick=\"javascript:open_email_signature_form(document.getElementById('signature_id', '').value)\" value=\"\" type=\"button\" tabindex=\"392\">&nbsp;\n					</span>";
        $actual = $user->getSignatureButtons('', true);
        $this->assertSame($expected, $actual);
    }


    public function testhasPersonalEmail()
    {
        $user = new User();

        $user->retrieve(2);

        $result = $user->hasPersonalEmail();
        $this->assertEquals(false, $result);
    }


    public function testgetUserPrivGuid()
    {
        global $db;
        $db->disconnect();
        unset($db->database);
        $db->checkConnection();

        $user = new User();

        $user->retrieve(1);

        $result = $user->getUserPrivGuid();

        $this->assertTrue(isset($result));
        $this->assertEquals(36, strlen($result));
    }

    public function testsetUserPrivGuid()
    {
        global $db;
        $db->disconnect();
        unset($db->database);
        $db->checkConnection();

        $user = new User();

        $user->retrieve(1);

        $user->setUserPrivGuid();

        $result = $user->getPreference('userPrivGuid', 'global', $user);

        $this->assertTrue(isset($result));
        $this->assertEquals(36, strlen($result));
    }

    public function testSetAndGetAndResetPreference()
    {
        global $db;
        $db->disconnect();
        unset($db->database);
        $db->checkConnection();

        $user = new User();

        $user->retrieve(1);


        //test setPreference method
        $user->setPreference('userPrivGuid', 'someGuid', 0, 'global', $user);


        //test getPreference method
        $result = $user->getPreference('userPrivGuid', 'global', $user);
        $this->assertTrue(isset($result));
        $this->assertEquals('someGuid', $result);


        //test resetPreferences method and verify that created preference is no longer available
        $user->resetPreferences();
        $result = $user->getPreference('userPrivGuid', 'global', $user);
        $this->assertFalse(isset($result));
    }


    public function testsavePreferencesToDB()
    {
        $user = new User();

        $user->retrieve(1);

        //execute the method and test if it works and does not throws an exception.
        try {
            $user->savePreferencesToDB();
            $this->assertTrue(true);
        } catch (Exception $e) {
            $this->fail();
        }
    }



    public function testgetUserDateTimePreferences()
    {
        global $db;
        $db->disconnect();
        unset($db->database);
        $db->checkConnection();

        $user = new User();

        $user->retrieve(1);

        $result = $user->getUserDateTimePreferences();

        $this->assertTrue(is_array($result));
        $this->assertTrue(isset($result['date']));
        $this->assertTrue(isset($result['time']));
        $this->assertTrue(isset($result['userGmt']));
        $this->assertTrue(isset($result['userGmtOffset']));
    }



    public function testGetETagSeedAndIncrementETag()
    {
        global $db;
        $db->disconnect();
        unset($db->database);
        $db->checkConnection();

        $user = new User();

        $user->retrieve(1);

        //execute getETagSeed method, get Etag value
        $ETagInitial = $user->getETagSeed('test');
        $this->assertGreaterThanOrEqual(0, $ETagInitial);


        //execute incrementETag to increment
        $user->incrementETag('test');


        //execute getETagSeed method again, get Etag final value and  compare final and initial values
        $ETagFinal = $user->getETagSeed('test');
        $this->assertGreaterThan($ETagInitial, $ETagFinal);
    }


    public function testgetLicensedUsersWhere()
    {
        $expected = "deleted=0 AND status='Active' AND user_name IS NOT NULL AND is_group=0 AND portal_only=0  AND LENGTH(user_name)>0";
        $actual = User::getLicensedUsersWhere();
        $this->assertSame($expected, $actual);
    }

    public function testget_summary_text()
    {
        $user = new User();

        //test without setting name
        $this->assertEquals(null, $user->get_summary_text());

        //test with name set
        $user->name = "test";
        $this->assertEquals('test', $user->get_summary_text());
    }

    public function testbean_implements()
    {
        $user = new User();

        $this->assertEquals(false, $user->bean_implements('')); //test with blank value
        $this->assertEquals(false, $user->bean_implements('test')); //test with invalid value
        $this->assertEquals(true, $user->bean_implements('ACL')); //test with valid value
    }


    public function testcheck_role_membership()
    {
        global $db;
        $db->disconnect();
        unset($db->database);
        $db->checkConnection();

        $user = new User();

        $result = $user->check_role_membership("test", '');
        $this->assertEquals(false, $result);


        $result = $user->check_role_membership("test", '1');
        $this->assertEquals(false, $result);
    }


    public function testsaveAndOthers()
    {
        error_reporting(E_ERROR | E_PARSE);

        //unset and reconnect Db to resolve mysqli fetch exeception
        global $db;
        $db->disconnect();
        unset($db->database);
        $db->checkConnection();


        $user = new User();

        $user->user_name = "test";

        $user->first_name = "firstn";
        $user->last_name = "lastn";

        $user->email1 = "one@email.com";
        $user->email2 = "two@email.com";

        $result = $user->save();

        //test for record ID to verify that record is saved
        $this->assertTrue(isset($user->id));
        $this->assertEquals(36, strlen($user->id));


        //test retrieve method
        $this->retrieve($user->id);


        //test retrieve_by_email_address method
        $this->retrieve_by_email_address($user->id);


        //test newPassword And findUserPassword methods
        $this->NewPasswordAndFindUserPassword($user->id);

        //test authenticate_user method
        $this->authenticate_user($user->id);


        //test load_user method
        $this->load_user($user->id);


        //test change_password method
        $this->change_password($user->id);

        //test getPreferredEmail method
        $this->getPreferredEmail($user->id);


        //test getUsersNameAndEmail method
        $this->getUsersNameAndEmail($user->id);


        //test getEmailInfo method
        $this->getEmailInfo($user->id);


        //change username and delete the user to avoid picking it up by password in future
        $user->user_name = "test_deleted";
        $user->save();
        $user->mark_deleted($user->id);
    }

    public function retrieve($id)
    {
        $user = new User();

        $user->retrieve($id);

        $this->assertEquals("test", $user->user_name);

        $this->assertEquals("firstn", $user->first_name);
        $this->assertEquals("lastn", $user->last_name);

        $this->assertEquals("one@email.com", $user->email1);
        $this->assertEquals("two@email.com", $user->email2);
    }

    public function retrieve_by_email_address($id)
    {
        $user = new User();

        //test with invalid email
        $user->retrieve_by_email_address("wrongone@email.com");
        $this->assertEquals('', $user->id);


        //test with valid email and test for record ID to verify that record is same
        $user = BeanFactory::getBean('Users', $id);
        $rand = mt_rand(1, 10000);
        $email = "one{$rand}@email.com";
        $user->email1 = $email;
        $user->save();
        $user->retrieve_by_email_address($email);
        $this->assertTrue(isset($user->id));
        $this->assertEquals($id, $user->id);
    }

    public function NewPasswordAndFindUserPassword($id)
    {
        $user = new User();

        $user->retrieve($id);

        // preset
        $query = "DELETE FROM users WHERE user_name = '{$user->user_name}' AND id != '$id'";
        $GLOBALS['db']->query($query);


        //set user password and then retrieve user by created password
        $rand = 1;
        $pwd = 'test' . $rand;
        $user->setNewPassword($pwd);

        $result = User::findUserPassword($user->user_name, md5($pwd), '', true);

        // here is a really unpredictable mysql connection issue why this test is unstable
        // but should works on a correct test environments:
        // $this->assertTrue(isset($result['id']));
        // $this->assertEquals($id, $result['id']);
    }


    public function authenticate_user($id)
    {
        $user = new User();

        $user->retrieve($id);

        //test with invalid password
        $result = $user->authenticate_user(md5("pass"));
        $this->assertEquals(false, $result);

        //test with invalid password

        $result = $user->authenticate_user(md5("test1"));
        $this->assertEquals(true, $result);
    }


    public function load_user($id)
    {
        $user = new User();

        $user->retrieve($id);

        $result = $user->load_user("test1");

        $this->assertEquals(true, $result->authenticated);
    }

    public function change_password($id)
    {
        $user = new User();

        $user->retrieve($id);

        //execute the method and verifh that it returns true
        $result = $user->change_password("test1", "testpass");
        $this->assertEquals(true, $result);


        //find the user by new password
        $result = User::findUserPassword("test", md5("testpass"));

        $this->assertTrue(isset($result['id']));
        $this->assertEquals($id, $result['id']);
    }

    public function getPreferredEmail($id)
    {
        $user = new User();

        $user->retrieve($id);

        $actual = $user->getPreferredEmail();

        self::assertEquals('firstn lastn', $actual['name']);
        $preg = preg_match('/^one\d{0,}\@email\.com$/', $actual['email'], $matches);
        self::assertEquals(1, count($matches));
    }

    public function getUsersNameAndEmail($id)
    {
        $user = new User();

        $user->retrieve($id);

        $actual = $user->getUsersNameAndEmail();

        self::assertEquals('firstn lastn', $actual['name']);
        self::assertEquals(1, preg_match('/^one\d{0,}\@email\.com$/', $actual['email']));
    }


    public function getEmailInfo($id)
    {
        $user = new User();

        $actual = $user->getEmailInfo($id);

        self::assertEquals('firstn lastn', $actual['name']);
        self::assertEquals(1, preg_match('/^one\d{0,}\@email\.com$/', $actual['email']));
    }


    public function testencrypt_password()
    {
        $user = new User();

        $result = $user->encrypt_password("test");
        $this->assertTrue(isset($result));
        $this->assertGreaterThan(0, strlen($result));
    }

    public function testgetPasswordHash()
    {
        $result = User::getPasswordHash("test");

        $this->assertTrue(isset($result));
        $this->assertGreaterThan(0, strlen($result));

    }


    public function testcheckPassword()
    {

        //test with empty password and empty hash
        $result = User::checkPassword("", '');
        $this->assertEquals(false, $result);


        //test with valid hash and empty password
        $result = User::checkPassword("", '$1$Gt0.XI4.$tVVSXgE36sfsVMBNo/9la1');
        $this->assertEquals(false, $result);


        //test with valid password and invalid hash
        $result = User::checkPassword("test", '$1$Gt0.XI4.$tVVSXgE36sfsVMBNo/9la2');
        $this->assertEquals(false, $result);


        //test with valid password and valid hash
        $result = User::checkPassword("test", '$1$Gt0.XI4.$tVVSXgE36sfsVMBNo/9la1');
        $this->assertEquals(true, $result);
    }


    public function testcheckPasswordMD5()
    {

        //test with empty password and empty hash
        $result = User::checkPasswordMD5(md5(""), '');
        $this->assertEquals(false, $result);


        //test with valid hash and empty password
        $result = User::checkPasswordMD5(md5(""), '$1$Gt0.XI4.$tVVSXgE36sfsVMBNo/9la1');
        $this->assertEquals(false, $result);


        //test with valid password and invalid hash
        $result = User::checkPasswordMD5(md5("test"), '$1$Gt0.XI4.$tVVSXgE36sfsVMBNo/9la2');
        $this->assertEquals(false, $result);


        //test with valid password and valid hash
        $result = User::checkPasswordMD5(md5("test"), '$1$Gt0.XI4.$tVVSXgE36sfsVMBNo/9la1');
        $this->assertEquals(true, $result);
    }


    public function testis_authenticated()
    {
        $user = new User();

        //test without setting name
        $this->assertEquals(false, $user->is_authenticated());

        //test with name set
        $user->authenticated = true;
        $this->assertEquals(true, $user->is_authenticated());
    }

    public function testfill_in_additional_list_fields()
    {
        $user = new User();

        $user->retrieve(1);

        $user->fill_in_additional_list_fields();

        $this->assertEquals("Administrator", $user->full_name);
    }

    public function testfill_in_additional_detail_fields()
    {
        $user = new User();

        $user->retrieve(1);

        $user->fill_in_additional_detail_fields();

        $this->assertEquals("Administrator", $user->full_name);
    }

    public function testretrieve_user_id()
    {
        $user = new User();

        $result1 = $user->retrieve_user_id('admin');
        $result2 = $user->retrieve_user_id('automated_tester');
        static::assertFalse($result1 == '1' && $result2 == '1');
        static::assertTrue($result1 == '1' || $result2 == '1');
    }


    public function testverify_data()
    {
        global $mod_strings;

        $mod_strings['ERR_EMAIL_NO_OPTS'] = "";

        $user = new User();

        $user->retrieve(1);

        //test with default/true
        $result = $user->verify_data();
        $this->assertEquals(true, $result);


        //test with false
        $result = $user->verify_data(false);
        $this->assertEquals(false, $result);
    }

    public function testget_list_view_data()
    {
        global $mod_strings;
        $mod_strings['LBL_CHECKMARK'] = "";

        $user = new User();

        $user->retrieve(1);

        $result = $user->get_list_view_data();
        $this->assertTrue(is_array($result));
    }

    public function testlist_view_parse_additional_sections()
    {
        $user = new User();

        $list_form = array();
        $result = $user->list_view_parse_additional_sections($list_form);
        $this->assertSame($list_form, $result);
    }

    public function testGetAllUsersAndGetActiveUsers()
    {
        $all_users = User::getAllUsers();
        $this->assertTrue(is_array($all_users));

        $active_users = User::getActiveUsers();
        $this->assertTrue(is_array($active_users));

        $this->assertGreaterThanOrEqual(count($active_users), count($all_users));
    }


    public function testcreate_export_query()
    {
        $user = new User();

        //test with empty string params
        $expected = "SELECT id, user_name, first_name, last_name, description, date_entered, date_modified, modified_user_id, created_by, title, department, is_admin, phone_home, phone_mobile, phone_work, phone_other, phone_fax, address_street, address_city, address_state, address_postalcode, address_country, reports_to_id, portal_only, status, receive_notifications, employee_status, messenger_id, messenger_type, is_group FROM users  WHERE  users.deleted = 0 AND users.is_admin=0 ORDER BY users.user_name";
        $actual = $user->create_export_query('', '');
        $this->assertSame($expected, $actual);


        //test with valid string params
        $expected = "SELECT id, user_name, first_name, last_name, description, date_entered, date_modified, modified_user_id, created_by, title, department, is_admin, phone_home, phone_mobile, phone_work, phone_other, phone_fax, address_street, address_city, address_state, address_postalcode, address_country, reports_to_id, portal_only, status, receive_notifications, employee_status, messenger_id, messenger_type, is_group FROM users  WHERE user_name=\"\" AND  users.deleted = 0 AND users.is_admin=0 ORDER BY id";
        $actual = $user->create_export_query('id', 'user_name=""');
        $this->assertSame($expected, $actual);
    }


    public function testget_meetings()
    {
        $user = new User();

        $result = $user->get_meetings();
        $this->assertTrue(is_array($result));
    }

    public function testget_calls()
    {
        $user = new User();

        //$result = $user->get_calls();
        //$this->assertTrue(is_array($result));

        $this->markTestIncomplete('Error:Only variables should be passed by reference');
    }


    public function testdisplayEmailCounts()
    {
        $user = new User();

        $expected = '<script type="text/javascript" language="Javascript">var welcome = document.getElementById("welcome");var welcomeContent = welcome.innerHTML;welcome.innerHTML = welcomeContent + "&nbsp;&nbsp;&nbsp;&nbsp;<a href=index.php?module=Emails&action=ListViewGroup>Group Inbox: (0 New)</a>";</script>';

        //cpature the screen output and compare with exected values

        ob_start();

        $user->displayEmailCounts();

        $renderedContent = ob_get_contents();
        ob_end_clean();

        $this->assertSame($expected, $renderedContent);
    }


    public function testgetSystemDefaultNameAndEmail()
    {
        $user = new User();

        $expected = array('email', 'name');
        $actual = array_keys($user->getSystemDefaultNameAndEmail());
        $this->assertSame($expected, $actual);
    }


    public function testsetDefaultsInConfig()
    {
        $user = new User();

        $result = $user->setDefaultsInConfig();

        $this->assertTrue(is_array($result));
        $this->assertEquals('sugar', $result['email_default_client']);
        $this->assertEquals('html', $result['email_default_editor']);
    }


    public function testgetEmailLink2()
    {
        $user = new User();

        $user->retrieve(1);


        //test with accounts module
        $account = new Account();
        $account->name = "test";

        /** @var SugarEmailAddress $emailAddress*/
        $emailAddress =& $account->emailAddress;
        $emailAddress->addAddress('abc@email.com');

<<<<<<< HEAD
        $expected = '<a class="email-link" href="javascript:void(0);"  onclick=" $(document).openComposeViewModal(this);" data-module="Accounts" data-record-id="" data-module-name="test"  data-email-address="abc@email.com">abc@email.com</a>';
=======
        $expected = '<a class="email-link" href="javascript:void(0);"  onclick=" $(document).openComposeViewModal(this);" 
                    data-module="Accounts" data-record-id="" data-module-name="test"  data-email-address="abc@email.com">';
>>>>>>> 10cc5780
        $actual = $user->getEmailLink2("abc@email.com", $account);
        $this->assertSame($expected, $actual);


        //test with contacts module
        $contact = new Contact();
        $contact->name = "test";

        /** @var SugarEmailAddress $emailAddress*/
        $emailAddress =& $contact->emailAddress;
        $emailAddress->addAddress('abc@email.com');

<<<<<<< HEAD
        $expected = '<a class="email-link" href="javascript:void(0);"  onclick=" $(document).openComposeViewModal(this);" data-module="Contacts" data-record-id="" data-module-name="test"  data-email-address="abc@email.com">abc@email.com</a>';
=======
        $expected = '<a class="email-link" href="javascript:void(0);"  onclick=" $(document).openComposeViewModal(this);" 
                    data-module="Contacts" data-record-id="" data-module-name="test"  data-email-address="abc@email.com">';
>>>>>>> 10cc5780
        $actual = $user->getEmailLink2("abc@email.com", $contact);
        $this->assertSame($expected, $actual);
    }


    public function testgetEmailLink()
    {
        $this->markTestIncomplete('Need to mock up user');
        $user = new User();

        $user->retrieve(1);


        //test with accounts module
        $account = new Account();
        $account->name = "test";

        $expected = '<a class="email-link" href="javascript:void(0);"  onclick=" $(document).openComposeViewModal(this);" data-module="Accounts" data-record-id="" data-module-name="test"  data-email-address=""></a>';
        $actual = $user->getEmailLink("name", $account);
        $this->assertSame($expected, $actual);


        //test with contacts module
        $contact = new Contact();
        $contact->name = "test";

        $expected = "<a href=\"javascript:void(0);\"  onclick=\" $(document).openComposeViewModal(this);\" data-module=\"Contacts\" data-record-id=\"\" data-module-name=\"test\"  data-email-address=\"\"></a>";
        $actual = $user->getEmailLink("name", $contact);
        $this->assertSame($expected, $actual);
    }

    public function testgetLocaleFormatDesc()
    {
        $user = new User();

        $result = $user->getLocaleFormatDesc();
        $this->assertTrue(isset($result));
        $this->assertGreaterThan(0, strlen($result));
    }

    public function testisAdmin()
    {
        $user = new User();

        //test without setting attribute
        $this->assertEquals(false, $user->isAdmin());

        //test with attribute set
        $user->is_admin = 1;
        $this->assertEquals(true, $user->isAdmin());
    }

    public function testisDeveloperForAnyModule()
    {
        $user = new User();

        //test without setting is_admin
        $this->assertEquals(false, $user->isDeveloperForAnyModule());


        //test with id set
        $user->id = 1;
        $this->assertEquals(false, $user->isDeveloperForAnyModule());


        //test with id and is_admin set
        $user->is_admin = 1;
        $this->assertEquals(true, $user->isDeveloperForAnyModule());
    }

    public function testgetDeveloperModules()
    {
        $user = new User();

        $user->retrieve(1);

        $result = $user->getDeveloperModules();
        $this->assertTrue(is_array($result));
    }

    public function testisDeveloperForModule()
    {
        $user = new User();


        //test without setting is_admin
        $this->assertEquals(false, $user->isDeveloperForModule("Accounts"));


        //test with id set
        $user->id = 1;
        $this->assertEquals(false, $user->isDeveloperForModule("Accounts"));


        //test with id and is_admin set
        $user->is_admin = 1;
        $this->assertEquals(true, $user->isDeveloperForModule("Accounts"));
    }

    public function testgetAdminModules()
    {
        $user = new User();

        $user->retrieve(1);

        $result = $user->getAdminModules();
        $this->assertTrue(is_array($result));
    }

    public function testisAdminForModule()
    {
        $user = new User();


        //test without setting is_admin
        $this->assertEquals(false, $user->isAdminForModule("Accounts"));


        //test with id set
        $user->id = 1;
        $this->assertEquals(false, $user->isAdminForModule("Accounts"));


        //test with id and is_admin set
        $user->is_admin = 1;
        $this->assertEquals(true, $user->isAdminForModule("Accounts"));
    }

    public function testshowLastNameFirst()
    {
        $user = new User();

        $result = $user->showLastNameFirst();
        $this->assertEquals(false, $result);
    }

    /**
     * @todo: NEEDS FIXING!
     */
    public function testcreate_new_list_query()
    {
        /*
            $user = new User();

            //test with empty string params
            $expected = " SELECT  users.* , '                                                                                                                                                                                                                                                              ' c_accept_status_fields , '                                    '  call_id , '                                                                                                                                                                                                                                                              ' securitygroup_noninher_fields , '                                    '  securitygroup_id , LTRIM(RTRIM(CONCAT(IFNULL(users.first_name,''),' ',IFNULL(users.last_name,'')))) as full_name, LTRIM(RTRIM(CONCAT(IFNULL(users.first_name,''),' ',IFNULL(users.last_name,'')))) as name , jt2.last_name reports_to_name , jt2.created_by reports_to_name_owner  , 'Users' reports_to_name_mod, '                                                                                                                                                                                                                                                              ' m_accept_status_fields , '                                    '  meeting_id  FROM users   LEFT JOIN  users jt2 ON users.reports_to_id=jt2.id AND jt2.deleted=0\n\n AND jt2.deleted=0 where users.deleted=0";
            $actual = $user->create_new_list_query('','');
            $this->assertSame($expected,$actual);



            //test with valid string params
            $expected = " SELECT  users.* , '                                                                                                                                                                                                                                                              ' c_accept_status_fields , '                                    '  call_id , '                                                                                                                                                                                                                                                              ' securitygroup_noninher_fields , '                                    '  securitygroup_id , LTRIM(RTRIM(CONCAT(IFNULL(users.first_name,''),' ',IFNULL(users.last_name,'')))) as full_name, LTRIM(RTRIM(CONCAT(IFNULL(users.first_name,''),' ',IFNULL(users.last_name,'')))) as name , jt2.last_name reports_to_name , jt2.created_by reports_to_name_owner  , 'Users' reports_to_name_mod, '                                                                                                                                                                                                                                                              ' m_accept_status_fields , '                                    '  meeting_id  FROM users   LEFT JOIN  users jt2 ON users.reports_to_id=jt2.id AND jt2.deleted=0\n\n AND jt2.deleted=0 where (user_name=\"\") AND users.deleted=0 ORDER BY users.id";
            $actual = $user->create_new_list_query('id','user_name=""');
            $this->assertSame($expected,$actual);
        */
        $this->assertTrue(true, "NEEDS FIXING!");
    }


    public function testget_first_day_of_week()
    {
        $user = new User();

        $result = $user->get_first_day_of_week();
        $this->assertTrue(is_numeric($result));
    }


    public function testgeneratePassword()
    {
        //generate apsswords and verify they are not same

        $password1 = User::generatePassword();
        $this->assertGreaterThan(0, strlen($password1));

        $password2 = User::generatePassword();
        $this->assertGreaterThan(0, strlen($password2));

        $this->assertNotEquals($password1, $password2);
    }


    public function testsendEmailForPassword()
    {
        $user = new User();

        $result = $user->sendEmailForPassword("1");

        //expected result is a array with template not found message.
        $this->assertTrue(is_array($result));
    }


    public function testafterImportSave()
    {
        error_reporting(E_ALL);

        $user = new User();

        //execute the method and test if it works and does not throws an exception.
        try {
            $result = $user->afterImportSave();
            $this->assertTrue(true);
        } catch (Exception $e) {
            $this->assertStringStartsWith('Cannot modify header information', $e->getMessage());
        }
    }


    public function testisPrimaryEmail()
    {
        $user = new User();

        //test without user email
        $this->assertEquals(false, $user->isPrimaryEmail("abc@abc.com"));


        //test with non matching user email
        $user->email1 = "xyz@abc.com";
        $this->assertEquals(false, $user->isPrimaryEmail("abc@abc.com"));


        //test with matching user email
        $user->email1 = "abc@abc.com";
        $this->assertEquals(true, $user->isPrimaryEmail("abc@abc.com"));
    }
}<|MERGE_RESOLUTION|>--- conflicted
+++ resolved
@@ -767,12 +767,8 @@
         $emailAddress =& $account->emailAddress;
         $emailAddress->addAddress('abc@email.com');
 
-<<<<<<< HEAD
-        $expected = '<a class="email-link" href="javascript:void(0);"  onclick=" $(document).openComposeViewModal(this);" data-module="Accounts" data-record-id="" data-module-name="test"  data-email-address="abc@email.com">abc@email.com</a>';
-=======
         $expected = '<a class="email-link" href="javascript:void(0);"  onclick=" $(document).openComposeViewModal(this);" 
-                    data-module="Accounts" data-record-id="" data-module-name="test"  data-email-address="abc@email.com">';
->>>>>>> 10cc5780
+                    data-module="Accounts" data-record-id="" data-module-name="test"  data-email-address="abc@email.com">abc@email.com</a>';
         $actual = $user->getEmailLink2("abc@email.com", $account);
         $this->assertSame($expected, $actual);
 
@@ -785,12 +781,8 @@
         $emailAddress =& $contact->emailAddress;
         $emailAddress->addAddress('abc@email.com');
 
-<<<<<<< HEAD
-        $expected = '<a class="email-link" href="javascript:void(0);"  onclick=" $(document).openComposeViewModal(this);" data-module="Contacts" data-record-id="" data-module-name="test"  data-email-address="abc@email.com">abc@email.com</a>';
-=======
         $expected = '<a class="email-link" href="javascript:void(0);"  onclick=" $(document).openComposeViewModal(this);" 
-                    data-module="Contacts" data-record-id="" data-module-name="test"  data-email-address="abc@email.com">';
->>>>>>> 10cc5780
+                    data-module="Contacts" data-record-id="" data-module-name="test"  data-email-address="abc@email.com">abc@email.com</a>';
         $actual = $user->getEmailLink2("abc@email.com", $contact);
         $this->assertSame($expected, $actual);
     }
