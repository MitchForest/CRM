<?php

class jjwg_MapsTest extends PHPUnit_Framework_TestCase
{
    public function testjjwg_Maps()
    {

        //execute the contructor and check for the Object type and  attributes
        $jjwgMaps = new jjwg_Maps();

        $this->assertInstanceOf('jjwg_Maps', $jjwgMaps);
        $this->assertInstanceOf('Basic', $jjwgMaps);
        $this->assertInstanceOf('SugarBean', $jjwgMaps);

        $this->assertAttributeEquals('jjwg_Maps', 'module_dir', $jjwgMaps);
        $this->assertAttributeEquals('jjwg_Maps', 'object_name', $jjwgMaps);
        $this->assertAttributeEquals('jjwg_maps', 'table_name', $jjwgMaps);

        $this->assertAttributeEquals(true, 'new_schema', $jjwgMaps);
        $this->assertAttributeEquals(true, 'importable', $jjwgMaps);
        $this->assertAttributeEquals(true, 'disable_row_level_security', $jjwgMaps);
    }

    public function testconfiguration()
    {
        error_reporting(E_ERROR | E_PARSE);

        $jjwgMaps = new jjwg_Maps();

        //execute the method and test if it works and does not throws an exception.
        try {
            $jjwgMaps->configuration();
            $this->assertTrue(true);
        } catch (Exception $e) {
            $this->fail();
        }
    }

    public function testsaveConfiguration()
    {
        $jjwgMaps = new jjwg_Maps();

        //test with empty array/default
        $result = $jjwgMaps->saveConfiguration();
        $this->assertEquals(false, $result);

        //test with data array
        $result = $jjwgMaps->saveConfiguration(array('test' => 1));
        $this->assertEquals(true, $result);
    }

    public function testupdateGeocodeInfo()
    {
        $jjwgMaps = new jjwg_Maps();
        $bean = new Meeting();

        //test without bean attributes set
        $result = $jjwgMaps->updateGeocodeInfo($bean);
        $this->assertSame(false, $result);

        //test with required attributes set
        $bean->id = 1;
        $bean->jjwg_maps_lat_c = '100';
        $bean->jjwg_maps_lng_c = '40';

        $result = $jjwgMaps->updateGeocodeInfo($bean);

        $this->assertEquals(null, $result);
        $this->assertEquals(100, $bean->jjwg_maps_lat_c);
        $this->assertEquals(40, $bean->jjwg_maps_lng_c);
        $this->assertEquals('', $bean->jjwg_maps_geocode_status_c);
        $this->assertEquals('', $bean->jjwg_maps_address_c);
    }

    public function testupdateRelatedMeetingsGeocodeInfo()
    {
        $jjwgMaps = new jjwg_Maps();
        $bean = new Account();

        //test without setting bean attributes 
        $result = $jjwgMaps->updateRelatedMeetingsGeocodeInfo($bean);
        $this->assertEquals(false, $result);

        //test with required attributes set
        $bean->id = 1;
        $bean->jjwg_maps_lat_c = '100';
        $bean->jjwg_maps_lng_c = '40';

        $result = $jjwgMaps->updateRelatedMeetingsGeocodeInfo($bean);
        $this->assertSame(null, $result);
        $this->assertInstanceOf('jjwg_Address_Cache', $jjwgMaps->jjwg_Address_Cache);
    }

    public function testupdateMeetingGeocodeInfo()
    {
        $jjwgMaps = new jjwg_Maps();

        //test with required attributes set
        $bean = new Meeting();
        $bean->id = 1;
        $bean->jjwg_maps_lat_c = '100';
        $bean->jjwg_maps_lng_c = '40';

        $result = $jjwgMaps->updateMeetingGeocodeInfo($bean);
        $this->assertSame(null, $result);
    }

    public function testupdateGeocodeInfoByAssocQuery()
    {
        $jjwgMaps = new jjwg_Maps();

        //test with empty parameters
        $result = $jjwgMaps->updateGeocodeInfoByAssocQuery('', array(), array());
        $this->assertSame(false, $result);

        //test with non empty but invalid parameters
        $result = $jjwgMaps->updateGeocodeInfoByAssocQuery('test', array(), array());
        $this->assertSame(false, $result);

        //test with non empty valid parameters
        $result = $jjwgMaps->updateGeocodeInfoByAssocQuery('accounts', array('id' => 1), array());
        $this->assertSame(null, $result);
    }

    public function testupdateGeocodeInfoByBeanQuery()
    {
        $jjwgMaps = new jjwg_Maps();
        $bean = new Account();

        //test without setting bean attributes
        $result = $jjwgMaps->updateGeocodeInfoByBeanQuery($bean);
        $this->assertSame(false, $result);

        //test with required attributes set
        $bean->id = 1;
        $result = $jjwgMaps->updateGeocodeInfoByBeanQuery($bean);
        $this->assertSame(null, $result);
    }

    public function testdeleteAllGeocodeInfoByBeanQuery()
    {
        $jjwgMaps = new jjwg_Maps();
        $bean = new Call();

        //test with invalid geocode bean
        $result = $jjwgMaps->deleteAllGeocodeInfoByBeanQuery($bean);
        $this->assertSame(false, $result);

        //test with invalid geocode bean
        $bean = new Account();
        $result = $jjwgMaps->deleteAllGeocodeInfoByBeanQuery($bean);
        $this->assertSame(null, $result);
    }

    public function testgetGeocodeAddressesResult()
    {
        $jjwgMaps = new jjwg_Maps();

        //test with invalid geocode bean
        $result = $jjwgMaps->getGeocodeAddressesResult('calls');
        $this->assertSame(false, $result);

        //test with invalid geocode bean
        $result = $jjwgMaps->getGeocodeAddressesResult('accounts');
        $this->assertInstanceOf('mysqli_result', $result);
    }

    public function testgetGoogleMapsGeocode()
    {
        $jjwgMaps = new jjwg_Maps();

        //test with invalid value
        $expected = array(
                'address' => '',
                'status' => 'INVALID_REQUEST',
                'lat' => null,
                'lng' => null,
        );

        $actual = $jjwgMaps->getGoogleMapsGeocode('');
        $this->assertSame($expected, $actual);
<<<<<<< HEAD

        //test with valid value
        $expected = array(
                'address' => 'washington D.C',
                'status' => 'OK',
                'lat' => 38.90719229999999839719748706556856632232666015625,
                'lng' => -77.0368706999999943718648864887654781341552734375,
        );
        $actual = $jjwgMaps->getGoogleMapsGeocode('washington D.C');
        if(isset($actual['lat']) && $actual['lat']) {
            $this->assertSame($expected, $actual);
        }

        //test with valid value and full array true
        $expected =
            array(
                'results' => array(
                        array(
                                'address_components' => array(
                                        array('long_name' => 'Washington', 'short_name' => 'D.C.', 'types' => array('locality', 'political')),
                                        array('long_name' => 'District of Columbia', 'short_name' => 'District of Columbia', 'types' => array('administrative_area_level_2', 'political')),
                                        array('long_name' => 'District of Columbia', 'short_name' => 'DC', 'types' => array('administrative_area_level_1', 'political'),
                                        ),
                                        array('long_name' => 'United States', 'short_name' => 'US', 'types' => array('country', 'political')),
                                ),
                                'formatted_address' => 'Washington, DC, USA',
                                'geometry' => array(
                                        'bounds' => array('northeast' => array('lat' => 38.9955479999999994333848007954657077789306640625, 'lng' => -76.909392999999994344761944375932216644287109375), 'southwest' => array('lat' => 38.8031495000000035133780329488217830657958984375, 'lng' => -77.1197399999999930741978459991514682769775390625)),
                                        'location' => array('lat' => 38.90719229999999839719748706556856632232666015625, 'lng' => -77.0368706999999943718648864887654781341552734375),
                                        'location_type' => 'APPROXIMATE',
                                        'viewport' => array('northeast' => array('lat' => 38.9955479999999994333848007954657077789306640625, 'lng' => -76.909392999999994344761944375932216644287109375), 'southwest' => array('lat' => 38.8031495000000035133780329488217830657958984375, 'lng' => -77.1197399999999930741978459991514682769775390625)),
                                ),
                                'place_id' => 'ChIJW-T2Wt7Gt4kRKl2I1CJFUsI',
                                'types' => array('locality', 'political'),
                        ),
                ),
                'status' => 'OK',
        );

        $actual = $jjwgMaps->getGoogleMapsGeocode('washington D.C', true);

        $this->assertSame($expected['results']['geometry'], $actual['results']['geometry']);
        //$this->assertSame($expected,$actual);
=======
>>>>>>> a1ba1a97
    }

    public function testdefineMapsAddress()
    {
        $jjwgMaps = new jjwg_Maps();

        //test for Account Object type 
        $address = array('id' => 1, 'billing_address_street' => 'addr 1', 'billing_address_city' => 'addr 2', 'billing_address_state' => 'addr 3', 'billing_address_postalcode' => 'addr 4', 'billing_address_country' => 'addr 5');
        $result = $jjwgMaps->defineMapsAddress('Account', $address);
        //var_dump($result);
        $this->assertEquals(array('address' => 'addr 1, addr 2, addr 3, addr 4, addr 5'), $result);

        //test for Contact Object type
        $address = array('id' => 1, 'primary_address_street' => 'addr 1', 'primary_address_city' => 'addr 2', 'primary_address_state' => 'addr 3', 'primary_address_postalcode' => 'addr 4', 'primary_address_country' => 'addr 5');
        $result = $jjwgMaps->defineMapsAddress('Contact', $address);
        $this->assertEquals(array('address' => 'addr 1, addr 2, addr 3, addr 4, addr 5'), $result);

        //test for Leads Object type
        $address = array('id' => 1, 'primary_address_street' => 'addr 1', 'primary_address_city' => 'addr 2', 'primary_address_state' => 'addr 3', 'primary_address_postalcode' => 'addr 4', 'primary_address_country' => 'addr 5');
        $result = $jjwgMaps->defineMapsAddress('Lead', $address);
        $this->assertEquals(array('address' => 'addr 1, addr 2, addr 3, addr 4, addr 5'), $result);

        //test for Opportunities Object type
        $address = array('id' => 1, 'billing_address_street' => 'addr 1', 'billing_address_city' => 'addr 2', 'billing_address_state' => 'addr 3', 'billing_address_postalcode' => 'addr 4', 'billing_address_country' => 'addr 5');
        $result = $jjwgMaps->defineMapsAddress('Opportunity', $address);
        $this->assertEquals(false, $result);

        //test for Case Object type
        $address = array('id' => 1, 'billing_address_street' => 'addr 1', 'billing_address_city' => 'addr 2', 'billing_address_state' => 'addr 3', 'billing_address_postalcode' => 'addr 4', 'billing_address_country' => 'addr 5');
        $result = $jjwgMaps->defineMapsAddress('Case', $address);
        $this->assertEquals(false, $result);

        //test for Project Object type
        $address = array('id' => 1, 'billing_address_street' => 'addr 1', 'billing_address_city' => 'addr 2', 'billing_address_state' => 'addr 3', 'billing_address_postalcode' => 'addr 4', 'billing_address_country' => 'addr 5');
        $result = $jjwgMaps->defineMapsAddress('Project', $address);
        $this->assertEquals(false, $result);

        //test for Project Meetings type
        $address = array('id' => 1, 'billing_address_street' => 'addr 1', 'billing_address_city' => 'addr 2', 'billing_address_state' => 'addr 3', 'billing_address_postalcode' => 'addr 4', 'billing_address_country' => 'addr 5');
        $result = $jjwgMaps->defineMapsAddress('Meeting', $address);
        $this->assertEquals(false, $result);
    }

    public function testdefineMapsFormattedAddress()
    {
        $jjwgMaps = new jjwg_Maps();

        $result = $jjwgMaps->defineMapsFormattedAddress(array());
        $this->assertEquals(false, $result);

        //test for type billing  
        $address = array('billing_address_street' => 'addr 1', 'billing_address_city' => 'addr 2', 'billing_address_state' => 'addr 3', 'billing_address_postalcode' => 'addr 4', 'billing_address_country' => 'addr 5');
        $result = $jjwgMaps->defineMapsFormattedAddress($address, 'billing');
        $this->assertEquals('addr 1, addr 2, addr 3, addr 4, addr 5', $result);

        //test for type shipping    	
        $address = array('shipping_address_street' => 'addr 1', 'shipping_address_city' => 'addr 2', 'shipping_address_state' => 'addr 3', 'shipping_address_postalcode' => 'addr 4', 'shipping_address_country' => 'addr 5');
        $result = $jjwgMaps->defineMapsFormattedAddress($address, 'shipping');
        $this->assertEquals('addr 1, addr 2, addr 3, addr 4, addr 5', $result);

        //test for type primary
        $address = array('primary_address_street' => 'addr 1', 'primary_address_city' => 'addr 2', 'primary_address_state' => 'addr 3', 'primary_address_postalcode' => 'addr 4', 'primary_address_country' => 'addr 5');
        $result = $jjwgMaps->defineMapsFormattedAddress($address, 'primary');
        $this->assertEquals('addr 1, addr 2, addr 3, addr 4, addr 5', $result);

        //test for type alt
        $address = array('alt_address_street' => 'addr 1', 'alt_address_city' => 'addr 2', 'alt_address_state' => 'addr 3', 'alt_address_postalcode' => 'addr 4', 'alt_address_country' => 'addr 5');
        $result = $jjwgMaps->defineMapsFormattedAddress($address, 'alt');
        $this->assertEquals('addr 1, addr 2, addr 3, addr 4, addr 5', $result);

        //test for type address
        $address = array('address_street' => 'addr 1', 'address_city' => 'addr 2', 'address_state' => 'addr 3', 'address_postalcode' => 'addr 4');
        $result = $jjwgMaps->defineMapsFormattedAddress($address, 'address');
        $this->assertEquals('addr 1, addr 2, addr 3, addr 4', $result);
    }

    public function testis_valid_lng()
    {
        $jjwgMaps = new jjwg_Maps();

        //test with invalid values
        $this->assertEquals(false, $jjwgMaps->is_valid_lng(''));
        $this->assertEquals(false, $jjwgMaps->is_valid_lng(181));
        $this->assertEquals(false, $jjwgMaps->is_valid_lng(-181));

        //test with valid values
        $this->assertEquals(true, $jjwgMaps->is_valid_lng(180));
        $this->assertEquals(true, $jjwgMaps->is_valid_lng(-180));
    }

    public function testis_valid_lat()
    {
        $jjwgMaps = new jjwg_Maps();

        //test with invalid values
        $this->assertEquals(false, $jjwgMaps->is_valid_lat(''));
        $this->assertEquals(false, $jjwgMaps->is_valid_lat(91));
        $this->assertEquals(false, $jjwgMaps->is_valid_lat(-91));

        //test with valid values
        $this->assertEquals(true, $jjwgMaps->is_valid_lat(90));
        $this->assertEquals(true, $jjwgMaps->is_valid_lat(-90));
    }

    public function testlogGeocodeInfo()
    {
        $jjwgMaps = new jjwg_Maps();

        $bean = new Meeting();
        $bean->jjwg_maps_lat_c = '100';
        $bean->jjwg_maps_lng_c = '40';

        //execute the method and test if it works and does not throws an exception.
        try {
            $jjwgMaps->logGeocodeInfo($bean);
            $this->assertTrue(true);
        } catch (Exception $e) {
            $this->fail();
        }
    }

    public function testgetProspectLists()
    {
        $result = getProspectLists();
        $this->assertTrue(is_array($result));
    }
}<|MERGE_RESOLUTION|>--- conflicted
+++ resolved
@@ -179,52 +179,6 @@
 
         $actual = $jjwgMaps->getGoogleMapsGeocode('');
         $this->assertSame($expected, $actual);
-<<<<<<< HEAD
-
-        //test with valid value
-        $expected = array(
-                'address' => 'washington D.C',
-                'status' => 'OK',
-                'lat' => 38.90719229999999839719748706556856632232666015625,
-                'lng' => -77.0368706999999943718648864887654781341552734375,
-        );
-        $actual = $jjwgMaps->getGoogleMapsGeocode('washington D.C');
-        if(isset($actual['lat']) && $actual['lat']) {
-            $this->assertSame($expected, $actual);
-        }
-
-        //test with valid value and full array true
-        $expected =
-            array(
-                'results' => array(
-                        array(
-                                'address_components' => array(
-                                        array('long_name' => 'Washington', 'short_name' => 'D.C.', 'types' => array('locality', 'political')),
-                                        array('long_name' => 'District of Columbia', 'short_name' => 'District of Columbia', 'types' => array('administrative_area_level_2', 'political')),
-                                        array('long_name' => 'District of Columbia', 'short_name' => 'DC', 'types' => array('administrative_area_level_1', 'political'),
-                                        ),
-                                        array('long_name' => 'United States', 'short_name' => 'US', 'types' => array('country', 'political')),
-                                ),
-                                'formatted_address' => 'Washington, DC, USA',
-                                'geometry' => array(
-                                        'bounds' => array('northeast' => array('lat' => 38.9955479999999994333848007954657077789306640625, 'lng' => -76.909392999999994344761944375932216644287109375), 'southwest' => array('lat' => 38.8031495000000035133780329488217830657958984375, 'lng' => -77.1197399999999930741978459991514682769775390625)),
-                                        'location' => array('lat' => 38.90719229999999839719748706556856632232666015625, 'lng' => -77.0368706999999943718648864887654781341552734375),
-                                        'location_type' => 'APPROXIMATE',
-                                        'viewport' => array('northeast' => array('lat' => 38.9955479999999994333848007954657077789306640625, 'lng' => -76.909392999999994344761944375932216644287109375), 'southwest' => array('lat' => 38.8031495000000035133780329488217830657958984375, 'lng' => -77.1197399999999930741978459991514682769775390625)),
-                                ),
-                                'place_id' => 'ChIJW-T2Wt7Gt4kRKl2I1CJFUsI',
-                                'types' => array('locality', 'political'),
-                        ),
-                ),
-                'status' => 'OK',
-        );
-
-        $actual = $jjwgMaps->getGoogleMapsGeocode('washington D.C', true);
-
-        $this->assertSame($expected['results']['geometry'], $actual['results']['geometry']);
-        //$this->assertSame($expected,$actual);
-=======
->>>>>>> a1ba1a97
     }
 
     public function testdefineMapsAddress()
