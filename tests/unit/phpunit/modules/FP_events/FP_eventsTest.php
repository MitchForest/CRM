--- conflicted
+++ resolved
@@ -26,11 +26,5 @@
 
         $fpEvents->email_templates();
         $this->assertInternalType('array', $app_list_strings['emailTemplates_type_list']);
-<<<<<<< HEAD
-        
-        // clean up
-        $state->popGlobals();
-=======
->>>>>>> 43c6a133
     }
 }