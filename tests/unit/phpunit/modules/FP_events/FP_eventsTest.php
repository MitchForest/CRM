--- conflicted
+++ resolved
@@ -1,8 +1,6 @@
 <?php
 
-use SuiteCRM\Test\SuitePHPUnitFrameworkTestCase;
-
-class FP_eventsTest extends SuitePHPUnitFrameworkTestCase
+class FP_eventsTest extends SuiteCRM\StateCheckerPHPUnitTestCaseAbstract
 {
     public function testFP_events()
     {
@@ -22,21 +20,17 @@
 
     public function testemail_templates()
     {
-
-
+        $state = new SuiteCRM\StateSaver();
+        $state->pushGlobals();
 
         global $app_list_strings;
 
         $fpEvents = new FP_events();
 
         $fpEvents->email_templates();
-<<<<<<< HEAD
-        $this->assertTrue(is_array($app_list_strings['emailTemplates_type_list']));
-=======
         $this->assertInternalType('array', $app_list_strings['emailTemplates_type_list']);
->>>>>>> ecaadcf9
         
-
-
+        // clean up
+        $state->popGlobals();
     }
 }