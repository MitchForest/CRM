<?php

use SuiteCRM\Test\SuitePHPUnitFrameworkTestCase;

class ProspectListTest extends SuitePHPUnitFrameworkTestCase
{
    protected function setUp()
    {
        parent::setUp();

        global $current_user;
        get_sugar_config_defaults();
        $current_user = new User();
    }
    

    public function testcreate_export_query()
    {
        $prospectList = new ProspectList();

        //test with empty string params
        $expected = "SELECT
                                prospect_lists.*,
                                users.user_name as assigned_user_name FROM prospect_lists LEFT JOIN users
                                ON prospect_lists.assigned_user_id=users.id  WHERE  prospect_lists.deleted=0 ORDER BY prospect_lists.name";
        $actual = $prospectList->create_export_query('', '');
        $this->assertSame($expected, $actual);


        //test with valid string params
        $expected = "SELECT
                                prospect_lists.*,
                                users.user_name as assigned_user_name FROM prospect_lists LEFT JOIN users
                                ON prospect_lists.assigned_user_id=users.id  WHERE users.user_name = \"\" AND  prospect_lists.deleted=0 ORDER BY prospect_lists.id";
        $actual = $prospectList->create_export_query('prospect_lists.id', 'users.user_name = ""');
        $this->assertSame($expected, $actual);
    }

    
    public function testcreate_list_query()
    {
        $prospectList = new ProspectList();

        //test with empty string params
        $expected = "SELECT users.user_name as assigned_user_name, prospect_lists.* FROM prospect_lists LEFT JOIN users
					ON prospect_lists.assigned_user_id=users.id where prospect_lists.deleted=0 ORDER BY prospect_lists.name";
        $actual = $prospectList->create_list_query('', '');
        $this->assertSame($expected, $actual);


        //test with valid string params
        $expected = "SELECT users.user_name as assigned_user_name, prospect_lists.* FROM prospect_lists LEFT JOIN users
					ON prospect_lists.assigned_user_id=users.id where users.user_name = \"\" AND prospect_lists.deleted=0 ORDER BY prospect_lists.id";
        $actual = $prospectList->create_list_query('prospect_lists.id', 'users.user_name = ""');
        $this->assertSame($expected, $actual);
    }

    public function testProspectList()
    {

        //execute the contructor and check for the Object type and  attributes
        $prospectList = new ProspectList();

        $this->assertInstanceOf('ProspectList', $prospectList);
        $this->assertInstanceOf('SugarBean', $prospectList);

        $this->assertAttributeEquals('prospect_lists', 'table_name', $prospectList);
        $this->assertAttributeEquals('ProspectLists', 'module_dir', $prospectList);
        $this->assertAttributeEquals('ProspectList', 'object_name', $prospectList);

        $this->assertAttributeEquals("prospect_lists_prospects", 'rel_prospects_table', $prospectList);
    }

    public function testget_summary_text()
    {
        $state = new SuiteCRM\StateSaver();
        
        
        //error_reporting(E_ERROR | E_PARSE);

        $prospectList = new ProspectList();

        //test without setting name
        $this->assertEquals(null, $prospectList->get_summary_text());

        //test with name set
        $prospectList->name = "test";
        $this->assertEquals('test', $prospectList->get_summary_text());
        
        // clean up
    }


    /**
     * @todo: NEEDS FIXING!
     */
    public function testcreate_export_members_query()
    {
        /*
    	$prospectList = new ProspectList();

    	//test with random string params
    	$expected = "SELECT l.id AS id, 'Leads' AS related_type, '' AS \"name\", l.first_name AS first_name, l.last_name AS last_name, l.title AS title, l.salutation AS salutation, \n				l.primary_address_street AS primary_address_street,l.primary_address_city AS primary_address_city, l.primary_address_state AS primary_address_state, l.primary_address_postalcode AS primary_address_postalcode, l.primary_address_country AS primary_address_country,\n				l.account_name AS account_name,\n				ea.email_address AS primary_email_address, ea.invalid_email AS invalid_email, ea.opt_out AS opt_out, ea.deleted AS ea_deleted, ear.deleted AS ear_deleted, ear.primary_address AS primary_address,\n				l.do_not_call AS do_not_call, l.phone_fax AS phone_fax, l.phone_other AS phone_other, l.phone_home AS phone_home, l.phone_mobile AS phone_mobile, l.phone_work AS phone_work\n				, leads_cstm.jjwg_maps_address_c AS jjwg_maps_address_c, leads_cstm.jjwg_maps_geocode_status_c AS jjwg_maps_geocode_status_c, leads_cstm.jjwg_maps_lat_c AS jjwg_maps_lat_c, leads_cstm.jjwg_maps_lng_c AS jjwg_maps_lng_c\n				FROM prospect_lists_prospects plp\n				INNER JOIN leads l ON plp.related_id=l.id\n				LEFT join leads_cstm ON l.id = leads_cstm.id_c\n				LEFT JOIN email_addr_bean_rel ear ON  ear.bean_id=l.id AND ear.deleted=0\n				LEFT JOIN email_addresses ea ON ear.email_address_id=ea.id\n				WHERE plp.prospect_list_id = 1 AND plp.deleted=0 \n				AND l.deleted=0\n				AND (ear.deleted=0 OR ear.deleted IS NULL) UNION ALL SELECT u.id AS id, 'Users' AS related_type, '' AS \"name\", u.first_name AS first_name, u.last_name AS last_name,u.title AS title, '' AS salutation, \n				u.address_street AS primary_address_street,u.address_city AS primary_address_city, u.address_state AS primary_address_state,  u.address_postalcode AS primary_address_postalcode, u.address_country AS primary_address_country,\n				'' AS account_name,\n				ea.email_address AS email_address, ea.invalid_email AS invalid_email, ea.opt_out AS opt_out, ea.deleted AS ea_deleted, ear.deleted AS ear_deleted, ear.primary_address AS primary_address,\n				0 AS do_not_call, u.phone_fax AS phone_fax, u.phone_other AS phone_other, u.phone_home AS phone_home, u.phone_mobile AS phone_mobile, u.phone_work AS phone_work\n				, '' AS jjwg_maps_address_c, '' AS jjwg_maps_geocode_status_c, '' AS jjwg_maps_lat_c, '' AS jjwg_maps_lng_c\n				FROM prospect_lists_prospects plp\n				INNER JOIN users u ON plp.related_id=u.id\n				\n				LEFT JOIN email_addr_bean_rel ear ON  ear.bean_id=u.id AND ear.deleted=0\n				LEFT JOIN email_addresses ea ON ear.email_address_id=ea.id\n				WHERE plp.prospect_list_id = 1 AND plp.deleted=0 \n				AND u.deleted=0\n				AND (ear.deleted=0 OR ear.deleted IS NULL) UNION ALL SELECT c.id AS id, 'Contacts' AS related_type, '' AS \"name\", c.first_name AS first_name, c.last_name AS last_name,c.title AS title, c.salutation AS salutation, \n				c.primary_address_street AS primary_address_street,c.primary_address_city AS primary_address_city, c.primary_address_state AS primary_address_state,  c.primary_address_postalcode AS primary_address_postalcode, c.primary_address_country AS primary_address_country,\n				a.name AS account_name,\n				ea.email_address AS email_address, ea.invalid_email AS invalid_email, ea.opt_out AS opt_out, ea.deleted AS ea_deleted, ear.deleted AS ear_deleted, ear.primary_address AS primary_address,\n				c.do_not_call AS do_not_call, c.phone_fax AS phone_fax, c.phone_other AS phone_other, c.phone_home AS phone_home, c.phone_mobile AS phone_mobile, c.phone_work AS phone_work\n				, contacts_cstm.jjwg_maps_address_c AS jjwg_maps_address_c, contacts_cstm.jjwg_maps_geocode_status_c AS jjwg_maps_geocode_status_c, contacts_cstm.jjwg_maps_lat_c AS jjwg_maps_lat_c, contacts_cstm.jjwg_maps_lng_c AS jjwg_maps_lng_c\nFROM prospect_lists_prospects plp\n				INNER JOIN contacts c ON plp.related_id=c.id LEFT JOIN accounts_contacts ac ON ac.contact_id=c.id LEFT JOIN accounts a ON ac.account_id=a.id\n				LEFT join contacts_cstm ON c.id = contacts_cstm.id_c\n				LEFT JOIN email_addr_bean_rel ear ON ear.bean_id=c.id AND ear.deleted=0\n				LEFT JOIN email_addresses ea ON ear.email_address_id=ea.id\n				WHERE plp.prospect_list_id = 1 AND plp.deleted=0 \n				AND c.deleted=0\n				AND ac.deleted=0\n                AND (ear.deleted=0 OR ear.deleted IS NULL) UNION ALL SELECT p.id AS id, 'Prospects' AS related_type, '' AS \"name\", p.first_name AS first_name, p.last_name AS last_name,p.title AS title, p.salutation AS salutation, \n				p.primary_address_street AS primary_address_street,p.primary_address_city AS primary_address_city, p.primary_address_state AS primary_address_state,  p.primary_address_postalcode AS primary_address_postalcode, p.primary_address_country AS primary_address_country,\n				p.account_name AS account_name,\n				ea.email_address AS email_address, ea.invalid_email AS invalid_email, ea.opt_out AS opt_out, ea.deleted AS ea_deleted, ear.deleted AS ear_deleted, ear.primary_address AS primary_address,\n				p.do_not_call AS do_not_call, p.phone_fax AS phone_fax, p.phone_other AS phone_other, p.phone_home AS phone_home, p.phone_mobile AS phone_mobile, p.phone_work AS phone_work\n				, prospects_cstm.jjwg_maps_address_c AS jjwg_maps_address_c, prospects_cstm.jjwg_maps_geocode_status_c AS jjwg_maps_geocode_status_c, prospects_cstm.jjwg_maps_lat_c AS jjwg_maps_lat_c, prospects_cstm.jjwg_maps_lng_c AS jjwg_maps_lng_c\n				FROM prospect_lists_prospects plp\n				INNER JOIN prospects p ON plp.related_id=p.id\n				LEFT join prospects_cstm ON p.id = prospects_cstm.id_c\n				LEFT JOIN email_addr_bean_rel ear ON  ear.bean_id=p.id AND ear.deleted=0\n				LEFT JOIN email_addresses ea ON ear.email_address_id=ea.id\n				WHERE plp.prospect_list_id = 1  AND plp.deleted=0 \n				AND p.deleted=0\n				AND (ear.deleted=0 OR ear.deleted IS NULL) UNION ALL SELECT a.id AS id, 'Accounts' AS related_type, a.name AS \"name\", '' AS first_name, '' AS last_name,'' AS title, '' AS salutation, \n				a.billing_address_street AS primary_address_street,a.billing_address_city AS primary_address_city, a.billing_address_state AS primary_address_state, a.billing_address_postalcode AS primary_address_postalcode, a.billing_address_country AS primary_address_country,\n				'' AS account_name,\n				ea.email_address AS email_address, ea.invalid_email AS invalid_email, ea.opt_out AS opt_out, ea.deleted AS ea_deleted, ear.deleted AS ear_deleted, ear.primary_address AS primary_address,\n				0 AS do_not_call, a.phone_fax as phone_fax, a.phone_alternate AS phone_other, '' AS phone_home, '' AS phone_mobile, a.phone_office AS phone_office\n				, accounts_cstm.jjwg_maps_address_c AS jjwg_maps_address_c, accounts_cstm.jjwg_maps_geocode_status_c AS jjwg_maps_geocode_status_c, accounts_cstm.jjwg_maps_lat_c AS jjwg_maps_lat_c, accounts_cstm.jjwg_maps_lng_c AS jjwg_maps_lng_c\n				FROM prospect_lists_prospects plp\n				INNER JOIN accounts a ON plp.related_id=a.id\n				LEFT join accounts_cstm ON a.id = accounts_cstm.id_c\n				LEFT JOIN email_addr_bean_rel ear ON  ear.bean_id=a.id AND ear.deleted=0\n				LEFT JOIN email_addresses ea ON ear.email_address_id=ea.id\n				WHERE plp.prospect_list_id = 1  AND plp.deleted=0 \n				AND a.deleted=0\n				AND (ear.deleted=0 OR ear.deleted IS NULL) ORDER BY related_type, id, primary_address DESC";
    	$actual = $prospectList->create_export_members_query('1');
    	$this->assertSame($expected,$actual);
        */
        $this->assertTrue(true, "NEEDS FIXING!");
    }

    public function testsave()
    {
<<<<<<< HEAD

    // save state

        $state = new \SuiteCRM\StateSaver();
        $state->pushTable('aod_index');
        $state->pushTable('aod_indexevent');
        $state->pushTable('prospect_lists');
        $state->pushTable('tracker');
        $state->pushGlobals();

        // test
        
=======
>>>>>>> 43c6a133
        $prospectList = new ProspectList();

        $prospectList->name = "test";
        $prospectList->description ="test description";

        $result = $prospectList->save();

        //test for record ID to verify that record is saved
        $this->assertTrue(isset($prospectList->id));
        $this->assertEquals(36, strlen($prospectList->id));


        //test set_prospect_relationship method
        $this->set_prospect_relationship($prospectList->id);


        //test set_prospect_relationship_single method
        $this->set_prospect_relationship_single($prospectList->id);


        //mark the record as deleted and verify that this record cannot be retrieved anymore.
        $prospectList->mark_deleted($prospectList->id);
        $result = $prospectList->retrieve($prospectList->id);
        $this->assertEquals(null, $result);
<<<<<<< HEAD

        // clean up
        
        $state->popGlobals();
        $state->popTable('tracker');
        $state->popTable('prospect_lists');
        $state->popTable('aod_indexevent');
        $state->popTable('aod_index');
=======
>>>>>>> 43c6a133
    }


    public function testsave_relationship_changes()
    {
//        $this->markTestIncomplete('Error in query: columns mismatch | Error in methodd call params: 2nd param should be array but string given');
    }

    public function set_prospect_relationship($id)
    {
        $prospectList = new ProspectList();

        //preset the required attributes, retrive the bean by id and verify the count of records
        $link_ids = array('1','2');

        $prospectList->retrieve($id);
        $prospectList->set_prospect_relationship($id, $link_ids, 'related');

        $expected_count = $prospectList->get_entry_count();

        $this->assertEquals(2, $expected_count);


        //test clear_prospect_relationship method with expected counts
        $this->clear_prospect_relationship($id, '1');
        $this->clear_prospect_relationship($id, '2');
    }

    public function set_prospect_relationship_single($id)
    {
        $prospectList = new ProspectList();

        $prospectList->retrieve($id);
        $prospectList->set_prospect_relationship_single($id, '3', 'related');

        $expected_count = $prospectList->get_entry_count();

        $this->assertEquals(1, $expected_count);

        $this->clear_prospect_relationship($id, '3');
    }


    public function clear_prospect_relationship($id, $related_id)
    {
        $prospectList = new ProspectList();

        //retrieve the bean and get counts before and after method execution for comparison.

        $prospectList->retrieve($id);

        $initial_count = (int)$prospectList->get_entry_count();

        $prospectList->clear_prospect_relationship($id, $related_id, 'related');

        $expected_count = (int)$prospectList->get_entry_count();
        $this->assertEquals($initial_count - 1, $expected_count);
    }


    public function testmark_relationships_deleted()
    {
<<<<<<< HEAD
//        $state = new SuiteCRM\StateSaver();
//
//
//
//        $prospectList = new ProspectList();
//
//        //execute the method and test if it works and does not throws an exception.
//        try {
//            $prospectList->mark_relationships_deleted('');
//            $this->assertTrue(true);
//        } catch (Exception $e) {
//            $this->fail($e->getMessage() . "\nTrace:\n" . $e->getTraceAsString());
//        }
//
//        $this->markTestIncomplete('Method has no implementation');
//
//        // clean up
=======


        $prospectList = new ProspectList();

        //execute the method and test if it works and does not throws an exception.
        try {
            $prospectList->mark_relationships_deleted('');
            $this->assertTrue(true);
        } catch (Exception $e) {
            $this->fail($e->getMessage() . "\nTrace:\n" . $e->getTraceAsString());
        }

        $this->markTestIncomplete('Method has no implementation');
        

>>>>>>> 43c6a133
    }

    public function testfill_in_additional_list_fields()
    {
<<<<<<< HEAD
//        $state = new SuiteCRM\StateSaver();
//
//
//        $prospectList = new ProspectList();
//
//        //execute the method and test if it works and does not throws an exception.
//        try {
//            $prospectList->fill_in_additional_list_fields();
//            $this->assertTrue(true);
//        } catch (Exception $e) {
//            $this->fail($e->getMessage() . "\nTrace:\n" . $e->getTraceAsString());
//        }
//
//        $this->markTestIncomplete('Method has no implementation');
//
//        // clean up
=======


        $prospectList = new ProspectList();

        //execute the method and test if it works and does not throws an exception.
        try {
            $prospectList->fill_in_additional_list_fields();
            $this->assertTrue(true);
        } catch (Exception $e) {
            $this->fail($e->getMessage() . "\nTrace:\n" . $e->getTraceAsString());
        }

        $this->markTestIncomplete('Method has no implementation');
        

>>>>>>> 43c6a133
    }

    public function testfill_in_additional_detail_fields()
    {
        $prospectList = new ProspectList();

        $prospectList->fill_in_additional_detail_fields();
        $this->assertEquals(0, $prospectList->entry_count);
    }


    public function testupdate_currency_id()
    {
<<<<<<< HEAD
//        $state = new SuiteCRM\StateSaver();
//
//
//
//
//
//
//        $prospectList = new ProspectList();
//
//        //execute the method and test if it works and does not throws an exception.
//        try {
//            $prospectList->update_currency_id('', '');
//            $this->assertTrue(true);
//        } catch (Exception $e) {
//            $this->fail($e->getMessage() . "\nTrace:\n" . $e->getTraceAsString());
//        }
//
//        $this->markTestIncomplete('Method has no implementation');
//
//        // clean up
=======


        $prospectList = new ProspectList();

        //execute the method and test if it works and does not throws an exception.
        try {
            $prospectList->update_currency_id('', '');
            $this->assertTrue(true);
        } catch (Exception $e) {
            $this->fail($e->getMessage() . "\nTrace:\n" . $e->getTraceAsString());
        }

        $this->markTestIncomplete('Method has no implementation');
        

>>>>>>> 43c6a133
    }


    public function testget_entry_count()
    {
        $prospectList = new ProspectList();

        $result = $prospectList->get_entry_count();
        $this->assertEquals(0, $result);
    }


    public function testget_list_view_data()
    {
        $prospectList = new ProspectList();

        $expected = array( "DELETED"=> 0, "ENTRY_COUNT"=> '0' );
        $actual = $prospectList->get_list_view_data();
        $this->assertSame($expected, $actual);
    }

    public function testbuild_generic_where_clause()
    {
        $prospectList = new ProspectList();

        //test with empty string params
        $expected = "prospect_lists.name like '%'";
        $actual = $prospectList->build_generic_where_clause('');
        $this->assertSame($expected, $actual);


        //test with valid string params
        $expected = "prospect_lists.name like '1%'";
        $actual = $prospectList->build_generic_where_clause('1');
        $this->assertSame($expected, $actual);
    }


    public function testbean_implements()
    {
        $prospectList = new ProspectList();

        $this->assertEquals(false, $prospectList->bean_implements('')); //test with blank value
        $this->assertEquals(false, $prospectList->bean_implements('test')); //test with invalid value
        $this->assertEquals(true, $prospectList->bean_implements('ACL')); //test with valid value
    }
}<|MERGE_RESOLUTION|>--- conflicted
+++ resolved
@@ -4,7 +4,7 @@
 
 class ProspectListTest extends SuitePHPUnitFrameworkTestCase
 {
-    protected function setUp()
+    public function setUp()
     {
         parent::setUp();
 
@@ -73,11 +73,6 @@
 
     public function testget_summary_text()
     {
-        $state = new SuiteCRM\StateSaver();
-        
-        
-        //error_reporting(E_ERROR | E_PARSE);
-
         $prospectList = new ProspectList();
 
         //test without setting name
@@ -86,8 +81,7 @@
         //test with name set
         $prospectList->name = "test";
         $this->assertEquals('test', $prospectList->get_summary_text());
-        
-        // clean up
+    
     }
 
 
@@ -109,21 +103,6 @@
 
     public function testsave()
     {
-<<<<<<< HEAD
-
-    // save state
-
-        $state = new \SuiteCRM\StateSaver();
-        $state->pushTable('aod_index');
-        $state->pushTable('aod_indexevent');
-        $state->pushTable('prospect_lists');
-        $state->pushTable('tracker');
-        $state->pushGlobals();
-
-        // test
-        
-=======
->>>>>>> 43c6a133
         $prospectList = new ProspectList();
 
         $prospectList->name = "test";
@@ -148,23 +127,12 @@
         $prospectList->mark_deleted($prospectList->id);
         $result = $prospectList->retrieve($prospectList->id);
         $this->assertEquals(null, $result);
-<<<<<<< HEAD
-
-        // clean up
-        
-        $state->popGlobals();
-        $state->popTable('tracker');
-        $state->popTable('prospect_lists');
-        $state->popTable('aod_indexevent');
-        $state->popTable('aod_index');
-=======
->>>>>>> 43c6a133
     }
 
 
     public function testsave_relationship_changes()
     {
-//        $this->markTestIncomplete('Error in query: columns mismatch | Error in methodd call params: 2nd param should be array but string given');
+        $this->markTestIncomplete('Error in query: columns mismatch | Error in methodd call params: 2nd param should be array but string given');
     }
 
     public function set_prospect_relationship($id)
@@ -221,27 +189,6 @@
 
     public function testmark_relationships_deleted()
     {
-<<<<<<< HEAD
-//        $state = new SuiteCRM\StateSaver();
-//
-//
-//
-//        $prospectList = new ProspectList();
-//
-//        //execute the method and test if it works and does not throws an exception.
-//        try {
-//            $prospectList->mark_relationships_deleted('');
-//            $this->assertTrue(true);
-//        } catch (Exception $e) {
-//            $this->fail($e->getMessage() . "\nTrace:\n" . $e->getTraceAsString());
-//        }
-//
-//        $this->markTestIncomplete('Method has no implementation');
-//
-//        // clean up
-=======
-
-
         $prospectList = new ProspectList();
 
         //execute the method and test if it works and does not throws an exception.
@@ -253,33 +200,10 @@
         }
 
         $this->markTestIncomplete('Method has no implementation');
-        
-
->>>>>>> 43c6a133
     }
 
     public function testfill_in_additional_list_fields()
     {
-<<<<<<< HEAD
-//        $state = new SuiteCRM\StateSaver();
-//
-//
-//        $prospectList = new ProspectList();
-//
-//        //execute the method and test if it works and does not throws an exception.
-//        try {
-//            $prospectList->fill_in_additional_list_fields();
-//            $this->assertTrue(true);
-//        } catch (Exception $e) {
-//            $this->fail($e->getMessage() . "\nTrace:\n" . $e->getTraceAsString());
-//        }
-//
-//        $this->markTestIncomplete('Method has no implementation');
-//
-//        // clean up
-=======
-
-
         $prospectList = new ProspectList();
 
         //execute the method and test if it works and does not throws an exception.
@@ -291,9 +215,6 @@
         }
 
         $this->markTestIncomplete('Method has no implementation');
-        
-
->>>>>>> 43c6a133
     }
 
     public function testfill_in_additional_detail_fields()
@@ -307,30 +228,6 @@
 
     public function testupdate_currency_id()
     {
-<<<<<<< HEAD
-//        $state = new SuiteCRM\StateSaver();
-//
-//
-//
-//
-//
-//
-//        $prospectList = new ProspectList();
-//
-//        //execute the method and test if it works and does not throws an exception.
-//        try {
-//            $prospectList->update_currency_id('', '');
-//            $this->assertTrue(true);
-//        } catch (Exception $e) {
-//            $this->fail($e->getMessage() . "\nTrace:\n" . $e->getTraceAsString());
-//        }
-//
-//        $this->markTestIncomplete('Method has no implementation');
-//
-//        // clean up
-=======
-
-
         $prospectList = new ProspectList();
 
         //execute the method and test if it works and does not throws an exception.
@@ -342,9 +239,6 @@
         }
 
         $this->markTestIncomplete('Method has no implementation');
-        
-
->>>>>>> 43c6a133
     }
 
 
