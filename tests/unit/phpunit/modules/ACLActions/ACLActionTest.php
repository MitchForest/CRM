<?php

class ACLActionTest extends SuiteCRM\StateCheckerPHPUnitTestCaseAbstract
{
    protected function setUp()
    {
        parent::setUp();

        global $current_user;
        get_sugar_config_defaults();
        $current_user = new User();
    }
    
    protected function tearDown()
    {
        parent::tearDown();
    }

    public function testACLAction()
    {
<<<<<<< HEAD
//        self::markTestIncomplete('environment dependency');
//
//        $state = new SuiteCRM\StateSaver();
//        $state->pushTable('acl_actions');
//        $state->pushGlobals();
//
//        $_POST['foo'] = 'bar123ase';
//        //execute the contructor and check for the Object type and type attribute
//        $aclAction = new ACLAction();
//        $this->assertInstanceOf('ACLAction', $aclAction);
//        $this->assertInstanceOf('SugarBean', $aclAction);
//
//        $this->assertAttributeEquals('ACLActions', 'module_dir', $aclAction);
//        $this->assertAttributeEquals('ACLAction', 'object_name', $aclAction);
//        $this->assertAttributeEquals('acl_actions', 'table_name', $aclAction);
//        $this->assertAttributeEquals(true, 'new_schema', $aclAction);
//        $this->assertAttributeEquals(true, 'disable_custom_fields', $aclAction);
//
//        // clean up
//
//        $state->popGlobals();
//        $state->popTable('acl_actions');
=======
        self::markTestIncomplete('environment dependency');
        
        $state = new SuiteCRM\StateSaver();
        $state->pushTable('acl_actions');
        $state->pushGlobals();
        
        $_POST['foo'] = 'bar123ase';
        //execute the contructor and check for the Object type and type attribute
        $aclAction = new ACLAction();
        $this->assertInstanceOf('ACLAction', $aclAction);
        $this->assertInstanceOf('SugarBean', $aclAction);

        $this->assertAttributeEquals('ACLActions', 'module_dir', $aclAction);
        $this->assertAttributeEquals('ACLAction', 'object_name', $aclAction);
        $this->assertAttributeEquals('acl_actions', 'table_name', $aclAction);
        $this->assertAttributeEquals(true, 'new_schema', $aclAction);
        $this->assertAttributeEquals(true, 'disable_custom_fields', $aclAction);
        
        // clean up
        $state->popGlobals();
        $state->popTable('acl_actions');
>>>>>>> 13940979
    }

    public function testaddActions()
    {
<<<<<<< HEAD
//        self::markTestIncomplete('environment dependency');
//
//        $state = new SuiteCRM\StateSaver();
//        $state->pushTable('acl_actions');
//        $state->pushTable('aod_index');
//
//
//
//        //take count of actions initially and then after method execution and test if action count increases
//        $action_count = count(ACLAction::getDefaultActions());
//        ACLAction::addActions('Test');
//        $actual = ACLAction::getDefaultActions();
//        $this->assertGreaterThan($action_count, count($actual));
//
//        // clean up
//
//        $state->popTable('aod_index');
//        $state->popTable('acl_actions');
=======
        self::markTestIncomplete('environment dependency');
        
        $state = new SuiteCRM\StateSaver();
        $state->pushTable('acl_actions');
        $state->pushTable('aod_index');

        //take count of actions initially and then after method execution and test if action count increases
        $action_count = count(ACLAction::getDefaultActions());
        ACLAction::addActions('Test');
        $actual = ACLAction::getDefaultActions();
        $this->assertGreaterThan($action_count, count($actual));
        
        // clean up
        
        $state->popTable('aod_index');
        $state->popTable('acl_actions');
>>>>>>> 13940979
    }

    public function testremoveActions()
    {
        //take count of actions initially and then after method execution and test if action count decreases
        $action_count = count(ACLAction::getDefaultActions());
        ACLAction::removeActions('Test');
        $actual = ACLAction::getDefaultActions();
        $this->assertLessThanOrEqual($action_count, count($actual), 'actual count was: ' . count($actual));
    }

    public function testAccessName()
    {
        $this->assertFalse(ACLAction::AccessName('')); //test with invalid value
        $this->assertEquals('All', ACLAction::AccessName(90)); //test with a valid value
    }

    public function testgetDefaultActions()
    {
        global $beanList;
        $actual = ACLAction::getDefaultActions();
        $this->assertTrue(is_array($actual)); //verify that it returns an array
        foreach ($actual as $acl) {
            $this->assertInstanceOf('ACLAction', $acl);
        }
        $actual = ACLAction::getDefaultActions('module', 'list');
        $this->assertTrue(is_array($actual)); //verify that it returns an array
        foreach ($actual as $acl) {
            $this->assertInstanceOf('ACLAction', $acl);
            $this->assertEquals('list', $acl->name);
        }
    }

    public function testgetUserActions()
    {
<<<<<<< HEAD
//        $result1 = ACLAction::getUserActions('1');
//        $result2 = ACLAction::getUserActions('1', false, 'Accounts');
//        $result3 = ACLAction::getUserActions('1', false, 'Accounts', 'list');
//
//        self::markTestIncomplete('Need to implement: verify that all three results retunred are different.');
//        //verify that all three results retunred are different
//        //$this->assertNotSame($result1, $result2);
//        //$this->assertNotSame($result1, $result3);
//        //$this->assertNotSame($result2, $result3);
=======
        self::markTestIncomplete('Need to implement: verify that all three results returned are different.');
        // $result1 = ACLAction::getUserActions('1');
        // $result2 = ACLAction::getUserActions('1', false, 'Accounts');
        // $result3 = ACLAction::getUserActions('1', false, 'Accounts', 'list');

        //verify that all three results returned are different
        //$this->assertNotSame($result1, $result2);
        //$this->assertNotSame($result1, $result3);
        //$this->assertNotSame($result2, $result3);
>>>>>>> 13940979
    }

    public function testhasAccess()
    {
        $this->assertFalse(ACLAction::hasAccess()); //check with defaults
        $this->assertTrue(ACLAction::hasAccess(false, false, 90));  //access All with is owner false
        $this->assertTrue(ACLAction::hasAccess(true, true, 90)); //access All with is owner true
        $this->assertFalse(ACLAction::hasAccess(false, false, -98));// check access disabled
        $this->assertFalse(ACLAction::hasAccess(true, true, 89)); //check access enabled
        $this->assertTrue(ACLAction::hasAccess(true, true, 75)); //check owner access with is owner true
        $this->assertFalse(ACLAction::hasAccess(false, true, 75)); //check owner access with is owner false
    }

    public function testuserNeedsSecurityGroup()
    {
        $state = new SuiteCRM\StateSaver();
        $state->pushGlobals();
        
        $this->assertFalse(ACLAction::userNeedsSecurityGroup('1', '', ''));//test with empty module and action
        $this->assertFalse(ACLAction::userNeedsSecurityGroup('1', 'Accounts', 'list')); //test with valid module and action
        
        // clean up
        
        $state->popGlobals();
    }

    public function testuserHasAccess()
    {
//        self::markTestIncomplete('Need to fix checking user access. Hint: session is a system state perhaps its failing because the user session');
//
//        $state = new SuiteCRM\StateSaver();
//        $state->pushGlobals();
//
//        $this->assertFalse(ACLAction::userHasAccess('', '', '')); //test with empty module and action
//        $this->assertTrue(ACLAction::userHasAccess('', 'Accounts', 'list')); //test with e,pty user and valid module and action
//        $this->assertTrue(ACLAction::userHasAccess('1', 'Accounts', 'list')); //test with valid User, module and action
//        $this->assertTrue(ACLAction::userHasAccess('1', 'SecurityGroups', 'list')); //test with valid User, module and action
//        $this->assertTrue(ACLAction::userHasAccess('1', 'Users', 'list')); //test with valid User, module and action
//
//        // clean up
//
//        $state->popGlobals();
    }

    public function testgetUserAccessLevel()
    {
//        self::markTestIncomplete('Need to fix checking user access. Hint: session is a system state perhaps its failing because the user session');
//
//
//        //tes for accoounts module with two different actions
//        $this->assertEquals(90, ACLAction::getUserAccessLevel('1', 'Accounts', 'list'));
//        $this->assertEquals(89, ACLAction::getUserAccessLevel('1', 'Accounts', 'access'));
//
//        //tes for users module with two different actions
//        $this->assertEquals(90, ACLAction::getUserAccessLevel('1', 'Users', 'list'));
//        $this->assertEquals(89, ACLAction::getUserAccessLevel('1', 'Users', 'access'));
    }

    public function testuserNeedsOwnership()
    {
<<<<<<< HEAD
//        self::markTestIncomplete('Need to fix checking user access. Hint: session is a system state perhaps its failing because the user session');
//
//
//        //test with invalid values
//        $this->assertFalse(ACLAction::userNeedsOwnership('', '', ''));
//
//        //test with valid values for different module and action combination
//        $this->assertFalse(ACLAction::userNeedsOwnership('1', 'Accounts', 'list'));
//        $this->assertFalse(ACLAction::userNeedsOwnership('1', 'Accounts', 'delete'));
//        $this->assertFalse(ACLAction::userNeedsOwnership('1', 'Users', 'delete'));
//        $this->assertFalse(ACLAction::userNeedsOwnership('1', 'Users', 'list'));
=======
        self::markTestIncomplete('Need to fix checking user access. Hint: session is a system state perhaps its failing because the user session');
        
        //test with invalid values
        $this->assertFalse(ACLAction::userNeedsOwnership('', '', ''));

        //test with valid values for different module and action combination
        $this->assertFalse(ACLAction::userNeedsOwnership('1', 'Accounts', 'list'));
        $this->assertFalse(ACLAction::userNeedsOwnership('1', 'Accounts', 'delete'));
        $this->assertFalse(ACLAction::userNeedsOwnership('1', 'Users', 'delete'));
        $this->assertFalse(ACLAction::userNeedsOwnership('1', 'Users', 'list'));
>>>>>>> 13940979
    }

    public function testsetupCategoriesMatrix()
    {

        //preset required data
        $categories = array();
        $categories['Accounts']['module']['list'][] = 'list';
        $categories['Accounts']['module']['edit'][] = 'edit';

        $names_expected = array('list' => 'List', 'edit' => 'Edit');

        $categories_expected = array(
                'Accounts' => array(
                        'module' => array(
                                'list' => array('list', 'accessColor' => false, 'accessName' => false, 'accessLabel' => false, 'accessOptions' => array(90 => 'All', 80 => 'Group', 75 => 'Owner', 0 => 'Not Set', -99 => 'None')),
                                'edit' => array('edit', 'accessColor' => false, 'accessName' => false, 'accessLabel' => false, 'accessOptions' => array(90 => 'All', 80 => 'Group', 75 => 'Owner', 0 => 'Not Set', -99 => 'None')),
                        ),
                ),
        );

        //execute the method and verify that it retunrs expected results
        $result = ACLAction::setupCategoriesMatrix($categories);
        $this->assertSame($names_expected, $result);
        $this->assertSame($categories, $categories_expected);
    }

    public function testtoArray()
    {
        $aclAction = new ACLAction();

        //wihout any fields set
        $expected = array('id' => null, 'aclaccess' => null);
        $actual = $aclAction->toArray();
        $this->assertSame($expected, $actual);

        //with fileds pre populated
        $aclAction->populateFromRow(array('id' => '1234', 'aclaccess' => '9999'));
        $expected = array('id' => '1234', 'aclaccess' => '9999');
        $actual = $aclAction->toArray();
        $this->assertSame($expected, $actual);
    }

    public function testfromArray()
    {
        $aclAction = new ACLAction();
        $arr = array('id' => '1234', 'name' => 'test');

        //execute the method and verify that it retunrs expected results
        $aclAction->fromArray($arr);
        $this->assertSame($aclAction->id, '1234');
        $this->assertSame($aclAction->name, 'test');
    }

    public function testclearSessionCache()
    {
        $aclAction = new ACLAction();

        //execute the method and verify that it unsets the session cache
        $aclAction->clearSessionCache();
        $this->assertFalse(isset($_SESSION['ACL']));
    }
}<|MERGE_RESOLUTION|>--- conflicted
+++ resolved
@@ -18,7 +18,6 @@
 
     public function testACLAction()
     {
-<<<<<<< HEAD
 //        self::markTestIncomplete('environment dependency');
 //
 //        $state = new SuiteCRM\StateSaver();
@@ -41,34 +40,10 @@
 //
 //        $state->popGlobals();
 //        $state->popTable('acl_actions');
-=======
-        self::markTestIncomplete('environment dependency');
-        
-        $state = new SuiteCRM\StateSaver();
-        $state->pushTable('acl_actions');
-        $state->pushGlobals();
-        
-        $_POST['foo'] = 'bar123ase';
-        //execute the contructor and check for the Object type and type attribute
-        $aclAction = new ACLAction();
-        $this->assertInstanceOf('ACLAction', $aclAction);
-        $this->assertInstanceOf('SugarBean', $aclAction);
-
-        $this->assertAttributeEquals('ACLActions', 'module_dir', $aclAction);
-        $this->assertAttributeEquals('ACLAction', 'object_name', $aclAction);
-        $this->assertAttributeEquals('acl_actions', 'table_name', $aclAction);
-        $this->assertAttributeEquals(true, 'new_schema', $aclAction);
-        $this->assertAttributeEquals(true, 'disable_custom_fields', $aclAction);
-        
-        // clean up
-        $state->popGlobals();
-        $state->popTable('acl_actions');
->>>>>>> 13940979
     }
 
     public function testaddActions()
     {
-<<<<<<< HEAD
 //        self::markTestIncomplete('environment dependency');
 //
 //        $state = new SuiteCRM\StateSaver();
@@ -87,24 +62,6 @@
 //
 //        $state->popTable('aod_index');
 //        $state->popTable('acl_actions');
-=======
-        self::markTestIncomplete('environment dependency');
-        
-        $state = new SuiteCRM\StateSaver();
-        $state->pushTable('acl_actions');
-        $state->pushTable('aod_index');
-
-        //take count of actions initially and then after method execution and test if action count increases
-        $action_count = count(ACLAction::getDefaultActions());
-        ACLAction::addActions('Test');
-        $actual = ACLAction::getDefaultActions();
-        $this->assertGreaterThan($action_count, count($actual));
-        
-        // clean up
-        
-        $state->popTable('aod_index');
-        $state->popTable('acl_actions');
->>>>>>> 13940979
     }
 
     public function testremoveActions()
@@ -140,7 +97,6 @@
 
     public function testgetUserActions()
     {
-<<<<<<< HEAD
 //        $result1 = ACLAction::getUserActions('1');
 //        $result2 = ACLAction::getUserActions('1', false, 'Accounts');
 //        $result3 = ACLAction::getUserActions('1', false, 'Accounts', 'list');
@@ -150,17 +106,6 @@
 //        //$this->assertNotSame($result1, $result2);
 //        //$this->assertNotSame($result1, $result3);
 //        //$this->assertNotSame($result2, $result3);
-=======
-        self::markTestIncomplete('Need to implement: verify that all three results returned are different.');
-        // $result1 = ACLAction::getUserActions('1');
-        // $result2 = ACLAction::getUserActions('1', false, 'Accounts');
-        // $result3 = ACLAction::getUserActions('1', false, 'Accounts', 'list');
-
-        //verify that all three results returned are different
-        //$this->assertNotSame($result1, $result2);
-        //$this->assertNotSame($result1, $result3);
-        //$this->assertNotSame($result2, $result3);
->>>>>>> 13940979
     }
 
     public function testhasAccess()
@@ -221,7 +166,6 @@
 
     public function testuserNeedsOwnership()
     {
-<<<<<<< HEAD
 //        self::markTestIncomplete('Need to fix checking user access. Hint: session is a system state perhaps its failing because the user session');
 //
 //
@@ -233,18 +177,6 @@
 //        $this->assertFalse(ACLAction::userNeedsOwnership('1', 'Accounts', 'delete'));
 //        $this->assertFalse(ACLAction::userNeedsOwnership('1', 'Users', 'delete'));
 //        $this->assertFalse(ACLAction::userNeedsOwnership('1', 'Users', 'list'));
-=======
-        self::markTestIncomplete('Need to fix checking user access. Hint: session is a system state perhaps its failing because the user session');
-        
-        //test with invalid values
-        $this->assertFalse(ACLAction::userNeedsOwnership('', '', ''));
-
-        //test with valid values for different module and action combination
-        $this->assertFalse(ACLAction::userNeedsOwnership('1', 'Accounts', 'list'));
-        $this->assertFalse(ACLAction::userNeedsOwnership('1', 'Accounts', 'delete'));
-        $this->assertFalse(ACLAction::userNeedsOwnership('1', 'Users', 'delete'));
-        $this->assertFalse(ACLAction::userNeedsOwnership('1', 'Users', 'list'));
->>>>>>> 13940979
     }
 
     public function testsetupCategoriesMatrix()
