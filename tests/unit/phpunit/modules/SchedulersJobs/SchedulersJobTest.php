--- conflicted
+++ resolved
@@ -4,7 +4,7 @@
 
 class SchedulersJobTest extends SuitePHPUnitFrameworkTestCase
 {
-    protected function setUp()
+    public function setUp()
     {
         parent::setUp();
 
@@ -34,31 +34,18 @@
         $this->assertAttributeEquals(30, 'min_interval', $schedulersJob);
         $this->assertAttributeEquals(true, 'job_done', $schedulersJob);
         
-<<<<<<< HEAD
-        // clean up
-        
-        $state->popTable('email_addresses');
-=======
-
-
->>>>>>> 43c6a133
+
+
     }
 
     public function testcheck_date_relationships_load()
     {
-        $state = new SuiteCRM\StateSaver();
-        
-        
-        
-
         $schedulersJob = new SchedulersJob();
         $schedulersJob->execute_time = '2015-01-01 00:00:00';
 
         $schedulersJob->check_date_relationships_load();
 
         $this->assertEquals('2015-01-01 00:00:00', $schedulersJob->execute_time_db);
-        
-        // clean up
     }
 
     public function testhandleDateFormat()
@@ -76,18 +63,18 @@
 
     public function testfireUrl()
     {
-//        self::markTestIncomplete('environment dependency: curl_setopt(): CURLOPT_DNS_USE_GLOBAL_CACHE cannot be activated when thread safety is enabled ');
-//
-//        $schedulersJob = new SchedulersJob();
-//
-//        //test with invalid param
-//        $result = $schedulersJob->fireUrl('');
-//        $this->assertEquals(false, $result);
-//
-//        //test with valid param
-//        self::markTestIncomplete();
-//        //$result = $schedulersJob->fireUrl('https://suitecrm.com/');
-//        //$this->assertEquals(true, $result);
+        self::markTestIncomplete('environment dependency: curl_setopt(): CURLOPT_DNS_USE_GLOBAL_CACHE cannot be activated when thread safety is enabled ');
+        
+        $schedulersJob = new SchedulersJob();
+
+        //test with invalid param
+        $result = $schedulersJob->fireUrl('');
+        $this->assertEquals(false, $result);
+
+        //test with valid param
+        self::markTestIncomplete();
+        //$result = $schedulersJob->fireUrl('https://suitecrm.com/');
+        //$this->assertEquals(true, $result);
     }
 
     public function testget_list_view_data()
@@ -111,12 +98,6 @@
 
     public function testfill_in_additional_list_fields()
     {
-        $state = new SuiteCRM\StateSaver();
-        
-        
-        
-        
-        
         $schedulersJob = new SchedulersJob();
 
         //execute the method and test if it works and does not throws an exception.
@@ -126,23 +107,11 @@
         } catch (Exception $e) {
             $this->fail($e->getMessage() . "\nTrace:\n" . $e->getTraceAsString());
         }
-        
-        // clean up
     }
 
     public function testfailJob()
     {
-<<<<<<< HEAD
-        // save state
-        
-        $state = new SuiteCRM\StateSaver();
-        $state->pushTable('aod_index');
-        $state->pushTable('tracker');
-        
-        // test
-=======
-
->>>>>>> 43c6a133
+
         
         $schedulersJob = new SchedulersJob();
 
@@ -157,33 +126,10 @@
         $this->assertEquals(SchedulersJob::JOB_FAILURE, $schedulersJob->resolution);
 
         $schedulersJob->mark_deleted($schedulersJob->id);
-        
-<<<<<<< HEAD
-        // clean up
-        
-        $state->popTable('tracker');
-        $state->popTable('aod_index');
-=======
-
-
-
->>>>>>> 43c6a133
     }
 
     public function testsucceedJob()
     {
-<<<<<<< HEAD
-        // save state
-        
-        $state = new SuiteCRM\StateSaver();
-        $state->pushTable('aod_index');
-        $state->pushTable('tracker');
-        
-        // test
-        
-=======
-
->>>>>>> 43c6a133
         $schedulersJob = new SchedulersJob();
 
         $result = $schedulersJob->succeedJob();
@@ -197,44 +143,10 @@
         $this->assertEquals(SchedulersJob::JOB_SUCCESS, $schedulersJob->resolution);
 
         $schedulersJob->mark_deleted($schedulersJob->id);
-        
-<<<<<<< HEAD
-        // clean up
-        
-        $state->popTable('tracker');
-        $state->popTable('aod_index');
-=======
-
-
-
->>>>>>> 43c6a133
     }
 
     public function testonFailureRetry()
     {
-<<<<<<< HEAD
-//        $state = new SuiteCRM\StateSaver();
-//
-//
-//
-//
-//
-//        $schedulersJob = new SchedulersJob();
-//
-//        //execute the method and test if it works and does not throws an exception.
-//        try {
-//            $schedulersJob->onFailureRetry();
-//            $this->assertTrue(true);
-//        } catch (Exception $e) {
-//            $this->fail($e->getMessage() . "\nTrace:\n" . $e->getTraceAsString());
-//        }
-//
-//        $this->markTestIncomplete('method has no implementation: logic hooks not defined');
-//
-        // clean up
-=======
-
-
         $schedulersJob = new SchedulersJob();
 
         //execute the method and test if it works and does not throws an exception.
@@ -246,38 +158,12 @@
         }
 
         $this->markTestIncomplete('method has no implementation: logic hooks not defined');
-        
-
->>>>>>> 43c6a133
+
+
     }
 
     public function testOnFinalFailure()
     {
-<<<<<<< HEAD
-//        $state = new SuiteCRM\StateSaver();
-//
-//
-//        //
-//
-//
-//        $schedulersJob = new SchedulersJob();
-//
-//        //execute the method and test if it works and does not throws an exception.
-//        try {
-//            $schedulersJob->onFinalFailure();
-//            $this->assertTrue(true);
-//        } catch (Exception $e) {
-//            $this->fail($e->getMessage() . "\nTrace:\n" . $e->getTraceAsString());
-//        }
-//
-//        $this->markTestIncomplete('method has no implementation: logic hooks not defined');
-=======
-
-        
-        
-        //
-        
-        
         $schedulersJob = new SchedulersJob();
 
         //execute the method and test if it works and does not throws an exception.
@@ -289,27 +175,10 @@
         }
 
         $this->markTestIncomplete('method has no implementation: logic hooks not defined');
->>>>>>> 43c6a133
-        
-
     }
 
     public function testresolveJob()
     {
-<<<<<<< HEAD
-        // save state
-        
-        $state = new SuiteCRM\StateSaver();
-        
-        $state->pushTable('aod_index');
-        $state->pushTable('tracker');
-        
-        // test
-        
-        
-=======
-
->>>>>>> 43c6a133
         $schedulersJob = new SchedulersJob();
 
         //test for JOB_FAILURE
@@ -331,33 +200,10 @@
         $this->assertEquals(SchedulersJob::JOB_SUCCESS, $schedulersJob->resolution);
 
         $schedulersJob->mark_deleted($schedulersJob->id);
-        
-<<<<<<< HEAD
-        // clean up
-        
-        $state->popTable('tracker');
-        $state->popTable('aod_index');
-=======
-
-
-
->>>>>>> 43c6a133
     }
 
     public function testpostponeJobAndMark_deleted()
     {
-<<<<<<< HEAD
-        // save state
-        
-        $state = new SuiteCRM\StateSaver();
-        $state->pushTable('aod_index');
-        $state->pushTable('tracker');
-        
-        // test
-        
-=======
-
->>>>>>> 43c6a133
         $schedulersJob = new SchedulersJob();
 
         $result = $schedulersJob->postponeJob('test message', 1);
@@ -375,33 +221,10 @@
         $schedulersJob->mark_deleted($schedulersJob->id);
         $result = $schedulersJob->retrieve($schedulersJob->id);
         $this->assertEquals(null, $result);
-        
-<<<<<<< HEAD
-        // clean up
-        
-        $state->popTable('tracker');
-        $state->popTable('aod_index');
-=======
-
-
-
->>>>>>> 43c6a133
     }
 
     public function testunexpectedExit()
     {
-<<<<<<< HEAD
-        // save state
-        
-        $state = new SuiteCRM\StateSaver();
-        $state->pushTable('aod_index');
-        $state->pushTable('tracker');
-        
-        // test
-        
-=======
-
->>>>>>> 43c6a133
         $schedulersJob = new SchedulersJob();
 
         //create conditions to mark job_done as false
@@ -417,34 +240,10 @@
         $this->assertEquals(SchedulersJob::JOB_FAILURE, $schedulersJob->resolution);
 
         $schedulersJob->mark_deleted($schedulersJob->id);
-        
-<<<<<<< HEAD
-        // clean up
-        
-        $state->popTable('tracker');
-        $state->popTable('aod_index');
-=======
-
-
-
->>>>>>> 43c6a133
     }
 
     public function testrunJobId()
     {
-<<<<<<< HEAD
-        // save state
-        
-        $state = new SuiteCRM\StateSaver();
-        $state->pushTable('aod_index');
-        $state->pushTable('tracker');
-        
-        // test
-        
-=======
-
->>>>>>> 43c6a133
-
         //test with invalid job id
         $result = SchedulersJob::runJobId('1', '');
         $this->assertEquals('Job 1 not found.', $result);
@@ -467,32 +266,10 @@
         $this->assertEquals('Job '.$schedulersJob->id.' belongs to another client, can not run as test_client.', $result);
 
         $schedulersJob->mark_deleted($schedulersJob->id);
-        
-<<<<<<< HEAD
-        // clean up
-        
-        $state->popTable('tracker');
-        $state->popTable('aod_index');
-=======
-
-
-
->>>>>>> 43c6a133
     }
 
     public function testerrorHandler()
     {
-<<<<<<< HEAD
-        // save state
-        
-        $state = new SuiteCRM\StateSaver();
-        $state->pushTable('aod_index');
-        
-        // test
-        
-=======
->>>>>>> 43c6a133
-
         $schedulersJob = new SchedulersJob();
 
         //execute the method with different Error Types
@@ -512,15 +289,6 @@
         $schedulersJob->errors = '';
         $schedulersJob->errorHandler(E_RECOVERABLE_ERROR, 'test err', 'testfile', '1');
         $this->assertEquals("Recoverable Error [4096]: test err in testfile on line 1\n", $schedulersJob->errors);
-        
-<<<<<<< HEAD
-        // clean up
-        
-        $state->popTable('aod_index');
-=======
-
-
->>>>>>> 43c6a133
     }
 
     public function testrunJob()
