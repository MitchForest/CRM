<?php

use SuiteCRM\Test\SuitePHPUnitFrameworkTestCase;

<<<<<<< HEAD
    protected function setUp()
=======
class TaskTest extends SuitePHPUnitFrameworkTestCase
{
    public function setUp()
>>>>>>> 43c6a133
    {
        parent::setUp();
        global $current_user;
        get_sugar_config_defaults();
        $current_user = new User();
    }

    public function testTask()
    {
        //execute the contructor and check for the Object type and  attributes
        $task = new Task();

        $this->assertInstanceOf('Task', $task);
        $this->assertInstanceOf('SugarBean', $task);

        $this->assertAttributeEquals('tasks', 'table_name', $task);
        $this->assertAttributeEquals('Tasks', 'module_dir', $task);
        $this->assertAttributeEquals('Task', 'object_name', $task);

        $this->assertAttributeEquals(true, 'new_schema', $task);
        $this->assertAttributeEquals(true, 'importable', $task);
    }

    public function testsave()
    {
        $task = new Task();

        $task->name = 'test';
        $task->priority = 'Medium';
        $task->parent_type = 'Accounts';
        $task->status = 'In Progress';

        $result = $task->save();

        //test for record ID to verify that record is saved
        $this->assertTrue(isset($task->id));
        $this->assertEquals(36, strlen($task->id));

        //mark the record as deleted and verify that this record cannot be retrieved anymore.
        $task->mark_deleted($task->id);
        $result = $task->retrieve($task->id);
        $this->assertEquals(null, $result);
    }

    public function testget_summary_text()
    {
        $task = new Task();

        //test without setting name
        $this->assertEquals(null, $task->get_summary_text());

        //test with name set
        $task->name = 'test';
        $this->assertEquals('test', $task->get_summary_text());
    }

    public function testcreate_export_query()
    {
        $task = new Task();

        //test with empty string params
        $expected = 'SELECT tasks.*, users.user_name as assigned_user_name  FROM tasks   LEFT JOIN users ON tasks.assigned_user_id=users.id where tasks.deleted=0 ORDER BY tasks.name';
        $actual = $task->create_export_query('', '');
        $this->assertSame($expected, $actual);

        //test with valid string params
        $expected = 'SELECT tasks.*, users.user_name as assigned_user_name  FROM tasks   LEFT JOIN users ON tasks.assigned_user_id=users.id where users.user_name = "" AND tasks.deleted=0 ORDER BY tasks.name';
        $actual = $task->create_export_query('tasks.id', 'users.user_name = ""');
        $this->assertSame($expected, $actual);
    }

    public function testfill_in_additional_list_fields()
    {
        $task = new Task();

        //execute the method and test if it works and does not throws an exception.
        try {
            $task->fill_in_additional_list_fields();
            $this->assertTrue(true);
        } catch (Exception $e) {
            $this->fail($e->getMessage() . "\nTrace:\n" . $e->getTraceAsString());
        }

        $this->markTestIncomplete('method has no implementation');
    }

    public function testfill_in_additional_detail_fields()
    {
        $task = new Task();
        $task->contact_id = 1;

        //execute the method and test if it works and does not throws an exception.
        try {
            $task->fill_in_additional_detail_fields();
            $this->assertTrue(true);
        } catch (Exception $e) {
            $this->fail($e->getMessage() . "\nTrace:\n" . $e->getTraceAsString());
        }
        

    }

    public function testfill_in_additional_parent_fields()
    {
        $task = new Task();
        $task->parent_type = 'Accounts';
        $task->parent_id = '1';

        //execute the method and test if it works and does not throws an exception.
        try {
            $task->fill_in_additional_parent_fields();
            $this->assertTrue(true);
        } catch (Exception $e) {
            $this->fail($e->getMessage() . "\nTrace:\n" . $e->getTraceAsString());
        }
    }

    public function testget_list_view_data()
    {
        $task = new Task();
        $current_theme = SugarThemeRegistry::current();

        $task->name = 'test';
        $task->priority = 'Medium';
        $task->parent_type = 'Accounts';
        $task->status = 'In Progress';
        $task->contact_name = 'test';
        $task->contact_phone = '1234567';
        $task->parent_name = 'test';

        $expected = array(
                'NAME' => 'test',
                'DELETED' => 0,
                'STATUS' => 'In Progress',
                'DATE_DUE_FLAG' => '0',
                'DATE_START_FLAG' => '0',
                'PARENT_TYPE' => 'Accounts',
                'PARENT_NAME' => 'test',
                'CONTACT_NAME' => 'test',
                'CONTACT_PHONE' => '1234567',
                'PRIORITY' => 'Medium',
                'PARENT_MODULE' => 'Accounts',
                'SET_COMPLETE' => '<b><a id=\'\' class=\'list-view-data-icon\' title=\'Close\' onclick=\'SUGAR.util.closeActivityPanel.show("Tasks","","Completed","listview","1");\'><span class=\'suitepicon suitepicon-action-clear\'></span></a></b>',
                'TITLE' => ": test\nAccount: test",
        );

        $actual = $task->get_list_view_data();
        $this->assertSame($expected, $actual);
    }

    public function testset_notification_body()
    {
        $task = new Task();

        //test with attributes preset and verify template variables are set accordingly

        $task->name = 'test';
        $task->priority = 'Medium';
        $task->date_due = '2016-02-11 17:30:00';
        $task->status = 'In Progress';
        $task->description = 'test description';

        $task->current_notify_user = new User(1);

        $result = $task->set_notification_body(new Sugar_Smarty(), $task);

        $this->assertEquals($task->name, $result->_tpl_vars['TASK_SUBJECT']);
        $this->assertEquals($task->status, $result->_tpl_vars['TASK_STATUS']);
        $this->assertEquals($task->priority, $result->_tpl_vars['TASK_PRIORITY']);
        $this->assertEquals('02/11/2016 17:30 UTC(+00:00)', $result->_tpl_vars['TASK_DUEDATE']);
        $this->assertEquals($task->description, $result->_tpl_vars['TASK_DESCRIPTION']);
    }

    public function testbean_implements()
    {
        $task = new Task();

        $this->assertEquals(false, $task->bean_implements('')); //test with blank value
        $this->assertEquals(false, $task->bean_implements('test')); //test with invalid value
        $this->assertEquals(true, $task->bean_implements('ACL')); //test with valid value
    }

    public function testlistviewACLHelper()
    {
        $task = new Task();

        $expected = array('MAIN' => 'a', 'PARENT' => 'a', 'CONTACT' => 'a');
        $actual = $task->listviewACLHelper();
        $this->assertSame($expected, $actual);
    }

    public function testgetDefaultStatus()
    {
        $task = new Task();

        $result = $task->getDefaultStatus();
        $this->assertEquals('Not Started', $result);
    }
}<|MERGE_RESOLUTION|>--- conflicted
+++ resolved
@@ -2,13 +2,9 @@
 
 use SuiteCRM\Test\SuitePHPUnitFrameworkTestCase;
 
-<<<<<<< HEAD
-    protected function setUp()
-=======
 class TaskTest extends SuitePHPUnitFrameworkTestCase
 {
     public function setUp()
->>>>>>> 43c6a133
     {
         parent::setUp();
         global $current_user;
