--- conflicted
+++ resolved
@@ -25,11 +25,7 @@
         $current_user = new User();
     }
 
-<<<<<<< HEAD
-    protected function tearDown()
-=======
     public function tearDown()
->>>>>>> 34b8c8dc
     {
         $this->state->popTable('tracker');
         $this->state->popTable('tasks');
