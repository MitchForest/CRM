<?php

use SuiteCRM\Test\SuitePHPUnitFrameworkTestCase;

class AOW_WorkFlowTest extends SuitePHPUnitFrameworkTestCase
{
    protected function setUp()
    {
        parent::setUp();

        global $current_user;
        get_sugar_config_defaults();
        $current_user = new User();
    }

    public function testAOW_WorkFlow()
    {
        //execute the contructor and check for the Object type and  attributes
        $aowWorkFlow = new AOW_WorkFlow();
        $this->assertInstanceOf('AOW_WorkFlow', $aowWorkFlow);
        $this->assertInstanceOf('Basic', $aowWorkFlow);
        $this->assertInstanceOf('SugarBean', $aowWorkFlow);

        $this->assertAttributeEquals('AOW_WorkFlow', 'module_dir', $aowWorkFlow);
        $this->assertAttributeEquals('AOW_WorkFlow', 'object_name', $aowWorkFlow);
        $this->assertAttributeEquals('aow_workflow', 'table_name', $aowWorkFlow);
        $this->assertAttributeEquals(true, 'new_schema', $aowWorkFlow);
        $this->assertAttributeEquals(true, 'disable_row_level_security', $aowWorkFlow);
        $this->assertAttributeEquals(false, 'importable', $aowWorkFlow);
    }

    public function testbean_implements()
    {
        $aowWorkFlow = new AOW_WorkFlow();
        $this->assertEquals(false, $aowWorkFlow->bean_implements('')); //test with blank value
        $this->assertEquals(false, $aowWorkFlow->bean_implements('test')); //test with invalid value
        $this->assertEquals(true, $aowWorkFlow->bean_implements('ACL')); //test with valid value
    }

    public function testmark_delete_related()
    {
        // Create a workflow and a related condition
        $aowWorkFlow = new AOW_WorkFlow();
        $aowWorkFlow->name = 'test';
        $aowWorkFlow->flow_module = 'test';
        $aowWorkFlow->save();

        $condition = new AOW_Condition();
        $condition->aow_workflow_id = $aowWorkFlow->id;
        $condition->save();

        $linked = $aowWorkFlow->get_linked_beans('aow_conditions');
        $this->assertCount(1, $linked);
        $conditionID = $linked[0]->id;

        // Deleting the workflow should delete also the condition
        BeanFactory::unregisterBean('AOW_Conditions', $conditionID);
        $cond = BeanFactory::getBean('AOW_Conditions', $conditionID);
        $this->assertNotEmpty($cond);
        $aowWorkFlow->mark_deleted($aowWorkFlow->id);
        BeanFactory::unregisterBean('AOW_Conditions', $conditionID);
        $cond = BeanFactory::getBean('AOW_Conditions', $conditionID);
        $this->assertEmpty($cond);
    }

    public function testsave()
    {
        $aowWorkFlow = new AOW_WorkFlow();

        $aowWorkFlow->name = 'test';
        $aowWorkFlow->flow_module = 'test';

        $aowWorkFlow->save();

        //test for record ID to verify that record is saved
        $this->assertTrue(isset($aowWorkFlow->id));
        $this->assertEquals(36, strlen($aowWorkFlow->id));

        //mark the record as deleted and verify that this record cannot be retrieved anymore.
        $aowWorkFlow->mark_deleted($aowWorkFlow->id);
        $result = $aowWorkFlow->retrieve($aowWorkFlow->id);
        $this->assertEquals(null, $result);
    }

    public function testload_flow_beans()
    {
        $aowWorkFlow = new AOW_WorkFlow();

        //execute the method and test if it works and does not throws an exception.
        try {
            $aowWorkFlow->load_flow_beans();
            $this->assertTrue(true);
        } catch (Exception $e) {
            $this->fail($e->getMessage() . "\nTrace:\n" . $e->getTraceAsString());
        }
    }

    public function testrun_flows()
    {
        $aowWorkFlow = new AOW_WorkFlow();

        $result = $aowWorkFlow->run_flows();
        $this->assertTrue($result);
    }

    public function testrun_flow()
    {
        $aowWorkFlow = new AOW_WorkFlow();

        //execute the method and test if it works and does not throws an exception.
        try {
            $aowWorkFlow->run_flow();
            $this->assertTrue(true);
        } catch (Exception $e) {
            $this->fail($e->getMessage() . "\nTrace:\n" . $e->getTraceAsString());
        }
    }

    public function testrun_bean_flows()
    {
        $aowWorkFlow = new AOW_WorkFlow();

        //test with different modules. it always returns true

        $result = $aowWorkFlow->run_bean_flows(new AOS_Quotes());
        $this->assertTrue($result);

        $result = $aowWorkFlow->run_bean_flows(new Call());
        $this->assertTrue($result);
    }

    public function testget_flow_beans()
    {
        $aowWorkFlow = new AOW_WorkFlow();
        
        //test for AOS_Quotes. it will return null as no test data is available
        $aowWorkFlow->flow_module = 'AOS_Quotes';
        $result = $aowWorkFlow->get_flow_beans();
        $this->assertGreaterThanOrEqual(0, count((array)$result));
    }

    public function testbuild_flow_query_join()
    {
        $aowWorkFlow = new AOW_WorkFlow();
        $query = array();

        //test with type custom
        $expected = array('join' => array('c' => 'LEFT JOIN calls_cstm c ON calls.id = c.id_c '));
        $result = $aowWorkFlow->build_flow_custom_query_join('calls', 'c', new Call(), array());
        $this->assertSame($expected, $result);

        //test with type relationship
        $expected = array(
                'join' => array('aos_products_quotes' => "LEFT JOIN aos_products_quotes aos_products_quotes ON aos_quotes.id=aos_products_quotes.parent_id AND aos_products_quotes.deleted=0\n\n"),
                'select' => array("aos_products_quotes.id AS 'aos_products_quotes_id'"),
        );
        $result = $aowWorkFlow->build_flow_relationship_query_join('aos_products_quotes', new AOS_Quotes(), array());
        $this->assertSame($expected, $result);
    }

    public function testbuild_flow_query_where()
    {
        $aowWorkFlow = new AOW_WorkFlow();

        //test without presetting required object attributes
        $expected = array();
        $query = $aowWorkFlow->build_flow_query_where();
        $this->assertSame($expected, $query);

        //test with module required attributes set
        $aowWorkFlow->id = '1';
        $aowWorkFlow->flow_module = 'Calls';
        $expected = array(
                'where' => array('NOT EXISTS (SELECT * FROM aow_processed WHERE aow_processed.aow_workflow_id=\'1\' AND aow_processed.parent_id=calls.id AND aow_processed.status = \'Complete\' AND aow_processed.deleted = 0)',
                'calls.deleted = 0 ', ),
                );
        $query = $aowWorkFlow->build_flow_query_where();
        $this->assertSame($expected, $query);

        //test with flow_run_on and multiple_runs attributes set
        $expected = array(
                        'where' => array('calls.date_entered > \'\'', 'calls.deleted = 0 '),
                    );
        $aowWorkFlow->flow_run_on = 'New_Records';
        $aowWorkFlow->multiple_runs = 1;
        $query = $aowWorkFlow->build_flow_query_where();
        $this->assertSame($expected, $query);
    }

    public function testbuild_query_where()
    {
<<<<<<< HEAD
//        self::markTestIncomplete('[PHPUnit_Framework_Exception] unserialize(): Error at offset 0 of 5 bytes');
//        $aowWorkFlow = new AOW_WorkFlow();
//
//        //populate required values
//        $call = new Call();
//        $aowCondition = new AOW_Condition();
//        $aowCondition->name = 'test';
//        $aowCondition->module_path = base64_encode(serialize(array('')));
//        $aowCondition->field = 'name';
//        $aowCondition->value = 'testval';
//
//        //test with contains operator
//        $aowCondition->operator = 'Contains';
//        $aowCondition->value_type = 'Value';
//        $expected = array(
//                'where' => array(".name LIKE CONCAT('%', 'testval' ,'%')"),
//        );
//        $query = $aowWorkFlow->build_query_where($aowCondition, $call);
//        $this->assertEquals($expected, $query);
//
//        //test for starts with operator
//        $aowCondition->operator = 'Starts_With';
//        $aowCondition->value_type = 'Value';
//
//        $expected = array(
//            'where' => array(".name LIKE CONCAT('testval' ,'%')"),
//        );
//        $query = $aowWorkFlow->build_query_where($aowCondition, $call);
//        $this->assertEquals($expected, $query);
//
//        //test for Equal_To operator
//        $aowCondition->operator = 'Equal_To';
//        $aowCondition->value_type = 'Value';
//
//        $expected = array(
//                'where' => array(".name = 'testval'"),
//        );
//        $query = $aowWorkFlow->build_query_where($aowCondition, $call);
//        $this->assertEquals($expected, $query);
//
//        //test with value type Date
//        $aowCondition->operator = 'Equal_To';
//        $aowCondition->value_type = 'Date';
//
//        $expected = array(
//                'where' => array('.name = DATE_ADD(calls., INTERVAL   )'),
//        );
//
//
////        $tmpstate = new SuiteCRM\StateSaver();
////        $tmpstate->pushErrorLevel();
////        error_reporting(E_ERROR | E_PARSE);
//        $query = $aowWorkFlow->build_query_where($aowCondition, $call);
////        $tmpstate->popErrorLevel();
//
//        $this->assertEquals($expected, $query);
//
//        //test with value type Field
//        $aowCondition->operator = 'Equal_To';
//        $aowCondition->value_type = 'Field';
//
//        $expected = array(
//                'where' => array('.name = calls.testval'),
//        );
//
//        $query = $aowWorkFlow->build_query_where($aowCondition, $call);
//        $this->assertEquals($expected, $query);
=======
        self::markTestIncomplete('[PHPUnit_Framework_Exception] unserialize(): Error at offset 0 of 5 bytes');
        $aowWorkFlow = new AOW_WorkFlow();

        //populate required values
        $call = new Call();
        $aowCondition = new AOW_Condition();
        $aowCondition->name = 'test';
        $aowCondition->module_path = base64_encode(serialize(array('')));
        $aowCondition->field = 'name';
        $aowCondition->value = 'testval';

        //test with contains operator
        $aowCondition->operator = 'Contains';
        $aowCondition->value_type = 'Value';
        $expected = array(
                'where' => array(".name LIKE CONCAT('%', 'testval' ,'%')"),
        );
        $query = $aowWorkFlow->build_query_where($aowCondition, $call);
        $this->assertEquals($expected, $query);

        //test for starts with operator
        $aowCondition->operator = 'Starts_With';
        $aowCondition->value_type = 'Value';

        $expected = array(
            'where' => array(".name LIKE CONCAT('testval' ,'%')"),
        );
        $query = $aowWorkFlow->build_query_where($aowCondition, $call);
        $this->assertEquals($expected, $query);

        //test for Equal_To operator
        $aowCondition->operator = 'Equal_To';
        $aowCondition->value_type = 'Value';

        $expected = array(
                'where' => array(".name = 'testval'"),
        );
        $query = $aowWorkFlow->build_query_where($aowCondition, $call);
        $this->assertEquals($expected, $query);

        //test with value type Date
        $aowCondition->operator = 'Equal_To';
        $aowCondition->value_type = 'Date';

        $expected = array(
                'where' => array('.name = DATE_ADD(calls., INTERVAL   )'),
        );

        $query = $aowWorkFlow->build_query_where($aowCondition, $call);
        
        $this->assertEquals($expected, $query);

        //test with value type Field
        $aowCondition->operator = 'Equal_To';
        $aowCondition->value_type = 'Field';

        $expected = array(
                'where' => array('.name = calls.testval'),
        );

        $query = $aowWorkFlow->build_query_where($aowCondition, $call);
        $this->assertEquals($expected, $query);
>>>>>>> 43c6a133
    }

    public function testcheck_valid_bean()
    {
        $aowWorkFlow = new AOW_WorkFlow();
        $aowWorkFlow->flow_run_on = 'New_Records';

        $aosQuotes = new AOS_Quotes();

        $result = $aowWorkFlow->check_valid_bean($aosQuotes);
        $this->assertTrue($result);
    }

    public function testcompare_condition()
    {
        $aowWorkFlow = new AOW_WorkFlow();

        //execute the method and verify that it returns valid values for all operators

        $this->assertTrue($aowWorkFlow->compare_condition(1, 1));
        $this->assertTrue($aowWorkFlow->compare_condition(1, 2, 'Not_Equal_To'));
        $this->assertTrue($aowWorkFlow->compare_condition(2, 1, 'Greater_Than'));
        $this->assertTrue($aowWorkFlow->compare_condition(1, 2, 'Less_Than'));
        $this->assertTrue($aowWorkFlow->compare_condition(5, 4, 'Greater_Than_or_Equal_To'));
        $this->assertTrue($aowWorkFlow->compare_condition(2, 3, 'Less_Than_or_Equal_To'));
        $this->assertTrue($aowWorkFlow->compare_condition('', '', 'is_null'));
        $this->assertTrue($aowWorkFlow->compare_condition('test2', array('test1', 'test2'), 'One_of'));
        $this->assertTrue($aowWorkFlow->compare_condition('test', array('test1', 'test2'), 'Not_One_of'));

        //These do not return bool but 'strpos' result
        //$this->assertNotFalse($aowWorkFlow->compare_condition('test1', 'test', 'Contains'));
        $this->assertEquals(0, $aowWorkFlow->compare_condition('test1', 'test', 'Contains'));

        //$this->assertNotFalse($aowWorkFlow->compare_condition('test1', 'test', 'Starts_With'));
        $this->assertEquals(0, $aowWorkFlow->compare_condition('test1', 'test', 'Starts_With'));

        //$this->assertNotFalse($aowWorkFlow->compare_condition('test1', '1', 'Ends_With'));
        $this->assertEquals(4, $aowWorkFlow->compare_condition('test1', '1', 'Ends_With'));
    }

    public function testcheck_in_group()
    {
        $aowWorkFlow = new AOW_WorkFlow();

        //test with two different modules
        $this->assertFalse($aowWorkFlow->check_in_group(1, 'Users', 1));
        $this->assertFalse($aowWorkFlow->check_in_group(1, 'Calls', 1));
    }

    public function testrun_actions()
    {
        $aowWorkFlow = new AOW_WorkFlow();

        //prepare the required objects and variables
        $aowWorkFlow->id = 1;

        $call = new Call();
        $call->id = 1;

        //execute the method and verify if it creates records in processed table
        $result = $aowWorkFlow->run_actions($call);

        //test for a entry in AOW_Processed table.
        $processed = new AOW_Processed();
        $processed->retrieve_by_string_fields(array('aow_workflow_id' => 1, 'parent_id' => 1));

        //test for record ID to verify that record is saved
        $this->assertTrue(isset($processed->id));
        $this->assertEquals(36, strlen($processed->id));

        //mark the record as deleted and verify that this record cannot be retrieved anymore.
        $processed->mark_deleted($processed->id);
        $result = $processed->retrieve($processed->id);
        $this->assertEquals(null, $result);
    }
}<|MERGE_RESOLUTION|>--- conflicted
+++ resolved
@@ -4,7 +4,7 @@
 
 class AOW_WorkFlowTest extends SuitePHPUnitFrameworkTestCase
 {
-    protected function setUp()
+    public function setUp()
     {
         parent::setUp();
 
@@ -189,75 +189,6 @@
 
     public function testbuild_query_where()
     {
-<<<<<<< HEAD
-//        self::markTestIncomplete('[PHPUnit_Framework_Exception] unserialize(): Error at offset 0 of 5 bytes');
-//        $aowWorkFlow = new AOW_WorkFlow();
-//
-//        //populate required values
-//        $call = new Call();
-//        $aowCondition = new AOW_Condition();
-//        $aowCondition->name = 'test';
-//        $aowCondition->module_path = base64_encode(serialize(array('')));
-//        $aowCondition->field = 'name';
-//        $aowCondition->value = 'testval';
-//
-//        //test with contains operator
-//        $aowCondition->operator = 'Contains';
-//        $aowCondition->value_type = 'Value';
-//        $expected = array(
-//                'where' => array(".name LIKE CONCAT('%', 'testval' ,'%')"),
-//        );
-//        $query = $aowWorkFlow->build_query_where($aowCondition, $call);
-//        $this->assertEquals($expected, $query);
-//
-//        //test for starts with operator
-//        $aowCondition->operator = 'Starts_With';
-//        $aowCondition->value_type = 'Value';
-//
-//        $expected = array(
-//            'where' => array(".name LIKE CONCAT('testval' ,'%')"),
-//        );
-//        $query = $aowWorkFlow->build_query_where($aowCondition, $call);
-//        $this->assertEquals($expected, $query);
-//
-//        //test for Equal_To operator
-//        $aowCondition->operator = 'Equal_To';
-//        $aowCondition->value_type = 'Value';
-//
-//        $expected = array(
-//                'where' => array(".name = 'testval'"),
-//        );
-//        $query = $aowWorkFlow->build_query_where($aowCondition, $call);
-//        $this->assertEquals($expected, $query);
-//
-//        //test with value type Date
-//        $aowCondition->operator = 'Equal_To';
-//        $aowCondition->value_type = 'Date';
-//
-//        $expected = array(
-//                'where' => array('.name = DATE_ADD(calls., INTERVAL   )'),
-//        );
-//
-//
-////        $tmpstate = new SuiteCRM\StateSaver();
-////        $tmpstate->pushErrorLevel();
-////        error_reporting(E_ERROR | E_PARSE);
-//        $query = $aowWorkFlow->build_query_where($aowCondition, $call);
-////        $tmpstate->popErrorLevel();
-//
-//        $this->assertEquals($expected, $query);
-//
-//        //test with value type Field
-//        $aowCondition->operator = 'Equal_To';
-//        $aowCondition->value_type = 'Field';
-//
-//        $expected = array(
-//                'where' => array('.name = calls.testval'),
-//        );
-//
-//        $query = $aowWorkFlow->build_query_where($aowCondition, $call);
-//        $this->assertEquals($expected, $query);
-=======
         self::markTestIncomplete('[PHPUnit_Framework_Exception] unserialize(): Error at offset 0 of 5 bytes');
         $aowWorkFlow = new AOW_WorkFlow();
 
@@ -320,7 +251,6 @@
 
         $query = $aowWorkFlow->build_query_where($aowCondition, $call);
         $this->assertEquals($expected, $query);
->>>>>>> 43c6a133
     }
 
     public function testcheck_valid_bean()
