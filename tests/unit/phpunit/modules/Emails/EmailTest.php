<?php
/**
 *
 * SugarCRM Community Edition is a customer relationship management program developed by
 * SugarCRM, Inc. Copyright (C) 2004-2013 SugarCRM Inc.
 *
 * SuiteCRM is an extension to SugarCRM Community Edition developed by SalesAgility Ltd.
 * Copyright (C) 2011 - 2018 SalesAgility Ltd.
 *
 * This program is free software; you can redistribute it and/or modify it under
 * the terms of the GNU Affero General Public License version 3 as published by the
 * Free Software Foundation with the addition of the following permission added
 * to Section 15 as permitted in Section 7(a): FOR ANY PART OF THE COVERED WORK
 * IN WHICH THE COPYRIGHT IS OWNED BY SUGARCRM, SUGARCRM DISCLAIMS THE WARRANTY
 * OF NON INFRINGEMENT OF THIRD PARTY RIGHTS.
 *
 * This program is distributed in the hope that it will be useful, but WITHOUT
 * ANY WARRANTY; without even the implied warranty of MERCHANTABILITY or FITNESS
 * FOR A PARTICULAR PURPOSE. See the GNU Affero General Public License for more
 * details.
 *
 * You should have received a copy of the GNU Affero General Public License along with
 * this program; if not, see http://www.gnu.org/licenses or write to the Free
 * Software Foundation, Inc., 51 Franklin Street, Fifth Floor, Boston, MA
 * 02110-1301 USA.
 *
 * You can contact SugarCRM, Inc. headquarters at 10050 North Wolfe Road,
 * SW2-130, Cupertino, CA 95014, USA. or at email address contact@sugarcrm.com.
 *
 * The interactive user interfaces in modified source and object code versions
 * of this program must display Appropriate Legal Notices, as required under
 * Section 5 of the GNU Affero General Public License version 3.
 *
 * In accordance with Section 7(b) of the GNU Affero General Public License version 3,
 * these Appropriate Legal Notices must retain the display of the "Powered by
 * SugarCRM" logo and "Supercharged by SuiteCRM" logo. If the display of the logos is not
 * reasonably feasible for technical reasons, the Appropriate Legal Notices must
 * display the words "Powered by SugarCRM" and "Supercharged by SuiteCRM".
 */

use SuiteCRM\StateCheckerPHPUnitTestCaseAbstract;
use SuiteCRM\StateSaver;

if (!defined('sugarEntry') || !sugarEntry) {
    die('Not A Valid Entry Point');
}

require_once __DIR__ . '/SugarPHPMailerMock.php';
require_once __DIR__ . '/NonGmailSentFolderHandlerMock.php';
require_once __DIR__ . '/EmailMock.php';

class EmailTest extends StateCheckerPHPUnitTestCaseAbstract
{
    protected function setUp()
    {
        parent::setUp();

        global $current_user;
        get_sugar_config_defaults();
        $current_user = new User();
    }

    /**
     *
     * @return StateSaver
     */
    protected function storeState()
    {
        $state = new StateSaver();
        $state->pushTable('inbound_email');
        $state->pushTable('emails');
        $state->pushTable('emails_text');
        $state->pushGlobals();
        return $state;
    }

    /**
     *
     * @param StateSaver $state
     */
    protected function restoreState(StateSaver $state)
    {
        $state->popGlobals();
        $state->popTable('emails_text');
        $state->popTable('emails');
        $state->popTable('inbound_email');
    }



    public function testSendSaveAndStoreInSentOk()
    {
        $state = $this->storeState();

        // handle non-gmail sent folder (mailbox is set)
        $mailer = new SugarPHPMailerMock();
        $ie = new InboundEmail();
        $ieId = $ie->save();
        $this->assertTrue((bool)$ieId);
        $_REQUEST['inbound_email_id'] = $ieId;
        $email = new EmailMock();
        $email->to_addrs_arr = ['foo@bazz.bar'];
        $email->saved_attachments = [];
        $nonGmailSentFolder = new NonGmailSentFolderHandlerMock();
        $ie->mailbox = 'testmailbox';
        $storedOption = $ie->getStoredOptions();
        $storedOption['sentFolder'] = 'testSentFolder';
        $ie->setStoredOptions($storedOption);
        $mailer->oe->mail_smtptype = 'foomail';
        $ret = $email->send($mailer, $nonGmailSentFolder, $ie);
        $this->assertTrue($ret);
        $this->assertNull($email->getLastSaveAndStoreInSentError());
        $this->assertNull($email->getNonGmailSentFolderHandler());
        $this->assertNull($email->getTempEmailAtSend()->getNonGmailSentFolderHandler()->getLastError());
        $this->assertEquals(Email::NO_ERROR, $email->getTempEmailAtSend()->getLastSaveAndStoreInSentError());

        $this->restoreState($state);
    }


    public function testSendSaveAndStoreInSentOkButIEDoesntMatch()
    {
        $state = $this->storeState();

        // handle non-gmail sent folder (mailbox is set)
        $mailer = new SugarPHPMailerMock();
        $ie = new InboundEmail();
        $ieId = $ie->save();
        $this->assertTrue((bool)$ieId);
        $_REQUEST['inbound_email_id'] = $ieId;
        $email = new EmailMock();
        $email->to_addrs_arr = ['foo@bazz.bar'];
        $email->saved_attachments = [];
        $nonGmailSentFolder = new NonGmailSentFolderHandlerMock();
        $ie->mailbox = 'testmailbox';
        $storedOption = $ie->getStoredOptions();
        $storedOption['sentFolder'] = 'testSentFolder';
        $ie->setStoredOptions($storedOption);
        $mailer->oe->mail_smtptype = 'foomail';
        $ret = $email->send($mailer, $nonGmailSentFolder, $ie);
        $this->assertTrue($ret);
        $this->assertNull($email->getLastSaveAndStoreInSentError());
        $this->assertNull($email->getNonGmailSentFolderHandler());
        $this->assertNull($email->getTempEmailAtSend()->getNonGmailSentFolderHandler()->getLastError());
        $this->assertEquals(Email::NO_ERROR, $email->getTempEmailAtSend()->getLastSaveAndStoreInSentError());

        $this->restoreState($state);
    }

    public function testSendSaveAndStoreInSentNoSentFolder()
    {
        $state = $this->storeState();

        // handle non-gmail sent folder (mailbox is set but no ie stored option: sentFolder)
        $mailer = new SugarPHPMailerMock();
        $ie = new InboundEmail();
        $ieId = $ie->save();
        $this->assertTrue((bool)$ieId);
        $_REQUEST['inbound_email_id'] = $ieId;
        $email = new EmailMock();
        $email->to_addrs_arr = ['foo@bazz.bar'];
        $email->saved_attachments = [];
        $nonGmailSentFolder = new NonGmailSentFolderHandlerMock();
        $ie->mailbox = 'testmailbox';
        $mailer->oe->mail_smtptype = 'foomail';
        $ret = $email->send($mailer, $nonGmailSentFolder, $ie);
        $this->assertTrue($ret);
        $this->assertNull($email->getLastSaveAndStoreInSentError());
        $this->assertNull($email->getNonGmailSentFolderHandler());
        $this->assertEquals(Email::ERR_NOT_STORED_AS_SENT, $email->getTempEmailAtSend()->getLastSaveAndStoreInSentError());
        $this->assertEquals(
            NonGmailSentFolderHandler::ERR_NO_STORED_SENT_FOLDER,
            $email->getTempEmailAtSend()->getNonGmailSentFolderHandler()->getLastError()
        );
<<<<<<< HEAD

=======
        
>>>>>>> 34b8c8dc
        $this->restoreState($state);
    }

    public function testSendSaveAndStoreInSentNoMailbox()
    {
        $state = $this->storeState();

        // mailbox is not set
        $mailer = new SugarPHPMailerMock();
        $ie = new InboundEmail();
        $ieId = $ie->save();
        $this->assertTrue((bool)$ieId);
        $_REQUEST['inbound_email_id'] = $ieId;
        $email = new EmailMock();
        $email->to_addrs_arr = ['foo@bazz.bar'];
        $email->saved_attachments = [];
        $mailer->oe->mail_smtptype = 'foomail';
        $ret = $email->send($mailer);
        $this->assertTrue($ret);
        $this->assertNull($email->getLastSaveAndStoreInSentError());
        $this->assertNull($email->getNonGmailSentFolderHandler());
        $this->assertEquals(Email::ERR_NOT_STORED_AS_SENT, $email->getTempEmailAtSend()->getLastSaveAndStoreInSentError());
        $this->assertEquals(NonGmailSentFolderHandler::ERR_EMPTY_MAILBOX, $email->getTempEmailAtSend()->getNonGmailSentFolderHandler()->getLastError());

        $this->restoreState($state);
    }

    public function testSendSaveAndStoreInSentNoIE()
    {
        $state = $this->storeState();

        // no IE
        $mailer = new SugarPHPMailerMock();
        $_REQUEST['inbound_email_id'] = '123';
        $email = new Email();
        $email->to_addrs_arr = ['foo@bazz.bar'];
        $email->saved_attachments = [];
        $ret = $email->send($mailer);
        $this->assertTrue($ret);
        $this->assertNull($email->getLastSaveAndStoreInSentError());
        $this->assertNull($email->getNonGmailSentFolderHandler());
        $this->assertEquals(Email::ERR_IE_RETRIEVE, $email->getTempEmailAtSend()->getLastSaveAndStoreInSentError());
        $this->assertNull($email->getTempEmailAtSend()->getNonGmailSentFolderHandler());

        $this->restoreState($state);
    }

    public function testSendSaveAndStoreInSentSendFailedButItsOk()
    {
        $state = $this->storeState();

        // should send successfully
        $mailer = new SugarPHPMailerMock();
        $email = new Email();
        $email->to_addrs_arr = ['foo@bazz.bar'];
        $email->saved_attachments = [];
        $ret = $email->send($mailer);
        $this->assertTrue($ret);
        $this->assertNull($email->getLastSaveAndStoreInSentError());
        $this->assertNull($email->getNonGmailSentFolderHandler());
        $this->assertNull($email->getTempEmailAtSend());

        $this->restoreState($state);
    }

    public function testSendSaveAndStoreInSentSendFailed()
    {
        $state = $this->storeState();

        // sending should failing
        $email = new Email();
        $email->to_addrs_arr = ['foo@bazz.bar'];
        $email->saved_attachments = [];
        $ret = $email->send();
        $this->assertFalse($ret);
        $this->assertNull($email->getLastSaveAndStoreInSentError());
        $this->assertNull($email->getNonGmailSentFolderHandler());
        $this->assertNull($email->getTempEmailAtSend());

        $this->restoreState($state);
    }

    public function testSendSaveAndStoreInSentSendNoAttachment()
    {
        $state = $this->storeState();

        // attachenemt error
        $email = new Email();
        $email->to_addrs_arr = ['foo@bazz.bar'];
        $ret = $email->send();
        $this->assertFalse($ret);
        $this->assertNull($email->getLastSaveAndStoreInSentError());
        $this->assertNull($email->getNonGmailSentFolderHandler());
        $this->assertNull($email->getTempEmailAtSend());

        $this->restoreState($state);
    }

    public function testSendSaveAndStoreInSentSendNoTo()
    {
        $state = $this->storeState();

        // "to" array is required
        $email = new Email();
        $ret = $email->send();
        $this->assertFalse($ret);
        $this->assertNull($email->getLastSaveAndStoreInSentError());
        $this->assertNull($email->getNonGmailSentFolderHandler());
        $this->assertNull($email->getTempEmailAtSend());

        $this->restoreState($state);
    }

    public function testSetLastSaveAndStoreInSentErrorNo()
    {
        $email = new EmailMock();
        try {
            $email->setLastSaveAndStoreInSentErrorPublic(null);
            $this->assertTrue(false);
        } catch (InvalidArgumentException $e) {
            $this->assertEquals(Email::ERR_CODE_SHOULD_BE_INT, $e->getCode());
        }
    }

    public function testSaveAndStoreInSentFolderIfNoGmailWithNoIE()
    {
        $email = new Email();
        $ie = new InboundEmail();
        $ieId = null;
        $mail = new SugarPHPMailer();
        $nonGmailSentFolder = new NonGmailSentFolderHandler();
        $ret = $email->saveAndStoreInSentFolderIfNoGmail($ie, $ieId, $mail, $nonGmailSentFolder);
        $this->assertNull($ret);
        $this->assertEquals(Email::ERR_IE_RETRIEVE, $email->getLastSaveAndStoreInSentError());
    }

    public function testEmail()
    {

        //execute the contructor and check for the Object type and  attributes
        $email = new Email();
        $this->assertInstanceOf('Email', $email);
        $this->assertInstanceOf('SugarBean', $email);

        $this->assertAttributeEquals('Emails', 'module_dir', $email);
        $this->assertAttributeEquals('Email', 'object_name', $email);
        $this->assertAttributeEquals('emails', 'table_name', $email);
        $this->assertAttributeEquals('Emails', 'module_name', $email);

        $this->assertAttributeEquals(true, 'new_schema', $email);
        $this->assertAttributeEquals('archived', 'type', $email);
    }

    public function testemail2init()
    {
        $state = new StateSaver();

        $email = new Email();
        $email->email2init();

        $this->assertInstanceOf('EmailUI', $email->et);
    }

    public function testbean_implements()
    {
        // save state

        $state = new StateSaver();
        $state->pushTable('aod_indexevent');

        // test

        $email = new Email();
        $this->assertEquals(false, $email->bean_implements('')); //test with blank value
        $this->assertEquals(false, $email->bean_implements('test')); //test with invalid value
        $this->assertEquals(true, $email->bean_implements('ACL')); //test with valid value

        // clean up

        $state->popTable('aod_indexevent');
    }

    public function testemail2saveAttachment()
    {
        $email = new Email();
        $result = $email->email2saveAttachment();
        $this->assertTrue(is_array($result));
    }

    public function testsafeAttachmentName()
    {
        $email = new Email();

        $this->assertEquals(false, $email->safeAttachmentName('test.ext'));
        $this->assertEquals(false, $email->safeAttachmentName('test.exe'));
        $this->assertEquals(true, $email->safeAttachmentName('test.cgi'));
    }

    public function testemail2ParseAddresses()
    {
        $email = new Email();

        $email->email2init();
        $addresses = 'abc<abc@xyz.com>,xyz<xyz@abc.com>';
        $expected = array(
            array('email' => 'abc@xyz.com', 'display' => 'abc'),
            array('email' => 'xyz@abc.com', 'display' => 'xyz')
        );

        $result = $email->email2ParseAddresses($addresses);
        $this->assertSame($expected, $result);
    }

    public function testemail2ParseAddressesForAddressesOnly()
    {
        $email = new Email();

        //test with simplest format
        $addresses = 'abc@xyz.com,xyz@abc.com';
        $result = $email->email2ParseAddressesForAddressesOnly($addresses);
        $this->assertEquals(array('abc@xyz.com', 'xyz@abc.com'), $result);

        //test with more used format
        $addresses = 'abc<abc@xyz.com>,xyz<xyz@abc.com>';
        $result = $email->email2ParseAddressesForAddressesOnly($addresses);
        $this->assertEquals(array('abc@xyz.com', 'xyz@abc.com'), $result);
    }

    public function testemail2GetMime()
    {
        $email = new Email();

        //test with a filename
        $result = $email->email2GetMime('config.php');
        $this->assertEquals('text/x-php', $result);
    }

    public function testdecodeDuringSend()
    {
        $email = new Email();

        $this->assertEquals('some text', $email->decodeDuringSend('some text'));
        $this->assertEquals(
            '&lt; some text &gt;',
            $email->decodeDuringSend('sugarLessThan some text sugarGreaterThan')
        );
    }

    public function testisDraftEmail()
    {
        $email = new Email();

        //test with required parametr set
        $this->assertEquals(true, $email->isDraftEmail(array('saveDraft' => '1')));

        //test with one of required attribute set
        $email->type = 'draft';
        $this->assertEquals(false, $email->isDraftEmail(array()));

        //test with both of required attribute set
        $email->status = 'draft';
        $this->assertEquals(true, $email->isDraftEmail(array()));
    }

    public function testgetNamePlusEmailAddressesForCompose()
    {
        $email = new Email();

        $result = $email->getNamePlusEmailAddressesForCompose('Users', array(1));
        $this->assertGreaterThanOrEqual(0, strlen($result));
    }

    public function test_arrayToDelimitedString()
    {
        $email = new Email();

        //test with empty array
        $result = $email->_arrayToDelimitedString(array());
        $this->assertEquals('', $result);

        //test with valid array
        $result = $email->_arrayToDelimitedString(array('value1', 'value2'));
        $this->assertEquals('value1,value2', $result);
    }

    public function testsendEmailTest()
    {
        $this->markTestIncomplete('Not testing sending email currently');
        /*
    	$email = new Email();

    	$result = $email->sendEmailTest('mail.someserver.com', 25, 425, false, '', '', 'admin@email.com', 'abc@email.com', 'smtp', 'admin');

    	$expected = array( "status"=>false, "errorMessage"=> "Error:SMTP connect() failed. https://github.com/PHPMailer/PHPMailer/wiki/Troubleshooting");
    	$this->assertSame($expected, $result);
    	*/
    }

    public function testemail2Send()
    {
        $this->markTestIncomplete('Not testing sending email currently');
        /*	$email = new Email();

            $_REQUEST['sendSubject'] = "test subject";
            $_REQUEST['sendDescription'] = "test text";
            $_REQUEST['fromAccount'] = "from@email.com";
            $_REQUEST['setEditor']  = 1;
            $_REQUEST['description_html']  = "test html";
            $_REQUEST['sendTo'] = "abc@email.com";

            $result = $email->email2Send($_REQUEST);

            $this->assertEquals(false, $result);
        */
    }

    public function testsend()
    {
        $this->markTestIncomplete('Not testing sending email currently');
        /*
    	$email = new Email();

    	$email->to_addrs_arr = array('email' =>'abc@xyz.com', 'display' => 'abc');
    	$email->cc_addrs_arr = array('email' =>'abc@xyz.com', 'display' => 'abc');
    	$email->bcc_addrs_arr = array('email' =>'abc@xyz.com', 'display' => 'abc');

    	$email->from_addr = "abc@xyz.com";
    	$email->from_name = "abc";
    	$email->reply_to_name = "xyz";

    	$result = $email->send();
    	$this->assertEquals(false, $result);
    	*/
    }

    public function testsaveAndOthers()
    {

    // save state

        $state = new StateSaver();
        $state->pushTable('email_addresses');
        $state->pushTable('emails');
        $state->pushTable('emails_email_addr_rel');
        $state->pushTable('emails_text');
        $state->pushTable('tracker');
        $state->pushTable('aod_index');
        $state->pushGlobals();

        // test


        $email = new Email();

        $email->from_addr = 'from@email.com';
        $email->to_addrs = 'to@email.com';
        $email->cc_addrs = 'cc@email.com';
        $email->bcc_addrs = 'bcc@email.com';

        $email->from_addr_name = 'from';
        $email->to_addrs_names = 'to';
        $email->cc_addrs_names = 'cc';
        $email->bcc_addrs_names = 'bcc';
        $email->reply_to_addr = 'reply@email.com';
        $email->description = 'test description';
        $email->description_html = 'test html description';
        $email->raw_source = 'test raw source';

        $result = $email->save();

        //test for record ID to verify that record is saved
        $this->assertTrue(isset($email->id));
        $this->assertEquals(36, strlen($email->id));

        //test retrieve method
        $this->retrieve($email->id);

        //test retrieveEmailAddresses method
        $this->retrieveEmailAddresses($email->id);

        //test retrieveEmailText method
        $this->retrieveEmailText($email->id);

        //test saveEmailAddresses method
        $this->saveEmailAddresses($email->id);

        //test linkEmailToAddres method
        $this->linkEmailToAddress($email->id);

        //test handleAttachments method
        $this->handleAttachments($email->id);

        //test delete method
        $this->delete($email->id);

        // clean up

        $state->popGlobals();
        $state->popTable('aod_index');
        $state->popTable('tracker');
        $state->popTable('emails_text');
        $state->popTable('emails_email_addr_rel');
        $state->popTable('emails');
        $state->popTable('email_addresses');
    }

    public function retrieve($id)
    {
        $email = new Email();

        $result = $email->retrieve($id);

        $this->assertTrue(isset($result->id));
        $this->assertEquals(36, strlen($result->id));

        $this->assertTrue(isset($result->from_addr_name));
        $this->assertTrue(isset($result->to_addrs_names));
        $this->assertTrue(isset($result->cc_addrs_names));
        $this->assertTrue(isset($result->bcc_addrs_names));

        $this->assertTrue(isset($result->raw_source));
        $this->assertTrue(isset($result->description_html));
    }

    public function saveEmailAddresses($id)
    {
        $email = new Email();

        $email->id = $id;
        $email->from_addr = 'from_test@email.com';
        $email->to_addrs = 'to_test@email.com';
        $email->cc_addrs = 'cc_test@email.com';
        $email->bcc_addrs = 'bcc_test@email.com';

        $email->saveEmailAddresses();

        //retrieve and verify that email addresses were saved properly
        $email->retrieveEmailAddresses();

        $this->assertNotSame(false, strpos($email->from_addr, 'from_test@email.com'));
        $this->assertNotSame(false, strpos($email->to_addrs, 'to_test@email.com'));
        $this->assertNotSame(false, strpos($email->cc_addrs, 'cc_test@email.com'));
        $this->assertNotSame(false, strpos($email->bcc_addrs, 'bcc_test@email.com'));
    }

    public function retrieveEmailAddresses($id)
    {
        $email = new Email();

        $email->id = $id;
        $email->retrieveEmailAddresses();

        $this->assertTrue(isset($email->from_addr_name));
        $this->assertTrue(isset($email->to_addrs_names));
        $this->assertTrue(isset($email->cc_addrs_names));
        $this->assertTrue(isset($email->bcc_addrs_names));
    }

    public function linkEmailToAddress($id)
    {
        $email = new Email();

        $email->id = $id;

        $result = $email->linkEmailToAddress(1, 'from');

        $this->assertTrue(isset($result));
        $this->assertEquals(36, strlen($result));
    }

    public function retrieveEmailText($id)
    {
        $email = new Email();

        $email->id = $id;

        $email->retrieveEmailText();

        $this->assertTrue(isset($email->from_addr_name));
        $this->assertTrue(isset($email->reply_to_addr));
        $this->assertTrue(isset($email->to_addrs_names));
        $this->assertTrue(isset($email->cc_addrs_names));
        $this->assertTrue(isset($email->bcc_addrs_names));

        $this->assertTrue(isset($email->raw_source));
        $this->assertTrue(isset($email->description_html));
    }

    public function handleAttachments($id)
    {
        $email = new Email();

        $email = $email->retrieve($id);

        $email->type = 'out';
        $email->status = 'draft';
        $_REQUEST['record'] = $id;

        $email->handleAttachments();

        $this->assertTrue(is_array($email->attachments));
    }

    public function delete($id)
    {
        $email = new Email();

        $email->delete($id);

        $result = $email->retrieve($id);
        $this->assertEquals(null, $result);
    }

    public function testSaveTempNoteAttachmentsAndGetNotesAndDoesImportedEmailHaveAttachment()
    {
        $email = new Email();

        $email->id = 1;

        //test saveTempNoteAttachments method to create a note for email
        $email->saveTempNoteAttachments('test_file', 'test', 'text/plain');

        //test doesImportedEmailHaveAttachment method to verify note created.
        $result = $email->doesImportedEmailHaveAttachment($email->id);
        $this->assertEquals(0, $result);

        //test getNotes method and verify that it retrieves the created note.
        $email->getNotes($email->id);
        $this->assertTrue(is_array($email->attachments));
        foreach ($email->attachments as $note) {
            $this->assertTrue(isset($note));
            $this->assertInstanceOf('Note', $note);
        }

        //finally cleanup
        $email->delete($email->id);
    }

    public function testcleanEmails()
    {
        $email = new Email();

        //test with simplest format
        $addresses = 'abc@xyz.com,xyz@abc.com';
        $result = $email->cleanEmails($addresses);
        $this->assertEquals('abc@xyz.com, xyz@abc.com', $result);

        //test with more used format
        $addresses = 'abc<abc@xyz.com>,xyz<xyz@abc.com>';
        $result = $email->cleanEmails($addresses);
        $this->assertEquals('abc <abc@xyz.com>, xyz <xyz@abc.com>', $result);
    }

    public function testgetForwardHeader()
    {
        $email = new Email();

        $email->from_name = 'from test';
        $email->name = 'test';
        $email->date_sent_received = '2016-01-01';
        $email->to_addrs = 'to@email.com';
        $email->cc_addrs = 'cc@email.com';

        $expected = '<br /><br />>  from test<br />>  2016-01-01<br />>  to@email.com<br />>  cc@email.com<br />>  test<br />> <br />';

        $actual = $email->getForwardHeader();
        $this->assertSame($expected, $actual);
    }

    public function testgetReplyHeader()
    {
        $email = new Email();

        $email->from_name = 'from test';
        $email->time_start = '01:01:00';
        $email->date_start = '2016-01-01';

        $expected = '<br> 2016-01-01, 01:01:00, from test ';

        $actual = $email->getReplyHeader();
        $this->assertSame($expected, $actual);
    }

    public function testquotePlainTextEmail()
    {
        $email = new Email();

        //test with plain string containing no line breaks
        $expected = "\n> some text\r";
        $actual = $email->quotePlainTextEmail('some text');
        $this->assertSame($expected, $actual);

        //test with string containing line breaks
        $expected = "\n> some\r> text\r> with\r> new\r> lines\r";
        $actual = $email->quotePlainTextEmail("some\ntext\nwith\nnew\nlines");
        $this->assertSame($expected, $actual);
    }

    public function testquoteHtmlEmail()
    {
        $email = new Email();

        //test with empty string
        $expected = '';
        $actual = $email->quoteHtmlEmail('');
        $this->assertSame($expected, $actual);

        //test with plain string
        $expected = "<div style='border-left:1px solid #00c; padding:5px; margin-left:10px;'>some test</div>";
        $actual = $email->quoteHtmlEmail('some test');
        $this->assertSame($expected, $actual);

        //test with string containing special charecters
        $expected = "<div style='border-left:1px solid #00c; padding:5px; margin-left:10px;'>some test with <&</div>";
        $actual = $email->quoteHtmlEmail('some test with <&');
        $this->assertSame($expected, $actual);
    }

    public function testquoteHtmlEmailForNewEmailUI()
    {
        $email = new Email();

        //test with empty string
        $expected = '';
        $actual = $email->quoteHtmlEmailForNewEmailUI('');
        $this->assertSame($expected, $actual);

        //test with plain string
        $expected = "<div style='border-left:1px solid #00c; padding:5px; margin-left:10px;'>some test</div>";
        $actual = $email->quoteHtmlEmailForNewEmailUI('some test');
        $this->assertSame($expected, $actual);

        //test with string containing special charecters
        $expected = "<div style='border-left:1px solid #00c; padding:5px; margin-left:10px;'>some test with</div>";
        $actual = $email->quoteHtmlEmailForNewEmailUI("some test with \n");
        $this->assertSame($expected, $actual);
    }

    public function testcheck_email_settings()
    {
        global $current_user;

        $email = new Email();

        //test without a valid current user
        $result = $email->check_email_settings();
        $this->assertEquals(false, $result);

        //test with a valid current user
        $current_user = new User(1);
        $result = $email->check_email_settings();
        $this->assertEquals(false, $result);
    }

    public function testjs_set_archived()
    {
        $email = new Email();

        $actual = $email->js_set_archived();
        $this->assertGreaterThan(0, strlen($actual));
    }

    public function testu_get_clear_form_js()
    {
        self::markTestIncomplete('environment dependency (CRLF?)');
        $email = new Email();

        //with empty params
        $expected = "		<script type=\"text/javascript\" language=\"JavaScript\"><!-- Begin
			function clear_form(form) {
				var newLoc = \"index.php?action=\" + form.action.value + \"&module=\" + form.module.value + \"&query=true&clear_query=true\";
				if(typeof(form.advanced) != \"undefined\"){
					newLoc += \"&advanced=\" + form.advanced.value;
				}
				document.location.href= newLoc;
			}
		//  End --></script>";
        $actual = $email->u_get_clear_form_js('', '', '');
        $this->assertSame($expected, $actual, "exp:[" . print_r($expected, true) . "] act:[" . print_r($actual, true) . "]");

        //with valid params
        $expected = "\n		<script type=\"text/javascript\" language=\"JavaScript\"><!-- Begin\n			function clear_form(form) {\n				var newLoc = \"index.php?action=\" + form.action.value + \"&module=\" + form.module.value + \"&query=true&clear_query=true&type=out&assigned_user_id=1\";\n				if(typeof(form.advanced) != \"undefined\"){\n					newLoc += \"&advanced=\" + form.advanced.value;\n				}\n				document.location.href= newLoc;\n			}\n		//  End --></script>";
        $actual = $email->u_get_clear_form_js('out', '', '1');
        $this->assertSame($expected, $actual, "exp:[" . print_r($expected, true) . "] act:[" . print_r($actual, true) . "]");
    }

    public function testpickOneButton()
    {
        $email = new Email();

        $expected = "<div><input	title=\"\"
						class=\"button\"
						type=\"button\" name=\"button\"
						onClick=\"window.location='index.php?module=Emails&action=Grab';\"
						style=\"margin-bottom:2px\"
						value=\"    \"></div>";
        $actual = $email->pickOneButton();
        $this->assertSame($expected, $actual);
    }

    public function testgetUserEditorPreference()
    {
        $email = new Email();

        $result = $email->getUserEditorPreference();
        $this->assertEquals('html', $result);
    }

    public function testparse_addrs()
    {
        $email = new Email();

        $addrs = 'abc<abc@email.com>;xyz<xyz@email.com>';
        $addrs_ids = '1;2';
        $addrs_names = 'abc;xyz';
        $addrs_emails = 'abc@email.com;xyz@email.com';

        $expected = array(
            array('email' => 'abc@email.com', 'display' => 'abc', 'contact_id' => '1'),
            array('email' => 'xyz@email.com', 'display' => 'xyz', 'contact_id' => '2')
        );

        $actual = $email->parse_addrs($addrs, $addrs_ids, $addrs_names, $addrs_emails);

        $this->assertSame($expected, $actual);
    }

    public function testremove_empty_fields()
    {
        $email = new Email();

        //test for array with empty values
        $expected = array('val1', 'val2');
        $fields = array('val1', ' ', 'val2');
        $actual = $email->remove_empty_fields($fields);
        $this->assertSame($expected, $actual);

        //test for array without empty values
        $expected = array('val1', 'val2');
        $fields = array('val1', 'val2');
        $actual = $email->remove_empty_fields($fields);
        $this->assertSame($expected, $actual);
    }

    public function testhasSignatureInBody()
    {
        $email = new Email();

        $email->description_html = 'some html text with <b>sign</b>';
        $email->description = 'some text with sign';

        //test for strings with signature present
        $sig = array('signature_html' => 'sign', 'signature' => 'sign');
        $result = $email->hasSignatureInBody($sig);
        $this->assertEquals(true, $result);

        //test for strings with signature absent
        $sig = array('signature_html' => 'signature', 'signature' => 'signature');
        $result = $email->hasSignatureInBody($sig);
        $this->assertEquals(false, $result);
    }

    public function testremoveAllNewlines()
    {
        $email = new Email();

        $this->assertEquals('', $email->removeAllNewlines(''));
        $this->assertEquals('some text', $email->removeAllNewlines('some text'));
        $this->assertEquals('some text', $email->removeAllNewlines('some text<br>'));
        $this->assertEquals('some text', $email->removeAllNewlines("some\n text\n"));
        $this->assertEquals('some text', $email->removeAllNewlines("some\r\n text\r\n"));
    }

    public function testgetStartPage()
    {
        $email = new Email();

        //test without assigned_user_id in url
        $url = 'index.php?module=Users&offset=6&stamp=1453274421025259800&return_module=Users&action=DetailView&record=seed_max_id';
        $expected = array(
            'module' => 'Users',
            'action' => 'DetailView',
            'group' => '',
            'record' => 'seed_max_id',
            'type' => '',
            'offset' => '6',
            'stamp' => '1453274421025259800',
            'return_module' => 'Users',
        );
        $actual = $email->getStartPage($url);
        $this->assertSame($expected, $actual);

        //test with assigned_user_id in url
        $url = 'index.php?module=Users&offset=6&stamp=1453274421025259800&return_module=Users&action=DetailView&record=seed_max_id&assigned_user_id=1';
        $expected = array(
            'module' => 'Users',
            'action' => 'DetailView',
            'group' => '',
            'record' => 'seed_max_id',
            'type' => '',
            'offset' => '6',
            'stamp' => '1453274421025259800',
            'return_module' => 'Users',
            'assigned_user_id' => '1',
            'current_view' => 'DetailView&module=Users&assigned_user_id=1&type=',
        );
        $actual = $email->getStartPage($url);
        $this->assertSame($expected, $actual);
    }

    public function testsetMailer()
    {
        $email = new Email();

        $result = $email->setMailer(new SugarPHPMailer(), '', '');

        $this->assertInstanceOf('SugarPHPMailer', $result);
        $this->assertInstanceOf('OutboundEmail', $result->oe);
    }

    public function testhandleBody()
    {
        $email = new Email();

        //test without setting REQUEST parameters
        $email->description_html = "some email description containing email text &amp; &#39; <br>&nbsp;";
        $result = $email->handleBody(new SugarPHPMailer());
        $expected = "some email description containing email text & ' \n ";
        $actual = $email->description;
        $this->assertSame($expected, $actual);
        $expected = 'SugarPHPMailer';
        $actual = $result;
        $this->assertInstanceOf($expected, $result);

        // TODO: TASK: UNDEFINED - Refactor html body
        //test with REQUEST parameters set
//        $_REQUEST['setEditor'] = 1;
//        $_REQUEST['description_html'] = '1';
//        $email->description_html = 'some email description containing email text &amp; &#39; <br>&nbsp;';
//
//        $result = $email->handleBody(new SugarPHPMailer());
//
//        $expected = "some email description containing email text & ' \n ";
//        $actual = $email->description;
//        $this->assertEquals($expected, $actual);
//        $this->assertInstanceOf('SugarPHPMailer', $result);
    }

    public function testhandleBodyInHTMLformat()
    {
        // TODO: TASK: UNDEFINED - Refactor html body
//        $email = new Email();
//
//        $mailer = new SugarPHPMailer();
//        $email->description_html = 'some email description containing email text &amp; &#39; <br>&nbsp;';
//
//        $result = $email->handleBodyInHTMLformat($mailer);
//
//        $this->assertEquals("some email description containing email text & ' \n ", $email->description);
//        $this->assertEquals("some email description containing email text & ' <br> ", $mailer->Body);
    }

    public function testlistviewACLHelper()
    {
        self::markTestIncomplete('environment dependency (span os a?)');

        // save state

        $state = new StateSaver();
        $state->pushGlobals();

        // test

        $email = new Email();

        $expected = array('MAIN' => 'span', 'PARENT' => 'a', 'CONTACT' => 'span');
        $actual = $email->listviewACLHelper();
        $this->assertSame($expected, $actual);

        // clean up

        $state->popGlobals();
    }

    public function testgetSystemDefaultEmail()
    {
        $email = new Email();

        $expected = array('email', 'name');
        $actual = array_keys($email->getSystemDefaultEmail());

        $this->assertSame($expected, $actual);
    }

    public function testcreate_new_list_query()
    {
        $email = new Email();

        //test with empty string params
        $expected = "SELECT emails.*, users.user_name as assigned_user_name\n FROM emails\n LEFT JOIN users ON emails.assigned_user_id=users.id \nWHERE  emails.deleted=0 \n ORDER BY date_sent_received DESC";
        $actual = $email->create_new_list_query('', '');
        $this->assertSame($expected, $actual);

        //test with valid string params
        $expected = "SELECT emails.*, users.user_name as assigned_user_name\n FROM emails\n LEFT JOIN users ON emails.assigned_user_id=users.id \nWHERE users.user_name = \"\" AND  emails.deleted=0 \n ORDER BY emails.id";
        $actual = $email->create_new_list_query('emails.id', 'users.user_name = ""');
        $this->assertSame($expected, $actual);
    }

    public function testfill_in_additional_list_fields()
    {
        $email = new Email();

        $email->parent_id = '1';
        $email->parent_name = 'test';
        $email->parent_type = 'Contacts';

        $email->fill_in_additional_list_fields();

        $this->assertEquals('DetailView', $email->link_action);
        $this->assertEquals('', $email->attachment_image);
    }

    public function testfill_in_additional_detail_fields()
    {
        $email = new Email();

        $email->created_by = '1';
        $email->modified_user_id = '1';
        $email->type = 'out';
        $email->status = 'send_error';

        $email->fill_in_additional_list_fields();

        $this->assertEquals('Administrator', $email->created_by_name);
        $this->assertEquals('Administrator', $email->modified_by_name);
        $this->assertEquals('Send Error', $email->type_name);
        $this->assertEquals('(no subject)', $email->name);
        $this->assertEquals('DetailView', $email->link_action);
    }

    public function testcreate_export_query()
    {
        $email = new Email();

        //test with empty string params
        $expected = 'SELECT emails.* FROM emails where emails.deleted=0 ORDER BY emails.name';
        $actual = $email->create_export_query('', '');
        $this->assertSame($expected, $actual);

        //test with valid string params
        $expected = 'SELECT emails.* FROM emails where users.user_name = "" AND emails.deleted=0 ORDER BY emails.id';
        $actual = $email->create_export_query('emails.id', 'users.user_name = ""');
        $this->assertSame($expected, $actual);
    }

    public function testget_list_view_data()
    {
        // TODO: TASK: UNDEFINED - Update to handle new list view
//        $email = new Email();
//        $current_theme = SugarThemeRegistry::current();
//
//        $email->from_addr_name = 'Admin';
//        $email->id = 1;
//        $email->intent = 'support';
//        $email->to_addrs = 'abc@email.com';
//        $email->link_action = 'DetailView';
//        $email->type_name = 'out';
//
//        $expected = array(
//                'ID' => 1,
//                'FROM_ADDR_NAME' => 'Admin',
//                'TYPE' => 'Archived',
//                'INTENT' => 'support',
//                'FROM_ADDR' => null,
//                'QUICK_REPLY' => '<a  href="index.php?module=Emails&action=Compose&replyForward=true&reply=reply&record=1&inbound_email_id=1">Reply</a>',
//                'STATUS' => null,
//                'CREATE_RELATED' => '~index.php\?module=Cases&action=EditView&inbound_email_id=1~',
//                'CONTACT_NAME' => '</a>abc@email.com<a>',
//                'CONTACT_ID' => '',
//                'ATTACHMENT_IMAGE' => null,
//                'LINK_ACTION' => 'DetailView',
//                'TYPE_NAME' => 'out',
//        );
//
//        $actual = $email->get_list_view_data();
//        foreach ($expected as $expectedKey => $expectedVal) {
//            if ($expectedKey == 'CREATE_RELATED') {
//                $this->assertRegExp($expected[$expectedKey], $actual[$expectedKey]);
//            } else {
//                $this->assertSame($expected[$expectedKey], $actual[$expectedKey]);
//            }
//        }
        $this->markTestIncomplete('Need to be updated');
    }

    public function testquickCreateForm()
    {
        $email = new Email();
        $sugar_theme = SugarThemeRegistry::current();

        $expected = '~/images/advanced_search~';

        $actual = $email->quickCreateForm();
        $this->assertRegExp($expected, $actual);
    }

    public function testsearchImportedEmails()
    {
        $email = new Email();

        $actual = $email->searchImportedEmails();
        $this->assertTrue(is_array($actual));
    }

    public function test_genereateSearchImportedEmailsQuery()
    {
        $email = new Email();

        $expected = "SELECT emails.id , emails.mailbox_id, emails.name, emails.date_sent_received, emails.status, emails.type, emails.flagged, emails.reply_to_status,
		                      emails_text.from_addr, emails_text.to_addrs  FROM emails   JOIN emails_text on emails.id = emails_text.email_id   WHERE (emails.type= 'inbound' OR emails.type='archived' OR emails.type='out') AND emails.deleted = 0 ";
        $actual = $email->_genereateSearchImportedEmailsQuery();
        $this->assertSame($expected, $actual);
    }

    public function test_generateSearchImportWhereClause()
    {

    // save state

        $state = new StateSaver();
        $state->pushGlobals();

        // test


        $email = new Email();

        //test without request params
        $expected = '';
        $actual = $email->_generateSearchImportWhereClause();
        $this->assertSame($expected, $actual);

        //test with searchDateFrom request param only
        $_REQUEST['searchDateFrom'] = '2015-01-01 00:00:00';
        $expected = "emails.date_sent_received >= '' ";
        $actual = $email->_generateSearchImportWhereClause();
        $this->assertSame($expected, $actual);

        //test with searchDateTo request param only
        $_REQUEST['searchDateFrom'] = '';
        $_REQUEST['searchDateTo'] = '2015-01-01 00:00:00';
        $expected = "emails.date_sent_received <= '' ";
        $actual = $email->_generateSearchImportWhereClause();
        $this->assertSame($expected, $actual);

        //test with both request params
        $_REQUEST['searchDateFrom'] = '2015-01-01 00:00:00';
        $_REQUEST['searchDateTo'] = '2015-01-01 00:00:00';
        $expected = "( emails.date_sent_received >= '' AND
                                          emails.date_sent_received <= '' )";
        $actual = $email->_generateSearchImportWhereClause();
        $this->assertSame($expected, $actual);


        // clean up

        $state->popGlobals();
    }

    public function testtrimLongTo()
    {
        $email = new Email();

        $this->assertEquals('test string', $email->trimLongTo('test string')); //test without any separator
        $this->assertEquals(
            'test string 1...',
            $email->trimLongTo('test string 1, test string2')
        ); //test with , separator
        $this->assertEquals(
            'test string 1...',
            $email->trimLongTo('test string 1; test string2')
        );//test with ; separator
    }

    public function testget_summary_text()
    {
        $email = new Email();

        //test without setting name
        $this->assertEquals(null, $email->get_summary_text());

        //test with name set
        $email->name = 'test';
        $this->assertEquals('test', $email->get_summary_text());
    }

    public function testdistributionForm()
    {

    // save state

        $state = new StateSaver();
        $state->pushGlobals();

        // test

        require_once 'include/utils/layout_utils.php';
        $email = new Email();

        //test with empty string
        $result = $email->distributionForm('');
        $this->assertGreaterThan(0, strlen($result));

        //test with valid string
        $result = $email->distributionForm('test');
        $this->assertGreaterThan(0, strlen($result));

        // clean up

        $state->popGlobals();
    }

    public function testuserSelectTable()
    {
        $email = new Email();

        $result = $email->userSelectTable();
        $this->assertGreaterThan(0, strlen($result));
    }

    public function testcheckInbox()
    {
        $email = new Email();

        //test with empty string
        $expected = "<div><input	title=\"\"
						class=\"button\"
						type=\"button\" name=\"button\"
						onClick=\"window.location='index.php?module=Emails&action=Check&type=';\"
						style=\"margin-bottom:2px\"
						value=\"    \"></div>";
        $actual = $email->checkInbox('');
        $this->assertSame($expected, $actual);

        //test with valid string
        $expected = "<div><input	title=\"\"
						class=\"button\"
						type=\"button\" name=\"button\"
						onClick=\"window.location='index.php?module=Emails&action=Check&type=test';\"
						style=\"margin-bottom:2px\"
						value=\"    \"></div>";
        $actual = $email->checkInbox('test');
        $this->assertSame($expected, $actual);
    }

    public function testfillPrimaryParentFields()
    {
        $state = new StateSaver();





        $email = new Email();

        //execute the method and test if it works and does not throws an exception.
        try {
            $email->fillPrimaryParentFields();
            $this->assertTrue(true);
        } catch (Exception $e) {
            $this->fail($e->getMessage() . "\nTrace:\n" . $e->getTraceAsString());
        }

        // clean up
    }

    public function testcid2Link()
    {
        $state = new StateSaver();





        $email = new Email();

        $email->description_html = '<img class="image" src="cid:1">';
        $email->imagePrefix = 'prfx';

        //execute the method and test if it works and does not throws an exception.
        try {
            $email->cid2Link('1', 'image/png');
            $this->assertTrue(true);
        } catch (Exception $e) {
            $this->fail($e->getMessage() . "\nTrace:\n" . $e->getTraceAsString());
        }

        // clean up
    }

    public function testcids2Links()
    {
        $state = new StateSaver();





        $email = new Email();

        $email->description_html = '<img class="image" src="cid:1">';
        $email->imagePrefix = 'prfx';

        //execute the method and test if it works and does not throws an exception.
        try {
            $email->cids2Links();
            $this->assertTrue(true);
        } catch (Exception $e) {
            $this->fail($e->getMessage() . "\nTrace:\n" . $e->getTraceAsString());
        }

        // clean up
    }

    public function testsetFieldNullable()
    {
        $state = new StateSaver();





        $email = new Email();

        //execute the method and test if it works and does not throws an exception.
        try {
            $email->setFieldNullable('description');
            $this->assertTrue(true);
        } catch (Exception $e) {
            $this->fail($e->getMessage() . "\nTrace:\n" . $e->getTraceAsString());
        }

        // clean up
    }

    public function testrevertFieldNullable()
    {
        $state = new StateSaver();





        $email = new Email();

        //execute the method and test if it works and does not throws an exception.
        try {
            $email->revertFieldNullable('description');
            $this->assertTrue(true);
        } catch (Exception $e) {
            $this->fail($e->getMessage() . "\nTrace:\n" . $e->getTraceAsString());
        }

        // clean up
    }
}<|MERGE_RESOLUTION|>--- conflicted
+++ resolved
@@ -172,11 +172,7 @@
             NonGmailSentFolderHandler::ERR_NO_STORED_SENT_FOLDER,
             $email->getTempEmailAtSend()->getNonGmailSentFolderHandler()->getLastError()
         );
-<<<<<<< HEAD
-
-=======
         
->>>>>>> 34b8c8dc
         $this->restoreState($state);
     }
 
