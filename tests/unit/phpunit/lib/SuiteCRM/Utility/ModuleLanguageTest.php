<?php


class ModuleLanguageTest extends SuiteCRM\StateCheckerPHPUnitTestCaseAbstract
{
    /**
     * @var \UnitTester
     */
    protected $tester;

    /**
     * @var \SuiteCRM\Utility\ModuleLanguage $paths
     */
    private static $language;

<<<<<<< HEAD

    protected function setUp()
=======
    public function setUp()
>>>>>>> 13940979
    {
        parent::setUp();
        if (self::$language === null) {
            self::$language = new \SuiteCRM\Utility\ModuleLanguage();
        }
    }

    public function testGetCurrentLanguage()
    {
        $language = self::$language->getModuleLanguageStrings(new \SuiteCRM\Utility\CurrentLanguage(), 'Accounts');
        $this->assertNotEmpty($language);
        $this->assertArrayHasKey('LBL_MODULE_NAME', $language);
    }
}<|MERGE_RESOLUTION|>--- conflicted
+++ resolved
@@ -13,12 +13,8 @@
      */
     private static $language;
 
-<<<<<<< HEAD
 
     protected function setUp()
-=======
-    public function setUp()
->>>>>>> 13940979
     {
         parent::setUp();
         if (self::$language === null) {
