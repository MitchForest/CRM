<?php
/**
 *
 * SugarCRM Community Edition is a customer relationship management program developed by
 * SugarCRM, Inc. Copyright (C) 2004-2013 SugarCRM Inc.
 *
 * SuiteCRM is an extension to SugarCRM Community Edition developed by SalesAgility Ltd.
 * Copyright (C) 2011 - 2018 SalesAgility Ltd.
 *
 * This program is free software; you can redistribute it and/or modify it under
 * the terms of the GNU Affero General Public License version 3 as published by the
 * Free Software Foundation with the addition of the following permission added
 * to Section 15 as permitted in Section 7(a): FOR ANY PART OF THE COVERED WORK
 * IN WHICH THE COPYRIGHT IS OWNED BY SUGARCRM, SUGARCRM DISCLAIMS THE WARRANTY
 * OF NON INFRINGEMENT OF THIRD PARTY RIGHTS.
 *
 * This program is distributed in the hope that it will be useful, but WITHOUT
 * ANY WARRANTY; without even the implied warranty of MERCHANTABILITY or FITNESS
 * FOR A PARTICULAR PURPOSE. See the GNU Affero General Public License for more
 * details.
 *
 * You should have received a copy of the GNU Affero General Public License along with
 * this program; if not, see http://www.gnu.org/licenses or write to the Free
 * Software Foundation, Inc., 51 Franklin Street, Fifth Floor, Boston, MA
 * 02110-1301 USA.
 *
 * You can contact SugarCRM, Inc. headquarters at 10050 North Wolfe Road,
 * SW2-130, Cupertino, CA 95014, USA. or at email address contact@sugarcrm.com.
 *
 * The interactive user interfaces in modified source and object code versions
 * of this program must display Appropriate Legal Notices, as required under
 * Section 5 of the GNU Affero General Public License version 3.
 *
 * In accordance with Section 7(b) of the GNU Affero General Public License version 3,
 * these Appropriate Legal Notices must retain the display of the "Powered by
 * SugarCRM" logo and "Supercharged by SuiteCRM" logo. If the display of the logos is not
 * reasonably feasible for technical reasons, the Appropriate Legal Notices must
 * display the words "Powered by SugarCRM" and "Supercharged by SuiteCRM".
 */

<<<<<<< HEAD
use SuiteCRM\StateCheckerPHPUnitTestCaseAbstract;
use SuiteCRM\StateSaver;
=======
use SuiteCRM\Test\SuitePHPUnitFrameworkTestCase;
>>>>>>> 43c6a133

if (!defined('sugarEntry') || !sugarEntry) {
    die('Not A Valid Entry Point');
}

require_once __DIR__ . '/../../../../../include/Imap/ImapHandlerFactory.php';

/**
 * ImapHandlerFactoryTest
 *
 * @author gyula
 */
class ImapHandlerFactoryTest extends SuitePHPUnitFrameworkTestCase
{
    
    /**
     * FAIL: invalid key argument for save test settings key
     */
    public function testSaveTestSettingsKeyInvalidKey()
    {
        $factory = new ImapHandlerFactory();
        
        try {
            $factory->saveTestSettingsKey(null);
            $this->assertTrue(false);
        } catch (InvalidArgumentException $e) {
            $this->assertTrue(true);
        }
        
        try {
            $factory->saveTestSettingsKey(123);
            $this->assertTrue(false);
        } catch (InvalidArgumentException $e) {
            $this->assertTrue(true);
        }
        
        try {
            $factory->saveTestSettingsKey('');
            $this->assertTrue(false);
        } catch (InvalidArgumentException $e) {
            $this->assertTrue(true);
        }
    }
    
    /**
     * FAIL: when key not found in calls settings file
     */
    public function testSaveTestSettingsKeyKeyNotFound()
    {
        $factory = new ImapHandlerFactory();
        try {
            $factory->saveTestSettingsKey('foo');
            $this->assertTrue(false);
        } catch (ImapHandlerException $e) {
            $this->assertEquals(ImapHandlerException::ERR_KEY_NOT_FOUND, $e->getCode());
        }
    }
    
    /**
     * OK: should successfully saving a key
     */
    public function testSaveTestSettingsKeyOK()
    {
        $settingsFile = __DIR__ . '/../../../../../include/Imap' . ImapHandlerFactory::SETTINGS_KEY_FILE;
        $factory = new ImapHandlerFactory();
        $existsBefore = file_exists($settingsFile);
        $this->assertFalse($existsBefore);
        $results = $factory->saveTestSettingsKey('testCaseExample');
        $existsAfter = file_exists($settingsFile);
        $this->assertTrue($existsAfter);
        $this->assertTrue($results);
        $factory->deleteTestSettings();
    }
    
    /**
     * OK: should retrieves an ImapHandler
     */
    public function testGetImapHandlerOk()
    {
        $factory = new ImapHandlerFactory();
        $results = $factory->getImapHandler();
        $this->assertInstanceOf(ImapHandlerInterface::class, $results);
        $factory->deleteTestSettings();
    }
}<|MERGE_RESOLUTION|>--- conflicted
+++ resolved
@@ -38,12 +38,7 @@
  * display the words "Powered by SugarCRM" and "Supercharged by SuiteCRM".
  */
 
-<<<<<<< HEAD
-use SuiteCRM\StateCheckerPHPUnitTestCaseAbstract;
-use SuiteCRM\StateSaver;
-=======
 use SuiteCRM\Test\SuitePHPUnitFrameworkTestCase;
->>>>>>> 43c6a133
 
 if (!defined('sugarEntry') || !sugarEntry) {
     die('Not A Valid Entry Point');
@@ -58,7 +53,6 @@
  */
 class ImapHandlerFactoryTest extends SuitePHPUnitFrameworkTestCase
 {
-    
     /**
      * FAIL: invalid key argument for save test settings key
      */
