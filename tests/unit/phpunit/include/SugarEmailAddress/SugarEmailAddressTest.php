--- conflicted
+++ resolved
@@ -11,40 +11,17 @@
      * @var SugarEmailAddress
      */
     protected $ea;
-<<<<<<< HEAD
-    
-    /**
-     *
-     * @var \SuiteCRM\StateSaver
-     */
-    protected $stateSaver;
-
-=======
->>>>>>> 43c6a133
 
     /**
      * Sets up the fixture, for example, open a network connection.
      * This method is called before a test is executed.
      */
-    protected function setUp()
+    public function setUp()
     {
         parent::setUp();
-<<<<<<< HEAD
-        
-        $this->stateSaver = new SuiteCRM\StateSaver();
-        $this->stateSaver->pushTable('contacts');
-        $this->stateSaver->pushTable('email_addr_bean_rel');
-        $this->stateSaver->pushTable('email_addresses');
-        $this->stateSaver->pushGlobals();
-
-//        global $current_user;
-//        get_sugar_config_defaults();
-//        $current_user = new User();
-=======
         global $current_user;
         get_sugar_config_defaults();
         $current_user = new User();
->>>>>>> 43c6a133
 
         $this->ea = new SugarEmailAddress();
     }
@@ -53,7 +30,7 @@
      * Tears down the fixture, for example, close a network connection.
      * This method is called after a test is executed.
      */
-    protected function tearDown()
+    public function tearDown()
     {
         $db = DBManagerFactory::getInstance();
         $query = /** @lang sql */
@@ -68,17 +45,7 @@
         $query = /** @lang sql */
             "DELETE FROM sugarfeed WHERE related_id = 'test_contact_1'";
         $db->query($query);
-<<<<<<< HEAD
-        
-        
-        $this->stateSaver->popGlobals();
-        $this->stateSaver->popTable('email_addresses');
-        $this->stateSaver->popTable('email_addr_bean_rel');
-        $this->stateSaver->popTable('contacts');
-        
-=======
-
->>>>>>> 43c6a133
+
         parent::tearDown();
     }
 
@@ -1049,7 +1016,7 @@
      */
     public function testUpdateFlags()
     {
-//        $this->markTestIncomplete('testUpdateFlags');
+        $this->markTestIncomplete('testUpdateFlags');
 //        // test
 //        $i = 1;
 //        $q = /** @lang sql */
@@ -1639,7 +1606,7 @@
         // test
         $result = $this->ea->getEmailAddressWidgetEditView('non-exists-id', 'Users');
 
-        self::assertFalse(is_string($result));
+        self::assertTrue(is_string($result));
 
         // test
         $_POST['return_id'] = 'test_contact_1';
@@ -1795,174 +1762,6 @@
      */
     public function testGetEmailAddressWidgetDuplicatesView()
     {
-<<<<<<< HEAD
-//        self::markTestIncomplete('environment dependecy in test');
-//
-//        $logger = $GLOBALS['log'];
-//        $GLOBALS['log'] = new TestLogger();
-//
-//        $env = array();
-//        /** @noinspection UnSafeIsSetOverArrayInspection */
-//        if (isset($_POST)) {
-//            $env['$_POST'] = $_POST;
-//        }
-//        /** @noinspection UnSafeIsSetOverArrayInspection */
-//        if (isset($_GET)) {
-//            $env['$_GET'] = $_GET;
-//        }
-//        /** @noinspection UnSafeIsSetOverArrayInspection */
-//        if (isset($_REQUEST)) {
-//            $env['$_REQUEST'] = $_REQUEST;
-//        }
-//
-//
-//        // test
-//        $result = $this->ea->getEmailAddressWidgetDuplicatesView(null);
-//        self::assertEquals('', $result);
-//        self::assertCount(2, $GLOBALS['log']->calls['fatal']);
-//
-//        // test
-//        $_POST['emailAddressPrimaryFlag'] = '';
-//        $result = $this->ea->getEmailAddressWidgetDuplicatesView(null);
-//        self::assertEquals('', $result);
-//        self::assertCount(4, $GLOBALS['log']->calls['fatal']);
-//
-//        // test
-//        $_POST['emailAddressPrimaryFlag'] = '';
-//        $_POST['emailAddress0'] = true;
-//        $result = $this->ea->getEmailAddressWidgetDuplicatesView(null);
-//        self::assertEquals(/** @lang html */
-//            '<input type="hidden" name="_email_widget_id" value="">
-//<input type="hidden" name="emailAddressWidget" value="">
-//
-//<input type="hidden" name="emailAddress0" value="1">
-//
-//<input type="hidden" name="emailAddressPrimaryFlag" value="">
-//<input type="hidden" name="useEmailWidget" value="true">',
-//            $result
-//        );
-//        self::assertCount(6, $GLOBALS['log']->calls['fatal']);
-//
-//        // test
-//        $_POST['emailAddressPrimaryFlag'] = '';
-//        $_POST['emailAddress0'] = true;
-//        $_POST['emailAddressOptOutFlag'] = true;
-//        $result = $this->ea->getEmailAddressWidgetDuplicatesView(null);
-//        self::assertEquals(/** @lang html */
-//            '<input type="hidden" name="_email_widget_id" value="">
-//<input type="hidden" name="emailAddressWidget" value="">
-//
-//<input type="hidden" name="emailAddress0" value="1">
-//
-//<input type="hidden" name="emailAddressPrimaryFlag" value="">
-//<input type="hidden" name="emailAddressOptOutFlag[]" value="1">
-//<input type="hidden" name="useEmailWidget" value="true">',
-//            $result
-//        );
-//        self::assertCount(9, $GLOBALS['log']->calls['fatal']);
-//
-//        // test
-//        $_POST['emailAddressPrimaryFlag'] = '';
-//        $_POST['emailAddressInvalidFlag'] = '';
-//        $_POST['emailAddress0'] = true;
-//        $result = $this->ea->getEmailAddressWidgetDuplicatesView(null);
-//        self::assertEquals(/** @lang html */
-//            '<input type="hidden" name="_email_widget_id" value="">
-//<input type="hidden" name="emailAddressWidget" value="">
-//
-//<input type="hidden" name="emailAddress0" value="1">
-//
-//<input type="hidden" name="emailAddressVerifiedValue0" value="">
-//<input type="hidden" name="emailAddressPrimaryFlag" value="">
-//<input type="hidden" name="emailAddressOptOutFlag[]" value="1">
-//<input type="hidden" name="emailAddressInvalidFlag[]" value="">
-//<input type="hidden" name="emailAddressReplyToFlag[]" value="">
-//<input type="hidden" name="emailAddressDeleteFlag[]" value="">
-//<input type="hidden" name="useEmailWidget" value="true">',
-//            $result
-//        );
-//        self::assertCount(13, $GLOBALS['log']->calls['fatal']);
-//
-//        // test
-//        $_POST['emailAddressPrimaryFlag'] = '';
-//        $_POST['emailAddressReplyToFlag'] = '';
-//        $_POST['emailAddress0'] = true;
-//        $result = $this->ea->getEmailAddressWidgetDuplicatesView(null);
-//        self::assertEquals(/** @lang html */
-//            '<input type="hidden" name="_email_widget_id" value="">
-//<input type="hidden" name="emailAddressWidget" value="">
-//
-//<input type="hidden" name="emailAddress0" value="1">
-//
-//<input type="hidden" name="emailAddressVerifiedValue0" value="">
-//<input type="hidden" name="emailAddressPrimaryFlag" value="">
-//<input type="hidden" name="emailAddressOptOutFlag[]" value="1">
-//<input type="hidden" name="emailAddressInvalidFlag[]" value="">
-//<input type="hidden" name="emailAddressReplyToFlag[]" value="">
-//<input type="hidden" name="emailAddressDeleteFlag[]" value="">
-//<input type="hidden" name="useEmailWidget" value="true">',
-//            $result
-//        );
-//        self::assertCount(18, $GLOBALS['log']->calls['fatal']);
-//
-//        // test
-//        $_POST['emailAddressPrimaryFlag'] = '';
-//        $_POST['emailAddressDeleteFlag'] = '';
-//        $_POST['emailAddress0'] = true;
-//        $result = $this->ea->getEmailAddressWidgetDuplicatesView(null);
-//        self::assertEquals(/** @lang html */
-//            '<input type="hidden" name="_email_widget_id" value="">
-//<input type="hidden" name="emailAddressWidget" value="">
-//
-//<input type="hidden" name="emailAddress0" value="1">
-//
-//<input type="hidden" name="emailAddressVerifiedValue0" value="">
-//<input type="hidden" name="emailAddressPrimaryFlag" value="">
-//<input type="hidden" name="emailAddressOptOutFlag[]" value="1">
-//<input type="hidden" name="emailAddressInvalidFlag[]" value="">
-//<input type="hidden" name="emailAddressReplyToFlag[]" value="">
-//<input type="hidden" name="emailAddressDeleteFlag[]" value="">
-//<input type="hidden" name="useEmailWidget" value="true">',
-//            $result
-//        );
-//        self::assertCount(24, $GLOBALS['log']->calls['fatal']);
-//
-//        // test
-//        $_POST['emailAddressPrimaryFlag'] = '';
-//        $_POST['emailAddressVerifiedValue1'] = '';
-//        $_POST['emailAddress0'] = true;
-//        $result = $this->ea->getEmailAddressWidgetDuplicatesView(null);
-//        self::assertEquals(/** @lang html */
-//            '<input type="hidden" name="_email_widget_id" value="">
-//<input type="hidden" name="emailAddressWidget" value="">
-//
-//<input type="hidden" name="emailAddress0" value="1">
-//
-//<input type="hidden" name="emailAddressVerifiedValue0" value="">
-//<input type="hidden" name="emailAddressPrimaryFlag" value="">
-//<input type="hidden" name="emailAddressOptOutFlag[]" value="1">
-//<input type="hidden" name="emailAddressInvalidFlag[]" value="">
-//<input type="hidden" name="emailAddressReplyToFlag[]" value="">
-//<input type="hidden" name="emailAddressDeleteFlag[]" value="">
-//<input type="hidden" name="useEmailWidget" value="true">',
-//            $result
-//        );
-//        self::assertCount(31, $GLOBALS['log']->calls['fatal']);
-//
-//
-//        // test
-//        if (isset($env['$_POST'])) {
-//            $_POST = $env['$_POST'];
-//        }
-//        if (isset($env['$_GET'])) {
-//            $_GET = $env['$_GET'];
-//        }
-//        if (isset($env['$_REQUEST'])) {
-//            $_REQUEST = $env['$_REQUEST'];
-//        }
-//
-//        $GLOBALS['log'] = $logger;
-=======
         self::markTestIncomplete('environment dependecy in test');
 
         $logger = $GLOBALS['log'];
@@ -2129,7 +1928,6 @@
         }
 
         $GLOBALS['log'] = $logger;
->>>>>>> 43c6a133
     }
 
     /**
@@ -2293,79 +2091,6 @@
      */
     public function testGetEmailAddressWidget()
     {
-<<<<<<< HEAD
-//        self::markTestIncomplete('environment dependecy in test');
-//
-//        $query = "SELECT * FROM accounts_cstm";
-//        $resource = DBManagerFactory::getInstance()->query($query);
-//        $rows = [];
-//        while ($row = $resource->fetch_assoc()) {
-//            $rows[] = $row;
-//        }
-//        $tableAccountsCstm = $rows;
-//
-//
-//        // test
-//        $c = BeanFactory::getBean('Contacts');
-//        $c->id = 'test_contact_1';
-//
-//        $a = BeanFactory::getBean('Accounts');
-//        $a->id = 'test_account_1';
-//        $a->save();
-//
-//        $logger = $GLOBALS['log'];
-//        $GLOBALS['log'] = new TestLogger();
-//
-//        // test
-//        $result = getEmailAddressWidget($c, null, null, 'ConvertLead');
-//        self::assertFalse(strpos($result, '--None--'));
-//        self::assertCount(1, $GLOBALS['log']->calls['fatal']);
-//
-//
-//        // test
-//        $result = getEmailAddressWidget($a, null, null, 'ConvertLead');
-//        self::assertFalse(strpos($result, '--None--'));
-//
-//        // test
-//        $result = getEmailAddressWidget($c, null, null, 'EditView');
-//        self::assertFalse(strpos($result, '--None--'));
-//
-//        // test
-//        $result = getEmailAddressWidget($c, null, null, 'DetailView');
-//        self::assertEquals(/** @lang html */
-//            '
-//			<table cellpadding="0" cellspacing="0" border="0" width="100%">
-//								<tr>
-//					<td>
-//						<i>--None--</i>
-//					</td>
-//				</tr>
-//							</table>',
-//            $result
-//        );
-//
-//        // test
-//        $result = getEmailAddressWidget(null, null, null, null);
-//        self::assertEquals('', $result);
-//
-//
-//        // test
-//        $GLOBALS['log'] = $logger;
-//
-//
-//        // clean up
-//
-//        DBManagerFactory::getInstance()->query("DELETE FROM accounts_cstm");
-//        foreach ($tableAccountsCstm as $row) {
-//            $query = "INSERT accounts_cstm INTO (";
-//            $query .= (implode(',', array_keys($row)) . ') VALUES (');
-//            foreach ($row as $value) {
-//                $quoteds[] = "'$value'";
-//            }
-//            $query .= (implode(', ', $quoteds)) . ')';
-//            DBManagerFactory::getInstance()->query($query);
-//        }
-=======
         self::markTestIncomplete('environment dependecy in test');
 
         $query = "SELECT * FROM accounts_cstm";
@@ -2437,233 +2162,11 @@
             $query .= (implode(', ', $quoteds)) . ')';
             DBManagerFactory::getInstance()->query($query);
         }
->>>>>>> 43c6a133
     }
 
 
     public function testGetOptInStatus()
     {
-<<<<<<< HEAD
-//        self::markTestIncomplete('COI_STAT_CONFIRMED_OPT_IN');
-//        // store state
-//
-//        $state = new SuiteCRM\StateSaver();
-//        $state->pushGlobals();
-//        $state->pushTable('email_addresses');
-//
-//        // test
-//
-//
-//        global $sugar_config;
-//
-//        //
-//        // Test Scenario: when email_enable_confirm_opt_in is disabled
-//        $sugar_config['email_enable_confirm_opt_in'] = SugarEmailAddress::COI_STAT_DISABLED;
-//        $emailAddress = new SugarEmailAddress();
-//        $emailAddress->email_address = 'test@example.com';
-//        $emailAddress->email_address_caps = 'TEST@EXAMPLE.COM';
-//
-//        $this->assertEquals(
-//            EmailAddress::COI_FLAG_OPT_IN_DISABLED,
-//            $emailAddress->getOptInStatus()
-//        );
-//
-//        // Test opt in status, opt in
-//        $emailAddress = new SugarEmailAddress();
-//        $emailAddress->email_address = 'test@example.com';
-//        $emailAddress->email_address_caps = 'TEST@EXAMPLE.COM';
-//        $emailAddress->confirm_opt_in = SugarEmailAddress::COI_STAT_OPT_IN;
-//
-//        $this->assertEquals(
-//            EmailAddress::COI_FLAG_OPT_IN_DISABLED,
-//            $emailAddress->getOptInStatus()
-//        );
-//
-//        // Test opt in status, email failed
-//        $emailAddress = new SugarEmailAddress();
-//        $emailAddress->email_address = 'test@example.com';
-//        $emailAddress->email_address_caps = 'TEST@EXAMPLE.COM';
-//        $emailAddress->confirm_opt_in = SugarEmailAddress::COI_STAT_OPT_IN;
-//        $emailAddress->confirm_opt_in_fail_date = '2017-01-01 10:10:00';
-//        $emailAddress->confirm_opt_in_sent_date = '2017-01-01 10:10:00';
-//
-//        $this->assertEquals(
-//            EmailAddress::COI_FLAG_OPT_IN_DISABLED,
-//            $emailAddress->getOptInStatus()
-//        );
-//
-//        // Test opt in status, email failed
-//        $emailAddress = new SugarEmailAddress();
-//        $emailAddress->email_address = 'test@example.com';
-//        $emailAddress->email_address_caps = 'TEST@EXAMPLE.COM';
-//        $emailAddress->confirm_opt_in = SugarEmailAddress::COI_STAT_OPT_IN;
-//        $emailAddress->confirm_opt_in_fail_date = '2015-01-01 10:10:00';
-//        $emailAddress->confirm_opt_in_sent_date = '2017-01-01 10:10:00';
-//
-//        $this->assertEquals(
-//            SugarEmailAddress::COI_FLAG_OPT_IN_DISABLED,
-//            $emailAddress->getOptInStatus()
-//        );
-//
-//
-//        // Test opt in status, email failed
-//        $emailAddress = new SugarEmailAddress();
-//        $emailAddress->email_address = 'test@example.com';
-//        $emailAddress->email_address_caps = 'TEST@EXAMPLE.COM';
-//        $emailAddress->confirm_opt_in = SugarEmailAddress::COI_STAT_CONFIRMED_OPT_IN;
-//        $emailAddress->confirm_opt_in_date = '2018-01-01 10:10:00';
-//        $emailAddress->confirm_opt_in_fail_date = '2015-01-01 10:10:00';
-//        $emailAddress->confirm_opt_in_sent_date = '2017-01-01 10:10:00';
-//
-//        $this->assertEquals(
-//            SugarEmailAddress::COI_FLAG_OPT_IN_DISABLED,
-//            $emailAddress->getOptInStatus()
-//        );
-//
-//        //
-//        // Test Scenario: when email_enable_confirm_opt_in is opt in
-//        $sugar_config['email_enable_confirm_opt_in'] = SugarEmailAddress::COI_STAT_OPT_IN;
-//
-//        $emailAddress = new SugarEmailAddress();
-//        $emailAddress->email_address = 'test@example.com';
-//        $emailAddress->email_address_caps = 'TEST@EXAMPLE.COM';
-//        $emailAddress->confirm_opt_in = SugarEmailAddress::COI_STAT_DISABLED;
-//        $emailAddress->confirm_opt_in_date = '';
-//        $emailAddress->confirm_opt_in_fail_date = '';
-//        $emailAddress->confirm_opt_in_sent_date = '';
-//
-//        $this->assertEquals(
-//            SugarEmailAddress::COI_FLAG_NO_OPT_IN_STATUS,
-//            $emailAddress->getOptInStatus()
-//        );
-//
-//        // Test opt in status, opt in
-//        $emailAddress = new SugarEmailAddress();
-//        $emailAddress->email_address = 'test@example.com';
-//        $emailAddress->email_address_caps = 'TEST@EXAMPLE.COM';
-//        $emailAddress->confirm_opt_in = SugarEmailAddress::COI_STAT_OPT_IN;
-//
-//        $this->assertEquals(
-//            SugarEmailAddress::COI_FLAG_OPT_IN,
-//            $emailAddress->getOptInStatus()
-//        );
-//
-//        // Test opt in status, email failed
-//        $emailAddress = new SugarEmailAddress();
-//        $emailAddress->email_address = 'test@example.com';
-//        $emailAddress->email_address_caps = 'TEST@EXAMPLE.COM';
-//        $emailAddress->confirm_opt_in = SugarEmailAddress::COI_STAT_OPT_IN;
-//        $emailAddress->confirm_opt_in_fail_date = '2017-01-01 10:10:00';
-//        $emailAddress->confirm_opt_in_sent_date = '2017-01-01 10:10:00';
-//
-//        $this->assertEquals(
-//            EmailAddress::COI_FLAG_OPT_IN,
-//            $emailAddress->getOptInStatus()
-//        );
-//
-//        // Test opt in status, email failed
-//        $emailAddress = new SugarEmailAddress();
-//        $emailAddress->email_address = 'test@example.com';
-//        $emailAddress->email_address_caps = 'TEST@EXAMPLE.COM';
-//        $emailAddress->confirm_opt_in = SugarEmailAddress::COI_STAT_OPT_IN;
-//        $emailAddress->confirm_opt_in_fail_date = '2015-01-01 10:10:00';
-//        $emailAddress->confirm_opt_in_sent_date = '2017-01-01 10:10:00';
-//
-//        $this->assertEquals(
-//            EmailAddress::COI_FLAG_OPT_IN,
-//            $emailAddress->getOptInStatus()
-//        );
-//
-//
-//        // Test opt in status, email failed
-//        $emailAddress = new SugarEmailAddress();
-//        $emailAddress->email_address = 'test@example.com';
-//        $emailAddress->email_address_caps = 'TEST@EXAMPLE.COM';
-//        $emailAddress->confirm_opt_in = SugarEmailAddress::COI_STAT_CONFIRMED_OPT_IN;
-//        $emailAddress->confirm_opt_in_date = '2018-01-01 10:10:00';
-//        $emailAddress->confirm_opt_in_fail_date = '2015-01-01 10:10:00';
-//        $emailAddress->confirm_opt_in_sent_date = '2017-01-01 10:10:00';
-//
-//        $this->assertEquals(
-//            SugarEmailAddress::COI_FLAG_OPT_IN,
-//            $emailAddress->getOptInStatus()
-//        );
-//
-//
-//        //
-//        // Test Scenario: when email_enable_confirm_opt_in is confirmed opt in
-//        $sugar_config['email_enable_confirm_opt_in'] = SugarEmailAddress::COI_STAT_CONFIRMED_OPT_IN;
-//
-//        $emailAddress = new SugarEmailAddress();
-//        $emailAddress->email_address = 'test@example.com';
-//        $emailAddress->email_address_caps = 'TEST@EXAMPLE.COM';
-//        $emailAddress->confirm_opt_in = SugarEmailAddress::COI_STAT_DISABLED;
-//        $emailAddress->confirm_opt_in_date = '';
-//        $emailAddress->confirm_opt_in_fail_date = '';
-//        $emailAddress->confirm_opt_in_sent_date = '';
-//
-//        $this->assertEquals(
-//            SugarEmailAddress::COI_STAT_DISABLED,
-//            $emailAddress->getOptInStatus()
-//        );
-//
-//        // Test opt in status
-//        $emailAddress = new SugarEmailAddress();
-//        $emailAddress->email_address = 'test@example.com';
-//        $emailAddress->email_address_caps = 'TEST@EXAMPLE.COM';
-//        $emailAddress->confirm_opt_in = SugarEmailAddress::COI_STAT_OPT_IN;
-//
-//        $this->assertEquals(
-//            SugarEmailAddress::COI_FLAG_OPT_IN_PENDING_EMAIL_NOT_SENT,
-//            $emailAddress->getOptInStatus()
-//        );
-//
-//        // Test opt in status, email failed
-//        $emailAddress = new SugarEmailAddress();
-//        $emailAddress->email_address = 'test@example.com';
-//        $emailAddress->email_address_caps = 'TEST@EXAMPLE.COM';
-//        $emailAddress->confirm_opt_in = SugarEmailAddress::COI_STAT_OPT_IN;
-//        $emailAddress->confirm_opt_in_fail_date = '2017-01-01 10:10:00';
-//        $emailAddress->confirm_opt_in_sent_date = '2017-01-01 10:10:00';
-//
-//        $this->assertEquals(
-//            SugarEmailAddress::COI_FLAG_OPT_IN_PENDING_EMAIL_FAILED,
-//            $emailAddress->getOptInStatus()
-//        );
-//
-//        // Test opt in status, email failed
-//        $emailAddress = new SugarEmailAddress();
-//        $emailAddress->email_address = 'test@example.com';
-//        $emailAddress->email_address_caps = 'TEST@EXAMPLE.COM';
-//        $emailAddress->confirm_opt_in = SugarEmailAddress::COI_STAT_OPT_IN;
-//        $emailAddress->confirm_opt_in_fail_date = '2015-01-01 10:10:00';
-//        $emailAddress->confirm_opt_in_sent_date = '2017-01-01 10:10:00';
-//
-//        $this->assertEquals(
-//            SugarEmailAddress::COI_FLAG_OPT_IN_PENDING_EMAIL_SENT,
-//            $emailAddress->getOptInStatus()
-//        );
-//
-//
-//        // Test opt in status, email failed
-//        $emailAddress = new SugarEmailAddress();
-//        $emailAddress->email_address = 'test@example.com';
-//        $emailAddress->email_address_caps = 'TEST@EXAMPLE.COM';
-//        $emailAddress->confirm_opt_in = SugarEmailAddress::COI_STAT_CONFIRMED_OPT_IN;
-//        $emailAddress->confirm_opt_in_date = '2018-01-01 10:10:00';
-//        $emailAddress->confirm_opt_in_fail_date = '2015-01-01 10:10:00';
-//        $emailAddress->confirm_opt_in_sent_date = '2017-01-01 10:10:00';
-//
-//        $this->assertEquals(
-//            SugarEmailAddress::COI_FLAG_OPT_IN_PENDING_EMAIL_CONFIRMED,
-//            $emailAddress->getOptInStatus()
-//        );
-//
-//        // clean up
-//
-//        $state->popTable('email_addresses');
-//        $state->popGlobals();
-=======
         self::markTestIncomplete('COI_STAT_CONFIRMED_OPT_IN');
 
 
@@ -2871,6 +2374,5 @@
             SugarEmailAddress::COI_FLAG_OPT_IN_PENDING_EMAIL_CONFIRMED,
             $emailAddress->getOptInStatus()
         );
->>>>>>> 43c6a133
     }
 }