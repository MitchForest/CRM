--- conflicted
+++ resolved
@@ -149,20 +149,10 @@
         // $sugarfolder->getSubscriptions($user);
         // $sugarfolder->insertFolderSubscription($folderId, $userID)
         // $sugarfolder->clearSubscriptions($user = null)
-<<<<<<< HEAD
-
-
-=======
->>>>>>> 94c6839e
     }
 
     public function testClearSubscriptionsForFolder()
     {
-<<<<<<< HEAD
-
-
-=======
->>>>>>> 94c6839e
         $user = new User();
         $user->id = 1;
 
@@ -180,20 +170,10 @@
         $sugarfolder->insertFolderSubscription($sugarfolder->id, $user->id);
 
         $sugarfolder->clearSubscriptionsForFolder($sugarfolder->id);
-<<<<<<< HEAD
-
-
-=======
->>>>>>> 94c6839e
     }
 
     public function testGetFoldersForSettings()
     {
-<<<<<<< HEAD
-
-
-=======
->>>>>>> 94c6839e
         $user = new User();
         $user->id = 1;
 
@@ -230,20 +210,10 @@
         $ret = $childSugarFolder->getParentIDRecursive($childSugarFolder->id);
 
         $this->assertTrue(in_array($sugarfolder->id, $ret));
-<<<<<<< HEAD
-
-
-=======
->>>>>>> 94c6839e
     }
 
     public function testCrudFolder()
     {
-<<<<<<< HEAD
-
-
-=======
->>>>>>> 94c6839e
         $user = new User();
         $user->id = 1;
 
@@ -298,39 +268,19 @@
         $deleted = $sugarfolder->delete();
 
         $this->assertTrue($deleted);
-<<<<<<< HEAD
-
-
-=======
->>>>>>> 94c6839e
     }
 
     public function testCheckFalseIdForDelete()
     {
-<<<<<<< HEAD
-
-
-=======
->>>>>>> 94c6839e
         $sugarfolder = new SugarFolder();
 
         $ret = $sugarfolder->delete();
 
         $this->assertFalse($ret);
-<<<<<<< HEAD
-
-
-=======
->>>>>>> 94c6839e
     }
 
     public function testCopyBean()
     {
-<<<<<<< HEAD
-
-
-=======
->>>>>>> 94c6839e
         $user = new User();
         $user->id = 1;
 
@@ -372,21 +322,11 @@
         $this->assertTrue($existInFolderOne);
 
         $this->assertTrue($existInFolderTwo);
-<<<<<<< HEAD
-
-
-=======
->>>>>>> 94c6839e
     }
 
 
     public function testMoveFolder()
     {
-<<<<<<< HEAD
-
-
-=======
->>>>>>> 94c6839e
         $user = new User();
         $user->id = 1;
 
@@ -432,20 +372,10 @@
         $success = $parentFolderOne->move($parentFolderOne->id, $parentFolderTwo->id, $childFolder->id);
 
         $this->assertTrue($success);
-<<<<<<< HEAD
-
-
-=======
->>>>>>> 94c6839e
     }
 
     public function testGetListItemsForEmailXML()
     {
-<<<<<<< HEAD
-
-
-=======
->>>>>>> 94c6839e
         $user = new User();
         $user->id = 1;
 
@@ -486,20 +416,10 @@
 
         $results = $dynamicSugarFolder->getListItemsForEmailXML($dynamicSugarFolder->id);
         $this->assertTrue(is_array($results));
-<<<<<<< HEAD
-
-
-=======
->>>>>>> 94c6839e
     }
 
     public function testCountOfItems()
     {
-<<<<<<< HEAD
-
-
-=======
->>>>>>> 94c6839e
         $user = new User();
         $user->id = 1;
 
@@ -576,20 +496,10 @@
 
         $count = $parentFolder->getCountUnread($parentFolder->id);
         $this->assertEquals(0, $count);
-<<<<<<< HEAD
-
-
-=======
->>>>>>> 94c6839e
     }
 
     public function testNonExistingRetrieve()
     {
-<<<<<<< HEAD
-
-
-=======
->>>>>>> 94c6839e
         $user = new User();
         $user->id = 1;
 
@@ -600,20 +510,10 @@
         $ret = $parentFolder->retrieve($randomGuid);
 
         $this->assertFalse($ret);
-<<<<<<< HEAD
-
-
-=======
->>>>>>> 94c6839e
     }
 
     public function testDeleteEmailsFromFolder()
     {
-<<<<<<< HEAD
-
-
-=======
->>>>>>> 94c6839e
         $user = new User();
         $user->id = 1;
 
@@ -638,21 +538,11 @@
         $this->assertEquals(1, $count);
 
         $parentFolder->deleteEmailFromFolder($bean->id);
-<<<<<<< HEAD
-
-
-=======
->>>>>>> 94c6839e
     }
 
 
     public function testDeleteEmailsFromAllFolders()
     {
-<<<<<<< HEAD
-
-
-=======
->>>>>>> 94c6839e
         $user = new User();
         $user->id = 1;
 
@@ -701,20 +591,10 @@
 
         $this->assertFalse($existInFolderOne);
         $this->assertFalse($existInFolderTwo);
-<<<<<<< HEAD
-
-
-=======
->>>>>>> 94c6839e
     }
 
     public function testGetUserFolders()
     {
-<<<<<<< HEAD
-
-
-=======
->>>>>>> 94c6839e
         $user = new User();
         $user->id = 1;
 
@@ -781,20 +661,10 @@
         $parentFolderOne->getUserFolders($rootNode, sugar_unserialize($folderOpenState), null, true);
 
         $this->assertTrue(is_object($rootNode));
-<<<<<<< HEAD
-
-
-=======
->>>>>>> 94c6839e
     }
 
     public function testSetSubscriptionWithNoUser()
     {
-<<<<<<< HEAD
-
-
-=======
->>>>>>> 94c6839e
         $user = new User();
         $user->id = 1;
 
@@ -814,20 +684,10 @@
         $ret = $parentFolderOne->setSubscriptions($subs, 0);
 
         $this->assertFalse($ret);
-<<<<<<< HEAD
-
-
-=======
->>>>>>> 94c6839e
     }
 
     public function testUpdateSave()
     {
-<<<<<<< HEAD
-
-
-=======
->>>>>>> 94c6839e
         $user = new User();
         $user->id = 1;
 
