<?php
/**
 *
 * SugarCRM Community Edition is a customer relationship management program developed by
 * SugarCRM, Inc. Copyright (C) 2004-2013 SugarCRM Inc.
 *
 * SuiteCRM is an extension to SugarCRM Community Edition developed by SalesAgility Ltd.
 * Copyright (C) 2011 - 2018 SalesAgility Ltd.
 *
 * This program is free software; you can redistribute it and/or modify it under
 * the terms of the GNU Affero General Public License version 3 as published by the
 * Free Software Foundation with the addition of the following permission added
 * to Section 15 as permitted in Section 7(a): FOR ANY PART OF THE COVERED WORK
 * IN WHICH THE COPYRIGHT IS OWNED BY SUGARCRM, SUGARCRM DISCLAIMS THE WARRANTY
 * OF NON INFRINGEMENT OF THIRD PARTY RIGHTS.
 *
 * This program is distributed in the hope that it will be useful, but WITHOUT
 * ANY WARRANTY; without even the implied warranty of MERCHANTABILITY or FITNESS
 * FOR A PARTICULAR PURPOSE. See the GNU Affero General Public License for more
 * details.
 *
 * You should have received a copy of the GNU Affero General Public License along with
 * this program; if not, see http://www.gnu.org/licenses or write to the Free
 * Software Foundation, Inc., 51 Franklin Street, Fifth Floor, Boston, MA
 * 02110-1301 USA.
 *
 * You can contact SugarCRM, Inc. headquarters at 10050 North Wolfe Road,
 * SW2-130, Cupertino, CA 95014, USA. or at email address contact@sugarcrm.com.
 *
 * The interactive user interfaces in modified source and object code versions
 * of this program must display Appropriate Legal Notices, as required under
 * Section 5 of the GNU Affero General Public License version 3.
 *
 * In accordance with Section 7(b) of the GNU Affero General Public License version 3,
 * these Appropriate Legal Notices must retain the display of the "Powered by
 * SugarCRM" logo and "Supercharged by SuiteCRM" logo. If the display of the logos is not
 * reasonably feasible for technical reasons, the Appropriate Legal Notices must
 * display the words "Powered by SugarCRM" and "Supercharged by SuiteCRM".
 */

use SuiteCRM\Test\SuitePHPUnitFrameworkTestCase;

<<<<<<< HEAD
include_once __DIR__ . '/../../../../../modules/Users/User.php';
include_once __DIR__ . '/../../../../../include/SugarFolders/SugarFolders.php';

class SugarFolderTest extends SuiteCRM\StateCheckerPHPUnitTestCaseAbstract
=======
class SugarFolderTest extends SuitePHPUnitFrameworkTestCase
>>>>>>> 43c6a133
{
    protected $folderId = null;

    protected function setUp()
    {
        parent::setUp();
        $this->pushState();
    }
    
    protected function tearDown()
    {
        $this->popState();
        parent::tearDown();
    }

    /**
     * Test the object can be found
     *
     * @return void
     */
    public function testCanGetSugarFolderObject()
    {
        $sugarfolder = new SugarFolder();

        $this->assertTrue(is_object($sugarfolder));
    }

    public function testGenerateArchiveFolderQuery()
    {
        $user = new User();
        $user->id = 1;

        $sugarfolder = new SugarFolder($user);
        $sql = $sugarfolder->generateArchiveFolderQuery();

        $expected = "SELECT emails.id , emails.name, emails.date_sent_received, emails.status, emails.type, emails.flagged, emails.reply_to_status, emails_text.from_addr, emails_text.to_addrs, 'Emails' polymorphic_module FROM emails JOIN emails_text on emails.id = emails_text.email_id WHERE emails.deleted=0 AND emails.type NOT IN ('out', 'draft')"
            . " AND emails.status NOT IN ('sent', 'draft') AND emails.id IN (SELECT eear.email_id FROM emails_email_addr_rel eear JOIN email_addr_bean_rel eabr ON eabr.email_address_id=eear.email_address_id AND eabr.bean_id = '1' AND eabr.bean_module = 'Users' WHERE eear.deleted=0)";

        $this->assertEquals($expected, $sql);
    }

    public function testGenerateSugarsDynamicFolderQuery()
    {
        $user = new User();
        $user->id = 1;

        $sugarfolder = new SugarFolder($user);
        $sugarfolder->folder_type = 'archived';

        $sql = $sugarfolder->generateSugarsDynamicFolderQuery();

        $expected = "SELECT emails.id , emails.name, emails.date_sent_received, emails.status, emails.type, emails.flagged, emails.reply_to_status, emails_text.from_addr, emails_text.to_addrs, 'Emails' polymorphic_module FROM emails JOIN emails_text on emails.id = emails_text.email_id WHERE emails.deleted=0 AND emails.type NOT IN ('out', 'draft')"
            . " AND emails.status NOT IN ('sent', 'draft') AND emails.id IN (SELECT eear.email_id FROM emails_email_addr_rel eear JOIN email_addr_bean_rel eabr ON eabr.email_address_id=eear.email_address_id AND eabr.bean_id = '1' AND eabr.bean_module = 'Users' WHERE eear.deleted=0)";

        $this->assertEquals($sql, $expected);

        $sugarfolder->folder_type = 'sent';

        $sql = $sugarfolder->generateSugarsDynamicFolderQuery();

        $expected = "SELECT emails.id, emails.name, emails.date_sent_received, emails.status, emails.type, emails.flagged, emails.reply_to_status, emails_text.from_addr, emails_text.to_addrs, 'Emails' polymorphic_module FROM emails JOIN emails_text on emails.id = emails_text.email_id WHERE (type = 'out' OR status = 'sent') AND assigned_user_id = '1' AND emails.deleted = 0 AND emails.status NOT IN ('archived') AND emails.type NOT IN ('archived')";

        $this->assertEquals($sql, $expected);

        $sugarfolder->folder_type = 'inbound';

        $sql = $sugarfolder->generateSugarsDynamicFolderQuery();

        $expected = "SELECT emails.id, emails.name, emails.date_sent_received, emails.status, emails.type, emails.flagged, emails.reply_to_status, emails_text.from_addr, emails_text.to_addrs, 'Emails' polymorphic_module FROM emails JOIN emails_text on emails.id = emails_text.email_id WHERE (type = 'inbound' OR status = 'inbound') AND assigned_user_id = '1' AND emails.deleted = 0 AND emails.status NOT IN ('sent', 'archived', 'draft') AND emails.type NOT IN ('out', 'archived', 'draft')";

        $this->assertEquals($sql, $expected);
    }


    public function testFolderSubscriptions()
    {
<<<<<<< HEAD
=======
        

>>>>>>> 43c6a133
        $user = new User();
        $user->id = 1;

        $sugarfolder = new SugarFolder($user);

        $fields = array(
            'name'             => 'Test folder',
            'parent_folder'    => ''
        );

        $saved = $sugarfolder->setFolder($fields);

        $this->assertTrue($saved);

        $sugarfolder->insertFolderSubscription($sugarfolder->id, $user->id);

        $subscriptions = $sugarfolder->getSubscriptions($user);

        $this->assertTrue((count($subscriptions) > 0));

        // Access clear with user
        $sugarfolder->clearSubscriptions($user);

        // Access with default param
        $sugarfolder->clearSubscriptions();

        $subscriptions = $sugarfolder->getSubscriptions(null);

        $this->assertEquals(0, count($subscriptions));

        // test the add subscription to group folder
        $sugarfolder->addSubscriptionsToGroupFolder();

        // $sugarfolder->createSubscriptionForUser($user_id);
        // $sugarfolder->clearSubscriptionsForFolder($folder_id);
        // $sugarfolder->getSubscriptions($user);
        // $sugarfolder->insertFolderSubscription($folderId, $userID)
        // $sugarfolder->clearSubscriptions($user = null)
<<<<<<< HEAD
=======

        
>>>>>>> 43c6a133
    }

    public function testClearSubscriptionsForFolder()
    {
<<<<<<< HEAD
=======
        

>>>>>>> 43c6a133
        $user = new User();
        $user->id = 1;

        $sugarfolder = new SugarFolder($user);

        $fields = array(
            'name'             => 'Test folder',
            'parent_folder'    => ''
        );

        $saved = $sugarfolder->setFolder($fields);

        $this->assertTrue($saved);

        $sugarfolder->insertFolderSubscription($sugarfolder->id, $user->id);

        $sugarfolder->clearSubscriptionsForFolder($sugarfolder->id);
<<<<<<< HEAD
=======

        
>>>>>>> 43c6a133
    }

    public function testGetFoldersForSettings()
    {
<<<<<<< HEAD
=======
        

>>>>>>> 43c6a133
        $user = new User();
        $user->id = 1;

        $sugarfolder = new SugarFolder($user);

        $fields = array(
            'name'             => 'Test folder',
            'parent_folder'    => ''
        );

        $saved = $sugarfolder->setFolder($fields);

        $this->assertTrue($saved);

        $saved = false;

        $childSugarFolder = new SugarFolder($user);

        $fields = array(
            'name'          => 'Child Test folder',
            'parent_folder' => $sugarfolder->id
        );

        $saved = $childSugarFolder->setFolder($fields);

        $this->assertTrue($saved);

        $sugarfolder->has_child = 1;

        $ret = $sugarfolder->getFoldersForSettings();

        $this->assertTrue(is_array($ret));

        $ret = $childSugarFolder->getParentIDRecursive($childSugarFolder->id);

        $this->assertTrue(in_array($sugarfolder->id, $ret));
<<<<<<< HEAD
=======

        
>>>>>>> 43c6a133
    }

    public function testCrudFolder()
    {
<<<<<<< HEAD
=======
        

>>>>>>> 43c6a133
        $user = new User();
        $user->id = 1;

        $sugarfolder = new SugarFolder($user);

        $fields = array(
            'name'             => 'Test folder',
            'parent_folder'    => ''
        );

        $saved = $sugarfolder->setFolder($fields);

        $this->assertTrue($saved);

        $saved = false;

        $childSugarFolder = new SugarFolder($user);

        $fields = array(
            'name'          => 'Child Test folder',
            'parent_folder' => $sugarfolder->id
        );

        $saved = $childSugarFolder->setFolder($fields);

        $this->assertTrue($saved);

        $sugarfolder->has_child = 1;

        $update = array(
            'record' => $sugarfolder->id,
            'name'   => 'Test Folder',
            'parent_folder' => ''
        );

        $ret = $sugarfolder->updateFolder($update);

        $this->assertEquals('done', $ret['status']);

        // Try to update the child with parent

        $update = array(
            'record' => $sugarfolder->id,
            'name'   => 'Test Folder',
            'parent_folder' => $childSugarFolder->id
        );

        $ret = $sugarfolder->updateFolder($update);

        $this->assertEquals('failed', $ret['status']);

        $deleted = $sugarfolder->delete();

        $this->assertTrue($deleted);
<<<<<<< HEAD
=======

        
>>>>>>> 43c6a133
    }

    public function testCheckFalseIdForDelete()
    {
<<<<<<< HEAD
=======
        

>>>>>>> 43c6a133
        $sugarfolder = new SugarFolder();

        $ret = $sugarfolder->delete();

        $this->assertFalse($ret);
<<<<<<< HEAD
=======

        
>>>>>>> 43c6a133
    }

    public function testCopyBean()
    {
<<<<<<< HEAD
=======
        

>>>>>>> 43c6a133
        $user = new User();
        $user->id = 1;

        $parentFolderOne = new SugarFolder($user);

        $fields = array(
            'name'             => 'Parent Folder One',
            'parent_folder'    => ''
        );

        $saved = $parentFolderOne->setFolder($fields);

        $this->assertTrue($saved);

        // reset saved
        $saved = false;

        $parentFolderTwo = new SugarFolder($user);

        $fields = array(
            'name'             => 'Parent Folder Two',
            'parent_folder'    => ''
        );

        $saved = $parentFolderTwo->setFolder($fields);

        $this->assertTrue($saved);

        $bean = BeanFactory::newBean('Emails');
        $bean->save();

        $parentFolderOne->addBean($bean);

        $parentFolderOne->copyBean($parentFolderOne->id, $parentFolderTwo->id, $bean->id, $bean->module_name);

        $existInFolderOne = $parentFolderOne->checkEmailExistForFolder($bean->id);
        $existInFolderTwo = $parentFolderTwo->checkEmailExistForFolder($bean->id);

        $this->assertTrue($existInFolderOne);

        $this->assertTrue($existInFolderTwo);
<<<<<<< HEAD
=======

        
>>>>>>> 43c6a133
    }


    public function testMoveFolder()
    {
<<<<<<< HEAD
=======
        

>>>>>>> 43c6a133
        $user = new User();
        $user->id = 1;

        $parentFolderOne = new SugarFolder($user);

        $fields = array(
            'name'             => 'Parent Folder One',
            'parent_folder'    => ''
        );

        $saved = $parentFolderOne->setFolder($fields);

        $this->assertTrue($saved);

        // reset saved
        $saved = false;

        $parentFolderTwo = new SugarFolder($user);

        $fields = array(
            'name'             => 'Parent Folder Two',
            'parent_folder'    => ''
        );

        $saved = $parentFolderTwo->setFolder($fields);

        $this->assertTrue($saved);

        // reset saved
        $saved = false;

        $childFolder = new SugarFolder($user);

        $fields = array(
            'name'             => 'Child Folder',
            'parent_folder'    => $parentFolderOne->id
        );

        $saved = $childFolder->setFolder($fields);

        $this->assertTrue($saved);

        $success = $parentFolderOne->move($parentFolderOne->id, $parentFolderTwo->id, $childFolder->id);

        $this->assertTrue($success);
<<<<<<< HEAD
=======

        
>>>>>>> 43c6a133
    }

    public function testGetListItemsForEmailXML()
    {
<<<<<<< HEAD
=======
        

>>>>>>> 43c6a133
        $user = new User();
        $user->id = 1;

        $sugarFolder = new SugarFolder($user);
        $sugarFolder->name = 'Parent Folder';
        $saved = $sugarFolder->save();

        $this->assertTrue($saved);
        $saved = false;

        for ($i = 0; $i < 10; $i++) {
            $arrayOfEmailBeans[$i] = BeanFactory::newBean('Emails');
            $arrayOfEmailBeans[$i]->save();

            $sugarFolder->addBean($arrayOfEmailBeans[$i]);
        }

        $results = $sugarFolder->getListItemsForEmailXML($sugarFolder->id);
        $this->assertTrue(is_array($results));
        $results = false;

        $dynamicSugarFolder = new SugarFolder($user);
        $dynamicSugarFolder->name = 'Dynamic Parent Folder';

        $dynamicSugarFolder->is_dynamic = true;
        $dynamicSugarFolder->is_group   = true;
        $dynamicSugarFolder->hrSortLocal = array();

        $saved = $dynamicSugarFolder->save();
        $this->assertTrue($saved);

        for ($i = 0; $i < 10; $i++) {
            $arrayOfEmailBeans[$i] = BeanFactory::newBean('Emails');
            $arrayOfEmailBeans[$i]->save();

            $dynamicSugarFolder->addBean($arrayOfEmailBeans[$i]);
        }

        $results = $dynamicSugarFolder->getListItemsForEmailXML($dynamicSugarFolder->id);
        $this->assertTrue(is_array($results));
<<<<<<< HEAD
=======

        
>>>>>>> 43c6a133
    }

    public function testCountOfItems()
    {
<<<<<<< HEAD
=======
        

>>>>>>> 43c6a133
        $user = new User();
        $user->id = 1;

        $parentFolder = new SugarFolder($user);

        $fields = array(
            'name'             => 'Parent Folder',
            'parent_folder'    => ''
        );

        $saved = $parentFolder->setFolder($fields);
        $this->assertTrue($saved);

        $saved = false;

        $arrayOfEmailBeans = array();

        $deadBean = BeanFactory::newBean('Emails');
        $parentFolder->addBean($deadBean);

        for ($i = 0; $i < 10; $i++) {
            $arrayOfEmailBeans[$i] = BeanFactory::newBean('Emails');
            $arrayOfEmailBeans[$i]->save();

            $parentFolder->addBean($arrayOfEmailBeans[$i]);
        }

        $count = $parentFolder->getCountItems($parentFolder->id);

        $this->assertEquals(10, $count);

        // Test getCountNewItems
        $count = $parentFolder->getCountNewItems($parentFolder->id, false, false);
        $this->assertEquals(0, $count);

        $count = $parentFolder->getCountUnread($parentFolder->id);
        $this->assertEquals(0, $count);


        // non-existent folder
        $newBean = BeanFactory::newBean('Emails');
        $newBean->save();

        $parentFolder->id = null;
        $parentFolder->addBean($newBean);

        // create with dynamic and group

        $user = new User();
        $user->id = 1;

        $parentFolder = new SugarFolder($user);

        $parentFolder->name       = 'Parent Folder';
        $parentFolder->is_dynamic = true;
        $parentFolder->is_group   = true;

        $saved = $parentFolder->save();

        $this->assertTrue($saved);
        $saved = false;

        $arrayOfEmailBeans = array();

        for ($i = 0; $i < 10; $i++) {
            $arrayOfEmailBeans[$i] = BeanFactory::newBean('Emails');
            $arrayOfEmailBeans[$i]->save();

            $parentFolder->addBean($arrayOfEmailBeans[$i]);
        }

        $count = $parentFolder->getCountItems($parentFolder->id);
        $this->assertEquals(0, $count);

        $count = $parentFolder->getCountUnread($parentFolder->id);
        $this->assertEquals(0, $count);
<<<<<<< HEAD
=======

        
>>>>>>> 43c6a133
    }

    public function testNonExistingRetrieve()
    {
<<<<<<< HEAD
=======
        

>>>>>>> 43c6a133
        $user = new User();
        $user->id = 1;

        $parentFolder = new SugarFolder($user);

        $randomGuid = 'randstring';

        $ret = $parentFolder->retrieve($randomGuid);

        $this->assertFalse($ret);
<<<<<<< HEAD
=======

        
>>>>>>> 43c6a133
    }

    public function testDeleteEmailsFromFolder()
    {
<<<<<<< HEAD
=======
        

>>>>>>> 43c6a133
        $user = new User();
        $user->id = 1;

        $parentFolder = new SugarFolder($user);

        $fields = array(
            'name'             => 'Parent Folder',
            'parent_folder'    => ''
        );

        $saved = $parentFolder->setFolder($fields);

        $this->assertTrue($saved);

        $bean = BeanFactory::newBean('Emails');
        $bean->save();

        $parentFolder->addBean($bean);

        $count = $parentFolder->getCountItems($parentFolder->id);

        $this->assertEquals(1, $count);

        $parentFolder->deleteEmailFromFolder($bean->id);
<<<<<<< HEAD
=======

        
>>>>>>> 43c6a133
    }


    public function testDeleteEmailsFromAllFolders()
    {
<<<<<<< HEAD
=======
        

>>>>>>> 43c6a133
        $user = new User();
        $user->id = 1;

        $parentFolderOne = new SugarFolder($user);

        $fields = array(
            'name'             => 'Parent Folder One',
            'parent_folder'    => ''
        );

        $saved = $parentFolderOne->setFolder($fields);

        $this->assertTrue($saved);

        // reset saved
        $saved = false;

        $parentFolderTwo = new SugarFolder($user);

        $fields = array(
            'name'             => 'Parent Folder Two',
            'parent_folder'    => ''
        );

        $saved = $parentFolderTwo->setFolder($fields);

        $this->assertTrue($saved);

        $bean = BeanFactory::newBean('Emails');
        $bean->save();

        $parentFolderOne->addBean($bean);

        $parentFolderOne->copyBean($parentFolderOne->id, $parentFolderTwo->id, $bean->id, $bean->module_name);

        $existInFolderOne = $parentFolderOne->checkEmailExistForFolder($bean->id);
        $existInFolderTwo = $parentFolderTwo->checkEmailExistForFolder($bean->id);

        $this->assertTrue($existInFolderOne);
        $this->assertTrue($existInFolderTwo);

        $parentFolderOne->deleteEmailFromAllFolder($bean->id);

        $existInFolderOne = $parentFolderOne->checkEmailExistForFolder($bean->id);
        $existInFolderTwo = $parentFolderTwo->checkEmailExistForFolder($bean->id);

        $this->assertFalse($existInFolderOne);
        $this->assertFalse($existInFolderTwo);
<<<<<<< HEAD
=======

        
>>>>>>> 43c6a133
    }

    public function testGetUserFolders()
    {
<<<<<<< HEAD
=======
        

>>>>>>> 43c6a133
        $user = new User();
        $user->id = 1;

        $parentFolderOne = new SugarFolder($user);

        $parentFolderOne->name        = 'Parent Folder';
        $parentFolderOne->folder_type = 'inbound';

        $saved = $parentFolderOne->save();

        $this->assertTrue($saved);

        $arrayOfEmailBeans = array();

        for ($i = 0; $i < 10; $i++) {
            $arrayOfEmailBeans[$i] = BeanFactory::newBean('Emails');
            $arrayOfEmailBeans[$i]->save();

            $parentFolderOne->addBean($arrayOfEmailBeans[$i]);
        }

        $childFolder = new SugarFolder($user);

        $fields = array(
            'name'             => 'Child Folder',
            'parent_folder'    => $parentFolderOne->id
        );

        $subChildFolderOne = new SugarFolder($user);

        $fields = array(
            'name'             => 'Sub Child Folder One',
            'parent_folder'    => $childFolder->id
        );

        $subChildFolderTwo = new SugarFolder($user);

        $fields = array(
            'name'             => 'Sub Child Folder Two',
            'parent_folder'    => $childFolder->id
        );

        $anotherChildFolder = new SugarFolder($user);

        $fields = array(
            'name'             => 'Another Child Folder',
            'parent_folder'    => $parentFolderOne->id
        );

        $subs = array($anotherChildFolder->id, $parentFolderOne->id, $childFolder->id, $subChildFolderOne->id, $subChildFolderTwo->id);
        $parentFolderOne->setSubscriptions($subs);

        $email = new Email();
        $email->email2init();

        $ie = new InboundEmail();
        $ie->email = $email;

        $rootNode = new ExtNode('', '');

        $folderOpenState = $user->getPreference('folderOpenState', 'Emails');
        $folderOpenState = empty($folderOpenState) ? '' : $folderOpenState;

        $parentFolderOne->getUserFolders($rootNode, sugar_unserialize($folderOpenState), null, true);

        $this->assertTrue(is_object($rootNode));
<<<<<<< HEAD
=======

        
>>>>>>> 43c6a133
    }

    public function testSetSubscriptionWithNoUser()
    {
<<<<<<< HEAD
=======
        

>>>>>>> 43c6a133
        $user = new User();
        $user->id = 1;

        $parentFolderOne = new SugarFolder($user);

        $fields = array(
            'name'             => 'Parent Folder',
            'parent_folder'    => ''
        );

        $saved = $parentFolderOne->setFolder($fields);

        $this->assertTrue($saved);

        $subs = array($parentFolderOne->id);

        $ret = $parentFolderOne->setSubscriptions($subs, 0);

        $this->assertFalse($ret);
<<<<<<< HEAD
=======

        
>>>>>>> 43c6a133
    }

    public function testUpdateSave()
    {
<<<<<<< HEAD
=======
        

>>>>>>> 43c6a133
        $user = new User();
        $user->id = 1;

        $parentFolderOne = new SugarFolder($user);

        $fields = array(
            'name'             => 'Parent Folder',
            'parent_folder'    => ''
        );

        $saved = $parentFolderOne->setFolder($fields);

        $this->assertTrue($saved);

        $parentFolderOne->new_with_id = true;
        $parentFolderOne->save();
    }
}<|MERGE_RESOLUTION|>--- conflicted
+++ resolved
@@ -40,27 +40,15 @@
 
 use SuiteCRM\Test\SuitePHPUnitFrameworkTestCase;
 
-<<<<<<< HEAD
-include_once __DIR__ . '/../../../../../modules/Users/User.php';
-include_once __DIR__ . '/../../../../../include/SugarFolders/SugarFolders.php';
-
-class SugarFolderTest extends SuiteCRM\StateCheckerPHPUnitTestCaseAbstract
-=======
 class SugarFolderTest extends SuitePHPUnitFrameworkTestCase
->>>>>>> 43c6a133
 {
     protected $folderId = null;
 
-    protected function setUp()
+    public function setUp()
     {
         parent::setUp();
-        $this->pushState();
-    }
-    
-    protected function tearDown()
-    {
-        $this->popState();
-        parent::tearDown();
+        include_once __DIR__ . '/../../../../../modules/Users/User.php';
+        include_once __DIR__ . '/../../../../../include/SugarFolders/SugarFolders.php';
     }
 
     /**
@@ -124,11 +112,6 @@
 
     public function testFolderSubscriptions()
     {
-<<<<<<< HEAD
-=======
-        
-
->>>>>>> 43c6a133
         $user = new User();
         $user->id = 1;
 
@@ -167,20 +150,14 @@
         // $sugarfolder->getSubscriptions($user);
         // $sugarfolder->insertFolderSubscription($folderId, $userID)
         // $sugarfolder->clearSubscriptions($user = null)
-<<<<<<< HEAD
-=======
-
-        
->>>>>>> 43c6a133
+
+
     }
 
     public function testClearSubscriptionsForFolder()
     {
-<<<<<<< HEAD
-=======
-        
-
->>>>>>> 43c6a133
+
+
         $user = new User();
         $user->id = 1;
 
@@ -198,20 +175,14 @@
         $sugarfolder->insertFolderSubscription($sugarfolder->id, $user->id);
 
         $sugarfolder->clearSubscriptionsForFolder($sugarfolder->id);
-<<<<<<< HEAD
-=======
-
-        
->>>>>>> 43c6a133
+
+
     }
 
     public function testGetFoldersForSettings()
     {
-<<<<<<< HEAD
-=======
-        
-
->>>>>>> 43c6a133
+
+
         $user = new User();
         $user->id = 1;
 
@@ -248,20 +219,14 @@
         $ret = $childSugarFolder->getParentIDRecursive($childSugarFolder->id);
 
         $this->assertTrue(in_array($sugarfolder->id, $ret));
-<<<<<<< HEAD
-=======
-
-        
->>>>>>> 43c6a133
+
+
     }
 
     public function testCrudFolder()
     {
-<<<<<<< HEAD
-=======
-        
-
->>>>>>> 43c6a133
+
+
         $user = new User();
         $user->id = 1;
 
@@ -316,39 +281,27 @@
         $deleted = $sugarfolder->delete();
 
         $this->assertTrue($deleted);
-<<<<<<< HEAD
-=======
-
-        
->>>>>>> 43c6a133
+
+
     }
 
     public function testCheckFalseIdForDelete()
     {
-<<<<<<< HEAD
-=======
-        
-
->>>>>>> 43c6a133
+
+
         $sugarfolder = new SugarFolder();
 
         $ret = $sugarfolder->delete();
 
         $this->assertFalse($ret);
-<<<<<<< HEAD
-=======
-
-        
->>>>>>> 43c6a133
+
+
     }
 
     public function testCopyBean()
     {
-<<<<<<< HEAD
-=======
-        
-
->>>>>>> 43c6a133
+
+
         $user = new User();
         $user->id = 1;
 
@@ -390,21 +343,15 @@
         $this->assertTrue($existInFolderOne);
 
         $this->assertTrue($existInFolderTwo);
-<<<<<<< HEAD
-=======
-
-        
->>>>>>> 43c6a133
+
+
     }
 
 
     public function testMoveFolder()
     {
-<<<<<<< HEAD
-=======
-        
-
->>>>>>> 43c6a133
+
+
         $user = new User();
         $user->id = 1;
 
@@ -450,20 +397,14 @@
         $success = $parentFolderOne->move($parentFolderOne->id, $parentFolderTwo->id, $childFolder->id);
 
         $this->assertTrue($success);
-<<<<<<< HEAD
-=======
-
-        
->>>>>>> 43c6a133
+
+
     }
 
     public function testGetListItemsForEmailXML()
     {
-<<<<<<< HEAD
-=======
-        
-
->>>>>>> 43c6a133
+
+
         $user = new User();
         $user->id = 1;
 
@@ -504,20 +445,14 @@
 
         $results = $dynamicSugarFolder->getListItemsForEmailXML($dynamicSugarFolder->id);
         $this->assertTrue(is_array($results));
-<<<<<<< HEAD
-=======
-
-        
->>>>>>> 43c6a133
+
+
     }
 
     public function testCountOfItems()
     {
-<<<<<<< HEAD
-=======
-        
-
->>>>>>> 43c6a133
+
+
         $user = new User();
         $user->id = 1;
 
@@ -594,20 +529,14 @@
 
         $count = $parentFolder->getCountUnread($parentFolder->id);
         $this->assertEquals(0, $count);
-<<<<<<< HEAD
-=======
-
-        
->>>>>>> 43c6a133
+
+
     }
 
     public function testNonExistingRetrieve()
     {
-<<<<<<< HEAD
-=======
-        
-
->>>>>>> 43c6a133
+
+
         $user = new User();
         $user->id = 1;
 
@@ -618,20 +547,14 @@
         $ret = $parentFolder->retrieve($randomGuid);
 
         $this->assertFalse($ret);
-<<<<<<< HEAD
-=======
-
-        
->>>>>>> 43c6a133
+
+
     }
 
     public function testDeleteEmailsFromFolder()
     {
-<<<<<<< HEAD
-=======
-        
-
->>>>>>> 43c6a133
+
+
         $user = new User();
         $user->id = 1;
 
@@ -656,21 +579,15 @@
         $this->assertEquals(1, $count);
 
         $parentFolder->deleteEmailFromFolder($bean->id);
-<<<<<<< HEAD
-=======
-
-        
->>>>>>> 43c6a133
+
+
     }
 
 
     public function testDeleteEmailsFromAllFolders()
     {
-<<<<<<< HEAD
-=======
-        
-
->>>>>>> 43c6a133
+
+
         $user = new User();
         $user->id = 1;
 
@@ -719,20 +636,14 @@
 
         $this->assertFalse($existInFolderOne);
         $this->assertFalse($existInFolderTwo);
-<<<<<<< HEAD
-=======
-
-        
->>>>>>> 43c6a133
+
+
     }
 
     public function testGetUserFolders()
     {
-<<<<<<< HEAD
-=======
-        
-
->>>>>>> 43c6a133
+
+
         $user = new User();
         $user->id = 1;
 
@@ -799,20 +710,14 @@
         $parentFolderOne->getUserFolders($rootNode, sugar_unserialize($folderOpenState), null, true);
 
         $this->assertTrue(is_object($rootNode));
-<<<<<<< HEAD
-=======
-
-        
->>>>>>> 43c6a133
+
+
     }
 
     public function testSetSubscriptionWithNoUser()
     {
-<<<<<<< HEAD
-=======
-        
-
->>>>>>> 43c6a133
+
+
         $user = new User();
         $user->id = 1;
 
@@ -832,20 +737,14 @@
         $ret = $parentFolderOne->setSubscriptions($subs, 0);
 
         $this->assertFalse($ret);
-<<<<<<< HEAD
-=======
-
-        
->>>>>>> 43c6a133
+
+
     }
 
     public function testUpdateSave()
     {
-<<<<<<< HEAD
-=======
-        
-
->>>>>>> 43c6a133
+
+
         $user = new User();
         $user->id = 1;
 
