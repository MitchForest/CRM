--- conflicted
+++ resolved
@@ -1,11 +1,8 @@
 <?php
 
-<<<<<<< HEAD
 use org\bovigo\vfs\vfsStream;
 use SuiteCRM\Test\SuitePHPUnitFrameworkTestCase;
 
-=======
->>>>>>> 420f10de
 require_once 'include/utils/file_utils.php';
 class file_utilsTest extends SuitePHPUnitFrameworkTestCase
 {
@@ -452,8 +449,6 @@
         $this->assertSame($expected, $hash);
         $this->assertSame('config.php', $_SESSION['file2Hash'][$hash]);
 
-
-
         if (isset($_session)) {
             $_SESSION = $_session;
         } else {
@@ -477,8 +472,6 @@
         $hash = fileToHash('config.php');
         $actual = hashToFile($hash);
         $this->assertSame('config.php', $actual);
-
-
 
         if (isset($_session)) {
             $_SESSION = $_session;
