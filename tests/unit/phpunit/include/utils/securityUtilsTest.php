<?php

require_once 'include/utils/security_utils.php';
class security_utilsTest extends SuiteCRM\StateCheckerPHPUnitTestCaseAbstract
{
    protected function setUp()
    {
        parent::setUp();

        global $current_user;
        get_sugar_config_defaults();
        $current_user = new User();
    }

    public function testquery_module_access_list()
    {
<<<<<<< HEAD
//        self::markTestIncomplete('Test fails only in travis and php 7, Test has environment specific issue.');
//
//        $state = new SuiteCRM\StateSaver();
//        $state->pushGlobals();
//        $state->pushTable('aod_indexevent');
//
//        //execute the method and test it it returns expected contents
//
//        $user = new User('1');
//        $expected = array(
//            'Home' => 'Home',
//            'Accounts' => 'Accounts',
//            'Contacts' => 'Contacts',
//            'Opportunities' => 'Opportunities',
//            'Leads' => 'Leads',
//            'AOS_Quotes' => 'AOS_Quotes',
//            'Documents' => 'Documents',
//            'Emails' => 'Emails',
//            'Spots' => 'Spots',
//            'Campaigns' => 'Campaigns',
//            'Calls' => 'Calls',
//            'Meetings' => 'Meetings',
//            'Tasks' => 'Tasks',
//            'Notes' => 'Notes',
//            'AOS_Invoices' => 'AOS_Invoices',
//            'AOS_Contracts' => 'AOS_Contracts',
//            'Cases' => 'Cases',
//            'Prospects' => 'Prospects',
//            'ProspectLists' => 'ProspectLists',
//            'Project' => 'Project',
//            'AM_ProjectTemplates' => 'AM_ProjectTemplates',
//            'FP_events' => 'FP_events',
//            'FP_Event_Locations' => 'FP_Event_Locations',
//            'AOS_Products' => 'AOS_Products',
//            'AOS_Product_Categories' => 'AOS_Product_Categories',
//            'AOS_PDF_Templates' => 'AOS_PDF_Templates',
//            'jjwg_Maps' => 'jjwg_Maps',
//            'jjwg_Markers' => 'jjwg_Markers',
//            'jjwg_Areas' => 'jjwg_Areas',
//            'jjwg_Address_Cache' => 'jjwg_Address_Cache',
//            'AOR_Reports' => 'AOR_Reports',
//            'AOW_WorkFlow' => 'AOW_WorkFlow',
//            'AOK_KnowledgeBase' => 'AOK_KnowledgeBase',
//            'AOK_Knowledge_Base_Categories' => 'AOK_Knowledge_Base_Categories',
//            'EmailTemplates' => 'EmailTemplates',
//            'Surveys' => 'Surveys',
//
//        );
//
//        $actual = query_module_access_list($user);
//        $this->assertSame($expected, $actual);
//
//        // clean up
//
//        $state->popTable('aod_indexevent');
//        $state->popGlobals();
=======
        self::markTestIncomplete('Test fails only in travis and php 7, Test has environment specific issue.');
        
        $state = new SuiteCRM\StateSaver();
        $state->pushGlobals();
        $state->pushTable('aod_indexevent');
        
        //execute the method and test it it returns expected contents

        $user = new User('1');
        $expected = array(
            'Home' => 'Home',
            'Accounts' => 'Accounts',
            'Contacts' => 'Contacts',
            'Opportunities' => 'Opportunities',
            'Leads' => 'Leads',
            'AOS_Quotes' => 'AOS_Quotes',
            'Documents' => 'Documents',
            'Emails' => 'Emails',
            'Spots' => 'Spots',
            'Campaigns' => 'Campaigns',
            'Calls' => 'Calls',
            'Meetings' => 'Meetings',
            'Tasks' => 'Tasks',
            'Notes' => 'Notes',
            'AOS_Invoices' => 'AOS_Invoices',
            'AOS_Contracts' => 'AOS_Contracts',
            'Cases' => 'Cases',
            'Prospects' => 'Prospects',
            'ProspectLists' => 'ProspectLists',
            'Project' => 'Project',
            'AM_ProjectTemplates' => 'AM_ProjectTemplates',
            'FP_events' => 'FP_events',
            'FP_Event_Locations' => 'FP_Event_Locations',
            'AOS_Products' => 'AOS_Products',
            'AOS_Product_Categories' => 'AOS_Product_Categories',
            'AOS_PDF_Templates' => 'AOS_PDF_Templates',
            'jjwg_Maps' => 'jjwg_Maps',
            'jjwg_Markers' => 'jjwg_Markers',
            'jjwg_Areas' => 'jjwg_Areas',
            'jjwg_Address_Cache' => 'jjwg_Address_Cache',
            'AOR_Reports' => 'AOR_Reports',
            'AOW_WorkFlow' => 'AOW_WorkFlow',
            'AOK_KnowledgeBase' => 'AOK_KnowledgeBase',
            'AOK_Knowledge_Base_Categories' => 'AOK_Knowledge_Base_Categories',
            'EmailTemplates' => 'EmailTemplates',
            'Surveys' => 'Surveys',

        );

        $actual = query_module_access_list($user);
        $this->assertSame($expected, $actual);
        
        // clean up
        $state->popTable('aod_indexevent');
        $state->popGlobals();
>>>>>>> 6c6f667b
    }

    public function testquery_user_has_roles()
    {
        // execute the method and test it returns 1 role
        // if the test suite run runs RolesTest first.
        // otherwise it will be 0
        // TODO: TASK: UNDEFINED - Mock up user first

        $expected = '0';
        $actual = query_user_has_roles('1');
        $this->assertSame($expected, $actual);
    }

    public function testget_user_allowed_modules()
    {
        //execute the method and test it it returns expected contents

        $expected = array();
        $actual = get_user_allowed_modules('1');
        $this->assertSame($expected, $actual);
    }

    public function testget_user_disallowed_modules()
    {
//        self::markTestIncomplete('Test fails only in travis and php7, Test has environment specific issue.');
//
//        //execute the method and test it it returns expected contents
//
//        $expected = array(
//            'Calendar' => 'Calendar',
//            'Bugs' => 'Bugs',
//            'ResourceCalendar' => 'ResourceCalendar',
//            'AOBH_BusinessHours' => 'AOBH_BusinessHours',
//            'AOR_Scheduled_Reports' => 'AOR_Scheduled_Reports',
//            'SecurityGroups' => 'SecurityGroups',
//        );
//
//        $allowed = query_module_access_list(new User('1'));
//        $actual = get_user_disallowed_modules('1', $allowed);
//
//        $this->assertSame($expected, $actual);
    }

    public function testquery_client_ip()
    {
        $state = new SuiteCRM\StateSaver();
        $state->pushGlobals();
        
        //test without setting any server parameters
        $this->assertSame(null, query_client_ip());

        //test with server params set
        $_SERVER['REMOTE_ADDR'] = '1.1.1.3';
        $this->assertSame('1.1.1.3', query_client_ip());

        $_SERVER['HTTP_FROM'] = '1.1.1.2';
        $this->assertSame('1.1.1.2', query_client_ip());

        $_SERVER['HTTP_CLIENT_IP'] = '1.1.1.1';
        $this->assertSame('1.1.1.1', query_client_ip());
        
        // clean up
        $state->popGlobals();
    }

    public function testget_val_array()
    {
        //execute the method and test it it returns expected contents
        $tempArray = array('key1' => 'val1', 'key2' => 'val2', 'key3' => 'val3');
        $expected = array('key1' => 'key1', 'key2' => 'key2', 'key3' => 'key3');
        $actual = get_val_array($tempArray);
        $this->assertSame($expected, $actual);
    }
}<|MERGE_RESOLUTION|>--- conflicted
+++ resolved
@@ -1,6 +1,7 @@
 <?php
 
 require_once 'include/utils/security_utils.php';
+
 class security_utilsTest extends SuiteCRM\StateCheckerPHPUnitTestCaseAbstract
 {
     protected function setUp()
@@ -14,8 +15,7 @@
 
     public function testquery_module_access_list()
     {
-<<<<<<< HEAD
-//        self::markTestIncomplete('Test fails only in travis and php 7, Test has environment specific issue.');
+        self::markTestIncomplete('Test fails only in travis and php 7, Test has environment specific issue.');
 //
 //        $state = new SuiteCRM\StateSaver();
 //        $state->pushGlobals();
@@ -71,67 +71,13 @@
 //
 //        $state->popTable('aod_indexevent');
 //        $state->popGlobals();
-=======
-        self::markTestIncomplete('Test fails only in travis and php 7, Test has environment specific issue.');
-        
-        $state = new SuiteCRM\StateSaver();
-        $state->pushGlobals();
-        $state->pushTable('aod_indexevent');
-        
-        //execute the method and test it it returns expected contents
-
-        $user = new User('1');
-        $expected = array(
-            'Home' => 'Home',
-            'Accounts' => 'Accounts',
-            'Contacts' => 'Contacts',
-            'Opportunities' => 'Opportunities',
-            'Leads' => 'Leads',
-            'AOS_Quotes' => 'AOS_Quotes',
-            'Documents' => 'Documents',
-            'Emails' => 'Emails',
-            'Spots' => 'Spots',
-            'Campaigns' => 'Campaigns',
-            'Calls' => 'Calls',
-            'Meetings' => 'Meetings',
-            'Tasks' => 'Tasks',
-            'Notes' => 'Notes',
-            'AOS_Invoices' => 'AOS_Invoices',
-            'AOS_Contracts' => 'AOS_Contracts',
-            'Cases' => 'Cases',
-            'Prospects' => 'Prospects',
-            'ProspectLists' => 'ProspectLists',
-            'Project' => 'Project',
-            'AM_ProjectTemplates' => 'AM_ProjectTemplates',
-            'FP_events' => 'FP_events',
-            'FP_Event_Locations' => 'FP_Event_Locations',
-            'AOS_Products' => 'AOS_Products',
-            'AOS_Product_Categories' => 'AOS_Product_Categories',
-            'AOS_PDF_Templates' => 'AOS_PDF_Templates',
-            'jjwg_Maps' => 'jjwg_Maps',
-            'jjwg_Markers' => 'jjwg_Markers',
-            'jjwg_Areas' => 'jjwg_Areas',
-            'jjwg_Address_Cache' => 'jjwg_Address_Cache',
-            'AOR_Reports' => 'AOR_Reports',
-            'AOW_WorkFlow' => 'AOW_WorkFlow',
-            'AOK_KnowledgeBase' => 'AOK_KnowledgeBase',
-            'AOK_Knowledge_Base_Categories' => 'AOK_Knowledge_Base_Categories',
-            'EmailTemplates' => 'EmailTemplates',
-            'Surveys' => 'Surveys',
-
-        );
-
-        $actual = query_module_access_list($user);
-        $this->assertSame($expected, $actual);
-        
-        // clean up
-        $state->popTable('aod_indexevent');
-        $state->popGlobals();
->>>>>>> 6c6f667b
     }
 
     public function testquery_user_has_roles()
     {
+        $state = new SuiteCRM\StateSaver();
+
+
         // execute the method and test it returns 1 role
         // if the test suite run runs RolesTest first.
         // otherwise it will be 0
@@ -140,6 +86,8 @@
         $expected = '0';
         $actual = query_user_has_roles('1');
         $this->assertSame($expected, $actual);
+
+        // clean up
     }
 
     public function testget_user_allowed_modules()
@@ -153,7 +101,7 @@
 
     public function testget_user_disallowed_modules()
     {
-//        self::markTestIncomplete('Test fails only in travis and php7, Test has environment specific issue.');
+        self::markTestIncomplete('Test fails only in travis and php7, Test has environment specific issue.');
 //
 //        //execute the method and test it it returns expected contents
 //
@@ -176,7 +124,7 @@
     {
         $state = new SuiteCRM\StateSaver();
         $state->pushGlobals();
-        
+
         //test without setting any server parameters
         $this->assertSame(null, query_client_ip());
 
@@ -189,7 +137,7 @@
 
         $_SERVER['HTTP_CLIENT_IP'] = '1.1.1.1';
         $this->assertSame('1.1.1.1', query_client_ip());
-        
+
         // clean up
         $state->popGlobals();
     }
