<?php


use SuiteCRM\Test\SuitePHPUnitFrameworkTestCase;

require_once 'include/upload_file.php';
require_once 'include/utils/php_zip_utils.php';
class php_zip_utilsTest extends SuitePHPUnitFrameworkTestCase
{
    public function testunzip()
    {
//        //execute the method and test if it returns true and verify the if unzipped files exist
//
//        $cache_dir = rtrim($GLOBALS['sugar_config']['cache_dir'], '/\\');
//        $files_list = array('config.php', 'config_override.php');
//        $file = $cache_dir.'/zipTest.zip';
//
//        //creata a zip file first, to unzip
//        if (!file_exists($file)) {
//            zip_files_list($file, $files_list);
//        }
//
//        $result = unzip($file, $cache_dir);
//        $this->assertTrue($result);
//
//        $this->markTestIncomplete('File handling doesnt works in localy');
////        $this->assertFileExists($cache_dir.'/config.php');
////        $this->assertFileExists($cache_dir.'/config_override.php');
//
//        unlink($cache_dir.'/config.php');
//        unlink($cache_dir.'/config_override.php');
    }

    public function testunzip_file()
    {
<<<<<<< HEAD
//
//        //execute the method and test if it returns true and verify the if unzipped files exist
//
//        $cache_dir = rtrim($GLOBALS['sugar_config']['cache_dir'], '/\\');
//        $files_list = array('config.php', 'config_override.php');
//        $file = $cache_dir.'/zipTest.zip';
//
//        //creata a zip file first, to unzip
//        if (!file_exists($file)) {
//            zip_files_list($file, $files_list);
//        }
//
//        $result = unzip_file($file, null, $cache_dir);
//        $this->assertTrue($result);
//
//        $this->markTestIncomplete('File handling doesnt works in localy');
////        $this->assertFileExists($cache_dir.'/config.php');
////        $this->assertFileExists($cache_dir.'/config_override.php');
//
//        unlink($cache_dir.'/config.php');
//        unlink($cache_dir.'/config_override.php');
=======
        // execute the method and test if it returns true and verify the if unzipped files exist
        $cache_dir = rtrim($GLOBALS['sugar_config']['cache_dir'], '/\\');
        $files_list = array('config.php', 'config_override.php');
        $file = $cache_dir.'/zipTest.zip';

        //create a a zip file first, to unzip
        if (!file_exists($file)) {
            zip_files_list($file, $files_list);
        }

        $result = unzip_file($file, null, $cache_dir);
        $this->assertTrue($result);

        $this->markTestIncomplete("File handling doesn't work locally.");
//        $this->assertFileExists($cache_dir.'/config.php');
//        $this->assertFileExists($cache_dir.'/config_override.php');

        unlink($cache_dir.'/config.php');
        unlink($cache_dir.'/config_override.php');
>>>>>>> 43c6a133
    }

    public function testzip_dir()
    {
        //execute the method and verify the if zipped file exist
        $cache_dir = rtrim($GLOBALS['sugar_config']['cache_dir'], '/\\');
        $file = $cache_dir.'/zipTest.zip';

        if (file_exists($file)) {
            unlink($file);
        }

        zip_dir($cache_dir.'/modules', $file);

        $this->assertFileExists($file);

        unlink($file);
    }

    public function testzip_files_list()
    {

        //execute the method and verify the if zipped file exist
        $cache_dir = rtrim($GLOBALS['sugar_config']['cache_dir'], '/\\');
        $file = $cache_dir.'/ziplistTest.zip';
        $files_list = array('config.php', 'config_override.php');

        if (file_exists($file)) {
            unlink($file);
        }

        $result = zip_files_list($file, $files_list);

        $this->assertTrue($result);
        $this->assertFileExists($file);

        unlink($file);
    }
}<|MERGE_RESOLUTION|>--- conflicted
+++ resolved
@@ -9,53 +9,30 @@
 {
     public function testunzip()
     {
-//        //execute the method and test if it returns true and verify the if unzipped files exist
-//
-//        $cache_dir = rtrim($GLOBALS['sugar_config']['cache_dir'], '/\\');
-//        $files_list = array('config.php', 'config_override.php');
-//        $file = $cache_dir.'/zipTest.zip';
-//
-//        //creata a zip file first, to unzip
-//        if (!file_exists($file)) {
-//            zip_files_list($file, $files_list);
-//        }
-//
-//        $result = unzip($file, $cache_dir);
-//        $this->assertTrue($result);
-//
-//        $this->markTestIncomplete('File handling doesnt works in localy');
-////        $this->assertFileExists($cache_dir.'/config.php');
-////        $this->assertFileExists($cache_dir.'/config_override.php');
-//
-//        unlink($cache_dir.'/config.php');
-//        unlink($cache_dir.'/config_override.php');
+        //execute the method and test if it returns true and verify the if unzipped files exist
+
+        $cache_dir = rtrim($GLOBALS['sugar_config']['cache_dir'], '/\\');
+        $files_list = array('config.php', 'config_override.php');
+        $file = $cache_dir.'/zipTest.zip';
+
+        //creata a zip file first, to unzip
+        if (!file_exists($file)) {
+            zip_files_list($file, $files_list);
+        }
+
+        $result = unzip($file, $cache_dir);
+        $this->assertTrue($result);
+
+        $this->markTestIncomplete('File handling doesnt works in localy');
+//        $this->assertFileExists($cache_dir.'/config.php');
+//        $this->assertFileExists($cache_dir.'/config_override.php');
+
+        unlink($cache_dir.'/config.php');
+        unlink($cache_dir.'/config_override.php');
     }
 
     public function testunzip_file()
     {
-<<<<<<< HEAD
-//
-//        //execute the method and test if it returns true and verify the if unzipped files exist
-//
-//        $cache_dir = rtrim($GLOBALS['sugar_config']['cache_dir'], '/\\');
-//        $files_list = array('config.php', 'config_override.php');
-//        $file = $cache_dir.'/zipTest.zip';
-//
-//        //creata a zip file first, to unzip
-//        if (!file_exists($file)) {
-//            zip_files_list($file, $files_list);
-//        }
-//
-//        $result = unzip_file($file, null, $cache_dir);
-//        $this->assertTrue($result);
-//
-//        $this->markTestIncomplete('File handling doesnt works in localy');
-////        $this->assertFileExists($cache_dir.'/config.php');
-////        $this->assertFileExists($cache_dir.'/config_override.php');
-//
-//        unlink($cache_dir.'/config.php');
-//        unlink($cache_dir.'/config_override.php');
-=======
         // execute the method and test if it returns true and verify the if unzipped files exist
         $cache_dir = rtrim($GLOBALS['sugar_config']['cache_dir'], '/\\');
         $files_list = array('config.php', 'config_override.php');
@@ -75,7 +52,6 @@
 
         unlink($cache_dir.'/config.php');
         unlink($cache_dir.'/config_override.php');
->>>>>>> 43c6a133
     }
 
     public function testzip_dir()
