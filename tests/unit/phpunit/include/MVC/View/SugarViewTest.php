--- conflicted
+++ resolved
@@ -1,173 +1,20 @@
 <?php
 
-<<<<<<< HEAD
-use SuiteCRM\StateCheckerPHPUnitTestCaseAbstract;
-use SuiteCRM\StateSaver;
-
-class SugarViewTest extends StateCheckerPHPUnitTestCaseAbstract
-=======
 use SuiteCRM\Test\SuitePHPUnitFrameworkTestCase;
 
 class SugarViewTest extends SuitePHPUnitFrameworkTestCase
->>>>>>> 43c6a133
 {
-    /**
-     *
-     * @var StateSaver
-     */
-    protected $state;
-  
-
-    protected function setUp()
+    public function setUp()
     {
         parent::setUp();
-        
-        $this->state = new StateSaver();
-        $this->state->pushGlobals();
-
-//        global $current_user;
-//        get_sugar_config_defaults();
-//        $current_user = new User();
-    }
-    
-    protected function tearDown()
-    {
-        $this->state->popGlobals();
-        
-        parent::tearDown();
-    }
-    
-    public function testDisplayJavascriptNotLoginHasDomJS()
-    {
-        $view = new SugarView();
-        $this->action = 'foo';
-        
-        try {
-            $view->addDomJS('bar', 'bazz');
-            $this->assertTrue(false);
-        } catch (InvalidArgumentException $e) {
-            $this->assertEquals(SugarView::ERR_NOT_ARRAY, $e->getCode());
-        }
-        
-        try {
-            $view->addDomJS(['bar'], 'bazz');
-            $this->assertTrue(false);
-        } catch (InvalidArgumentException $e) {
-            $this->assertEquals(SugarView::ERR_NOT_SUB_ARRAY, $e->getCode());
-        }
-        
-        $ret = $view->addDomJS([['bar']], 'bazz');
-        $this->assertEquals(SugarView::NO_ERROR, $ret);
-        
-        ob_start();
-        $view->renderJavascript();
-        $output = ob_get_clean();
-        $this->assertContains('SUGAR.append(SUGAR, { settings:{"bazz":["bar"]} } );', $output);
-    }
-    
-    public function testDisplayJavascriptNotLoginHasntDomJS()
-    {
-        $view = new SugarView();
-        $this->action = 'foo';
-        ob_start();
-        $view->renderJavascript();
-        $output = ob_get_clean();
-        $this->assertNotContains('SUGAR.append(SUGAR, { settings:', $output);
-    }
-    
-    public function testDisplayJavascriptLoginHasDomJS()
-    {
-        $view = new SugarView();
-        $this->action = 'login';
-        $ret = $view->addDomJS([['bar']], 'bazz');
-        $this->assertEquals(SugarView::NO_ERROR, $ret);
-        ob_start();
-        $view->renderJavascript();
-        $output = ob_get_clean();
-        $this->assertContains('SUGAR.append(SUGAR, { settings:{"bazz":["bar"]} } );', $output);
-    }
-    
-    public function testDisplayJavascriptLoginHasntDomJS()
-    {
-        $view = new SugarView();
-        $this->action = 'login';
-        ob_start();
-        $view->renderJavascript();
-        $output = ob_get_clean();
-        $this->assertNotContains('SUGAR.append(SUGAR, { settings:', $output);
-    }
-    
-    public function testGetDomJs()
-    {
-        $view = new SugarView();
-        $this->assertFalse($view->hasDomJS());
-        
-        try {
-            $view->addDomJS('123', 'foo');
-            $this->assertTrue(false);
-        } catch (InvalidArgumentException $e) {
-            $this->assertEquals(SugarView::ERR_NOT_ARRAY, $e->getCode());
-        }
-        
-        $ret1 = $view->addDomJS([['blahblah']], 'foo');
-        $this->assertEquals(SugarView::NO_ERROR, $ret1);
-        
-        $ret2 = $view->addDomJS([['123']], 'foo');
-        $this->assertEquals(SugarView::WARN_SCOPE_EXISTS, $ret2);
-        
-        $this->assertTrue($view->hasDomJS());
-        $domJs = $view->getDomJS();
-        $this->assertEquals('{"foo":["123"]}', $domJs);
-        
-        // testing for a deep array
-        try {
-            $view->addDomJS([['deeply', 123, ['more' => 'deep', 'array' => new stdClass()]], 'second'], 'deeply');
-            $this->assertTrue(false);
-        } catch (InvalidArgumentException $e) {
-            $this->assertEquals(SugarView::ERR_NOT_SUB_ARRAY, $e->getCode());
-        }
-        
-        $ret3 = $view->addDomJS([['deeply', 123, ['more' => 'deep', 'array' => new stdClass()]], ['second']], 'deeply');
-        $this->assertEquals(SugarView::NO_ERROR, $ret3);
-        
-        $domJs1 = $view->getDomJS();
-        $this->assertEquals('{"foo":["123"],"deeply":["deeply",123,{"more":"deep","array":{}},"second"]}', $domJs1);
-        
-        $_REQUEST['foo'] = 1;
-        $ret4 = $view->addDomJS([['a' => 'deeply', 'b' => 123, 'sec' => ['more' => 'deep', 'array' => new stdClass()]], ['sec' => ['foo' => 'second']]], 'deeply');
-        $this->assertEquals(SugarView::WARN_SCOPE_EXISTS, $ret4);
-        
-        $domJs2 = $view->getDomJS();
-        $this->assertEquals('{"foo":["123"],"deeply":{"a":"deeply","b":123,"sec":{"more":"deep","array":{},"foo":"second"}}}', $domJs2);
-    }
-    
-    public function testAddDomJsNoScope()
-    {
-        $view = new SugarView();
-        
-        try {
-            $view->addDomJS(null, null);
-            $this->acceptTrue(false, 'it should throws an exceptions as the scope parameter is empty');
-        } catch (InvalidArgumentException $e) {
-            $code = $e->getCode();
-            $this->assertEquals(SugarView::ERR_EMPTY_SCOPE, $code);
-        }
-        
-        try {
-            $view->addDomJS(null, '');
-            $this->acceptTrue(false, 'it should throws an exceptions as the scope parameter is empty');
-        } catch (InvalidArgumentException $e) {
-            $code = $e->getCode();
-            $this->assertEquals(SugarView::ERR_EMPTY_SCOPE, $code);
-        }
+
+        global $current_user;
+        get_sugar_config_defaults();
+        $current_user = new User();
     }
 
     public function testinit()
     {
-        $state = new StateSaver();
-        
-        
-        
         //error_reporting(E_ERROR | E_WARNING | E_PARSE);
         $SugarView = new SugarView();
 
@@ -183,16 +30,6 @@
 
     public function testprocess()
     {
-<<<<<<< HEAD
-        // save state
-
-        $state = new StateSaver();
-        $state->pushTable('tracker');
-        $state->pushGlobals();
-        $state->pushPHPConfigOptions();
-
-=======
->>>>>>> 43c6a133
         // test
         $SugarView = new SugarView();
         $SugarView->module = 'Users';
@@ -216,12 +53,6 @@
 
     public function testdisplayErrors()
     {
-        $state = new StateSaver();
-        
-        
-        
-        
-        
         $SugarView = new SugarView();
 
         //execute the method and check if it works and doesn't throws an exception
@@ -237,12 +68,6 @@
 
     public function testpreDisplay()
     {
-        $state = new StateSaver();
-        
-        
-        
-        
-        
         $SugarView = new SugarView();
 
         //execute the method and check if it works and doesn't throws an exception
@@ -257,12 +82,6 @@
 
     public function testdisplay()
     {
-        $state = new StateSaver();
-        
-        
-        
-        
-        
         $SugarView = new SugarView();
 
         //execute the method and check if it works and doesn't throws an exception
@@ -277,12 +96,6 @@
 
     public function testdisplayHeader()
     {
-        $state = new StateSaver();
-        
-        
-        
-        
-        
         $SugarView = new SugarView();
         $SugarView->module = 'Users';
         $GLOBALS['app'] = new SugarApplication();
@@ -305,12 +118,6 @@
 
     public function testgetModuleMenuHTML()
     {
-        $state = new StateSaver();
-        
-        
-        
-        
-        
         $SugarView = new SugarView();
 
         //execute the method and check if it works and doesn't throws an exception
@@ -325,12 +132,6 @@
 
     public function testincludeClassicFile()
     {
-        $state = new StateSaver();
-        
-        
-        
-        
-        
         $SugarView = new SugarView();
 
         //execute the method and check if it works and doesn't throws an exception
@@ -353,11 +154,6 @@
 
     public function testdisplayFooter()
     {
-        $state = new StateSaver();
-        
-        
-        
-        
         $SugarView = new SugarView();
 
         //execute the method and check if it works and doesn't throws an exception
@@ -378,12 +174,6 @@
 
     public function testrenderJavascript()
     {
-        $state = new StateSaver();
-        
-        
-        
-        
-        
         $SugarView = new SugarView();
 
         //execute the method and check if it works and doesn't throws an exception
