<?php

use SuiteCRM\Test\SuitePHPUnitFrameworkTestCase;

class ViewClassicTest extends SuitePHPUnitFrameworkTestCase
{
    protected function setUp()
    {
        parent::setUp();

        global $current_user;
        get_sugar_config_defaults();
        $current_user = new User();
    }

    public function test__construct()
    {
        //execute the contructor and check for the Object type and type attribute

        //test with no parameters
        $view = new ViewClassic();
        $this->assertInstanceOf('ViewClassic', $view);
        $this->assertInstanceOf('SugarView', $view);
        $this->assertAttributeEquals('', 'type', $view);

        //test with bean parameter;
        $bean = new User();
        $view = new ViewClassic($bean);
        $this->assertInstanceOf('ViewClassic', $view);
        $this->assertInstanceOf('SugarView', $view);
        $this->assertAttributeEquals('', 'type', $view);
    }

    public function testdisplay()
    {
<<<<<<< HEAD
//        if (isset($_SESSION)) {
//            $session = $_SESSION;
//        }
//
//        $state = new SuiteCRM\StateSaver();
//
//
//        //
//
//        //test with a valid module but invalid action. it should return false.
//        $view = new ViewClassic();
//        $view->module = 'Home';
//        $view->action = '';
//        $ret = $view->display();
//        $this->assertFalse($ret);
//
//        //test with a valid module and uncustomized action. it should return true
//        $view = new ViewClassic();
//        $view->module = 'Home';
//        $view->action = 'About';
//
//
//        // folowing code says: "Test code or tested code did not (only) close its own output buffers"
////        ob_start();
////        $ret = $view->display();
////        $renderedContent = ob_get_contents();
////        ob_end_clean();
////        $this->assertEquals(0, strlen($renderedContent), 'Renderered Content was: ' . $renderedContent);
////        $this->assertTrue($ret);
//
//        $this->markTestIncomplete("Warning was: Test code or tested code did not (only) close its own output buffers");
//
//        //test with a valid module and customized action. it should return true
//        $view = new ViewClassic();
//        $view->module = 'Home';
//        $view->action = 'index';
//
=======
        if (isset($_SESSION)) {
            $session = $_SESSION;
        }

        //test with a valid module but invalid action. it should return false.
        $view = new ViewClassic();
        $view->module = 'Home';
        $view->action = '';
        $ret = $view->display();
        $this->assertFalse($ret);

        //test with a valid module and uncustomized action. it should return true
        $view = new ViewClassic();
        $view->module = 'Home';
        $view->action = 'About';

        
        // folowing code says: "Test code or tested code did not (only) close its own output buffers"
>>>>>>> 43c6a133
//        ob_start();
//        $ret = $view->display();
//        $renderedContent = ob_get_contents();
//        ob_end_clean();
//        $this->assertGreaterThan(0, strlen($renderedContent));
//        $this->assertTrue($ret);
<<<<<<< HEAD
//
//
//        // clean up
//
//
//
//        if (isset($session)) {
//            $_SESSION = $session;
//        } else {
//            unset($_SESSION);
//        }
=======
        
        $this->markTestIncomplete("Warning was: Test code or tested code did not (only) close its own output buffers");

        //test with a valid module and customized action. it should return true
        $view = new ViewClassic();
        $view->module = 'Home';
        $view->action = 'index';

        ob_start();
        $ret = $view->display();
        $renderedContent = ob_get_contents();
        ob_end_clean();
        $this->assertGreaterThan(0, strlen($renderedContent));
        $this->assertTrue($ret);
        

        if (isset($session)) {
            $_SESSION = $session;
        } else {
            unset($_SESSION);
        }
>>>>>>> 43c6a133
    }
}<|MERGE_RESOLUTION|>--- conflicted
+++ resolved
@@ -4,7 +4,7 @@
 
 class ViewClassicTest extends SuitePHPUnitFrameworkTestCase
 {
-    protected function setUp()
+    public function setUp()
     {
         parent::setUp();
 
@@ -33,45 +33,6 @@
 
     public function testdisplay()
     {
-<<<<<<< HEAD
-//        if (isset($_SESSION)) {
-//            $session = $_SESSION;
-//        }
-//
-//        $state = new SuiteCRM\StateSaver();
-//
-//
-//        //
-//
-//        //test with a valid module but invalid action. it should return false.
-//        $view = new ViewClassic();
-//        $view->module = 'Home';
-//        $view->action = '';
-//        $ret = $view->display();
-//        $this->assertFalse($ret);
-//
-//        //test with a valid module and uncustomized action. it should return true
-//        $view = new ViewClassic();
-//        $view->module = 'Home';
-//        $view->action = 'About';
-//
-//
-//        // folowing code says: "Test code or tested code did not (only) close its own output buffers"
-////        ob_start();
-////        $ret = $view->display();
-////        $renderedContent = ob_get_contents();
-////        ob_end_clean();
-////        $this->assertEquals(0, strlen($renderedContent), 'Renderered Content was: ' . $renderedContent);
-////        $this->assertTrue($ret);
-//
-//        $this->markTestIncomplete("Warning was: Test code or tested code did not (only) close its own output buffers");
-//
-//        //test with a valid module and customized action. it should return true
-//        $view = new ViewClassic();
-//        $view->module = 'Home';
-//        $view->action = 'index';
-//
-=======
         if (isset($_SESSION)) {
             $session = $_SESSION;
         }
@@ -88,29 +49,6 @@
         $view->module = 'Home';
         $view->action = 'About';
 
-        
-        // folowing code says: "Test code or tested code did not (only) close its own output buffers"
->>>>>>> 43c6a133
-//        ob_start();
-//        $ret = $view->display();
-//        $renderedContent = ob_get_contents();
-//        ob_end_clean();
-//        $this->assertGreaterThan(0, strlen($renderedContent));
-//        $this->assertTrue($ret);
-<<<<<<< HEAD
-//
-//
-//        // clean up
-//
-//
-//
-//        if (isset($session)) {
-//            $_SESSION = $session;
-//        } else {
-//            unset($_SESSION);
-//        }
-=======
-        
         $this->markTestIncomplete("Warning was: Test code or tested code did not (only) close its own output buffers");
 
         //test with a valid module and customized action. it should return true
@@ -124,13 +62,12 @@
         ob_end_clean();
         $this->assertGreaterThan(0, strlen($renderedContent));
         $this->assertTrue($ret);
-        
+
 
         if (isset($session)) {
             $_SESSION = $session;
         } else {
             unset($_SESSION);
         }
->>>>>>> 43c6a133
     }
 }