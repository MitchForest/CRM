--- conflicted
+++ resolved
@@ -4,13 +4,7 @@
 
 class ViewDetailTest extends SuitePHPUnitFrameworkTestCase
 {
-<<<<<<< HEAD
-    protected $stateSaver;
-    
-    protected function setUp()
-=======
     public function setUp()
->>>>>>> 43c6a133
     {
         parent::setUp();
         global $current_user;
@@ -18,7 +12,7 @@
         $current_user = new User();
     }
     
-    protected function tearDown()
+    public function tearDown()
     {
         parent::tearDown();
     }
