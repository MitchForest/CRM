--- conflicted
+++ resolved
@@ -15,24 +15,6 @@
     //Incomplete Test. method uses exit() so it cannot be tested.
     public function testdisplay()
     {
-<<<<<<< HEAD
-//
-//        /* //this method call uses exit() so it cannot be tested as it forces the PHP unit to quite as well
-//        $view = new ViewSerialized();
-//        $view->bean = new User();
-//
-//        ob_start();
-//
-//        $view->display();
-//
-//        $renderedContent = ob_get_contents();
-//        ob_end_clean();
-//
-//        $this->assertGreaterThan(0,strlen($renderedContent));
-//        */
-//
-//        $this->markTestIncomplete('Can Not be implemented');
-=======
         /* //this method call uses exit() so it cannot be tested as it forces the PHP unit to quite as well
         $view = new ViewSerialized();
         $view->bean = new User();
@@ -48,6 +30,5 @@
         */
 
         $this->markTestIncomplete('Can Not be implemented');
->>>>>>> 94c6839e
     }
 }