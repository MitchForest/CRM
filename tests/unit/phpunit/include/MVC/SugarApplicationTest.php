<?php


class SugarApplicationTest extends SuiteCRM\StateCheckerPHPUnitTestCaseAbstract
{
    protected function setUp()
    {
        parent::setUp();

        global $current_user;
        get_sugar_config_defaults();
        $current_user = new User();
    }

    public function testexecute()
    {
<<<<<<< HEAD
//        $SugarApplication = new SugarApplication();
//
//        //execute the method and test if it works and does not throws an exception other than headers output exception.
////        try {
////            $SugarApplication->execute();
////        } catch (Exception $e) {
////            print_r($e->getMessage());
////            $this->assertStringStartsWith('Cannot modify header information', $e->getMessage());
////        }
//        $this->markTestIncomplete('Can Not be implemented');
=======
        $this->markTestIncomplete('Cannot be implemented');
        
        // execute the method and test if it works and does not throw an exception other than headers output exception.
        //    $SugarApplication = new SugarApplication();
        //    try {
        //        $SugarApplication->execute();
        //    } catch (Exception $e) {
        //        print_r($e->getMessage());
        //        $this->assertStringStartsWith('Cannot modify header information', $e->getMessage());
        //    }
>>>>>>> 13940979
    }

    public function testloadUser()
    {
<<<<<<< HEAD
//
//        //cannot test this method as it uses die which stops execution of php unit as well
//        /*
//        //error_reporting(E_ERROR | E_PARSE);
//
//        $SugarApplication = new SugarApplication();
//        $SugarApplication->controller = new SugarController();
//
//        try {
//            $SugarApplication->loadUser();
//        }
//        catch (Exception $e) {
//            $this->fail($e->getMessage() . "\nTrace:\n" . $e->getTraceAsString());
//        }
//
//        $this->assertTrue(TRUE);
//        */
//        $this->markTestIncomplete('Can Not be implemented');
=======
        $this->markTestIncomplete('Cannot be implemented because the method uses die.');

        //cannot test this method as it uses die which stops execution of php unit as well
        /*
        //error_reporting(E_ERROR | E_PARSE);

        $SugarApplication = new SugarApplication();
        $SugarApplication->controller = new SugarController();

        try {
            $SugarApplication->loadUser();
        }
        catch (Exception $e) {
            $this->fail($e->getMessage() . "\nTrace:\n" . $e->getTraceAsString());
        }

        $this->assertTrue(TRUE);
        */
>>>>>>> 13940979
    }

    public function testACLFilter()
    {
        $state = new SuiteCRM\StateSaver();
        
        if (isset($_SESSION)) {
            $session = $_SESSION;
        }
        
        $SugarApplication = new SugarApplication();

        //execute the method and test if it works and does not throws an exception.
        try {
            $SugarApplication->ACLFilter();
        } catch (Exception $e) {
            $this->fail($e->getMessage() . "\nTrace:\n" . $e->getTraceAsString());
        }

        $this->assertTrue(true);
        
        // clean up
        if (isset($session)) {
            $_SESSION = $session;
        } else {
            unset($_SESSION);
        }
    }

    public function testsetupResourceManagement()
    {
        $state = new SuiteCRM\StateSaver();
        
        $SugarApplication = new SugarApplication();

        //execute the method with invalid input and test if it works and does not throws an exception.
        try {
            $SugarApplication->setupResourceManagement('');
        } catch (Exception $e) {
            $this->fail($e->getMessage() . "\nTrace:\n" . $e->getTraceAsString());
        }

        //execute the method with valid input and test if it works and does not throws an exception.
        try {
            $SugarApplication->setupResourceManagement('Users');
        } catch (Exception $e) {
            $this->fail($e->getMessage() . "\nTrace:\n" . $e->getTraceAsString());
        }

        $this->assertTrue(true);
        
        // clean up
    }

    public function testsetupPrint()
    {
        $state = new SuiteCRM\StateSaver();
        
        $SugarApplication = new SugarApplication();

        //execute the method and test if it works and does not throws an exception.
        try {
            $SugarApplication->setupPrint();
        } catch (Exception $e) {
            $this->fail($e->getMessage() . "\nTrace:\n" . $e->getTraceAsString());
        }

        $this->assertTrue(true);
        
        // clean up
    }

    public function testpreProcess()
    {
        $state = new SuiteCRM\StateSaver();
        
        if (isset($_SESSION)) {
            $session = $_SESSION;
        }
        
        $SugarApplication = new SugarApplication();
        $SugarApplication->controller = new SugarController();

        //execute the method and test if it works and does not throws an exception.
        try {
            $SugarApplication->preProcess();
        } catch (Exception $e) {
            $this->fail($e->getMessage() . "\nTrace:\n" . $e->getTraceAsString());
        }

        $this->assertTrue(true);
        
        // clean up
        if (isset($session)) {
            $_SESSION = $session;
        } else {
            unset($_SESSION);
        }
    }

    public function testhandleOfflineClient()
    {
        $state = new SuiteCRM\StateSaver();

        $SugarApplication = new SugarApplication();

        //execute the method and test if it works and does not throws an exception.
        try {
            $SugarApplication->handleOfflineClient();
        } catch (Exception $e) {
            $this->fail($e->getMessage() . "\nTrace:\n" . $e->getTraceAsString());
        }

        $this->assertTrue(true);
        
        // clean up
    }

    public function testhandleAccessControl()
    {
        $SugarApplication = new SugarApplication();
        $SugarApplication->controller = new SugarController();

        $result = $SugarApplication->handleAccessControl();

        //check that it returns Null
        $this->assertEquals(null, $result);

        //check that controller->hasAccess is true i-e default setting.
        $this->assertEquals(true, $SugarApplication->controller->hasAccess);
    }

    public function testpreLoadLanguages()
    {
        $state = new SuiteCRM\StateSaver();
        
        try {
            SugarApplication::preLoadLanguages();

            //check that method call got the current_language global variable set.
            $this->assertTrue(isset($GLOBALS['current_language']));

            //check that method call got the app_strings global variable set.
            $this->assertTrue(is_array($GLOBALS['app_strings']) && count($GLOBALS['app_strings']) > 0);
        } catch (Exception $e) {
            $this->fail($e->getMessage() . "\nTrace:\n" . $e->getTraceAsString());
        }
        
        // clean up
    }

    public function testloadLanguages()
    {
        $state = new SuiteCRM\StateSaver();
        
        $SugarApplication = new SugarApplication();
        $SugarApplication->controller = new SugarController();

        try {
            $SugarApplication->loadLanguages();

            //check that method call got the current_language global variable set.
            $this->assertTrue(isset($GLOBALS['current_language']));

            //check that method call got the app_strings global variable set.
            $this->assertTrue(is_array($GLOBALS['app_strings']) && count($GLOBALS['app_strings']) > 0);

            //check that method call got the app_list_strings global variable set.
            $this->assertTrue(is_array($GLOBALS['app_list_strings']) && count($GLOBALS['app_list_strings']) > 0);

            //check that method call got the mod_strings global variable set.
            $this->assertTrue(is_array($GLOBALS['mod_strings']) && count($GLOBALS['mod_strings']) > 0);
        } catch (Exception $e) {
            $this->fail($e->getMessage() . "\nTrace:\n" . $e->getTraceAsString());
        }
        
        // clean up
    }

    public function testcheckDatabaseVersion()
    {
<<<<<<< HEAD
//        self::markTestIncomplete('environment dependency');
//        $state = new SuiteCRM\StateSaver();
//        //
//
//
//
//        $SugarApplication = new SugarApplication();
//
//        //execute the method with false parameter and check for false returned as it cannot connect to DB.
//        //testing with true will allow it to use die() which stops phpunit execution as well.
//        include __DIR__ . '/../../../../sugar_version.php';
//        self::assertTrue(isset($sugar_db_version) && $sugar_db_version);
//
//        $GLOBALS['sugar_db_version'] = $sugar_db_version;
//        $result = $SugarApplication->checkDatabaseVersion(false);
//        $this->assertTrue($result);
//
//
//        // clean up
//
//        //
=======
        self::markTestIncomplete('environment dependency');
        $state = new SuiteCRM\StateSaver();

        $SugarApplication = new SugarApplication();

        //execute the method with false parameter and check for false returned as it cannot connect to DB.
        //testing with true will allow it to use die() which stops phpunit execution as well.
        include __DIR__ . '/../../../../sugar_version.php';
        self::assertTrue(isset($sugar_db_version) && $sugar_db_version);
        
        $GLOBALS['sugar_db_version'] = $sugar_db_version;
        $result = $SugarApplication->checkDatabaseVersion(false);
        $this->assertTrue($result);
        
        // clean up
>>>>>>> 13940979
    }

    public function testloadDisplaySettings()
    {
        $state = new SuiteCRM\StateSaver();
        
        $SugarApplication = new SugarApplication();

        //execute the method and test if it works and does not throws an exception.
        try {
            $SugarApplication->loadDisplaySettings();
        } catch (Exception $e) {
            $this->fail($e->getMessage() . "\nTrace:\n" . $e->getTraceAsString());
        }

        $this->assertTrue(true);
        
        // clean up
    }

    public function testloadLicense()
    {
        $state = new SuiteCRM\StateSaver();
        
        $SugarApplication = new SugarApplication();

        //execute the method and test if it works and does not throws an exception.
        try {
            $SugarApplication->loadLicense();
        } catch (Exception $e) {
            $this->fail($e->getMessage() . "\nTrace:\n" . $e->getTraceAsString());
        }

        $this->assertTrue(true);
        
        // clean up
    }

    public function testloadGlobals()
    {
        $state = new SuiteCRM\StateSaver();
        
        if (isset($_REQUEST)) {
            $request = $_REQUEST;
        }
        
        $SugarApplication = new SugarApplication();
        $SugarApplication->controller = new SugarController();

        //execute the method and test if it works and does not throws an exception.
        try {
            $SugarApplication->loadGlobals();
        } catch (Exception $e) {
            $this->fail($e->getMessage() . "\nTrace:\n" . $e->getTraceAsString());
        }

        $this->assertTrue(true);
        
        // clean up
        
        if (isset($request)) {
            $_REQUEST = $request;
        } else {
            unset($_REQUEST);
        }
    }

    protected $sessionStartedOk = false;
    
    public function teststartSession()
    {
        if (isset($_SESSION)) {
            $session = $_SESSION;
        }
        
        $SugarApplication = new SugarApplication();
        $SugarApplication->controller = new SugarController();

        //execute the method and test if it works and does not throws an exception.
        try {
            if (!headers_sent()) {
                $SugarApplication->startSession();
                $this->sessionStartedOk = true;
            }
        } catch (Exception $e) {
            $err = $e->getMessage() . ' ' . $e->getCode() . ' ' . $e->getFile() . ' ' . $e->getLine() . ' ' . $e->getTraceAsString();
            var_dump($err);
            $this->fail($err);
        }

        $this->assertTrue(true);
        
        // cleanup
        
        if (isset($session)) {
            $_SESSION = $session;
        } else {
            unset($_SESSION);
        }
    }

    public function testendSession()
    {
        $SugarApplication = new SugarApplication();
        $SugarApplication->controller = new SugarController();

        //execute the method and test if it works and does not throws an exception.
        try {
            if ($this->sessionStartedOk) {
                $SugarApplication->endSession();
            }
        } catch (Exception $e) {
            $err = $e->getMessage() . ' ' . $e->getCode() . ' ' . $e->getFile() . ' ' . $e->getLine() . ' ' . $e->getTraceAsString();
            var_dump($err);
            $this->fail($err);
        }

        $this->assertTrue(true);
    }

    public function testredirect()
    {
<<<<<<< HEAD
//        //this method uses exit() which stops execution of phpunit as well so it cannot be tested without additional --process-isolation commandline parameter.
//        /*
//        $SugarApplication = new SugarApplication();
//
//        //execute the method and check if it works and doesn't throws an exception
//        try {
//            ob_start();
//
//            $SugarApplication->redirect();
//
//            $renderedContent = ob_get_contents();
//            ob_end_clean();
//            $this->assertGreaterThan(0,strlen($renderedContent));
//
//        } catch (Exception $e) {
//            $this->fail($e->getMessage() . "\nTrace:\n" . $e->getTraceAsString());
//        }
//        */
//        $this->markTestIncomplete('Can Not be implemented');
=======
        $this->markTestIncomplete('Cannot be implemented due to use of exit().');
        //this method uses exit() which stops execution of phpunit as well so it cannot be tested without additional --process-isolation commandline parameter.
        /*
        $SugarApplication = new SugarApplication();

        //execute the method and check if it works and doesn't throws an exception
        try {
            ob_start();

            $SugarApplication->redirect();

            $renderedContent = ob_get_contents();
            ob_end_clean();
            $this->assertGreaterThan(0,strlen($renderedContent));

        } catch (Exception $e) {
            $this->fail($e->getMessage() . "\nTrace:\n" . $e->getTraceAsString());
        }
        */
>>>>>>> 13940979
    }

    public function testappendErrorMessage()
    {
        if (isset($_SESSION)) {
            $session = $_SESSION;
        }
        
        //execute the method and check that the method adds the message to user_error_message array.
        //there should be one more array element after method execution.
        $_SESSION['user_error_message'] = [];
        $user_error_message_count = count($_SESSION['user_error_message']);
        SugarApplication::appendErrorMessage('some error');
        $this->assertGreaterThan($user_error_message_count, count($_SESSION['user_error_message']));
        
        // cleanup
        
        if (isset($session)) {
            $_SESSION = $session;
        } else {
            unset($_SESSION);
        }
    }

    public function testgetErrorMessages()
    {
        //execute the method and check if it returns a array.
        $errorMessages = SugarApplication::getErrorMessages();
        $this->assertTrue(is_array($errorMessages));
    }

    public function testsetCookie()
    {
        if (isset($_COOKIE)) {
            $cookie = $_COOKIE;
        }
        //execute the method and check that the method adds the key value pair to cookies array.
        SugarApplication::setCookie('key', 'value');
        $this->assertEquals('value', $_COOKIE['key']);
        
        // cleanup
        
        if (isset($cookie)) {
            $_COOKIE = $cookie;
        } else {
            unset($_COOKIE);
        }
    }

    public function testcreateLoginVars()
    {
        $state = new SuiteCRM\StateSaver();
        
        $SugarApplication = new SugarApplication();

        //execute the method and test if it works and does not throws an exception.
        try {
            $vars = $SugarApplication->createLoginVars();
        } catch (Exception $e) {
            $this->fail($e->getMessage() . "\nTrace:\n" . $e->getTraceAsString());
        }

        $this->assertTrue(true);
        
        // clean up
    }

    public function testgetLoginVars()
    {
        $SugarApplication = new SugarApplication();

        //execute the method and test that it returns a array.
        $vars = $SugarApplication->getLoginVars();
        $this->assertTrue(is_array($vars));
    }

    public function testgetLoginRedirect()
    {
        $SugarApplication = new SugarApplication();

        //execute the method and test that it returns a plus length string
        $redirect = $SugarApplication->getLoginRedirect();
        $this->assertGreaterThan(0, strlen($redirect));
    }
}<|MERGE_RESOLUTION|>--- conflicted
+++ resolved
@@ -14,7 +14,6 @@
 
     public function testexecute()
     {
-<<<<<<< HEAD
 //        $SugarApplication = new SugarApplication();
 //
 //        //execute the method and test if it works and does not throws an exception other than headers output exception.
@@ -25,23 +24,10 @@
 ////            $this->assertStringStartsWith('Cannot modify header information', $e->getMessage());
 ////        }
 //        $this->markTestIncomplete('Can Not be implemented');
-=======
-        $this->markTestIncomplete('Cannot be implemented');
-        
-        // execute the method and test if it works and does not throw an exception other than headers output exception.
-        //    $SugarApplication = new SugarApplication();
-        //    try {
-        //        $SugarApplication->execute();
-        //    } catch (Exception $e) {
-        //        print_r($e->getMessage());
-        //        $this->assertStringStartsWith('Cannot modify header information', $e->getMessage());
-        //    }
->>>>>>> 13940979
     }
 
     public function testloadUser()
     {
-<<<<<<< HEAD
 //
 //        //cannot test this method as it uses die which stops execution of php unit as well
 //        /*
@@ -60,32 +46,12 @@
 //        $this->assertTrue(TRUE);
 //        */
 //        $this->markTestIncomplete('Can Not be implemented');
-=======
-        $this->markTestIncomplete('Cannot be implemented because the method uses die.');
-
-        //cannot test this method as it uses die which stops execution of php unit as well
-        /*
-        //error_reporting(E_ERROR | E_PARSE);
-
-        $SugarApplication = new SugarApplication();
-        $SugarApplication->controller = new SugarController();
-
-        try {
-            $SugarApplication->loadUser();
-        }
-        catch (Exception $e) {
-            $this->fail($e->getMessage() . "\nTrace:\n" . $e->getTraceAsString());
-        }
-
-        $this->assertTrue(TRUE);
-        */
->>>>>>> 13940979
     }
 
     public function testACLFilter()
     {
         $state = new SuiteCRM\StateSaver();
-        
+
         if (isset($_SESSION)) {
             $session = $_SESSION;
         }
@@ -100,7 +66,7 @@
         }
 
         $this->assertTrue(true);
-        
+
         // clean up
         if (isset($session)) {
             $_SESSION = $session;
@@ -112,7 +78,7 @@
     public function testsetupResourceManagement()
     {
         $state = new SuiteCRM\StateSaver();
-        
+
         $SugarApplication = new SugarApplication();
 
         //execute the method with invalid input and test if it works and does not throws an exception.
@@ -137,7 +103,7 @@
     public function testsetupPrint()
     {
         $state = new SuiteCRM\StateSaver();
-        
+
         $SugarApplication = new SugarApplication();
 
         //execute the method and test if it works and does not throws an exception.
@@ -155,7 +121,7 @@
     public function testpreProcess()
     {
         $state = new SuiteCRM\StateSaver();
-        
+
         if (isset($_SESSION)) {
             $session = $_SESSION;
         }
@@ -171,7 +137,7 @@
         }
 
         $this->assertTrue(true);
-        
+
         // clean up
         if (isset($session)) {
             $_SESSION = $session;
@@ -215,7 +181,7 @@
     public function testpreLoadLanguages()
     {
         $state = new SuiteCRM\StateSaver();
-        
+
         try {
             SugarApplication::preLoadLanguages();
 
@@ -234,7 +200,7 @@
     public function testloadLanguages()
     {
         $state = new SuiteCRM\StateSaver();
-        
+
         $SugarApplication = new SugarApplication();
         $SugarApplication->controller = new SugarController();
 
@@ -261,7 +227,6 @@
 
     public function testcheckDatabaseVersion()
     {
-<<<<<<< HEAD
 //        self::markTestIncomplete('environment dependency');
 //        $state = new SuiteCRM\StateSaver();
 //        //
@@ -283,29 +248,12 @@
 //        // clean up
 //
 //        //
-=======
-        self::markTestIncomplete('environment dependency');
-        $state = new SuiteCRM\StateSaver();
-
-        $SugarApplication = new SugarApplication();
-
-        //execute the method with false parameter and check for false returned as it cannot connect to DB.
-        //testing with true will allow it to use die() which stops phpunit execution as well.
-        include __DIR__ . '/../../../../sugar_version.php';
-        self::assertTrue(isset($sugar_db_version) && $sugar_db_version);
-        
-        $GLOBALS['sugar_db_version'] = $sugar_db_version;
-        $result = $SugarApplication->checkDatabaseVersion(false);
-        $this->assertTrue($result);
-        
-        // clean up
->>>>>>> 13940979
     }
 
     public function testloadDisplaySettings()
     {
         $state = new SuiteCRM\StateSaver();
-        
+
         $SugarApplication = new SugarApplication();
 
         //execute the method and test if it works and does not throws an exception.
@@ -323,7 +271,7 @@
     public function testloadLicense()
     {
         $state = new SuiteCRM\StateSaver();
-        
+
         $SugarApplication = new SugarApplication();
 
         //execute the method and test if it works and does not throws an exception.
@@ -341,7 +289,7 @@
     public function testloadGlobals()
     {
         $state = new SuiteCRM\StateSaver();
-        
+
         if (isset($_REQUEST)) {
             $request = $_REQUEST;
         }
@@ -357,9 +305,9 @@
         }
 
         $this->assertTrue(true);
-        
-        // clean up
-        
+
+        // clean up
+
         if (isset($request)) {
             $_REQUEST = $request;
         } else {
@@ -422,7 +370,6 @@
 
     public function testredirect()
     {
-<<<<<<< HEAD
 //        //this method uses exit() which stops execution of phpunit as well so it cannot be tested without additional --process-isolation commandline parameter.
 //        /*
 //        $SugarApplication = new SugarApplication();
@@ -442,27 +389,6 @@
 //        }
 //        */
 //        $this->markTestIncomplete('Can Not be implemented');
-=======
-        $this->markTestIncomplete('Cannot be implemented due to use of exit().');
-        //this method uses exit() which stops execution of phpunit as well so it cannot be tested without additional --process-isolation commandline parameter.
-        /*
-        $SugarApplication = new SugarApplication();
-
-        //execute the method and check if it works and doesn't throws an exception
-        try {
-            ob_start();
-
-            $SugarApplication->redirect();
-
-            $renderedContent = ob_get_contents();
-            ob_end_clean();
-            $this->assertGreaterThan(0,strlen($renderedContent));
-
-        } catch (Exception $e) {
-            $this->fail($e->getMessage() . "\nTrace:\n" . $e->getTraceAsString());
-        }
-        */
->>>>>>> 13940979
     }
 
     public function testappendErrorMessage()
@@ -515,7 +441,7 @@
     public function testcreateLoginVars()
     {
         $state = new SuiteCRM\StateSaver();
-        
+
         $SugarApplication = new SugarApplication();
 
         //execute the method and test if it works and does not throws an exception.
