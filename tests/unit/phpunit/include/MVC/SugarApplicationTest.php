--- conflicted
+++ resolved
@@ -14,47 +14,44 @@
 
     public function testexecute()
     {
-//        $SugarApplication = new SugarApplication();
-//
-//        //execute the method and test if it works and does not throws an exception other than headers output exception.
-////        try {
-////            $SugarApplication->execute();
-////        } catch (Exception $e) {
-////            print_r($e->getMessage());
-////            $this->assertStringStartsWith('Cannot modify header information', $e->getMessage());
-////        }
-//        $this->markTestIncomplete('Can Not be implemented');
+        $this->markTestIncomplete('Cannot be implemented');
+        
+        // execute the method and test if it works and does not throw an exception other than headers output exception.
+        //    $SugarApplication = new SugarApplication();
+        //    try {
+        //        $SugarApplication->execute();
+        //    } catch (Exception $e) {
+        //        print_r($e->getMessage());
+        //        $this->assertStringStartsWith('Cannot modify header information', $e->getMessage());
+        //    }
     }
 
     public function testloadUser()
     {
-//
-//        //cannot test this method as it uses die which stops execution of php unit as well
-//        /*
-//        //error_reporting(E_ERROR | E_PARSE);
-//
-//        $SugarApplication = new SugarApplication();
-//        $SugarApplication->controller = new SugarController();
-//
-//        try {
-//            $SugarApplication->loadUser();
-//        }
-//        catch (Exception $e) {
-//            $this->fail($e->getMessage() . "\nTrace:\n" . $e->getTraceAsString());
-//        }
-//
-//        $this->assertTrue(TRUE);
-//        */
-//        $this->markTestIncomplete('Can Not be implemented');
+        $this->markTestIncomplete('Cannot be implemented because the method uses die.');
+
+        //cannot test this method as it uses die which stops execution of php unit as well
+        /*
+        //error_reporting(E_ERROR | E_PARSE);
+
+        $SugarApplication = new SugarApplication();
+        $SugarApplication->controller = new SugarController();
+
+        try {
+            $SugarApplication->loadUser();
+        }
+        catch (Exception $e) {
+            $this->fail($e->getMessage() . "\nTrace:\n" . $e->getTraceAsString());
+        }
+
+        $this->assertTrue(TRUE);
+        */
     }
 
     public function testACLFilter()
     {
-<<<<<<< HEAD
-        $state = new SuiteCRM\StateSaver();
-
-=======
->>>>>>> 6c6f667b
+        $state = new SuiteCRM\StateSaver();
+
         if (isset($_SESSION)) {
             $session = $_SESSION;
         }
@@ -80,11 +77,8 @@
 
     public function testsetupResourceManagement()
     {
-<<<<<<< HEAD
-        $state = new SuiteCRM\StateSaver();
-
-=======
->>>>>>> 6c6f667b
+        $state = new SuiteCRM\StateSaver();
+
         $SugarApplication = new SugarApplication();
 
         //execute the method with invalid input and test if it works and does not throws an exception.
@@ -106,11 +100,8 @@
 
     public function testsetupPrint()
     {
-<<<<<<< HEAD
-        $state = new SuiteCRM\StateSaver();
-
-=======
->>>>>>> 6c6f667b
+        $state = new SuiteCRM\StateSaver();
+
         $SugarApplication = new SugarApplication();
 
         //execute the method and test if it works and does not throws an exception.
@@ -125,11 +116,8 @@
 
     public function testpreProcess()
     {
-<<<<<<< HEAD
-        $state = new SuiteCRM\StateSaver();
-
-=======
->>>>>>> 6c6f667b
+        $state = new SuiteCRM\StateSaver();
+
         if (isset($_SESSION)) {
             $session = $_SESSION;
         }
@@ -188,11 +176,8 @@
 
     public function testpreLoadLanguages()
     {
-<<<<<<< HEAD
-        $state = new SuiteCRM\StateSaver();
-
-=======
->>>>>>> 6c6f667b
+        $state = new SuiteCRM\StateSaver();
+
         try {
             SugarApplication::preLoadLanguages();
 
@@ -208,11 +193,8 @@
 
     public function testloadLanguages()
     {
-<<<<<<< HEAD
-        $state = new SuiteCRM\StateSaver();
-
-=======
->>>>>>> 6c6f667b
+        $state = new SuiteCRM\StateSaver();
+
         $SugarApplication = new SugarApplication();
         $SugarApplication->controller = new SugarController();
 
@@ -237,7 +219,7 @@
 
     public function testcheckDatabaseVersion()
     {
-//        self::markTestIncomplete('environment dependency');
+        self::markTestIncomplete('environment dependency');
 //        $state = new SuiteCRM\StateSaver();
 //        //
 //
@@ -262,11 +244,8 @@
 
     public function testloadDisplaySettings()
     {
-<<<<<<< HEAD
-        $state = new SuiteCRM\StateSaver();
-
-=======
->>>>>>> 6c6f667b
+        $state = new SuiteCRM\StateSaver();
+
         $SugarApplication = new SugarApplication();
 
         //execute the method and test if it works and does not throws an exception.
@@ -281,11 +260,8 @@
 
     public function testloadLicense()
     {
-<<<<<<< HEAD
-        $state = new SuiteCRM\StateSaver();
-
-=======
->>>>>>> 6c6f667b
+        $state = new SuiteCRM\StateSaver();
+
         $SugarApplication = new SugarApplication();
 
         //execute the method and test if it works and does not throws an exception.
@@ -300,11 +276,8 @@
 
     public function testloadGlobals()
     {
-<<<<<<< HEAD
-        $state = new SuiteCRM\StateSaver();
-
-=======
->>>>>>> 6c6f667b
+        $state = new SuiteCRM\StateSaver();
+
         if (isset($_REQUEST)) {
             $request = $_REQUEST;
         }
@@ -322,10 +295,6 @@
         $this->assertTrue(true);
 
         // clean up
-<<<<<<< HEAD
-
-=======
->>>>>>> 6c6f667b
         if (isset($request)) {
             $_REQUEST = $request;
         } else {
@@ -387,25 +356,25 @@
 
     public function testredirect()
     {
-//        //this method uses exit() which stops execution of phpunit as well so it cannot be tested without additional --process-isolation commandline parameter.
-//        /*
-//        $SugarApplication = new SugarApplication();
-//
-//        //execute the method and check if it works and doesn't throws an exception
-//        try {
-//            ob_start();
-//
-//            $SugarApplication->redirect();
-//
-//            $renderedContent = ob_get_contents();
-//            ob_end_clean();
-//            $this->assertGreaterThan(0,strlen($renderedContent));
-//
-//        } catch (Exception $e) {
-//            $this->fail($e->getMessage() . "\nTrace:\n" . $e->getTraceAsString());
-//        }
-//        */
-//        $this->markTestIncomplete('Can Not be implemented');
+        $this->markTestIncomplete('Cannot be implemented due to use of exit().');
+        //this method uses exit() which stops execution of phpunit as well so it cannot be tested without additional --process-isolation commandline parameter.
+        /*
+        $SugarApplication = new SugarApplication();
+
+        //execute the method and check if it works and doesn't throws an exception
+        try {
+            ob_start();
+
+            $SugarApplication->redirect();
+
+            $renderedContent = ob_get_contents();
+            ob_end_clean();
+            $this->assertGreaterThan(0,strlen($renderedContent));
+
+        } catch (Exception $e) {
+            $this->fail($e->getMessage() . "\nTrace:\n" . $e->getTraceAsString());
+        }
+        */
     }
 
     public function testappendErrorMessage()
@@ -455,11 +424,8 @@
 
     public function testcreateLoginVars()
     {
-<<<<<<< HEAD
-        $state = new SuiteCRM\StateSaver();
-
-=======
->>>>>>> 6c6f667b
+        $state = new SuiteCRM\StateSaver();
+
         $SugarApplication = new SugarApplication();
 
         //execute the method and test if it works and does not throws an exception.
