<?php

<<<<<<< HEAD
use SuiteCRM\StateCheckerPHPUnitTestCaseAbstract;
use SuiteCRM\StateSaver;
use SuiteCRM\Test\TestLogger;

class SugarControllerTest extends StateCheckerPHPUnitTestCaseAbstract
=======
use SuiteCRM\Test\SuitePHPUnitFrameworkTestCase;
use SuiteCRM\Test\TestLogger;

class SugarControllerTest extends SuitePHPUnitFrameworkTestCase
>>>>>>> 43c6a133
{
    /**
     *
     * @var StateSaver
     */
    protected $state;

    protected function setUp()
    {
        parent::setUp();

        $this->state = new StateSaver();
        $this->state->pushTable('user_preferences');
        $this->state->pushTable('users');
    }

    protected function tearDown()
    {
        $this->state->popTable('users');
        $this->state->popTable('user_preferences');

        parent::tearDown();
    }

    public function testsetup()
    {
        $SugarController = new SugarController();
        $default_module = $SugarController->module;

        //first test with empty parameter and check for default values being used
        $SugarController->setup('');
        $this->assertAttributeEquals($default_module, 'module', $SugarController);
        $this->assertAttributeEquals(null, 'target_module', $SugarController);

        //secondly test with module name and check for correct assignment.
        $SugarController->setup('Users');
        $this->assertAttributeEquals('Users', 'module', $SugarController);
        $this->assertAttributeEquals(null, 'target_module', $SugarController);
    }

    public function testsetModule()
    {
        $SugarController = new SugarController();

        //first test with empty parameter
        $SugarController->setModule('');
        $this->assertAttributeEquals('', 'module', $SugarController);

        //secondly test with module name and check for correct assignment.
        $SugarController->setModule('Users');
        $this->assertAttributeEquals('Users', 'module', $SugarController);
    }

    public function testloadBean()
    {
        $SugarController = new SugarController();

        //first test with empty parameter and check for null. Default is Home but Home has no bean
        $SugarController->setModule('');
        $SugarController->loadBean();
        $this->assertEquals(null, $SugarController->bean);

        //secondly test with module name and check for correct bean class loaded.
        $SugarController->setModule('Users');
        $SugarController->loadBean();
        $this->assertInstanceOf('User', $SugarController->bean);
    }

    public function testexecute()
    {
<<<<<<< HEAD
        // save state

        $state = new StateSaver();
        $state->pushTable('tracker');
        $state->pushGlobals();
        $state->pushPHPConfigOptions();

=======
>>>>>>> 43c6a133
        // suppress output during the test
        $this->setOutputCallback(function () {});

        // test
        $SugarController = new SugarController();

        // replace and use a temporary logger
        $logger = $GLOBALS['log'];
        $GLOBALS['log'] = new TestLogger();

        //execute the method and check if it works and doesn't throws an exception
        try {
            $SugarController->execute();
        } catch (Exception $e) {
            $this->fail($e->getMessage() . "\nTrace:\n" . $e->getTraceAsString());
        }

        // change back to original logger
        $testLogger = $GLOBALS['log'];
        $GLOBALS['log'] = $logger;

        // exam log
        $this->assertTrue(true);
    }

    public function testprocess()
    {
        $state = new StateSaver();
        
        
        
        
        
        $SugarController = new SugarController();

        //execute the method and check if it works and doesn't throws an exception
        try {
            $SugarController->process();
        } catch (Exception $e) {
            $this->fail($e->getMessage() . "\nTrace:\n" . $e->getTraceAsString());
        }

        $this->assertTrue(true);
    }

    public function testpre_save()
    {
        if (isset($_SESSION)) {
            $session = $_SESSION;
        }
        
        $testUserId = 1;
        $query = "SELECT date_modified FROM users WHERE id = '$testUserId' LIMIT 1";
        $resource = DBManagerFactory::getInstance()->query($query);
        $row = $resource->fetch_assoc();
        $testUserDateModified = $row['date_modified'];
        
        
        $SugarController = new SugarController();
        $SugarController->setModule('Users');
        $SugarController->record = "1";
        $SugarController->loadBean();

        //execute the method and check if it either works or throws an mysql exception.
        //Fail if it throws any other exception.
        try {
            $SugarController->pre_save();
        } catch (Exception $e) {
            $this->assertStringStartsWith('mysqli_query()', $e->getMessage() . "\nTrace:\n" . $e->getTraceAsString());
        }

        $this->assertTrue(true);
        
        // cleanup
        if (isset($session)) {
            $_SESSION = $session;
        } else {
            unset($_SESSION);
        }
        
        $query = "UPDATE users SET date_modified = '$testUserDateModified' WHERE id = '$testUserId' LIMIT 1";
        DBManagerFactory::getInstance()->query($query);
    }

    public function testaction_save()
    {
<<<<<<< HEAD
        $state = new StateSaver();
        $state->pushTable('aod_index');
        $state->pushTable('tracker');
        $state->pushTable('users');
        $state->pushTable('user_preferences');
        
=======
>>>>>>> 43c6a133
        if (isset($_SESSION)) {
            $session = $_SESSION;
        }
        
        $testUserId = 1;
        $query = "SELECT date_modified FROM users WHERE id = '$testUserId' LIMIT 1";
        $resource = DBManagerFactory::getInstance()->query($query);
        $row = $resource->fetch_assoc();
        $testUserDateModified = $row['date_modified'];
        
        
        $SugarController = new SugarController();
        $SugarController->setModule('Users');
        $SugarController->record = "1";
        $SugarController->loadBean();

        //execute the method and check if it either works or throws an mysql exception.
        //Fail if it throws any other exception.
        try {
            $SugarController->action_save();
            $this->assertTrue(false);
        } catch (Exception $e) {
            $this->assertTrue(true);
        }

        $this->assertTrue(true);
        
        // cleanup
        if (isset($session)) {
            $_SESSION = $session;
        } else {
            unset($_SESSION);
        }
        
        $query = "UPDATE users SET date_modified = '$testUserDateModified' WHERE id = '$testUserId' LIMIT 1";
        DBManagerFactory::getInstance()->query($query);
    }

    public function testaction_spot()
    {
        $SugarController = new SugarController();

        // check with default value of attribute
        $this->assertAttributeEquals('classic', 'view', $SugarController);

        // check for attribute value change on method execution.
        $SugarController->action_spot();
        $this->assertAttributeEquals('spot', 'view', $SugarController);
    }

    public function testgetActionFilename()
    {
        // check with an invalid value
        $action = SugarController::getActionFilename('');
        $this->assertEquals('', $action);

        // check with a valid value
        $action = SugarController::getActionFilename('editview');
        $this->assertEquals('EditView', $action);
    }

    public function testcheckEntryPointRequiresAuth()
    {
<<<<<<< HEAD
        // store state
        
        $state = new StateSaver();
        $state->pushGlobals();
        
        // test
=======
>>>>>>> 43c6a133
        $SugarController = new SugarController();

        // check with a invalid value
        $result = $SugarController->checkEntryPointRequiresAuth('');
        $this->assertTrue($result);

        // check with a valid True value
        $result = $SugarController->checkEntryPointRequiresAuth('download');
        $this->assertTrue($result);

        // check with a valid False value
        $result = $SugarController->checkEntryPointRequiresAuth('GeneratePassword');
        $this->assertFalse($result);
        


    }
}<|MERGE_RESOLUTION|>--- conflicted
+++ resolved
@@ -1,39 +1,20 @@
 <?php
 
-<<<<<<< HEAD
-use SuiteCRM\StateCheckerPHPUnitTestCaseAbstract;
-use SuiteCRM\StateSaver;
-use SuiteCRM\Test\TestLogger;
-
-class SugarControllerTest extends StateCheckerPHPUnitTestCaseAbstract
-=======
 use SuiteCRM\Test\SuitePHPUnitFrameworkTestCase;
 use SuiteCRM\Test\TestLogger;
 
 class SugarControllerTest extends SuitePHPUnitFrameworkTestCase
->>>>>>> 43c6a133
 {
-    /**
-     *
-     * @var StateSaver
-     */
-    protected $state;
-
-    protected function setUp()
+    public function setUp()
     {
         parent::setUp();
 
-        $this->state = new StateSaver();
-        $this->state->pushTable('user_preferences');
-        $this->state->pushTable('users');
-    }
-
-    protected function tearDown()
-    {
-        $this->state->popTable('users');
-        $this->state->popTable('user_preferences');
-
-        parent::tearDown();
+        global $current_user;
+        $current_user = new User();
+        get_sugar_config_defaults();
+        if (!isset($GLOBALS['app']) || !$GLOBALS['app']) {
+            $GLOBALS['app'] = new SugarApplication();
+        }
     }
 
     public function testsetup()
@@ -82,18 +63,9 @@
 
     public function testexecute()
     {
-<<<<<<< HEAD
-        // save state
-
-        $state = new StateSaver();
-        $state->pushTable('tracker');
-        $state->pushGlobals();
-        $state->pushPHPConfigOptions();
-
-=======
->>>>>>> 43c6a133
         // suppress output during the test
-        $this->setOutputCallback(function () {});
+        $this->setOutputCallback(function () {
+        });
 
         // test
         $SugarController = new SugarController();
@@ -119,12 +91,6 @@
 
     public function testprocess()
     {
-        $state = new StateSaver();
-        
-        
-        
-        
-        
         $SugarController = new SugarController();
 
         //execute the method and check if it works and doesn't throws an exception
@@ -142,14 +108,14 @@
         if (isset($_SESSION)) {
             $session = $_SESSION;
         }
-        
+
         $testUserId = 1;
         $query = "SELECT date_modified FROM users WHERE id = '$testUserId' LIMIT 1";
         $resource = DBManagerFactory::getInstance()->query($query);
         $row = $resource->fetch_assoc();
         $testUserDateModified = $row['date_modified'];
-        
-        
+
+
         $SugarController = new SugarController();
         $SugarController->setModule('Users');
         $SugarController->record = "1";
@@ -164,40 +130,31 @@
         }
 
         $this->assertTrue(true);
-        
+
         // cleanup
         if (isset($session)) {
             $_SESSION = $session;
         } else {
             unset($_SESSION);
         }
-        
+
         $query = "UPDATE users SET date_modified = '$testUserDateModified' WHERE id = '$testUserId' LIMIT 1";
         DBManagerFactory::getInstance()->query($query);
     }
 
     public function testaction_save()
     {
-<<<<<<< HEAD
-        $state = new StateSaver();
-        $state->pushTable('aod_index');
-        $state->pushTable('tracker');
-        $state->pushTable('users');
-        $state->pushTable('user_preferences');
-        
-=======
->>>>>>> 43c6a133
         if (isset($_SESSION)) {
             $session = $_SESSION;
         }
-        
+
         $testUserId = 1;
         $query = "SELECT date_modified FROM users WHERE id = '$testUserId' LIMIT 1";
         $resource = DBManagerFactory::getInstance()->query($query);
         $row = $resource->fetch_assoc();
         $testUserDateModified = $row['date_modified'];
-        
-        
+
+
         $SugarController = new SugarController();
         $SugarController->setModule('Users');
         $SugarController->record = "1";
@@ -213,14 +170,14 @@
         }
 
         $this->assertTrue(true);
-        
+
         // cleanup
         if (isset($session)) {
             $_SESSION = $session;
         } else {
             unset($_SESSION);
         }
-        
+
         $query = "UPDATE users SET date_modified = '$testUserDateModified' WHERE id = '$testUserId' LIMIT 1";
         DBManagerFactory::getInstance()->query($query);
     }
@@ -250,15 +207,6 @@
 
     public function testcheckEntryPointRequiresAuth()
     {
-<<<<<<< HEAD
-        // store state
-        
-        $state = new StateSaver();
-        $state->pushGlobals();
-        
-        // test
-=======
->>>>>>> 43c6a133
         $SugarController = new SugarController();
 
         // check with a invalid value
@@ -272,8 +220,5 @@
         // check with a valid False value
         $result = $SugarController->checkEntryPointRequiresAuth('GeneratePassword');
         $this->assertFalse($result);
-        
-
-
     }
 }