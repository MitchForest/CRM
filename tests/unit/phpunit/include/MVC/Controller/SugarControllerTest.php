<?php

use SuiteCRM\StateCheckerPHPUnitTestCaseAbstract;
use SuiteCRM\StateSaver;
use SuiteCRM\Test\TestLogger;

class SugarControllerTest extends StateCheckerPHPUnitTestCaseAbstract
{
    /**
     *
     * @var StateSaver
     */
    protected $state;
    
    protected function setUp()
    {
        parent::setUp();
        
        $this->state = new StateSaver();
        $this->state->pushTable('user_preferences');
        $this->state->pushTable('users');
    }
    
    protected function tearDown()
    {
        $this->state->popTable('users');
        $this->state->popTable('user_preferences');
        
        parent::tearDown();
    }

    public function testsetup()
    {
        $SugarController = new SugarController();
        $default_module = $SugarController->module;

        //first test with empty parameter and check for default values being used
        $SugarController->setup('');
        $this->assertAttributeEquals($default_module, 'module', $SugarController);
        $this->assertAttributeEquals(null, 'target_module', $SugarController);

        //secondly test with module name and check for correct assignment.
        $SugarController->setup('Users');
        $this->assertAttributeEquals('Users', 'module', $SugarController);
        $this->assertAttributeEquals(null, 'target_module', $SugarController);
    }

    public function testsetModule()
    {
        $SugarController = new SugarController();

        //first test with empty parameter
        $SugarController->setModule('');
        $this->assertAttributeEquals('', 'module', $SugarController);

        //secondly test with module name and check for correct assignment.
        $SugarController->setModule('Users');
        $this->assertAttributeEquals('Users', 'module', $SugarController);
    }

    public function testloadBean()
    {
        $SugarController = new SugarController();

        //first test with empty parameter and check for null. Default is Home but Home has no bean
        $SugarController->setModule('');
        $SugarController->loadBean();
        $this->assertEquals(null, $SugarController->bean);

        //secondly test with module name and check for correct bean class loaded.
        $SugarController->setModule('Users');
        $SugarController->loadBean();
        $this->assertInstanceOf('User', $SugarController->bean);
    }

    public function testexecute()
    {
        // save state
<<<<<<< HEAD

        $state = new StateSaver();
=======
        $state = new \SuiteCRM\StateSaver();
>>>>>>> 6c6f667b
        $state->pushTable('tracker');
        $state->pushGlobals();
        $state->pushPHPConfigOptions();

        // suppress output during the test
        $this->setOutputCallback(function () {});

        // test
        $SugarController = new SugarController();

        // replace and use a temporary logger
        $logger = $GLOBALS['log'];
        $GLOBALS['log'] = new TestLogger();

        //execute the method and check if it works and doesn't throws an exception
        try {
            $SugarController->execute();
        } catch (Exception $e) {
            $this->fail($e->getMessage() . "\nTrace:\n" . $e->getTraceAsString());
        }

        // change back to original logger
        $testLogger = $GLOBALS['log'];
        $GLOBALS['log'] = $logger;

        // exam log
        $this->assertTrue(true);
        
        // clean up
        $state->popPHPConfigOptions();
        $state->popGlobals();
        $state->popTable('tracker');
    }

    public function testprocess()
    {
<<<<<<< HEAD
        $state = new StateSaver();
        
        
        
        
        
=======
>>>>>>> 6c6f667b
        $SugarController = new SugarController();

        //execute the method and check if it works and doesn't throws an exception
        try {
            $SugarController->process();
        } catch (Exception $e) {
            $this->fail($e->getMessage() . "\nTrace:\n" . $e->getTraceAsString());
        }

        $this->assertTrue(true);
    }

    public function testpre_save()
    {
        if (isset($_SESSION)) {
            $session = $_SESSION;
        }
        
        $testUserId = 1;
        $query = "SELECT date_modified FROM users WHERE id = '$testUserId' LIMIT 1";
        $resource = DBManagerFactory::getInstance()->query($query);
        $row = $resource->fetch_assoc();
        $testUserDateModified = $row['date_modified'];
        
        
        $SugarController = new SugarController();
        $SugarController->setModule('Users');
        $SugarController->record = "1";
        $SugarController->loadBean();

        //execute the method and check if it either works or throws an mysql exception.
        //Fail if it throws any other exception.
        try {
            $SugarController->pre_save();
        } catch (Exception $e) {
            $this->assertStringStartsWith('mysqli_query()', $e->getMessage() . "\nTrace:\n" . $e->getTraceAsString());
        }

        $this->assertTrue(true);
        
        // cleanup
        if (isset($session)) {
            $_SESSION = $session;
        } else {
            unset($_SESSION);
        }
        
        $query = "UPDATE users SET date_modified = '$testUserDateModified' WHERE id = '$testUserId' LIMIT 1";
        DBManagerFactory::getInstance()->query($query);
    }

    public function testaction_save()
    {
        $state = new StateSaver();
        $state->pushTable('aod_index');
        $state->pushTable('tracker');
        $state->pushTable('users');
        $state->pushTable('user_preferences');
        
        if (isset($_SESSION)) {
            $session = $_SESSION;
        }
        
        $testUserId = 1;
        $query = "SELECT date_modified FROM users WHERE id = '$testUserId' LIMIT 1";
        $resource = DBManagerFactory::getInstance()->query($query);
        $row = $resource->fetch_assoc();
        $testUserDateModified = $row['date_modified'];
        
        
        $SugarController = new SugarController();
        $SugarController->setModule('Users');
        $SugarController->record = "1";
        $SugarController->loadBean();

        //execute the method and check if it either works or throws an mysql exception.
        //Fail if it throws any other exception.
        try {
            $SugarController->action_save();
            $this->assertTrue(false);
        } catch (Exception $e) {
            $this->assertTrue(true);
        }

        $this->assertTrue(true);
        
        // cleanup
        if (isset($session)) {
            $_SESSION = $session;
        } else {
            unset($_SESSION);
        }
        
        $query = "UPDATE users SET date_modified = '$testUserDateModified' WHERE id = '$testUserId' LIMIT 1";
        DBManagerFactory::getInstance()->query($query);
        
        $state->popTable('user_preferences');
        $state->popTable('users');
        $state->popTable('tracker');
        $state->popTable('aod_index');
    }

    public function testaction_spot()
    {
        $SugarController = new SugarController();

        // check with default value of attribute
        $this->assertAttributeEquals('classic', 'view', $SugarController);

        // check for attribute value change on method execution.
        $SugarController->action_spot();
        $this->assertAttributeEquals('spot', 'view', $SugarController);
    }

    public function testgetActionFilename()
    {
        // check with an invalid value
        $action = SugarController::getActionFilename('');
        $this->assertEquals('', $action);

        // check with a valid value
        $action = SugarController::getActionFilename('editview');
        $this->assertEquals('EditView', $action);
    }

    public function testcheckEntryPointRequiresAuth()
    {
        // store state
<<<<<<< HEAD
        
        $state = new StateSaver();
=======
        $state = new SuiteCRM\StateSaver();
>>>>>>> 6c6f667b
        $state->pushGlobals();
        
        // test
        $SugarController = new SugarController();

        // check with a invalid value
        $result = $SugarController->checkEntryPointRequiresAuth('');
        $this->assertTrue($result);

        // check with a valid True value
        $result = $SugarController->checkEntryPointRequiresAuth('download');
        $this->assertTrue($result);

        // check with a valid False value
        $result = $SugarController->checkEntryPointRequiresAuth('GeneratePassword');
        $this->assertFalse($result);
        
        // clean up
        $state->popGlobals();
    }
}<|MERGE_RESOLUTION|>--- conflicted
+++ resolved
@@ -11,21 +11,21 @@
      * @var StateSaver
      */
     protected $state;
-    
+
     protected function setUp()
     {
         parent::setUp();
-        
+
         $this->state = new StateSaver();
         $this->state->pushTable('user_preferences');
         $this->state->pushTable('users');
     }
-    
+
     protected function tearDown()
     {
         $this->state->popTable('users');
         $this->state->popTable('user_preferences');
-        
+
         parent::tearDown();
     }
 
@@ -76,12 +76,8 @@
     public function testexecute()
     {
         // save state
-<<<<<<< HEAD
-
-        $state = new StateSaver();
-=======
-        $state = new \SuiteCRM\StateSaver();
->>>>>>> 6c6f667b
+
+        $state = new StateSaver();
         $state->pushTable('tracker');
         $state->pushGlobals();
         $state->pushPHPConfigOptions();
@@ -118,15 +114,12 @@
 
     public function testprocess()
     {
-<<<<<<< HEAD
-        $state = new StateSaver();
-        
-        
-        
-        
-        
-=======
->>>>>>> 6c6f667b
+        $state = new StateSaver();
+        
+        
+        
+        
+        
         $SugarController = new SugarController();
 
         //execute the method and check if it works and doesn't throws an exception
@@ -255,12 +248,8 @@
     public function testcheckEntryPointRequiresAuth()
     {
         // store state
-<<<<<<< HEAD
-        
-        $state = new StateSaver();
-=======
-        $state = new SuiteCRM\StateSaver();
->>>>>>> 6c6f667b
+        
+        $state = new StateSaver();
         $state->pushGlobals();
         
         // test
