<?php

include_once __DIR__ . '/../../../../include/SubPanel/SubPanelDefinitions.php';
include_once __DIR__ . '/../../../../modules/Campaigns/ProspectLink.php';
include_once __DIR__ . '/../../../../modules/AM_ProjectTemplates/AM_ProjectTemplates_sugar.php';

<<<<<<< HEAD
use SuiteCRM\StateCheckerPHPUnitTestCaseAbstract;
use SuiteCRM\StateSaver;
use SuiteCRM\Utility\SuiteValidator;

/** @noinspection PhpUndefinedClassInspection */
class SugarBeanTest extends StateCheckerPHPUnitTestCaseAbstract
=======
use SuiteCRM\Test\SuitePHPUnitFrameworkTestCase;

/** @noinspection PhpUndefinedClassInspection */
class SugarBeanTest extends SuitePHPUnitFrameworkTestCase
>>>>>>> 43c6a133
{
    /**
     * @var StateSaver
     */
<<<<<<< HEAD
    protected $state;

    protected $fieldDefsStore = [];

    protected function getTouchedModules()
    {
        return ['Users', 'Contacts', 'AM_ProjectTemplates_sugar', 'AOBH_BusinessHours'];
    }
    
    protected function getStateSaver()
    {
        if (!isset($this->state)) {
            $this->state = new StateSaver();
        }
        return $this->state;
    }
=======
    protected $fieldDefsStore;
>>>>>>> 43c6a133

    protected function setUp()
    {
        parent::setUp();
        $this->fieldDefsStore();
        $this->getStateSaver()->pushTable('tracker');
        $this->getStateSaver()->pushTable('aod_index');
        $this->getStateSaver()->pushTable('users');
        $this->getStateSaver()->pushTable('contacts_cstm');
        $this->getStateSaver()->pushGlobals();

        // these tests assume that only admin user are in the database so we should delete everything else
        $query = "delete from users where id != 1";
        DBManagerFactory::getInstance()->query($query);
        // and check if admin is there?
        $user = BeanFactory::getBean('Users');
        $result = $user->retrieve(1);
        $this->assertSame($user, $result);
        $this->assertNotFalse($user);
        $this->assertNotNull($user);
        $this->assertEquals(1, $user->id);
    }

<<<<<<< HEAD

    protected function tearDown()
=======
    public function tearDown()
>>>>>>> 43c6a133
    {
        $this->getStateSaver()->popGlobals();
        $this->getStateSaver()->popTable('contacts_cstm');
        $this->getStateSaver()->popTable('users');
        $this->getStateSaver()->popTable('aod_index');
        $this->getStateSaver()->popTable('tracker');
        $this->fieldDefsRestore();
        parent::tearDown();
    }

    /**
     * Store static field_defs per modules
     * @param string $key
     */
    protected function fieldDefsStore($key = 'base')
    {
        foreach ($this->getTouchedModules() as $module) {
            $this->fieldDefsStoreBean($module, $key);
        }
    }

    /**
     * Restore static field_defs per modules
     * @param string $key
     */
    protected function fieldDefsRestore($key = 'base')
    {
        foreach ($this->getTouchedModules() as $module) {
            $this->fieldDefsRestoreBean($module, $key);
        }
    }

    protected function fieldDefsStoreBean($module, $key = 'base')
    {
        $object = $this->getModuleBean($module);
        if (isset($this->fieldDefsStore[$key][$module])) {
            throw new Exception('Field definition already stored for module ' . $module . ' at key ' . $key);
        }
        $this->fieldDefsStore[$key][$module] = $object->field_defs;
    }

    protected function fieldDefsRestoreBean($module, $key = 'base')
    {
        $object = $this->getModuleBean($module);
        if (!isset($this->fieldDefsStore[$key][$module])) {
            throw new Exception('Field definition is not stored for module ' . $module . ' at key ' . $key);
        }
        $object->field_defs = $this->fieldDefsStore[$key][$module];
    }

    public function testFactoryGetCachedDeleted()
    {
        // Create a lead and cache it
        $lead = new Lead();
        $lead->save();

        $bean = BeanFactory::getBean($lead->module_dir, $lead->id);
        $this->assertNotEmpty($bean);

        // Don't return a cached result if the bean was deleted
        $lead->mark_deleted($lead->id);
        $this->assertEmpty(BeanFactory::getBean($lead->module_dir, $lead->id));
        // Unless explicitly specified
        $this->assertNotEmpty(BeanFactory::getBean($lead->module_dir, $lead->id, [], false));
    }

    protected function getModuleBean($module)
    {
        $object = BeanFactory::getBean($module);
        if (!$object) {
            if (!class_exists($module)) {
                throw new Exception('Module bean retrieve error: ' . $module);
            }
            $object = new $module();
        }
        return $object;
    }
    /**
     * @see SugarBean::__construct()
     */
    public function testConstruct()
    {
        global $dictionary;

        // test dup3
        include_once __DIR__ . '/../../../../modules/AM_ProjectTemplates/AM_ProjectTemplates_sugar.php';
        $bean = BeanFactory::getBean('AM_ProjectTemplates');
        self::assertInstanceOf(DBManager::class, $bean->db);
        self::assertEquals('AM_ProjectTemplates', $bean->module_name);
        self::assertEquals(array(
            'id' => 1,
            'name' => 1,
        ), $bean->required_fields);
        self::assertInstanceOf(DynamicField::class, $bean->custom_fields);
        self::assertEquals(false, $bean->custom_fields->use_existing_labels);
        self::assertEquals('custom/Extension/modules/AM_ProjectTemplates/Ext/Vardefs', $bean->custom_fields->base_path);
        self::assertSame(DBManagerFactory::getInstance(), $bean->custom_fields->db);
        self::assertSame($bean, $bean->custom_fields->bean);
        self::assertEquals('AM_ProjectTemplates', $bean->custom_fields->module);
        self::assertEquals(array(
            0 => 'id',
            1 => 'name',
            2 => 'date_entered',
            3 => 'date_modified',
            4 => 'modified_user_id',
            5 => 'modified_by_name',
            6 => 'created_by',
            7 => 'created_by_name',
            8 => 'description',
            9 => 'deleted',
            10 => 'created_by_link',
            11 => 'modified_user_link',
            12 => 'assigned_user_id',
            13 => 'assigned_user_name',
            14 => 'assigned_user_link',
            15 => 'status',
            16 => 'priority',
            17 => 'am_projecttemplates_project_1',
            18 => 'am_tasktemplates_am_projecttemplates',
            19 => 'am_projecttemplates_users_1',
            20 => 'am_projecttemplates_contacts_1',
            21 => 'override_business_hours',
        ), $bean->column_fields);

        $keys = array_keys($bean->field_name_map);
        self::assertEquals(array(
            0 => 'id',
            1 => 'name',
            2 => 'date_entered',
            3 => 'date_modified',
            4 => 'modified_user_id',
            5 => 'modified_by_name',
            6 => 'created_by',
            7 => 'created_by_name',
            8 => 'description',
            9 => 'deleted',
            10 => 'created_by_link',
            11 => 'modified_user_link',
            12 => 'assigned_user_id',
            13 => 'assigned_user_name',
            14 => 'assigned_user_link',
            15 => 'status',
            16 => 'priority',
            17 => 'am_projecttemplates_project_1',
            18 => 'am_tasktemplates_am_projecttemplates',
            19 => 'am_projecttemplates_users_1',
            20 => 'am_projecttemplates_contacts_1',
            21 => 'override_business_hours',
        ), $keys);

        self::assertEquals($keys, array_keys($bean->field_defs));
        self::assertEquals(true, $bean->optimistic_lock);
        self::assertEquals(array(), $bean->list_fields);
        self::assertTrue(isset($bean->added_custom_field_defs));
        self::assertEquals(true, $bean->acl_fields);


        // test

        $bean = BeanFactory::getBean('Users');
        self::assertInstanceOf(DBManager::class, $bean->db);
        self::assertEquals('Users', $bean->module_name);
        self::assertNotTrue(!isset($bean->required_fields));
        self::assertInstanceOf(DynamicField::class, $bean->custom_fields);
        self::assertEquals(false, $bean->custom_fields->use_existing_labels);
        self::assertEquals('custom/Extension/modules/Users/Ext/Vardefs', $bean->custom_fields->base_path);
        self::assertSame(DBManagerFactory::getInstance(), $bean->custom_fields->db);
        self::assertSame($bean, $bean->custom_fields->bean);
        self::assertNotEquals('', $bean->custom_fields->module);
        self::assertNotEquals(array(), $bean->column_fields);
        self::assertNotEquals('', $bean->field_name_map);
        self::assertNotEquals('', $bean->field_defs);
        self::assertEquals('', $bean->optimistic_lock);
        self::assertEquals(array(), $bean->list_fields);
        self::assertTrue(isset($bean->added_custom_field_defs));
        self::assertTrue(isset($bean->acl_fields));

        // test
        $dictionary['']['optimistic_locking'] = true;
        $bean = BeanFactory::getBean('Users');
        self::assertInstanceOf(DBManager::class, $bean->db);
        self::assertNotEquals('', $bean->module_name);
        self::assertTrue(isset($bean->required_fields));
        self::assertInstanceOf(DynamicField::class, $bean->custom_fields);
        self::assertEquals(false, $bean->custom_fields->use_existing_labels);
        self::assertNotEquals('custom/Extension/modules//Ext/Vardefs', $bean->custom_fields->base_path);
        self::assertSame(DBManagerFactory::getInstance(), $bean->custom_fields->db);
        self::assertSame($bean, $bean->custom_fields->bean);
        self::assertNotEquals('', $bean->custom_fields->module);
        self::assertNotEquals(array(), $bean->column_fields);
        self::assertNotEquals('', $bean->field_name_map);
        self::assertNotEquals('', $bean->field_defs);
        self::assertNotEquals(true, $bean->optimistic_lock);
        self::assertEquals(array(), $bean->list_fields);
        self::assertTrue($bean->added_custom_field_defs);
        self::assertTrue(isset($bean->acl_fields));
        $dictionary['']['optimistic_locking'] = null;

        // test
        $bean = BeanFactory::getBean('Users');
        self::assertInstanceOf(DBManager::class, $bean->db);
        self::assertNotEquals('', $bean->module_name);
        self::assertTrue(isset($bean->required_fields));
        self::assertInstanceOf(DynamicField::class, $bean->custom_fields);
        self::assertEquals(false, $bean->custom_fields->use_existing_labels);
        self::assertEquals('custom/Extension/modules/Users/Ext/Vardefs', $bean->custom_fields->base_path);
        self::assertSame(DBManagerFactory::getInstance(), $bean->custom_fields->db);
        self::assertSame($bean, $bean->custom_fields->bean);
        self::assertNotEquals('', $bean->custom_fields->module);
        self::assertNotEquals(array(), $bean->column_fields);
        self::assertNotEquals('', $bean->field_name_map);
        self::assertNotEquals('', $bean->field_defs);
        self::assertEquals(array(), $bean->list_fields);
        self::assertTrue($bean->added_custom_field_defs);
        self::assertTrue(isset($bean->acl_fields));

        // test
        $GLOBALS['reload_vardefs'] = true;
        $dictionary['']['fields'] = $dictionary['User']['fields'];
        $bean = BeanFactory::getBean('Users');
        self::assertInstanceOf(DBManager::class, $bean->db);
        self::assertNotEquals('', $bean->module_name);
        self::assertTrue(isset($bean->required_fields));
        self::assertEquals(array(
            'id' => 1,
            'user_name' => 1,
            'system_generated_password' => 1,
            'last_name' => 1,
            'date_entered' => 1,
            'date_modified' => 1,
            'status' => 1,
            'email1' => 1,
            'email_addresses' => 1,
            'email_addresses_primary' => 1,
        ), $bean->required_fields);
        self::assertInstanceOf(DynamicField::class, $bean->custom_fields);
        self::assertEquals(false, $bean->custom_fields->use_existing_labels);
        self::assertEquals('custom/Extension/modules/Users/Ext/Vardefs', $bean->custom_fields->base_path);
        self::assertSame(DBManagerFactory::getInstance(), $bean->custom_fields->db);
        self::assertSame($bean, $bean->custom_fields->bean);
        self::assertEquals('Users', $bean->custom_fields->module);
        self::assertEquals(array(
            0 => 'id',
            1 => 'user_name',
            2 => 'user_hash',
            3 => 'system_generated_password',
            4 => 'pwd_last_changed',
            5 => 'authenticate_id',
            6 => 'sugar_login',
            7 => 'first_name',
            8 => 'last_name',
            9 => 'full_name',
            10 => 'name',
            11 => 'is_admin',
            12 => 'external_auth_only',
            13 => 'receive_notifications',
            14 => 'description',
            15 => 'date_entered',
            16 => 'date_modified',
            17 => 'modified_user_id',
            18 => 'modified_by_name',
            19 => 'created_by',
            20 => 'created_by_name',
            21 => 'title',
            22 => 'photo',
            23 => 'department',
            24 => 'phone_home',
            25 => 'phone_mobile',
            26 => 'phone_work',
            27 => 'phone_other',
            28 => 'phone_fax',
            29 => 'status',
            30 => 'address_street',
            31 => 'address_city',
            32 => 'address_state',
            33 => 'address_country',
            34 => 'address_postalcode',
            35 => 'UserType',
            36 => 'deleted',
            37 => 'portal_only',
            38 => 'show_on_employees',
            39 => 'employee_status',
            40 => 'messenger_id',
            41 => 'messenger_type',
            42 => 'calls',
            43 => 'meetings',
            44 => 'contacts_sync',
            45 => 'reports_to_id',
            46 => 'reports_to_name',
            47 => 'reports_to_link',
            48 => 'reportees',
            49 => 'email1',
            50 => 'email_addresses',
            51 => 'email_addresses_primary',
            52 => 'email_link_type',
            53 => 'editor_type',
            54 => 'aclroles',
            55 => 'is_group',
            56 => 'c_accept_status_fields',
            57 => 'm_accept_status_fields',
            58 => 'accept_status_id',
            59 => 'accept_status_name',
            60 => 'prospect_lists',
            61 => 'emails_users',
            62 => 'eapm',
            63 => 'oauth_tokens',
            64 => 'project_resource',
            65 => 'project_users_1',
            66 => 'am_projecttemplates_resources',
            67 => 'am_projecttemplates_users_1',
            68 => 'SecurityGroups',
            69 => 'securitygroup_noninher_fields',
            70 => 'securitygroup_noninherit_id',
            71 => 'securitygroup_noninheritable',
            72 => 'securitygroup_primary_group',
            73 => 'factor_auth',
            74 => 'factor_auth_interface',
        ), $bean->column_fields);

        $keys = array_keys($bean->field_name_map);
        self::assertEquals($bean->column_fields, $keys);

        $keys = array_keys($bean->field_defs);
        self::assertEquals($bean->column_fields, $keys);

        self::assertEquals('', $bean->optimistic_lock);
        self::assertEquals(array(), $bean->list_fields);
        self::assertNotTrue(isset($bean->added_custom_field_defs));
        self::assertTrue(isset($bean->acl_fields));


        // test
        $GLOBALS['reload_vardefs'] = true;
        $dictionary['']['fields'] = $dictionary['User']['fields'];
        $dictionary['']['optimistic_locking'] = true;
        $bean = BeanFactory::getBean('Users');
        self::assertInstanceOf(DBManager::class, $bean->db);
        self::assertNotEquals('', $bean->module_name);
        self::assertTrue(isset($bean->required_fields));
        self::assertEquals(array(
            'id' => 1,
            'user_name' => 1,
            'system_generated_password' => 1,
            'last_name' => 1,
            'date_entered' => 1,
            'date_modified' => 1,
            'status' => 1,
            'email1' => 1,
            'email_addresses' => 1,
            'email_addresses_primary' => 1,
        ), $bean->required_fields);
        self::assertInstanceOf(DynamicField::class, $bean->custom_fields);
        self::assertEquals(false, $bean->custom_fields->use_existing_labels);
        self::assertEquals('custom/Extension/modules/Users/Ext/Vardefs', $bean->custom_fields->base_path);
        self::assertSame(DBManagerFactory::getInstance(), $bean->custom_fields->db);
        self::assertSame($bean, $bean->custom_fields->bean);
        self::assertEquals('Users', $bean->custom_fields->module);
        self::assertEquals(array(
            0 => 'id',
            1 => 'user_name',
            2 => 'user_hash',
            3 => 'system_generated_password',
            4 => 'pwd_last_changed',
            5 => 'authenticate_id',
            6 => 'sugar_login',
            7 => 'first_name',
            8 => 'last_name',
            9 => 'full_name',
            10 => 'name',
            11 => 'is_admin',
            12 => 'external_auth_only',
            13 => 'receive_notifications',
            14 => 'description',
            15 => 'date_entered',
            16 => 'date_modified',
            17 => 'modified_user_id',
            18 => 'modified_by_name',
            19 => 'created_by',
            20 => 'created_by_name',
            21 => 'title',
            22 => 'photo',
            23 => 'department',
            24 => 'phone_home',
            25 => 'phone_mobile',
            26 => 'phone_work',
            27 => 'phone_other',
            28 => 'phone_fax',
            29 => 'status',
            30 => 'address_street',
            31 => 'address_city',
            32 => 'address_state',
            33 => 'address_country',
            34 => 'address_postalcode',
            35 => 'UserType',
            36 => 'deleted',
            37 => 'portal_only',
            38 => 'show_on_employees',
            39 => 'employee_status',
            40 => 'messenger_id',
            41 => 'messenger_type',
            42 => 'calls',
            43 => 'meetings',
            44 => 'contacts_sync',
            45 => 'reports_to_id',
            46 => 'reports_to_name',
            47 => 'reports_to_link',
            48 => 'reportees',
            49 => 'email1',
            50 => 'email_addresses',
            51 => 'email_addresses_primary',
            52 => 'email_link_type',
            53 => 'editor_type',
            54 => 'aclroles',
            55 => 'is_group',
            56 => 'c_accept_status_fields',
            57 => 'm_accept_status_fields',
            58 => 'accept_status_id',
            59 => 'accept_status_name',
            60 => 'prospect_lists',
            61 => 'emails_users',
            62 => 'eapm',
            63 => 'oauth_tokens',
            64 => 'project_resource',
            65 => 'project_users_1',
            66 => 'am_projecttemplates_resources',
            67 => 'am_projecttemplates_users_1',
            68 => 'SecurityGroups',
            69 => 'securitygroup_noninher_fields',
            70 => 'securitygroup_noninherit_id',
            71 => 'securitygroup_noninheritable',
            72 => 'securitygroup_primary_group',
            73 => 'factor_auth',
            74 => 'factor_auth_interface',
        ), $bean->column_fields);

        $keys = array_keys($bean->field_name_map);
        self::assertEquals($bean->column_fields, $keys);

        $keys = array_keys($bean->field_defs);
        self::assertEquals($bean->column_fields, $keys);

        self::assertNotEquals(true, $bean->optimistic_lock);
        self::assertEquals(array(), $bean->list_fields);
        self::assertNotTrue(isset($bean->added_custom_field_defs));
        self::assertTrue(isset($bean->acl_fields));


        // test
        $GLOBALS['reload_vardefs'] = true;
        $dictionary['']['fields'] = $dictionary['User']['fields'];
        $dictionary['']['optimistic_locking'] = true;
        $bean = BeanFactory::getBean('Users');
        self::assertInstanceOf(DBManager::class, $bean->db);
        self::assertNotEquals('', $bean->module_name);
        self::assertTrue(isset($bean->required_fields));
        self::assertEquals(array(
            'id' => 1,
            'user_name' => 1,
            'system_generated_password' => 1,
            'last_name' => 1,
            'date_entered' => 1,
            'date_modified' => 1,
            'status' => 1,
            'email1' => 1,
            'email_addresses' => 1,
            'email_addresses_primary' => 1,
        ), $bean->required_fields);
        self::assertInstanceOf(DynamicField::class, $bean->custom_fields);
        self::assertEquals(false, $bean->custom_fields->use_existing_labels);
        self::assertEquals('custom/Extension/modules/Users/Ext/Vardefs', $bean->custom_fields->base_path);
        self::assertSame(DBManagerFactory::getInstance(), $bean->custom_fields->db);
        self::assertSame($bean, $bean->custom_fields->bean);
        self::assertEquals('Users', $bean->custom_fields->module);
        self::assertEquals(array(
            0 => 'id',
            1 => 'user_name',
            2 => 'user_hash',
            3 => 'system_generated_password',
            4 => 'pwd_last_changed',
            5 => 'authenticate_id',
            6 => 'sugar_login',
            7 => 'first_name',
            8 => 'last_name',
            9 => 'full_name',
            10 => 'name',
            11 => 'is_admin',
            12 => 'external_auth_only',
            13 => 'receive_notifications',
            14 => 'description',
            15 => 'date_entered',
            16 => 'date_modified',
            17 => 'modified_user_id',
            18 => 'modified_by_name',
            19 => 'created_by',
            20 => 'created_by_name',
            21 => 'title',
            22 => 'photo',
            23 => 'department',
            24 => 'phone_home',
            25 => 'phone_mobile',
            26 => 'phone_work',
            27 => 'phone_other',
            28 => 'phone_fax',
            29 => 'status',
            30 => 'address_street',
            31 => 'address_city',
            32 => 'address_state',
            33 => 'address_country',
            34 => 'address_postalcode',
            35 => 'UserType',
            36 => 'deleted',
            37 => 'portal_only',
            38 => 'show_on_employees',
            39 => 'employee_status',
            40 => 'messenger_id',
            41 => 'messenger_type',
            42 => 'calls',
            43 => 'meetings',
            44 => 'contacts_sync',
            45 => 'reports_to_id',
            46 => 'reports_to_name',
            47 => 'reports_to_link',
            48 => 'reportees',
            49 => 'email1',
            50 => 'email_addresses',
            51 => 'email_addresses_primary',
            52 => 'email_link_type',
            53 => 'editor_type',
            54 => 'aclroles',
            55 => 'is_group',
            56 => 'c_accept_status_fields',
            57 => 'm_accept_status_fields',
            58 => 'accept_status_id',
            59 => 'accept_status_name',
            60 => 'prospect_lists',
            61 => 'emails_users',
            62 => 'eapm',
            63 => 'oauth_tokens',
            64 => 'project_resource',
            65 => 'project_users_1',
            66 => 'am_projecttemplates_resources',
            67 => 'am_projecttemplates_users_1',
            68 => 'SecurityGroups',
            69 => 'securitygroup_noninher_fields',
            70 => 'securitygroup_noninherit_id',
            71 => 'securitygroup_noninheritable',
            72 => 'securitygroup_primary_group',
            73 => 'factor_auth',
            74 => 'factor_auth_interface',
        ), $bean->column_fields);

        $keys = array_keys($bean->field_name_map);
        self::assertEquals($bean->column_fields, $keys);

        $keys = array_keys($bean->field_defs);
        self::assertEquals($bean->column_fields, $keys);

        self::assertNotEquals(true, $bean->optimistic_lock);
        self::assertEquals(array(), $bean->list_fields);
        self::assertNotTrue(isset($bean->added_custom_field_defs));
        self::assertTrue(isset($bean->acl_fields));
    }

    /**
     * @see SugarBean::setupCustomFields()
     */
    public function testSetupCustomFields()
    {
        $bean = BeanFactory::getBean('Users');

        // test
        $bean->setupCustomFields('test');
        self::assertEquals('custom/Extension/modules/test/Ext/Vardefs', $bean->custom_fields->base_path);

        // test
        $bean->setupCustomFields('Users');
        self::assertEquals('custom/Extension/modules/Users/Ext/Vardefs', $bean->custom_fields->base_path);
    }

    /**
     * @see SugarBean::bean_implements()
     */
    public function testBeanImplements()
    {
        $bean = BeanFactory::getBean('Users');

        // test
        $results = $bean->bean_implements('test');
        self::assertEquals(false, $results);
    }

    /**
     * @see SugarBean::populateDefaultValues()
     */
    public function testPopulateDefaultValues()
    {
        $testBean1 = BeanFactory::getBean('Users');
        $origFieldDefs = $testBean1->field_defs;

        $testBean1->field_defs = null;
        /** @noinspection PhpVoidFunctionResultUsedInspection */
        $results = $testBean1->populateDefaultValues();
        self::assertEquals(null, $results);
        self::assertEquals(null, $testBean1->field_defs);

        // test
        $bean = BeanFactory::getBean('Users');
        $force = false;
        $fieldDefsBefore = $bean->field_defs;
        /** @noinspection PhpVoidFunctionResultUsedInspection */
        $results = $bean->populateDefaultValues($force);
        self::assertEquals(null, $results);
        self::assertEquals($fieldDefsBefore, $bean->field_defs);


        // test
        $bean = BeanFactory::getBean('Users');
        $force = true;
        $bean->field_defs['test'] = array(
            'default' => true,
        );
        /** @noinspection PhpVoidFunctionResultUsedInspection */
        $results = $bean->populateDefaultValues($force);
        self::assertEquals(null, $results);
        self::assertEquals(array(
            'test' => array(
                'default' => true,
            ),
        ), $bean->field_defs);


        // test
        $bean = BeanFactory::getBean('Users');
        $force = true;
        $bean->field_defs['test'] = array(
            'default' => true,
        );
        /** @noinspection PhpVoidFunctionResultUsedInspection */
        $results = $bean->populateDefaultValues($force);
        self::assertEquals(null, $results);
        self::assertEquals(array(
            'test' => array(
                'default' => true,
            ),
        ), $bean->field_defs);
        $field = 'test';
        self::assertEquals(1, $bean->$field);


        // test
        $bean = BeanFactory::getBean('Users');
        $force = true;
        $bean->field_defs['test'] = array(
            'default' => '',
        );
        /** @noinspection PhpVoidFunctionResultUsedInspection */
        $results = $bean->populateDefaultValues($force);
        self::assertEquals(null, $results);
        self::assertEquals(array(
            'test' => array(
                'default' => '',
            ),
        ), $bean->field_defs);
        $field = 'test';
        self::assertEquals('', $bean->$field);

        $bean->field_defs = $origFieldDefs;
    }

    /**
     * @see SugarBean::parseDateDefault()
     */
    public function testParseDateDefault()
    {
        self::markTestIncomplete('need to implement');
    }

    /**
     * @see SugarBean::removeRelationshipMeta()
     */
    public function testRemoveRelationshipMeta()
    {
        self::markTestIncomplete('need to implement');
    }

    /**
     * @see SugarBean::createRelationshipMeta()
     */
    public function testCreateRelationshipMeta()
    {
        self::markTestIncomplete('need to implement');
    }

    /**
     * @see SugarBean::get_union_related_list()
     * @todo need more test coverage and less function complexity
     */
    public function testGetUnionRelatedList()
    {
        $request = $_REQUEST;
        self::assertFalse(isset($_SESSION));
        
        // test
        $results = SugarBean::get_union_related_list(null);
        self::assertEquals(null, $results);


        // test
        $_SESSION['show_deleted'] = 1;
        $results = SugarBean::get_union_related_list(null);
        self::assertEquals(null, $results);


        // test
        $_SESSION['show_deleted'] = 1;
        $parentBean = BeanFactory::getBean('Contacts');
        $subPanelDef = new aSubPanel(null, null, $parentBean);
        $results = SugarBean::get_union_related_list($parentBean, '', '', '', 0, -1, -1, 0, $subPanelDef);
        self::assertEquals(array(
            'list' => array(),
            'parent_data' => array(),
            'row_count' => 0,
            'next_offset' => 10,
            'previous_offset' => -10,
            'current_offset' => 0,
            'query' => '',
        ), $results);


        // test
        $parentBean = BeanFactory::getBean('Contacts');
        $subPanelDef->_instance_properties['type'] = 'collection';
        $results = SugarBean::get_union_related_list($parentBean, '', '', '', 0, -1, -1, 0, $subPanelDef);
        self::assertEquals(array(
            'list' => array(),
            'parent_data' => array(),
            'row_count' => 0,
            'next_offset' => 10,
            'previous_offset' => -10,
            'current_offset' => 0,
            'query' => '',
        ), $results);


        // test
        $_SESSION['show_deleted'] = 1;
        $parentBean = BeanFactory::getBean('Contacts');
        $subPanelDef = new aSubPanel(null, null, $parentBean);
        $subPanelDef->_instance_properties['type'] = 'collection';
        $subPanelDef->_instance_properties['collection_list'] = array(
            array('module' => 'Contacts'),
        );
        $subPanelDef->_instance_properties['get_subpanel_data'] = 'function';
        $subPanelDef->_instance_properties['generate_select'] = array();
        $results = SugarBean::get_union_related_list($parentBean, '', '', '', 0, -1, -1, 0, $subPanelDef);

        self::assertEquals(array(
            'list' => array(),
            'parent_data' => array(),
            'row_count' => 0,
            'next_offset' => 10,
            'previous_offset' => -10,
            'current_offset' => 0,
            'query' => '',
        ), $results);

        $_REQUEST = $request;
        unset($_SESSION);
    }

    /**
     * @see SugarBean::build_sub_queries_for_union()
     */
    public function testBuildSubQueriesForUnion()
    {
        self::markTestIncomplete('need to implement');
    }

    /**
     * @see SugarBean::process_union_list_query()
     */
    public function testProcessUnionListQuery()
    {
<<<<<<< HEAD
=======
        self::markTestIncomplete('environment dependency');
>>>>>>> 43c6a133

        // test
        global $sugar_config;
        
        $query = "SELECT * FROM aod_index";
        $resource = DBManagerFactory::getInstance()->query($query);
        $rows = [];
        while ($row = $resource->fetch_assoc()) {
            $rows[] = $row;
        }
        $tableAodIndex = $rows;

        // test
        $bean = BeanFactory::getBean('Contacts');
        $bean->id = 'test_contact_0';
        $bean->save();
        $query = /** @lang sql */
            "INSERT INTO contacts (id) VALUES ('test_contact_1'), ('test_contact_2'), ('test_contact_3')";
        DBManagerFactory::getInstance()->query($query);
        $subpanelDefinition = new aSubPanel('TestPanel', array(), $bean);
        $tmp = $sugar_config['list_max_entries_per_subpanel'];
        $sugar_config['list_max_entries_per_subpanel'] = 0;
        $results = $bean->process_union_list_query($bean, /** @lang sql */
            'SELECT DISTINCT count(*) AS c FROM contacts', null, 0, -1, '', $subpanelDefinition);

        self::assertEquals(array(), $results['list']);
        self::assertEquals(array(), $results['parent_data']);
        self::assertNotEquals(0, $results['row_count']);
        self::assertEquals(0, $results['next_offset']);
        self::assertEquals(0, $results['previous_offset']);
        self::assertEquals(0, $results['current_offset']);
        self::assertEquals(/** @lang sql */
            'SELECT DISTINCT count(*) AS c FROM contacts',
            $results['query']
        );

        $query = /** @lang sql */
            "DELETE FROM contacts WHERE id IN ('test_contact_0', 'test_contact_1', 'test_contact_2', 'test_contact_3')";
        DBManagerFactory::getInstance()->query($query);
        $sugar_config['list_max_entries_per_subpanel'] = $tmp;


        // test
        $bean = BeanFactory::getBean('Contacts');
        $bean->id = 'test_contact_0';
        $bean->save();
        $query = /** @lang sql */
            "INSERT INTO contacts (id) VALUES ('test_contact_1'), ('test_contact_2'), ('test_contact_3')";
        DBManagerFactory::getInstance()->query($query);
        $subpanelDefinition = new aSubPanel('TestPanel', array(), $bean);
        $subpanelDefinition->_instance_properties['type'] = 'collection';
        $results = $bean->process_union_list_query($bean, /** @lang sql */
            'SELECT DISTINCT count(*) AS c FROM contacts', null, -1, -1, '', $subpanelDefinition);

        self::assertEquals(array(), $results['parent_data']);
        self::assertNotEquals(0, $results['row_count']);
        self::assertEquals(10, $results['next_offset']);
        self::assertEquals(-10, $results['previous_offset']);
        self::assertEquals(0, $results['current_offset']);
        self::assertEquals(/** @lang sql */
            'SELECT DISTINCT count(*) AS c FROM contacts',
            $results['query']
        );

        $query = /** @lang text */
            "DELETE FROM contacts WHERE id IN ('test_contact_0', 'test_contact_1', 'test_contact_2', 'test_contact_3')";
        DBManagerFactory::getInstance()->query($query);


        // test
        $bean = BeanFactory::getBean('Contacts');
        $bean->id = 'test_contact_0';
        $bean->save();
        $query = /** @lang text */
            "INSERT INTO contacts (id) VALUES ('test_contact_1'), ('test_contact_2'), ('test_contact_3')";
        DBManagerFactory::getInstance()->query($query);
        $subpanelDefinition = new aSubPanel('TestPanel', array(), $bean);
        $subpanelDefinition->_instance_properties['type'] = 'collection';
        $results = $bean->process_union_list_query($bean, /** @lang sql */
            'SELECT DISTINCT count(*) AS c FROM contacts', null, -1, -1, '', $subpanelDefinition);

        self::assertEquals(array(), $results['parent_data']);
        self::assertNotEquals(0, $results['row_count']);
        self::assertEquals(10, $results['next_offset']);
        self::assertEquals(-10, $results['previous_offset']);
        self::assertEquals(0, $results['current_offset']);
        self::assertEquals(/** @lang sql */
            'SELECT DISTINCT count(*) AS c FROM contacts',
            $results['query']
        );

        $query = /** @lang text */
            "DELETE FROM contacts WHERE id IN ('test_contact_0', 'test_contact_1', 'test_contact_2', 'test_contact_3')";
        DBManagerFactory::getInstance()->query($query);


        // test
        $bean = BeanFactory::getBean('Contacts');
        $bean->id = 'test_contact_0';
        $bean->save();
        $query = /** @lang text */
            "INSERT INTO contacts (id) VALUES ('test_contact_1'), ('test_contact_2'), ('test_contact_3')";
        DBManagerFactory::getInstance()->query($query);
        $subpanelDefinition = new aSubPanel('TestPanel', array(), $bean);
        $subpanelDefinition->_instance_properties['type'] = 'collection';
        $results = $bean->process_union_list_query($bean, /** @lang sql */
            'SELECT DISTINCT count(*) AS c FROM contacts', null, -1, -1, '', $subpanelDefinition);

        self::assertEquals(array(), $results['parent_data']);
        self::assertNotEquals(0, $results['row_count']);
        self::assertEquals(10, $results['next_offset']);
        self::assertEquals(-10, $results['previous_offset']);
        self::assertEquals(0, $results['current_offset']);
        self::assertEquals(/** @lang sql */
            'SELECT DISTINCT count(*) AS c FROM contacts',
            $results['query']
        );

        $query = /** @lang text */
            "DELETE FROM contacts WHERE id IN ('test_contact_0', 'test_contact_1', 'test_contact_2', 'test_contact_3')";
        DBManagerFactory::getInstance()->query($query);


        // test
        $bean = BeanFactory::getBean('Contacts');
        $bean->id = 'test_contact_0';
        $bean->save();
        $query = /** @lang text */
            "INSERT INTO contacts (id) VALUES ('test_contact_1'), ('test_contact_2'), ('test_contact_3')";
        DBManagerFactory::getInstance()->query($query);
        $subpanelDefinition = new aSubPanel('TestPanel', array(), $bean);
        $results = $bean->process_union_list_query($bean, /** @lang sql */
            'SELECT DISTINCT count(*) AS c FROM contacts', null, -1, -1, '', $subpanelDefinition);

        self::assertEquals(array(), $results['parent_data']);
        self::assertNotEquals(0, $results['row_count']);
        self::assertEquals(10, $results['next_offset']);
        self::assertEquals(-10, $results['previous_offset']);
        self::assertEquals(0, $results['current_offset']);
        self::assertEquals(/** @lang sql */
            'SELECT DISTINCT count(*) AS c FROM contacts',
            $results['query']
        );

        $query = /** @lang text */
            "DELETE FROM contacts WHERE id IN ('test_contact_0', 'test_contact_1', 'test_contact_2', 'test_contact_3')";
        DBManagerFactory::getInstance()->query($query);


        // test
        $bean = BeanFactory::getBean('Contacts');
        $bean->id = 'test_contact_0';
        $bean->save();
        $query = /** @lang text */
            "INSERT INTO contacts (id) VALUES ('test_contact_1'), ('test_contact_2'), ('test_contact_3')";
        DBManagerFactory::getInstance()->query($query);
        $subpanelDefinition = new aSubPanel('TestPanel', array(), $bean);
        $subpanelDefinition->template_instance = $bean;
        $results = $bean->process_union_list_query($bean, /** @lang sql */
            'SELECT DISTINCT count(*) AS c FROM contacts', null, -1, -1, '', $subpanelDefinition);

        self::assertEquals(array(), $results['parent_data']);
        self::assertNotEquals(0, $results['row_count']);
        self::assertEquals(10, $results['next_offset']);
        self::assertEquals(-10, $results['previous_offset']);
        self::assertEquals(0, $results['current_offset']);
        self::assertEquals(/** @lang sql */
            'SELECT DISTINCT count(*) AS c FROM contacts',
            $results['query']
        );

        $query = /** @lang text */
            "DELETE FROM contacts WHERE id IN ('test_contact_0', 'test_contact_1', 'test_contact_2', 'test_contact_3')";
        DBManagerFactory::getInstance()->query($query);


        // test
        $bean = BeanFactory::getBean('Contacts');
        $bean->id = 'test_contact_0';
        $bean->save();
        $query = /** @lang text */
            "INSERT INTO contacts (id) VALUES ('test_contact_1'), ('test_contact_2'), ('test_contact_3')";
        DBManagerFactory::getInstance()->query($query);
        $subpanelDefinition = new aSubPanel('TestPanel', array(), $bean);
        $results = $bean->process_union_list_query(null, /** @lang sql */
            'SELECT DISTINCT count(*) AS c FROM contacts', null, -1, -1, '', $subpanelDefinition);

        self::assertEquals(array(), $results['parent_data']);
        self::assertNotEquals(0, $results['row_count']);
        self::assertEquals(10, $results['next_offset']);
        self::assertEquals(-10, $results['previous_offset']);
        self::assertEquals(0, $results['current_offset']);
        self::assertEquals(/** @lang sql */
            'SELECT DISTINCT count(*) AS c FROM contacts',
            $results['query']
        );

        $query = /** @lang text */
            "DELETE FROM contacts WHERE id IN ('test_contact_0', 'test_contact_1', 'test_contact_2', 'test_contact_3')";
        DBManagerFactory::getInstance()->query($query);


        // test
        $bean = BeanFactory::getBean('Contacts');
        $bean->id = 'test_contact1';
        $bean->save();
        $subpanelDefinition = new aSubPanel('TestPanel', array(), $bean);
        $results = $bean->process_union_list_query(null, /** @lang sql */
            'SELECT DISTINCT * FROM contacts', null, -1, -1, '', $subpanelDefinition);
        self::assertEquals(array(), $results['parent_data']);
        self::assertEquals(10, $results['next_offset']);
        self::assertEquals(-10, $results['previous_offset']);
        self::assertEquals(0, $results['current_offset']);
        self::assertEquals(/** @lang sql */
            'SELECT DISTINCT * FROM contacts',
            $results['query']
        );


        // test
        $bean = BeanFactory::getBean('Contacts');
        $bean->id = 'test_contact1';
        $bean->save();
        $results = $bean->process_union_list_query(null, /** @lang sql */
            'SELECT DISTINCT * FROM contacts', null);
        self::assertEquals(array(), $results['parent_data']);
        self::assertEquals(10, $results['next_offset']);
        self::assertEquals(-10, $results['previous_offset']);
        self::assertEquals(0, $results['current_offset']);
        self::assertEquals(/** @lang sql */
            'SELECT DISTINCT * FROM contacts',
            $results['query']
        );

        // test
        $bean = BeanFactory::getBean('Contacts');
        $bean->retrieve('test_contact1');
        $results = $bean->process_union_list_query(null, /** @lang sql */
            'SELECT DISTINCT * FROM contacts', 'end');

        self::assertEquals(array(), $results['parent_data']);
        self::assertEquals(9.0, $results['next_offset']);
        self::assertEquals(-11.0, $results['previous_offset']);
        self::assertEquals(-1.0, $results['current_offset']);
        self::assertEquals(/** @lang sql */
            'SELECT DISTINCT * FROM contacts',
            $results['query']
        );


        // test
        $sugar_config['disable_count_query'] = 1;
        $bean = BeanFactory::getBean('Contacts');
        $bean->id = 'test_contact_0';
        $bean->save();
        $query = /** @lang text */
            "INSERT INTO contacts (id) VALUES ('test_contact_1'), ('test_contact_2'), ('test_contact_3')";
        DBManagerFactory::getInstance()->query($query);
        $subpanelDefinition = new aSubPanel('TestPanel', array(), $bean);
        $results = $bean->process_union_list_query(null, /** @lang sql */
            'SELECT DISTINCT count(*) AS c FROM contacts', null, -1, -1, '', $subpanelDefinition);

        self::assertEquals(array(), $results['parent_data']);
        self::assertNotEquals(0, $results['row_count']);
        self::assertEquals(10, $results['next_offset']);
        self::assertEquals(-10, $results['previous_offset']);
        self::assertEquals(0, $results['current_offset']);
        self::assertEquals(/** @lang sql */
            'SELECT DISTINCT count(*) AS c FROM contacts',
            $results['query']
        );

        $query = /** @lang text */
            "DELETE FROM contacts WHERE id IN ('test_contact_0', 'test_contact_1', 'test_contact_2', 'test_contact_3')";
        DBManagerFactory::getInstance()->query($query);

        // cleanup
        DBManagerFactory::getInstance()->query("DELETE FROM sugarfeed WHERE related_id LIKE 'test_contact%'");
        DBManagerFactory::getInstance()->query("DELETE FROM contacts_cstm WHERE id_c LIKE 'test_contact%'");
        
        DBManagerFactory::getInstance()->query("DELETE FROM aod_index");
        foreach ($tableAodIndex as $row) {
            $query = "INSERT aod_index INTO (";
            $query .= (implode(',', array_keys($row)) . ') VALUES (');
            foreach ($row as $value) {
                $quoteds[] = "'$value'";
            }
            $query .= (implode(', ', $quoteds)) . ')';
            DBManagerFactory::getInstance()->query($query);
        }
    }

    /**
     * @see SugarBean::retrieve_parent_fields()
     */
    public function testRetrieveParentFields()
    {
        self::markTestIncomplete('need to implement');
    }

    /**
     * @see SugarBean::getAuditEnabledFieldDefinitions()
     */
    public function testGetAuditEnabledFieldDefinitions()
    {

        // test
        $bean = BeanFactory::getBean('Contacts');
        $results = $bean->getAuditEnabledFieldDefinitions();
        self::assertEquals(array(
            'assigned_user_id' => array(
                'name' => 'assigned_user_id',
                'rname' => 'user_name',
                'id_name' => 'assigned_user_id',
                'vname' => 'LBL_ASSIGNED_TO_ID',
                'group' => 'assigned_user_name',
                'type' => 'relate',
                'table' => 'users',
                'module' => 'Users',
                'reportable' => true,
                'isnull' => 'false',
                'dbType' => 'id',
                'audited' => true,
                'comment' => 'User ID assigned to record',
                'duplicate_merge' => 'disabled',
            ),
            'do_not_call' => array(
                'name' => 'do_not_call',
                'vname' => 'LBL_DO_NOT_CALL',
                'type' => 'bool',
                'default' => '0',
                'audited' => true,
                'comment' => 'An indicator of whether contact can be called',
            ),
            'phone_work' => array(
                'name' => 'phone_work',
                'vname' => 'LBL_OFFICE_PHONE',
                'type' => 'phone',
                'dbType' => 'varchar',
                'len' => 100,
                'audited' => true,
                'unified_search' => true,
                'full_text_search' => array(
                    'boost' => 1
                ),
                'comment' => 'Work phone number of the contact',
                'merge_filter' => 'enabled',
            ),
            'lawful_basis' => array(
                'name' => 'lawful_basis',
                'vname' => 'LBL_LAWFUL_BASIS',
                'type' => 'multienum',
                'massupdate' => true,
                'no_default' => false,
                'comments' => '',
                'inline_edit' => true,
                'reportable' => true,
                'merge_filter' => 'enabled',
                'len' => 100,
                'size' => '20',
                'options' => 'lawful_basis_dom',
                'audited' => true,
                'importable' => true,
            ),
            'date_reviewed' => array(
                'name' => 'date_reviewed',
                'vname' => 'LBL_DATE_REVIEWED',
                'type' => 'date',
                'massupdate' => true,
                'audited' => true,
                'importable' => true,
            ),
            'lawful_basis_source' => array(
                'name' => 'lawful_basis_source',
                'vname' => 'LBL_LAWFUL_BASIS_SOURCE',
                'type' => 'enum',
                'massupdate' => true,
                'no_default' => false,
                'comments' => '',
                'inline_edit' => true,
                'reportable' => true,
                'merge_filter' => 'enabled',
                'len' => 100,
                'size' => '20',
                'options' => 'lawful_basis_source_dom',
                'audited' => true,
                'importable' => true,
            ),
        ), $results);
    }

    /**
     * @see SugarBean::isOwner()
     */
    public function testIsOwner()
    {

        // test
        $bean = BeanFactory::getBean('Contacts');
        $bean->id = 'test_contact_1';
        $result = $bean->isOwner(null);
        self::assertFalse($result);
        self::assertEquals('test_contact_1', $bean->id);

        // test
        $bean = BeanFactory::getBean('Contacts');
        $bean->id = 'test_contact_1';
        $bean->fetched_row['assigned_user_id'] = 1;
        $result = $bean->isOwner(null);
        self::assertFalse($result);
        self::assertEquals('test_contact_1', $bean->id);

        // test
        $bean = BeanFactory::getBean('Contacts');
        $bean->id = 'test_contact_1';
        $bean->fetched_row['assigned_user_id'] = 1;
        $result = $bean->isOwner(1);
        self::assertTrue($result);
        self::assertEquals('test_contact_1', $bean->id);

        // test
        $bean = BeanFactory::getBean('Contacts');
        $bean->id = 'test_contact_1';
        $bean->assigned_user_id = 1;
        $result = $bean->isOwner(1);
        self::assertTrue($result);
        self::assertEquals('test_contact_1', $bean->id);

        // test
        $bean = BeanFactory::getBean('Contacts');
        $bean->id = 'test_contact_1';
        $bean->assigned_user_id = 1;
        $result = $bean->isOwner(2);
        self::assertFalse($result);
        self::assertEquals('test_contact_1', $bean->id);

        // test
        $bean = BeanFactory::getBean('Contacts');
        $bean->id = 'test_contact_1';
        $bean->created_by = 1;
        $result = $bean->isOwner(1);
        self::assertTrue($result);
        self::assertEquals('test_contact_1', $bean->id);
    }

    /**
     * @see SugarBean::get_custom_table_name()
     */
    public function testGetCustomTableName()
    {

        // test
        $bean = BeanFactory::getBean('Contacts');
        $result = $bean->get_custom_table_name();
        self::assertEquals('contacts_cstm', $result);
    }

    /**
     * @see SugarBean::getTableName()
     */
    public function testGetTableName()
    {

        // test
        $bean = BeanFactory::getBean('Contacts');
        $result = $bean->getTableName();
        self::assertEquals('contacts', $result);
    }

    /**
     * @see SugarBean::getObjectName()
     */
    public function testGetObjectName()
    {

        // test
        $bean = BeanFactory::getBean('Contacts');
        $result = $bean->getObjectName();
        self::assertEquals('Contact', $result);


        // test
        $bean = BeanFactory::getBean('Contacts');
        unset($bean->table_name);
        $result = $bean->getObjectName();
        self::assertEquals('Contact', $result);

        // test
        $bean = BeanFactory::getBean('Contacts');
        unset($bean->object_name);
        $result = $bean->getObjectName();
        self::assertEquals(null, $result);

        // test
        $bean = BeanFactory::getBean('Contacts');
        $bean->object_name = false;
        $result = $bean->getObjectName();
        self::assertEquals('contacts', $result);
    }

    /**
     * @see SugarBean::getIndices()
     */
    public function testGetIndices()
    {

        // test
        $bean = BeanFactory::getBean('Contacts');
        $bean->object_name = false;
        $results = $bean->getIndices();
        self::assertEquals(array(), $results);

        // test
        $bean = BeanFactory::getBean('Contacts');
        $results = $bean->getIndices();
        self::assertEquals(array(
            'id' => array(
                'name' => 'contactspk',
                'type' => 'primary',
                'fields' => array(
                    0 => 'id',
                ),
            ),
            0 => array(
                'name' => 'idx_cont_last_first',
                'type' => 'index',
                'fields' => array(
                    0 => 'last_name',
                    1 => 'first_name',
                    2 => 'deleted',
                ),
            ),
            1 => array(
                'name' => 'idx_contacts_del_last',
                'type' => 'index',
                'fields' => array(
                    0 => 'deleted',
                    1 => 'last_name',
                ),
            ),
            2 => array(
                'name' => 'idx_cont_del_reports',
                'type' => 'index',
                'fields' => array(
                    0 => 'deleted',
                    1 => 'reports_to_id',
                    2 => 'last_name',
                ),
            ),
            3 => array(
                'name' => 'idx_reports_to_id',
                'type' => 'index',
                'fields' => array(
                    0 => 'reports_to_id',
                ),
            ),
            4 => array(
                'name' => 'idx_del_id_user',
                'type' => 'index',
                'fields' => array(
                    0 => 'deleted',
                    1 => 'id',
                    2 => 'assigned_user_id',
                ),
            ),
            5 => array(
                'name' => 'idx_cont_assigned',
                'type' => 'index',
                'fields' => array(
                    0 => 'assigned_user_id',
                ),
            ),
        ), $results);
    }

    /**
     * @see SugarBean::getPrimaryFieldDefinition()
     */
    public function testGetPrimaryFieldDefinition()
    {

        // test
        $bean = BeanFactory::getBean('Contacts');
        $results = $bean->getPrimaryFieldDefinition();
        self::assertEquals(array(
            'name' => 'id',
            'vname' => 'LBL_ID',
            'type' => 'id',
            'required' => true,
            'reportable' => true,
            'comment' => 'Unique identifier',
            'inline_edit' => false,
        ), $results);

        // test
        $bean = BeanFactory::getBean('Contacts');
        unset($bean->field_defs['id']);
        $results = $bean->getPrimaryFieldDefinition();
        self::assertEquals(array(
            'name' => 'name',
            'vname' => 'LBL_NAME',
            'type' => 'name',
            'rname' => 'name',
            'link' => true,
            'fields' => array(
                0 => 'first_name',
                1 => 'last_name',
            ),
            'sort_on' => 'last_name',
            'source' => 'non-db',
            'group' => 'last_name',
            'len' => '255',
            'db_concat_fields' => array(
                0 => 'first_name',
                1 => 'last_name',
            ),
            'importable' => 'false',
        ), $results);
    }

    /**
     * @see SugarBean::getFieldDefinition()
     */
    public function testGetFieldDefinition()
    {

        // test
        $bean = BeanFactory::getBean('Contacts');
        $results = $bean->getFieldDefinition(null);
        self::assertFalse($results);

        // test
        $bean = BeanFactory::getBean('Contacts');
        $results = $bean->getFieldDefinition('undefined');
        self::assertFalse($results);

        // test
        $bean = BeanFactory::getBean('Contacts');
        $results = $bean->getFieldDefinition('name');
        self::assertEquals(array(
            'name' => 'name',
            'rname' => 'name',
            'vname' => 'LBL_NAME',
            'type' => 'name',
            'link' => true,
            'fields' => array(
                0 => 'first_name',
                1 => 'last_name',
            ),
            'sort_on' => 'last_name',
            'source' => 'non-db',
            'group' => 'last_name',
            'len' => '255',
            'db_concat_fields' => array(
                0 => 'first_name',
                1 => 'last_name',
            ),
            'importable' => 'false',
        ), $results);
    }

    /**
     * @see SugarBean::getFieldValue()
     */
    public function testGetFieldValue()
    {

        // test
        $bean = BeanFactory::getBean('Contacts');
        $results = $bean->getFieldValue(null);
        self::assertFalse($results);

        // test
        $bean = BeanFactory::getBean('Contacts');
        $results = $bean->getFieldValue('importable');
        self::assertEquals(1, $results);

        // test
        $bean = BeanFactory::getBean('Contacts');
        $results = $bean->getFieldValue('in_workflow');
        self::assertEquals(0, $results);

        // test
        $bean = BeanFactory::getBean('Contacts');
        $results = $bean->getFieldValue('portal_user_type');
        self::assertEquals('Single', $results);
    }

    /**
     * @see SugarBean::unPopulateDefaultValues()
     */
    public function testUnPopulateDefaultValues()
    {

        // test
<<<<<<< HEAD
        $bean = BeanFactory::getBean('Contacts');
=======
        $GLOBALS['log']->reset();
        $GLOBALS['log']->fatal('test');
        $this->db->query(/** @lang sql */
            "INSERT INTO contacts (
            id, 
            date_entered, 
            date_modified, 
            modified_user_id, 
            created_by, 
            description, 
            deleted, 
            assigned_user_id, 
            salutation, 
            first_name, 
            last_name, 
            title, 
            photo, 
            department, 
            do_not_call, 
            phone_home, 
            phone_mobile, 
            phone_work, 
            phone_other, 
            phone_fax, 
            primary_address_street, 
            primary_address_city, 
            primary_address_state, 
            primary_address_postalcode, 
            primary_address_country, 
            alt_address_street, 
            alt_address_city, 
            alt_address_state, 
            alt_address_postalcode, 
            alt_address_country, 
            assistant, 
            assistant_phone, 
            lead_source, 
            reports_to_id, 
            birthdate, 
            campaign_id, 
            joomla_account_id, 
            portal_account_disabled, 
            portal_user_type
            ) VALUES (
            'test_parent_contact_1', 
            '2017-08-04 00:00:11', 
            '2017-08-11 00:00:22', 
            'aaa', 
            'bbb', 
            'ccc', 
            '0', 
            'eee', 
            'fff', 
            'ggg', 
            'hhh', 
            'jjj', 
            'kkk', 
            'lll', 
            '1', 
            'mmm', 
            'nnn', 
            'ooo', 
            'ppp', 
            NULL, 
            NULL, 
            NULL, 
            NULL, 
            NULL, 
            NULL, 
            NULL, 
            NULL, 
            NULL, 
            NULL, 
            NULL, 
            NULL, 
            NULL, 
            NULL, 
            NULL, 
            NULL, 
            NULL, 
            NULL, 
            NULL, 
            'Single');"
        );
        $bean = new Contact();
>>>>>>> 43c6a133
        /** @noinspection PhpVoidFunctionResultUsedInspection */
        $results = $bean->unPopulateDefaultValues();
        self::assertEquals(null, $results);
        /** @noinspection PhpUndefinedFieldInspection */
        self::assertEquals(null, $bean->portal_user_type);
        /** @noinspection PhpUndefinedFieldInspection */
        self::assertEquals(null, $bean->jjwg_maps_lat_c);
        /** @noinspection PhpUndefinedFieldInspection */
        self::assertEquals(null, $bean->jjwg_maps_lng_c);

        // test
        $bean = BeanFactory::getBean('Contacts');
        $bean->field_defs = false;
        /** @noinspection PhpVoidFunctionResultUsedInspection */
        $results = $bean->unPopulateDefaultValues();
        self::assertEquals(null, $results);

        // test
        $bean = BeanFactory::getBean('Contacts');
        /** @noinspection PhpVoidFunctionResultUsedInspection */
        $results = $bean->unPopulateDefaultValues();
        self::assertEquals(null, $results);
    }

    /**
     * @see SugarBean::__clone()
     */
    public function testClone()
    {

        // test
        $bean = BeanFactory::getBean('Contacts');
        $clone = clone $bean;
        self::assertEquals($bean, $clone);
    }

    /**
     * @see SugarBean::get_linked_fields()
     */
    public function testGetLinkedFields()
    {

        // test
        $bean = BeanFactory::getBean('Contacts');
        $bean->field_defs = array();
        $results = $bean->get_linked_fields();
        self::assertEquals(array(), $results);

        // test
        $bean = BeanFactory::getBean('Contacts');
        $bean->field_defs = array(1);
        $results = $bean->get_linked_fields();
        self::assertEquals(array(), $results);

        // test
        $bean = BeanFactory::getBean('Contacts');
        $bean->field_defs = array(array(1));
        $results = $bean->get_linked_fields();
        self::assertEquals(array(), $results);

        // test
        $bean = BeanFactory::getBean('Contacts');
        $bean->field_defs = array(array('type' => 'link'));
        $results = $bean->get_linked_fields();
        self::assertEquals(array(
            0 => array(
                'type' => 'link',
            ),
        ), $results);
    }

    /**
     * @see SugarBean::getFieldDefinitions()
     */
    public function testGetFieldDefinitions()
    {

        // test
        $bean = BeanFactory::getBean('Contacts');
        $results = $bean->getFieldDefinitions();
        self::assertEquals($bean->field_defs, $results);
    }

    /**
     * @see SugarBean::load_relationship()
     */
    public function testLoadRelationship()
    {

        // test
        $bean = BeanFactory::getBean('Contacts');
        $results = $bean->load_relationship(null);
        self::assertEquals(false, $results);

        // test
        $bean = BeanFactory::getBean('Contacts');
        $results = $bean->load_relationship('test');
        self::assertEquals(false, $results);

        // test
        $bean = BeanFactory::getBean('Contacts');
        $bean->field_defs['testKey'] = 'testValue';
        $results = $bean->load_relationship('testKey');
        self::assertEquals(false, $results);

        // test
        $bean = BeanFactory::getBean('Contacts');
        $bean->field_defs['testKey'] = 'testValue';
        /** @noinspection PhpUndefinedFieldInspection */
        $bean->testKey = new Link2('test', $bean);
        $results = $bean->load_relationship('testKey');
        self::assertEquals(true, $results);

        // test
        $bean = BeanFactory::getBean('Contacts');
        $bean->field_defs['testKey'] = array('type' => 'link');
        /** @noinspection PhpUndefinedFieldInspection */
        $bean->testKey = 'testValue';
        $results = $bean->load_relationship('testKey');
        self::assertEquals(false, $results);
        /** @noinspection MissingIssetImplementationInspection */
        self::assertNotTrue(isset($bean->testKey));

        // test
        $bean = BeanFactory::getBean('Contacts');
        $bean->field_defs['testKey'] = array(
            'type' => 'link',
            'link_class' => 'testClass',
            'link_file' => 'testClass.php',
        );
        /** @noinspection PhpUndefinedFieldInspection */
        $bean->testKey = 'testValue';
        $results = $bean->load_relationship('testKey');
        self::assertEquals(false, $results);
        /** @noinspection MissingIssetImplementationInspection */
        self::assertNotTrue(isset($bean->testKey));

        // test
        $bean = BeanFactory::getBean('Contacts');
        $bean->field_defs['testKey'] = array(
            'type' => 'link',
            'link_class' => 'testClass',
            'link_file' => 'modules/Campaigns/ProspectLink.php',
        );
        /** @noinspection PhpUndefinedFieldInspection */
        $bean->testKey = 'testValue';
        $results = $bean->load_relationship('testKey');
        self::assertEquals(true, $results);
        /** @noinspection PhpUndefinedFieldInspection */
        self::assertEquals('testValue', $bean->testKey);

        // test
        $bean = BeanFactory::getBean('Contacts');
        $bean->field_defs['testKey'] = array(
            'type' => 'link',
            'link_class' => 'ProspectLink',
            'link_file' => 'modules/Campaigns/ProspectLink.php',
        );
        /** @noinspection PhpUndefinedFieldInspection */
        $bean->testKey = 'testValue';
        $results = $bean->load_relationship('testKey');
        self::assertEquals(true, $results);
        /** @noinspection PhpUndefinedFieldInspection */
        self::assertEquals('testValue', $bean->testKey);

        // test
        $bean = BeanFactory::getBean('Contacts');
        $bean->field_defs['testKey'] = array(
            'type' => 'link',
            'link_class' => 'ProspectLink',
            'link_file' => 'modules/Campaigns/ProspectLink.php',
            'relationship' => 'campaign_leads',
        );
        /** @noinspection PhpUndefinedFieldInspection */
        $bean->testKey = 'testValue';
        $results = $bean->load_relationship('testKey');
        self::assertEquals(false, $results);
        /** @noinspection MissingIssetImplementationInspection */
        self::assertNotTrue(isset($bean->testKey));
    }

    /**
     * @see SugarBean::get_linked_beans()
     */
    public function testGetLinkedBeans()
    {

        // test
        $bean = BeanFactory::getBean('Contacts');
        $results = $bean->get_linked_beans(null);
        self::assertEquals(array(), $results);

        // test
        $bean = BeanFactory::getBean('Contacts');
        $results = $bean->get_linked_beans(null, 'Case');
        self::assertEquals(array(), $results);

        // test
        $bean = BeanFactory::getBean('Contacts');
        /** @noinspection PhpUndefinedFieldInspection */
        $bean->testKey = new ProspectLink('test', $bean);
        $results = $bean->get_linked_beans('testKey', 'Case');
        self::assertEquals(array(), $results);

        // test
        $bean = BeanFactory::getBean('Contacts');
        /** @noinspection PhpUndefinedFieldInspection */
        $bean->testKey = new ProspectLink('test', $bean);
        $results = $bean->get_linked_beans('testKey', 'Case', '', 0, 1);
        self::assertEquals(array(), $results);
    }

    /**
     * @see SugarBean::get_import_required_fields()
     */
    public function testGetImportRequiredFields()
    {
//
//        // test
        $bean = BeanFactory::getBean('Contacts');
        $bean->field_defs = array();
        $results = $bean->get_import_required_fields();
        self::assertEquals(array(), $results);
    }

    /**
     * @see SugarBean::get_importable_fields()
     */
    public function testGetImportableFields()
    {
        // test
        $bean = BeanFactory::getBean('Contacts');
        $bean->field_defs = array();
        $results = $bean->get_importable_fields();
        self::assertEquals(array(), $results);
    }


    /**
     * @see SugarBean::create_tables()
     */
    public function testCreateTables()
    {

        // test
        $bean = BeanFactory::getBean('Contacts');
        ob_start();
        $bean->create_tables();
        $results = ob_get_contents();
        ob_get_clean();
        self::assertEquals(/** @lang text */
            "Table already exists : $bean->table_name<br>",
            $results
        );
    }

    /**
     * @see SugarBean::getACLCategory()
     */
    public function testGetACLCategory()
    {
        // test
        $bean = BeanFactory::getBean('Contacts');
        $results = $bean->getACLCategory();
        self::assertEquals(null !== $bean->acl_category ? $bean->acl_category : $bean->module_dir, $results);
    }

    /**
     * @see SugarBean::is_AuditEnabled()
     */
    public function testIsAuditEnabled()
    {

        // test
        $bean = BeanFactory::getBean('AOBH_BusinessHours');
        $results = $bean->is_AuditEnabled();
        self::assertEquals(false, $results);

        // test
        $bean = BeanFactory::getBean('Contacts');
        $results = $bean->is_AuditEnabled();
        self::assertEquals(true, $results);
    }

    /**
     * @see SugarBean::get_audit_table_name()
     */
    public function testGetAuditTableNames()
    {

        // test
        $bean = BeanFactory::getBean('Contacts');
        $results = $bean->get_audit_table_name();
        self::assertEquals('contacts_audit', $results);
    }

    /**
     * @see SugarBean::create_audit_table()
     */
    public function testCreateAuditTable()
    {
        $query = /** @lang sql */
            'DROP TABLE contacts_audit;';
        DBManagerFactory::getInstance()->query($query);

        // test
        $bean = BeanFactory::getBean('Contacts');
        /** @noinspection PhpVoidFunctionResultUsedInspection */
        $results = $bean->create_audit_table();
        self::assertEquals(null, $results);
    }

    /**
     * @see SugarBean::save()
     */
    public function testSaveQuick()
    {
<<<<<<< HEAD
=======
        $userFieldDefs = BeanFactory::getBean('Users')->field_defs;
        $contactFieldDefs = BeanFactory::getBean('Contacts')->field_defs;

        // test
        
>>>>>>> 43c6a133
        global $current_user;

        // test
        $bean = BeanFactory::getBean('Users');
        $results = $bean->save();
        $this->assertFalse(!!$results, "should not give a result as it's not verified or password was incorrect");
        $this->assertTrue($bean->lastSaveErrorIsEmailAddressSaveError, "should give a lastSaveErrorIsEmailAddressSaveError as it's not verified or password was incorrect and a save should fails");
        $this->assertEquals([0 => 1], $bean->emailAddress->lastSaveAtUserProfileErrors, "should give a lastSaveAtUserProfileErrors as it's not verified or password was incorrect and a save should fails");

        $isValidator = new SuiteValidator();
        self::assertTrue($isValidator->isValidId($bean->id), "bean ID should be a valid ID");

        self::assertEquals($current_user->id, $bean->modified_user_id);
        self::assertEquals($current_user->user_name, $bean->modified_by_name);
        self::assertEquals(0, $bean->deleted);
        self::assertEquals($bean->date_modified, $bean->date_entered);
        /** @noinspection UnSafeIsSetOverArrayInspection */
        self::assertEquals(isset($current_user) ? $current_user->id : '', $bean->created_by);

        self::assertEquals($bean, $bean->custom_fields->bean);
        self::assertEquals(false, $bean->new_with_id);

        // test
        $bean = BeanFactory::getBean('Users');
        $bean->new_with_id = true;
        $results = $bean->save();
        $this->assertNull($results, "should not give a result as it's not verified or password was incorrect");
        $this->assertNull($bean->lastSaveErrorIsEmailAddressSaveError, "should not give a lastSaveErrorIsEmailAddressSaveError as it's not verified or password was incorrect and a save should fails");
        $this->assertEquals([], $bean->emailAddress->lastSaveAtUserProfileErrors, "should not give a lastSaveAtUserProfileErrors as it's not verified or password was incorrect and a save should fails");

        $isValidator = new SuiteValidator();
        self::assertFalse($isValidator->isValidId($results));

        self::assertEquals(false, $bean->in_save);
        self::assertEquals($current_user->id, $bean->modified_user_id);
        self::assertEquals($current_user->user_name, $bean->modified_by_name);
        self::assertEquals(0, $bean->deleted);
        self::assertEquals($bean->date_modified, $bean->date_entered);
        /** @noinspection UnSafeIsSetOverArrayInspection */
        self::assertEquals(isset($current_user) ? $current_user->id : '', $bean->created_by);
        self::assertFalse($isValidator->isValidId($bean->id));
        self::assertEquals($bean, $bean->custom_fields->bean);
        self::assertEquals(true, $bean->new_with_id, "It should be a new User with ID");
        self::assertEquals($bean->modified_by_name, $bean->old_modified_by_name);

        // test
        $bean = BeanFactory::getBean('Users');
        $bean->new_with_id = true;
        $bean->modified_by_name = 'testing';
        $results = null;
        try {
            $results = $bean->save();
            $this->assertTrue(false);
        } catch (Exception $e) {
            $this->assertTrue(true);
        }
        $this->assertTrue(!$results);
        $this->assertNull($bean->lastSaveErrorIsEmailAddressSaveError);
        $this->assertSame([], $bean->emailAddress->lastSaveAtUserProfileErrors);
        $isValidator = new SuiteValidator();
        self::assertFalse($isValidator->isValidId($bean->id));

        self::assertEquals(false, $bean->in_save, "It should already saved OR should failing the save as as it's not verified or password was incorrect");

        self::assertEquals($current_user->id, $bean->modified_user_id);

        self::assertEquals(0, $bean->deleted);
        self::assertEquals($bean->date_modified, $bean->date_entered);
        /** @noinspection UnSafeIsSetOverArrayInspection */
        self::assertEquals(isset($current_user) ? $current_user->id : '', $bean->created_by);
        self::assertFalse($isValidator->isValidId($bean->id));
        self::assertEquals($bean, $bean->custom_fields->bean);
        self::assertEquals(true, $bean->new_with_id);


        // test
        $bean = BeanFactory::getBean('Users');
        $bean->id = 'testBean_1';
        $bean->modified_by_name = 'testing';
        $results = $bean->save();
        $this->assertTrue(!$results);
        $this->assertNull($bean->lastSaveErrorIsEmailAddressSaveError, "should not having lastSaveErrorIsEmailAddressSaveError as a saving failed because it's should not veryfied or password was incorrect");
        $this->assertEquals([], $bean->emailAddress->lastSaveAtUserProfileErrors, "should not give a lastSaveAtUserProfileErrors as it's not verified or password was incorrect and a save should fails");

        $isValidator = new SuiteValidator();
        self::assertFalse($isValidator->isValidId($bean->id));



        self::assertEquals($current_user->id, $bean->modified_user_id);

        self::assertEquals(0, $bean->deleted);
        /** @noinspection UnSafeIsSetOverArrayInspection */
        self::assertFalse(isset($bean->date_entered));
        /** @noinspection UnSafeIsSetOverArrayInspection */
        self::assertEquals(isset($current_user) ? $current_user->id : '', $bean->created_by);
        self::assertFalse($isValidator->isValidId($bean->id));
        self::assertEquals($bean, $bean->custom_fields->bean);
        self::assertEquals(false, $bean->new_with_id);



        // test
        $bean = BeanFactory::getBean('Users');
        $bean->id = 'testBean_1';
        $bean->modified_by_name = 'testing';
        $bean->field_defs = array(
            'email_addresses' => array(
                'type' => 'link',
            ),
            'email_addresses_non_primary' => array(
                'type' => 'email',
            ),
        );
        /** @noinspection PhpUndefinedFieldInspection */
        $bean->email_addresses_non_primary = array(true);
        $results = $bean->save();
        $this->assertTrue(!$results);
        $this->assertNull($bean->lastSaveErrorIsEmailAddressSaveError, "should not having lastSaveErrorIsEmailAddressSaveError as a saving failed because it's should not veryfied or password was incorrect");
        $this->assertEquals([], $bean->emailAddress->lastSaveAtUserProfileErrors, "should not give a lastSaveAtUserProfileErrors as it's not verified or password was incorrect and a save should fails");

        $isValidator = new SuiteValidator();
        self::assertFalse($isValidator->isValidId($bean->id));

        self::assertEquals(null, $bean->in_save);

        self::assertEquals($current_user->id, $bean->modified_user_id);

        self::assertEquals($current_user->user_name, null);
        self::assertEquals(0, $bean->deleted);
        /** @noinspection UnSafeIsSetOverArrayInspection */
        self::assertFalse(isset($bean->date_entered));
        /** @noinspection UnSafeIsSetOverArrayInspection */
        self::assertEquals(isset($current_user) ? $current_user->id : '', $bean->created_by);
        self::assertFalse($isValidator->isValidId($bean->id));
        self::assertEquals($bean, $bean->custom_fields->bean);
        self::assertEquals(false, $bean->new_with_id);


        // test
        $bean = BeanFactory::getBean('Users');
        $bean->id = 'testBean_1';
        $bean->modified_by_name = 'testing';
        $bean->field_defs = array(
            'email_addresses' => array(
                'type' => 'link',
            ),
            'email_addresses_non_primary' => array(
                'type' => 'email',
            ),
        );
        /** @noinspection PhpUndefinedFieldInspection */
        $bean->email_addresses_non_primary = array(true);
        $results = $bean->save();
        $this->assertTrue(!$results);
        $this->assertNull($bean->lastSaveErrorIsEmailAddressSaveError, "should not having lastSaveErrorIsEmailAddressSaveError as a saving failed because it's should not veryfied or password was incorrect");
        $this->assertEquals([], $bean->emailAddress->lastSaveAtUserProfileErrors, "should not give a lastSaveAtUserProfileErrors as it's not verified or password was incorrect and a save should fails");

        $isValidator = new SuiteValidator();
        self::assertFalse($isValidator->isValidId($bean->id));

        self::assertEquals(false, $bean->in_save);

        self::assertEquals($current_user->id, $bean->modified_user_id);

        self::assertEquals($current_user->user_name, null);
        self::assertEquals(0, $bean->deleted);
        /** @noinspection UnSafeIsSetOverArrayInspection */
        self::assertFalse(isset($bean->date_entered));
        /** @noinspection UnSafeIsSetOverArrayInspection */
        self::assertEquals(isset($current_user) ? $current_user->id : '', $bean->created_by);
        self::assertFalse($isValidator->isValidId($bean->id));
        self::assertEquals($bean, $bean->custom_fields->bean);
        self::assertEquals(false, $bean->new_with_id);



        // test
        $bean = BeanFactory::getBean('Users');
        $bean->id = 'testBean_1';
        $bean->modified_by_name = 'testing';
        $bean->field_defs = array(
            'email_addresses' => array(
                'type' => 'link',
            ),
            'email_addresses_non_primary' => array(
                'type' => 'email',
            ),
        );
        /** @noinspection PhpUndefinedFieldInspection */
        $bean->email_addresses_non_primary = array(true);
        $results = $bean->save();
        $this->assertTrue(!$results);
        $this->assertNull($bean->lastSaveErrorIsEmailAddressSaveError, "should not having lastSaveErrorIsEmailAddressSaveError as a saving failed because it's should not veryfied or password was incorrect");
        $this->assertEquals([], $bean->emailAddress->lastSaveAtUserProfileErrors, "should not give a lastSaveAtUserProfileErrors as it's not verified or password was incorrect and a save should fails");

        $isValidator = new SuiteValidator();
        self::assertFalse($isValidator->isValidId($bean->id));

        self::assertEquals(false, $bean->in_save);

        self::assertEquals($current_user->id, $bean->modified_user_id);

        self::assertEquals($current_user->user_name, null);
        self::assertEquals(0, $bean->deleted);
        /** @noinspection UnSafeIsSetOverArrayInspection */
        self::assertFalse(isset($bean->date_entered));
        /** @noinspection UnSafeIsSetOverArrayInspection */
        self::assertEquals(isset($current_user) ? $current_user->id : '', $bean->created_by);
        self::assertFalse($isValidator->isValidId($bean->id));
        self::assertEquals($bean, $bean->custom_fields->bean);
        self::assertEquals(false, $bean->new_with_id);


        // test
        $this->fieldDefsStore('temp1');
        $this->fieldDefsRestore();
        $bean = BeanFactory::getBean('Contacts');
        $bean->id = 'testBean_1';
        $bean->modified_by_name = 'testing';
        $bean->field_defs = array_merge($bean->field_defs, $bean->field_defs = array(
            'email_addresses' => array(
                'type' => 'link',
            ),
            'email_addresses_non_primary' => array(
                'type' => 'email',
            ),
        ));
        /** @noinspection PhpUndefinedFieldInspection */
        $bean->email_addresses_non_primary = array('testbean1@email.com');
        $results = $bean->save();
        $this->assertEquals('testBean_1', $results);
        $this->assertSame([], $bean->emailAddress->lastSaveAtUserProfileErrors);
        $isValidator = new SuiteValidator();
        self::assertFalse($isValidator->isValidId($bean->id));

        self::assertEquals(false, $bean->in_save);
        self::assertEquals($GLOBALS['timedate']->nowDb(), $bean->date_modified);
        self::assertEquals($current_user->id, $bean->modified_user_id);
        self::assertEquals($current_user->user_name, $bean->modified_by_name);
        self::assertEquals(0, $bean->deleted);
        /** @noinspection UnSafeIsSetOverArrayInspection */
        self::assertFalse(isset($bean->date_entered));
        /** @noinspection UnSafeIsSetOverArrayInspection */
        self::assertEquals(isset($current_user) ? $current_user->id : '', $bean->created_by);
        self::assertFalse($isValidator->isValidId($bean->id));
        self::assertEquals($bean, $bean->custom_fields->bean);
        self::assertEquals(false, $bean->new_with_id);
        self::assertEquals('testing', $bean->old_modified_by_name);

        $this->fieldDefsRestore('temp1', true);

        // cleanup
<<<<<<< HEAD
        DBManagerFactory::getInstance()->query("DELETE FROM sugarfeed WHERE related_id LIKE 'testBean_1'");
        DBManagerFactory::getInstance()->query("DELETE FROM contacts_cstm WHERE id_c LIKE 'testBean_1'");
        DBManagerFactory::getInstance()->query("DELETE FROM email_addr_bean_rel WHERE bean_id LIKE 'testBean_1'");
        DBManagerFactory::getInstance()->query("DELETE FROM email_addresses WHERE email_address LIKE 'testbean1@email.com'");
=======
        $this->db->query("DELETE FROM sugarfeed WHERE related_id LIKE 'testBean_1'");
        $this->db->query("DELETE FROM contacts_cstm WHERE id_c LIKE 'testBean_1'");
        $this->db->query("DELETE FROM email_addr_bean_rel WHERE bean_id LIKE 'testBean_1'");
        $this->db->query("DELETE FROM email_addresses WHERE email_address LIKE 'testbean1@email.com'");
        

        BeanFactory::getBean('Users')->field_defs = $userFieldDefs;
        BeanFactory::getBean('Contacts')->field_defs = $contactFieldDefs;
>>>>>>> 43c6a133
    }

    /**
     * @see SugarBean::cleanBean()
     */
    public function testCleanBean()
    {
        // test
        $bean = BeanFactory::getBean('Contacts');
        $bean->field_defs['testField'] = array('type' => 'html');
        /** @noinspection PhpUndefinedFieldInspection */
        $bean->testField = '<p>test <b>html</b> value</p>';
        $bean->cleanBean();
        /** @noinspection PhpUndefinedFieldInspection */
        self::assertEquals('&lt;p&gt;test &lt;b&gt;html&lt;/b&gt; value&lt;/p&gt;', $bean->testField);
    }

    /**
     * @see SugarBean::fixUpFormatting()
     */
    public function testFixUpFormatting()
    {
        // test
        $bean = BeanFactory::getBean('Contacts');
        $bean->id = 'test_contact_10';
        $bean->fetched_row['id'] = 'test_contact_10';
        $bean->fixUpFormatting();

        // test
        $bean = BeanFactory::getBean('Contacts');
        $bean->id = 'test_contact_10';
        $bean->fetched_row['id'] = 'test_contact_10';
        $bean->field_defs['testField1'] = array('type' => 'datetime');
        /** @noinspection PhpUndefinedFieldInspection */
        $bean->testField1 = 'NULL';
        $bean->fixUpFormatting();
        /** @noinspection PhpUndefinedFieldInspection */
        self::assertEquals('', $bean->testField1);


        // test
        $bean = BeanFactory::getBean('Contacts');
        $bean->id = 'test_contact_10';
        $bean->fetched_row['id'] = 'test_contact_10';
        $bean->field_defs['testField1'] = array('type' => 'datetime');
        /** @noinspection PhpUndefinedFieldInspection */
        $bean->testField1 = 'invalid-format';
        $bean->fixUpFormatting();
        /** @noinspection PhpUndefinedFieldInspection */
        self::assertEquals('', $bean->testField1);


        // test
        $bean = BeanFactory::getBean('Contacts');
        $bean->id = 'test_contact_10';
        $bean->fetched_row['id'] = 'test_contact_10';
        $bean->field_defs['testField1'] = array('type' => 'date');
        /** @noinspection PhpUndefinedFieldInspection */
        $bean->testField1 = 'NULL';
        $bean->fixUpFormatting();
        /** @noinspection PhpUndefinedFieldInspection */
        self::assertEquals('', $bean->testField1);

        // test
        $bean = BeanFactory::getBean('Contacts');
        $bean->id = 'test_contact_10';
        $bean->fetched_row['id'] = 'test_contact_10';
        $bean->field_defs['testField1'] = array('type' => 'date');
        /** @noinspection PhpUndefinedFieldInspection */
        $bean->testField1 = 'invalid-format';
        $bean->fixUpFormatting();
        /** @noinspection PhpUndefinedFieldInspection */
        self::assertEquals('', $bean->testField1);


        // test
        $bean = BeanFactory::getBean('Contacts');
        $bean->id = 'test_contact_10';
        $bean->fetched_row['id'] = 'test_contact_10';
        $bean->field_defs['testField1'] = array('type' => 'time');
        /** @noinspection PhpUndefinedFieldInspection */
        $bean->testField1 = 'NULL';
        $bean->fixUpFormatting();
        /** @noinspection PhpUndefinedFieldInspection */
        self::assertEquals('', $bean->testField1);


        // test
        $bean = BeanFactory::getBean('Contacts');
        $bean->id = 'test_contact_10';
        $bean->fetched_row['id'] = 'test_contact_10';
        $bean->field_defs['testField1'] = array('type' => 'time');
        /** @noinspection PhpUndefinedFieldInspection */
        $bean->testField1 = 'invalid-format';
        $bean->fixUpFormatting();
        /** @noinspection PhpUndefinedFieldInspection */
        self::assertEquals('invalid-format', $bean->testField1);

        // test
        $bean = BeanFactory::getBean('Contacts');
        $bean->id = 'test_contact_10';
        $bean->fetched_row['id'] = 'test_contact_10';
        $bean->field_defs['testField1'] = array('type' => 'time');
        /** @noinspection PhpUndefinedFieldInspection */
        $bean->testField1 = 'am';
        $bean->fixUpFormatting();
        /** @noinspection PhpUndefinedFieldInspection */
        self::assertEquals('am', $bean->testField1);


        // test
        $bean = BeanFactory::getBean('Contacts');
        $bean->id = 'test_contact_10';
        $bean->fetched_row['id'] = 'test_contact_10';
        $bean->field_defs['testField1'] = array('type' => 'float');
        /** @noinspection PhpUndefinedFieldInspection */
        $bean->testField1 = 'NULL';
        $bean->fixUpFormatting();
        /** @noinspection PhpUndefinedFieldInspection */
        self::assertEquals('NULL', $bean->testField1);


        // test
        $bean = BeanFactory::getBean('Contacts');
        $bean->id = 'test_contact_10';
        $bean->fetched_row['id'] = 'test_contact_10';
        $bean->field_defs['testField1'] = array('type' => 'int');
        /** @noinspection PhpUndefinedFieldInspection */
        $bean->testField1 = 'NULL';
        $bean->fixUpFormatting();
        /** @noinspection PhpUndefinedFieldInspection */
        self::assertEquals('NULL', $bean->testField1);


        // test
        $bean = BeanFactory::getBean('Contacts');
        $bean->id = 'test_contact_10';
        $bean->fetched_row['id'] = 'test_contact_10';
        $bean->field_defs['testField1'] = array('type' => 'int');
        /** @noinspection PhpUndefinedFieldInspection */
        $bean->testField1 = 'a string here..';
        $bean->fixUpFormatting();
        /** @noinspection PhpUndefinedFieldInspection */
        self::assertEquals(0, $bean->testField1);


        // test
        $bean = BeanFactory::getBean('Contacts');
        $bean->id = 'test_contact_10';
        $bean->fetched_row['id'] = 'test_contact_10';
        $bean->field_defs['testField1'] = array('type' => 'bool');
        /** @noinspection PhpUndefinedFieldInspection */
        $bean->testField1 = true;
        $bean->fixUpFormatting();
        /** @noinspection PhpUndefinedFieldInspection */
        self::assertTrue($bean->testField1);
        /** @noinspection PhpUndefinedFieldInspection */
        self::assertNotNull($bean->testField1);

        // test
        $bean = BeanFactory::getBean('Contacts');
        $bean->id = 'test_contact_10';
        $bean->fetched_row['id'] = 'test_contact_10';
        $bean->field_defs['testField1'] = array('type' => 'bool');
        /** @noinspection PhpUndefinedFieldInspection */
        $bean->testField1 = 1;
        $bean->fixUpFormatting();
        /** @noinspection PhpUndefinedFieldInspection */
        self::assertTrue($bean->testField1);
        /** @noinspection PhpUndefinedFieldInspection */
        self::assertNotNull($bean->testField1);


        // test
        $bean = BeanFactory::getBean('Contacts');
        $bean->id = 'test_contact_10';
        $bean->fetched_row['id'] = 'test_contact_10';
        $bean->field_defs['testField1'] = array('type' => 'bool');
        /** @noinspection PhpUndefinedFieldInspection */
        $bean->testField1 = 'true';
        $bean->fixUpFormatting();
        /** @noinspection PhpUndefinedFieldInspection */
        self::assertTrue($bean->testField1);
        /** @noinspection PhpUndefinedFieldInspection */
        self::assertNotNull($bean->testField1);

        // test
        $bean = BeanFactory::getBean('Contacts');
        $bean->id = 'test_contact_10';
        $bean->fetched_row['id'] = 'test_contact_10';
        $bean->field_defs['testField1'] = array('type' => 'bool');
        /** @noinspection PhpUndefinedFieldInspection */
        $bean->testField1 = 'TRUE';
        $bean->fixUpFormatting();
        /** @noinspection PhpUndefinedFieldInspection */
        self::assertTrue($bean->testField1);
        /** @noinspection PhpUndefinedFieldInspection */
        self::assertNotNull($bean->testField1);


        // test
        $bean = BeanFactory::getBean('Contacts');
        $bean->id = 'test_contact_10';
        $bean->fetched_row['id'] = 'test_contact_10';
        $bean->field_defs['testField1'] = array('type' => 'bool');
        /** @noinspection PhpUndefinedFieldInspection */
        $bean->testField1 = 'on';
        $bean->fixUpFormatting();
        /** @noinspection PhpUndefinedFieldInspection */
        self::assertTrue($bean->testField1);
        /** @noinspection PhpUndefinedFieldInspection */
        self::assertNotNull($bean->testField1);


        // test
        $bean = BeanFactory::getBean('Contacts');
        $bean->id = 'test_contact_10';
        $bean->fetched_row['id'] = 'test_contact_10';
        $bean->field_defs['testField1'] = array('type' => 'bool');
        /** @noinspection PhpUndefinedFieldInspection */
        $bean->testField1 = false;
        $bean->fixUpFormatting();
        /** @noinspection PhpUndefinedFieldInspection */
        self::assertFalse($bean->testField1);
        /** @noinspection PhpUndefinedFieldInspection */
        self::assertNotNull($bean->testField1);


        // test
        $bean = BeanFactory::getBean('Contacts');
        $bean->id = 'test_contact_10';
        $bean->fetched_row['id'] = 'test_contact_10';
        $bean->field_defs['testField1'] = array('type' => 'bool');
        /** @noinspection PhpUndefinedFieldInspection */
        $bean->testField1 = '';
        $bean->fixUpFormatting();
        /** @noinspection PhpUndefinedFieldInspection */
        self::assertFalse($bean->testField1);
        /** @noinspection PhpUndefinedFieldInspection */
        self::assertNotNull($bean->testField1);

        // test
        $bean = BeanFactory::getBean('Contacts');
        $bean->id = 'test_contact_10';
        $bean->fetched_row['id'] = 'test_contact_10';
        $bean->field_defs['testField1'] = array('type' => 'bool');
        /** @noinspection PhpUndefinedFieldInspection */
        $bean->testField1 = 0;
        $bean->fixUpFormatting();
        /** @noinspection PhpUndefinedFieldInspection */
        self::assertFalse($bean->testField1);
        /** @noinspection PhpUndefinedFieldInspection */
        self::assertNotNull($bean->testField1);


        // test
        $bean = BeanFactory::getBean('Contacts');
        $bean->id = 'test_contact_10';
        $bean->fetched_row['id'] = 'test_contact_10';
        $bean->field_defs['testField1'] = array('type' => 'bool');
        /** @noinspection PhpUndefinedFieldInspection */
        $bean->testField1 = '0';
        $bean->fixUpFormatting();
        /** @noinspection PhpUndefinedFieldInspection */
        self::assertFalse($bean->testField1);
        /** @noinspection PhpUndefinedFieldInspection */
        self::assertNotNull($bean->testField1);


        // test
        $bean = BeanFactory::getBean('Contacts');
        $bean->id = 'test_contact_10';
        $bean->fetched_row['id'] = 'test_contact_10';
        $bean->field_defs['testField1'] = array('type' => 'bool');
        /** @noinspection PhpUndefinedFieldInspection */
        $bean->testField1 = null;
        $bean->fixUpFormatting();
        /** @noinspection PhpUndefinedFieldInspection */
        self::assertNotTrue($bean->testField1);
        /** @noinspection PhpUndefinedFieldInspection */
        self::assertNotFalse($bean->testField1);
        /** @noinspection PhpUndefinedFieldInspection */
        self::assertNull($bean->testField1);


        // test
        $bean = BeanFactory::getBean('Contacts');
        $bean->id = 'test_contact_10';
        $bean->fetched_row['id'] = 'test_contact_10';
        $bean->field_defs['testField1'] = array('type' => 'bool');
        /** @noinspection PhpUndefinedFieldInspection */
        $bean->testField1 = 'NULL';
        $bean->fixUpFormatting();
        /** @noinspection PhpUndefinedFieldInspection */
        self::assertTrue($bean->testField1);


        // test
        $bean = BeanFactory::getBean('Contacts');
        $bean->id = 'test_contact_10';
        $bean->fetched_row['id'] = 'test_contact_10';
        $bean->field_defs['testField1'] = array('type' => 'encrypt');
        /** @noinspection PhpUndefinedFieldInspection */
        $bean->testField1 = '';
        $bean->fixUpFormatting();
        /** @noinspection PhpUndefinedFieldInspection */
        self::assertNotTrue($bean->testField1);
        /** @noinspection PhpUndefinedFieldInspection */
        self::assertNotFalse($bean->testField1);
        /** @noinspection PhpUndefinedFieldInspection */
        self::assertEquals('', $bean->testField1);

        // test
        $bean = BeanFactory::getBean('Contacts');
        $bean->id = 'test_contact_10';
        $bean->fetched_row['id'] = 'test_contact_10';
        $bean->field_defs['testField1'] = array('type' => 'encrypt');
        /** @noinspection PhpUndefinedFieldInspection */
        $bean->testField1 = 'a test string value';
        $bean->fixUpFormatting();
        /** @noinspection PhpUndefinedFieldInspection */
        self::assertNotTrue($bean->testField1);
        /** @noinspection PhpUndefinedFieldInspection */
        self::assertNotFalse($bean->testField1);
        /** @noinspection PhpUndefinedFieldInspection */
        self::assertNotEquals('', $bean->testField1);
    }

    /**
     * @see SugarBean::encrpyt_before_save()
     */
    public function testEncrpytBeforeSave()
    {
        self::markTestIncomplete('need to implement');
    }

    /**
     * @see SugarBean::getEncryptKey()
     */
    public function testGetEncryptKey()
    {
        self::markTestIncomplete('need to implement');
    }

    /**
     * @see SugarBean::has_been_modified_since()
     */
    public function testHasBeenModifiedSince()
    {

        // test
        $bean = BeanFactory::getBean('Contacts');
        $results = $bean->has_been_modified_since(null, null);
        self::assertFalse($results);

        // test
        $bean = BeanFactory::getBean('Contacts');
        /** @noinspection PhpParamsInspection */
        $results = $bean->has_been_modified_since('wrong1', null);
        self::assertFalse($results);

        // test
        $bean = BeanFactory::getBean('Contacts');
        $results = $bean->has_been_modified_since(null, 'wrong1');
        self::assertFalse($results);

        // test
        $bean = BeanFactory::getBean('Contacts');
        /** @noinspection PhpParamsInspection */
        $results = $bean->has_been_modified_since('wrong1', 'wrong1');
        self::assertFalse($results);

        // test
        $bean = BeanFactory::getBean('Contacts');
        /** @noinspection PhpParamsInspection */
        $results = $bean->has_been_modified_since('1900-01-01', null);
        self::assertFalse($results);

        // test
        $bean = BeanFactory::getBean('Contacts');
        $results = $bean->has_been_modified_since(null, '1');
        self::assertFalse($results);

        // test
        $bean = BeanFactory::getBean('Contacts');
        /** @noinspection PhpParamsInspection */
        $results = $bean->has_been_modified_since('1900-01-01', '1');
        self::assertFalse($results);

        // test
        $query = /** @lang sql */
            "INSERT INTO contacts (id, modified_user_id, date_modified) VALUES ('test_contact_11', 'test_user_11', '2000-01-01')";
        DBManagerFactory::getInstance()->query($query);

        $bean = BeanFactory::getBean('Contacts');
        $bean->id = 'test_contact_11';
        /** @noinspection PhpParamsInspection */
        $results = $bean->has_been_modified_since('1999-01-01', 'test_user_12');
        self::assertTrue($results);

        $query = /** @lang sql */
            "DELETE FROM contacts WHERE id = 'test_contact_11'";
        DBManagerFactory::getInstance()->query($query);

        // test
        $query = /** @lang sql */
            "INSERT INTO contacts (id, modified_user_id, date_modified) VALUES ('test_contact_11', 'test_user_11', '2000-01-01')";
        DBManagerFactory::getInstance()->query($query);

        $bean = BeanFactory::getBean('Contacts');
        $bean->id = 'test_contact_11';
        /** @noinspection PhpParamsInspection */
        $results = $bean->has_been_modified_since('2001-01-01', 'test_user_12');
        self::assertTrue($results);

        $query = /** @lang sql */
            "DELETE FROM contacts WHERE id = 'test_contact_11'";
        DBManagerFactory::getInstance()->query($query);

        // test
        $query = /** @lang sql */
            "INSERT INTO contacts (id, modified_user_id, date_modified) VALUES ('test_contact_11', 'test_user_11', '2000-01-01')";
        DBManagerFactory::getInstance()->query($query);

        $bean = BeanFactory::getBean('Contacts');
        $bean->id = 'test_contact_11';
        /** @noinspection PhpParamsInspection */
        $results = $bean->has_been_modified_since('1999-01-01', 'test_user_11');
        self::assertTrue($results);

        $query = /** @lang sql */
            "DELETE FROM contacts WHERE id = 'test_contact_11'";
        DBManagerFactory::getInstance()->query($query);

        // test
        $query = /** @lang sql */
            "INSERT INTO contacts (id, modified_user_id, date_modified) VALUES ('test_contact_11', 'test_user_11', '2000-01-01')";
        DBManagerFactory::getInstance()->query($query);

        $bean = BeanFactory::getBean('Contacts');
        $bean->id = 'test_contact_11';
        /** @noinspection PhpParamsInspection */
        $results = $bean->has_been_modified_since('2001-01-01', 'test_user_11');
        self::assertFalse($results);

        $query = /** @lang sql */
            "DELETE FROM contacts WHERE id = 'test_contact_11'";
        DBManagerFactory::getInstance()->query($query);

        // test
        $query = /** @lang sql */
            "INSERT INTO contacts (id, modified_user_id, date_modified) VALUES ('test_contact_11', 'test_user_11', '2000-01-01')";
        DBManagerFactory::getInstance()->query($query);

        $bean = BeanFactory::getBean('Contacts');
        $bean->id = 'test_contact_11';
        /** @noinspection PhpParamsInspection */
        $results = $bean->has_been_modified_since('2001-01-01', 'test_user_12');
        self::assertTrue($results);

        $query = /** @lang sql */
            "DELETE FROM contacts WHERE id = 'test_contact_11'";
        DBManagerFactory::getInstance()->query($query);
    }

    /**
     * TODO: Tests that need to be written.
     * @see SugarBean::load_relationships()
     * @see SugarBean::toArray()
     * @see SugarBean::save_relationship_changes()
     * @see SugarBean::set_relationship_info()
     * @see SugarBean::handle_preset_relationships()
     * @see SugarBean::handle_remaining_relate_fields()
     * @see SugarBean::update_parent_relationships()
     * @see SugarBean::handle_request_relate()
     * @see SugarBean::call_custom_logic()
     * @see SugarBean::hasEmails()
     * @see SugarBean::preprocess_fields_on_save()
     * @see SugarBean::_sendNotifications()
     * @see SugarBean::get_notification_recipients()
     * @see SugarBean::send_assignment_notifications()
     * @see SugarBean::create_notification_email()
     * @see SugarBean::track_view()
     * @see SugarBean::get_summary_text()
     * @see SugarBean::add_list_count_joins()
     * @see SugarBean::get_list()
     * @see SugarBean::getOwnerWhere()
     * @see SugarBean::create_new_list_query()
     * @see SugarBean::get_relationship_field()
     * @see SugarBean::is_relate_field()
     * @see SugarBean::process_order_by()
     * @see SugarBean::process_list_query()
     * @see SugarBean::create_list_count_query()
     * @see SugarBean::fill_in_additional_list_fields()
     * @see SugarBean::get_detail()
     * @see SugarBean::process_detail_query()
     * @see SugarBean::retrieve()
     * @see SugarBean::getCustomJoin()
     * @see SugarBean::convertRow()
     * @see SugarBean::convertField()
     * @see SugarBean::populateFromRow()
     * @see SugarBean::populateCurrencyFields()
     * @see SugarBean::check_date_relationships_load()
     * @see SugarBean::decrypt_after_retrieve()
     * @see SugarBean::fill_in_additional_detail_fields()
     * @see SugarBean::fill_in_additional_parent_fields()
     * @see SugarBean::getRelatedFields()
     * @see SugarBean::fill_in_relationship_fields()
     * @see SugarBean::fill_in_link_field()
     * @see SugarBean::get_related_fields()
     * @see SugarBean::get_related_list()
     * @see SugarBean::get_full_list()
     * @see SugarBean::process_full_list_query()
     * @see SugarBean::create_index()
     * @see SugarBean::mark_deleted()
     * @see SugarBean::mark_undeleted()
     * @see SugarBean::restoreFiles()
     * @see SugarBean::haveFiles()
     * @see SugarBean::getFiles()
     * @see SugarBean::getFilesFields()
     * @see SugarBean::deleteFileDirectory()
     * @see SugarBean::mark_relationships_deleted()
     * @see SugarBean::delete_linked()
     * @see SugarBean::deleteFiles()
     * @see SugarBean::build_related_list()
     * @see SugarBean::build_related_list_where()
     * @see SugarBean::build_related_in()
     * @see SugarBean::build_related_list2()
     * @see SugarBean::list_view_parse_additional_sections()
     * @see SugarBean::get_list_view_data()
     * @see SugarBean::get_list_view_array()
     * @see SugarBean::retrieve_by_string_fields()
     * @see SugarBean::get_where()
     * @see SugarBean::fromArray()
     * @see SugarBean::process_special_fields()
     * @see SugarBean::build_generic_where_clause()
     * @see SugarBean::parse_additional_headers()
     * @see SugarBean::assign_display_fields()
     * @see SugarBean::set_relationship()
     * @see SugarBean::retrieve_relationships()
     * @see SugarBean::loadLayoutDefs()
     * @see SugarBean::getRealKeyFromCustomFieldAssignedKey()
     * @see SugarBean::getOwnerField()
     * @see SugarBean::listviewACLHelper()
     * @see SugarBean::ACLAccess()
     * @see SugarBean::loadFromRow()
     * @see SugarBean::create_qualified_order_by()
     * @see SugarBean::add_address_streets()
     * @see SugarBean::populateRelatedBean()
     * @see SugarBean::beforeImportSave()
     * @see SugarBean::afterImportSave()
     * @see SugarBean::create_export_query()
     * @see SugarBean::auditBean()
     * @see SugarBean::createAuditRecord()
     * @see SugarBean::_checkOptimisticLocking()
     * @see SugarBean::drop_tables()
     */
}<|MERGE_RESOLUTION|>--- conflicted
+++ resolved
@@ -1,81 +1,28 @@
 <?php
-
+include_once __DIR__ . '/SugarBeanMock.php';
 include_once __DIR__ . '/../../../../include/SubPanel/SubPanelDefinitions.php';
 include_once __DIR__ . '/../../../../modules/Campaigns/ProspectLink.php';
 include_once __DIR__ . '/../../../../modules/AM_ProjectTemplates/AM_ProjectTemplates_sugar.php';
 
-<<<<<<< HEAD
-use SuiteCRM\StateCheckerPHPUnitTestCaseAbstract;
-use SuiteCRM\StateSaver;
+use SuiteCRM\Test\SuitePHPUnitFrameworkTestCase;
 use SuiteCRM\Utility\SuiteValidator;
-
-/** @noinspection PhpUndefinedClassInspection */
-class SugarBeanTest extends StateCheckerPHPUnitTestCaseAbstract
-=======
-use SuiteCRM\Test\SuitePHPUnitFrameworkTestCase;
 
 /** @noinspection PhpUndefinedClassInspection */
 class SugarBeanTest extends SuitePHPUnitFrameworkTestCase
->>>>>>> 43c6a133
 {
     /**
-     * @var StateSaver
-     */
-<<<<<<< HEAD
-    protected $state;
-
-    protected $fieldDefsStore = [];
-
-    protected function getTouchedModules()
-    {
-        return ['Users', 'Contacts', 'AM_ProjectTemplates_sugar', 'AOBH_BusinessHours'];
-    }
-    
-    protected function getStateSaver()
-    {
-        if (!isset($this->state)) {
-            $this->state = new StateSaver();
-        }
-        return $this->state;
-    }
-=======
+     * @var array
+     */
     protected $fieldDefsStore;
->>>>>>> 43c6a133
-
-    protected function setUp()
+
+    public function setUp()
     {
         parent::setUp();
         $this->fieldDefsStore();
-        $this->getStateSaver()->pushTable('tracker');
-        $this->getStateSaver()->pushTable('aod_index');
-        $this->getStateSaver()->pushTable('users');
-        $this->getStateSaver()->pushTable('contacts_cstm');
-        $this->getStateSaver()->pushGlobals();
-
-        // these tests assume that only admin user are in the database so we should delete everything else
-        $query = "delete from users where id != 1";
-        DBManagerFactory::getInstance()->query($query);
-        // and check if admin is there?
-        $user = BeanFactory::getBean('Users');
-        $result = $user->retrieve(1);
-        $this->assertSame($user, $result);
-        $this->assertNotFalse($user);
-        $this->assertNotNull($user);
-        $this->assertEquals(1, $user->id);
-    }
-
-<<<<<<< HEAD
-
-    protected function tearDown()
-=======
+    }
+
     public function tearDown()
->>>>>>> 43c6a133
-    {
-        $this->getStateSaver()->popGlobals();
-        $this->getStateSaver()->popTable('contacts_cstm');
-        $this->getStateSaver()->popTable('users');
-        $this->getStateSaver()->popTable('aod_index');
-        $this->getStateSaver()->popTable('tracker');
+    {
         $this->fieldDefsRestore();
         parent::tearDown();
     }
@@ -86,9 +33,8 @@
      */
     protected function fieldDefsStore($key = 'base')
     {
-        foreach ($this->getTouchedModules() as $module) {
-            $this->fieldDefsStoreBean($module, $key);
-        }
+        $object = new Contact();
+        $this->fieldDefsStore[$key]['Contact'] = $object->field_defs;
     }
 
     /**
@@ -97,27 +43,8 @@
      */
     protected function fieldDefsRestore($key = 'base')
     {
-        foreach ($this->getTouchedModules() as $module) {
-            $this->fieldDefsRestoreBean($module, $key);
-        }
-    }
-
-    protected function fieldDefsStoreBean($module, $key = 'base')
-    {
-        $object = $this->getModuleBean($module);
-        if (isset($this->fieldDefsStore[$key][$module])) {
-            throw new Exception('Field definition already stored for module ' . $module . ' at key ' . $key);
-        }
-        $this->fieldDefsStore[$key][$module] = $object->field_defs;
-    }
-
-    protected function fieldDefsRestoreBean($module, $key = 'base')
-    {
-        $object = $this->getModuleBean($module);
-        if (!isset($this->fieldDefsStore[$key][$module])) {
-            throw new Exception('Field definition is not stored for module ' . $module . ' at key ' . $key);
-        }
-        $object->field_defs = $this->fieldDefsStore[$key][$module];
+        $object = new Contact();
+        $object->field_defs = $this->fieldDefsStore[$key]['Contact'];
     }
 
     public function testFactoryGetCachedDeleted()
@@ -853,10 +780,6 @@
      */
     public function testProcessUnionListQuery()
     {
-<<<<<<< HEAD
-=======
-        self::markTestIncomplete('environment dependency');
->>>>>>> 43c6a133
 
         // test
         global $sugar_config;
@@ -1552,95 +1475,7 @@
     {
 
         // test
-<<<<<<< HEAD
-        $bean = BeanFactory::getBean('Contacts');
-=======
-        $GLOBALS['log']->reset();
-        $GLOBALS['log']->fatal('test');
-        $this->db->query(/** @lang sql */
-            "INSERT INTO contacts (
-            id, 
-            date_entered, 
-            date_modified, 
-            modified_user_id, 
-            created_by, 
-            description, 
-            deleted, 
-            assigned_user_id, 
-            salutation, 
-            first_name, 
-            last_name, 
-            title, 
-            photo, 
-            department, 
-            do_not_call, 
-            phone_home, 
-            phone_mobile, 
-            phone_work, 
-            phone_other, 
-            phone_fax, 
-            primary_address_street, 
-            primary_address_city, 
-            primary_address_state, 
-            primary_address_postalcode, 
-            primary_address_country, 
-            alt_address_street, 
-            alt_address_city, 
-            alt_address_state, 
-            alt_address_postalcode, 
-            alt_address_country, 
-            assistant, 
-            assistant_phone, 
-            lead_source, 
-            reports_to_id, 
-            birthdate, 
-            campaign_id, 
-            joomla_account_id, 
-            portal_account_disabled, 
-            portal_user_type
-            ) VALUES (
-            'test_parent_contact_1', 
-            '2017-08-04 00:00:11', 
-            '2017-08-11 00:00:22', 
-            'aaa', 
-            'bbb', 
-            'ccc', 
-            '0', 
-            'eee', 
-            'fff', 
-            'ggg', 
-            'hhh', 
-            'jjj', 
-            'kkk', 
-            'lll', 
-            '1', 
-            'mmm', 
-            'nnn', 
-            'ooo', 
-            'ppp', 
-            NULL, 
-            NULL, 
-            NULL, 
-            NULL, 
-            NULL, 
-            NULL, 
-            NULL, 
-            NULL, 
-            NULL, 
-            NULL, 
-            NULL, 
-            NULL, 
-            NULL, 
-            NULL, 
-            NULL, 
-            NULL, 
-            NULL, 
-            NULL, 
-            NULL, 
-            'Single');"
-        );
-        $bean = new Contact();
->>>>>>> 43c6a133
+        $bean = BeanFactory::getBean('Contacts');
         /** @noinspection PhpVoidFunctionResultUsedInspection */
         $results = $bean->unPopulateDefaultValues();
         self::assertEquals(null, $results);
@@ -1958,14 +1793,11 @@
      */
     public function testSaveQuick()
     {
-<<<<<<< HEAD
-=======
         $userFieldDefs = BeanFactory::getBean('Users')->field_defs;
         $contactFieldDefs = BeanFactory::getBean('Contacts')->field_defs;
 
         // test
         
->>>>>>> 43c6a133
         global $current_user;
 
         // test
@@ -2219,21 +2051,13 @@
         $this->fieldDefsRestore('temp1', true);
 
         // cleanup
-<<<<<<< HEAD
         DBManagerFactory::getInstance()->query("DELETE FROM sugarfeed WHERE related_id LIKE 'testBean_1'");
         DBManagerFactory::getInstance()->query("DELETE FROM contacts_cstm WHERE id_c LIKE 'testBean_1'");
         DBManagerFactory::getInstance()->query("DELETE FROM email_addr_bean_rel WHERE bean_id LIKE 'testBean_1'");
         DBManagerFactory::getInstance()->query("DELETE FROM email_addresses WHERE email_address LIKE 'testbean1@email.com'");
-=======
-        $this->db->query("DELETE FROM sugarfeed WHERE related_id LIKE 'testBean_1'");
-        $this->db->query("DELETE FROM contacts_cstm WHERE id_c LIKE 'testBean_1'");
-        $this->db->query("DELETE FROM email_addr_bean_rel WHERE bean_id LIKE 'testBean_1'");
-        $this->db->query("DELETE FROM email_addresses WHERE email_address LIKE 'testbean1@email.com'");
-        
 
         BeanFactory::getBean('Users')->field_defs = $userFieldDefs;
         BeanFactory::getBean('Contacts')->field_defs = $contactFieldDefs;
->>>>>>> 43c6a133
     }
 
     /**
