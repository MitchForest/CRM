<?php

include_once __DIR__ . '/../../../../include/SubPanel/SubPanelDefinitions.php';
include_once __DIR__ . '/../../../../modules/Campaigns/ProspectLink.php';
include_once __DIR__ . '/../../../../modules/AM_ProjectTemplates/AM_ProjectTemplates_sugar.php';

use SuiteCRM\StateCheckerPHPUnitTestCaseAbstract;
use SuiteCRM\StateSaver;
use SuiteCRM\Utility\SuiteValidator;

/** @noinspection PhpUndefinedClassInspection */
class SugarBeanTest extends StateCheckerPHPUnitTestCaseAbstract
{


    /**
     * @var StateSaver
     */
    protected $state;
    
    protected $fieldDefsStore = [];
    
    protected function getTouchedModules()
    {
        return ['Users', 'Contacts', 'AM_ProjectTemplates_sugar', 'AOBH_BusinessHours'];
    }
    
    protected function getStateSaver()
    {
        if (!isset($this->state)) {
            $this->state = new StateSaver();
        }
        return $this->state;
    }

    protected function setUp()
    {
        parent::setUp();
        $this->fieldDefsStore();
        $this->getStateSaver()->pushTable('tracker');
        $this->getStateSaver()->pushTable('aod_index');
        $this->getStateSaver()->pushTable('users');
        $this->getStateSaver()->pushTable('contacts_cstm');
        $this->getStateSaver()->pushGlobals();
        
        // these tests assume that only admin user are in the database so we should delete everything else
        $query = "delete from users where id != 1";
        DBManagerFactory::getInstance()->query($query);
        // and check if admin is there?
        $user = BeanFactory::getBean('Users');
        $result = $user->retrieve(1);
        $this->assertSame($user, $result);
        $this->assertNotFalse($user);
        $this->assertNotNull($user);
        $this->assertEquals(1, $user->id);
    }


    protected function tearDown()
    {
        $this->getStateSaver()->popGlobals();
        $this->getStateSaver()->popTable('contacts_cstm');
        $this->getStateSaver()->popTable('users');
        $this->getStateSaver()->popTable('aod_index');
        $this->getStateSaver()->popTable('tracker');
        $this->fieldDefsRestore();
        parent::tearDown();
    }

    /**
     * Store static field_defs per modules
     * @param string $key
     */
    protected function fieldDefsStore($key = 'base')
    {
        foreach ($this->getTouchedModules() as $module) {
            $this->fieldDefsStoreBean($module, $key);
        }
    }

    /**
     * Restore static field_defs per modules
     * @param string $key
     */
    protected function fieldDefsRestore($key = 'base')
    {
        foreach ($this->getTouchedModules() as $module) {
            $this->fieldDefsRestoreBean($module, $key);
        }
    }
    
    protected function fieldDefsStoreBean($module, $key = 'base')
    {
        $object = $this->getModuleBean($module);
        if (isset($this->fieldDefsStore[$key][$module])) {
            throw new Exception('Field definition already stored for module ' . $module . ' at key ' . $key);
        }
        $this->fieldDefsStore[$key][$module] = $object->field_defs;
    }
    
    protected function fieldDefsRestoreBean($module, $key = 'base')
    {
        $object = $this->getModuleBean($module);
        if (!isset($this->fieldDefsStore[$key][$module])) {
            throw new Exception('Field definition is not stored for module ' . $module . ' at key ' . $key);
        }
        $object->field_defs = $this->fieldDefsStore[$key][$module];
    }
    
    protected function getModuleBean($module)
    {
        $object = BeanFactory::getBean($module);
        if (!$object) {
            if (!class_exists($module)) {
                throw new Exception('Module bean retrieve error: ' . $module);
            }
            $object = new $module();
        }
        return $object;
    }
    /**
     * @see SugarBean::__construct()
     */
    public function testConstruct()
    {
        global $dictionary;

        // test dup3
        include_once __DIR__ . '/../../../../modules/AM_ProjectTemplates/AM_ProjectTemplates_sugar.php';
        $bean = BeanFactory::getBean('AM_ProjectTemplates');
        self::assertInstanceOf(DBManager::class, $bean->db);
        self::assertEquals('AM_ProjectTemplates', $bean->module_name);
        self::assertEquals(array(
            'id' => 1,
            'name' => 1,
        ), $bean->required_fields);
        self::assertInstanceOf(DynamicField::class, $bean->custom_fields);
        self::assertEquals(false, $bean->custom_fields->use_existing_labels);
        self::assertEquals('custom/Extension/modules/AM_ProjectTemplates/Ext/Vardefs', $bean->custom_fields->base_path);
        self::assertSame(DBManagerFactory::getInstance(), $bean->custom_fields->db);
        self::assertSame($bean, $bean->custom_fields->bean);
        self::assertEquals('AM_ProjectTemplates', $bean->custom_fields->module);
        self::assertEquals(array(
            0 => 'id',
            1 => 'name',
            2 => 'date_entered',
            3 => 'date_modified',
            4 => 'modified_user_id',
            5 => 'modified_by_name',
            6 => 'created_by',
            7 => 'created_by_name',
            8 => 'description',
            9 => 'deleted',
            10 => 'created_by_link',
            11 => 'modified_user_link',
            12 => 'assigned_user_id',
            13 => 'assigned_user_name',
            14 => 'assigned_user_link',
            15 => 'status',
            16 => 'priority',
            17 => 'am_projecttemplates_project_1',
            18 => 'am_tasktemplates_am_projecttemplates',
            19 => 'am_projecttemplates_users_1',
            20 => 'am_projecttemplates_contacts_1',
            21 => 'override_business_hours',
        ), $bean->column_fields);

        $keys = array_keys($bean->field_name_map);
        self::assertEquals(array(
            0 => 'id',
            1 => 'name',
            2 => 'date_entered',
            3 => 'date_modified',
            4 => 'modified_user_id',
            5 => 'modified_by_name',
            6 => 'created_by',
            7 => 'created_by_name',
            8 => 'description',
            9 => 'deleted',
            10 => 'created_by_link',
            11 => 'modified_user_link',
            12 => 'assigned_user_id',
            13 => 'assigned_user_name',
            14 => 'assigned_user_link',
            15 => 'status',
            16 => 'priority',
            17 => 'am_projecttemplates_project_1',
            18 => 'am_tasktemplates_am_projecttemplates',
            19 => 'am_projecttemplates_users_1',
            20 => 'am_projecttemplates_contacts_1',
            21 => 'override_business_hours',
        ), $keys);

        self::assertEquals($keys, array_keys($bean->field_defs));
        self::assertEquals(true, $bean->optimistic_lock);
        self::assertEquals(array(), $bean->list_fields);
        self::assertTrue(isset($bean->added_custom_field_defs));
        self::assertEquals(true, $bean->acl_fields);


        // test

        ////        $GLOBALS['log']->reset();
        $bean = BeanFactory::getBean('Users');
        self::assertInstanceOf(DBManager::class, $bean->db);
        self::assertEquals('Users', $bean->module_name);
        self::assertNotTrue(!isset($bean->required_fields));
        self::assertInstanceOf(DynamicField::class, $bean->custom_fields);
        self::assertEquals(false, $bean->custom_fields->use_existing_labels);
        self::assertEquals('custom/Extension/modules/Users/Ext/Vardefs', $bean->custom_fields->base_path);
        self::assertSame(DBManagerFactory::getInstance(), $bean->custom_fields->db);
        self::assertSame($bean, $bean->custom_fields->bean);
        self::assertNotEquals('', $bean->custom_fields->module);
        self::assertNotEquals(array(), $bean->column_fields);
        self::assertNotEquals('', $bean->field_name_map);
        self::assertNotEquals('', $bean->field_defs);
        self::assertEquals('', $bean->optimistic_lock);
        self::assertEquals(array(), $bean->list_fields);
        self::assertTrue(isset($bean->added_custom_field_defs));
        self::assertTrue(isset($bean->acl_fields));

        // test
        $dictionary['']['optimistic_locking'] = true;
        $bean = BeanFactory::getBean('Users');
        self::assertInstanceOf(DBManager::class, $bean->db);
        self::assertNotEquals('', $bean->module_name);
        self::assertTrue(isset($bean->required_fields));
        self::assertInstanceOf(DynamicField::class, $bean->custom_fields);
        self::assertEquals(false, $bean->custom_fields->use_existing_labels);
        self::assertNotEquals('custom/Extension/modules//Ext/Vardefs', $bean->custom_fields->base_path);
        self::assertSame(DBManagerFactory::getInstance(), $bean->custom_fields->db);
        self::assertSame($bean, $bean->custom_fields->bean);
        self::assertNotEquals('', $bean->custom_fields->module);
        self::assertNotEquals(array(), $bean->column_fields);
        self::assertNotEquals('', $bean->field_name_map);
        self::assertNotEquals('', $bean->field_defs);
        self::assertNotEquals(true, $bean->optimistic_lock);
        self::assertEquals(array(), $bean->list_fields);
        self::assertTrue($bean->added_custom_field_defs);
        self::assertTrue(isset($bean->acl_fields));
        $dictionary['']['optimistic_locking'] = null;

        // test
        $bean = BeanFactory::getBean('Users');
        self::assertInstanceOf(DBManager::class, $bean->db);
        self::assertNotEquals('', $bean->module_name);
        self::assertTrue(isset($bean->required_fields));
        self::assertInstanceOf(DynamicField::class, $bean->custom_fields);
        self::assertEquals(false, $bean->custom_fields->use_existing_labels);
        self::assertEquals('custom/Extension/modules/Users/Ext/Vardefs', $bean->custom_fields->base_path);
        self::assertSame(DBManagerFactory::getInstance(), $bean->custom_fields->db);
        self::assertSame($bean, $bean->custom_fields->bean);
        self::assertNotEquals('', $bean->custom_fields->module);
        self::assertNotEquals(array(), $bean->column_fields);
        self::assertNotEquals('', $bean->field_name_map);
        self::assertNotEquals('', $bean->field_defs);
        self::assertEquals(array(), $bean->list_fields);
        self::assertTrue($bean->added_custom_field_defs);
        self::assertTrue(isset($bean->acl_fields));

        // test
        $GLOBALS['reload_vardefs'] = true;
        $dictionary['']['fields'] = $dictionary['User']['fields'];
        $bean = BeanFactory::getBean('Users');
        self::assertInstanceOf(DBManager::class, $bean->db);
        self::assertNotEquals('', $bean->module_name);
        self::assertTrue(isset($bean->required_fields));
        self::assertEquals(array(
            'id' => 1,
            'user_name' => 1,
            'system_generated_password' => 1,
            'last_name' => 1,
            'date_entered' => 1,
            'date_modified' => 1,
            'status' => 1,
            'email1' => 1,
            'email_addresses' => 1,
            'email_addresses_primary' => 1,
        ), $bean->required_fields);
        self::assertInstanceOf(DynamicField::class, $bean->custom_fields);
        self::assertEquals(false, $bean->custom_fields->use_existing_labels);
        self::assertEquals('custom/Extension/modules/Users/Ext/Vardefs', $bean->custom_fields->base_path);
        self::assertSame(DBManagerFactory::getInstance(), $bean->custom_fields->db);
        self::assertSame($bean, $bean->custom_fields->bean);
        self::assertEquals('Users', $bean->custom_fields->module);
        self::assertEquals(array(
            0 => 'id',
            1 => 'user_name',
            2 => 'user_hash',
            3 => 'system_generated_password',
            4 => 'pwd_last_changed',
            5 => 'authenticate_id',
            6 => 'sugar_login',
            7 => 'first_name',
            8 => 'last_name',
            9 => 'full_name',
            10 => 'name',
            11 => 'is_admin',
            12 => 'external_auth_only',
            13 => 'receive_notifications',
            14 => 'description',
            15 => 'date_entered',
            16 => 'date_modified',
            17 => 'modified_user_id',
            18 => 'modified_by_name',
            19 => 'created_by',
            20 => 'created_by_name',
            21 => 'title',
            22 => 'photo',
            23 => 'department',
            24 => 'phone_home',
            25 => 'phone_mobile',
            26 => 'phone_work',
            27 => 'phone_other',
            28 => 'phone_fax',
            29 => 'status',
            30 => 'address_street',
            31 => 'address_city',
            32 => 'address_state',
            33 => 'address_country',
            34 => 'address_postalcode',
            35 => 'UserType',
            36 => 'deleted',
            37 => 'portal_only',
            38 => 'show_on_employees',
            39 => 'employee_status',
            40 => 'messenger_id',
            41 => 'messenger_type',
            42 => 'calls',
            43 => 'meetings',
            44 => 'contacts_sync',
            45 => 'reports_to_id',
            46 => 'reports_to_name',
            47 => 'reports_to_link',
            48 => 'reportees',
            49 => 'email1',
            50 => 'email_addresses',
            51 => 'email_addresses_primary',
            52 => 'email_link_type',
            53 => 'editor_type',
            54 => 'aclroles',
            55 => 'is_group',
            56 => 'c_accept_status_fields',
            57 => 'm_accept_status_fields',
            58 => 'accept_status_id',
            59 => 'accept_status_name',
            60 => 'prospect_lists',
            61 => 'emails_users',
            62 => 'eapm',
            63 => 'oauth_tokens',
            64 => 'project_resource',
            65 => 'project_users_1',
            66 => 'am_projecttemplates_resources',
            67 => 'am_projecttemplates_users_1',
            68 => 'SecurityGroups',
            69 => 'securitygroup_noninher_fields',
            70 => 'securitygroup_noninherit_id',
            71 => 'securitygroup_noninheritable',
            72 => 'securitygroup_primary_group',
            73 => 'factor_auth',
            74 => 'factor_auth_interface',
        ), $bean->column_fields);

        $keys = array_keys($bean->field_name_map);
        self::assertEquals($bean->column_fields, $keys);

        $keys = array_keys($bean->field_defs);
        self::assertEquals($bean->column_fields, $keys);

        self::assertEquals('', $bean->optimistic_lock);
        self::assertEquals(array(), $bean->list_fields);
        self::assertNotTrue(isset($bean->added_custom_field_defs));
        self::assertTrue(isset($bean->acl_fields));


        // test
        $GLOBALS['reload_vardefs'] = true;
        $dictionary['']['fields'] = $dictionary['User']['fields'];
        $dictionary['']['optimistic_locking'] = true;
        $bean = BeanFactory::getBean('Users');
        self::assertInstanceOf(DBManager::class, $bean->db);
        self::assertNotEquals('', $bean->module_name);
        self::assertTrue(isset($bean->required_fields));
        self::assertEquals(array(
            'id' => 1,
            'user_name' => 1,
            'system_generated_password' => 1,
            'last_name' => 1,
            'date_entered' => 1,
            'date_modified' => 1,
            'status' => 1,
            'email1' => 1,
            'email_addresses' => 1,
            'email_addresses_primary' => 1,
        ), $bean->required_fields);
        self::assertInstanceOf(DynamicField::class, $bean->custom_fields);
        self::assertEquals(false, $bean->custom_fields->use_existing_labels);
        self::assertEquals('custom/Extension/modules/Users/Ext/Vardefs', $bean->custom_fields->base_path);
        self::assertSame(DBManagerFactory::getInstance(), $bean->custom_fields->db);
        self::assertSame($bean, $bean->custom_fields->bean);
        self::assertEquals('Users', $bean->custom_fields->module);
        self::assertEquals(array(
            0 => 'id',
            1 => 'user_name',
            2 => 'user_hash',
            3 => 'system_generated_password',
            4 => 'pwd_last_changed',
            5 => 'authenticate_id',
            6 => 'sugar_login',
            7 => 'first_name',
            8 => 'last_name',
            9 => 'full_name',
            10 => 'name',
            11 => 'is_admin',
            12 => 'external_auth_only',
            13 => 'receive_notifications',
            14 => 'description',
            15 => 'date_entered',
            16 => 'date_modified',
            17 => 'modified_user_id',
            18 => 'modified_by_name',
            19 => 'created_by',
            20 => 'created_by_name',
            21 => 'title',
            22 => 'photo',
            23 => 'department',
            24 => 'phone_home',
            25 => 'phone_mobile',
            26 => 'phone_work',
            27 => 'phone_other',
            28 => 'phone_fax',
            29 => 'status',
            30 => 'address_street',
            31 => 'address_city',
            32 => 'address_state',
            33 => 'address_country',
            34 => 'address_postalcode',
            35 => 'UserType',
            36 => 'deleted',
            37 => 'portal_only',
            38 => 'show_on_employees',
            39 => 'employee_status',
            40 => 'messenger_id',
            41 => 'messenger_type',
            42 => 'calls',
            43 => 'meetings',
            44 => 'contacts_sync',
            45 => 'reports_to_id',
            46 => 'reports_to_name',
            47 => 'reports_to_link',
            48 => 'reportees',
            49 => 'email1',
            50 => 'email_addresses',
            51 => 'email_addresses_primary',
            52 => 'email_link_type',
            53 => 'editor_type',
            54 => 'aclroles',
            55 => 'is_group',
            56 => 'c_accept_status_fields',
            57 => 'm_accept_status_fields',
            58 => 'accept_status_id',
            59 => 'accept_status_name',
            60 => 'prospect_lists',
            61 => 'emails_users',
            62 => 'eapm',
            63 => 'oauth_tokens',
            64 => 'project_resource',
            65 => 'project_users_1',
            66 => 'am_projecttemplates_resources',
            67 => 'am_projecttemplates_users_1',
            68 => 'SecurityGroups',
            69 => 'securitygroup_noninher_fields',
            70 => 'securitygroup_noninherit_id',
            71 => 'securitygroup_noninheritable',
            72 => 'securitygroup_primary_group',
            73 => 'factor_auth',
            74 => 'factor_auth_interface',
        ), $bean->column_fields);

        $keys = array_keys($bean->field_name_map);
        self::assertEquals($bean->column_fields, $keys);

        $keys = array_keys($bean->field_defs);
        self::assertEquals($bean->column_fields, $keys);

        self::assertNotEquals(true, $bean->optimistic_lock);
        self::assertEquals(array(), $bean->list_fields);
        self::assertNotTrue(isset($bean->added_custom_field_defs));
        self::assertTrue(isset($bean->acl_fields));


        // test
        $GLOBALS['reload_vardefs'] = true;
        $dictionary['']['fields'] = $dictionary['User']['fields'];
        $dictionary['']['optimistic_locking'] = true;
        $bean = BeanFactory::getBean('Users');
        self::assertInstanceOf(DBManager::class, $bean->db);
        self::assertNotEquals('', $bean->module_name);
        self::assertTrue(isset($bean->required_fields));
        self::assertEquals(array(
            'id' => 1,
            'user_name' => 1,
            'system_generated_password' => 1,
            'last_name' => 1,
            'date_entered' => 1,
            'date_modified' => 1,
            'status' => 1,
            'email1' => 1,
            'email_addresses' => 1,
            'email_addresses_primary' => 1,
        ), $bean->required_fields);
        self::assertInstanceOf(DynamicField::class, $bean->custom_fields);
        self::assertEquals(false, $bean->custom_fields->use_existing_labels);
        self::assertEquals('custom/Extension/modules/Users/Ext/Vardefs', $bean->custom_fields->base_path);
        self::assertSame(DBManagerFactory::getInstance(), $bean->custom_fields->db);
        self::assertSame($bean, $bean->custom_fields->bean);
        self::assertEquals('Users', $bean->custom_fields->module);
        self::assertEquals(array(
            0 => 'id',
            1 => 'user_name',
            2 => 'user_hash',
            3 => 'system_generated_password',
            4 => 'pwd_last_changed',
            5 => 'authenticate_id',
            6 => 'sugar_login',
            7 => 'first_name',
            8 => 'last_name',
            9 => 'full_name',
            10 => 'name',
            11 => 'is_admin',
            12 => 'external_auth_only',
            13 => 'receive_notifications',
            14 => 'description',
            15 => 'date_entered',
            16 => 'date_modified',
            17 => 'modified_user_id',
            18 => 'modified_by_name',
            19 => 'created_by',
            20 => 'created_by_name',
            21 => 'title',
            22 => 'photo',
            23 => 'department',
            24 => 'phone_home',
            25 => 'phone_mobile',
            26 => 'phone_work',
            27 => 'phone_other',
            28 => 'phone_fax',
            29 => 'status',
            30 => 'address_street',
            31 => 'address_city',
            32 => 'address_state',
            33 => 'address_country',
            34 => 'address_postalcode',
            35 => 'UserType',
            36 => 'deleted',
            37 => 'portal_only',
            38 => 'show_on_employees',
            39 => 'employee_status',
            40 => 'messenger_id',
            41 => 'messenger_type',
            42 => 'calls',
            43 => 'meetings',
            44 => 'contacts_sync',
            45 => 'reports_to_id',
            46 => 'reports_to_name',
            47 => 'reports_to_link',
            48 => 'reportees',
            49 => 'email1',
            50 => 'email_addresses',
            51 => 'email_addresses_primary',
            52 => 'email_link_type',
            53 => 'editor_type',
            54 => 'aclroles',
            55 => 'is_group',
            56 => 'c_accept_status_fields',
            57 => 'm_accept_status_fields',
            58 => 'accept_status_id',
            59 => 'accept_status_name',
            60 => 'prospect_lists',
            61 => 'emails_users',
            62 => 'eapm',
            63 => 'oauth_tokens',
            64 => 'project_resource',
            65 => 'project_users_1',
            66 => 'am_projecttemplates_resources',
            67 => 'am_projecttemplates_users_1',
            68 => 'SecurityGroups',
            69 => 'securitygroup_noninher_fields',
            70 => 'securitygroup_noninherit_id',
            71 => 'securitygroup_noninheritable',
            72 => 'securitygroup_primary_group',
            73 => 'factor_auth',
            74 => 'factor_auth_interface',
        ), $bean->column_fields);

        $keys = array_keys($bean->field_name_map);
        self::assertEquals($bean->column_fields, $keys);

        $keys = array_keys($bean->field_defs);
        self::assertEquals($bean->column_fields, $keys);

        self::assertNotEquals(true, $bean->optimistic_lock);
        self::assertEquals(array(), $bean->list_fields);
        self::assertNotTrue(isset($bean->added_custom_field_defs));
        self::assertTrue(isset($bean->acl_fields));
    }

    /**
     * @see SugarBean::setupCustomFields()
     */
    public function testSetupCustomFields()
    {
        $bean = BeanFactory::getBean('Users');

        // test
        $bean->setupCustomFields('test');
        self::assertEquals('custom/Extension/modules/test/Ext/Vardefs', $bean->custom_fields->base_path);

        // test
        $bean->setupCustomFields('Users');
        self::assertEquals('custom/Extension/modules/Users/Ext/Vardefs', $bean->custom_fields->base_path);
    }

    /**
     * @see SugarBean::bean_implements()
     */
    public function testBeanImplements()
    {
        $bean = BeanFactory::getBean('Users');

        // test
        $results = $bean->bean_implements('test');
        self::assertEquals(false, $results);
    }

    /**
     * @see SugarBean::populateDefaultValues()
     */
    public function testPopulateDefaultValues()
    {
        $testBean1 = BeanFactory::getBean('Users');
        
        $testBean1->field_defs = null;
        /** @noinspection PhpVoidFunctionResultUsedInspection */
        $results = $testBean1->populateDefaultValues();
        self::assertEquals(null, $results);
        self::assertEquals(null, $testBean1->field_defs);

        // test
        $bean = BeanFactory::getBean('Users');
        $force = false;
        $fieldDefsBefore = $bean->field_defs;
        /** @noinspection PhpVoidFunctionResultUsedInspection */
        $results = $bean->populateDefaultValues($force);
        self::assertEquals(null, $results);
        self::assertEquals($fieldDefsBefore, $bean->field_defs);


        // test
        $bean = BeanFactory::getBean('Users');
        $force = true;
        $bean->field_defs['test'] = array(
            'default' => true,
        );
        /** @noinspection PhpVoidFunctionResultUsedInspection */
        $results = $bean->populateDefaultValues($force);
        self::assertEquals(null, $results);
        self::assertEquals(array(
            'test' => array(
                'default' => true,
            ),
        ), $bean->field_defs);


        // test
        $bean = BeanFactory::getBean('Users');
        $force = true;
        $bean->field_defs['test'] = array(
            'default' => true,
        );
        /** @noinspection PhpVoidFunctionResultUsedInspection */
        $results = $bean->populateDefaultValues($force);
        self::assertEquals(null, $results);
        self::assertEquals(array(
            'test' => array(
                'default' => true,
            ),
        ), $bean->field_defs);
        $field = 'test';
        self::assertEquals(1, $bean->$field);


        // test
        $bean = BeanFactory::getBean('Users');
        $force = true;
        $bean->field_defs['test'] = array(
            'default' => '',
        );
        /** @noinspection PhpVoidFunctionResultUsedInspection */
        $results = $bean->populateDefaultValues($force);
        self::assertEquals(null, $results);
        self::assertEquals(array(
            'test' => array(
                'default' => '',
            ),
        ), $bean->field_defs);
        $field = 'test';
        self::assertEquals('', $bean->$field);
    }

    /**
     * @see SugarBean::parseDateDefault()
     */
    public function testParseDateDefault()
    {
//        $bean = new SugarBeanMock();
//
//
//        // test
//        $results = $bean->publicParseDateDefault('2015-05-05');
//        self::assertEquals('05/05/2015', $results);
//
//        // test
//        $results = $bean->publicParseDateDefault('2015-05-05', true);
//        self::assertNotEquals('05/05/2015', $results);
//        self::assertEquals(1, preg_match('/05\/05\/2015 \d{2}:\d{2}/', $results));
//
//        // test
//        $results = $bean->publicParseDateDefault('2015-05-05 11:11', true);
//        self::assertEquals('05/05/2015 11:11', $results);
//
//        // test
//        $results = $bean->publicParseDateDefault('2015-05-05&11:11', true);
//        self::assertEquals('05/05/2015 11:11', $results);
    }

    /**
     * @see SugarBean::removeRelationshipMeta()
     */
    public function testRemoveRelationshipMeta()
    {
//        // test
////        $GLOBALS['log']->reset();
//        SugarBean::removeRelationshipMeta(null, null, null, null, null);
//        self::assertCount(1, $GLOBALS['log']->calls['fatal']);
//
//        // test
////        $GLOBALS['log']->reset();
//        SugarBean::removeRelationshipMeta(null, null, null, null, 'Contacts');
//        self::assertCount(1, $GLOBALS['log']->calls['fatal']);
//
//        // test
////        $GLOBALS['log']->reset();
//        SugarBean::removeRelationshipMeta('key', null, null, array('key' => 'value'), 'Tests');
//        self::assertNotTrue(isset($GLOBALS['log']->calls['fatal']));
//
//        // test
////        $GLOBALS['log']->reset();
//        SugarBean::removeRelationshipMeta('key', null, null, array(
//            'key' => array(
//                'relationships' => true,
//            ),
//        ), 'Tests');
//        self::assertCount(2, $GLOBALS['log']->calls['fatal']);
    }

    /**
     * @see SugarBean::createRelationshipMeta()
     */
    public function testCreateRelationshipMeta()
    {
//        // test
////        $GLOBALS['log']->reset();
//        SugarBean::createRelationshipMeta(null, null, null, array(), null);
//        self::assertCount(1, $GLOBALS['log']->calls['fatal']);
//
//        // test
////        $GLOBALS['log']->reset();
//        SugarBean::createRelationshipMeta(null, null, null, array(), 'Contacts');
//        self::assertCount(1, $GLOBALS['log']->calls['fatal']);
//
//        // test
////        $GLOBALS['log']->reset();
//        SugarBean::createRelationshipMeta(null, null, null, array(), 'Contacts', true);
//        self::assertCount(1, $GLOBALS['log']->calls['fatal']);
//
//        // test
////        $GLOBALS['log']->reset();
//        SugarBean::createRelationshipMeta('User', null, null, array(), 'Contacts');
//        self::assertCount(6, $GLOBALS['log']->calls['fatal']);
//
//        // test
////        $GLOBALS['log']->reset();
//        SugarBean::createRelationshipMeta('User', DBManagerFactory::getInstance(), null, array(), 'Contacts');
//        self::assertNotTrue(isset($GLOBALS['log']->calls['fatal']));
//
//        // test
////        $GLOBALS['log']->reset();
//        SugarBean::createRelationshipMeta('Nonexists1', DBManagerFactory::getInstance(), null, array(), 'Nonexists2');
//        self::assertCount(1, $GLOBALS['log']->calls['debug']);
//
//        // test
////        $GLOBALS['log']->reset();
//        SugarBean::createRelationshipMeta('User', null, null, array(), 'Contacts');
//        self::assertCount(6, $GLOBALS['log']->calls['fatal']);
    }

    /**
     * @see SugarBean::get_union_related_list()
     * @todo need more test coverage and less function complexity
     */
    public function testGetUnionRelatedList()
    {
        $request = $_REQUEST;
        self::assertFalse(isset($_SESSION));
        
        // test
        ////        $GLOBALS['log']->reset();
        $results = SugarBean::get_union_related_list(null);
//        self::assertCount(3, $GLOBALS['log']->calls['fatal']);
        self::assertEquals(null, $results);


        // test
        ////        $GLOBALS['log']->reset();
        $_SESSION['show_deleted'] = 1;
        $results = SugarBean::get_union_related_list(null);
//        self::assertCount(3, $GLOBALS['log']->calls['fatal']);
        self::assertEquals(null, $results);


        // test
//        $GLOBALS['log']->reset();
        $_SESSION['show_deleted'] = 1;
        $parentBean = BeanFactory::getBean('Contacts');
        $subPanelDef = new aSubPanel(null, null, $parentBean);
        $results = SugarBean::get_union_related_list($parentBean, '', '', '', 0, -1, -1, 0, $subPanelDef);
        self::assertEquals(array(
            'list' => array(),
            'parent_data' => array(),
            'row_count' => 0,
            'next_offset' => 10,
            'previous_offset' => -10,
            'current_offset' => 0,
            'query' => '',
        ), $results);


        // test
//        $GLOBALS['log']->reset();
        $parentBean = BeanFactory::getBean('Contacts');
        $subPanelDef->_instance_properties['type'] = 'collection';
        $results = SugarBean::get_union_related_list($parentBean, '', '', '', 0, -1, -1, 0, $subPanelDef);
//        self::assertCount(2, $GLOBALS['log']->calls['fatal']);
        self::assertEquals(array(
            'list' => array(),
            'parent_data' => array(),
            'row_count' => 0,
            'next_offset' => 10,
            'previous_offset' => -10,
            'current_offset' => 0,
            'query' => '',
        ), $results);


        // test
//        $GLOBALS['log']->reset();
        $_SESSION['show_deleted'] = 1;
        $parentBean = BeanFactory::getBean('Contacts');
        $subPanelDef = new aSubPanel(null, null, $parentBean);
        $subPanelDef->_instance_properties['type'] = 'collection';
        $subPanelDef->_instance_properties['collection_list'] = array(
            array('module' => 'Contacts'),
        );
        $subPanelDef->_instance_properties['get_subpanel_data'] = 'function';
        $subPanelDef->_instance_properties['generate_select'] = array();
        $results = SugarBean::get_union_related_list($parentBean, '', '', '', 0, -1, -1, 0, $subPanelDef);

        self::assertEquals(array(
            'list' => array(),
            'parent_data' => array(),
            'row_count' => 0,
            'next_offset' => 10,
            'previous_offset' => -10,
            'current_offset' => 0,
            'query' => '',
        ), $results);

        $_REQUEST = $request;
        unset($_SESSION);
    }

    /**
     * @see SugarBean::build_sub_queries_for_union()
     */
    public function testBuildSubQueriesForUnion()
    {

        // test
//        $bean = new SugarBeanMock();
//        $panel =
//            new aSubPanel('Test', array(
//                'get_subpanel_data' => 1,
//            ), $bean);
//        $subpanel_list = array(
//            $panel
//        );
//        $subpanel_def = null;
//        $parentBean = new SugarBeanMock();
//        $order_by = null;
//////        $GLOBALS['log']->reset();
//        $results = SugarBeanMock::publicBuildSubQueriesForUnion($subpanel_list, $subpanel_def, $parentBean, $order_by);
//        self::assertEquals(array(), $results);
////        self::assertNotTrue(isset($GLOBALS['log']->calls['fatal']));


//        // test
//        $subpanel_list = array(
//            new aSubPanel('Test', array(), new SugarBeanMock())
//        );
//        $subpanel_def = null;
//        $parentBean = null;
//        $order_by = null;
//////        $GLOBALS['log']->reset();
//        $results = SugarBeanMock::publicBuildSubQueriesForUnion($subpanel_list, $subpanel_def, $parentBean, $order_by);
//        self::assertEquals(array(
//            array(
//                'select' => ' , \'Test\' panel_name ',
//                'query_array' => null,
//                'params' => array(
//                    'distinct' => false,
//                    'joined_tables' => null,
//                    'include_custom_fields' => null,
//                    'collection_list' => null,
//                ),
//            ),
//        ), $results);
//        self::assertCount(6, $GLOBALS['log']->calls['fatal']);


//        // test
//        $subpanel_list = array(
//            1
//        );
//        $subpanel_def = null;
//        $parentBean = null;
//        $order_by = null;
//////        $GLOBALS['log']->reset();
//        $results = SugarBeanMock::publicBuildSubQueriesForUnion($subpanel_list, $subpanel_def, $parentBean, $order_by);
//        self::assertEquals(array(), $results);
////        self::assertCount(1, $GLOBALS['log']->calls['fatal']);


//        // test
//        $subpanel_list = null;
//        $subpanel_def = null;
//        $parentBean = null;
//        $order_by = null;
//////        $GLOBALS['log']->reset();
//        $results = SugarBeanMock::publicBuildSubQueriesForUnion($subpanel_list, $subpanel_def, $parentBean, $order_by);
//        self::assertEquals(array(), $results);
////        self::assertCount(1, $GLOBALS['log']->calls['fatal']);
    }

    /**
     * @see SugarBean::process_union_list_query()
     */
    public function testProcessUnionListQuery()
    {
//        self::markTestIncomplete('environment dependency');

//        // save state
//
//        $state = new StateSaver();
//        $state->pushTable('aod_index');
//        $state->pushTable('tracker');

        // test
        global $sugar_config;
        
        $query = "SELECT * FROM aod_index";
        $resource = DBManagerFactory::getInstance()->query($query);
        $rows = [];
        while ($row = $resource->fetch_assoc()) {
            $rows[] = $row;
        }
        $tableAodIndex = $rows;

        // test
        ////        $GLOBALS['log']->reset();
        $bean = BeanFactory::getBean('Contacts');
        $bean->id = 'test_contact_0';
        $bean->save();
        $query = /** @lang sql */
            "INSERT INTO contacts (id) VALUES ('test_contact_1'), ('test_contact_2'), ('test_contact_3')";
        DBManagerFactory::getInstance()->query($query);
        $subpanelDefinition = new aSubPanel('TestPanel', array(), $bean);
        $tmp = $sugar_config['list_max_entries_per_subpanel'];
        $sugar_config['list_max_entries_per_subpanel'] = 0;
        $results = $bean->process_union_list_query($bean, /** @lang sql */
            'SELECT DISTINCT count(*) AS c FROM contacts', null, 0, -1, '', $subpanelDefinition);
//        self::assertTrue(isset($GLOBALS['log']->calls['fatal']));

        self::assertEquals(array(), $results['list']);
        self::assertEquals(array(), $results['parent_data']);
        self::assertNotEquals(0, $results['row_count']);
        self::assertEquals(0, $results['next_offset']);
        self::assertEquals(0, $results['previous_offset']);
        self::assertEquals(0, $results['current_offset']);
        self::assertEquals(/** @lang sql */
            'SELECT DISTINCT count(*) AS c FROM contacts',
            $results['query']
        );

        $query = /** @lang sql */
            "DELETE FROM contacts WHERE id IN ('test_contact_0', 'test_contact_1', 'test_contact_2', 'test_contact_3')";
        DBManagerFactory::getInstance()->query($query);
        $sugar_config['list_max_entries_per_subpanel'] = $tmp;


        // test
        ////        $GLOBALS['log']->reset();
        $bean = BeanFactory::getBean('Contacts');
        $bean->id = 'test_contact_0';
        $bean->save();
        $query = /** @lang sql */
            "INSERT INTO contacts (id) VALUES ('test_contact_1'), ('test_contact_2'), ('test_contact_3')";
        DBManagerFactory::getInstance()->query($query);
        $subpanelDefinition = new aSubPanel('TestPanel', array(), $bean);
        $subpanelDefinition->_instance_properties['type'] = 'collection';
        $results = $bean->process_union_list_query($bean, /** @lang sql */
            'SELECT DISTINCT count(*) AS c FROM contacts', null, -1, -1, '', $subpanelDefinition);
//        self::assertTrue(isset($GLOBALS['log']->calls['fatal']));

        self::assertEquals(array(), $results['parent_data']);
        self::assertNotEquals(0, $results['row_count']);
        self::assertEquals(10, $results['next_offset']);
        self::assertEquals(-10, $results['previous_offset']);
        self::assertEquals(0, $results['current_offset']);
        self::assertEquals(/** @lang sql */
            'SELECT DISTINCT count(*) AS c FROM contacts',
            $results['query']
        );

        $query = /** @lang text */
            "DELETE FROM contacts WHERE id IN ('test_contact_0', 'test_contact_1', 'test_contact_2', 'test_contact_3')";
        DBManagerFactory::getInstance()->query($query);


        // test
        ////        $GLOBALS['log']->reset();
        $bean = BeanFactory::getBean('Contacts');
        $bean->id = 'test_contact_0';
        $bean->save();
        $query = /** @lang text */
            "INSERT INTO contacts (id) VALUES ('test_contact_1'), ('test_contact_2'), ('test_contact_3')";
        DBManagerFactory::getInstance()->query($query);
        $subpanelDefinition = new aSubPanel('TestPanel', array(), $bean);
        $subpanelDefinition->_instance_properties['type'] = 'collection';
        $results = $bean->process_union_list_query($bean, /** @lang sql */
            'SELECT DISTINCT count(*) AS c FROM contacts', null, -1, -1, '', $subpanelDefinition);
//        self::assertTrue(isset($GLOBALS['log']->calls['fatal']));
        self::assertEquals(array(), $results['parent_data']);
        self::assertNotEquals(0, $results['row_count']);
        self::assertEquals(10, $results['next_offset']);
        self::assertEquals(-10, $results['previous_offset']);
        self::assertEquals(0, $results['current_offset']);
        self::assertEquals(/** @lang sql */
            'SELECT DISTINCT count(*) AS c FROM contacts',
            $results['query']
        );

        $query = /** @lang text */
            "DELETE FROM contacts WHERE id IN ('test_contact_0', 'test_contact_1', 'test_contact_2', 'test_contact_3')";
        DBManagerFactory::getInstance()->query($query);


        // test
        ////        $GLOBALS['log']->reset();
        $bean = BeanFactory::getBean('Contacts');
        $bean->id = 'test_contact_0';
        $bean->save();
        $query = /** @lang text */
            "INSERT INTO contacts (id) VALUES ('test_contact_1'), ('test_contact_2'), ('test_contact_3')";
        DBManagerFactory::getInstance()->query($query);
        $subpanelDefinition = new aSubPanel('TestPanel', array(), $bean);
        $subpanelDefinition->_instance_properties['type'] = 'collection';
        $results = $bean->process_union_list_query($bean, /** @lang sql */
            'SELECT DISTINCT count(*) AS c FROM contacts', null, -1, -1, '', $subpanelDefinition);
//        self::assertTrue(isset($GLOBALS['log']->calls['fatal']));
        self::assertEquals(array(), $results['parent_data']);
        self::assertNotEquals(0, $results['row_count']);
        self::assertEquals(10, $results['next_offset']);
        self::assertEquals(-10, $results['previous_offset']);
        self::assertEquals(0, $results['current_offset']);
        self::assertEquals(/** @lang sql */
            'SELECT DISTINCT count(*) AS c FROM contacts',
            $results['query']
        );

        $query = /** @lang text */
            "DELETE FROM contacts WHERE id IN ('test_contact_0', 'test_contact_1', 'test_contact_2', 'test_contact_3')";
        DBManagerFactory::getInstance()->query($query);


        // test
        ////        $GLOBALS['log']->reset();
        $bean = BeanFactory::getBean('Contacts');
        $bean->id = 'test_contact_0';
        $bean->save();
        $query = /** @lang text */
            "INSERT INTO contacts (id) VALUES ('test_contact_1'), ('test_contact_2'), ('test_contact_3')";
        DBManagerFactory::getInstance()->query($query);
        $subpanelDefinition = new aSubPanel('TestPanel', array(), $bean);
        $results = $bean->process_union_list_query($bean, /** @lang sql */
            'SELECT DISTINCT count(*) AS c FROM contacts', null, -1, -1, '', $subpanelDefinition);
//        self::assertTrue(isset($GLOBALS['log']->calls['fatal']));
        self::assertEquals(array(), $results['parent_data']);
        self::assertNotEquals(0, $results['row_count']);
        self::assertEquals(10, $results['next_offset']);
        self::assertEquals(-10, $results['previous_offset']);
        self::assertEquals(0, $results['current_offset']);
        self::assertEquals(/** @lang sql */
            'SELECT DISTINCT count(*) AS c FROM contacts',
            $results['query']
        );

        $query = /** @lang text */
            "DELETE FROM contacts WHERE id IN ('test_contact_0', 'test_contact_1', 'test_contact_2', 'test_contact_3')";
        DBManagerFactory::getInstance()->query($query);


        // test
        ////        $GLOBALS['log']->reset();
        $bean = BeanFactory::getBean('Contacts');
        $bean->id = 'test_contact_0';
        $bean->save();
        $query = /** @lang text */
            "INSERT INTO contacts (id) VALUES ('test_contact_1'), ('test_contact_2'), ('test_contact_3')";
        DBManagerFactory::getInstance()->query($query);
        $subpanelDefinition = new aSubPanel('TestPanel', array(), $bean);
        $subpanelDefinition->template_instance = $bean;
        $results = $bean->process_union_list_query($bean, /** @lang sql */
            'SELECT DISTINCT count(*) AS c FROM contacts', null, -1, -1, '', $subpanelDefinition);
//        self::assertTrue(isset($GLOBALS['log']->calls['fatal']));
        self::assertEquals(array(), $results['parent_data']);
        self::assertNotEquals(0, $results['row_count']);
        self::assertEquals(10, $results['next_offset']);
        self::assertEquals(-10, $results['previous_offset']);
        self::assertEquals(0, $results['current_offset']);
        self::assertEquals(/** @lang sql */
            'SELECT DISTINCT count(*) AS c FROM contacts',
            $results['query']
        );

        $query = /** @lang text */
            "DELETE FROM contacts WHERE id IN ('test_contact_0', 'test_contact_1', 'test_contact_2', 'test_contact_3')";
        DBManagerFactory::getInstance()->query($query);


        // test
        ////        $GLOBALS['log']->reset();
        $bean = BeanFactory::getBean('Contacts');
        $bean->id = 'test_contact_0';
        $bean->save();
        $query = /** @lang text */
            "INSERT INTO contacts (id) VALUES ('test_contact_1'), ('test_contact_2'), ('test_contact_3')";
        DBManagerFactory::getInstance()->query($query);
        $subpanelDefinition = new aSubPanel('TestPanel', array(), $bean);
        $results = $bean->process_union_list_query(null, /** @lang sql */
            'SELECT DISTINCT count(*) AS c FROM contacts', null, -1, -1, '', $subpanelDefinition);
//        self::assertTrue(isset($GLOBALS['log']->calls['fatal']));
        self::assertEquals(array(), $results['parent_data']);
        self::assertNotEquals(0, $results['row_count']);
        self::assertEquals(10, $results['next_offset']);
        self::assertEquals(-10, $results['previous_offset']);
        self::assertEquals(0, $results['current_offset']);
        self::assertEquals(/** @lang sql */
            'SELECT DISTINCT count(*) AS c FROM contacts',
            $results['query']
        );

        $query = /** @lang text */
            "DELETE FROM contacts WHERE id IN ('test_contact_0', 'test_contact_1', 'test_contact_2', 'test_contact_3')";
        DBManagerFactory::getInstance()->query($query);


        // test
        ////        $GLOBALS['log']->reset();
        $bean = BeanFactory::getBean('Contacts');
        $bean->id = 'test_contact1';
        $bean->save();
        $subpanelDefinition = new aSubPanel('TestPanel', array(), $bean);
        $results = $bean->process_union_list_query(null, /** @lang sql */
            'SELECT DISTINCT * FROM contacts', null, -1, -1, '', $subpanelDefinition);
//        self::assertTrue(isset($GLOBALS['log']->calls['fatal']));
        self::assertEquals(array(), $results['parent_data']);
        self::assertEquals(10, $results['next_offset']);
        self::assertEquals(-10, $results['previous_offset']);
        self::assertEquals(0, $results['current_offset']);
        self::assertEquals(/** @lang sql */
            'SELECT DISTINCT * FROM contacts',
            $results['query']
        );


        // test
        ////        $GLOBALS['log']->reset();
        $bean = BeanFactory::getBean('Contacts');
        $bean->id = 'test_contact1';
        $bean->save();
        $results = $bean->process_union_list_query(null, /** @lang sql */
            'SELECT DISTINCT * FROM contacts', null);
//        self::assertTrue(isset($GLOBALS['log']->calls['fatal']));
        self::assertEquals(array(), $results['parent_data']);
        self::assertEquals(10, $results['next_offset']);
        self::assertEquals(-10, $results['previous_offset']);
        self::assertEquals(0, $results['current_offset']);
        self::assertEquals(/** @lang sql */
            'SELECT DISTINCT * FROM contacts',
            $results['query']
        );

//
//        // test
        //////        $GLOBALS['log']->reset();
//        $bean = new SugarBeanMock();
//        try {
//            $results = $bean->process_union_list_query(null, 'DISTINCT', null);
//            self::assertTrue(false);
//        } catch (Exception $e) {
//            self::assertTrue(true);
//            self::assertEquals(1, $e->getCode());
//        }
        ////        self::assertTrue(isset($GLOBALS['log']->calls['fatal']));
//        self::assertEquals(array(), $results['parent_data']);
//        self::assertEquals(10, $results['next_offset']);
//        self::assertEquals(-10, $results['previous_offset']);
//        self::assertEquals(0, $results['current_offset']);
//        self::assertEquals(/** @lang sql */
//            'SELECT DISTINCT * FROM contacts',
//            $results['query']
//        );


//        // test
        //////        $GLOBALS['log']->reset();
//        $bean = new SugarBeanMock();
//        $results = $bean->process_union_list_query(null, null, null);
        ////        self::assertTrue(isset($GLOBALS['log']->calls['fatal']));
//        self::assertEquals(array(), $results['parent_data']);
//        self::assertEquals(10, $results['next_offset']);
//        self::assertEquals(-10, $results['previous_offset']);
//        self::assertEquals(0, $results['current_offset']);
//        self::assertEquals(/** @lang sql */
//            null,
//            $results['query']
//        );


        // test
        ////        $GLOBALS['log']->reset();
        $bean = BeanFactory::getBean('Contacts');
        $bean->retrieve('test_contact1');
        $results = $bean->process_union_list_query(null, /** @lang sql */
            'SELECT DISTINCT * FROM contacts', 'end');
//        self::assertTrue(isset($GLOBALS['log']->calls['fatal']));
        self::assertEquals(array(), $results['parent_data']);
        self::assertEquals(9.0, $results['next_offset']);
        self::assertEquals(-11.0, $results['previous_offset']);
        self::assertEquals(-1.0, $results['current_offset']);
        self::assertEquals(/** @lang sql */
            'SELECT DISTINCT * FROM contacts',
            $results['query']
        );


        // test
        $sugar_config['disable_count_query'] = 1;
        ////        $GLOBALS['log']->reset();
        $bean = BeanFactory::getBean('Contacts');
        $bean->id = 'test_contact_0';
        $bean->save();
        $query = /** @lang text */
            "INSERT INTO contacts (id) VALUES ('test_contact_1'), ('test_contact_2'), ('test_contact_3')";
        DBManagerFactory::getInstance()->query($query);
        $subpanelDefinition = new aSubPanel('TestPanel', array(), $bean);
        $results = $bean->process_union_list_query(null, /** @lang sql */
            'SELECT DISTINCT count(*) AS c FROM contacts', null, -1, -1, '', $subpanelDefinition);
//        self::assertTrue(isset($GLOBALS['log']->calls['fatal']));
        self::assertEquals(array(), $results['parent_data']);
        self::assertNotEquals(0, $results['row_count']);
        self::assertEquals(10, $results['next_offset']);
        self::assertEquals(-10, $results['previous_offset']);
        self::assertEquals(0, $results['current_offset']);
        self::assertEquals(/** @lang sql */
            'SELECT DISTINCT count(*) AS c FROM contacts',
            $results['query']
        );

        $query = /** @lang text */
            "DELETE FROM contacts WHERE id IN ('test_contact_0', 'test_contact_1', 'test_contact_2', 'test_contact_3')";
        DBManagerFactory::getInstance()->query($query);

        // cleanup
        DBManagerFactory::getInstance()->query("DELETE FROM sugarfeed WHERE related_id LIKE 'test_contact%'");
        DBManagerFactory::getInstance()->query("DELETE FROM contacts_cstm WHERE id_c LIKE 'test_contact%'");
        
        DBManagerFactory::getInstance()->query("DELETE FROM aod_index");
        foreach ($tableAodIndex as $row) {
            $query = "INSERT aod_index INTO (";
            $query .= (implode(',', array_keys($row)) . ') VALUES (');
            foreach ($row as $value) {
                $quoteds[] = "'$value'";
            }
            $query .= (implode(', ', $quoteds)) . ')';
            DBManagerFactory::getInstance()->query($query);
        }
        
//        // clean up
//        
//        $state->popTable('tracker');
//        $state->popTable('aod_index');
    }


    /**
     * @see SugarBean::_get_num_rows_in_query()
     */
    public function testGetNumRowsInQuery()
    {
//        self::markTestIncomplete('already covered');
    }

    /**
     * @see SugarBean::retrieve_parent_fields()
     */
    public function testRetrieveParentFields()
    {
        ////        $GLOBALS['log']->reset();
//
//        // test
//        $bean = new SugarBeanMock();
//        $results = $bean->retrieve_parent_fields(null);
//        self::assertEquals(array(), $results);
//
//        // test
//        $bean = new SugarBeanMock();
//        $results = $bean->retrieve_parent_fields(array(1));
//        self::assertEquals(array(), $results);
//
//        // test
//        $bean = new SugarBeanMock();
//        $results = $bean->retrieve_parent_fields(array(array(array('type' => 'parent'))));
//        self::assertEquals(array(), $results);
//
//        // test
//        $bean = new SugarBeanMock();
//        $results = $bean->retrieve_parent_fields(array(
//            array(
//                array(
//                    'type' => 'parent',
//                    'parent_type' => 1,
//                )
//            )
//        ));
//        self::assertEquals(array(), $results);
//
//        // test
//        $bean = new SugarBeanMock();
//        $results = $bean->retrieve_parent_fields(array(
//            array(
//                array(
//                    'type' => 'parent',
//                    'parent_type' => 'test',
//                )
//            )
//        ));
//        self::assertEquals(array(), $results);
//
//        // test
//        $bean = new SugarBeanMock();
//        $results = $bean->retrieve_parent_fields(array(
//            array(
//                array(
//                    'type' => 'parent',
//                    'parent_type' => 'test',
//                )
//            )
//        ));
//        self::assertEquals(array(), $results);
//
//        // test
//        $bean = new SugarBeanMock();
//        $results = $bean->retrieve_parent_fields(array(
//            array(
//                array(
//                    'type' => 'parent',
//                    'parent_type' => 'Contacts',
//                )
//            )
//        ));
//        self::assertEquals(array(), $results);
//
//        // test
//        $bean = new SugarBeanMock();
//        $results = $bean->retrieve_parent_fields(array(
//            array(
//                array(
//                    'type' => 'parent',
//                    'parent_id' => 1,
//                )
//            )
//        ));
//        self::assertEquals(array(), $results);
//
//        // test
//        $bean = new SugarBeanMock();
//        $results = $bean->retrieve_parent_fields(array(
//            array(
//                array(
//                    'type' => 'parent',
//                    'parent_id' => 1,
//                    'parent_type' => 'Contacts',
//                )
//            )
//        ));
//        self::assertEquals(array(), $results);
//
//
//        // test
//        $bean = new SugarBeanMock();
//
//        DBManagerFactory::getInstance()->query(/** @lang sql */
//            "INSERT INTO contacts (id, date_entered, date_modified, modified_user_id, created_by, description, deleted, assigned_user_id, salutation, first_name, last_name, title, photo, department, do_not_call, phone_home, phone_mobile, phone_work, phone_other, phone_fax, primary_address_street, primary_address_city, primary_address_state, primary_address_postalcode, primary_address_country, alt_address_street, alt_address_city, alt_address_state, alt_address_postalcode, alt_address_country, assistant, assistant_phone, lead_source, reports_to_id, birthdate, campaign_id, joomla_account_id, portal_account_disabled, portal_user_type) VALUES ('test_parent_contact_1', '2017-08-04 00:00:11', '2017-08-11 00:00:22', 'aaa', 'bbb', 'ccc', '0', 'eee', 'fff', 'ggg', 'hhh', 'jjj', 'kkk', 'lll', '1', 'mmm', 'nnn', 'ooo', 'ppp', NULL, NULL, NULL, NULL, NULL, NULL, NULL, NULL, NULL, NULL, NULL, NULL, NULL, NULL, NULL, NULL, NULL, NULL, NULL, 'Single');"
//        );
//        $results = $bean->retrieve_parent_fields(array(
//            array(
//                array(
//                    'type' => 'parent',
//                    'parent_id' => 'test_parent_contact_1',
//                    'parent_type' => 'Contacts',
//                )
//            )
//        ));
//        self::assertEquals(array(
//            '' => array(
//                'id' => 'test_parent_contact_1',
//                'parent_name' => 'ggg hhh',
//                'parent_name_owner' => 'eee',
//                'parent_name_mod' => 'Contacts',
//            ),
//        ), $results);
//        DBManagerFactory::getInstance()->query(/** @lang sql */
//            "DELETE FROM contacts WHERE id = 'test_parent_contact_1'"
//        );
    }

    /**
     * @see SugarBean::getAuditEnabledFieldDefinitions()
     */
    public function testGetAuditEnabledFieldDefinitions()
    {
        ////        $GLOBALS['log']->reset();
//
//        // test
//        $bean = new SugarBeanMock();
//        $results = $bean->getAuditEnabledFieldDefinitions();
//        self::assertEquals(array(), $results);

        // test
        $bean = BeanFactory::getBean('Contacts');
        $results = $bean->getAuditEnabledFieldDefinitions();
        self::assertEquals(array(
            'assigned_user_id' => array(
                'name' => 'assigned_user_id',
                'rname' => 'user_name',
                'id_name' => 'assigned_user_id',
                'vname' => 'LBL_ASSIGNED_TO_ID',
                'group' => 'assigned_user_name',
                'type' => 'relate',
                'table' => 'users',
                'module' => 'Users',
                'reportable' => true,
                'isnull' => 'false',
                'dbType' => 'id',
                'audited' => true,
                'comment' => 'User ID assigned to record',
                'duplicate_merge' => 'disabled',
            ),
            'do_not_call' => array(
                'name' => 'do_not_call',
                'vname' => 'LBL_DO_NOT_CALL',
                'type' => 'bool',
                'default' => '0',
                'audited' => true,
                'comment' => 'An indicator of whether contact can be called',
            ),
            'phone_work' => array(
                'name' => 'phone_work',
                'vname' => 'LBL_OFFICE_PHONE',
                'type' => 'phone',
                'dbType' => 'varchar',
                'len' => 100,
                'audited' => true,
                'unified_search' => true,
                'full_text_search' => array(
                    'boost' => 1
                ),
                'comment' => 'Work phone number of the contact',
                'merge_filter' => 'enabled',
            ),
            'lawful_basis' => array(
                'name' => 'lawful_basis',
                'vname' => 'LBL_LAWFUL_BASIS',
                'type' => 'multienum',
                'massupdate' => true,
                'no_default' => false,
                'comments' => '',
                'inline_edit' => true,
                'reportable' => true,
                'merge_filter' => 'enabled',
                'len' => 100,
                'size' => '20',
                'options' => 'lawful_basis_dom',
                'audited' => true,
                'importable' => true,
            ),
            'date_reviewed' => array(
                'name' => 'date_reviewed',
                'vname' => 'LBL_DATE_REVIEWED',
                'type' => 'date',
                'massupdate' => true,
                'audited' => true,
                'importable' => true,
            ),
            'lawful_basis_source' => array(
                'name' => 'lawful_basis_source',
                'vname' => 'LBL_LAWFUL_BASIS_SOURCE',
                'type' => 'enum',
                'massupdate' => true,
                'no_default' => false,
                'comments' => '',
                'inline_edit' => true,
                'reportable' => true,
                'merge_filter' => 'enabled',
                'len' => 100,
                'size' => '20',
                'options' => 'lawful_basis_source_dom',
                'audited' => true,
                'importable' => true,
            ),
        ), $results);
    }

    /**
     * @see SugarBean::isOwner()
     */
    public function testIsOwner()
    {

        // test
        ////        $GLOBALS['log']->reset();
//        $bean = new SugarBeanMock();
//        $result = $bean->isOwner(null);
//        self::assertTrue($result);
//        self::assertEquals('', $bean->id);

        // test
        ////        $GLOBALS['log']->reset();
        $bean = BeanFactory::getBean('Contacts');
        $bean->id = 'test_contact_1';
        $result = $bean->isOwner(null);
        self::assertFalse($result);
        self::assertEquals('test_contact_1', $bean->id);
//        self::assertFalse(isset($GLOBALS['log']->calls['fatal']));

        // test
        ////        $GLOBALS['log']->reset();
        $bean = BeanFactory::getBean('Contacts');
        $bean->id = 'test_contact_1';
        $bean->fetched_row['assigned_user_id'] = 1;
        $result = $bean->isOwner(null);
        self::assertFalse($result);
        self::assertEquals('test_contact_1', $bean->id);
//        self::assertFalse(isset($GLOBALS['log']->calls['fatal']));

        // test
        ////        $GLOBALS['log']->reset();
        $bean = BeanFactory::getBean('Contacts');
        $bean->id = 'test_contact_1';
        $bean->fetched_row['assigned_user_id'] = 1;
        $result = $bean->isOwner(1);
        self::assertTrue($result);
        self::assertEquals('test_contact_1', $bean->id);
//        self::assertFalse(isset($GLOBALS['log']->calls['fatal']));

        // test
        ////        $GLOBALS['log']->reset();
        $bean = BeanFactory::getBean('Contacts');
        $bean->id = 'test_contact_1';
        $bean->assigned_user_id = 1;
        $result = $bean->isOwner(1);
        self::assertTrue($result);
        self::assertEquals('test_contact_1', $bean->id);
//        self::assertFalse(isset($GLOBALS['log']->calls['fatal']));

        // test
        ////        $GLOBALS['log']->reset();
        $bean = BeanFactory::getBean('Contacts');
        $bean->id = 'test_contact_1';
        $bean->assigned_user_id = 1;
        $result = $bean->isOwner(2);
        self::assertFalse($result);
        self::assertEquals('test_contact_1', $bean->id);
//        self::assertFalse(isset($GLOBALS['log']->calls['fatal']));

        // test
        ////        $GLOBALS['log']->reset();
        $bean = BeanFactory::getBean('Contacts');
        $bean->id = 'test_contact_1';
        $bean->created_by = 1;
        $result = $bean->isOwner(1);
        self::assertTrue($result);
        self::assertEquals('test_contact_1', $bean->id);
//        self::assertFalse(isset($GLOBALS['log']->calls['fatal']));
    }

    /**
     * @see SugarBean::get_custom_table_name()
     */
    public function testGetCustomTableName()
    {

        // test
        ////        $GLOBALS['log']->reset();
        $bean = BeanFactory::getBean('Contacts');
        $result = $bean->get_custom_table_name();
        self::assertEquals('contacts_cstm', $result);
//        self::assertFalse(isset($GLOBALS['log']->calls['fatal']));
    }

    /**
     * @see SugarBean::getTableName()
     */
    public function testGetTableName()
    {
        // test
        ////        $GLOBALS['log']->reset();
//        $bean = new SugarBeanMock();
//        $result = $bean->getTableName();
//        self::assertEquals('', $result);

        // test
        ////        $GLOBALS['log']->reset();
//        $bean = new SugarBeanMock();
//        unset($bean->table_name);
//        $result = $bean->getTableName();
//        self::assertEquals('', $result);

        // test
        ////        $GLOBALS['log']->reset();
        $bean = BeanFactory::getBean('Contacts');
        $result = $bean->getTableName();
        self::assertEquals('contacts', $result);
//        self::assertFalse(isset($GLOBALS['log']->calls['fatal']));
    }

    /**
     * @see SugarBean::getObjectName()
     */
    public function testGetObjectName()
    {

        // test
        ////        $GLOBALS['log']->reset();
        $bean = BeanFactory::getBean('Contacts');
        $result = $bean->getObjectName();
        self::assertEquals('Contact', $result);
//        self::assertFalse(isset($GLOBALS['log']->calls['fatal']));


        // test
        ////        $GLOBALS['log']->reset();
        $bean = BeanFactory::getBean('Contacts');
        unset($bean->table_name);
        $result = $bean->getObjectName();
        self::assertEquals('Contact', $result);
//        self::assertFalse(isset($GLOBALS['log']->calls['fatal']));

        // test
        ////        $GLOBALS['log']->reset();
        $bean = BeanFactory::getBean('Contacts');
        unset($bean->object_name);
        $result = $bean->getObjectName();
        self::assertEquals(null, $result);
//        self::assertCount(1, $GLOBALS['log']->calls['fatal']);

        // test
        ////        $GLOBALS['log']->reset();
        $bean = BeanFactory::getBean('Contacts');
        $bean->object_name = false;
        $result = $bean->getObjectName();
        self::assertEquals('contacts', $result);
//        self::assertFalse(isset($GLOBALS['log']->calls['fatal']));
    }

    /**
     * @see SugarBean::getIndices()
     */
    public function testGetIndices()
    {

        // test
        ////        $GLOBALS['log']->reset();
        $bean = BeanFactory::getBean('Contacts');
        $bean->object_name = false;
        $results = $bean->getIndices();
        self::assertEquals(array(), $results);
//        self::assertFalse(isset($GLOBALS['log']->calls['fatal']));

        // test
        ////        $GLOBALS['log']->reset();
        $bean = BeanFactory::getBean('Contacts');
        $results = $bean->getIndices();
        self::assertEquals(array(
            'id' => array(
                'name' => 'contactspk',
                'type' => 'primary',
                'fields' => array(
                    0 => 'id',
                ),
            ),
            0 => array(
                'name' => 'idx_cont_last_first',
                'type' => 'index',
                'fields' => array(
                    0 => 'last_name',
                    1 => 'first_name',
                    2 => 'deleted',
                ),
            ),
            1 => array(
                'name' => 'idx_contacts_del_last',
                'type' => 'index',
                'fields' => array(
                    0 => 'deleted',
                    1 => 'last_name',
                ),
            ),
            2 => array(
                'name' => 'idx_cont_del_reports',
                'type' => 'index',
                'fields' => array(
                    0 => 'deleted',
                    1 => 'reports_to_id',
                    2 => 'last_name',
                ),
            ),
            3 => array(
                'name' => 'idx_reports_to_id',
                'type' => 'index',
                'fields' => array(
                    0 => 'reports_to_id',
                ),
            ),
            4 => array(
                'name' => 'idx_del_id_user',
                'type' => 'index',
                'fields' => array(
                    0 => 'deleted',
                    1 => 'id',
                    2 => 'assigned_user_id',
                ),
            ),
            5 => array(
                'name' => 'idx_cont_assigned',
                'type' => 'index',
                'fields' => array(
                    0 => 'assigned_user_id',
                ),
            ),
        ), $results);
//        self::assertFalse(isset($GLOBALS['log']->calls['fatal']));
    }

    /**
     * @see SugarBean::getPrimaryFieldDefinition()
     */
    public function testGetPrimaryFieldDefinition()
    {

        // test
        ////        $GLOBALS['log']->reset();
        $bean = BeanFactory::getBean('Contacts');
        $results = $bean->getPrimaryFieldDefinition();
        self::assertEquals(array(
            'name' => 'id',
            'vname' => 'LBL_ID',
            'type' => 'id',
            'required' => true,
            'reportable' => true,
            'comment' => 'Unique identifier',
            'inline_edit' => false,
        ), $results);
//        self::assertFalse(isset($GLOBALS['log']->calls['fatal']));

        // test
        ////        $GLOBALS['log']->reset();
        $bean = BeanFactory::getBean('Contacts');
        unset($bean->field_defs['id']);
        $results = $bean->getPrimaryFieldDefinition();
        self::assertEquals(array(
            'name' => 'name',
            'vname' => 'LBL_NAME',
            'type' => 'name',
            'rname' => 'name',
            'link' => true,
            'fields' => array(
                0 => 'first_name',
                1 => 'last_name',
            ),
            'sort_on' => 'last_name',
            'source' => 'non-db',
            'group' => 'last_name',
            'len' => '255',
            'db_concat_fields' => array(
                0 => 'first_name',
                1 => 'last_name',
            ),
            'importable' => 'false',
        ), $results);
//        self::assertFalse(isset($GLOBALS['log']->calls['fatal']));
    }

    /**
     * @see SugarBean::getFieldDefinition()
     */
    public function testGetFieldDefinition()
    {

        // test
        ////        $GLOBALS['log']->reset();
//        $GLOBALS['log']->fatal('test');
        $bean = BeanFactory::getBean('Contacts');
        $results = $bean->getFieldDefinition(null);
        self::assertFalse($results);
//        self::assertCount(1, $GLOBALS['log']->calls['fatal']);

        // test
//        $GLOBALS['log']->reset();
//        $GLOBALS['log']->fatal('test');
        $bean = BeanFactory::getBean('Contacts');
        $results = $bean->getFieldDefinition('undefined');
        self::assertFalse($results);
//        self::assertCount(1, $GLOBALS['log']->calls['fatal']);


        // test
//        $GLOBALS['log']->reset();
//        $GLOBALS['log']->fatal('test');
        $bean = BeanFactory::getBean('Contacts');
        $results = $bean->getFieldDefinition('name');
        self::assertEquals(array(
            'name' => 'name',
            'rname' => 'name',
            'vname' => 'LBL_NAME',
            'type' => 'name',
            'link' => true,
            'fields' => array(
                0 => 'first_name',
                1 => 'last_name',
            ),
            'sort_on' => 'last_name',
            'source' => 'non-db',
            'group' => 'last_name',
            'len' => '255',
            'db_concat_fields' => array(
                0 => 'first_name',
                1 => 'last_name',
            ),
            'importable' => 'false',
        ), $results);
//        self::assertCount(1, $GLOBALS['log']->calls['fatal']);
    }

    /**
     * @see SugarBean::getFieldValue()
     */
    public function testGetFieldValue()
    {

        // test
//        $GLOBALS['log']->reset();
        ////        $GLOBALS['log']->fatal('test');
        $bean = BeanFactory::getBean('Contacts');
        $results = $bean->getFieldValue(null);
        self::assertFalse($results);
//        self::assertCount(1, $GLOBALS['log']->calls['fatal']);

        // test
//        $GLOBALS['log']->reset();
//        $GLOBALS['log']->fatal('test');
        $bean = BeanFactory::getBean('Contacts');
        $results = $bean->getFieldValue('importable');
        self::assertEquals(1, $results);
//        self::assertCount(1, $GLOBALS['log']->calls['fatal']);

        // test
//        $GLOBALS['log']->reset();
//        $GLOBALS['log']->fatal('test');
        $bean = BeanFactory::getBean('Contacts');
        $results = $bean->getFieldValue('in_workflow');
        self::assertEquals(0, $results);
//        self::assertCount(1, $GLOBALS['log']->calls['fatal']);

        // test
//        $GLOBALS['log']->reset();
//        $GLOBALS['log']->fatal('test');
        $bean = BeanFactory::getBean('Contacts');
        $results = $bean->getFieldValue('portal_user_type');
        self::assertEquals('Single', $results);
//        self::assertCount(1, $GLOBALS['log']->calls['fatal']);
    }

    /**
     * @see SugarBean::unPopulateDefaultValues()
     */
    public function testUnPopulateDefaultValues()
    {
//
//        // test
        ////        $GLOBALS['log']->reset();
        ////        $GLOBALS['log']->fatal('test');
        $bean = BeanFactory::getBean('Contacts');
        /** @noinspection PhpVoidFunctionResultUsedInspection */
        $results = $bean->unPopulateDefaultValues();
        self::assertEquals(null, $results);
        /** @noinspection PhpUndefinedFieldInspection */
        self::assertEquals(null, $bean->portal_user_type);
        /** @noinspection PhpUndefinedFieldInspection */
        self::assertEquals(null, $bean->jjwg_maps_lat_c);
        /** @noinspection PhpUndefinedFieldInspection */
        self::assertEquals(null, $bean->jjwg_maps_lng_c);
        ////        self::assertCount(1, $GLOBALS['log']->calls['fatal']);
//
//        // test
        ////        $GLOBALS['log']->reset();
        ////        $GLOBALS['log']->fatal('test');
        $bean = BeanFactory::getBean('Contacts');
        $bean->field_defs = false;
        /** @noinspection PhpVoidFunctionResultUsedInspection */
        $results = $bean->unPopulateDefaultValues();
        self::assertEquals(null, $results);
        ////        self::assertCount(1, $GLOBALS['log']->calls['fatal']);
//
//        // test
        ////        $GLOBALS['log']->reset();
        ////        $GLOBALS['log']->fatal('test');
        $bean = BeanFactory::getBean('Contacts');
        /** @noinspection PhpVoidFunctionResultUsedInspection */
        $results = $bean->unPopulateDefaultValues();
        self::assertEquals(null, $results);
        ////        self::assertCount(2, $GLOBALS['log']->calls['fatal']);
    }

    /**
     * @see SugarBean::__clone()
     */
    public function testClone()
    {
//
//        // test
        ////        $GLOBALS['log']->reset();
        ////        $GLOBALS['log']->fatal('test');
        $bean = BeanFactory::getBean('Contacts');
        $clone = clone $bean;
        self::assertEquals($bean, $clone);
        ////        self::assertTrue(isset($GLOBALS['log']->calls['fatal']));
//
//        // test
////        $GLOBALS['log']->reset();
////        $GLOBALS['log']->fatal('test');
//        $bean = new SugarBeanMock();
//        $bean->foo = 'bar';
//        $bean->setLoadedRelationships(array('foo'));
//        $clone = clone $bean;
//        self::assertEquals('bar', $bean->foo);
//        /** @noinspection UnSafeIsSetOverArrayInspection */
//        self::assertNotTrue(isset($clone->foo));
//        unset($bean->foo);
//        self::assertEquals($bean, $clone);
    }

    /**
     * @see SugarBean::load_relationships()
     */
    public function testLoadRelationships()
    {
//        self::markTestIncomplete('already covered');
    }

    /**
     * @see SugarBean::get_linked_fields()
     */
    public function testGetLinkedFields()
    {
//
//        // test
        ////        $GLOBALS['log']->reset();
        ////        $GLOBALS['log']->fatal('test');
        $bean = BeanFactory::getBean('Contacts');
        $bean->field_defs = array();
        $results = $bean->get_linked_fields();
        self::assertEquals(array(), $results);
        ////        self::assertTrue(isset($GLOBALS['log']->calls['fatal']));
//
//        // test
        ////        $GLOBALS['log']->reset();
        ////        $GLOBALS['log']->fatal('test');
        $bean = BeanFactory::getBean('Contacts');
        $bean->field_defs = array(1);
        $results = $bean->get_linked_fields();
        self::assertEquals(array(), $results);
        ////        self::assertCount(2, $GLOBALS['log']->calls['fatal']);
//
//        // test
        ////        $GLOBALS['log']->reset();
        ////        $GLOBALS['log']->fatal('test');
        $bean = BeanFactory::getBean('Contacts');
        $bean->field_defs = array(array(1));
        $results = $bean->get_linked_fields();
        self::assertEquals(array(), $results);
        ////        self::assertCount(1, $GLOBALS['log']->calls['fatal']);
//
//        // test
        ////        $GLOBALS['log']->reset();
        ////        $GLOBALS['log']->fatal('test');
        $bean = BeanFactory::getBean('Contacts');
        $bean->field_defs = array(array('type' => 'link'));
        $results = $bean->get_linked_fields();
        self::assertEquals(array(
            0 => array(
                'type' => 'link',
            ),
        ), $results);
        ////        self::assertCount(1, $GLOBALS['log']->calls['fatal']);
    }

    /**
     * @see SugarBean::getFieldDefinitions()
     */
    public function testGetFieldDefinitions()
    {

        // test
//        $GLOBALS['log']->reset();
//        $GLOBALS['log']->fatal('test');
        $bean = BeanFactory::getBean('Contacts');
        $results = $bean->getFieldDefinitions();
        self::assertEquals($bean->field_defs, $results);
//        self::assertCount(1, $GLOBALS['log']->calls['fatal']);
    }

    /**
     * @see SugarBean::load_relationship()
     */
    public function testLoadRelationship()
    {
//
//        // test
        ////        $GLOBALS['log']->reset();
        ////        $GLOBALS['log']->fatal('test');
        $bean = BeanFactory::getBean('Contacts');
        $results = $bean->load_relationship(null);
        self::assertEquals(false, $results);
        ////        self::assertCount(1, $GLOBALS['log']->calls['error']);
        ////        self::assertCount(1, $GLOBALS['log']->calls['fatal']);
//
//        // test
        ////        $GLOBALS['log']->reset();
        ////        $GLOBALS['log']->fatal('test');
        $bean = BeanFactory::getBean('Contacts');
        $results = $bean->load_relationship('test');
        self::assertEquals(false, $results);
        ////        self::assertCount(1, $GLOBALS['log']->calls['fatal']);
//
//        // test
        ////        $GLOBALS['log']->reset();
        ////        $GLOBALS['log']->fatal('test');
        $bean = BeanFactory::getBean('Contacts');
        $bean->field_defs['testKey'] = 'testValue';
        $results = $bean->load_relationship('testKey');
        self::assertEquals(false, $results);
        ////        self::assertCount(1, $GLOBALS['log']->calls['fatal']);
//
//        // test
        ////        $GLOBALS['log']->reset();
        ////        $GLOBALS['log']->fatal('test');
        $bean = BeanFactory::getBean('Contacts');
        $bean->field_defs['testKey'] = 'testValue';
        /** @noinspection PhpUndefinedFieldInspection */
        $bean->testKey = new Link2('test', $bean);
        $results = $bean->load_relationship('testKey');
        self::assertEquals(true, $results);
        ////        self::assertCount(2, $GLOBALS['log']->calls['fatal']);
//
//        // test
        ////        $GLOBALS['log']->reset();
        ////        $GLOBALS['log']->fatal('test');
        $bean = BeanFactory::getBean('Contacts');
        $bean->field_defs['testKey'] = array('type' => 'link');
        /** @noinspection PhpUndefinedFieldInspection */
        $bean->testKey = 'testValue';
        $results = $bean->load_relationship('testKey');
        self::assertEquals(false, $results);
        /** @noinspection MissingIssetImplementationInspection */
        self::assertNotTrue(isset($bean->testKey));
        ////        self::assertCount(2, $GLOBALS['log']->calls['fatal']);
//
//        // test
        ////        $GLOBALS['log']->reset();
        ////        $GLOBALS['log']->fatal('test');
        $bean = BeanFactory::getBean('Contacts');
        $bean->field_defs['testKey'] = array(
            'type' => 'link',
            'link_class' => 'testClass',
            'link_file' => 'testClass.php',
        );
        /** @noinspection PhpUndefinedFieldInspection */
        $bean->testKey = 'testValue';
        $results = $bean->load_relationship('testKey');
        self::assertEquals(false, $results);
        /** @noinspection MissingIssetImplementationInspection */
        self::assertNotTrue(isset($bean->testKey));
        ////        self::assertCount(3, $GLOBALS['log']->calls['fatal']);
//
//        // test
        ////        $GLOBALS['log']->reset();
        ////        $GLOBALS['log']->fatal('test');
        $bean = BeanFactory::getBean('Contacts');
        $bean->field_defs['testKey'] = array(
            'type' => 'link',
            'link_class' => 'testClass',
            'link_file' => 'modules/Campaigns/ProspectLink.php',
        );
        /** @noinspection PhpUndefinedFieldInspection */
        $bean->testKey = 'testValue';
        $results = $bean->load_relationship('testKey');
        self::assertEquals(true, $results);
        /** @noinspection PhpUndefinedFieldInspection */
        self::assertEquals('testValue', $bean->testKey);
        ////        self::assertCount(2, $GLOBALS['log']->calls['fatal']);
//
//        // test
        ////        $GLOBALS['log']->reset();
        ////        $GLOBALS['log']->fatal('test');
        $bean = BeanFactory::getBean('Contacts');
        $bean->field_defs['testKey'] = array(
            'type' => 'link',
            'link_class' => 'ProspectLink',
            'link_file' => 'modules/Campaigns/ProspectLink.php',
        );
        /** @noinspection PhpUndefinedFieldInspection */
        $bean->testKey = 'testValue';
        $results = $bean->load_relationship('testKey');
        self::assertEquals(true, $results);
        /** @noinspection PhpUndefinedFieldInspection */
        self::assertEquals('testValue', $bean->testKey);
        ////        self::assertCount(2, $GLOBALS['log']->calls['fatal']);
//
//
//        // test
        ////        $GLOBALS['log']->reset();
        ////        $GLOBALS['log']->fatal('test');
        $bean = BeanFactory::getBean('Contacts');
        $bean->field_defs['testKey'] = array(
            'type' => 'link',
            'link_class' => 'ProspectLink',
            'link_file' => 'modules/Campaigns/ProspectLink.php',
            'relationship' => 'campaign_leads',
        );
        /** @noinspection PhpUndefinedFieldInspection */
        $bean->testKey = 'testValue';
        $results = $bean->load_relationship('testKey');
        self::assertEquals(false, $results);
        /** @noinspection MissingIssetImplementationInspection */
        self::assertNotTrue(isset($bean->testKey));
        ////        self::assertCount(3, $GLOBALS['log']->calls['fatal']);
    }

    /**
     * @see SugarBean::get_linked_beans()
     */
    public function testGetLinkedBeans()
    {

        // test
//        $GLOBALS['log']->reset();
//        $GLOBALS['log']->fatal('test');
        $bean = BeanFactory::getBean('Contacts');
        $results = $bean->get_linked_beans(null);
        self::assertEquals(array(), $results);
//        self::assertCount(1, $GLOBALS['log']->calls['fatal']);

        // test
//        $GLOBALS['log']->reset();
//        $GLOBALS['log']->fatal('test');
        $bean = BeanFactory::getBean('Contacts');
        $results = $bean->get_linked_beans(null, 'Case');
        self::assertEquals(array(), $results);
//        self::assertCount(1, $GLOBALS['log']->calls['fatal']);

        // test
//        $GLOBALS['log']->reset();
//        $GLOBALS['log']->fatal('test');
        $bean = BeanFactory::getBean('Contacts');
        /** @noinspection PhpUndefinedFieldInspection */
        $bean->testKey = new ProspectLink('test', $bean);
        $results = $bean->get_linked_beans('testKey', 'Case');
        self::assertEquals(array(), $results);
//        self::assertTrue(isset($GLOBALS['log']->calls['fatal']));

        // test
//        $GLOBALS['log']->reset();
//        $GLOBALS['log']->fatal('test');
        $bean = BeanFactory::getBean('Contacts');
        /** @noinspection PhpUndefinedFieldInspection */
        $bean->testKey = new ProspectLink('test', $bean);
        $results = $bean->get_linked_beans('testKey', 'Case', '', 0, 1);
        self::assertEquals(array(), $results);
//        self::assertTrue(isset($GLOBALS['log']->calls['fatal']));
    }

    /**
     * @see SugarBean::get_import_required_fields()
     */
    public function testGetImportRequiredFields()
    {
//
//        // test
        ////        $GLOBALS['log']->reset();
        ////        $GLOBALS['log']->fatal('test');
        $bean = BeanFactory::getBean('Contacts');
        $bean->field_defs = array();
        $results = $bean->get_import_required_fields();
        self::assertEquals(array(), $results);
        ////        self::assertCount(1, $GLOBALS['log']->calls['fatal']);
    }

    /**
     * @see SugarBean::get_importable_fields()
     */
    public function testGetImportableFields()
    {
//        // test
        ////        $GLOBALS['log']->reset();
        ////        $GLOBALS['log']->fatal('test');
        $bean = BeanFactory::getBean('Contacts');
        $bean->field_defs = array();
        $results = $bean->get_importable_fields();
        self::assertEquals(array(), $results);
        ////        self::assertCount(1, $GLOBALS['log']->calls['fatal']);
    }


    /**
     * @see SugarBean::create_tables()
     */
    public function testCreateTables()
    {

        // test
        $bean = BeanFactory::getBean('Contacts');
        ob_start();
        $bean->create_tables();
        $results = ob_get_contents();
        ob_get_clean();
        self::assertEquals(/** @lang text */
            "Table already exists : $bean->table_name<br>",
            $results
        );
    }

    /**
     * @see SugarBean::getACLCategory()
     */
    public function testGetACLCategory()
    {
        // test
        $bean = BeanFactory::getBean('Contacts');
        $results = $bean->getACLCategory();
        self::assertEquals(null !== $bean->acl_category ? $bean->acl_category : $bean->module_dir, $results);
    }

    /**
     * @see SugarBean::is_AuditEnabled()
     */
    public function testIsAuditEnabled()
    {

        // test
        $bean = BeanFactory::getBean('AOBH_BusinessHours');
        $results = $bean->is_AuditEnabled();
        self::assertEquals(false, $results);

        // test
        $bean = BeanFactory::getBean('Contacts');
        $results = $bean->is_AuditEnabled();
        self::assertEquals(true, $results);
    }

    /**
     * @see SugarBean::get_audit_table_name()
     */
    public function testGetAuditTableNames()
    {

        // test
        $bean = BeanFactory::getBean('Contacts');
        $results = $bean->get_audit_table_name();
        self::assertEquals('contacts_audit', $results);
    }

    /**
     * @see SugarBean::create_audit_table()
     */
    public function testCreateAuditTable()
    {
        $query = /** @lang sql */
            'DROP TABLE contacts_audit;';
        DBManagerFactory::getInstance()->query($query);

        // test
        $bean = BeanFactory::getBean('Contacts');
        /** @noinspection PhpVoidFunctionResultUsedInspection */
        $results = $bean->create_audit_table();
        self::assertEquals(null, $results);
    }

    /**
     * @see SugarBean::drop_tables()
     */
    public function testDropTables()
    {
        //self::markTestIncomplete('need to implement');
    }

    
    public static function exitFunction() {
        // do not exit;
    }
    
    /**
     * @see SugarBean::save()
     */
    public function testSaveQuick()
    {
        // save state
//
//        $state = new StateSaver();
//        $state->pushTable('tracker');
//        $state->pushTable('aod_index');
//        $state->pushTable('users');
//        $state->pushTable('contacts_cstm');
//        $state->pushGlobals();

        // test
        
        global $current_user;

        // test
//        $GLOBALS['log']->reset();
        $bean = BeanFactory::getBean('Users');
        $results = $bean->save();
<<<<<<< HEAD
        $this->assertTrue(!$results);
        $this->assertTrue($bean->lastSaveErrorIsEmailAddressSaveError);
        $this->assertSame(
                [SugarEmailAddress::ERR_INVALID_REQUEST_NO_USER_PROFILE_PAGE_SAVE_ACTION],
                $bean->emailAddress->lastSaveAtUserProfileErrors
        );
=======
        $this->assertFalse(!!$results, "should not give a result as it's not verified or password was incorrect");
        $this->assertTrue($bean->lastSaveErrorIsEmailAddressSaveError, "should give a lastSaveErrorIsEmailAddressSaveError as it's not verified or password was incorrect and a save should fails");
        $this->assertEquals([0 => 1], $bean->emailAddress->lastSaveAtUserProfileErrors, "should give a lastSaveAtUserProfileErrors as it's not verified or password was incorrect and a save should fails");
        
>>>>>>> ee3fdb88
        $isValidator = new SuiteValidator();
        self::assertTrue($isValidator->isValidId($bean->id), "bean ID should be a valid ID");

        self::assertEquals($current_user->id, $bean->modified_user_id);
        self::assertEquals($current_user->user_name, $bean->modified_by_name);
        self::assertEquals(0, $bean->deleted);
        self::assertEquals($bean->date_modified, $bean->date_entered);
        /** @noinspection UnSafeIsSetOverArrayInspection */
        self::assertEquals(isset($current_user) ? $current_user->id : '', $bean->created_by);

        self::assertEquals($bean, $bean->custom_fields->bean);
        self::assertEquals(false, $bean->new_with_id);

        // test
//        $GLOBALS['log']->reset();
        $bean = BeanFactory::getBean('Users');
        $bean->new_with_id = true;
        $results = $bean->save();
<<<<<<< HEAD
        $this->assertTrue(!$results);
        $this->assertTrue($bean->lastSaveErrorIsEmailAddressSaveError);
        $this->assertSame(
                [SugarEmailAddress::ERR_INVALID_REQUEST_NO_USER_PROFILE_PAGE_SAVE_ACTION],
                $bean->emailAddress->lastSaveAtUserProfileErrors
        );
=======
        $this->assertNull($results, "should not give a result as it's not verified or password was incorrect");
        $this->assertNull($bean->lastSaveErrorIsEmailAddressSaveError, "should not give a lastSaveErrorIsEmailAddressSaveError as it's not verified or password was incorrect and a save should fails");
        $this->assertEquals([], $bean->emailAddress->lastSaveAtUserProfileErrors, "should not give a lastSaveAtUserProfileErrors as it's not verified or password was incorrect and a save should fails");
        
>>>>>>> ee3fdb88
        $isValidator = new SuiteValidator();
        self::assertFalse($isValidator->isValidId($results));

        self::assertEquals(false, $bean->in_save);
        self::assertEquals($current_user->id, $bean->modified_user_id);
        self::assertEquals($current_user->user_name, $bean->modified_by_name);
        self::assertEquals(0, $bean->deleted);
        self::assertEquals($bean->date_modified, $bean->date_entered);
        /** @noinspection UnSafeIsSetOverArrayInspection */
        self::assertEquals(isset($current_user) ? $current_user->id : '', $bean->created_by);
        self::assertFalse($isValidator->isValidId($bean->id));
        self::assertEquals($bean, $bean->custom_fields->bean);
        self::assertEquals(true, $bean->new_with_id, "It should be a new User with ID");
        self::assertEquals($bean->modified_by_name, $bean->old_modified_by_name);

        // test
//        $GLOBALS['log']->reset();
        $bean = BeanFactory::getBean('Users');
        $bean->new_with_id = true;
        $bean->modified_by_name = 'testing';
        $results = null;
        try {
            $results = $bean->save();
            $this->assertTrue(false);
        } catch (Exception $e) {
            $this->assertTrue(true);
        }
        $this->assertTrue(!$results);
        $this->assertNull($bean->lastSaveErrorIsEmailAddressSaveError);
        $this->assertSame([], $bean->emailAddress->lastSaveAtUserProfileErrors);
        $isValidator = new SuiteValidator();
        self::assertFalse($isValidator->isValidId($bean->id));

        self::assertEquals(false, $bean->in_save, "It should already saved OR should failing the save as as it's not verified or password was incorrect");
        
        self::assertEquals($current_user->id, $bean->modified_user_id);
        
        self::assertEquals(0, $bean->deleted);
        self::assertEquals($bean->date_modified, $bean->date_entered);
        /** @noinspection UnSafeIsSetOverArrayInspection */
        self::assertEquals(isset($current_user) ? $current_user->id : '', $bean->created_by);
        self::assertFalse($isValidator->isValidId($bean->id));
        self::assertEquals($bean, $bean->custom_fields->bean);
        self::assertEquals(true, $bean->new_with_id);
        

        // test
//        $GLOBALS['log']->reset();
        $bean = BeanFactory::getBean('Users');
        $bean->id = 'testBean_1';
        $bean->modified_by_name = 'testing';
        $results = $bean->save();
        $this->assertTrue(!$results);
<<<<<<< HEAD
        $this->assertTrue($bean->lastSaveErrorIsEmailAddressSaveError);
        $this->assertSame(
                [SugarEmailAddress::ERR_INVALID_REQUEST_NO_USER_PROFILE_PAGE_SAVE_ACTION],
                $bean->emailAddress->lastSaveAtUserProfileErrors
        );
=======
        $this->assertNull($bean->lastSaveErrorIsEmailAddressSaveError, "should not having lastSaveErrorIsEmailAddressSaveError as a saving failed because it's should not veryfied or password was incorrect");
        $this->assertEquals([], $bean->emailAddress->lastSaveAtUserProfileErrors, "should not give a lastSaveAtUserProfileErrors as it's not verified or password was incorrect and a save should fails");
        
>>>>>>> ee3fdb88
        $isValidator = new SuiteValidator();
        self::assertFalse($isValidator->isValidId($bean->id));

        
        
        self::assertEquals($current_user->id, $bean->modified_user_id);
        
        self::assertEquals(0, $bean->deleted);
        /** @noinspection UnSafeIsSetOverArrayInspection */
        self::assertFalse(isset($bean->date_entered));
        /** @noinspection UnSafeIsSetOverArrayInspection */
        self::assertEquals(isset($current_user) ? $current_user->id : '', $bean->created_by);
        self::assertFalse($isValidator->isValidId($bean->id));
        self::assertEquals($bean, $bean->custom_fields->bean);
        self::assertEquals(false, $bean->new_with_id);
        


        // test
//        $GLOBALS['log']->reset();
        $bean = BeanFactory::getBean('Users');
        $bean->id = 'testBean_1';
        $bean->modified_by_name = 'testing';
        $bean->field_defs = array(
            'email_addresses' => array(
                'type' => 'link',
            ),
            'email_addresses_non_primary' => array(
                'type' => 'email',
            ),
        );
        /** @noinspection PhpUndefinedFieldInspection */
        $bean->email_addresses_non_primary = array(true);
        $results = $bean->save();
        $this->assertTrue(!$results);
<<<<<<< HEAD
        $this->assertTrue($bean->lastSaveErrorIsEmailAddressSaveError);
        $this->assertSame(
                [SugarEmailAddress::ERR_INVALID_REQUEST_NO_USER_PROFILE_PAGE_SAVE_ACTION],
                $bean->emailAddress->lastSaveAtUserProfileErrors
        );
=======
        $this->assertNull($bean->lastSaveErrorIsEmailAddressSaveError, "should not having lastSaveErrorIsEmailAddressSaveError as a saving failed because it's should not veryfied or password was incorrect");
        $this->assertEquals([], $bean->emailAddress->lastSaveAtUserProfileErrors, "should not give a lastSaveAtUserProfileErrors as it's not verified or password was incorrect and a save should fails");
        
>>>>>>> ee3fdb88
        $isValidator = new SuiteValidator();
        self::assertFalse($isValidator->isValidId($bean->id));

        self::assertEquals(null, $bean->in_save);
        
        self::assertEquals($current_user->id, $bean->modified_user_id);
        
        self::assertEquals($current_user->user_name, null);
        self::assertEquals(0, $bean->deleted);
        /** @noinspection UnSafeIsSetOverArrayInspection */
        self::assertFalse(isset($bean->date_entered));
        /** @noinspection UnSafeIsSetOverArrayInspection */
        self::assertEquals(isset($current_user) ? $current_user->id : '', $bean->created_by);
        self::assertFalse($isValidator->isValidId($bean->id));
        self::assertEquals($bean, $bean->custom_fields->bean);
        self::assertEquals(false, $bean->new_with_id);
        

        // test
//        $GLOBALS['log']->reset();
        $bean = BeanFactory::getBean('Users');
        $bean->id = 'testBean_1';
        $bean->modified_by_name = 'testing';
        $bean->field_defs = array(
            'email_addresses' => array(
                'type' => 'link',
            ),
            'email_addresses_non_primary' => array(
                'type' => 'email',
            ),
        );
        /** @noinspection PhpUndefinedFieldInspection */
        $bean->email_addresses_non_primary = array(true);
        $results = $bean->save();
        $this->assertTrue(!$results);
<<<<<<< HEAD
        $this->assertTrue($bean->lastSaveErrorIsEmailAddressSaveError);
        $this->assertSame(
                [SugarEmailAddress::ERR_INVALID_REQUEST_NO_USER_PROFILE_PAGE_SAVE_ACTION],
                $bean->emailAddress->lastSaveAtUserProfileErrors
        );
=======
        $this->assertNull($bean->lastSaveErrorIsEmailAddressSaveError, "should not having lastSaveErrorIsEmailAddressSaveError as a saving failed because it's should not veryfied or password was incorrect");
        $this->assertEquals([], $bean->emailAddress->lastSaveAtUserProfileErrors, "should not give a lastSaveAtUserProfileErrors as it's not verified or password was incorrect and a save should fails");
        
>>>>>>> ee3fdb88
        $isValidator = new SuiteValidator();
        self::assertFalse($isValidator->isValidId($bean->id));

        self::assertEquals(false, $bean->in_save);
        
        self::assertEquals($current_user->id, $bean->modified_user_id);
        
        self::assertEquals($current_user->user_name, null);
        self::assertEquals(0, $bean->deleted);
        /** @noinspection UnSafeIsSetOverArrayInspection */
        self::assertFalse(isset($bean->date_entered));
        /** @noinspection UnSafeIsSetOverArrayInspection */
        self::assertEquals(isset($current_user) ? $current_user->id : '', $bean->created_by);
        self::assertFalse($isValidator->isValidId($bean->id));
        self::assertEquals($bean, $bean->custom_fields->bean);
        self::assertEquals(false, $bean->new_with_id);
        


        // test
//        $GLOBALS['log']->reset();
        $bean = BeanFactory::getBean('Users');
        $bean->id = 'testBean_1';
        $bean->modified_by_name = 'testing';
        $bean->field_defs = array(
            'email_addresses' => array(
                'type' => 'link',
            ),
            'email_addresses_non_primary' => array(
                'type' => 'email',
            ),
        );
        /** @noinspection PhpUndefinedFieldInspection */
        $bean->email_addresses_non_primary = array(true);
        $results = $bean->save();
        $this->assertTrue(!$results);
<<<<<<< HEAD
        $this->assertTrue($bean->lastSaveErrorIsEmailAddressSaveError);
        $this->assertSame(
                [SugarEmailAddress::ERR_INVALID_REQUEST_NO_USER_PROFILE_PAGE_SAVE_ACTION],
                $bean->emailAddress->lastSaveAtUserProfileErrors
        );
=======
        $this->assertNull($bean->lastSaveErrorIsEmailAddressSaveError, "should not having lastSaveErrorIsEmailAddressSaveError as a saving failed because it's should not veryfied or password was incorrect");
        $this->assertEquals([], $bean->emailAddress->lastSaveAtUserProfileErrors, "should not give a lastSaveAtUserProfileErrors as it's not verified or password was incorrect and a save should fails");
        
>>>>>>> ee3fdb88
        $isValidator = new SuiteValidator();
        self::assertFalse($isValidator->isValidId($bean->id));

        self::assertEquals(false, $bean->in_save);
        
        self::assertEquals($current_user->id, $bean->modified_user_id);
        
        self::assertEquals($current_user->user_name, null);
        self::assertEquals(0, $bean->deleted);
        /** @noinspection UnSafeIsSetOverArrayInspection */
        self::assertFalse(isset($bean->date_entered));
        /** @noinspection UnSafeIsSetOverArrayInspection */
        self::assertEquals(isset($current_user) ? $current_user->id : '', $bean->created_by);
        self::assertFalse($isValidator->isValidId($bean->id));
        self::assertEquals($bean, $bean->custom_fields->bean);
        self::assertEquals(false, $bean->new_with_id);
        

        // test
//        $GLOBALS['log']->reset();
        $this->fieldDefsStore('temp1');
        $this->fieldDefsRestore();
        $bean = BeanFactory::getBean('Contacts');
        $bean->id = 'testBean_1';
        $bean->modified_by_name = 'testing';
        $bean->field_defs = array_merge($bean->field_defs, $bean->field_defs = array(
            'email_addresses' => array(
                'type' => 'link',
            ),
            'email_addresses_non_primary' => array(
                'type' => 'email',
            ),
        ));
        /** @noinspection PhpUndefinedFieldInspection */
        $bean->email_addresses_non_primary = array('testbean1@email.com');
        $results = $bean->save();
        $this->assertEquals('testBean_1', $results);
        $this->assertSame([], $bean->emailAddress->lastSaveAtUserProfileErrors);
        $isValidator = new SuiteValidator();
        self::assertFalse($isValidator->isValidId($bean->id));

        self::assertEquals(false, $bean->in_save);
        self::assertEquals($GLOBALS['timedate']->nowDb(), $bean->date_modified);
        self::assertEquals($current_user->id, $bean->modified_user_id);
        self::assertEquals($current_user->user_name, $bean->modified_by_name);
        self::assertEquals(0, $bean->deleted);
        /** @noinspection UnSafeIsSetOverArrayInspection */
        self::assertFalse(isset($bean->date_entered));
        /** @noinspection UnSafeIsSetOverArrayInspection */
        self::assertEquals(isset($current_user) ? $current_user->id : '', $bean->created_by);
        self::assertFalse($isValidator->isValidId($bean->id));
        self::assertEquals($bean, $bean->custom_fields->bean);
        self::assertEquals(false, $bean->new_with_id);
        self::assertEquals('testing', $bean->old_modified_by_name);

        $this->fieldDefsRestore('temp1', true);

        // cleanup
        DBManagerFactory::getInstance()->query("DELETE FROM sugarfeed WHERE related_id LIKE 'testBean_1'");
        DBManagerFactory::getInstance()->query("DELETE FROM contacts_cstm WHERE id_c LIKE 'testBean_1'");
        DBManagerFactory::getInstance()->query("DELETE FROM email_addr_bean_rel WHERE bean_id LIKE 'testBean_1'");
        DBManagerFactory::getInstance()->query("DELETE FROM email_addresses WHERE email_address LIKE 'testbean1@email.com'");
        
        // clean up
//        
//        $state->popGlobals();
//        $state->popTable('contacts_cstm');
//        $state->popTable('users');
//        $state->popTable('aod_index');
//        $state->popTable('tracker');
    }

    /**
     * @see SugarBean::cleanBean()
     */
    public function testCleanBean()
    {
        // test
        $bean = BeanFactory::getBean('Contacts');
        $bean->field_defs['testField'] = array('type' => 'html');
        /** @noinspection PhpUndefinedFieldInspection */
        $bean->testField = '<p>test <b>html</b> value</p>';
        $bean->cleanBean();
        /** @noinspection PhpUndefinedFieldInspection */
        self::assertEquals('&lt;p&gt;test &lt;b&gt;html&lt;/b&gt; value&lt;/p&gt;', $bean->testField);
    }

    /**
     * @see SugarBean::fixUpFormatting()
     */
    public function testFixUpFormatting()
    {
        // test
        $bean = BeanFactory::getBean('Contacts');
        $bean->id = 'test_contact_10';
        $bean->fetched_row['id'] = 'test_contact_10';
        $bean->fixUpFormatting();

        // test
        $bean = BeanFactory::getBean('Contacts');
        $bean->id = 'test_contact_10';
        $bean->fetched_row['id'] = 'test_contact_10';
        $bean->field_defs['testField1'] = array('type' => 'datetime');
        /** @noinspection PhpUndefinedFieldInspection */
        $bean->testField1 = 'NULL';
        $bean->fixUpFormatting();
        /** @noinspection PhpUndefinedFieldInspection */
        self::assertEquals('', $bean->testField1);


        // test
        $bean = BeanFactory::getBean('Contacts');
        $bean->id = 'test_contact_10';
        $bean->fetched_row['id'] = 'test_contact_10';
        $bean->field_defs['testField1'] = array('type' => 'datetime');
        /** @noinspection PhpUndefinedFieldInspection */
        $bean->testField1 = 'invalid-format';
        $bean->fixUpFormatting();
        /** @noinspection PhpUndefinedFieldInspection */
        self::assertEquals('', $bean->testField1);


        // test
        $bean = BeanFactory::getBean('Contacts');
        $bean->id = 'test_contact_10';
        $bean->fetched_row['id'] = 'test_contact_10';
        $bean->field_defs['testField1'] = array('type' => 'date');
        /** @noinspection PhpUndefinedFieldInspection */
        $bean->testField1 = 'NULL';
        $bean->fixUpFormatting();
        /** @noinspection PhpUndefinedFieldInspection */
        self::assertEquals('', $bean->testField1);

        // test
        $bean = BeanFactory::getBean('Contacts');
        $bean->id = 'test_contact_10';
        $bean->fetched_row['id'] = 'test_contact_10';
        $bean->field_defs['testField1'] = array('type' => 'date');
        /** @noinspection PhpUndefinedFieldInspection */
        $bean->testField1 = 'invalid-format';
        $bean->fixUpFormatting();
        /** @noinspection PhpUndefinedFieldInspection */
        self::assertEquals('', $bean->testField1);


        // test
        $bean = BeanFactory::getBean('Contacts');
        $bean->id = 'test_contact_10';
        $bean->fetched_row['id'] = 'test_contact_10';
        $bean->field_defs['testField1'] = array('type' => 'time');
        /** @noinspection PhpUndefinedFieldInspection */
        $bean->testField1 = 'NULL';
        $bean->fixUpFormatting();
        /** @noinspection PhpUndefinedFieldInspection */
        self::assertEquals('', $bean->testField1);


        // test
        $bean = BeanFactory::getBean('Contacts');
        $bean->id = 'test_contact_10';
        $bean->fetched_row['id'] = 'test_contact_10';
        $bean->field_defs['testField1'] = array('type' => 'time');
        /** @noinspection PhpUndefinedFieldInspection */
        $bean->testField1 = 'invalid-format';
        $bean->fixUpFormatting();
        /** @noinspection PhpUndefinedFieldInspection */
        self::assertEquals('invalid-format', $bean->testField1);

        // test
        $bean = BeanFactory::getBean('Contacts');
        $bean->id = 'test_contact_10';
        $bean->fetched_row['id'] = 'test_contact_10';
        $bean->field_defs['testField1'] = array('type' => 'time');
        /** @noinspection PhpUndefinedFieldInspection */
        $bean->testField1 = 'am';
        $bean->fixUpFormatting();
        /** @noinspection PhpUndefinedFieldInspection */
        self::assertEquals('am', $bean->testField1);


        // test
        $bean = BeanFactory::getBean('Contacts');
        $bean->id = 'test_contact_10';
        $bean->fetched_row['id'] = 'test_contact_10';
        $bean->field_defs['testField1'] = array('type' => 'float');
        /** @noinspection PhpUndefinedFieldInspection */
        $bean->testField1 = 'NULL';
        $bean->fixUpFormatting();
        /** @noinspection PhpUndefinedFieldInspection */
        self::assertEquals('NULL', $bean->testField1);


        // test
        $bean = BeanFactory::getBean('Contacts');
        $bean->id = 'test_contact_10';
        $bean->fetched_row['id'] = 'test_contact_10';
        $bean->field_defs['testField1'] = array('type' => 'int');
        /** @noinspection PhpUndefinedFieldInspection */
        $bean->testField1 = 'NULL';
        $bean->fixUpFormatting();
        /** @noinspection PhpUndefinedFieldInspection */
        self::assertEquals('NULL', $bean->testField1);


        // test
        $bean = BeanFactory::getBean('Contacts');
        $bean->id = 'test_contact_10';
        $bean->fetched_row['id'] = 'test_contact_10';
        $bean->field_defs['testField1'] = array('type' => 'int');
        /** @noinspection PhpUndefinedFieldInspection */
        $bean->testField1 = 'a string here..';
        $bean->fixUpFormatting();
        /** @noinspection PhpUndefinedFieldInspection */
        self::assertEquals(0, $bean->testField1);


        // test
        $bean = BeanFactory::getBean('Contacts');
        $bean->id = 'test_contact_10';
        $bean->fetched_row['id'] = 'test_contact_10';
        $bean->field_defs['testField1'] = array('type' => 'bool');
        /** @noinspection PhpUndefinedFieldInspection */
        $bean->testField1 = true;
        $bean->fixUpFormatting();
        /** @noinspection PhpUndefinedFieldInspection */
        self::assertTrue($bean->testField1);
        /** @noinspection PhpUndefinedFieldInspection */
        self::assertNotNull($bean->testField1);

        // test
        $bean = BeanFactory::getBean('Contacts');
        $bean->id = 'test_contact_10';
        $bean->fetched_row['id'] = 'test_contact_10';
        $bean->field_defs['testField1'] = array('type' => 'bool');
        /** @noinspection PhpUndefinedFieldInspection */
        $bean->testField1 = 1;
        $bean->fixUpFormatting();
        /** @noinspection PhpUndefinedFieldInspection */
        self::assertTrue($bean->testField1);
        /** @noinspection PhpUndefinedFieldInspection */
        self::assertNotNull($bean->testField1);


        // test
        $bean = BeanFactory::getBean('Contacts');
        $bean->id = 'test_contact_10';
        $bean->fetched_row['id'] = 'test_contact_10';
        $bean->field_defs['testField1'] = array('type' => 'bool');
        /** @noinspection PhpUndefinedFieldInspection */
        $bean->testField1 = 'true';
        $bean->fixUpFormatting();
        /** @noinspection PhpUndefinedFieldInspection */
        self::assertTrue($bean->testField1);
        /** @noinspection PhpUndefinedFieldInspection */
        self::assertNotNull($bean->testField1);

        // test
        $bean = BeanFactory::getBean('Contacts');
        $bean->id = 'test_contact_10';
        $bean->fetched_row['id'] = 'test_contact_10';
        $bean->field_defs['testField1'] = array('type' => 'bool');
        /** @noinspection PhpUndefinedFieldInspection */
        $bean->testField1 = 'TRUE';
        $bean->fixUpFormatting();
        /** @noinspection PhpUndefinedFieldInspection */
        self::assertTrue($bean->testField1);
        /** @noinspection PhpUndefinedFieldInspection */
        self::assertNotNull($bean->testField1);


        // test
        $bean = BeanFactory::getBean('Contacts');
        $bean->id = 'test_contact_10';
        $bean->fetched_row['id'] = 'test_contact_10';
        $bean->field_defs['testField1'] = array('type' => 'bool');
        /** @noinspection PhpUndefinedFieldInspection */
        $bean->testField1 = 'on';
        $bean->fixUpFormatting();
        /** @noinspection PhpUndefinedFieldInspection */
        self::assertTrue($bean->testField1);
        /** @noinspection PhpUndefinedFieldInspection */
        self::assertNotNull($bean->testField1);


        // test
        $bean = BeanFactory::getBean('Contacts');
        $bean->id = 'test_contact_10';
        $bean->fetched_row['id'] = 'test_contact_10';
        $bean->field_defs['testField1'] = array('type' => 'bool');
        /** @noinspection PhpUndefinedFieldInspection */
        $bean->testField1 = false;
        $bean->fixUpFormatting();
        /** @noinspection PhpUndefinedFieldInspection */
        self::assertFalse($bean->testField1);
        /** @noinspection PhpUndefinedFieldInspection */
        self::assertNotNull($bean->testField1);


        // test
        $bean = BeanFactory::getBean('Contacts');
        $bean->id = 'test_contact_10';
        $bean->fetched_row['id'] = 'test_contact_10';
        $bean->field_defs['testField1'] = array('type' => 'bool');
        /** @noinspection PhpUndefinedFieldInspection */
        $bean->testField1 = '';
        $bean->fixUpFormatting();
        /** @noinspection PhpUndefinedFieldInspection */
        self::assertFalse($bean->testField1);
        /** @noinspection PhpUndefinedFieldInspection */
        self::assertNotNull($bean->testField1);

        // test
        $bean = BeanFactory::getBean('Contacts');
        $bean->id = 'test_contact_10';
        $bean->fetched_row['id'] = 'test_contact_10';
        $bean->field_defs['testField1'] = array('type' => 'bool');
        /** @noinspection PhpUndefinedFieldInspection */
        $bean->testField1 = 0;
        $bean->fixUpFormatting();
        /** @noinspection PhpUndefinedFieldInspection */
        self::assertFalse($bean->testField1);
        /** @noinspection PhpUndefinedFieldInspection */
        self::assertNotNull($bean->testField1);


        // test
        $bean = BeanFactory::getBean('Contacts');
        $bean->id = 'test_contact_10';
        $bean->fetched_row['id'] = 'test_contact_10';
        $bean->field_defs['testField1'] = array('type' => 'bool');
        /** @noinspection PhpUndefinedFieldInspection */
        $bean->testField1 = '0';
        $bean->fixUpFormatting();
        /** @noinspection PhpUndefinedFieldInspection */
        self::assertFalse($bean->testField1);
        /** @noinspection PhpUndefinedFieldInspection */
        self::assertNotNull($bean->testField1);


        // test
        $bean = BeanFactory::getBean('Contacts');
        $bean->id = 'test_contact_10';
        $bean->fetched_row['id'] = 'test_contact_10';
        $bean->field_defs['testField1'] = array('type' => 'bool');
        /** @noinspection PhpUndefinedFieldInspection */
        $bean->testField1 = null;
        $bean->fixUpFormatting();
        /** @noinspection PhpUndefinedFieldInspection */
        self::assertNotTrue($bean->testField1);
        /** @noinspection PhpUndefinedFieldInspection */
        self::assertNotFalse($bean->testField1);
        /** @noinspection PhpUndefinedFieldInspection */
        self::assertNull($bean->testField1);


        // test
        $bean = BeanFactory::getBean('Contacts');
        $bean->id = 'test_contact_10';
        $bean->fetched_row['id'] = 'test_contact_10';
        $bean->field_defs['testField1'] = array('type' => 'bool');
        /** @noinspection PhpUndefinedFieldInspection */
        $bean->testField1 = 'NULL';
        $bean->fixUpFormatting();
        /** @noinspection PhpUndefinedFieldInspection */
        self::assertTrue($bean->testField1);


        // test
        $bean = BeanFactory::getBean('Contacts');
        $bean->id = 'test_contact_10';
        $bean->fetched_row['id'] = 'test_contact_10';
        $bean->field_defs['testField1'] = array('type' => 'encrypt');
        /** @noinspection PhpUndefinedFieldInspection */
        $bean->testField1 = '';
        $bean->fixUpFormatting();
        /** @noinspection PhpUndefinedFieldInspection */
        self::assertNotTrue($bean->testField1);
        /** @noinspection PhpUndefinedFieldInspection */
        self::assertNotFalse($bean->testField1);
        /** @noinspection PhpUndefinedFieldInspection */
        self::assertEquals('', $bean->testField1);

        // test
        $bean = BeanFactory::getBean('Contacts');
        $bean->id = 'test_contact_10';
        $bean->fetched_row['id'] = 'test_contact_10';
        $bean->field_defs['testField1'] = array('type' => 'encrypt');
        /** @noinspection PhpUndefinedFieldInspection */
        $bean->testField1 = 'a test string value';
        $bean->fixUpFormatting();
        /** @noinspection PhpUndefinedFieldInspection */
        self::assertNotTrue($bean->testField1);
        /** @noinspection PhpUndefinedFieldInspection */
        self::assertNotFalse($bean->testField1);
        /** @noinspection PhpUndefinedFieldInspection */
        self::assertNotEquals('', $bean->testField1);
    }

    /**
     * @see SugarBean::encrpyt_before_save()
     */
    public function testEncrpytBeforeSave()
    {
//        $bean = BeanFactory::getBean('Contacts');
//
//        $fake = new SugarBeanMock();
//
//        $results = $bean->encrpyt_before_save('test value');
//        self::assertEquals(blowfishEncode($fake->getEncryptKeyPublic(), 'test value'), $results);
    }

    /**
     * @see SugarBean::getEncryptKey()
     */
    public function testGetEncryptKey()
    {
//        $bean = new SugarBeanMock();
//        $results = $bean->getEncryptKeyPublic();
//        self::assertEquals(blowfishGetKey('encrypt_field'), $results);
    }

    /**
     * @see SugarBean::_checkOptimisticLocking()
     */
    public function testCheckOptimisticLocking()
    {
        //self::markTestIncomplete('need to implement');
    }

    /**
     * @see SugarBean::has_been_modified_since()
     */
    public function testHasBeenModifiedSince()
    {

        // test
        $bean = BeanFactory::getBean('Contacts');
        $results = $bean->has_been_modified_since(null, null);
        self::assertFalse($results);

        // test
        $bean = BeanFactory::getBean('Contacts');
        /** @noinspection PhpParamsInspection */
        $results = $bean->has_been_modified_since('wrong1', null);
        self::assertFalse($results);

        // test
        $bean = BeanFactory::getBean('Contacts');
        $results = $bean->has_been_modified_since(null, 'wrong1');
        self::assertFalse($results);

        // test
        $bean = BeanFactory::getBean('Contacts');
        /** @noinspection PhpParamsInspection */
        $results = $bean->has_been_modified_since('wrong1', 'wrong1');
        self::assertFalse($results);

        // test
        $bean = BeanFactory::getBean('Contacts');
        /** @noinspection PhpParamsInspection */
        $results = $bean->has_been_modified_since('1900-01-01', null);
        self::assertFalse($results);

        // test
        $bean = BeanFactory::getBean('Contacts');
        $results = $bean->has_been_modified_since(null, '1');
        self::assertFalse($results);

        // test
        $bean = BeanFactory::getBean('Contacts');
        /** @noinspection PhpParamsInspection */
        $results = $bean->has_been_modified_since('1900-01-01', '1');
        self::assertFalse($results);

        // test
        $query = /** @lang sql */
            "INSERT INTO contacts (id, modified_user_id, date_modified) VALUES ('test_contact_11', 'test_user_11', '2000-01-01')";
        DBManagerFactory::getInstance()->query($query);

        $bean = BeanFactory::getBean('Contacts');
        $bean->id = 'test_contact_11';
        /** @noinspection PhpParamsInspection */
        $results = $bean->has_been_modified_since('1999-01-01', 'test_user_12');
        self::assertTrue($results);

        $query = /** @lang sql */
            "DELETE FROM contacts WHERE id = 'test_contact_11'";
        DBManagerFactory::getInstance()->query($query);

        // test
        $query = /** @lang sql */
            "INSERT INTO contacts (id, modified_user_id, date_modified) VALUES ('test_contact_11', 'test_user_11', '2000-01-01')";
        DBManagerFactory::getInstance()->query($query);

        $bean = BeanFactory::getBean('Contacts');
        $bean->id = 'test_contact_11';
        /** @noinspection PhpParamsInspection */
        $results = $bean->has_been_modified_since('2001-01-01', 'test_user_12');
        self::assertTrue($results);

        $query = /** @lang sql */
            "DELETE FROM contacts WHERE id = 'test_contact_11'";
        DBManagerFactory::getInstance()->query($query);

        // test
        $query = /** @lang sql */
            "INSERT INTO contacts (id, modified_user_id, date_modified) VALUES ('test_contact_11', 'test_user_11', '2000-01-01')";
        DBManagerFactory::getInstance()->query($query);

        $bean = BeanFactory::getBean('Contacts');
        $bean->id = 'test_contact_11';
        /** @noinspection PhpParamsInspection */
        $results = $bean->has_been_modified_since('1999-01-01', 'test_user_11');
        self::assertTrue($results);

        $query = /** @lang sql */
            "DELETE FROM contacts WHERE id = 'test_contact_11'";
        DBManagerFactory::getInstance()->query($query);

        // test
        $query = /** @lang sql */
            "INSERT INTO contacts (id, modified_user_id, date_modified) VALUES ('test_contact_11', 'test_user_11', '2000-01-01')";
        DBManagerFactory::getInstance()->query($query);

        $bean = BeanFactory::getBean('Contacts');
        $bean->id = 'test_contact_11';
        /** @noinspection PhpParamsInspection */
        $results = $bean->has_been_modified_since('2001-01-01', 'test_user_11');
        self::assertFalse($results);

        $query = /** @lang sql */
            "DELETE FROM contacts WHERE id = 'test_contact_11'";
        DBManagerFactory::getInstance()->query($query);

        // test
        $query = /** @lang sql */
            "INSERT INTO contacts (id, modified_user_id, date_modified) VALUES ('test_contact_11', 'test_user_11', '2000-01-01')";
        DBManagerFactory::getInstance()->query($query);

        $bean = BeanFactory::getBean('Contacts');
        $bean->id = 'test_contact_11';
        /** @noinspection PhpParamsInspection */
        $results = $bean->has_been_modified_since('2001-01-01', 'test_user_12');
        self::assertTrue($results);

        $query = /** @lang sql */
            "DELETE FROM contacts WHERE id = 'test_contact_11'";
        DBManagerFactory::getInstance()->query($query);
    }

    /**
     * @see SugarBean::toArray()
     */
    public function testToArray()
    {
        //self::markTestIncomplete('need to implement');
    }

    /**
     * @see SugarBean::save_relationship_changes()
     */
    public function testSaveRelationshipChanges()
    {
        //self::markTestIncomplete('need to implement');
    }

    /**
     * @see SugarBean::set_relationship_info()
     */
    public function testSetRelationshipInfo()
    {
        //self::markTestIncomplete('need to implement');
    }

    /**
     * @see SugarBean::handle_preset_relationships()
     */
    public function testHandlePresetRelationships()
    {
        //self::markTestIncomplete('need to implement');
    }

    /**
     * @see SugarBean::handle_remaining_relate_fields()
     */
    public function testHandleRemainingRelateFields()
    {
        //self::markTestIncomplete('need to implement');
    }

    /**
     * @see SugarBean::update_parent_relationships()
     */
    public function testUpdateParentRelationships()
    {
        //self::markTestIncomplete('need to implement');
    }

    /**
     * @see SugarBean::handle_request_relate()
     */
    public function testHandleRequestRelate()
    {
        //self::markTestIncomplete('need to implement');
    }

    /**
     * @see SugarBean::call_custom_logic()
     */
    public function testCallCustomLogic()
    {
        //self::markTestIncomplete('need to implement');
    }

    /**
     * @see SugarBean::hasEmails()
     */
    public function testHasEmails()
    {
        //self::markTestIncomplete('need to implement');
    }

    /**
     * @see SugarBean::preprocess_fields_on_save()
     */
    public function testPreprocessFieldsOnSave()
    {
        //self::markTestIncomplete('need to implement');
    }

    /**
     * @see SugarBean::_sendNotifications()
     */
    public function testSendNotifications()
    {
        //self::markTestIncomplete('need to implement');
    }

    /**
     * @see SugarBean::get_notification_recipients()
     */
    public function testGetNotificationRecipients()
    {
        //self::markTestIncomplete('need to implement');
    }

    /**
     * @see SugarBean::send_assignment_notifications()
     */
    public function testSendAssignmentNotifications()
    {
        //self::markTestIncomplete('need to implement');
    }

    /**
     * @see SugarBean::create_notification_email()
     */
    public function testCreateNotificationEmail()
    {
        //self::markTestIncomplete('need to implement');
    }

    /**
     * @see SugarBean::track_view()
     */
    public function testTrackView()
    {
        //self::markTestIncomplete('need to implement');
    }

    /**
     * @see SugarBean::get_summary_text()
     */
    public function testGetSummaryText()
    {
        //self::markTestIncomplete('need to implement');
    }

    /**
     * @see SugarBean::add_list_count_joins()
     */
    public function testAddListCountJoins()
    {
        //self::markTestIncomplete('need to implement');
    }

    /**
     * @see SugarBean::get_list()
     */
    public function testGetList()
    {
        //self::markTestIncomplete('need to implement');
    }

    /**
     * @see SugarBean::getOwnerWhere()
     */
    public function testGetOwnerWhere()
    {
        //self::markTestIncomplete('need to implement');
    }

    /**
     * @see SugarBean::create_new_list_query()
     */
    public function testCreateNewListQuery()
    {
        //self::markTestIncomplete('need to implement');
    }

    /**
     * @see SugarBean::get_relationship_field()
     */
    public function testGetRelationshipField()
    {
        //self::markTestIncomplete('need to implement');
    }

    /**
     * @see SugarBean::is_relate_field()
     */
    public function testIsRelateField()
    {
        //self::markTestIncomplete('need to implement');
    }

    /**
     * @see SugarBean::process_order_by()
     */
    public function testProcessOrderBy()
    {
        //self::markTestIncomplete('need to implement');
    }

    /**
     * @see SugarBean::process_list_query()
     */
    public function testProcessListQuery()
    {
        //self::markTestIncomplete('need to implement');
    }

    /**
     * @see SugarBean::create_list_count_query()
     */
    public function testCreateListCountQuery()
    {
        //self::markTestIncomplete('need to implement');
    }

    /**
     * @see SugarBean::fill_in_additional_list_fields()
     */
    public function testFillInAdditionalListFields()
    {
        //self::markTestIncomplete('need to implement');
    }

    /**
     * @see SugarBean::get_detail()
     */
    public function testGetDetail()
    {
        //self::markTestIncomplete('need to implement');
    }

    /**
     * @see SugarBean::process_detail_query()
     */
    public function testProcessDetailQuery()
    {
        //self::markTestIncomplete('need to implement');
    }

    /**
     * @see SugarBean::retrieve()
     */
    public function testRetrieve()
    {
        //self::markTestIncomplete('need to implement');
    }

    /**
     * @see SugarBean::getCustomJoin()
     */
    public function testGetCustomJoin()
    {
        //self::markTestIncomplete('need to implement');
    }

    /**
     * @see SugarBean::convertRow()
     */
    public function testConvertRow()
    {
        //self::markTestIncomplete('need to implement');
    }

    /**
     * @see SugarBean::convertField()
     */
    public function testConvertField()
    {
        //self::markTestIncomplete('need to implement');
    }

    /**
     * @see SugarBean::populateFromRow()
     */
    public function testPopulateFromRow()
    {
        //self::markTestIncomplete('need to implement');
    }

    /**
     * @see SugarBean::populateCurrencyFields()
     */
    public function testPopulateCurrencyFields()
    {
        //self::markTestIncomplete('need to implement');
    }

    /**
     * @see SugarBean::check_date_relationships_load()
     */
    public function testCheckDateRelationshipsLoad()
    {
        //self::markTestIncomplete('need to implement');
    }

    /**
     * @see SugarBean::decrypt_after_retrieve()
     */
    public function testDecryptAfterRetrieve()
    {
        //self::markTestIncomplete('need to implement');
    }

    /**
     * @see SugarBean::fill_in_additional_detail_fields()
     */
    public function testFillInAdditionalDetailFields()
    {
        //self::markTestIncomplete('need to implement');
    }

    /**
     * @see SugarBean::fill_in_additional_parent_fields()
     */
    public function testFillInAdditionalParentFields()
    {
        //self::markTestIncomplete('need to implement');
    }

    /**
     * @see SugarBean::getRelatedFields()
     */
    public function testGetRelatedFields()
    {
        //self::markTestIncomplete('need to implement');
    }

    /**
     * @see SugarBean::fill_in_relationship_fields()
     */
    public function testFillInRelationshipFields()
    {
        //self::markTestIncomplete('need to implement');
    }

    /**
     * @see SugarBean::fill_in_link_field()
     */
    public function testFillInLinkField()
    {
        //self::markTestIncomplete('need to implement');
    }

    /**
     * @see SugarBean::get_related_fields()
     */
    public function testGetRelatedFieldsSnakeCase()
    {
        //self::markTestIncomplete('need to implement');
    }

    /**
     * @see SugarBean::get_related_list()
     */
    public function testGetRelatedList()
    {
        //self::markTestIncomplete('need to implement');
    }

    /**
     * @see SugarBean::get_full_list()
     */
    public function testGetFullList()
    {
        //self::markTestIncomplete('need to implement');
    }

    /**
     * @see SugarBean::process_full_list_query()
     */
    public function testProcessFullListQuery()
    {
        //self::markTestIncomplete('need to implement');
    }

    /**
     * @see SugarBean::create_index()
     */
    public function testCreateIndex()
    {
        //self::markTestIncomplete('need to implement');
    }

    /**
     * @see SugarBean::mark_deleted()
     */
    public function testMarkDeleted()
    {
        //self::markTestIncomplete('need to implement');
    }

    /**
     * @see SugarBean::mark_undeleted()
     */
    public function testMarkUndeleted()
    {
        //self::markTestIncomplete('need to implement');
    }

    /**
     * @see SugarBean::restoreFiles()
     */
    public function testRestoreFiles()
    {
        //self::markTestIncomplete('need to implement');
    }

    /**
     * @see SugarBean::haveFiles()
     */
    public function testHaveFiles()
    {
        //self::markTestIncomplete('need to implement');
    }

    /**
     * @see SugarBean::getFiles()
     */
    public function testGetFiles()
    {
        //self::markTestIncomplete('need to implement');
    }

    /**
     * @see SugarBean::getFilesFields()
     */
    public function testGetFilesFields()
    {
        //self::markTestIncomplete('need to implement');
    }

    /**
     * @see SugarBean::deleteFileDirectory()
     */
    public function testDeleteFileDirectory()
    {
        //self::markTestIncomplete('need to implement');
    }

    /**
     * @see SugarBean::mark_relationships_deleted()
     */
    public function testMarkRelationshipsDeleted()
    {
        //self::markTestIncomplete('need to implement');
    }

    /**
     * @see SugarBean::delete_linked()
     */
    public function testDeleteLinked()
    {
        //self::markTestIncomplete('need to implement');
    }

    /**
     * @see SugarBean::deleteFiles()
     */
    public function testDeleteFiles()
    {
        //self::markTestIncomplete('need to implement');
    }

    /**
     * @see SugarBean::build_related_list()
     */
    public function testBuildRelatedList()
    {
        //self::markTestIncomplete('need to implement');
    }

    /**
     * @see SugarBean::build_related_list_where()
     */
    public function testBuildRelatedListWhere()
    {
        //self::markTestIncomplete('need to implement');
    }

    /**
     * @see SugarBean::build_related_in()
     */
    public function testBuildRelatedIn()
    {
        //self::markTestIncomplete('need to implement');
    }

    /**
     * @see SugarBean::build_related_list2()
     */
    public function testBuildRelatedList2()
    {
        //self::markTestIncomplete('need to implement');
    }

    /**
     * @see SugarBean::list_view_parse_additional_sections()
     */
    public function testListViewParseAdditionalSections()
    {
        //self::markTestIncomplete('need to implement');
    }

    /**
     * @see SugarBean::get_list_view_data()
     */
    public function testGetListViewData()
    {
        //self::markTestIncomplete('need to implement');
    }

    /**
     * @see SugarBean::get_list_view_array()
     */
    public function testGetListViewArray()
    {
        //self::markTestIncomplete('need to implement');
    }

    /**
     * @see SugarBean::retrieve_by_string_fields()
     */
    public function testRetrieveByStringFields()
    {
        //self::markTestIncomplete('need to implement');
    }

    /**
     * @see SugarBean::get_where()
     */
    public function testGetWhere()
    {
        //self::markTestIncomplete('need to implement');
    }

    /**
     * @see SugarBean::fromArray()
     */
    public function testFromArray()
    {
        //self::markTestIncomplete('need to implement');
    }

    /**
     * @see SugarBean::process_special_fields()
     */
    public function testProcessSpecialFields()
    {
        //self::markTestIncomplete('need to implement');
    }

    /**
     * @see SugarBean::build_generic_where_clause()
     */
    public function testBuildGenericWhereClause()
    {
        //self::markTestIncomplete('need to implement');
    }

    /**
     * @see SugarBean::parse_additional_headers()
     */
    public function testParseAdditionalHeaders()
    {
        //self::markTestIncomplete('need to implement');
    }

    /**
     * @see SugarBean::assign_display_fields()
     */
    public function testAssignDisplayFields()
    {
        //self::markTestIncomplete('need to implement');
    }

    /**
     * @see SugarBean::set_relationship()
     */
    public function testSetRelationship()
    {
        //self::markTestIncomplete('need to implement');
    }

    /**
     * @see SugarBean::retrieve_relationships()
     */
    public function testRetrieveRelationships()
    {
        //self::markTestIncomplete('need to implement');
    }

    /**
     * @see SugarBean::loadLayoutDefs()
     */
    public function testLoadLayoutDefs()
    {
        //self::markTestIncomplete('need to implement');
    }

    /**
     * @see SugarBean::getRealKeyFromCustomFieldAssignedKey()
     */
    public function testGetRealKeyFromCustomFieldAssignedKey()
    {
        //self::markTestIncomplete('need to implement');
    }

    /**
     * @see SugarBean::getOwnerField()
     */
    public function testGetOwnerField()
    {
        //self::markTestIncomplete('need to implement');
    }

    /**
     * @see SugarBean::listviewACLHelper()
     */
    public function testListviewACLHelper()
    {
        //self::markTestIncomplete('need to implement');
    }

    /**
     * @see SugarBean::ACLAccess()
     */
    public function testACLAccess()
    {
        //self::markTestIncomplete('need to implement');
    }

    /**
     * @see SugarBean::loadFromRow()
     */
    public function testLoadFromRow()
    {
        //self::markTestIncomplete('need to implement');
    }

    /**
     * @see SugarBean::create_qualified_order_by()
     */
    public function testCreateQualifiedOrderBy()
    {
        //self::markTestIncomplete('need to implement');
    }

    /**
     * @see SugarBean::add_address_streets()
     */
    public function testAddAddressStreets()
    {
        //self::markTestIncomplete('need to implement');
    }

    /**
     * @see SugarBean::populateRelatedBean()
     */
    public function testPopulateRelatedBean()
    {
        //self::markTestIncomplete('need to implement');
    }

    /**
     * @see SugarBean::beforeImportSave()
     */
    public function testBeforeImportSave()
    {
        //self::markTestIncomplete('need to implement');
    }

    /**
     * @see SugarBean::afterImportSave()
     */
    public function testAfterImportSave()
    {
        //self::markTestIncomplete('need to implement');
    }

    /**
     * @see SugarBean::create_export_query()
     */
    public function testCreateExportQuery()
    {
        //self::markTestIncomplete('need to implement');
    }

    /**
     * @see SugarBean::auditBean()
     */
    public function testAuditBean()
    {
        //self::markTestIncomplete('need to implement');
    }

    /**
     * @see SugarBean::createAuditRecord()
     */
    public function testCreateAuditRecord()
    {
        //self::markTestIncomplete('need to implement');
    }
}<|MERGE_RESOLUTION|>--- conflicted
+++ resolved
@@ -2373,19 +2373,10 @@
 //        $GLOBALS['log']->reset();
         $bean = BeanFactory::getBean('Users');
         $results = $bean->save();
-<<<<<<< HEAD
-        $this->assertTrue(!$results);
-        $this->assertTrue($bean->lastSaveErrorIsEmailAddressSaveError);
-        $this->assertSame(
-                [SugarEmailAddress::ERR_INVALID_REQUEST_NO_USER_PROFILE_PAGE_SAVE_ACTION],
-                $bean->emailAddress->lastSaveAtUserProfileErrors
-        );
-=======
         $this->assertFalse(!!$results, "should not give a result as it's not verified or password was incorrect");
         $this->assertTrue($bean->lastSaveErrorIsEmailAddressSaveError, "should give a lastSaveErrorIsEmailAddressSaveError as it's not verified or password was incorrect and a save should fails");
         $this->assertEquals([0 => 1], $bean->emailAddress->lastSaveAtUserProfileErrors, "should give a lastSaveAtUserProfileErrors as it's not verified or password was incorrect and a save should fails");
         
->>>>>>> ee3fdb88
         $isValidator = new SuiteValidator();
         self::assertTrue($isValidator->isValidId($bean->id), "bean ID should be a valid ID");
 
@@ -2404,19 +2395,10 @@
         $bean = BeanFactory::getBean('Users');
         $bean->new_with_id = true;
         $results = $bean->save();
-<<<<<<< HEAD
-        $this->assertTrue(!$results);
-        $this->assertTrue($bean->lastSaveErrorIsEmailAddressSaveError);
-        $this->assertSame(
-                [SugarEmailAddress::ERR_INVALID_REQUEST_NO_USER_PROFILE_PAGE_SAVE_ACTION],
-                $bean->emailAddress->lastSaveAtUserProfileErrors
-        );
-=======
         $this->assertNull($results, "should not give a result as it's not verified or password was incorrect");
         $this->assertNull($bean->lastSaveErrorIsEmailAddressSaveError, "should not give a lastSaveErrorIsEmailAddressSaveError as it's not verified or password was incorrect and a save should fails");
         $this->assertEquals([], $bean->emailAddress->lastSaveAtUserProfileErrors, "should not give a lastSaveAtUserProfileErrors as it's not verified or password was incorrect and a save should fails");
         
->>>>>>> ee3fdb88
         $isValidator = new SuiteValidator();
         self::assertFalse($isValidator->isValidId($results));
 
@@ -2470,17 +2452,9 @@
         $bean->modified_by_name = 'testing';
         $results = $bean->save();
         $this->assertTrue(!$results);
-<<<<<<< HEAD
-        $this->assertTrue($bean->lastSaveErrorIsEmailAddressSaveError);
-        $this->assertSame(
-                [SugarEmailAddress::ERR_INVALID_REQUEST_NO_USER_PROFILE_PAGE_SAVE_ACTION],
-                $bean->emailAddress->lastSaveAtUserProfileErrors
-        );
-=======
         $this->assertNull($bean->lastSaveErrorIsEmailAddressSaveError, "should not having lastSaveErrorIsEmailAddressSaveError as a saving failed because it's should not veryfied or password was incorrect");
         $this->assertEquals([], $bean->emailAddress->lastSaveAtUserProfileErrors, "should not give a lastSaveAtUserProfileErrors as it's not verified or password was incorrect and a save should fails");
         
->>>>>>> ee3fdb88
         $isValidator = new SuiteValidator();
         self::assertFalse($isValidator->isValidId($bean->id));
 
@@ -2516,17 +2490,9 @@
         $bean->email_addresses_non_primary = array(true);
         $results = $bean->save();
         $this->assertTrue(!$results);
-<<<<<<< HEAD
-        $this->assertTrue($bean->lastSaveErrorIsEmailAddressSaveError);
-        $this->assertSame(
-                [SugarEmailAddress::ERR_INVALID_REQUEST_NO_USER_PROFILE_PAGE_SAVE_ACTION],
-                $bean->emailAddress->lastSaveAtUserProfileErrors
-        );
-=======
         $this->assertNull($bean->lastSaveErrorIsEmailAddressSaveError, "should not having lastSaveErrorIsEmailAddressSaveError as a saving failed because it's should not veryfied or password was incorrect");
         $this->assertEquals([], $bean->emailAddress->lastSaveAtUserProfileErrors, "should not give a lastSaveAtUserProfileErrors as it's not verified or password was incorrect and a save should fails");
         
->>>>>>> ee3fdb88
         $isValidator = new SuiteValidator();
         self::assertFalse($isValidator->isValidId($bean->id));
 
@@ -2562,17 +2528,9 @@
         $bean->email_addresses_non_primary = array(true);
         $results = $bean->save();
         $this->assertTrue(!$results);
-<<<<<<< HEAD
-        $this->assertTrue($bean->lastSaveErrorIsEmailAddressSaveError);
-        $this->assertSame(
-                [SugarEmailAddress::ERR_INVALID_REQUEST_NO_USER_PROFILE_PAGE_SAVE_ACTION],
-                $bean->emailAddress->lastSaveAtUserProfileErrors
-        );
-=======
         $this->assertNull($bean->lastSaveErrorIsEmailAddressSaveError, "should not having lastSaveErrorIsEmailAddressSaveError as a saving failed because it's should not veryfied or password was incorrect");
         $this->assertEquals([], $bean->emailAddress->lastSaveAtUserProfileErrors, "should not give a lastSaveAtUserProfileErrors as it's not verified or password was incorrect and a save should fails");
         
->>>>>>> ee3fdb88
         $isValidator = new SuiteValidator();
         self::assertFalse($isValidator->isValidId($bean->id));
 
@@ -2609,17 +2567,9 @@
         $bean->email_addresses_non_primary = array(true);
         $results = $bean->save();
         $this->assertTrue(!$results);
-<<<<<<< HEAD
-        $this->assertTrue($bean->lastSaveErrorIsEmailAddressSaveError);
-        $this->assertSame(
-                [SugarEmailAddress::ERR_INVALID_REQUEST_NO_USER_PROFILE_PAGE_SAVE_ACTION],
-                $bean->emailAddress->lastSaveAtUserProfileErrors
-        );
-=======
         $this->assertNull($bean->lastSaveErrorIsEmailAddressSaveError, "should not having lastSaveErrorIsEmailAddressSaveError as a saving failed because it's should not veryfied or password was incorrect");
         $this->assertEquals([], $bean->emailAddress->lastSaveAtUserProfileErrors, "should not give a lastSaveAtUserProfileErrors as it's not verified or password was incorrect and a save should fails");
         
->>>>>>> ee3fdb88
         $isValidator = new SuiteValidator();
         self::assertFalse($isValidator->isValidId($bean->id));
 
