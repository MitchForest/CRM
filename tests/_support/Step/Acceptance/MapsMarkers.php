<?php

namespace Step\Acceptance;

class MapsMarkers extends \AcceptanceTester
{
    /**
<<<<<<< HEAD
     * Navigate to maps markers module
     */
    public function gotoMapsMarkers()
    {
        $I = new NavigationBarTester($this->getScenario());
        $I->clickAllMenuItem('Maps - Markers ');
    }

    /**
=======
>>>>>>> 1948eaa6
     * Create a map marker
     *
     * @param $name
     */
    public function createMapMarker($name)
    {
        $I = new EditView($this->getScenario());
        $DetailView = new DetailView($this->getScenario());
        $Sidebar = new SideBar($this->getScenario());
        $faker = $this->getFaker();

        $I->see('Create Markers', '.actionmenulink');
        $Sidebar->clickSideBarAction('Create');
        $I->waitForEditViewVisible();
        $I->fillField('#name', $name);
        $I->fillField('#city', $faker->city());
        $I->fillField('#state', $faker->city());
        $I->fillField('#country', $faker->country());
        $I->fillField('#description', $faker->text());
        $I->fillField('#jjwg_maps_lat', $faker->latitude());
        $I->fillField('#jjwg_maps_lng', $faker->longitude());

        $I->selectOption('#marker_image', 'Bridge');

        $I->seeElement('#assigned_user_name');

        $I->clickSaveButton();
        $DetailView->waitForDetailViewVisible();
    }
}<|MERGE_RESOLUTION|>--- conflicted
+++ resolved
@@ -5,18 +5,6 @@
 class MapsMarkers extends \AcceptanceTester
 {
     /**
-<<<<<<< HEAD
-     * Navigate to maps markers module
-     */
-    public function gotoMapsMarkers()
-    {
-        $I = new NavigationBarTester($this->getScenario());
-        $I->clickAllMenuItem('Maps - Markers ');
-    }
-
-    /**
-=======
->>>>>>> 1948eaa6
      * Create a map marker
      *
      * @param $name
