<?php

namespace Step\Acceptance;

class Notes extends \AcceptanceTester
{
<<<<<<< HEAD
    /**
     * Navigate to notes module
     */
    public function gotoNotes()
    {
        $I = new NavigationBarTester($this->getScenario());
        $I->clickAllMenuItem('Notes');
    }
=======

>>>>>>> 1948eaa6
}<|MERGE_RESOLUTION|>--- conflicted
+++ resolved
@@ -4,16 +4,5 @@
 
 class Notes extends \AcceptanceTester
 {
-<<<<<<< HEAD
-    /**
-     * Navigate to notes module
-     */
-    public function gotoNotes()
-    {
-        $I = new NavigationBarTester($this->getScenario());
-        $I->clickAllMenuItem('Notes');
-    }
-=======
 
->>>>>>> 1948eaa6
 }