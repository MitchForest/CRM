--- conflicted
+++ resolved
@@ -4,16 +4,5 @@
 
 class MapsAreas extends \AcceptanceTester
 {
-<<<<<<< HEAD
-    /**
-     * Navigate to maps areas module
-     */
-    public function gotoMapsAreas()
-    {
-        $I = new NavigationBarTester($this->getScenario());
-        $I->clickAllMenuItem('Maps - Areas');
-    }
-=======
 
->>>>>>> 1948eaa6
 }