--- conflicted
+++ resolved
@@ -4,16 +4,5 @@
 
 class Documents extends \AcceptanceTester
 {
-<<<<<<< HEAD
-    /**
-     * Navigate to documents module
-     */
-    public function gotoDocuments()
-    {
-        $I = new NavigationBarTester($this->getScenario());
-        $I->clickAllMenuItem('Documents');
-    }
-=======
 
->>>>>>> 1948eaa6
 }