--- conflicted
+++ resolved
@@ -5,18 +5,6 @@
 class Projects extends \AcceptanceTester
 {
     /**
-<<<<<<< HEAD
-     * Navigate to projects module
-     */
-    public function gotoProjects()
-    {
-        $I = new NavigationBarTester($this->getScenario());
-        $I->clickAllMenuItem('Projects');
-    }
-
-    /**
-=======
->>>>>>> 1948eaa6
      * Create a project
      *
      * @param $name
