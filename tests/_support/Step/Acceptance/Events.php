<?php

namespace Step\Acceptance;

class Events extends \AcceptanceTester
{
    /**
<<<<<<< HEAD
     * Navigate to events module
     */
    public function gotoEvents()
    {
        $I = new NavigationBarTester($this->getScenario());
        $I->clickAllMenuItem('Events');
    }

    /**
=======
>>>>>>> 1948eaa6
     * Create an event
     *
     * @param $name
     */
    public function createEvent($name, $location)
    {
        $I = new EditView($this->getScenario());
        $DetailView = new DetailView($this->getScenario());
        $Sidebar = new SideBar($this->getScenario());
        $faker = $this->getFaker();

        $I->see('Create Event', '.actionmenulink');
        $Sidebar->clickSideBarAction('Create');
        $I->waitForEditViewVisible();
        $I->fillField('#name', $name);
        $I->fillField('#fp_event_locations_fp_events_1_name', $location);
        $I->fillField('#description', $faker->text());
        $I->fillField('#budget', $faker->randomDigit());

        $I->selectOption('#duration', '15 minutes');

        $I->seeElement('#assigned_user_name');
        $I->seeElement('#date_start_date');
        $I->seeElement('#date_end_date');

        $I->clickSaveButton();
        $DetailView->waitForDetailViewVisible();
    }
}<|MERGE_RESOLUTION|>--- conflicted
+++ resolved
@@ -5,18 +5,6 @@
 class Events extends \AcceptanceTester
 {
     /**
-<<<<<<< HEAD
-     * Navigate to events module
-     */
-    public function gotoEvents()
-    {
-        $I = new NavigationBarTester($this->getScenario());
-        $I->clickAllMenuItem('Events');
-    }
-
-    /**
-=======
->>>>>>> 1948eaa6
      * Create an event
      *
      * @param $name
