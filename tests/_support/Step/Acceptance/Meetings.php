--- conflicted
+++ resolved
@@ -5,18 +5,6 @@
 class Meetings extends \AcceptanceTester
 {
     /**
-<<<<<<< HEAD
-     * Navigate to meetings module
-     */
-    public function gotoMeetings()
-    {
-        $I = new NavigationBarTester($this->getScenario());
-        $I->clickAllMenuItem('Meetings');
-    }
-
-    /**
-=======
->>>>>>> 1948eaa6
      * Create a meeting
      *
      * @param $name
