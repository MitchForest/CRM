--- conflicted
+++ resolved
@@ -5,18 +5,6 @@
 class Products extends \AcceptanceTester
 {
     /**
-<<<<<<< HEAD
-     * Navigate to products module
-     */
-    public function gotoProducts()
-    {
-        $I = new NavigationBarTester($this->getScenario());
-        $I->clickAllMenuItem('Products');
-    }
-
-    /**
-=======
->>>>>>> 1948eaa6
      * Create a product
      *
      * @param $name
