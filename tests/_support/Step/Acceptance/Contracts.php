--- conflicted
+++ resolved
@@ -5,18 +5,6 @@
 class Contracts extends \AcceptanceTester
 {
     /**
-<<<<<<< HEAD
-     * Navigate to contracts module
-     */
-    public function gotoContracts()
-    {
-        $I = new NavigationBarTester($this->getScenario());
-        $I->clickAllMenuItem('Contracts');
-    }
-
-    /**
-=======
->>>>>>> 1948eaa6
      * Create a contract
      *
      * @param $name
