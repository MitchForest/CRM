--- conflicted
+++ resolved
@@ -5,18 +5,6 @@
 class MapsAddressCache extends \AcceptanceTester
 {
     /**
-<<<<<<< HEAD
-     * Navigate to maps address cache module
-     */
-    public function gotoMapsAddressCache()
-    {
-        $I = new NavigationBarTester($this->getScenario());
-        $I->clickAllMenuItem('Maps - Address Cache');
-    }
-
-    /**
-=======
->>>>>>> 1948eaa6
      * Create maps address cache
      *
      * @param $name
