<?php

namespace Step\Acceptance;

class Calendar extends \AcceptanceTester
{
<<<<<<< HEAD
    /**
     * Navigate to calendar module
     */
    public function gotoCalendar()
    {
        $I = new NavigationBarTester($this->getScenario());
        $I->clickAllMenuItem('Calendar');
    }
=======

>>>>>>> 1948eaa6
}<|MERGE_RESOLUTION|>--- conflicted
+++ resolved
@@ -4,16 +4,5 @@
 
 class Calendar extends \AcceptanceTester
 {
-<<<<<<< HEAD
-    /**
-     * Navigate to calendar module
-     */
-    public function gotoCalendar()
-    {
-        $I = new NavigationBarTester($this->getScenario());
-        $I->clickAllMenuItem('Calendar');
-    }
-=======
 
->>>>>>> 1948eaa6
 }