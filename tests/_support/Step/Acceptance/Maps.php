<?php

namespace Step\Acceptance;

class Maps extends \AcceptanceTester
{
    /**
<<<<<<< HEAD
     * Navigate to maps module
     */
    public function gotoMaps()
    {
        $I = new NavigationBarTester($this->getScenario());
        $I->clickAllMenuItem('Maps');
    }

    /**
=======
>>>>>>> 1948eaa6
     * Create map
     *
     * @param $name
     */
    public function createMap($name, $account)
    {
        $I = new EditView($this->getScenario());
        $ListView = new ListView($this->getScenario());
        $Sidebar = new SideBar($this->getScenario());
        $faker = $this->getFaker();

        $I->see('Add New Map', '.actionmenulink');
        $Sidebar->clickSideBarAction('Add New Map');
        $I->waitForEditViewVisible();
        $I->fillField('#name', $name);
        $I->fillField('#distance', $faker->randomDigit());
        $I->fillField('#description', $faker->text());

        $I->selectOption('#unit_type', 'Kilometers');
        $I->selectOption('#module_type', 'Contacts');
        $I->selectOption('#parent_type', 'Account');

        $I->fillField('#parent_name', $account);

        $I->seeElement('#assigned_user_name');
        $I->seeElement('#assigned_user_name');

        $I->wait(10);
        $I->clickSaveButton();
        $ListView->waitForListViewVisible();
    }
}<|MERGE_RESOLUTION|>--- conflicted
+++ resolved
@@ -5,18 +5,6 @@
 class Maps extends \AcceptanceTester
 {
     /**
-<<<<<<< HEAD
-     * Navigate to maps module
-     */
-    public function gotoMaps()
-    {
-        $I = new NavigationBarTester($this->getScenario());
-        $I->clickAllMenuItem('Maps');
-    }
-
-    /**
-=======
->>>>>>> 1948eaa6
      * Create map
      *
      * @param $name
