--- conflicted
+++ resolved
@@ -5,18 +5,6 @@
 class Locations extends \AcceptanceTester
 {
     /**
-<<<<<<< HEAD
-     * Navigate to locations module
-     */
-    public function gotoLocations()
-    {
-        $I = new NavigationBarTester($this->getScenario());
-        $I->clickAllMenuItem('Locations');
-    }
-
-    /**
-=======
->>>>>>> 1948eaa6
      * Create an event location
      *
      * @param $name
