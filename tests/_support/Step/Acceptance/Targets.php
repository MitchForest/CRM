<?php

namespace Step\Acceptance;

class Targets extends \AcceptanceTester
{
<<<<<<< HEAD
    /**
     * Navigate to targets module
     */
    public function gotoTargets()
    {
        $I = new NavigationBarTester($this->getScenario());
        $I->clickAllMenuItem('Targets');
    }
=======

>>>>>>> 1948eaa6
}<|MERGE_RESOLUTION|>--- conflicted
+++ resolved
@@ -4,16 +4,5 @@
 
 class Targets extends \AcceptanceTester
 {
-<<<<<<< HEAD
-    /**
-     * Navigate to targets module
-     */
-    public function gotoTargets()
-    {
-        $I = new NavigationBarTester($this->getScenario());
-        $I->clickAllMenuItem('Targets');
-    }
-=======
 
->>>>>>> 1948eaa6
 }