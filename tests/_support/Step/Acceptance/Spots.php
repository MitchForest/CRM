<?php

namespace Step\Acceptance;

class Spots extends \AcceptanceTester
{
<<<<<<< HEAD
    /**
     * Navigate to spots module
     */
    public function gotoSpots()
    {
        $I = new NavigationBarTester($this->getScenario());
        $I->clickAllMenuItem('Spots');
    }
=======

>>>>>>> 1948eaa6
}<|MERGE_RESOLUTION|>--- conflicted
+++ resolved
@@ -4,16 +4,5 @@
 
 class Spots extends \AcceptanceTester
 {
-<<<<<<< HEAD
-    /**
-     * Navigate to spots module
-     */
-    public function gotoSpots()
-    {
-        $I = new NavigationBarTester($this->getScenario());
-        $I->clickAllMenuItem('Spots');
-    }
-=======
 
->>>>>>> 1948eaa6
 }