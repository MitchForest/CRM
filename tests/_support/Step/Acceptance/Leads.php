<?php

namespace Step\Acceptance;

class Leads extends \AcceptanceTester
{
    /**
<<<<<<< HEAD
     * Navigate to leads module
     */
    public function gotoLeads()
    {
        $I = new NavigationBarTester($this->getScenario());
        $I->clickAllMenuItem('Leads');
    }

    /**
=======
>>>>>>> 1948eaa6
     * Create a lead
     *
     * @param $name
     */
    public function createLead($name)
    {
        $I = new EditView($this->getScenario());
        $DetailView = new DetailView($this->getScenario());
        $Sidebar = new SideBar($this->getScenario());
        $faker = $this->getFaker();

        $I->see('Create Lead', '.actionmenulink');
        $Sidebar->clickSideBarAction('Create');
        $I->waitForEditViewVisible();
        $I->fillField('#first_name', $faker->name());
        $I->fillField('#last_name', $name);
        $I->fillField('#title', $faker->title());
        $I->fillField('#department', $faker->title());
        $I->fillField('#EditView_account_name', $faker->title());
        $I->fillField('#phone_work', $faker->phoneNumber());
        $I->fillField('#phone_mobile', $faker->phoneNumber());
        $I->fillField('#phone_fax', $faker->phoneNumber());
        $I->fillField('#website', $faker->url());

        $I->fillField('#primary_address_street', $faker->streetAddress());
        $I->fillField('#primary_address_city', $faker->city());
        $I->fillField('#primary_address_state', $faker->city());
        $I->fillField('#primary_address_postalcode', $faker->postcode());
        $I->fillField('#primary_address_country', $faker->country());
        $I->fillField('#description', $faker->text());
        $I->fillField('#status_description', $faker->text());
        $I->fillField('#lead_source_description', $faker->text());
        $I->fillField('#opportunity_amount', $faker->randomDigit());
        $I->fillField('#refered_by', $faker->name());
        $I->fillField('#Leads0emailAddress0', $faker->email());

        $I->checkOption('#alt_checkbox');
        $I->selectOption('#salutation', 'Mr.');
        $I->selectOption('#status', 'Assigned');
        $I->selectOption('#lead_source', 'Cold Call');

        $I->seeElement('#assigned_user_name');
        $I->seeElement('#campaign_name');

        $I->clickSaveButton();
        $DetailView->waitForDetailViewVisible();
    }
}<|MERGE_RESOLUTION|>--- conflicted
+++ resolved
@@ -5,18 +5,6 @@
 class Leads extends \AcceptanceTester
 {
     /**
-<<<<<<< HEAD
-     * Navigate to leads module
-     */
-    public function gotoLeads()
-    {
-        $I = new NavigationBarTester($this->getScenario());
-        $I->clickAllMenuItem('Leads');
-    }
-
-    /**
-=======
->>>>>>> 1948eaa6
      * Create a lead
      *
      * @param $name
