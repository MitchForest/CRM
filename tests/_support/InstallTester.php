--- conflicted
+++ resolved
@@ -132,11 +132,6 @@
         $I->waitForElement('[type=submit]',90);
         $I->dontSeeMissingLabels();
         $I->dontSeeErrors();
-<<<<<<< HEAD
-
-        //$I->click('Next');
-=======
->>>>>>> 993ca062
     }
 
     /**
