--- conflicted
+++ resolved
@@ -33,12 +33,7 @@
      * @param \Step\Acceptance\ListView $listView
      * @param \Step\Acceptance\AccountsTester $accounts
      * @param \Step\Acceptance\Calls $calls
-<<<<<<< HEAD
      * @param \Step\Acceptance\NavigationBarTester $NavigationBar
-     * @param \Helper\WebDriverHelper $webDriverHelper
-=======
-     * @param \Step\Acceptance\NavigationBar $NavigationBar
->>>>>>> 19ad0466
      *
      * As a user I want to see the due date on the activities module
      */
@@ -48,12 +43,7 @@
         \Step\Acceptance\DetailView $detailView,
         \Step\Acceptance\AccountsTester $accounts,
         \Step\Acceptance\Calls $calls,
-<<<<<<< HEAD
-        \Step\Acceptance\NavigationBarTester $NavigationBar,
-        \Helper\WebDriverHelper $webDriverHelper
-=======
-        \Step\Acceptance\NavigationBar $NavigationBar
->>>>>>> 19ad0466
+        \Step\Acceptance\NavigationBarTester $NavigationBar
     ) {
         $I->wantTo('See the due date field on Account Activities subpanel');
 
