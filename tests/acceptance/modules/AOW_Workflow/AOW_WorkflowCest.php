<?php

use \Faker\Factory;

/**
 * Class LoginCest
 *
 * Test login page
 */
class AOW_WorkflowCest
{
    /**
     * @var Generator $fakeData
     */
    protected $fakeData;

    /**
     * @var integer $fakeDataSeed
     */
    protected $fakeDataSeed;

    /**
     * @param AcceptanceTester $I
     */
    public function _before(AcceptanceTester $I)
    {
        if (!$this->fakeData) {
            $this->fakeData = Faker\Factory::create();
            $this->fakeData->addProvider(new Faker\Provider\en_US\Address($this->fakeData));
            $this->fakeData->addProvider(new Faker\Provider\en_US\PhoneNumber($this->fakeData));
            $this->fakeData->addProvider(new Faker\Provider\en_US\Company($this->fakeData));
            $this->fakeDataSeed = rand(0, 2048);
        }
        $this->fakeData->seed($this->fakeDataSeed);
    }

    /**
     * @param AcceptanceTester $I
     */
    public function _after(AcceptanceTester $I)
    {
    }

    // tests
    public function testScenarioCreateWorkflow(
        AcceptanceTester $I,
<<<<<<< HEAD
        \Helper\WebDriverHelper $webDriverHelper,
        \Step\Acceptance\NavigationBarTester $navigationBar,
=======
        \Step\Acceptance\NavigationBar $navigationBar,
>>>>>>> 19ad0466
        \Step\Acceptance\ListView $listView,
        \Step\Acceptance\SideBar $sideBar,
        \Step\Acceptance\DetailView $detailView,
        \Step\Acceptance\EditView $editView,
        \Step\Acceptance\Dashboard $dashboard,
        \Step\Acceptance\Workflow $workflow
    ) {
        $I->wantTo('Create a workflow for accounts');

        // Login as Administrator
        $I->loginAsAdmin();

        $dashboard->waitForDashboardVisible();
        $workflow->navigateToWorkflow($navigationBar, $listView);
        $sideBar->clickSideBarAction('Create WorkFlow');
        $editView->waitForEditViewVisible();
        $this->fakeData->seed($this->fakeDataSeed);
        $editView->fillField('#name', $this->fakeData->randomAscii);
        $workflow->selectWorkflowModule('Accounts');

        $I->wantTo('set date created condition');

        // TODO: Fix AOW Dates
//        $workflow->addCondition();
//        $lastCondition = $workflow->getLastConditionRowNumber();
//        $module = 'Accounts';
//        $field = 'Date Created';
//        $operator = 'Greater Than or Equal To';
//        $operatorType = 'Value';
//        $workflow->setConditionModuleField($lastCondition, $module, $field);
//        $workflow->setConditionOperator($lastCondition, $operator, $operatorType);
//        $workflow->setConditionOperatorDateTimeValue($lastCondition);
//        $workflow->wait(1);
//
//        $workflow->addCondition();
//        $lastCondition1 = $workflow->getLastConditionRowNumber();
//        $module1 = 'Accounts';
//        $field1 = 'Date Created';
//        $operator1 = 'Less Than or Equal To';
//        $operatorType1 = 'Value';
//        $workflow->setConditionModuleField($lastCondition1, $module1, $field1);
//        $workflow->setConditionOperator($lastCondition1, $operator1, $operatorType1);
//        $workflow->setConditionOperatorDateTimeValue($lastCondition1);
//        $workflow->wait(1);
//
//        $workflow->addCondition();
//        $lastCondition3 = $workflow->getLastConditionRowNumber();
//        $module3 = 'Accounts';
//        $field3 = 'Date Modified';
//        $operator3 = 'Greater Than or Equal To';
//        $operatorType3 = 'Value';
//        $workflow->setConditionModuleField($lastCondition3, $module3, $field3);
//        $workflow->setConditionOperator($lastCondition3, $operator3, $operatorType3);
//        $workflow->setConditionOperatorDateTimeValue($lastCondition3);
//

        $editView->clickSaveButton();
        $detailView->waitForDetailViewVisible();
    }

    // TODO: This test relied on state from the previous test, so it breaks when
    // the test order is randomized or cookies are cleared between tests. This should
    // be fixed.
    //
    // public function testScenarioDeleteWorkflow(
    //     AcceptanceTester $I,
    //     \Step\Acceptance\NavigationBar $navigationBar,
    //     \Step\Acceptance\ListView $listView,
    //     \Step\Acceptance\SideBar $sideBar,
    //     \Step\Acceptance\DetailView $detailView,
    //     \Step\Acceptance\EditView $editView,
    //     \Step\Acceptance\Dashboard $dashboard,
    //     \Step\Acceptance\Workflow $workflow
    // ) {
    //     $I->wantTo('Delete workflow');
    //     $I->loginAsAdmin();
    //
    //     $dashboard->waitForDashboardVisible();
    //     // TODO: Create a workflow and navigate to its DetailView here.
    //
    //     // Delete Record
    //     $detailView->clickActionMenuItem('Delete');
    //     $detailView->acceptPopup();
    //
    //     $listView->waitForListViewVisible();
    // }
}<|MERGE_RESOLUTION|>--- conflicted
+++ resolved
@@ -44,12 +44,7 @@
     // tests
     public function testScenarioCreateWorkflow(
         AcceptanceTester $I,
-<<<<<<< HEAD
-        \Helper\WebDriverHelper $webDriverHelper,
         \Step\Acceptance\NavigationBarTester $navigationBar,
-=======
-        \Step\Acceptance\NavigationBar $navigationBar,
->>>>>>> 19ad0466
         \Step\Acceptance\ListView $listView,
         \Step\Acceptance\SideBar $sideBar,
         \Step\Acceptance\DetailView $detailView,
