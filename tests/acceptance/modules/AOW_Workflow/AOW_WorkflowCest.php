--- conflicted
+++ resolved
@@ -106,32 +106,10 @@
         $detailView->waitForDetailViewVisible();
     }
 
-<<<<<<< HEAD
-    public function testScenarioDeleteWorkflow(
-        AcceptanceTester $I,
-        \Helper\WebDriverHelper $webDriverHelper,
-        \Step\Acceptance\NavigationBarTester $navigationBar,
-        \Step\Acceptance\ListView $listView,
-        \Step\Acceptance\SideBar $sideBar,
-        \Step\Acceptance\DetailView $detailView,
-        \Step\Acceptance\EditView $editView,
-        \Step\Acceptance\Dashboard $dashboard,
-        \Step\Acceptance\Workflow $workflow
-    ) {
-        $I->wantTo('Delete workflow');
-
-        // Delete Record
-        $detailView->clickActionMenuItem('Delete');
-        $detailView->acceptPopup();
-
-        $listView->waitForListViewVisible();
-        $this->lastView = 'ListView';
-    }
-=======
     // TODO: This test relied on state from the previous test, so it breaks when
     // the test order is randomized or cookies are cleared between tests. This should
     // be fixed.
-    // 
+    //
     // public function testScenarioDeleteWorkflow(
     //     AcceptanceTester $I,
     //     \Helper\WebDriverHelper $webDriverHelper,
@@ -145,16 +123,15 @@
     // ) {
     //     $I->wantTo('Delete workflow');
     //     $I->loginAsAdmin();
-    // 
+    //
     //     $dashboard->waitForDashboardVisible();
     //     // TODO: Create a workflow and navigate to its DetailView here.
     //
     //     // Delete Record
     //     $detailView->clickActionMenuItem('Delete');
     //     $detailView->acceptPopup();
-    // 
+    //
     //     $listView->waitForListViewVisible();
     //     $this->lastView = 'ListView';
     // }
->>>>>>> 13940979
 }