<?php

use Faker\Generator;

class AccountsCest
{
    /**
     * @var Generator $fakeData
     */
    protected $fakeData;

    /**
     * @var integer $fakeDataSeed
     */
    protected $fakeDataSeed;

    /**
     * @param AcceptanceTester $I
     */
    public function _before(AcceptanceTester $I)
    {
        if (!$this->fakeData) {
            $this->fakeData = Faker\Factory::create();
        }

        $this->fakeDataSeed = rand(0, 2048);
        $this->fakeData->seed($this->fakeDataSeed);
    }

    /**
     * @param \AcceptanceTester $I
     * @param \Step\Acceptance\ListView $listView
<<<<<<< HEAD
     * @param \Step\Acceptance\AccountsTester $accounts
     * @param \Helper\WebDriverHelper $webDriverHelper
=======
>>>>>>> 19ad0466
     *
     * As an administrator I want to view the accounts module.
     */
    public function testScenarioViewAccountsModule(
        \AcceptanceTester $I,
<<<<<<< HEAD
        \Step\Acceptance\ListView $listView,
        \Step\Acceptance\AccountsTester $accounts,
        \Helper\WebDriverHelper $webDriverHelper
=======
        \Step\Acceptance\ListView $listView
>>>>>>> 19ad0466
    ) {
        $I->wantTo('View the accounts module for testing');

        // Navigate to accounts list-view
        $I->loginAsAdmin();
        $I->visitPage('Accounts', 'index');
        $listView->waitForListViewVisible();

        $I->see('Accounts', '.module-title-text');
    }

    /**
     * @param \AcceptanceTester $I
     * @param \Step\Acceptance\DetailView $detailView
     * @param \Step\Acceptance\ListView $listView
<<<<<<< HEAD
     * @param \Step\Acceptance\AccountsTester $accounts
     * @param \Helper\WebDriverHelper $webDriverHelper
=======
     * @param \Step\Acceptance\EditView $editView
     * @param \Step\Acceptance\SideBar $sideBar
>>>>>>> 19ad0466
     *
     * As administrative user I want to create a report with the reports module so that I can test
     * the standard fields.
     */
    public function testScenarioCreateAccount(
        \AcceptanceTester $I,
        \Step\Acceptance\DetailView $detailView,
        \Step\Acceptance\ListView $listView,
<<<<<<< HEAD
        \Step\Acceptance\AccountsTester $accounts,
        \Helper\WebDriverHelper $webDriverHelper
=======
        \Step\Acceptance\EditView $editView,
        \Step\Acceptance\SideBar $sideBar
>>>>>>> 19ad0466
    ) {
        $I->wantTo('Create an Account');

        // Navigate to accounts list-view
        $I->loginAsAdmin();
        $I->visitPage('Accounts', 'index');
        $listView->waitForListViewVisible();

        // Create account
        $this->fakeData->seed($this->fakeDataSeed);
        $faker = $I->getFaker();

        $I->see('Create Account', '.actionmenulink');
        $sideBar->clickSideBarAction('Create');
        $editView->waitForEditViewVisible();
        $I->fillField('#name', 'Test_' . $this->fakeData->company());
        $I->fillField('#phone_office', $faker->phoneNumber());
        $I->fillField('#website', $faker->url());
        $I->fillField('#phone_fax', $faker->phoneNumber());
        $I->fillField('#Accounts0emailAddress0', $faker->email());
        $I->fillField('#billing_address_street', $faker->streetAddress());
        $I->fillField('#billing_address_city', $faker->city());
        $I->fillField('#billing_address_state', $faker->city());
        $I->fillField('#billing_address_postalcode', $faker->postcode());
        $I->fillField('#billing_address_country', $faker->country());
        $I->fillField('#description', $faker->text());
        $I->fillField('#annual_revenue', $faker->randomDigit());
        $I->fillField('#employees', $faker->randomDigit());

        $I->checkOption('#shipping_checkbox');
        $I->selectOption('#account_type', 'Analyst');
        $I->selectOption('#industry', 'Apparel');

        $I->seeElement('#assigned_user_name');
        $I->seeElement('#parent_name');
        $I->seeElement('#campaign_name');

        $editView->clickSaveButton();
        $detailView->waitForDetailViewVisible();

        // Delete account
        $detailView->clickActionMenuItem('Delete');
        $detailView->acceptPopup();
        $listView->waitForListViewVisible();
    }

    /**
     * @param \AcceptanceTester $I
     * @param \Step\Acceptance\ListView $listView
<<<<<<< HEAD
     * @param \Step\Acceptance\AccountsTester $accounts
     * @param \Helper\WebDriverHelper $webDriverHelper
=======
     * @param \Step\Acceptance\Accounts $accounts
>>>>>>> 19ad0466
     *
     * As administrative user I want to inline edit a field on the list-view
     */
    public function testScenarioInlineEditListView(
        \AcceptanceTester $I,
        \Step\Acceptance\ListView $listView,
<<<<<<< HEAD
        \Step\Acceptance\AccountsTester $accounts,
        \Helper\WebDriverHelper $webDriverHelper
=======
        \Step\Acceptance\Accounts $accounts
>>>>>>> 19ad0466
    ) {
        $I->wantTo('Inline edit an account on the list-view');

        // Navigate to accounts list-view
        $I->loginAsAdmin();
        $I->visitPage('Accounts', 'index');
        $listView->waitForListViewVisible();

        // Create account
        $this->fakeData->seed($this->fakeDataSeed);
        $account_name = 'Test_'. $this->fakeData->company();
        $accounts->createAccount($account_name);

        // Inline edit
        $I->visitPage('Accounts', 'index');
        $listView->waitForListViewVisible();
        $I->doubleClick('.inlineEditIcon');
        $I->fillField('#name', 'InlineAccountNameEdit');
        $I->clickWithLeftButton('.suitepicon-action-confirm');
        $I->see('InlineAccountNameEdit');
    }

    public function testScenarioCreateAccountChild(
        \AcceptanceTester $I,
        \Step\Acceptance\DetailView $detailView,
        \Step\Acceptance\EditView $editView,
        \Step\Acceptance\ListView $listView,
<<<<<<< HEAD
        \Step\Acceptance\AccountsTester $accounts,
        \Helper\WebDriverHelper $webDriverHelper
=======
        \Step\Acceptance\Accounts $accounts
>>>>>>> 19ad0466
    ) {
        $I->wantTo('Create a child Account');

        // Navigate to accounts list-view
        $I->loginAsAdmin();
        $I->visitPage('Accounts', 'index');
        $listView->waitForListViewVisible();

        // Create account
        $this->fakeData->seed($this->fakeDataSeed);
        $parentAccountName = 'Test_' . $this->fakeData->company();
        $accountId = $accounts->createAccount($parentAccountName);

        $I->visitPage('Accounts', 'DetailView', $accountId);
        $detailView->waitForDetailViewVisible();

        // Click on Member Organizations subpanel
        $I->click('#subpanel_title_accounts');
        $I->waitForElementVisible('#member_accounts_create_button');

        // Add child account
        $accountName = 'Test_' . $this->fakeData->company();
        $I->click('#member_accounts_create_button');
        $I->waitForElementVisible('#Accounts_subpanel_full_form_button');
        $I->click('#Accounts_subpanel_full_form_button');
        $editView->waitForEditViewVisible();
        $I->fillfield('#name', $accountName);
        $editView->clickSaveButton();

        // View child account in parent account subpanel
        $detailView->waitForDetailViewVisible();
        $I->see($accountName, '//*[@id="list_subpanel_accounts"]/table/tbody/tr/td[2]/a');

        // Delete account
        $detailView->clickActionMenuItem('Delete');
        $detailView->acceptPopup();
        $listView->waitForListViewVisible();

        // Select record from list view
        $listView->clickFilterButton();
        $listView->click('Quick Filter');
        $listView->fillField('#name_basic', $accountName);
        $listView->click('Search', '.submitButtons');
        $listView->waitForListViewVisible();
        $listView->clickNameLink($accountName);
        $detailView->waitForDetailViewVisible();

        // Delete account
        $detailView->clickActionMenuItem('Delete');
        $detailView->acceptPopup();
        $listView->waitForListViewVisible();
    }
}<|MERGE_RESOLUTION|>--- conflicted
+++ resolved
@@ -30,23 +30,12 @@
     /**
      * @param \AcceptanceTester $I
      * @param \Step\Acceptance\ListView $listView
-<<<<<<< HEAD
-     * @param \Step\Acceptance\AccountsTester $accounts
-     * @param \Helper\WebDriverHelper $webDriverHelper
-=======
->>>>>>> 19ad0466
      *
      * As an administrator I want to view the accounts module.
      */
     public function testScenarioViewAccountsModule(
         \AcceptanceTester $I,
-<<<<<<< HEAD
-        \Step\Acceptance\ListView $listView,
-        \Step\Acceptance\AccountsTester $accounts,
-        \Helper\WebDriverHelper $webDriverHelper
-=======
         \Step\Acceptance\ListView $listView
->>>>>>> 19ad0466
     ) {
         $I->wantTo('View the accounts module for testing');
 
@@ -62,13 +51,8 @@
      * @param \AcceptanceTester $I
      * @param \Step\Acceptance\DetailView $detailView
      * @param \Step\Acceptance\ListView $listView
-<<<<<<< HEAD
-     * @param \Step\Acceptance\AccountsTester $accounts
-     * @param \Helper\WebDriverHelper $webDriverHelper
-=======
      * @param \Step\Acceptance\EditView $editView
      * @param \Step\Acceptance\SideBar $sideBar
->>>>>>> 19ad0466
      *
      * As administrative user I want to create a report with the reports module so that I can test
      * the standard fields.
@@ -77,13 +61,8 @@
         \AcceptanceTester $I,
         \Step\Acceptance\DetailView $detailView,
         \Step\Acceptance\ListView $listView,
-<<<<<<< HEAD
-        \Step\Acceptance\AccountsTester $accounts,
-        \Helper\WebDriverHelper $webDriverHelper
-=======
         \Step\Acceptance\EditView $editView,
         \Step\Acceptance\SideBar $sideBar
->>>>>>> 19ad0466
     ) {
         $I->wantTo('Create an Account');
 
@@ -133,24 +112,14 @@
     /**
      * @param \AcceptanceTester $I
      * @param \Step\Acceptance\ListView $listView
-<<<<<<< HEAD
-     * @param \Step\Acceptance\AccountsTester $accounts
-     * @param \Helper\WebDriverHelper $webDriverHelper
-=======
      * @param \Step\Acceptance\Accounts $accounts
->>>>>>> 19ad0466
      *
      * As administrative user I want to inline edit a field on the list-view
      */
     public function testScenarioInlineEditListView(
         \AcceptanceTester $I,
         \Step\Acceptance\ListView $listView,
-<<<<<<< HEAD
-        \Step\Acceptance\AccountsTester $accounts,
-        \Helper\WebDriverHelper $webDriverHelper
-=======
         \Step\Acceptance\Accounts $accounts
->>>>>>> 19ad0466
     ) {
         $I->wantTo('Inline edit an account on the list-view');
 
@@ -178,12 +147,7 @@
         \Step\Acceptance\DetailView $detailView,
         \Step\Acceptance\EditView $editView,
         \Step\Acceptance\ListView $listView,
-<<<<<<< HEAD
-        \Step\Acceptance\AccountsTester $accounts,
-        \Helper\WebDriverHelper $webDriverHelper
-=======
         \Step\Acceptance\Accounts $accounts
->>>>>>> 19ad0466
     ) {
         $I->wantTo('Create a child Account');
 
