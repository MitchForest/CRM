--- conflicted
+++ resolved
@@ -52,12 +52,7 @@
      * @param \Step\Acceptance\DetailView $detailView
      * @param \Step\Acceptance\ListView $listView
      * @param \Step\Acceptance\Maps $map
-<<<<<<< HEAD
      * @param \Step\Acceptance\AccountsTester $accounts
-     * @param \Helper\WebDriverHelper $webDriverHelper
-=======
-     * @param \Step\Acceptance\Accounts $accounts
->>>>>>> 19ad0466
      *
      * As administrative user I want to create a map so that I can test
      * the standard fields.
@@ -67,12 +62,7 @@
         \Step\Acceptance\DetailView $detailView,
         \Step\Acceptance\ListView $listView,
         \Step\Acceptance\Maps $map,
-<<<<<<< HEAD
-        \Step\Acceptance\AccountsTester $accounts,
-        \Helper\WebDriverHelper $webDriverHelper
-=======
-        \Step\Acceptance\Accounts $accounts
->>>>>>> 19ad0466
+        \Step\Acceptance\AccountsTester $accounts
     ) {
         $I->wantTo('Create a Map');
 
