--- conflicted
+++ resolved
@@ -62,12 +62,7 @@
         \Step\Acceptance\DetailView $detailView,
         \Step\Acceptance\ListView $listView,
         \Step\Acceptance\Cases $cases,
-<<<<<<< HEAD
-        \Step\Acceptance\AccountsTester $account,
-        \Helper\WebDriverHelper $webDriverHelper
-=======
-        \Step\Acceptance\Accounts $account
->>>>>>> 19ad0466
+        \Step\Acceptance\AccountsTester $account
     ) {
         $I->wantTo('Create a Case');
 
