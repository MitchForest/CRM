<?php

use Faker\Generator;

class IssueModuleCest
{
    /**
     * @var Generator $fakeData
     */
    protected $fakeData;

    /**
     * @var integer $fakeDataSeed
     */
    protected $fakeDataSeed;

    /**
     * @param AcceptanceTester $I
     */
    public function _before(AcceptanceTester $I)
    {
        if (!$this->fakeData) {
            $this->fakeData = Faker\Factory::create();
            $this->fakeDataSeed = rand(0, 2048);
        }
        $this->fakeData->seed($this->fakeDataSeed);
    }

    /**
     * @param AcceptanceTester $I
     */
    public function _after(AcceptanceTester $I)
    {
    }

    // Tests
    /**
     * @param \AcceptanceTester $I
     * @param \Step\Acceptance\ModuleBuilder $moduleBuilder
     *
     * As an administrator I want to create and deploy a issue module so that I can test
     * that the issue functionality is working. Given that I have already created a module I expect to deploy
     * the module before testing.
     */
    public function testScenarioCreateIssueModule(
        \AcceptanceTester $I,
        \Step\Acceptance\ModuleBuilder $moduleBuilder
    ) {
        $I->wantTo('Create a issue module for testing');
        $I->loginAsAdmin();

        $moduleBuilder->createModule(
            \Page\IssueModule::$PACKAGE_NAME,
            \Page\IssueModule::$NAME,
            \SuiteCRM\Enumerator\SugarObjectType::issue
        );
    }

    /**
     * @param \AcceptanceTester $I
     * @param \Step\Acceptance\NavigationBarTester $navigationBar
     * @param \Step\Acceptance\ListView $listView
     *
     * As administrative user I want to view my issue test module so that I can see if it has been
     * deployed correctly.
     */
    public function testScenarioViewIssueTestModule(
        \AcceptanceTester $I,
<<<<<<< HEAD
        \Step\Acceptance\NavigationBarTester $navigationBar,
        \Step\Acceptance\ListView $listView,
        \Helper\WebDriverHelper $webDriverHelper
=======
        \Step\Acceptance\NavigationBar $navigationBar,
        \Step\Acceptance\ListView $listView
>>>>>>> 19ad0466
    ) {
        $I->wantTo('View Issue Test Module');
        $I->loginAsAdmin();

        // Navigate to module
        $navigationBar->clickAllMenuItem(\Page\IssueModule::$NAME);

        $listView->waitForListViewVisible();
    }

    /**
     * @param \AcceptanceTester $I
     * @param \Step\Acceptance\NavigationBarTester $navigationBar
     * @param \Step\Acceptance\ListView $listView
     * @param \Step\Acceptance\EditView $editView
     * @param \Step\Acceptance\DetailView $detailView
     *
     * As administrative user I want to create a record with my issue test module so that I can test
     * the standard fields.
     */
    public function testScenarioCreateRecord(
        \AcceptanceTester $I,
        \Step\Acceptance\NavigationBarTester $navigationBar,
        \Step\Acceptance\ListView $listView,
        \Step\Acceptance\EditView $editView,
        \Step\Acceptance\DetailView $detailView
    ) {
        $I->wantTo('Create Issue Test Module Record');
        $I->loginAsAdmin();

        // Go to Issue Test Module
        $navigationBar->clickAllMenuItem(\Page\IssueModule::$NAME);
        $listView->waitForListViewVisible();

        // Select create Issue Test Module form the current menu
        $navigationBar->clickCurrentMenuItem('Create ' . \Page\IssueModule::$NAME);

        // Create a record
        $this->fakeData->seed($this->fakeDataSeed);
        $editView->waitForEditViewVisible();
        $editView->fillField('#name', $this->fakeData->name);
        $editView->fillField('#description', $this->fakeData->paragraph);
        $editView->clickSaveButton();
        $detailView->waitForDetailViewVisible();
    }

    /**
     * @param \AcceptanceTester $I
     * @param \Step\Acceptance\NavigationBarTester $navigationBar
     * @param \Step\Acceptance\ListView $listView
     * @param \Step\Acceptance\DetailView $detailView
     *
     * As administrative user I want to view the record by selecting it in the list view
     */
    public function testScenarioViewRecordFromListView(
        \AcceptanceTester $I,
        \Step\Acceptance\NavigationBarTester $navigationBar,
        \Step\Acceptance\ListView $listView,
        \Step\Acceptance\DetailView $detailView
    ) {
        $I->wantTo('Select Record from list view');
        $I->loginAsAdmin();

        // Go to Issue Test Module
        $navigationBar->clickAllMenuItem(\Page\IssueModule::$NAME);
        $listView->waitForListViewVisible();

        $this->fakeData->seed($this->fakeDataSeed);
        $listView->clickFilterButton();
        $listView->click('Quick Filter');
        $this->fakeData->seed($this->fakeDataSeed);
        $listView->fillField('#name_basic', $this->fakeData->name);
        $listView->click('Search', '.submitButtons');
        $listView->wait(1);
        $this->fakeData->seed($this->fakeDataSeed);
        $listView->clickNameLink($this->fakeData->name);
        $detailView->waitForDetailViewVisible();
    }

    /**
     * @param \AcceptanceTester $I
     * @param \Step\Acceptance\NavigationBarTester $navigationBar
     * @param \Step\Acceptance\ListView $listView
     * @param \Step\Acceptance\DetailView $detailView
     * @param \Step\Acceptance\EditView $editView
     *
     * As administrative user I want to edit the record by selecting it in the detail view
     */
    public function testScenarioEditRecordFromDetailView(
        \AcceptanceTester$I,
        \Step\Acceptance\NavigationBarTester $navigationBar,
        \Step\Acceptance\ListView $listView,
        \Step\Acceptance\DetailView $detailView,
        \Step\Acceptance\EditView $editView
    ) {
        $I->wantTo('Edit Issue Test Module Record from detail view');
        $I->loginAsAdmin();

        // Go to Issue Test Module
        $navigationBar->clickAllMenuItem(\Page\IssueModule::$NAME);
        $listView->waitForListViewVisible();

        // Select record from list view
        $listView->clickFilterButton();
        $listView->click('Quick Filter');
        $this->fakeData->seed($this->fakeDataSeed);
        $listView->fillField('#name_basic', $this->fakeData->name);
        $listView->click('Search', '.submitButtons');
        $listView->wait(1);
        $this->fakeData->seed($this->fakeDataSeed);
        $listView->clickNameLink($this->fakeData->name);

        // Edit Record
        $detailView->clickActionMenuItem('Edit');

        // Save record
        $editView->click('Save');

        $detailView->waitForDetailViewVisible();
    }

    /**
     * @param \AcceptanceTester $I
     * @param \Step\Acceptance\NavigationBarTester $navigationBar
     * @param \Step\Acceptance\ListView $listView
     * @param \Step\Acceptance\DetailView $detailView
     * @param \Step\Acceptance\EditView $editView
     *
     * As administrative user I want to duplicate the record
     */
    public function testScenarioDuplicateRecordFromDetailView(
        \AcceptanceTester $I,
        \Step\Acceptance\NavigationBarTester $navigationBar,
        \Step\Acceptance\ListView $listView,
        \Step\Acceptance\DetailView $detailView,
        \Step\Acceptance\EditView $editView
    ) {
        $I->wantTo('Duplicate Issue Test Module Record from detail view');
        $I->loginAsAdmin();

        // Go to Issue Test Module
        $navigationBar->clickAllMenuItem(\Page\IssueModule::$NAME);
        $listView->waitForListViewVisible();

        // Select record from list view
        $listView->clickFilterButton();
        $listView->click('Quick Filter');
        $this->fakeData->seed($this->fakeDataSeed);
        $listView->fillField('#name_basic', $this->fakeData->name);
        $listView->click('Search', '.submitButtons');
        $listView->wait(1);
        $this->fakeData->seed($this->fakeDataSeed);
        $listView->clickNameLink($this->fakeData->name);

        // Edit Record
        $detailView->clickActionMenuItem('Duplicate');

        $this->fakeData->seed($this->fakeDataSeed);
        $editView->fillField('#name', $this->fakeData->name . '1');

        // Save record
        $editView->click('Save');

        $detailView->waitForDetailViewVisible();
        $detailView->clickActionMenuItem('Delete');
        $detailView->acceptPopup();

        $listView->waitForListViewVisible();
    }

    /**
     * @param \AcceptanceTester $I
     * @param \Step\Acceptance\NavigationBarTester $navigationBar
     * @param \Step\Acceptance\ListView $listView
     * @param \Step\Acceptance\DetailView $detailView
     *
     * As administrative user I want to delete the record by selecting it in the detail view
     */
    public function testScenarioDeleteRecordFromDetailView(
        \AcceptanceTester $I,
        \Step\Acceptance\NavigationBarTester $navigationBar,
        \Step\Acceptance\ListView $listView,
        \Step\Acceptance\DetailView $detailView
    ) {
        $I->wantTo('Delete Issue Test Module Record from detail view');
        $I->loginAsAdmin();

        // Go to Issue Test Module
        $navigationBar->clickAllMenuItem(\Page\IssueModule::$NAME);
        $listView->waitForListViewVisible();

        // Select record from list view
        $listView->clickFilterButton();
        $listView->click('Quick Filter');
        $this->fakeData->seed($this->fakeDataSeed);
        $listView->fillField('#name_basic', $this->fakeData->name);
        $listView->click('Search', '.submitButtons');
        $listView->wait(1);
        $this->fakeData->seed($this->fakeDataSeed);
        $listView->clickNameLink($this->fakeData->name);

        // Delete Record
        $detailView->clickActionMenuItem('Delete');
        $detailView->acceptPopup();

        $listView->waitForListViewVisible();
    }
}<|MERGE_RESOLUTION|>--- conflicted
+++ resolved
@@ -66,14 +66,8 @@
      */
     public function testScenarioViewIssueTestModule(
         \AcceptanceTester $I,
-<<<<<<< HEAD
-        \Step\Acceptance\NavigationBarTester $navigationBar,
-        \Step\Acceptance\ListView $listView,
-        \Helper\WebDriverHelper $webDriverHelper
-=======
-        \Step\Acceptance\NavigationBar $navigationBar,
+        \Step\Acceptance\NavigationBarTester $navigationBar,
         \Step\Acceptance\ListView $listView
->>>>>>> 19ad0466
     ) {
         $I->wantTo('View Issue Test Module');
         $I->loginAsAdmin();
