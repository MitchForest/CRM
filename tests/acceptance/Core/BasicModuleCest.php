--- conflicted
+++ resolved
@@ -70,14 +70,8 @@
      */
     public function testScenarioViewBasicTestModule(
         \AcceptanceTester $I,
-<<<<<<< HEAD
-        \Step\Acceptance\NavigationBarTester $navigationBar,
-        \Step\Acceptance\ListView $listView,
-        \Helper\WebDriverHelper $webDriverHelper
-=======
-        \Step\Acceptance\NavigationBar $navigationBar,
+        \Step\Acceptance\NavigationBarTester $navigationBar,
         \Step\Acceptance\ListView $listView
->>>>>>> 19ad0466
     ) {
         $I->wantTo('View Basic Test Module');
 
