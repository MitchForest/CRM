<?php

use Faker\Generator;

/**
 * Class ModuleFieldsCest
 * Tests module fields, layouts, relationships in module builder
 */
class ModuleBuilderFieldsCest
{
    /**
     * @var string $lastView helps the test skip some repeated tests in order to make the test framework run faster at the
     * potential cost of being accurate and reliable
     */
    protected $lastView;

    /**
     * @var Generator $fakeData
     */
    protected $fakeData;

    /**
     * @var integer $fakeDataSeed
     */
    protected $fakeDataSeed;

    /**
     * @param AcceptanceTester $I
     */
    public function _before(AcceptanceTester $I)
    {
        if(!$this->fakeData) {
            $this->fakeData = Faker\Factory::create();
            $this->fakeDataSeed = rand(0, 2048);
        }
        $this->fakeData->seed($this->fakeDataSeed);
    }

    /**
     * @param AcceptanceTester $I
     */
    public function _after(AcceptanceTester $I)
    {

    }

    // Tests
    /**
     * @param \AcceptanceTester $I
     * @param \Step\Acceptance\ModuleBuilder $moduleBuilder
     * @param \Helper\WebDriverHelper $webDriverHelper
     *
     * As an administrator I want to create and deploy a basic module so that I can test
     * that the functionality of functionality each field is working. Given that I have already created a module I expect to deploy
     * the module before testing.
     */
    public function testScenarioCreateFieldsModule(
       \AcceptanceTester $I,
       \Step\Acceptance\ModuleBuilder $moduleBuilder,
       \Helper\WebDriverHelper $webDriverHelper
    ) {
        $I->wantTo('Create a module for testing fields');

        $I->amOnUrl(
            $webDriverHelper->getInstanceURL()
        );

        $I->loginAsAdmin();

        $moduleBuilder->createModule(
            \Page\ModuleFields::$PACKAGE_NAME,
            \Page\ModuleFields::$NAME,
            \SuiteCRM\Enumerator\SugarObjectType::basic
        );

        $this->lastView = 'ModuleBuilder';
    }

    /**
     * @param AcceptanceTester $I
     * @param \Step\Acceptance\ModuleBuilder $moduleBuilder
     * @param \Helper\WebDriverHelper $webDriverHelper
     * As an administrator I want to add a relate field to the basic module so that I can test relating records to the
     * accounts module
     */
    public function testScenarioAddRelateField(
        \AcceptanceTester $I,
        \Step\Acceptance\ModuleBuilder $moduleBuilder,
        \Helper\WebDriverHelper $webDriverHelper
    )
    {
        $I->wantTo('Add relate field');

        $I->amOnUrl(
            $webDriverHelper->getInstanceURL()
        );

        $I->loginAsAdmin();

        $moduleBuilder->selectModule(\Page\ModuleFields::$PACKAGE_NAME, \Page\ModuleFields::$NAME);

        // View Fields button
        $I->click(['name' => 'viewfieldsbtn']);

        // Close popup
        $I->waitForElementVisible('#sugarMsgWindow_mask', 30);
        $I->waitForText('This operation is completed successfully', 30, '#sugarMsgWindow_c');
        $I->click('.container-close');

        // Add field button
        $I->waitForElementVisible(['name' => 'addfieldbtn'], 30);
        $I->click(['name' => 'addfieldbtn']);

        // Fill in edit field tab
        $I->waitForElementVisible('#type', 30);
        $I->selectOption('#type', 'relate');

        $I->wait(1);
        $I->waitForElementVisible('#field_name_id', 30);
        $I->fillField('#field_name_id', 'test_relate_field');

        // Module Builder auto writes the label fields when you click of the name field
        // So we need to fill in the help field to register the blur event
        // creates error http://seleniumhq.org/exceptions/stale_element_reference.html
        $I->click('#mblayout');
        $I->wait(1);
        $I->selectOption('#ext2', 'Accounts');

        // Click save
        $I->click(['name' => 'fsavebtn']);

       $moduleBuilder->closePopupSuccess();

        // Add to layout viewlayoutsbtn
        $moduleBuilder->selectModule(\Page\ModuleFields::$PACKAGE_NAME, \Page\ModuleFields::$NAME);
        // View Layouts button
        $I->click(['name' => 'viewlayoutsbtn']);

        $moduleBuilder->closePopupSuccess();

        // Click Edit View
        $I->waitForElementVisible('.bodywrapper', 30);
        $I->click('Edit View', '.bodywrapper');
        $I->waitForElementVisible('#layoutEditor', 30);

        // Drag a new row into the last panel
        $I->dragAndDrop('.le_row.special:not(#ygddfdiv)', '.le_panel:last-of-type' );
        $I->makeScreenshot('DnD.Row');

        // Drag field to
        $this->fakeData->seed($this->fakeDataSeed);
        $field = \Codeception\Util\Locator::contains('.le_field', 'test_relate_field');
        $slot = \Codeception\Util\Locator::contains('.le_field.special', '(filler)');
        $slot = \Codeception\Util\Locator::lastElement($slot);
        $I->dragAndDrop($field, $slot);
        $I->makeScreenshot('DnD.Field');

        $I->checkOption('#syncCheckbox');
        $I->click('Save');
        $moduleBuilder->closePopupSuccess();
    }



    /**
     * @param AcceptanceTester $I
     * @param \Step\Acceptance\ModuleBuilder $moduleBuilder
     * @param \Helper\WebDriverHelper $webDriverHelper
     * As an administrator I want to add a html field to the basic module so that I can test relating records to the
     * accounts module
     */
    public function testScenarioAddHtmlField(
        \AcceptanceTester $I,
        \Step\Acceptance\ModuleBuilder $moduleBuilder,
        \Helper\WebDriverHelper $webDriverHelper
    )
    {
        $I->wantTo('Add html field');

        $I->amOnUrl(
            $webDriverHelper->getInstanceURL()
        );

        $I->loginAsAdmin();

        $moduleBuilder->selectModule(\Page\ModuleFields::$PACKAGE_NAME, \Page\ModuleFields::$NAME);

        // View Fields button
        $I->click(['name' => 'viewfieldsbtn']);

        // Close popup
        $I->waitForElementVisible('#sugarMsgWindow_mask', 30);
        $I->waitForText('This operation is completed successfully', 30, '#sugarMsgWindow_c');
        $I->click('.container-close');

        // Add field button
        $I->waitForElementVisible(['name' => 'addfieldbtn'], 30);
        $I->click(['name' => 'addfieldbtn']);

        // Fill in edit field tab
        $I->waitForElementVisible('#type', 30);
        $I->selectOption('#type', 'HTML');

        $I->wait(1);
        $I->waitForElementVisible('#field_name_id', 30);
        $I->fillField('#field_name_id', 'test_html_field');

        // Module Builder auto writes the label fields when you click of the name field
        // So we need to fill in the help field to register the blur event
        // creates error http://seleniumhq.org/exceptions/stale_element_reference.html
        $I->click('#mblayout');
        $I->wait(1);

        // Click save
        $I->click(['name' => 'fsavebtn']);

        $moduleBuilder->closePopupSuccess();

        // Add to layout viewlayoutsbtn
        $moduleBuilder->selectModule(\Page\ModuleFields::$PACKAGE_NAME, \Page\ModuleFields::$NAME);
        // View Layouts button
        $I->click(['name' => 'viewlayoutsbtn']);

        $moduleBuilder->closePopupSuccess();

        // Click Edit View
        $I->waitForElementVisible('.bodywrapper', 30);
        $I->click('Edit View', '.bodywrapper');
        $I->waitForElementVisible('#layoutEditor', 30);

        // Drag a new row into the last panel
        $I->dragAndDrop('.le_row.special:not(#ygddfdiv)', '.le_panel:last-of-type' );
        $I->makeScreenshot('DnD.Row');

        // Drag field to
        $this->fakeData->seed($this->fakeDataSeed);
        $field = \Codeception\Util\Locator::contains('.le_field', 'test_html_field');
        $slot = \Codeception\Util\Locator::contains('.le_field.special', '(filler)');
        $slot = \Codeception\Util\Locator::lastElement($slot);
        $I->dragAndDrop($field, $slot);
        $I->makeScreenshot('DnD.Field');

        $I->checkOption('#syncCheckbox');
        $I->click('Save');
        $moduleBuilder->closePopupSuccess();
    }

    /**
     * @param AcceptanceTester $I
     * @param \Step\Acceptance\ModuleBuilder $moduleBuilder
<<<<<<< HEAD
     * @param \Helper\WebDriverHelper $webDriverHelper
     * As an administrator I want to add a html field to the basic module so that I can test relating records to the
     * accounts module
     */
    public function testScenarioAddIntField(
        \AcceptanceTester $I,
        \Step\Acceptance\ModuleBuilder $moduleBuilder,
        \Helper\WebDriverHelper $webDriverHelper
    ) {
        $I->wantTo('Add int field');

        $I->amOnUrl(
            $webDriverHelper->getInstanceURL()
        );

        $I->loginAsAdmin();

        $moduleBuilder->selectModule(\Page\ModuleFields::$PACKAGE_NAME, \Page\ModuleFields::$NAME);

        // View Fields button
        $I->click(['name' => 'viewfieldsbtn']);

        // Close popup
        $I->waitForElementVisible('#sugarMsgWindow_mask', 30);
        $I->waitForText('This operation is completed successfully', 30, '#sugarMsgWindow_c');
        $I->click('.container-close');

        // Add field button
        $I->waitForElementVisible(['name' => 'addfieldbtn'], 30);
        $I->click(['name' => 'addfieldbtn']);

        // Fill in edit field tab
        $I->waitForElementVisible('#type', 30);
        $I->selectOption('#type', 'Integer');

        $I->wait(1);
        $I->waitForElementVisible('#field_name_id', 30);
        $I->fillField('#field_name_id', 'test_int_field');

        // Module Builder auto writes the label fields when you click of the name field
        // So we need to fill in the help field to register the blur event
        // creates error http://seleniumhq.org/exceptions/stale_element_reference.html
        $I->click('#mblayout');
        $I->wait(1);

        // Click save
        $I->click(['name' => 'fsavebtn']);

        $moduleBuilder->closePopupSuccess();

        // Add to layout viewlayoutsbtn
        $moduleBuilder->selectModule(\Page\ModuleFields::$PACKAGE_NAME, \Page\ModuleFields::$NAME);
        // View Layouts button
        $I->click(['name' => 'viewlayoutsbtn']);

        $moduleBuilder->closePopupSuccess();

        // Click Edit View
        $I->waitForElementVisible('.bodywrapper', 30);
        $I->click('Edit View', '.bodywrapper');
        $I->waitForElementVisible('#layoutEditor', 30);

        // Drag a new row into the last panel
        $I->dragAndDrop('.le_row.special:not(#ygddfdiv)', '.le_panel:last-of-type' );
        $I->makeScreenshot('DnD.Row');

        // Drag field to
        $this->fakeData->seed($this->fakeDataSeed);
        $field = \Codeception\Util\Locator::contains('.le_field', 'test_int_field');
        $slot = \Codeception\Util\Locator::contains('.le_field.special', '(filler)');
        $slot = \Codeception\Util\Locator::lastElement($slot);
        $I->dragAndDrop($field, $slot);
        $I->makeScreenshot('DnD.Field');

        $I->checkOption('#syncCheckbox');
        $I->click('Save');
        $moduleBuilder->closePopupSuccess();
    }

    /**
     * @param AcceptanceTester $I
     * @param \Step\Acceptance\ModuleBuilder $moduleBuilder
=======
>>>>>>> b29c16a8
     * @param \Step\Acceptance\Repair $repair
     *
     * As an administrator I want to test deploying a module
     */
    public function testScenarioDeployModule(
        \AcceptanceTester $I,
        \Step\Acceptance\ModuleBuilder $moduleBuilder,
        \Step\Acceptance\Repair $repair
    ) {
        $I->wantTo('Deploy Test Module');

        $moduleBuilder->deployPackage(\Page\ModuleFields::$PACKAGE_NAME, true);
        $moduleBuilder->deployPackage(\Page\ModuleFields::$PACKAGE_NAME, true);

        $repair->clickQuickRepairAndRebuild();
    }

    /**
     * @param AcceptanceTester $I
     * @param \Step\Acceptance\NavigationBar $navigationBar
     * @param \Step\Acceptance\ListView $listView
     * @param \Step\Acceptance\EditView $editView
     * @param \Step\Acceptance\DetailView $detailView
     * @param \Step\Acceptance\Accounts $accounts
     * @param \Helper\WebDriverHelper $webDriverHelper
     *
     * As an administrator I want to test relating to the accounts module
     */
    public function testScenarioRelateToAccounts(
        \AcceptanceTester $I,
        \Step\Acceptance\NavigationBar $navigationBar,
        \Step\Acceptance\ListView $listView,
        \Step\Acceptance\EditView $editView,
        \Step\Acceptance\DetailView $detailView,
        \Helper\WebDriverHelper $webDriverHelper
    ) {
        return; // test failing behaviour is not similar in different environments
        $I->wantTo('Relate a record to accounts');

        $I->amOnUrl(
            $webDriverHelper->getInstanceURL()
        );

        $I->amOnUrl(
            $webDriverHelper->getInstanceURL()
        );

        $I->loginAsAdmin();

        // Go to Accounts Module
        $navigationBar->clickAllMenuItem(\Page\AccountsModule::$NAME);
        $listView->waitForListViewVisible();
        $navigationBar->clickCurrentMenuItem(\Page\AccountsModule::$CREATE_LINK);

        // Create an account to relate to
        $this->fakeData->seed($this->fakeDataSeed);
        $company = $this->fakeData->company;
        $I->waitForElementVisible('#name', 30);
        $editView->fillField('#name', $company);
        $editView->clickSaveButton();
        $detailView->waitForDetailViewVisible();

        // Go to Test Module Fields
        $navigationBar->clickAllMenuItem(\Page\ModuleFields::$NAME);
        $listView->waitForListViewVisible();
        $navigationBar->clickCurrentMenuItem('Create ' . \Page\ModuleFields::$NAME);

        // Create an account to relate to
        $I->waitForElementVisible('#name', 30);
        $editView->fillField('#name', $company);
        $relateFieldId = 'test_relate_field';
        $editView->fillField( '#'.$relateFieldId, $company);
        $editView->waitForElementNotVisible('#EditView_'.$relateFieldId.' > .yui-ac-content', 30);
        $editView->fillField('#test_int_field', $this->fakeData->numberBetween(0, 1000));

        $editView->clickSaveButton();
        $detailView->waitForDetailViewVisible();
        $detailView->clickActionMenuItem('Delete');
        $detailView->acceptPopup();
        $listView->waitForListViewVisible();

        // Delete Account
        $navigationBar->clickAllMenuItem(\Page\AccountsModule::$NAME);
        $listView->waitForListViewVisible();
        $listView->clickFilterButton();
        $listView->click('Quick Filter');
        $listView->fillField('#name_basic', $company);
        $listView->click('Search', '.submitButtons');
        $listView->wait(1);
        $listView->dontSee('No results found');
        $this->fakeData->seed($this->fakeDataSeed);
        $listView->clickNameLink($company);

        $detailView->waitForDetailViewVisible();
        $detailView->clickActionMenuItem('Delete');
        $detailView->acceptPopup();
        $listView->waitForListViewVisible();
        $listView->clickFilterButton();
        $listView->click('Quick Filter');
        $listView->fillField('#name_basic', '');
        $listView->click('Search', '.submitButtons');
    }
}<|MERGE_RESOLUTION|>--- conflicted
+++ resolved
@@ -248,7 +248,6 @@
     /**
      * @param AcceptanceTester $I
      * @param \Step\Acceptance\ModuleBuilder $moduleBuilder
-<<<<<<< HEAD
      * @param \Helper\WebDriverHelper $webDriverHelper
      * As an administrator I want to add a html field to the basic module so that I can test relating records to the
      * accounts module
@@ -331,8 +330,6 @@
     /**
      * @param AcceptanceTester $I
      * @param \Step\Acceptance\ModuleBuilder $moduleBuilder
-=======
->>>>>>> b29c16a8
      * @param \Step\Acceptance\Repair $repair
      *
      * As an administrator I want to test deploying a module
