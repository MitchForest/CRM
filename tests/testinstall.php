<?php
$sapi_type = php_sapi_name();
if (substr($sapi_type, 0, 3) != 'cli') {
    die('testinstall.php is CLI only.');
}

/* DEFINE SOME VARIABLES FOR INSTALLER */
$_SERVER['HTTP_HOST'] = 'localhost';
$_SERVER['REQUEST_URI'] = 'install.php';
$_SERVER['SERVER_SOFTWARE'] = 'Apache';
$_SERVER['SERVER_NAME'] = 'travis';
$_SERVER['SERVER_PORT'] = '80';

$_REQUEST['goto'] = 'SilentInstall';
$_REQUEST['cli'] = true;

// this will fix warning in modules/Users/Save.php:295 during installation
$_POST['email_reminder_checked'] = false;


try {
    ob_start();
    require_once 'install.php';
    ob_end_clean();
} catch(\Exception $e) {
    echo "\nINSTALLATION FAILED! file: " . $e->getFile() . ' - line: ' . $e->getLine()
<<<<<<< HEAD
         . "\n" . $e->getMessage()
         . "\n" . str_repeat('-', 120)
         . "\n" . print_r($e->getTrace(), true)
         . "\n" . str_repeat('-', 120)
         . "\n";
=======
        . "\n" . $e->getMessage()
        . "\n" . str_repeat('-', 120)
        . "\n" . print_r($e->getTrace(), true)
        . "\n" . str_repeat('-', 120)
        . "\n";
>>>>>>> 471dbf07
}
<|MERGE_RESOLUTION|>--- conflicted
+++ resolved
@@ -24,17 +24,9 @@
     ob_end_clean();
 } catch(\Exception $e) {
     echo "\nINSTALLATION FAILED! file: " . $e->getFile() . ' - line: ' . $e->getLine()
-<<<<<<< HEAD
-         . "\n" . $e->getMessage()
-         . "\n" . str_repeat('-', 120)
-         . "\n" . print_r($e->getTrace(), true)
-         . "\n" . str_repeat('-', 120)
-         . "\n";
-=======
         . "\n" . $e->getMessage()
         . "\n" . str_repeat('-', 120)
         . "\n" . print_r($e->getTrace(), true)
         . "\n" . str_repeat('-', 120)
         . "\n";
->>>>>>> 471dbf07
 }
