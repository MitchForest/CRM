--- conflicted
+++ resolved
@@ -104,20 +104,12 @@
         //test with empty value
         $result = $aclRole->getRoleActions('');
         $this->assertTrue(is_array($result));
-<<<<<<< HEAD
-        $this->assertEquals(52, count($result));
-=======
-        $this->assertEquals(55, count($result));
->>>>>>> 5211a7aa
+        $this->assertEquals(54, count($result));
 
         //test with non empty but non existing role id value, initially no roles exist.
         $result = $aclRole->getRoleActions('1');
         $this->assertTrue(is_array($result));
-<<<<<<< HEAD
-        $this->assertEquals(52, count($result));
-=======
-        $this->assertEquals(55, count($result));
->>>>>>> 5211a7aa
+        $this->assertEquals(54, count($result));
     }
 
     public function testtoArray()
