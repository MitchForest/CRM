<?php

if (!defined('sugarEntry') || !sugarEntry) {
    die('Not A Valid Entry Point');
}
/*
 *
 * SugarCRM Community Edition is a customer relationship management program developed by
 * SugarCRM, Inc. Copyright (C) 2004-2013 SugarCRM Inc.
 *
 * SuiteCRM is an extension to SugarCRM Community Edition developed by SalesAgility Ltd.
 * Copyright (C) 2011 - 2018 SalesAgility Ltd.
 *
 * This program is free software; you can redistribute it and/or modify it under
 * the terms of the GNU Affero General Public License version 3 as published by the
 * Free Software Foundation with the addition of the following permission added
 * to Section 15 as permitted in Section 7(a): FOR ANY PART OF THE COVERED WORK
 * IN WHICH THE COPYRIGHT IS OWNED BY SUGARCRM, SUGARCRM DISCLAIMS THE WARRANTY
 * OF NON INFRINGEMENT OF THIRD PARTY RIGHTS.
 *
 * This program is distributed in the hope that it will be useful, but WITHOUT
 * ANY WARRANTY; without even the implied warranty of MERCHANTABILITY or FITNESS
 * FOR A PARTICULAR PURPOSE. See the GNU Affero General Public License for more
 * details.
 *
 * You should have received a copy of the GNU Affero General Public License along with
 * this program; if not, see http://www.gnu.org/licenses or write to the Free
 * Software Foundation, Inc., 51 Franklin Street, Fifth Floor, Boston, MA
 * 02110-1301 USA.
 *
 * You can contact SugarCRM, Inc. headquarters at 10050 North Wolfe Road,
 * SW2-130, Cupertino, CA 95014, USA. or at email address contact@sugarcrm.com.
 *
 * The interactive user interfaces in modified source and object code versions
 * of this program must display Appropriate Legal Notices, as required under
 * Section 5 of the GNU Affero General Public License version 3.
 *
 * In accordance with Section 7(b) of the GNU Affero General Public License version 3,
 * these Appropriate Legal Notices must retain the display of the "Powered by
 * SugarCRM" logo and "Supercharged by SuiteCRM" logo. If the display of the logos is not
 * reasonably feasible for technical reasons, the Appropriate Legal Notices must
 * display the words "Powered by SugarCRM" and "Supercharged by SuiteCRM".
 */

/*********************************************************************************
 * Description:  Represents a relationship from a single bean's perspective.
 * Does not actively do work but is used by SugarBean to manipulate relationships.
 * Work is deferred to the relationship classes.
 *
 * Portions created by SugarCRM are Copyright (C) SugarCRM, Inc.
 * All Rights Reserved.
 * Contributor(s): ______________________________________..
 ********************************************************************************/
require_once 'data/Relationships/RelationshipFactory.php';

/**
 * Represents a relationship from a single beans perspective.
 *
 * @api
 */
class Link2
{
    /**
     * @var SugarRelationship
     */
    protected $relationship; //relationship object this link is tied to.
    protected $focus;  //SugarBean this link uses as the context for its calls.
    protected $def;  //Field def for this link
    protected $name;  //Field name for this link
    protected $beans;  //beans on the other side of the link
    protected $rows;   //any additional fields on the relationship
    protected $loaded; //true if this link has been loaded from the database
    protected $relationship_fields = array();
    //Used to store unsaved beans on this relationship that will be combined with the ones pulled from the DB
    // if getBeans() is called.
    protected $tempBeans = array();

    /**
     * @param  $linkName String name of a link field in the module's vardefs
     * @param  $bean SugarBean focus bean for this link (one half of a relationship)
     * @param  $linkDef array Optional vardef for the link in case it can't be found in the passed in bean
     * for the global dictionary
     */
    public function __construct($linkName, $bean, $linkDef = array())
    {
        $this->focus = $bean;
        //Try to load the link vardef from the beans field defs. Otherwise start searching
        if (empty($bean->field_defs) || empty($bean->field_defs[$linkName])
            || empty($bean->field_defs[$linkName]['relationship'])) {
            if (empty($linkDef)) {
                //Assume $linkName is really relationship_name, and find the link name with the vardef manager
                $this->def = VardefManager::getLinkFieldForRelationship(
                    $bean->module_dir,
                    $bean->object_name,
                    $linkName
                );
            } else {
                $this->def = $linkDef;
            }
            //Check if multiple links were found for a given relationship
            if (is_array($this->def) && !isset($this->def['name'])) {
                //More than one link found, we need to figure out if we are currently on the LHS or RHS
                //default to lhs for now
                if (isset($this->def[0]['side']) && $this->def[0]['side'] == 'left') {
                    $this->def = $this->def[0];
                } elseif (isset($this->def[1]['side']) && $this->def[1]['side'] == 'left') {
                    $this->def = $this->def[1];
                } elseif (isset($this->def[0])) {
                    $this->def = $this->def[0];
                } else {
                    $GLOBALS['log']->fatal('Link definition not found for: ' . $linkName);
                }
            }
            if (empty($this->def['name'])) {
                $GLOBALS['log']->fatal("failed to find link for $linkName");

                return;
            }

            $this->name = $this->def['name'];
        } else {
            //Linkdef was found in the bean (this is the normal expectation)
            $this->def = $bean->field_defs[$linkName];
            $this->name = $linkName;
        }
        //Instantiate the relationship for this link.
        $this->relationship = SugarRelationshipFactory::getInstance()->getRelationship($this->def['relationship']);

        // Fix to restore functionality from Link.php that needs to be rewritten but for now this will do.
        $this->relationship_fields = (!empty($this->def['rel_fields'])) ? $this->def['rel_fields'] : array();

        if (!$this->loadedSuccesfully()) {
            $logFunction = 'fatal';
            if (!isset($this->def['source']) || $this->def['source'] === 'non-db') {
                $logFunction = 'warn';
            }
            $GLOBALS['log']->$logFunction("{$this->name} for {$this->def['relationship']} failed to load\n");
        }
        //Following behavior is tied to a property(ignore_role) value in the vardef.
        // It alters the values of 2 properties, ignore_role_filter and add_distinct.
        //the property values can be altered again before any requests are made.
        if (!empty($this->def) && is_array($this->def)) {
            if (isset($this->def['ignore_role'])) {
                if ($this->def['ignore_role']) {
                    $this->ignore_role_filter = true;
                    $this->add_distinct = true;
                }
            }
        }
    }

    /**
     * Returns false if no relationship was found for this link.
     *
     * @return bool
     */
    public function loadedSuccesfully()
    {
        return !empty($this->relationship);
    }


    /**
     * @param array $params
     */
    public function load($params = array())
    {
        $data = $this->query($params);
        $this->rows = $data['rows'];
        $this->beans = null;
        $this->loaded = true;
    }

    /**
     *  Perform a query on this relationship.
     *
     * @param array $params An array that can contain the following parameters:
     *                      where: An array with 3 key/value pairs.
     *                      lhs_field: The name of the field to check search.
     *                      operator: The operator to use in the search.
     *                      rhs_value: The value to search for.
     *                      limit: The maximum number of rows
     *                      deleted: If deleted is set to 1, only deleted records related
 *                          to the current record will be returned.
     *                      Example:
     *                      'where' => array(
     *                      'lhs_field' => 'source',
     *                      'operator' => '=',
     *                      'rhs_value' => 'external'
     *                      )
     */
    public function query($params)
    {
        if (is_object($this->relationship) && method_exists($this->relationship, 'load')) {
            return $this->relationship->load($this, $params);
        }
        $GLOBALS['log']->fatal('load() function is not implemented in a relationship');
        return null;
    }

    /**
     * @param array $params
     * @return array ids of records related through this link
     */
    public function get($params = array())
    {
        if (!$this->loaded) {
            $this->load($params);
        }

        return array_keys($this->rows);
    }

    /**
     * @return string the name of the module on the other side of this link
     */
    public function getRelatedModuleName()
    {
        if (!$this->relationship) {
            return false;
        }

        if ($this->getSide() == REL_LHS) {
            return $this->relationship->getRHSModule();
        }
        return $this->relationship->getLHSModule();
    }

    /**
     * @return string the name of the link field used on the other side of the rel
     */
    public function getRelatedModuleLinkName()
    {
        if (!$this->relationship) {
            return false;
        }

        if ($this->getSide() == REL_LHS) {
            return $this->relationship->getRHSLink();
        }
        return $this->relationship->getLHSLink();
    }

    /**
     * @return string "many" if multiple records can be related through this link
     *                or "one" if at most, one record can be related.
     */
    public function getType()
    {
        switch ($this->relationship->type) {
            case REL_MANY_MANY:
                return 'many';
            case REL_ONE_ONE:
                return 'one';
            case REL_ONE_MANY:
                return $this->getSide() == REL_LHS ? 'many' : 'one';
        }

        return 'many';
    }

    /**
     * @return SugarBean The parent Bean this link references
     */
    public function getFocus()
    {
        return $this->focus;
    }

    /**
    * @return Array of related fields
    */
    public function getRelatedFields()
    {
        return $this->relationship_fields;
    }
    
    /**
     * @param $name
     *
     * @return string The value for the relationship field $name
     */
    public function getRelatedField($name)
    {
        if (!empty($this->relationship_fields) && !empty($this->relationship_fields[$name])) {
            return $this->relationship_fields[$name];
        }
        return null;
        //For now return null. Later try the relationship object directly.
    }
    
    /**
     * @return SugarRelationship the relationship object this link references
     */
    public function getRelationshipObject()
    {
        return $this->relationship;
    }

    /**
     * @return string "LHS" or "RHS" depending on the side of the relationship this link represents
     */
    public function getSide()
    {
        //First try the relationship
        
        $focusModuleName = null;
        if (isset($this->focus->module_name)) {
            $focusModuleName = $this->focus->module_name;
        } else {
            LoggerManager::getLogger()->error('Focus Module Name is not set for Link2 get side.');
        }
        
        if ($this->relationship->getLHSLink() == $this->name &&
<<<<<<< HEAD
            ($this->relationship->getLHSModule() == (isset($this->focus->module_name) ? $this->focus->module_name : null))
=======
            ($this->relationship->getLHSModule() == $focusModuleName)
>>>>>>> f2b355db
        ) {
            return REL_LHS;
        }

<<<<<<< HEAD
        $rhsLink = $this->relationship->getRHSLink();
        $rhsModule = $this->relationship->getRHSModule();
        if (!isset($this->focus)) {
            LoggerManager::getLogger()->warn('No focus of Link2 when trying to get side.');
            $focusModuleName = null;
        } elseif (!isset($this->focus->module_name)) {
            LoggerManager::getLogger()->warn('No module name degined in focus of Link2 when trying to get side.');
            $focusModuleName = null;
        } else {
            $focusModuleName = $this->focus->module_name;
        }
        
        if ($rhsLink == $this->name &&
            ($rhsModule == $focusModuleName)
=======
        if ($this->relationship->getRHSLink() == $this->name &&
            ($this->relationship->getRHSModule() == $focusModuleName)
>>>>>>> f2b355db
        ) {
            return REL_RHS;
        }

        //Next try the vardef
        if (!empty($this->def['side'])) {
            if ((strtolower($this->def['side']) == 'left' || $this->def['side'] == REL_LHS)
                //Some relationships make have left in the vardef erroneously if generated by module builder
                && (empty($this->relationship->def['join_key_lhs'])
                    || $this->name != $this->relationship->def['join_key_lhs'])
            ) {
                return REL_LHS;
            }
            return REL_RHS;
        } elseif (!empty($this->def['id_name'])) {
            //Next try using the id_name and relationship join keys
            if (isset($this->relationship->def['join_key_lhs'])
                && $this->def['id_name'] == $this->relationship->def['join_key_lhs']) {
                return REL_RHS;
            } elseif (isset($this->relationship->def['join_key_rhs'])
                && $this->def['id_name'] == $this->relationship->def['join_key_rhs']) {
                return REL_LHS;
            }
        }

        $GLOBALS['log']->error("Unable to get proper side for link {$this->name}");
        return null;
    }

    /**
     * @return bool true if this link represents a relationship where the parent could be one of multiple modules.
     * (ex. Activities parent)
     */
    public function isParentRelationship()
    {
        return $this->relationship->isParentRelationship();
    }

    /**
     * @param $params array of parameters. Possible parameters include:
     * 'join_table_link_alias': alias the relationship join table in the query (for M2M relationships),
     * 'join_table_alias': alias for the final table to be joined against (usually a module main table)
     * @param bool $return_array if true the query is returned as a array broken up into
     *                           select, join, where, type, rel_key, and joined_tables
     *
     * @return string/array join query for this link
     */
    public function getJoin($params, $return_array = false)
    {
        return $this->relationship->getJoin($this, $params, $return_array);
    }

    /**
     * @param array $params optional parameters. Possible Values;
     *                      'return_as_array': returns the query broken into
     *
     * @return String/Array query to grab just ids for this relationship
     */
    public function getQuery($params = array())
    {
        return $this->relationship->getQuery($this, $params);
    }

    /**
     * This function is similar getJoin except for M2m relationships it won't join against the final table.
     * Its used to retrieve the ID of the related beans only.
     *
     * @param $params array of parameters. Possible parameters include:
     * 'return_as_array': returns the query broken into
     * @param bool $return_array same as passing 'return_as_array' into parameters
     *
     * @return string/array query to use when joining for subpanels
     */
    public function getSubpanelQuery($params = array(), $return_array = false)
    {
        if (!empty($this->def['ignore_role'])) {
            $params['ignore_role'] = true;
        }

        return $this->relationship->getSubpanelQuery($this, $params, $return_array);
    }

    /**
     * Use with caution as if you have a large list of beans in the relationship,
     * it can cause the app to timeout or run out of memory.
     *
     * @param array $params An array that can contain the following parameters:
     *                      where: An array with 3 key/value pairs.
     *                      lhs_field: The name of the field to check search.
     *                      operator: The operator to use in the search.
     *                      rhs_value: The value to search for.
     *                      limit: The maximum number of rows
     *                      deleted: If deleted is set to 1, only deleted records related
     *                      to the current record will be returned.
     *                      Example:
     *                      'where' => array(
     *                      'lhs_field' => 'source',
     *                      'operator' => '=',
     *                      'rhs_value' => 'external'
     *                      )
     *
     * @return SugarBean[] array of SugarBeans related through this link.
     */
    public function getBeans($params = array())
    {
        //Some deprecated code attempts to pass in the old format to getBeans with a large number of useless parameters.
        //reset the parameters if they are not in the new array format.
        if (!is_array($params)) {
            $params = array();
        }

        if (!$this->loaded && empty($params)) {
            $this->load();
        }

        $rows = $this->rows;
        //If params is set, we are doing a query rather than a complete load of the relationship
        if (!empty($params)) {
            $data = $this->query($params);
            $rows = $data['rows'];
        }

        $result = array();
        if (!$this->beansAreLoaded() || !empty($params)) {
            if (!is_array($this->beans)) {
                $this->beans = array();
            }

            $rel_module = $this->getRelatedModuleName();

            //First swap in the temp loaded beans, only if we are doing a complete load (no params)
            if (empty($params)) {
                $result = $this->tempBeans;
                $this->tempBeans = array();
            }

            //now load from the rows
            if (is_array($rows) || is_object($rows)) {
                foreach ((array)$rows as $id => $vals) {
                    if (empty($this->beans[$id])) {
                        $tmpBean = BeanFactory::getBean($rel_module, $id);
                        if ($tmpBean !== false) {
                            $result[$id] = $tmpBean;
                        }
                    } else {
                        $result[$id] = $this->beans[$id];
                    }
                }
            } else {
                $GLOBALS['log']->fatal('"rows" should be an array or object');
            }

            //If we did a complete load, cache the result in $this->beans
            if (empty($params)) {
                $this->beans = $result;
            }
        } else {
            $result = $this->beans;
        }

        return $result;
    }

    /**
     * @return bool true if this link has initialized its related beans.
     */
    public function beansAreLoaded()
    {
        return is_array($this->beans);
    }

    /**
     * use this function to create link between 2 objects
     * 1:1 will be treated like 1 to many.
     *
     * the function also allows for setting of values for additional field in the table being
     * updated to save the relationship, in case of many-to-many relationships this would be the join table.
     *
     * @param array $rel_keys array of ids or SugarBean objects. If you have the bean in memory, pass it in.
     * @param array $additional_values the values should be passed as key value pairs with column name
     * as the key name and column value as key value.
     *
     * @return bool|array Return true if all relationships were added.
     * Return an array with the failed keys if any of them failed.
     */
    public function add($rel_keys, $additional_values = array())
    {
        if (!is_array($rel_keys)) {
            $rel_keys = array($rel_keys);
        }

        $failures = array();

        foreach ($rel_keys as $key) {
            //We must use beans for LogicHooks and other business logic to fire correctly
            if (!($key instanceof SugarBean)) {
                $key = $this->getRelatedBean($key);
                if (!($key instanceof SugarBean)) {
                    $GLOBALS['log']->error('Unable to load related bean by id');

                    return false;
                }
            }

            if (empty($key->id) || empty($this->focus->id)) {
                return false;
            }

            if ($this->getSide() == REL_LHS) {
                $success = $this->relationship->add($this->focus, $key, $additional_values);
            } else {
                $success = $this->relationship->add($key, $this->focus, $additional_values);
            }

            if ($success == false) {
                $failures[] = $key->id;
            }
        }

        if (!empty($failures)) {
            return $failures;
        }

        return true;
    }


    /**
     * @param $rel_keys
     * @param array $additional_values
     * @return array|bool
     */
    public function remove($rel_keys)
    {
        if (!is_array($rel_keys)) {
            $rel_keys = array($rel_keys);
        }

        $failures = array();

        foreach ($rel_keys as $key) {
            //We must use beans for LogicHooks and other business logic to fire correctly
            if (!($key instanceof SugarBean)) {
                $key = $this->getRelatedBean($key);
                if (!($key instanceof SugarBean)) {
                    $GLOBALS['log']->error('Unable to load related bean by id');

                    return false;
                }
            }

            if (empty($key->id) || empty($this->focus->id)) {
                return false;
            }

            if ($this->getSide() == REL_LHS) {
                $success = $this->relationship->remove($this->focus, $key);
            } else {
                $success = $this->relationship->remove($key, $this->focus);
            }

            if ($success == false) {
                $failures[] = $key->id;
            }
        }

        if (!empty($failures)) {
            return $failures;
        }

        return true;
    }

    /**
     * Marks the relationship deleted for this given record pair.
     *
     * @param $id string id of the Parent/Focus SugarBean
     * @param string $related_id id or SugarBean to unrelate. Pass a SugarBean if you have it.
     *
     * @return bool true if delete was successful or false if it was not
     */
    public function delete($id, $related_id = '')
    {
        if (empty($this->focus->id)) {
            $this->focus = BeanFactory::getBean($this->focus->module_name, $id);
        }
        if (!empty($related_id)) {
            if (!($related_id instanceof SugarBean)) {
                $related_id = $this->getRelatedBean($related_id);
            }
            if ($this->getSide() == REL_LHS) {
                return $this->relationship->remove($this->focus, $related_id);
            }
            return $this->relationship->remove($related_id, $this->focus);
        }
        return $this->relationship->removeAll($this);
    }

    /**
     * Returns a SugarBean with the given ID from the related module.
     *
     * @param bool $id id of related record to retrieve
     *
     * @return SugarBean
     */
    protected function getRelatedBean($id = false)
    {
        $params = array('encode' => true, 'deleted' => true);

        return BeanFactory::getBean($this->getRelatedModuleName(), $id, $params);
    }

    /**
     * @param $name
     * @return array|bool|SugarRelationship
     */
    public function &__get($name)
    {
        switch ($name) {
            case 'relationship_type':
                return $this->relationship->type;
            case '_relationship':
                return $this->relationship;
            case 'beans':
                if (!is_array($this->beans)) {
                    $this->getBeans();
                }

                return $this->beans;
            case 'rows':
                if (!is_array($this->rows)) {
                    $this->load();
                }

                return $this->rows;
        }

        return $this->$name;
    }

    /**
     * @param $name
     * @param $val
     */
    public function __set($name, $val)
    {
        if ($name == 'beans') {
            $this->beans = $val;
        }
    }

    /**
     * Add a bean object to the list of beans currently loaded to this relationship.
     * This for the most part should not need to be called except by the relationship implementation classes.
     *
     * @param SugarBean $bean
     */
    public function addBean($bean)
    {
        if (!is_array($this->beans)) {
            $this->tempBeans[$bean->id] = $bean;
        } else {
            $this->beans[$bean->id] = $bean;
        }
    }

    /**
     * Remove a bean object from the list of beans currently loaded to this relationship.
     * This for the most part should not need to be called except by the relationship implementation classes.
     *
     * @param SugarBean $bean
     */
    public function removeBean($bean)
    {
        if (!is_array($this->beans) && isset($this->tempBeans[$bean->id])) {
            unset($this->tempBeans[$bean->id]);
        } else {
            unset($this->beans[$bean->id]);
            unset($this->rows[$bean->id]);
        }
    }
}<|MERGE_RESOLUTION|>--- conflicted
+++ resolved
@@ -274,7 +274,7 @@
     {
         return $this->relationship_fields;
     }
-    
+
     /**
      * @param $name
      *
@@ -288,7 +288,7 @@
         return null;
         //For now return null. Later try the relationship object directly.
     }
-    
+
     /**
      * @return SugarRelationship the relationship object this link references
      */
@@ -303,25 +303,20 @@
     public function getSide()
     {
         //First try the relationship
-        
+
         $focusModuleName = null;
         if (isset($this->focus->module_name)) {
             $focusModuleName = $this->focus->module_name;
         } else {
             LoggerManager::getLogger()->error('Focus Module Name is not set for Link2 get side.');
         }
-        
+
         if ($this->relationship->getLHSLink() == $this->name &&
-<<<<<<< HEAD
             ($this->relationship->getLHSModule() == (isset($this->focus->module_name) ? $this->focus->module_name : null))
-=======
-            ($this->relationship->getLHSModule() == $focusModuleName)
->>>>>>> f2b355db
         ) {
             return REL_LHS;
         }
 
-<<<<<<< HEAD
         $rhsLink = $this->relationship->getRHSLink();
         $rhsModule = $this->relationship->getRHSModule();
         if (!isset($this->focus)) {
@@ -333,13 +328,9 @@
         } else {
             $focusModuleName = $this->focus->module_name;
         }
-        
+
         if ($rhsLink == $this->name &&
             ($rhsModule == $focusModuleName)
-=======
-        if ($this->relationship->getRHSLink() == $this->name &&
-            ($this->relationship->getRHSModule() == $focusModuleName)
->>>>>>> f2b355db
         ) {
             return REL_RHS;
         }
