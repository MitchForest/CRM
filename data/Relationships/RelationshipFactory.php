<?php

if (!defined('sugarEntry') || !sugarEntry) {
    die('Not A Valid Entry Point');
}
/*
 *
 * SugarCRM Community Edition is a customer relationship management program developed by
 * SugarCRM, Inc. Copyright (C) 2004-2013 SugarCRM Inc.
 *
 * SuiteCRM is an extension to SugarCRM Community Edition developed by SalesAgility Ltd.
 * Copyright (C) 2011 - 2016 SalesAgility Ltd.
 *
 * This program is free software; you can redistribute it and/or modify it under
 * the terms of the GNU Affero General Public License version 3 as published by the
 * Free Software Foundation with the addition of the following permission added
 * to Section 15 as permitted in Section 7(a): FOR ANY PART OF THE COVERED WORK
 * IN WHICH THE COPYRIGHT IS OWNED BY SUGARCRM, SUGARCRM DISCLAIMS THE WARRANTY
 * OF NON INFRINGEMENT OF THIRD PARTY RIGHTS.
 *
 * This program is distributed in the hope that it will be useful, but WITHOUT
 * ANY WARRANTY; without even the implied warranty of MERCHANTABILITY or FITNESS
 * FOR A PARTICULAR PURPOSE.  See the GNU Affero General Public License for more
 * details.
 *
 * You should have received a copy of the GNU Affero General Public License along with
 * this program; if not, see http://www.gnu.org/licenses or write to the Free
 * Software Foundation, Inc., 51 Franklin Street, Fifth Floor, Boston, MA
 * 02110-1301 USA.
 *
 * You can contact SugarCRM, Inc. headquarters at 10050 North Wolfe Road,
 * SW2-130, Cupertino, CA 95014, USA. or at email address contact@sugarcrm.com.
 *
 * The interactive user interfaces in modified source and object code versions
 * of this program must display Appropriate Legal Notices, as required under
 * Section 5 of the GNU Affero General Public License version 3.
 *
 * In accordance with Section 7(b) of the GNU Affero General Public License version 3,
 * these Appropriate Legal Notices must retain the display of the "Powered by
 * SugarCRM" logo and "Supercharged by SuiteCRM" logo. If the display of the logos is not
 * reasonably feasible for  technical reasons, the Appropriate Legal Notices must
 * display the words  "Powered by SugarCRM" and "Supercharged by SuiteCRM".
 */

require_once 'data/Relationships/SugarRelationship.php';

/**
 * Create relationship objects.
 *
 * @api
 */
class SugarRelationshipFactory
{
    public static $rfInstance;

    protected $relationships;

    /**
     * SugarRelationshipFactory constructor.
     */
    protected function __construct()
    {
        //Load the relationship definitions from the cache.
        $this->loadRelationships();
    }

    /**
     * @static
     *
     * @return SugarRelationshipFactory
     */
    public static function getInstance()
    {
        if (is_null(self::$rfInstance)) {
            self::$rfInstance = new self();
        }

        return self::$rfInstance;
    }

    public static function rebuildCache()
    {
        self::getInstance()->buildRelationshipCache();
    }

    public static function deleteCache()
    {
        $file = self::getInstance()->getCacheFile();
<<<<<<< HEAD
        if(is_file($file))
        {
=======
        if (sugar_is_file($file)) {
>>>>>>> 779ee208
            unlink($file);
        }
    }

    /**
     * @param  $relationshipName String name of relationship to load
     *
     * @return SugarRelationship|bool
     */
    public function getRelationship($relationshipName)
    {
        if (empty($this->relationships[$relationshipName])) {
            $GLOBALS['log']->error("Unable to find relationship $relationshipName");

            return false;
        }

        $def = $this->relationships[$relationshipName];

        $type = isset($def['true_relationship_type']) ? $def['true_relationship_type'] : $def['relationship_type'];
        switch ($type) {
            case 'many-to-many':
                if (isset($def['rhs_module']) && $def['rhs_module'] == 'EmailAddresses') {
                    require_once 'data/Relationships/EmailAddressRelationship.php';

                    return new EmailAddressRelationship($def);
                }
                require_once 'data/Relationships/M2MRelationship.php';

                return new M2MRelationship($def);
                break;
            case 'one-to-many':
                require_once 'data/Relationships/One2MBeanRelationship.php';
                //If a relationship has no table or join keys, it must be bean based
                if (empty($def['true_relationship_type']) || (empty($def['table']) && empty($def['join_table'])) || empty($def['join_key_rhs'])) {
                    return new One2MBeanRelationship($def);
                } else {
                    return new One2MRelationship($def);
                }
                break;
            case 'one-to-one':
                if (empty($def['true_relationship_type'])) {
                    require_once 'data/Relationships/One2OneBeanRelationship.php';

                    return new One2OneBeanRelationship($def);
                } else {
                    require_once 'data/Relationships/One2OneRelationship.php';

                    return new One2OneRelationship($def);
                }
                break;
        }

        $GLOBALS['log']->fatal("$relationshipName had an unknown type $type ");

        return false;
    }

    /**
     * @param $relationshipName
     * @return bool
     */
    public function getRelationshipDef($relationshipName)
    {
        if (empty($this->relationships[$relationshipName])) {
            $GLOBALS['log']->error("Unable to find relationship $relationshipName");

            return false;
        }

        return $this->relationships[$relationshipName];
    }

    protected function loadRelationships()
    {
<<<<<<< HEAD
        if(is_file($this->getCacheFile()))
        {
            include($this->getCacheFile());
=======
        if (sugar_is_file($this->getCacheFile())) {
            include $this->getCacheFile();
>>>>>>> 779ee208
            $this->relationships = $relationships;
        } else {
            $this->buildRelationshipCache();
        }
    }

    protected function buildRelationshipCache()
    {
        global $beanList, $dictionary, $buildingRelCache;
        if ($buildingRelCache) {
            return;
        }
        $buildingRelCache = true;
        include 'modules/TableDictionary.php';

        if (empty($beanList)) {
            include 'include/modules.php';
        }
        //Reload ALL the module vardefs....
        foreach ($beanList as $moduleName => $beanName) {
            VardefManager::loadVardef($moduleName, BeanFactory::getObjectName($moduleName), false, array(
                //If relationships are not yet loaded, we can't figure out the rel_calc_fields.
                'ignore_rel_calc_fields' => true,
            ));
        }

        $relationships = array();

        //Grab all the relationships from the dictionary.
        foreach ($dictionary as $key => $def) {
            if (!empty($def['relationships'])) {
                foreach ($def['relationships'] as $relKey => $relDef) {
                    if ($key == $relKey) { //Relationship only entry, we need to capture everything
                        $relationships[$key] = array_merge(array('name' => $key), (array) $def, (array) $relDef);
                    } else {
                        $relationships[$relKey] = array_merge(array('name' => $relKey), (array) $relDef);
                        if (!empty($relationships[$relKey]['join_table']) && empty($relationships[$relKey]['fields'])
                            && isset($dictionary[$relationships[$relKey]['join_table']]['fields'])
                        ) {
                            $relationships[$relKey]['fields'] = $dictionary[$relationships[$relKey]['join_table']]['fields'];
                        }
                    }
                }
            }
        }
        //Save it out
        sugar_mkdir(dirname($this->getCacheFile()), null, true);
        $out = "<?php \n \$relationships = ".var_export($relationships, true).';';
        sugar_file_put_contents_atomic($this->getCacheFile(), $out);

        $this->relationships = $relationships;

        //Now load all vardefs a second time populating the rel_calc_fields
        foreach ($beanList as $moduleName => $beanName) {
            VardefManager::loadVardef($moduleName, BeanFactory::getObjectName($moduleName));
        }

        $buildingRelCache = false;
    }

    /**
     * @return string
     */
    protected function getCacheFile()
    {
        return sugar_cached('Relationships/relationships.cache.php');
    }
}<|MERGE_RESOLUTION|>--- conflicted
+++ resolved
@@ -86,12 +86,7 @@
     public static function deleteCache()
     {
         $file = self::getInstance()->getCacheFile();
-<<<<<<< HEAD
-        if(is_file($file))
-        {
-=======
-        if (sugar_is_file($file)) {
->>>>>>> 779ee208
+        if (is_file($file)) {
             unlink($file);
         }
     }
@@ -167,14 +162,8 @@
 
     protected function loadRelationships()
     {
-<<<<<<< HEAD
-        if(is_file($this->getCacheFile()))
-        {
-            include($this->getCacheFile());
-=======
-        if (sugar_is_file($this->getCacheFile())) {
+        if (is_file($this->getCacheFile())) {
             include $this->getCacheFile();
->>>>>>> 779ee208
             $this->relationships = $relationships;
         } else {
             $this->buildRelationshipCache();
