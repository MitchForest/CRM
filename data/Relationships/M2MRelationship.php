--- conflicted
+++ resolved
@@ -1,7 +1,4 @@
 <?php
-if (!defined('sugarEntry') || !sugarEntry) {
-    die('Not A Valid Entry Point');
-}
 /**
  *
  * SugarCRM Community Edition is a customer relationship management program developed by
@@ -41,6 +38,9 @@
  * display the words "Powered by SugarCRM" and "Supercharged by SuiteCRM".
  */
 
+if (!defined('sugarEntry') || !sugarEntry) {
+    die('Not A Valid Entry Point');
+}
 
 require_once("data/Relationships/SugarRelationship.php");
 
@@ -132,7 +132,7 @@
         /* BEGIN - SECURITY GROUPS */
         //Need to hijack this as security groups will not contain a link on the module side
         //due to the way the module works. Plus it would remove the relative ease of adding custom module support
-        
+
         if (get_class($rhs) != 'User' && get_class($rhs) != 'ACLRole' && get_class($lhs) == 'SecurityGroup') {
             $rhs->$rhsLinkName->addBean($lhs);
             $this->callBeforeAdd($rhs, $lhs, $rhsLinkName);
@@ -256,7 +256,7 @@
         /* BEGIN - SECURITY GROUPS */
         //Need to hijack this as security groups will not contain a link on the module side
         //due to the way the module works. Plus it would remove the relative ease of adding custom module support
-        
+
         if (get_class($lhs) == 'SecurityGroup' || get_class($rhs) == 'SecurityGroup') {
             $dataToRemove = array(
                 $this->def['join_key_lhs'] => $lhs->id,
@@ -277,7 +277,7 @@
             }
 
             $this->removeRow($dataToRemove);
-            
+
             if (empty($_SESSION['disable_workflow']) || $_SESSION['disable_workflow'] != "Yes") {
                 if (get_class($lhs) != 'SecurityGroup' && $lhs->$lhsLinkName instanceof Link2) {
                     $lhs->$lhsLinkName->load();
@@ -406,7 +406,6 @@
         }
         $rel_table = $this->getRelationshipTable();
 
-<<<<<<< HEAD
         $tmpFocus = $link->getFocus();
         if (!isset($tmpFocus->id)) {
             if (is_object($tmpFocus)) {
@@ -421,18 +420,8 @@
         } else {
             $tmpId = $tmpFocus->id;
         }
-        
+
         $where = "$rel_table.$knownKey = '{$tmpId}'" . $this->getRoleWhere();
-=======
-        $linkFocusId = null;
-        if (isset($link->getFocus()->id)) {
-            $linkFocusId = $link->getFocus()->id;
-        } else {
-            LoggerManager::getLogger()->error('Link focus id is not set for M2MRelationship get query');
-        }
-        
-        $where = "$rel_table.$knownKey = '{$linkFocusId}'" . $this->getRoleWhere();
->>>>>>> f2b355db
         $order_by = '';
 
         //Add any optional where clause
