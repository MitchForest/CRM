<?php
<<<<<<< HEAD
if(!defined('sugarEntry') || !sugarEntry) die('Not A Valid Entry Point');
/*********************************************************************************
=======
/**
 *
>>>>>>> b29c16a8
 * SugarCRM Community Edition is a customer relationship management program developed by
 * SugarCRM, Inc. Copyright (C) 2004-2013 SugarCRM Inc.
 *
 * SuiteCRM is an extension to SugarCRM Community Edition developed by SalesAgility Ltd.
 * Copyright (C) 2011 - 2018 SalesAgility Ltd.
 *
 * This program is free software; you can redistribute it and/or modify it under
 * the terms of the GNU Affero General Public License version 3 as published by the
 * Free Software Foundation with the addition of the following permission added
 * to Section 15 as permitted in Section 7(a): FOR ANY PART OF THE COVERED WORK
 * IN WHICH THE COPYRIGHT IS OWNED BY SUGARCRM, SUGARCRM DISCLAIMS THE WARRANTY
 * OF NON INFRINGEMENT OF THIRD PARTY RIGHTS.
 *
 * This program is distributed in the hope that it will be useful, but WITHOUT
 * ANY WARRANTY; without even the implied warranty of MERCHANTABILITY or FITNESS
 * FOR A PARTICULAR PURPOSE. See the GNU Affero General Public License for more
 * details.
 *
 * You should have received a copy of the GNU Affero General Public License along with
 * this program; if not, see http://www.gnu.org/licenses or write to the Free
 * Software Foundation, Inc., 51 Franklin Street, Fifth Floor, Boston, MA
 * 02110-1301 USA.
 *
 * You can contact SugarCRM, Inc. headquarters at 10050 North Wolfe Road,
 * SW2-130, Cupertino, CA 95014, USA. or at email address contact@sugarcrm.com.
 *
 * The interactive user interfaces in modified source and object code versions
 * of this program must display Appropriate Legal Notices, as required under
 * Section 5 of the GNU Affero General Public License version 3.
 *
 * In accordance with Section 7(b) of the GNU Affero General Public License version 3,
 * these Appropriate Legal Notices must retain the display of the "Powered by
 * SugarCRM" logo and "Supercharged by SuiteCRM" logo. If the display of the logos is not
 * reasonably feasible for technical reasons, the Appropriate Legal Notices must
 * display the words "Powered by SugarCRM" and "Supercharged by SuiteCRM".
 */

if (!defined('sugarEntry') || !sugarEntry) {
    die('Not A Valid Entry Point');
}

require_once("data/Relationships/SugarRelationship.php");

/**
 * Represents a many to many relationship that is table based.
 * @api
 */
class M2MRelationship extends SugarRelationship
{
    var $type = "many-to-many";

    public function __construct($def)
    {
        $this->def = $def;
        $this->name = $def['name'];

        $lhsModule = $def['lhs_module'];
        $this->lhsLinkDef = $this->getLinkedDefForModuleByRelationship($lhsModule);
        $this->lhsLink = $this->lhsLinkDef['name'];

        $rhsModule = $def['rhs_module'];
        $this->rhsLinkDef = $this->getLinkedDefForModuleByRelationship($rhsModule);
        $this->rhsLink = $this->rhsLinkDef['name'];

        if (isset($def['self_referencing'])) {
            $this->self_referencing = $def['self_referencing'];
        } else {
            $this->self_referencing = $lhsModule == $rhsModule;
        }
    }

    /**
     * Find the link entry for a particular relationship and module.
     *
     * @param $module
     * @return array|bool
     */
    public function getLinkedDefForModuleByRelationship($module)
    {
        $results = VardefManager::getLinkFieldForRelationship( $module, BeanFactory::getObjectName($module), $this->name);
        //Only a single link was found
        if( isset($results['name']) )
        {
            return $results;
        }
        //Multiple links with same relationship name
        else if( is_array($results) )
        {
            $GLOBALS['log']->error("Warning: Multiple links found for relationship {$this->name} within module {$module}");
            return $this->getMostAppropriateLinkedDefinition($results);
        }
        else
        {
            return FALSE;
        }
    }

    /**
     * Find the most 'appropriate' link entry for a relationship/module in which there are multiple link entries with the
     * same relationship name.
     *
     * @param $links
     * @return bool
     */
    protected function getMostAppropriateLinkedDefinition($links)
    {
        //First priority is to find a link name that matches the relationship name
        foreach($links as $link)
        {
            if( isset($link['name']) && $link['name'] == $this->name )
            {
                return $link;
            }
        }
        //Next would be a relationship that has a side defined
        foreach($links as $link)
        {
            if( isset($link['id_name']))
            {
                return $link;
            }
        }
        //Unable to find an appropriate link, guess and use the first one
        $GLOBALS['log']->error("Unable to determine best appropriate link for relationship {$this->name}");
        return $links[0];
    }
    /**
     * @param  $lhs SugarBean left side bean to add to the relationship.
     * @param  $rhs SugarBean right side bean to add to the relationship.
     * @param  $additionalFields key=>value pairs of fields to save on the relationship
     * @return boolean true if successful
     */
    public function add($lhs, $rhs, $additionalFields = array())
    {
        $lhsLinkName = $this->lhsLink;
        $rhsLinkName = $this->rhsLink;
        
<<<<<<< HEAD
    	/* BEGIN - SECURITY GROUPS */
    	//Need to hijack this as security groups will not contain a link on the module side
    	//due to the way the module works. Plus it would remove the relative ease of adding custom module support
    	
    	if(get_class($rhs) != 'User' && get_class($rhs) != 'ACLRole' && get_class($lhs) == 'SecurityGroup') {
			$rhs->$rhsLinkName->addBean($lhs);			
			$this->callBeforeAdd($rhs, $lhs, $rhsLinkName);

			$dataToInsert = $this->getRowToInsert($lhs, $rhs, $additionalFields);
			$this->addRow($dataToInsert);
    		$rhs->$rhsLinkName->addBean($lhs);
    		$this->callAfterAdd($lhs, $rhs, $lhsLinkName);
    	} else if(get_class($lhs) != 'User' && get_class($lhs) != 'ACLRole' && get_class($rhs) == 'SecurityGroup') {
			$lhs->$lhsLinkName->addBean($rhs);			
			$this->callBeforeAdd($lhs, $rhs, $lhsLinkName);

			$dataToInsert = $this->getRowToInsert($lhs, $rhs, $additionalFields);
			$this->addRow($dataToInsert);
    		$lhs->$lhsLinkName->addBean($rhs);
    		$this->callAfterAdd($rhs, $lhs, $rhsLinkName);
    	} else {
    	/* END - SECURITY GROUPS */

        if (empty($lhs->$lhsLinkName) && !$lhs->load_relationship($lhsLinkName))
        {
            $lhsClass = get_class($lhs);
            $GLOBALS['log']->fatal("could not load LHS $lhsLinkName in $lhsClass");
            return false;
        }
        if (empty($rhs->$rhsLinkName) && !$rhs->load_relationship($rhsLinkName))
        {
            $rhsClass = get_class($rhs);
            $GLOBALS['log']->fatal("could not load RHS $rhsLinkName in $rhsClass");
            return false;
        }
=======
        /* BEGIN - SECURITY GROUPS */
        //Need to hijack this as security groups will not contain a link on the module side
        //due to the way the module works. Plus it would remove the relative ease of adding custom module support

        if (get_class($rhs) != 'User' && get_class($rhs) != 'ACLRole' && get_class($lhs) == 'SecurityGroup') {
            $rhs->$rhsLinkName->addBean($lhs);
            $this->callBeforeAdd($rhs, $lhs, $rhsLinkName);

            $dataToInsert = $this->getRowToInsert($lhs, $rhs, $additionalFields);
            $this->addRow($dataToInsert);
            $rhs->$rhsLinkName->addBean($lhs);
            $this->callAfterAdd($lhs, $rhs, $lhsLinkName);
        } elseif (get_class($lhs) != 'User' && get_class($lhs) != 'ACLRole' && get_class($rhs) == 'SecurityGroup') {
            $lhs->$lhsLinkName->addBean($rhs);
            $this->callBeforeAdd($lhs, $rhs, $lhsLinkName);

            $dataToInsert = $this->getRowToInsert($lhs, $rhs, $additionalFields);
            $this->addRow($dataToInsert);
            $lhs->$lhsLinkName->addBean($rhs);
            $this->callAfterAdd($rhs, $lhs, $rhsLinkName);
        } else {
            /* END - SECURITY GROUPS */

            if (empty($lhs->$lhsLinkName) && !$lhs->load_relationship($lhsLinkName)) {
                $lhsClass = get_class($lhs);
                $GLOBALS['log']->fatal("could not load LHS $lhsLinkName in $lhsClass");
                return false;
            }
            if (empty($rhs->$rhsLinkName) && !$rhs->load_relationship($rhsLinkName)) {
                $rhsClass = get_class($rhs);
                $GLOBALS['log']->fatal("could not load RHS $rhsLinkName in $rhsClass");
                return false;
            }
>>>>>>> b29c16a8

            $lhs->$lhsLinkName->addBean($rhs);
            $rhs->$rhsLinkName->addBean($lhs);

            $this->callBeforeAdd($lhs, $rhs, $lhsLinkName);
            $this->callBeforeAdd($rhs, $lhs, $rhsLinkName);

        //Many to many has no additional logic, so just add a new row to the table and notify the beans.
        $dataToInsert = $this->getRowToInsert($lhs, $rhs, $additionalFields);

        $this->addRow($dataToInsert);

        if ($this->self_referencing)
            $this->addSelfReferencing($lhs, $rhs, $additionalFields);

            $lhs->$lhsLinkName->addBean($rhs);
            $rhs->$rhsLinkName->addBean($lhs);

            $this->callAfterAdd($lhs, $rhs, $lhsLinkName);
            $this->callAfterAdd($rhs, $lhs, $rhsLinkName);

        /* BEGIN - SECURITY GROUPS */
        } //end normal 
        /* END - SECURITY GROUPS */

        return true;
    }

    protected function getRowToInsert($lhs, $rhs, $additionalFields = array())
    {
        $row = array(
            "id" => create_guid(),
            $this->def['join_key_lhs'] => $lhs->id,
            $this->def['join_key_rhs'] => $rhs->id,
            'date_modified' => TimeDate::getInstance()->nowDb(),
            'deleted' => 0,
        );


        if (!empty($this->def['relationship_role_column']) && !empty($this->def['relationship_role_column_value']) && !$this->ignore_role_filter )
        {
            $row[$this->relationship_role_column] = $this->relationship_role_column_value;
        }

        if (!empty($this->def['fields']))
        {
            foreach($this->def['fields'] as $fieldDef)
            {
                if (!empty($fieldDef['name']) && !isset($row[$fieldDef['name']]) && !empty($fieldDef['default']))
                {
                    $row[$fieldDef['name']] = $fieldDef['default'];
                }
            }
        }
        if (!empty($additionalFields))
        {
            $row = array_merge($row, $additionalFields);
        }

        return $row;
    }

    /**
     * Adds the reversed version of this relationship to the table so that it can be accessed from either side equally
     * @param $lhs
     * @param $rhs
     * @param array $additionalFields
     * @return void
     */
    protected function addSelfReferencing($lhs, $rhs, $additionalFields = array())
    {
        if ($rhs->id != $lhs->id)
        {
            $dataToInsert = $this->getRowToInsert($rhs, $lhs, $additionalFields);
            $this->addRow($dataToInsert);
        }
    }

    public function remove($lhs, $rhs)
    {
        if(!($lhs instanceof SugarBean) || !($rhs instanceof SugarBean)) {
            $GLOBALS['log']->fatal("LHS and RHS must be beans");
            return false;
        }
        $lhsLinkName = $this->lhsLink;
        $rhsLinkName = $this->rhsLink;

        if (!($lhs instanceof SugarBean)) {
            $GLOBALS['log']->fatal("LHS is not a SugarBean object");
            return false;
        }
        if (!($rhs instanceof SugarBean)) {
            $GLOBALS['log']->fatal("RHS is not a SugarBean object");
            return false;
        }
        
<<<<<<< HEAD
    	/* BEGIN - SECURITY GROUPS */
    	//Need to hijack this as security groups will not contain a link on the module side
    	//due to the way the module works. Plus it would remove the relative ease of adding custom module support
    	
    	if(get_class($lhs) == 'SecurityGroup' || get_class($rhs) == 'SecurityGroup') {
			$dataToRemove = array(
				$this->def['join_key_lhs'] => $lhs->id,
				$this->def['join_key_rhs'] => $rhs->id
			);


              if (empty($_SESSION['disable_workflow']) || $_SESSION['disable_workflow'] != "Yes")
              {
                  if (get_class($lhs) != 'SecurityGroup' && $lhs->$lhsLinkName instanceof Link2)
                  {
                      $lhs->$lhsLinkName->load();
                      $this->callBeforeDelete($lhs, $rhs, $lhsLinkName);
                  }

                  if (get_class($rhs) != 'SecurityGroup' && $rhs->$rhsLinkName instanceof Link2)
                  {
                      $rhs->$rhsLinkName->load();
                      $this->callBeforeDelete($rhs, $lhs, $rhsLinkName);
                  }
              }

			$this->removeRow($dataToRemove);
			
			if (empty($_SESSION['disable_workflow']) || $_SESSION['disable_workflow'] != "Yes")
			{
				if (get_class($lhs) != 'SecurityGroup' && $lhs->$lhsLinkName instanceof Link2)
				{
					$lhs->$lhsLinkName->load();
					$this->callAfterDelete($lhs, $rhs, $lhsLinkName);
				}

				if (get_class($rhs) != 'SecurityGroup' && $rhs->$rhsLinkName instanceof Link2)
				{
					$rhs->$rhsLinkName->load();
					$this->callAfterDelete($rhs, $lhs, $rhsLinkName);
				}
			}
		} else {
    	/* END - SECURITY GROUPS */        
        if (empty($lhs->$lhsLinkName) && !$lhs->load_relationship($lhsLinkName))
        {
            $GLOBALS['log']->fatal("could not load LHS $lhsLinkName");
            return false;
        }
        if (empty($rhs->$rhsLinkName) && !$rhs->load_relationship($rhsLinkName))
        {
            $GLOBALS['log']->fatal("could not load RHS $rhsLinkName");
            return false;
        }
=======
        /* BEGIN - SECURITY GROUPS */
        //Need to hijack this as security groups will not contain a link on the module side
        //due to the way the module works. Plus it would remove the relative ease of adding custom module support

        if (get_class($lhs) == 'SecurityGroup' || get_class($rhs) == 'SecurityGroup') {
            $dataToRemove = array(
                $this->def['join_key_lhs'] => $lhs->id,
                $this->def['join_key_rhs'] => $rhs->id
            );


            if (empty($_SESSION['disable_workflow']) || $_SESSION['disable_workflow'] != "Yes") {
                if (get_class($lhs) != 'SecurityGroup' && $lhs->$lhsLinkName instanceof Link2) {
                    $lhs->$lhsLinkName->load();
                    $this->callBeforeDelete($lhs, $rhs, $lhsLinkName);
                }

                if (get_class($rhs) != 'SecurityGroup' && $rhs->$rhsLinkName instanceof Link2) {
                    $rhs->$rhsLinkName->load();
                    $this->callBeforeDelete($rhs, $lhs, $rhsLinkName);
                }
            }

            $this->removeRow($dataToRemove);

            if (empty($_SESSION['disable_workflow']) || $_SESSION['disable_workflow'] != "Yes") {
                if (get_class($lhs) != 'SecurityGroup' && $lhs->$lhsLinkName instanceof Link2) {
                    $lhs->$lhsLinkName->load();
                    $this->callAfterDelete($lhs, $rhs, $lhsLinkName);
                }
>>>>>>> b29c16a8

        if (empty($_SESSION['disable_workflow']) || $_SESSION['disable_workflow'] != "Yes")
        {
            if ($lhs->$lhsLinkName instanceof Link2)
            {
                $lhs->$lhsLinkName->load();
                $this->callBeforeDelete($lhs, $rhs, $lhsLinkName);
            }

            if ($rhs->$rhsLinkName instanceof Link2)
            {
                $rhs->$rhsLinkName->load();
                $this->callBeforeDelete($rhs, $lhs, $rhsLinkName);
            }
        }

        $dataToRemove = array(
            $this->def['join_key_lhs'] => $lhs->id,
            $this->def['join_key_rhs'] => $rhs->id
        );

        $this->removeRow($dataToRemove);

        if ($this->self_referencing)
            $this->removeSelfReferencing($lhs, $rhs);

        if (empty($_SESSION['disable_workflow']) || $_SESSION['disable_workflow'] != "Yes")
        {
            if ($lhs->$lhsLinkName instanceof Link2)
            {
                $lhs->$lhsLinkName->load();
                $this->callAfterDelete($lhs, $rhs, $lhsLinkName);
            }

            if ($rhs->$rhsLinkName instanceof Link2)
            {
                $rhs->$rhsLinkName->load();
                $this->callAfterDelete($rhs, $lhs, $rhsLinkName);
            }
        }
        /* BEGIN - SECURITY GROUPS */
        } //end normal 
        /* END - SECURITY GROUPS */

        return true;
    }

    /**
     * Removes the reversed version of this relationship
     * @param $lhs
     * @param $rhs
     * @param array $additionalFields
     * @return void
     */
    protected function removeSelfReferencing($lhs, $rhs, $additionalFields = array())
    {
        if ($rhs->id != $lhs->id)
        {
            $dataToRemove = array(
                $this->def['join_key_lhs'] => $rhs->id,
                $this->def['join_key_rhs'] => $lhs->id
            );
            $this->removeRow($dataToRemove);
        }
    }

    /**
     * @param  $link Link2 loads the relationship for this link.
     * @return void
     */
    public function load($link, $params = array())
    {
        $db = DBManagerFactory::getInstance();
        $query = $this->getQuery($link, $params);
        $result = $db->query($query);
        $rows = Array();
        $idField = $link->getSide() == REL_LHS ? $this->def['join_key_rhs'] : $this->def['join_key_lhs'];
        while ($row = $db->fetchByAssoc($result, FALSE))
        {
            if (empty($row['id']) && empty($row[$idField]))
                continue;
            $id = empty($row['id']) ? $row[$idField] : $row['id'];
            $rows[$id] = $row;
        }
        return array("rows" => $rows);
    }

    protected function linkIsLHS($link) {
        return $link->getSide() == REL_LHS;
    }

    public function getQuery($link, $params = array())
    {
        if ($this->linkIsLHS($link)) {
            $knownKey = $this->def['join_key_lhs'];
            $targetKey = $this->def['join_key_rhs'];
            $relatedSeed = BeanFactory::getBean($this->getRHSModule());
            $relatedSeedKey = $this->def['rhs_key'];
            if (!empty($params['where']) || !empty($params['order_by']))
                $whereTable = (empty($params['right_join_table_alias']) ? $relatedSeed->table_name : $params['right_join_table_alias']);
        } else {
            $knownKey = $this->def['join_key_rhs'];
            $targetKey = $this->def['join_key_lhs'];
            $relatedSeed = BeanFactory::getBean($this->getLHSModule());
            $relatedSeedKey = $this->def['lhs_key'];
            if (!empty($params['where']) || !empty($params['order_by']))
                $whereTable = (empty($params['left_join_table_alias']) ? $relatedSeed->table_name : $params['left_join_table_alias']);
        }
        $rel_table = $this->getRelationshipTable();

        $tmpFocus = $link->getFocus();
        if(!isset($tmpFocus->id)) {
            if (is_object($tmpFocus)) {
                $focusInfo = get_class($tmpFocus);
            } elseif(is_bool($tmpFocus)) {
                $focusInfo = ' (bool)' . ($tmpFocus ? 'TRUE' : 'FALSE');
            } else {
                $focusInfo = ' (' . gettype($tmpFocus) . ')' . $tmpFocus;
            }
            LoggerManager::getLogger()->warn('No focus from link when M2MRelationship get query. Focus was: ' . $focusInfo);
            $tmpId = null;
        } else {
            $tmpId = $tmpFocus->id;
        }

        $where = "$rel_table.$knownKey = '{$tmpId}'" . $this->getRoleWhere();
        $order_by = '';

        //Add any optional where clause
        if (!empty($params['where'])) {
            $add_where = is_string($params['where']) ? $params['where'] : "$whereTable." . $this->getOptionalWhereClause($params['where']);
            if (!empty($add_where))
                $where .= " AND $add_where";
        }

        //Add any optional order clauses
        if (!empty($params['order_by'])) {
            $order_by = $relatedSeed->process_order_by($params['order_by']);
        }

        $deleted = !empty($params['deleted']) ? 1 : 0;
        $from = $rel_table . " ";
        if (!empty($params['where']) || !empty($params['order_by'])) {
            $from .= ", $whereTable";
            if (isset($relatedSeed->custom_fields)) {
                $customJoin = $relatedSeed->custom_fields->getJOIN();
                $from .= $customJoin ? $customJoin['join'] : '';
            }
            $where .= " AND $rel_table.$targetKey=$whereTable.id";
        }

        $SelectIncludedMiddleTableFields = '';
        if (isset($params['include_middle_table_fields']) && $params['include_middle_table_fields'] === true) {
             $middle_table_field_defs = $this->def['fields'];
             $middle_table = array();
             foreach($middle_table_field_defs as $field_def) {
                if($field_def['name'] === 'id') {
                     continue;
                }
                $middle_table[] = $field_def['name'];
             }
             $SelectIncludedMiddleTableFields = ', ' . implode(',', $middle_table);
        }

        if (empty($params['return_as_array'])) {
            $query = "SELECT $targetKey id $SelectIncludedMiddleTableFields FROM $from WHERE $where AND $rel_table.deleted=$deleted";
            if(!empty($order_by)) $query .= ' ORDER BY '.$order_by;
            //Limit is not compatible with return_as_array
            if (!empty($params['limit']) && $params['limit'] > 0) {
                $offset = isset($params['offset']) ? $params['offset'] : 0;
                $query = DBManagerFactory::getInstance()->limitQuery($query, $offset, $params['limit'], false, "", false);
            }
            return $query;
        } else {
            return array(
                'select' => "SELECT $targetKey id",
                'from' => "FROM $from",
                'where' => "WHERE $where AND $rel_table.deleted=$deleted",
                'order_by' => $order_by
            );
        }
    }

    public function getJoin($link, $params = array(), $return_array = false)
    {
        $linkIsLHS = $link->getSide() == REL_LHS;
        if ($linkIsLHS) {
            $startingTable = (empty($params['left_join_table_alias']) ? $link->getFocus()->table_name : $params['left_join_table_alias']);
        } else {
            $startingTable = (empty($params['right_join_table_alias']) ? $link->getFocus()->table_name : $params['right_join_table_alias']);
        }

        $startingKey = $linkIsLHS ? $this->def['lhs_key'] : $this->def['rhs_key'];
        $startingJoinKey = $linkIsLHS ? $this->def['join_key_lhs'] : $this->def['join_key_rhs'];
        $joinTable = $this->getRelationshipTable();
        $joinTableWithAlias = $joinTable;
        $joinKey = $linkIsLHS ? $this->def['join_key_rhs'] : $this->def['join_key_lhs'];
        $targetTable = $linkIsLHS ? $this->def['rhs_table'] : $this->def['lhs_table'];
        $targetTableWithAlias = $targetTable;
        $targetKey = $linkIsLHS ? $this->def['rhs_key'] : $this->def['lhs_key'];
        $join_type= isset($params['join_type']) ? $params['join_type'] : ' INNER JOIN ';

        $join = '';

        //Set up any table aliases required
        if (!empty($params['join_table_link_alias']))
        {
            $joinTableWithAlias = $joinTable . " ". $params['join_table_link_alias'];
            $joinTable = $params['join_table_link_alias'];
        }
        if ( ! empty($params['join_table_alias']))
        {
            $targetTableWithAlias = $targetTable . " ". $params['join_table_alias'];
            $targetTable = $params['join_table_alias'];
        }

        $join1 = "$startingTable.$startingKey=$joinTable.$startingJoinKey";
        $join2 = "$targetTable.$targetKey=$joinTable.$joinKey";
        $where = "";


        //First join the relationship table
        $join .= "$join_type $joinTableWithAlias ON $join1 AND $joinTable.deleted=0\n"
        //Next add any role filters
               . $this->getRoleWhere($joinTable) . "\n"
        //Then finally join the related module's table
               . "$join_type $targetTableWithAlias ON $join2 AND $targetTable.deleted=0\n";

        if($return_array){
            return array(
                'join' => $join,
                'type' => $this->type,
                'rel_key' => $joinKey,
                'join_tables' => array($joinTable, $targetTable),
                'where' => $where,
                'select' => "$targetTable.id",
            );
        }
        return $join . $where;
    }

    /**
     * Similar to getQuery or Get join, except this time we are starting from the related table and
     * searching for items with id's matching the $link->focus->id
     * @param  $link
     * @param array $params
     * @param bool $return_array
     * @return String|Array
     */
    public function getSubpanelQuery($link, $params = array(), $return_array = false)
    {
        $targetIsLHS = $link->getSide() == REL_RHS;
        $startingTable = $targetIsLHS ? $this->def['lhs_table'] : $this->def['rhs_table'];;
        $startingKey = $targetIsLHS ? $this->def['lhs_key'] : $this->def['rhs_key'];
        $startingJoinKey = $targetIsLHS ? $this->def['join_key_lhs'] : $this->def['join_key_rhs'];
        $joinTable = $this->getRelationshipTable();
        $joinTableWithAlias = $joinTable;
        $joinKey = $targetIsLHS ? $this->def['join_key_rhs'] : $this->def['join_key_lhs'];
        $targetKey = $targetIsLHS ? $this->def['rhs_key'] : $this->def['lhs_key'];
        $join_type= isset($params['join_type']) ? $params['join_type'] : ' INNER JOIN ';

        $query = '';

        //Set up any table aliases required
        if (!empty($params['join_table_link_alias']))
        {
            $joinTableWithAlias = $joinTable . " ". $params['join_table_link_alias'];
            $joinTable = $params['join_table_link_alias'];
        }

        $where = "$startingTable.$startingKey=$joinTable.$startingJoinKey AND $joinTable.$joinKey='{$link->getFocus()->$targetKey}'";

        //Check if we should ignore the role filter.
        $ignoreRole = !empty($params['ignore_role']);

        //First join the relationship table
        $query .= "$join_type $joinTableWithAlias ON $where AND $joinTable.deleted=0\n"
        //Next add any role filters
               . $this->getRoleWhere($joinTable, $ignoreRole) . "\n";

        if (!empty($params['return_as_array'])) {
            $return_array = true;
        }
        if($return_array){
            return array(
                'join' => $query,
                'type' => $this->type,
                'rel_key' => $joinKey,
                'join_tables' => array($joinTable),
                'where' => "",
                'select' => " ",
            );
        }
        return $query;

    }

    protected function getRoleFilterForJoin()
    {
        $ret = "";
        if (!empty($this->relationship_role_column) && !$this->ignore_role_filter)
        {
            $ret .= " AND ".$this->getRelationshipTable().'.'.$this->relationship_role_column;
            //role column value.
            if (empty($this->relationship_role_column_value))
            {
                $ret.=' IS NULL';
            } else {
                $ret.= "='".$this->relationship_role_column_value."'";
            }
            $ret.= "\n";
        }
        return $ret;
    }

    /**
     * @param  $lhs
     * @param  $rhs
     * @return bool
     */
    public function relationship_exists($lhs, $rhs)
    {
        $query = "SELECT id FROM {$this->getRelationshipTable()} WHERE {$this->join_key_lhs} = '{$lhs->id}' AND {$this->join_key_rhs} = '{$rhs->id}'";

        //Roles can allow for multiple links between two records with different roles
        $query .= $this->getRoleWhere() . " and deleted = 0";

        return DBManagerFactory::getInstance()->getOne($query);
    }

    /**
     * @return Array - set of fields that uniquely identify an entry in this relationship
     */
    protected function getAlternateKeyFields()
    {
        $fields = array($this->join_key_lhs, $this->join_key_rhs);

        //Roles can allow for multiple links between two records with different roles
        if (!empty($this->def['relationship_role_column']) && !$this->ignore_role_filter)
        {
            $fields[] = $this->relationship_role_column;
        }

        return $fields;
    }

    public function getRelationshipTable()
    {
        if (!empty($this->def['table']))
            return $this->def['table'];
        else if(!empty($this->def['join_table']))
            return $this->def['join_table'];

        return false;
    }

    public function getFields()
    {
        if (!empty($this->def['fields']))
            return $this->def['fields'];
        $fields = array(
            "id" => array('name' => 'id'),
            'date_modified' => array('name' => 'date_modified'),
            'modified_user_id' => array('name' => 'modified_user_id'),
            'created_by' => array('name' => 'created_by'),
            $this->def['join_key_lhs'] => array('name' => $this->def['join_key_lhs']),
            $this->def['join_key_rhs'] => array('name' => $this->def['join_key_rhs'])
        );
        if (!empty($this->def['relationship_role_column']))
        {
            $fields[$this->def['relationship_role_column']] = array("name" => $this->def['relationship_role_column']);
        }
        $fields['deleted'] = array('name' => 'deleted');

        return $fields;
    }

}<|MERGE_RESOLUTION|>--- conflicted
+++ resolved
@@ -1,11 +1,6 @@
 <?php
-<<<<<<< HEAD
-if(!defined('sugarEntry') || !sugarEntry) die('Not A Valid Entry Point');
-/*********************************************************************************
-=======
 /**
  *
->>>>>>> b29c16a8
  * SugarCRM Community Edition is a customer relationship management program developed by
  * SugarCRM, Inc. Copyright (C) 2004-2013 SugarCRM Inc.
  *
@@ -143,43 +138,6 @@
         $lhsLinkName = $this->lhsLink;
         $rhsLinkName = $this->rhsLink;
         
-<<<<<<< HEAD
-    	/* BEGIN - SECURITY GROUPS */
-    	//Need to hijack this as security groups will not contain a link on the module side
-    	//due to the way the module works. Plus it would remove the relative ease of adding custom module support
-    	
-    	if(get_class($rhs) != 'User' && get_class($rhs) != 'ACLRole' && get_class($lhs) == 'SecurityGroup') {
-			$rhs->$rhsLinkName->addBean($lhs);			
-			$this->callBeforeAdd($rhs, $lhs, $rhsLinkName);
-
-			$dataToInsert = $this->getRowToInsert($lhs, $rhs, $additionalFields);
-			$this->addRow($dataToInsert);
-    		$rhs->$rhsLinkName->addBean($lhs);
-    		$this->callAfterAdd($lhs, $rhs, $lhsLinkName);
-    	} else if(get_class($lhs) != 'User' && get_class($lhs) != 'ACLRole' && get_class($rhs) == 'SecurityGroup') {
-			$lhs->$lhsLinkName->addBean($rhs);			
-			$this->callBeforeAdd($lhs, $rhs, $lhsLinkName);
-
-			$dataToInsert = $this->getRowToInsert($lhs, $rhs, $additionalFields);
-			$this->addRow($dataToInsert);
-    		$lhs->$lhsLinkName->addBean($rhs);
-    		$this->callAfterAdd($rhs, $lhs, $rhsLinkName);
-    	} else {
-    	/* END - SECURITY GROUPS */
-
-        if (empty($lhs->$lhsLinkName) && !$lhs->load_relationship($lhsLinkName))
-        {
-            $lhsClass = get_class($lhs);
-            $GLOBALS['log']->fatal("could not load LHS $lhsLinkName in $lhsClass");
-            return false;
-        }
-        if (empty($rhs->$rhsLinkName) && !$rhs->load_relationship($rhsLinkName))
-        {
-            $rhsClass = get_class($rhs);
-            $GLOBALS['log']->fatal("could not load RHS $rhsLinkName in $rhsClass");
-            return false;
-        }
-=======
         /* BEGIN - SECURITY GROUPS */
         //Need to hijack this as security groups will not contain a link on the module side
         //due to the way the module works. Plus it would remove the relative ease of adding custom module support
@@ -213,7 +171,6 @@
                 $GLOBALS['log']->fatal("could not load RHS $rhsLinkName in $rhsClass");
                 return false;
             }
->>>>>>> b29c16a8
 
             $lhs->$lhsLinkName->addBean($rhs);
             $rhs->$rhsLinkName->addBean($lhs);
@@ -310,7 +267,6 @@
             return false;
         }
         
-<<<<<<< HEAD
     	/* BEGIN - SECURITY GROUPS */
     	//Need to hijack this as security groups will not contain a link on the module side
     	//due to the way the module works. Plus it would remove the relative ease of adding custom module support
@@ -365,38 +321,6 @@
             $GLOBALS['log']->fatal("could not load RHS $rhsLinkName");
             return false;
         }
-=======
-        /* BEGIN - SECURITY GROUPS */
-        //Need to hijack this as security groups will not contain a link on the module side
-        //due to the way the module works. Plus it would remove the relative ease of adding custom module support
-
-        if (get_class($lhs) == 'SecurityGroup' || get_class($rhs) == 'SecurityGroup') {
-            $dataToRemove = array(
-                $this->def['join_key_lhs'] => $lhs->id,
-                $this->def['join_key_rhs'] => $rhs->id
-            );
-
-
-            if (empty($_SESSION['disable_workflow']) || $_SESSION['disable_workflow'] != "Yes") {
-                if (get_class($lhs) != 'SecurityGroup' && $lhs->$lhsLinkName instanceof Link2) {
-                    $lhs->$lhsLinkName->load();
-                    $this->callBeforeDelete($lhs, $rhs, $lhsLinkName);
-                }
-
-                if (get_class($rhs) != 'SecurityGroup' && $rhs->$rhsLinkName instanceof Link2) {
-                    $rhs->$rhsLinkName->load();
-                    $this->callBeforeDelete($rhs, $lhs, $rhsLinkName);
-                }
-            }
-
-            $this->removeRow($dataToRemove);
-
-            if (empty($_SESSION['disable_workflow']) || $_SESSION['disable_workflow'] != "Yes") {
-                if (get_class($lhs) != 'SecurityGroup' && $lhs->$lhsLinkName instanceof Link2) {
-                    $lhs->$lhsLinkName->load();
-                    $this->callAfterDelete($lhs, $rhs, $lhsLinkName);
-                }
->>>>>>> b29c16a8
 
         if (empty($_SESSION['disable_workflow']) || $_SESSION['disable_workflow'] != "Yes")
         {
