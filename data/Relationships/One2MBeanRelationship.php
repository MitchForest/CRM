<?php
<<<<<<< HEAD
if(!defined('sugarEntry') || !sugarEntry) die('Not A Valid Entry Point');
/*********************************************************************************
=======
if (!defined('sugarEntry') || !sugarEntry) {
    die('Not A Valid Entry Point');
}
/**
 *
>>>>>>> b29c16a8
 * SugarCRM Community Edition is a customer relationship management program developed by
 * SugarCRM, Inc. Copyright (C) 2004-2013 SugarCRM Inc.
 *
 * SuiteCRM is an extension to SugarCRM Community Edition developed by SalesAgility Ltd.
 * Copyright (C) 2011 - 2018 SalesAgility Ltd.
 *
 * This program is free software; you can redistribute it and/or modify it under
 * the terms of the GNU Affero General Public License version 3 as published by the
 * Free Software Foundation with the addition of the following permission added
 * to Section 15 as permitted in Section 7(a): FOR ANY PART OF THE COVERED WORK
 * IN WHICH THE COPYRIGHT IS OWNED BY SUGARCRM, SUGARCRM DISCLAIMS THE WARRANTY
 * OF NON INFRINGEMENT OF THIRD PARTY RIGHTS.
 *
 * This program is distributed in the hope that it will be useful, but WITHOUT
 * ANY WARRANTY; without even the implied warranty of MERCHANTABILITY or FITNESS
 * FOR A PARTICULAR PURPOSE. See the GNU Affero General Public License for more
 * details.
 *
 * You should have received a copy of the GNU Affero General Public License along with
 * this program; if not, see http://www.gnu.org/licenses or write to the Free
 * Software Foundation, Inc., 51 Franklin Street, Fifth Floor, Boston, MA
 * 02110-1301 USA.
 *
 * You can contact SugarCRM, Inc. headquarters at 10050 North Wolfe Road,
 * SW2-130, Cupertino, CA 95014, USA. or at email address contact@sugarcrm.com.
 *
 * The interactive user interfaces in modified source and object code versions
 * of this program must display Appropriate Legal Notices, as required under
 * Section 5 of the GNU Affero General Public License version 3.
 *
 * In accordance with Section 7(b) of the GNU Affero General Public License version 3,
 * these Appropriate Legal Notices must retain the display of the "Powered by
 * SugarCRM" logo and "Supercharged by SuiteCRM" logo. If the display of the logos is not
 * reasonably feasible for technical reasons, the Appropriate Legal Notices must
 * display the words "Powered by SugarCRM" and "Supercharged by SuiteCRM".
 */


require_once("data/Relationships/One2MRelationship.php");

/**
 * Represents a one to many relationship that is table based.
 * @api
 */
class One2MBeanRelationship extends One2MRelationship
{
    //Type is read in sugarbean to determine query construction
    var $type = "one-to-many";

    public function __construct($def)
    {
        parent::__construct($def);
    }

    /**
     * @param  $lhs SugarBean left side bean to add to the relationship.
     * @param  $rhs SugarBean right side bean to add to the relationship.
     * @param  $additionalFields key=>value pairs of fields to save on the relationship
     * @return boolean true if successful
     */
    public function add($lhs, $rhs, $additionalFields = array())
    {
        // test to see if the relationship exist if the relationship between the two beans
        // exist then we just fail out with false as we don't want to re-trigger this
        // the save and such as it causes problems with the related() in sugarlogic
        if($this->relationship_exists($lhs, $rhs) && !empty($GLOBALS['resavingRelatedBeans'])) return false;

        $lhsLinkName = $this->lhsLink;
        $rhsLinkName = $this->rhsLink;

        //Since this is bean based, we know updating the RHS's field will overwrite any old value,
        //But we need to use delete to make sure custom logic is called correctly
        if ($rhs->load_relationship($rhsLinkName))
        {
            $oldLink = $rhs->$rhsLinkName;
            $prevRelated = $oldLink->getBeans(null);
            foreach($prevRelated as $oldLHS)
            {
                if ($oldLHS->id != $lhs->id)
                    $this->remove($oldLHS, $rhs, false);
            }
        }

        //Make sure we load the current relationship state to the LHS link
        if ((isset($lhs->$lhsLinkName) && is_a($lhs->$lhsLinkName, "Link2")) || $lhs->load_relationship($lhsLinkName)) {
            $lhs->$lhsLinkName->load();
        }

        if (empty($_SESSION['disable_workflow']) || $_SESSION['disable_workflow'] != "Yes")
        {
            $this->callBeforeAdd($lhs, $rhs);
            $this->callBeforeAdd($rhs, $lhs);
        }

        $this->updateFields($lhs, $rhs, $additionalFields);

        if (empty($_SESSION['disable_workflow']) || $_SESSION['disable_workflow'] != "Yes")
        {
            //Need to call save to update the bean as the relationship is saved on the main table
            //We don't want to create a save loop though, so make sure we aren't already in the middle of saving this bean
            SugarRelationship::addToResaveList($rhs);

            $this->updateLinks($lhs, $lhsLinkName, $rhs, $rhsLinkName);

            $this->callAfterAdd($lhs, $rhs);
            $this->callAfterAdd($rhs, $lhs);
        }

        //One2MBean relationships require that the RHS bean be saved or else the relationship will not be saved.
        //If we aren't already in a relationship save, intitiate a save now.
        if (empty($GLOBALS['resavingRelatedBeans']))
            SugarRelationship::resaveRelatedBeans();
<<<<<<< HEAD
        
=======
        }

>>>>>>> b29c16a8
        return true;
    }

    protected function updateLinks($lhs, $lhsLinkName, $rhs, $rhsLinkName)
    {
        if (isset($lhs->$lhsLinkName))
            $lhs->$lhsLinkName->addBean($rhs);
        //RHS only has one bean ever, so we don't need to preload the relationship
        if (isset($rhs->$rhsLinkName))
            $rhs->$rhsLinkName->beans = array($lhs->id => $lhs);
    }

    protected function updateFields($lhs, $rhs, $additionalFields)
    {
        //Now update the RHS bean's ID field
        $rhsID = $this->def['rhs_key'];
        $rhs->$rhsID = $lhs->id;
        foreach($additionalFields as $field => $val)
        {
            $rhs->$field = $val;
        }
        //Update role fields
        if(!empty($this->def["relationship_role_column"]) && !empty($this->def["relationship_role_column_value"]))
        {
            $roleField = $this->def["relationship_role_column"];
            $rhs->$roleField = $this->def["relationship_role_column_value"];
        }
    }

    public function remove($lhs, $rhs, $save = true)
    {
        $rhsID = $this->def['rhs_key'];

        //If this relationship has already been removed, we can just return
        if ($rhs->$rhsID != $lhs->id)
            return false;

        $rhs->$rhsID = '';

        if (empty($_SESSION['disable_workflow']) || $_SESSION['disable_workflow'] != "Yes")
        {
            $this->callBeforeDelete($lhs, $rhs);
            $this->callBeforeDelete($rhs, $lhs);
        }

        if ($save && !$rhs->deleted)
        {
            $rhs->in_relationship_update = TRUE;
            $rhs->save();
        }

        if (empty($_SESSION['disable_workflow']) || $_SESSION['disable_workflow'] != "Yes")
        {
            $this->callAfterDelete($lhs, $rhs);
            $this->callAfterDelete($rhs, $lhs);
        }

        return true;
    }

    /**
     * @param  $link Link2 loads the relationship for this link.
     * @return void
     */
    public function load($link, $params = array())
    {
        $relatedModule = $link->getSide() == REL_LHS ? $this->def['rhs_module'] : $this->def['lhs_module'];
        $rows = array();
        //The related bean ID is stored on the RHS table.
        //If the link is RHS, just grab it from the focus.
        if ($link->getSide() == REL_RHS)
        {
            $rhsID = $this->def['rhs_key'];
<<<<<<< HEAD
            $id = isset($link->getFocus()->$rhsID) ? $link->getFocus()->$rhsID : '';
            if (!empty($id))
            {
=======

            $id = null;
            if (isset($link->getFocus()->$rhsID)) {
                $id = $link->getFocus()->$rhsID;
            } else {
                LoggerManager::getLogger()->warn('Incorrect linked relationship rhs ID: ' . get_class($link->getFocus()) . '::$' . $rhsID . ' is undefined');
            }

            if (!empty($id)) {
>>>>>>> b29c16a8
                $rows[$id] = array('id' => $id);
            }
        }
        else //If the link is LHS, we need to query to get the full list and load all the beans.
        {
            $db = DBManagerFactory::getInstance();
            $query = $this->getQuery($link, $params);
            if (empty($query))
            {
                $GLOBALS['log']->fatal("query for {$this->name} was empty when loading from   {$this->lhsLink}\n");
                return array("rows" => array());
            }
            $result = $db->query($query);
            while ($row = $db->fetchByAssoc($result, FALSE))
            {
                $id = $row['id'];
                $rows[$id] = $row;
            }
        }

        return array("rows" => $rows);
    }

    public function getQuery($link, $params = array())
    {
        //There was an old signature with $return_as_array as the second parameter. We should respect this if $params is true
        if ($params === true) {
            $params = array("return_as_array" => true);
        }

        if ($link->getSide() == REL_RHS) {
            return false;
<<<<<<< HEAD
        } else {
            $lhsKey = $this->def['lhs_key'];
            $rhsTable = $this->def['rhs_table'];
            $rhsTableKey = "{$rhsTable}.{$this->def['rhs_key']}";
            $relatedSeed = BeanFactory::getBean($this->getRHSModule());
            $deleted = !empty($params['deleted']) ? 1 : 0;
            
            if (!isset($link->getFocus()->$lhsKey)) {
                LoggerManager::getLogger()->warn('One2MBeanRelationship getQuery: Trying to get property of non-object');
                $linkFocusLhsKey = null;
            } else {
                $linkFocusLhsKey = $link->getFocus()->$lhsKey;
            }
            
            $where = "WHERE $rhsTableKey = '{$linkFocusLhsKey}' AND {$rhsTable}.deleted=$deleted";
            $order_by = '';

            //Check for role column
            if (!empty($this->def["relationship_role_column"]) && !empty($this->def["relationship_role_column_value"])) {
                $roleField = $this->def["relationship_role_column"];
                $roleValue = $this->def["relationship_role_column_value"];
                $where .= " AND $rhsTable.$roleField = '$roleValue'";
            }
=======
        }
        $lhsKey = $this->def['lhs_key'];
        $rhsTable = $this->def['rhs_table'];
        $rhsTableKey = "{$rhsTable}.{$this->def['rhs_key']}";
        $relatedSeed = BeanFactory::getBean($this->getRHSModule());
        $deleted = !empty($params['deleted']) ? 1 : 0;

        if (!isset($link->getFocus()->$lhsKey)) {
            LoggerManager::getLogger()->warn('One2MBeanRelationship getQuery: Trying to get property of non-object');
            $linkFocusLhsKey = null;
        } else {
            $linkFocusLhsKey = $link->getFocus()->$lhsKey;
        }

        $where = "WHERE $rhsTableKey = '{$linkFocusLhsKey}' AND {$rhsTable}.deleted=$deleted";
        $order_by = '';

        //Check for role column
        if (!empty($this->def["relationship_role_column"]) && !empty($this->def["relationship_role_column_value"])) {
            $roleField = $this->def["relationship_role_column"];
            $roleValue = $this->def["relationship_role_column_value"];
            $where .= " AND $rhsTable.$roleField = '$roleValue'";
        }
>>>>>>> b29c16a8

            //Add any optional where clause
            if (!empty($params['where'])) {
                $add_where = is_string($params['where']) ? $params['where'] : "$rhsTable." . $this->getOptionalWhereClause($params['where']);
                if (!empty($add_where))
                    $where .= " AND $add_where";
            }

            //Add any optional order clauses
            if (!empty($params['order_by'])) {
                $order_by = $relatedSeed->process_order_by($params['order_by']);
            }

            $from = $this->def['rhs_table'];

            if (empty($params['return_as_array'])) {
                //Limit is not compatible with return_as_array
                $query = "SELECT id FROM $from $where";
                if (!empty($order_by)) $query .= ' ORDER BY '.$order_by;
                if (!empty($params['limit']) && $params['limit'] > 0) {
                    $offset = isset($params['offset']) ? $params['offset'] : 0;
                    $query = DBManagerFactory::getInstance()->limitQuery($query, $offset, $params['limit'], false, "", false);
                }
                return $query;
            } else {
                return array(
                    'select' => "SELECT {$this->def['rhs_table']}.id",
                    'from' => "FROM {$this->def['rhs_table']}",
                    'where' => $where,
                    'order_by' => $order_by
                );
            }
        }
    }

    public function getJoin($link, $params = array(), $return_array = false)
    {
        $linkIsLHS = $link->getSide() == REL_LHS;
        $startingTable = (empty($params['left_join_table_alias']) ? $this->def['lhs_table'] : $params['left_join_table_alias']);
        if (!$linkIsLHS)
            $startingTable = (empty($params['right_join_table_alias']) ? $this->def['rhs_table'] : $params['right_join_table_alias']);
        $startingKey = $linkIsLHS ? $this->def['lhs_key'] : $this->def['rhs_key'];
        $targetTable = $linkIsLHS ? $this->def['rhs_table'] : $this->def['lhs_table'];
        $targetTableWithAlias = $targetTable;
        $targetKey = $linkIsLHS ? $this->def['rhs_key'] : $this->def['lhs_key'];
        $join_type= isset($params['join_type']) ? $params['join_type'] : ' INNER JOIN ';
        $join = '';

        //Set up any table aliases required
        if ( ! empty($params['join_table_alias']))
        {
            $targetTableWithAlias = $targetTable. " ".$params['join_table_alias'];
            $targetTable = $params['join_table_alias'];
        }

        //First join the relationship table
        $join .= "$join_type $targetTableWithAlias ON $startingTable.$startingKey=$targetTable.$targetKey AND $targetTable.deleted=0\n"
        //Next add any role filters
               . $this->getRoleWhere(($linkIsLHS) ? $targetTable : $startingTable) . "\n";

        if($return_array){
            return array(
                'join' => $join,
                'type' => $this->type,
                'rel_key' => $targetKey,
                'join_tables' => array($targetTable),
                'where' => "",
                'select' => "$targetTable.id",
            );
        }
        return $join;
    }

    public function getSubpanelQuery($link, $params = array(), $return_array = false)
    {

        $linkIsLHS = $link->getSide() == REL_RHS;
        $startingTable = (empty($params['left_join_table_alias']) ? $this->def['lhs_table'] : $params['left_join_table_alias']);
        if (!$linkIsLHS)
            $startingTable = (empty($params['right_join_table_alias']) ? $this->def['rhs_table'] : $params['right_join_table_alias']);
        $startingKey = $linkIsLHS ? $this->def['lhs_key'] : $this->def['rhs_key'];
        $targetTable = $linkIsLHS ? $this->def['rhs_table'] : $this->def['lhs_table'];
        $targetKey = $linkIsLHS ? $this->def['rhs_key'] : $this->def['lhs_key'];
        $join_type= isset($params['join_type']) ? $params['join_type'] : ' INNER JOIN ';
        $query = '';

        $alias = empty($params['join_table_alias']) ? "{$link->name}_rel": $params['join_table_alias'];
        $alias = DBManagerFactory::getInstance()->getValidDBName($alias, false, 'alias');

        $tableInRoleFilter = "";
        if (
            (
                $startingTable == "meetings"
                || $startingTable == "notes"
                || $startingTable == "tasks"
                || $startingTable == "calls"
                || $startingTable == "emails"
            )
            &&
            (
                $targetTable == "meetings"
                || $targetTable == "notes"
                || $targetTable == "tasks"
                || $targetTable == "calls"
            )
            && substr($alias, 0, 12 + strlen($targetTable)) == $targetTable . "_activities_"
        )
        {
            $tableInRoleFilter = $linkIsLHS ? $alias : $startingTable;
        }
        
        //Set up any table aliases required
        $targetTableWithAlias = "$targetTable $alias";
        $targetTable = $alias;

        $query .= "$join_type $targetTableWithAlias ON $startingTable.$startingKey=$targetTable.$targetKey AND $targetTable.deleted=0\n"
        //Next add any role filters
               . $this->getRoleWhere($tableInRoleFilter) . "\n";

        if (!empty($params['return_as_array'])) {
            $return_array = true;
        }

        if($return_array){
            return array(
                'join' => $query,
                'type' => $this->type,
                'rel_key' => $targetKey,
                'join_tables' => array($targetTable),
                'where' => "WHERE $startingTable.$startingKey='{$link->focus->id}'",
                'select' => " ",
            );
        }
        return $query;

    }

    /**
     * Check to see if the relationship already exist.
     *
     * If it does return true otherwise return false
     *
     * @param SugarBean $lhs        Left hand side of the relationship
     * @param SugarBean $rhs        Right hand side of the relationship
     * @return boolean
     */
    public function relationship_exists($lhs, $rhs)
    {
        // we need the key that is stored on the rhs to compare tok
        $lhsIDName = $this->def['rhs_key'];

        return (isset($rhs->fetched_row[$lhsIDName]) && $rhs->$lhsIDName == $rhs->fetched_row[$lhsIDName] && $rhs->$lhsIDName == $lhs->id);
    }

    public function getRelationshipTable()
    {
        if (isset($this->def['table']))
            return $this->def['table'];
        else
            return $this->def['rhs_table'];
    }
}<|MERGE_RESOLUTION|>--- conflicted
+++ resolved
@@ -1,14 +1,9 @@
 <?php
-<<<<<<< HEAD
-if(!defined('sugarEntry') || !sugarEntry) die('Not A Valid Entry Point');
-/*********************************************************************************
-=======
 if (!defined('sugarEntry') || !sugarEntry) {
     die('Not A Valid Entry Point');
 }
 /**
  *
->>>>>>> b29c16a8
  * SugarCRM Community Edition is a customer relationship management program developed by
  * SugarCRM, Inc. Copyright (C) 2004-2013 SugarCRM Inc.
  *
@@ -121,12 +116,7 @@
         //If we aren't already in a relationship save, intitiate a save now.
         if (empty($GLOBALS['resavingRelatedBeans']))
             SugarRelationship::resaveRelatedBeans();
-<<<<<<< HEAD
         
-=======
-        }
-
->>>>>>> b29c16a8
         return true;
     }
 
@@ -200,11 +190,6 @@
         if ($link->getSide() == REL_RHS)
         {
             $rhsID = $this->def['rhs_key'];
-<<<<<<< HEAD
-            $id = isset($link->getFocus()->$rhsID) ? $link->getFocus()->$rhsID : '';
-            if (!empty($id))
-            {
-=======
 
             $id = null;
             if (isset($link->getFocus()->$rhsID)) {
@@ -214,7 +199,6 @@
             }
 
             if (!empty($id)) {
->>>>>>> b29c16a8
                 $rows[$id] = array('id' => $id);
             }
         }
@@ -247,31 +231,6 @@
 
         if ($link->getSide() == REL_RHS) {
             return false;
-<<<<<<< HEAD
-        } else {
-            $lhsKey = $this->def['lhs_key'];
-            $rhsTable = $this->def['rhs_table'];
-            $rhsTableKey = "{$rhsTable}.{$this->def['rhs_key']}";
-            $relatedSeed = BeanFactory::getBean($this->getRHSModule());
-            $deleted = !empty($params['deleted']) ? 1 : 0;
-            
-            if (!isset($link->getFocus()->$lhsKey)) {
-                LoggerManager::getLogger()->warn('One2MBeanRelationship getQuery: Trying to get property of non-object');
-                $linkFocusLhsKey = null;
-            } else {
-                $linkFocusLhsKey = $link->getFocus()->$lhsKey;
-            }
-            
-            $where = "WHERE $rhsTableKey = '{$linkFocusLhsKey}' AND {$rhsTable}.deleted=$deleted";
-            $order_by = '';
-
-            //Check for role column
-            if (!empty($this->def["relationship_role_column"]) && !empty($this->def["relationship_role_column_value"])) {
-                $roleField = $this->def["relationship_role_column"];
-                $roleValue = $this->def["relationship_role_column_value"];
-                $where .= " AND $rhsTable.$roleField = '$roleValue'";
-            }
-=======
         }
         $lhsKey = $this->def['lhs_key'];
         $rhsTable = $this->def['rhs_table'];
@@ -295,7 +254,6 @@
             $roleValue = $this->def["relationship_role_column_value"];
             $where .= " AND $rhsTable.$roleField = '$roleValue'";
         }
->>>>>>> b29c16a8
 
             //Add any optional where clause
             if (!empty($params['where'])) {
