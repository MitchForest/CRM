--- conflicted
+++ resolved
@@ -116,7 +116,7 @@
         if (empty($GLOBALS['resavingRelatedBeans'])) {
             SugarRelationship::resaveRelatedBeans();
         }
-        
+
         return true;
     }
 
@@ -187,21 +187,16 @@
         //If the link is RHS, just grab it from the focus.
         if ($link->getSide() == REL_RHS) {
             $rhsID = $this->def['rhs_key'];
-<<<<<<< HEAD
-            $id = isset($link->getFocus()->$rhsID) ? $link->getFocus()->$rhsID : '';
-            if (!empty($id)) {
-=======
-            
+
             $id = null;
             if (isset($link->getFocus()->$rhsID)) {
                 $id = $link->getFocus()->$rhsID;
             } else {
                 LoggerManager::getLogger()->warn('Incorrect linked relationship rhs ID: ' . get_class($link->getFocus()) . '::$' . $rhsID . ' is undefined');
             }
-            
+
             if (!empty($id))
             {
->>>>>>> f2b355db
                 $rows[$id] = array('id' => $id);
             }
         } else { //If the link is LHS, we need to query to get the full list and load all the beans.
@@ -236,41 +231,16 @@
         $rhsTableKey = "{$rhsTable}.{$this->def['rhs_key']}";
         $relatedSeed = BeanFactory::getBean($this->getRHSModule());
         $deleted = !empty($params['deleted']) ? 1 : 0;
-            
+
         if (!isset($link->getFocus()->$lhsKey)) {
             LoggerManager::getLogger()->warn('One2MBeanRelationship getQuery: Trying to get property of non-object');
             $linkFocusLhsKey = null;
         } else {
-<<<<<<< HEAD
             $linkFocusLhsKey = $link->getFocus()->$lhsKey;
         }
-            
+
         $where = "WHERE $rhsTableKey = '{$linkFocusLhsKey}' AND {$rhsTable}.deleted=$deleted";
         $order_by = '';
-=======
-            $lhsKey = $this->def['lhs_key'];
-            $rhsTable = $this->def['rhs_table'];
-            $rhsTableKey = "{$rhsTable}.{$this->def['rhs_key']}";
-            $relatedSeed = BeanFactory::getBean($this->getRHSModule());
-            $deleted = !empty($params['deleted']) ? 1 : 0;
-            
-            $linkFocusLhsKey = null;
-            if (isset($link->getFocus()->$lhsKey)) {
-                $linkFocusLhsKey = $link->getFocus()->$lhsKey;
-            } else {
-                LoggerManager::getLogger()->warn('Linked Focus lhs key is not defined for One2Many Bean Relationship.');
-            }
-            
-            $where = "WHERE $rhsTableKey = '{$linkFocusLhsKey}' AND {$rhsTable}.deleted=$deleted";
-            $order_by = '';
-
-            //Check for role column
-            if (!empty($this->def["relationship_role_column"]) && !empty($this->def["relationship_role_column_value"])) {
-                $roleField = $this->def["relationship_role_column"];
-                $roleValue = $this->def["relationship_role_column_value"];
-                $where .= " AND $rhsTable.$roleField = '$roleValue'";
-            }
->>>>>>> f2b355db
 
         //Check for role column
         if (!empty($this->def["relationship_role_column"]) && !empty($this->def["relationship_role_column_value"])) {
