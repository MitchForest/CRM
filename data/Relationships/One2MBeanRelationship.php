--- conflicted
+++ resolved
@@ -116,7 +116,7 @@
         if (empty($GLOBALS['resavingRelatedBeans'])) {
             SugarRelationship::resaveRelatedBeans();
         }
-        
+
         return true;
     }
 
@@ -280,21 +280,13 @@
                 $query = DBManagerFactory::getInstance()->limitQuery($query, $offset, $params['limit'], false, "", false);
             }
             return $query;
-<<<<<<< HEAD
-        } else {
-            return array(
-                    'select' => "SELECT {$this->def['rhs_table']}.id",
-                    'from' => "FROM {$this->def['rhs_table']}",
-=======
         }
         return array(
                     'select' => "SELECT {$rhsTable}.id",
                     'from' => "FROM $from",
->>>>>>> 19ad0466
                     'where' => $where,
                     'order_by' => $order_by
                 );
-        }
     }
 
     public function getJoin($link, $params = array(), $return_array = false)
@@ -418,8 +410,7 @@
     {
         if (isset($this->def['table'])) {
             return $this->def['table'];
-        } else {
-            return $this->def['rhs_table'];
-        }
+        }
+        return $this->def['rhs_table'];
     }
 }