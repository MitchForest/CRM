--- conflicted
+++ resolved
@@ -143,27 +143,6 @@
             return false;
         }
 
-<<<<<<< HEAD
-        if (!empty($id)) {
-            if (empty(self::$loadedBeans[$module][$id])) {
-                $bean = new $beanClass();
-                $result = $bean->retrieve($id, $encode, $deleted);
-                if ($result == null) {
-                    return false;
-                } else {
-                    self::registerBean($module, $bean, $id);
-                }
-            } else {
-                ++self::$hits;
-                ++self::$touched[$module][$id];
-                $bean = self::$loadedBeans[$module][$id];
-                if ($deleted && $bean->deleted) {
-                    return false;
-                }
-            }
-        } else {
-            $bean = new $beanClass();
-=======
         return $bean;
     }
 
@@ -177,7 +156,6 @@
             $params = [
                 'encode' => $params,
             ];
->>>>>>> ed01964c
         }
 
         return $params;
