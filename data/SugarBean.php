<?php
/**
 *
 * SugarCRM Community Edition is a customer relationship management program developed by
 * SugarCRM, Inc. Copyright (C) 2004-2013 SugarCRM Inc.
 *
 * SuiteCRM is an extension to SugarCRM Community Edition developed by SalesAgility Ltd.
 * Copyright (C) 2011 - 2017 SalesAgility Ltd.
 *
 * This program is free software; you can redistribute it and/or modify it under
 * the terms of the GNU Affero General Public License version 3 as published by the
 * Free Software Foundation with the addition of the following permission added
 * to Section 15 as permitted in Section 7(a): FOR ANY PART OF THE COVERED WORK
 * IN WHICH THE COPYRIGHT IS OWNED BY SUGARCRM, SUGARCRM DISCLAIMS THE WARRANTY
 * OF NON INFRINGEMENT OF THIRD PARTY RIGHTS.
 *
 * This program is distributed in the hope that it will be useful, but WITHOUT
 * ANY WARRANTY; without even the implied warranty of MERCHANTABILITY or FITNESS
 * FOR A PARTICULAR PURPOSE.  See the GNU Affero General Public License for more
 * details.
 *
 * You should have received a copy of the GNU Affero General Public License along with
 * this program; if not, see http://www.gnu.org/licenses or write to the Free
 * Software Foundation, Inc., 51 Franklin Street, Fifth Floor, Boston, MA
 * 02110-1301 USA.
 *
 * You can contact SugarCRM, Inc. headquarters at 10050 North Wolfe Road,
 * SW2-130, Cupertino, CA 95014, USA. or at email address contact@sugarcrm.com.
 *
 * The interactive user interfaces in modified source and object code versions
 * of this program must display Appropriate Legal Notices, as required under
 * Section 5 of the GNU Affero General Public License version 3.
 *
 * In accordance with Section 7(b) of the GNU Affero General Public License version 3,
 * these Appropriate Legal Notices must retain the display of the "Powered by
 * SugarCRM" logo and "Supercharged by SuiteCRM" logo. If the display of the logos is not
 * reasonably feasible for  technical reasons, the Appropriate Legal Notices must
 * display the words  "Powered by SugarCRM" and "Supercharged by SuiteCRM".
 */

if (!defined('sugarEntry') || !sugarEntry) {
    die('Not A Valid Entry Point');
}

require_once 'modules/DynamicFields/DynamicField.php';
require_once "data/Relationships/RelationshipFactory.php";


/**
 * SugarBean is the base class for all business objects in Sugar.  It implements
 * the primary functionality needed for manipulating business objects: create,
 * retrieve, update, delete.  It allows for searching and retrieving list of records.
 * It allows for retrieving related objects (e.g. contacts related to a specific account).
 *
 * In the current implementation, there can only be one bean per folder.
 * Naming convention has the bean name be the same as the module and folder name.
 * All bean names should be singular (e.g. Contact).  The primary table name for
 * a bean should be plural (e.g. contacts).
 * @api
 */
class SugarBean
{
    /**
     * Blowfish encryption key
     * @var string $field_key
     */
    protected static $field_key;
    /**
     * Cache of fields which can contain files
     *
     * @var array $fileFields
     */
    protected static $fileFields = array();
    /**
     * A pointer to the database object
     *
     * @var DBManager $db
     */
    public $db;
    /**
     * Unique object identifier
     *
     * @var string $id
     */
    public $id;
    /**
     * When creating a bean, you can specify a value in the id column as
     * long as that value is unique.  During save, if the system finds an
     * id, it assumes it is an update.  Setting new_with_id to true will
     * make sure the system performs an insert instead of an update.
     *
     * @var boolean $new_with_id -- default false
     */
    public $new_with_id = false;
    /**
     * Disable vardefs.  This should be set to true only for beans that do not have vardefs.  Tracker is an example
     *
     * @var boolean $disable_vardefs -- default false
     */
    public $disable_vardefs = false;
    /**
     * holds the full name of the user that an item is assigned to.  Only used if notifications
     * are turned on and going to be sent out.
     *
     * @var string $new_assigned_user_name
     */
    public $new_assigned_user_name;
    /**
     * An array of bool.  This array is cleared out when data is loaded.
     * As date/times are converted, a "1" is placed under the key, the field is converted.
     *
     * @var array $processed_dates_times array of bool
     */
    public $processed_dates_times = array();
    /**
     * Whether to process date/time fields for storage in the database in GMT
     *
     * @var boolean $process_save_dates
     */
    public $process_save_dates = true;
    /**
     * This signals to the bean that it is being saved in a mass mode.
     * Examples of this kind of save are import and mass update.
     * We turn off notifications of this is the case to make things more efficient.
     *
     * @var boolean $save_from_post
     */
    public $save_from_post = true;
    /**
     * When running a query on related items using the method: retrieve_by_string_fields
     * this value will be set to true if more than one item matches the search criteria.
     *
     * @var boolean $duplicates_found
     */
    public $duplicates_found = false;
    /**
     * true if this bean has been deleted, false otherwise.
     *
     * @var integer $deleted - 0 === false, 1 === true
     */
    public $deleted = 0;
    /**
     * Should the date modified column of the bean be updated during save?
     * This is used for admin level functionality that should not be updating
     * the date modified.  This is only used by sync to allow for updates to be
     * replicated in a way that will not cause them to be replicated back.
     *
     * @var boolean $update_date_modified
     */
    public $update_date_modified = true;
    /**
     * Should the modified by column of the bean be updated during save?
     * This is used for admin level functionality that should not be updating
     * the modified by column.  This is only used by sync to allow for updates to be
     * replicated in a way that will not cause them to be replicated back.
     *
     * @var boolean $update_modified_by
     */
    public $update_modified_by = true;
    /**
     * Setting this to true allows for updates to overwrite the date_entered
     *
     * @var boolean $update_date_entered
     */
    public $update_date_entered = false;
    /**
     * This allows for seed data to be created without using the current user to set the id.
     * This should be replaced by altering the current user before the call to save.
     *
     * @var boolean $set_created_by
     */
    public $set_created_by = true;
    /**
     * The database table where records of this Bean are stored.
     *
     * @var string $table_name
     */
    public $table_name = '';
    /**
     * This is the singular name of the bean.  (i.e. Contact).
     *
     * @var string $object_name
     */
    public $object_name = '';
    /** Set this to true if you query contains a sub-select and bean is converting both select statements
     * into count queries.
     * @var boolean $ungreedy_count
     */
    public $ungreedy_count = false;

    /**
     * The name of the module folder for this type of bean.
     *
     * @var string $module_dir
     */
    public $module_dir = '';

    /**
     * @var string $module_name
     */
    public $module_name = '';

    /**
     * @var array $field_name_map
     */
    public $field_name_map;

    /**
     * @var array $field_defs
     */
    public $field_defs;

    /**
     * @var array $custom_fields
     */
    public $custom_fields;

    /**
     * @var array $column_fields
     */
    public $column_fields = array();

    /**
     * @var array $list_fields
     */
    public $list_fields = array();

    /**
     * @var array $additional_column_fields
     */
    public $additional_column_fields = array();

    /**
     * @var array $relationship_fields
     */
    public $relationship_fields = array();

    /**
     * @var bool $current_notify_user
     */
    public $current_notify_user;

    /**
     * @var bool $fetched_row
     */
    public $fetched_row = false;
    /**
     * @var array $fetched_rel_row
     */
    public $fetched_rel_row = array();

    /**
     * @var array $layout_def
     */
    public $layout_def;

    /**
     * @var bool $force_load_details
     */
    public $force_load_details = false;

    /**
     * @var bool $optimistic_lock
     */
    public $optimistic_lock = false;

    /**
     * @var bool $disable_custom_fields
     */
    public $disable_custom_fields = false;

    /**
     * @var bool $number_formatting_done
     */
    public $number_formatting_done = false;

    /**
     * @var bool $process_field_encrypted
     */
    public $process_field_encrypted = false;

    /**
     * @var string $acltype
     */
    public $acltype = 'module';

    /**
     * @var array $additional_meta_fields
     */
    public $additional_meta_fields = array();

    /**
     * @var bool $notify_inworkflow
     */
    public $notify_inworkflow;

    /**
     * @var string $name
     */
    public $name;

    /**
     * @var string $description
     */
    public $description;

    /**
     * @var string $data_entered
     */
    public $date_entered;

    /**
     * @var string $date_modified
     */
    public $date_modified;

    /**
     * @var string $modified_user_id
     */
    public $modified_user_id;

    /**
     * @var string $assigned_user_id
     */
    public $assigned_user_id;

    /**
     * @var string $created_by
     */
    public $created_by;

    /**
     * @var string $created_by_name
     */
    public $created_by_name;

    /**
     * @var string $modified_by_name
     */
    public $modified_by_name;

    /**
     * @var boolean $importable Set to true in the child beans if the module supports importing
     */
    public $importable = false;

    /**
     * @var boolean $special_notification Set to true in the child beans if the module use the special notification template
     */
    public $special_notification = false;

    /**
     * @var boolean $in_workflow Set to true if the bean is being dealt with in a workflow
     */
    public $in_workflow = false;

    /**
     *
     * @var boolean $tracker_visibility By default it will be true but if any module is to be kept non visible
     * to tracker, then its value needs to be overridden in that particular module to false.
     *
     */
    public $tracker_visibility = true;

    /**
     * @var array $listview_inner_join Used to pass inner join string to ListView Data.
     */
    public $listview_inner_join = array();

    /**
     * @var boolean $in_import Set to true in <modules>/Import/views/view.step4.php if a module is being imported
     */
    public $in_import = false;

    /**
     * @var boolean $in_save
     */
    public $in_save;

    /**
     * @var integer $logicHookDepth
     */
    public $logicHookDepth;

    /**
     * @var int $max_logic_depth  How deep logic hooks can go
     */
    protected $max_logic_depth = 10;

    /**
     * A way to keep track of the loaded relationships so when we clone the object we can unset them.
     *
     * @var array
     */
    protected $loaded_relationships = array();

    /**
     * @var boolean $is_updated_dependent_fields set to true if dependent fields updated
     */
    protected $is_updated_dependent_fields = false;

    /**
     * SugarBean constructor.
     * Performs following tasks:
     *
     * 1. Initialized a database connections
     * 2. Load the vardefs for the module implementing the class. cache the entries
     *    if needed
     * 3. Setup row-level security preference
     * All implementing classes  must call this constructor using the parent::SugarBean() class.
     *
     */
    public function __construct()
    {
        global $dictionary;
        static $loaded_defs = array();
        $this->db = DBManagerFactory::getInstance();
        if (empty($this->module_name)) {
            $this->module_name = $this->module_dir;
        }
        if ((!$this->disable_vardefs && empty($loaded_defs[$this->object_name])) || !empty($GLOBALS['reload_vardefs'])) {
            VardefManager::loadVardef($this->module_dir, $this->object_name);

            // build $this->column_fields from the field_defs if they exist
            if (!empty($dictionary[$this->object_name]['fields'])) {
                foreach ($dictionary[$this->object_name]['fields'] as $key => $value_array) {
                    $column_fields[] = $key;
                    if (!empty($value_array['required']) && !empty($value_array['name'])) {
                        $this->required_fields[$value_array['name']] = 1;
                    }
                }
                $this->column_fields = $column_fields;
            }

            //setup custom fields
            if (!isset($this->custom_fields) &&
                empty($this->disable_custom_fields)
            ) {
                $this->setupCustomFields($this->module_dir);
            }

            if (isset($GLOBALS['dictionary'][$this->object_name]) && !$this->disable_vardefs) {
                $this->field_name_map = $dictionary[$this->object_name]['fields'];
                $this->field_defs = $dictionary[$this->object_name]['fields'];

                if (!empty($dictionary[$this->object_name]['optimistic_locking'])) {
                    $this->optimistic_lock = true;
                }
            }
            $loaded_defs[$this->object_name]['column_fields'] =& $this->column_fields;
            $loaded_defs[$this->object_name]['list_fields'] =& $this->list_fields;
            $loaded_defs[$this->object_name]['required_fields'] =& $this->required_fields;
            $loaded_defs[$this->object_name]['field_name_map'] =& $this->field_name_map;
            $loaded_defs[$this->object_name]['field_defs'] =& $this->field_defs;
        } else {
            $this->column_fields =& $loaded_defs[$this->object_name]['column_fields'];
            $this->list_fields =& $loaded_defs[$this->object_name]['list_fields'];
            $this->required_fields =& $loaded_defs[$this->object_name]['required_fields'];
            $this->field_name_map =& $loaded_defs[$this->object_name]['field_name_map'];
            $this->field_defs =& $loaded_defs[$this->object_name]['field_defs'];
            $this->added_custom_field_defs = true;

            if (!isset($this->custom_fields) &&
                empty($this->disable_custom_fields)
            ) {
                $this->setupCustomFields($this->module_dir);
            }
            if (!empty($dictionary[$this->object_name]['optimistic_locking'])) {
                $this->optimistic_lock = true;
            }
        }

        if ($this->bean_implements('ACL') && !empty($GLOBALS['current_user'])) {
            $this->acl_fields = !(isset($dictionary[$this->object_name]['acl_fields']) && $dictionary[$this->object_name]['acl_fields'] === false);
        }
        $this->populateDefaultValues();
    }

    /**
     * @deprecated deprecated since version 7.6, PHP4 Style Constructors are deprecated and will be remove in 7.8, please update your code, use __construct instead
     * @see SugarBean::__construct
     */
    public function SugarBean(){
        $deprecatedMessage = 'PHP4 Style Constructors are deprecated and will be remove in 7.8, please update your code';
        if(isset($GLOBALS['log'])) {
            $GLOBALS['log']->deprecated($deprecatedMessage);
        }
        else {
            trigger_error($deprecatedMessage, E_USER_DEPRECATED);
        }
        self::__construct();
    }

    /**
     * Loads the definition of custom fields defined for the module.
     * Local file system cache is created as needed.
     *
     * @param string $module_name setting up custom fields for this module.
     */
    public function setupCustomFields($module_name)
    {
        $this->custom_fields = new DynamicField($module_name);
        $this->custom_fields->setup($this);
    }

    /**
     * @param $interface
     *
     * @return bool
     */
    public function bean_implements($interface)
    {
        return false;
    }

    /**
     * @param bool $force
     */
    public function populateDefaultValues($force = false)
    {
        if (!is_array($this->field_defs)) {
            return;
        }
        foreach ($this->field_defs as $field => $value) {
            if ((isset($value['default']) || !empty($value['display_default'])) && ($force || empty($this->$field))) {
                $type = $value['type'];

                switch ($type) {
                    case 'date':
                        if (!empty($value['display_default'])) {
                            $this->$field = $this->parseDateDefault($value['display_default']);
                        }
                        break;
                    case 'datetime':
                    case 'datetimecombo':
                        if (!empty($value['display_default'])) {
                            $this->$field = $this->parseDateDefault($value['display_default'], true);
                        }
                        break;
                    case 'multienum':
                        if (empty($value['default']) && !empty($value['display_default'])) {
                            $this->$field = $value['display_default'];
                        } else {
                            $this->$field = $value['default'];
                        }
                        break;
                    case 'bool':
                        if (isset($this->$field)) {
                            break;
                        }
                    default:
                        if (isset($value['default']) && $value['default'] !== '') {
                            $this->$field = htmlentities($value['default'], ENT_QUOTES, 'UTF-8');
                        } else {
                            $this->$field = '';
                        }
                } //switch
            }
        } //foreach
    }

    /**
     * Create date string from default value
     * like '+1 month'
     * @param string $value
     * @param bool $time Should be expect time set too?
     * @return string
     */
    protected function parseDateDefault($value, $time = false)
    {
        global $timedate;
        if ($time) {
            $dtAry = explode('&', $value, 2);
            $dateValue = $timedate->getNow(true)->modify($dtAry[0]);
            if (!empty($dtAry[1])) {
                $timeValue = $timedate->fromString($dtAry[1]);
                $dateValue->setTime($timeValue->hour, $timeValue->min, $timeValue->sec);
            }
            return $timedate->asUser($dateValue);
        } else {
            return $timedate->asUserDate($timedate->getNow(true)->modify($value));
        }
    }

    /**
     * Removes relationship metadata cache.
     *
     * Every module that has relationships defined with other modules, has this meta data cached.  The cache is
     * stores in 2 locations: relationships table and file system. This method clears the cache from both locations.
     *
     * @param string $key module whose meta cache is to be cleared.
     * @param string $db database handle.
     * @param string $tablename table name
     * @param string $dictionary vardef for the module
     * @param string $module_dir name of subdirectory where module is installed.
     *
     * @static
     *
     * Internal function, do not override.
     */
    public static function removeRelationshipMeta($key, $db, $tablename, $dictionary, $module_dir)
    {
        //load the module dictionary if not supplied.
        if ((!isset($dictionary) || empty($dictionary)) && !empty($module_dir)) {
            $filename = 'modules/' . $module_dir . '/vardefs.php';
            if (file_exists($filename)) {
                include($filename);
            }
        }
        if (!is_array($dictionary) || !array_key_exists($key, $dictionary)) {
            $GLOBALS['log']->fatal("removeRelationshipMeta: Metadata for table " . $tablename . " does not exist");
            display_notice("meta data absent for table " . $tablename . " keyed to $key ");
        } else {
            if (isset($dictionary[$key]['relationships'])) {
                $RelationshipDefs = $dictionary[$key]['relationships'];
                foreach ($RelationshipDefs as $rel_name) {
                    Relationship::delete($rel_name, $db);
                }
            }
        }
    }

    /**
     * Populates the relationship meta for a module.
     *
     * It is called during setup/install. It is used statically to create relationship meta data for many-to-many tables.
     *
     * @param string $key name of the object.
     * @param object $db database handle.
     * @param string $tablename table, meta data is being populated for.
     * @param array $dictionary vardef dictionary for the object.     *
     * @param string $module_dir name of subdirectory where module is installed.
     * @param bool $is_custom Optional,set to true if module is installed in a custom directory. Default value is false.
     * @static
     *
     *  Internal function, do not override.
     */
    public static function createRelationshipMeta($key, $db, $tablename, $dictionary, $module_dir, $is_custom = false)
    {
        //load the module dictionary if not supplied.
        if (empty($dictionary) && !empty($module_dir)) {
            if ($is_custom) {
                $filename = 'custom/modules/' . $module_dir . '/Ext/Vardefs/vardefs.ext.php';
            } else {
                if ($key == 'User') {
                    // a very special case for the Employees module
                    // this must be done because the Employees/vardefs.php does an include_once on
                    // Users/vardefs.php
                    $filename = 'modules/Users/vardefs.php';
                } else {
                    $filename = 'modules/' . $module_dir . '/vardefs.php';
                }
            }

            if (file_exists($filename)) {
                include($filename);
                // cn: bug 7679 - dictionary entries defined as $GLOBALS['name'] not found
                if (empty($dictionary) || !empty($GLOBALS['dictionary'][$key])) {
                    $dictionary = $GLOBALS['dictionary'];
                }
            } else {
                $GLOBALS['log']->debug("createRelationshipMeta: no metadata file found" . $filename);
                return;
            }
        }

        if (!is_array($dictionary) || !array_key_exists($key, $dictionary)) {
            $GLOBALS['log']->fatal("createRelationshipMeta: Metadata for table " . $tablename . " does not exist");
            display_notice("meta data absent for table " . $tablename . " keyed to $key ");
        } else {
            if (isset($dictionary[$key]['relationships'])) {
                $RelationshipDefs = $dictionary[$key]['relationships'];

                global $beanList;
                $beanList_ucase = array_change_key_case($beanList, CASE_UPPER);
                foreach ($RelationshipDefs as $rel_name => $rel_def) {
                    if (isset($rel_def['lhs_module']) && !isset($beanList_ucase[strtoupper($rel_def['lhs_module'])])) {
                        $GLOBALS['log']->debug('skipping orphaned relationship record ' . $rel_name . ' lhs module is missing ' . $rel_def['lhs_module']);
                        continue;
                    }
                    if (isset($rel_def['rhs_module']) && !isset($beanList_ucase[strtoupper($rel_def['rhs_module'])])) {
                        $GLOBALS['log']->debug('skipping orphaned relationship record ' . $rel_name . ' rhs module is missing ' . $rel_def['rhs_module']);
                        continue;
                    }


                    //check whether relationship exists or not first.
                    if (Relationship::exists($rel_name, $db)) {
                        $GLOBALS['log']->debug('Skipping, relationship already exists ' . $rel_name);
                    } else {
                        $seed = BeanFactory::getBean("Relationships");
                        $keys = array_keys($seed->field_defs);
                        $toInsert = array();
                        foreach ($keys as $key) {
                            if ($key == "id") {
                                $toInsert[$key] = create_guid();
                            } elseif ($key == "relationship_name") {
                                $toInsert[$key] = $rel_name;
                            } elseif (isset($rel_def[$key])) {
                                $toInsert[$key] = $rel_def[$key];
                            }
                            //todo specify defaults if meta not defined.
                        }


                        $column_list = implode(",", array_keys($toInsert));
                        $value_list = "'" . implode("','", array_values($toInsert)) . "'";

                        //create the record. todo add error check.
                        $insert_string = "INSERT into relationships (" . $column_list . ") values (" . $value_list . ")";
                        $db->query($insert_string, true);
                    }
                }
            } else {
                $GLOBALS['log']->info('No relationships meta set for '.$module_dir);
            }
        }
    }

    /**
     * Constructs a query to fetch data for subpanels and list views
     *
     * It constructs union queries for activities subpanel.
     *
     * @param SugarBean $parentbean constructing queries for link attributes in this bean
     * @param string $order_by Optional, order by clause
     * @param string $sort_order Optional, sort order
     * @param string $where Optional, additional where clause
     * @param int $row_offset
     * @param int $limit
     * @param int $max
     * @param int $show_deleted
     * @param aSubPanel $subpanel_def
     *
     * @return array
     *
     * Internal Function, do not override.
     */
<<<<<<< HEAD
    public static function get_union_related_list($parentbean, $order_by = "", $sort_order = '', $where = "",
                                                  $row_offset = 0, $limit = -1, $max = -1, $show_deleted = 0, $subpanel_def = null)
=======
    public static function get_union_related_list(
        $parentbean,
        $order_by = '',
        $sort_order = '',
        $where = '',
        $row_offset = 0,
        $limit = -1,
        $max = -1,
        $show_deleted = 0,
        $subpanel_def = null
    )
>>>>>>> f5d9dabf
    {
        if (is_null($subpanel_def)) {
            $GLOBALS['log']->fatal('subpanel_def is null');
        }
        $secondary_queries = array();
        global $layout_edit_mode;

        if (isset($_SESSION['show_deleted'])) {
            $show_deleted = 1;
        }
        $final_query = '';
        $final_query_rows = '';
        $subpanel_list = array();
        if ($subpanel_def->isCollection()) {
            $subpanel_def->load_sub_subpanels();
            $subpanel_list = $subpanel_def->sub_subpanels;
        } else {
            $subpanel_list[] = $subpanel_def;
        }

        $first = true;

        //Breaking the building process into two loops. The first loop gets a list of all the sub-queries.
        //The second loop merges the queries and forces them to select the same number of columns
        //All columns in a sub-subpanel group must have the same aliases
        //If the subpanel is a datasource function, it can't be a collection so we just poll that function for the and return that
        foreach ($subpanel_list as $this_subpanel) {
            if ($this_subpanel->isDatasourceFunction() && empty($this_subpanel->_instance_properties['generate_select'])) {
                $shortcut_function_name = $this_subpanel->get_data_source_name();
                $parameters = $this_subpanel->get_function_parameters();
                if (!empty($parameters)) {
                    //if the import file function is set, then import the file to call the custom function from
                    if (is_array($parameters) && isset($parameters['import_function_file'])) {
                        //this call may happen multiple times, so only require if function does not exist
                        if (!function_exists($shortcut_function_name)) {
                            require_once($parameters['import_function_file']);
                        }
                        //call function from required file
                        $tmp_final_query = $shortcut_function_name($parameters);
                    } else {
                        //call function from parent bean
                        $tmp_final_query = $parentbean->$shortcut_function_name($parameters);
                    }
                } else {
                    $tmp_final_query = $parentbean->$shortcut_function_name();
                }
                if (!$first) {
                    $final_query_rows .= ' UNION ALL ( ' . $parentbean->create_list_count_query($tmp_final_query, $parameters) . ' )';
                    $final_query .= ' UNION ALL ( ' . $tmp_final_query . ' )';
                } else {
                    $final_query_rows = '(' . $parentbean->create_list_count_query($tmp_final_query, $parameters) . ')';
                    $final_query = '(' . $tmp_final_query . ')';
                    $first = false;
                }
            }
        }
        //If final_query is still empty, its time to build the sub-queries
        if (empty($final_query)) {
            $subqueries = SugarBean::build_sub_queries_for_union($subpanel_list, $subpanel_def, $parentbean, $order_by);
            $all_fields = array();
            foreach ($subqueries as $i => $subquery) {
                $query_fields = $GLOBALS['db']->getSelectFieldsFromQuery($subquery['select']);
                foreach ($query_fields as $field => $select) {
                    if (!in_array($field, $all_fields)) {
                        $all_fields[] = $field;
                    }
                }
                $subqueries[$i]['query_fields'] = $query_fields;
            }
            $first = true;
            //Now ensure the queries have the same set of fields in the same order.
            foreach ($subqueries as $subquery) {
                $subquery['select'] = "SELECT";
                foreach ($all_fields as $field) {
                    if (!isset($subquery['query_fields'][$field])) {
                        $subquery['select'] .= " NULL $field,";
                    } else {
                        $subquery['select'] .= " {$subquery['query_fields'][$field]},";
                    }
                }
                $subquery['select'] = substr($subquery['select'], 0, strlen($subquery['select']) - 1);

                // Find related email address for sub panel ordering
                if( $order_by && isset($subpanel_def->panel_definition['list_fields'][$order_by]['widget_class']) &&
                    $subpanel_def->panel_definition['list_fields'][$order_by]['widget_class'] == 'SubPanelEmailLink' &&
                    !in_array($order_by, array_keys($subquery['query_fields']))) {
                    $relatedBeanTable = $subpanel_def->table_name;
                    $relatedBeanModule = $subpanel_def->get_module_name();
                    $subquery['select'] .= ",
                    (SELECT email_addresses.email_address
                     FROM email_addr_bean_rel
                     JOIN email_addresses ON email_addresses.id = email_addr_bean_rel.email_address_id
                     WHERE
                        email_addr_bean_rel.primary_address = 1 AND
                        email_addr_bean_rel.deleted = 0 AND
                        email_addr_bean_rel.bean_id = $relatedBeanTable.id AND
                        email_addr_bean_rel.bean_module = '$relatedBeanModule') as $order_by";
                }

                //Put the query into the final_query
                $query = $subquery['select'] . " " . $subquery['from'] . " " . $subquery['where'];
                if (!$first) {
                    $query = ' UNION ALL ( ' . $query . ' )';
                    $final_query_rows .= " UNION ALL ";
                } else {
                    $query = '(' . $query . ')';
                    $first = false;
                }
                $query_array = $subquery['query_array'];
                $select_position = strpos($query_array['select'], "SELECT");
                $distinct_position = strpos($query_array['select'], "DISTINCT");
                if (!empty($subquery['params']['distinct']) && !empty($subpanel_def->table_name)) {
                    $query_rows = "( SELECT count(DISTINCT " . $subpanel_def->table_name . ".id)" . $subquery['from_min'] . $query_array['join'] . $subquery['where'] . ' )';
                } elseif ($select_position !== false && $distinct_position !== false) {
                    $query_rows = "( " . substr_replace($query_array['select'], "SELECT count(", $select_position, 6) . ")" . $subquery['from_min'] . $query_array['join'] . $subquery['where'] . ' )';
                } else {
                    //resort to default behavior.
                    $query_rows = "( SELECT count(*)" . $subquery['from_min'] . $query_array['join'] . $subquery['where'] . ' )';
                }
                if (!empty($subquery['secondary_select'])) {
                    $subquerystring = $subquery['secondary_select'] . $subquery['secondary_from'] . $query_array['join'] . $subquery['where'];
                    if (!empty($subquery['secondary_where'])) {
                        if (empty($subquery['where'])) {
                            $subquerystring .= " WHERE " . $subquery['secondary_where'];
                        } else {
                            $subquerystring .= " AND " . $subquery['secondary_where'];
                        }
                    }
                    $secondary_queries[] = $subquerystring;
                }
                $final_query .= $query;
                $final_query_rows .= $query_rows;
            }
        }

        if (!empty($order_by)) {
            $isCollection = $subpanel_def->isCollection();
            if ($isCollection) {
                /** @var aSubPanel $header */
                $header = $subpanel_def->get_header_panel_def();
                $submodule = $header->template_instance;
                $suppress_table_name = true;
            } else {
                $submodule = $subpanel_def->template_instance;
                $suppress_table_name = false;
            }

            if (!empty($sort_order)) {
                $order_by .= ' ' . $sort_order;
            }

            $order_by = $parentbean->process_order_by($order_by, $submodule, $suppress_table_name);
            if (!empty($order_by)) {
                $final_query .= ' ORDER BY ' . $order_by;
            }
        }


        if (isset($layout_edit_mode) && $layout_edit_mode) {
            $response = array();
            if (!empty($submodule)) {
                $submodule->assign_display_fields($submodule->module_dir);
                $response['list'] = array($submodule);
            } else {
                $response['list'] = array();
            }
            $response['parent_data'] = array();
            $response['row_count'] = 1;
            $response['next_offset'] = 0;
            $response['previous_offset'] = 0;

            return $response;
        }

        return $parentbean->process_union_list_query($parentbean, $final_query, $row_offset, $limit, $max, '', $subpanel_def, $final_query_rows, $secondary_queries);
    }

    /**
     * @param $subpanel_list
     * @param $subpanel_def
     * @param $parentbean
     * @param $order_by
     *
     * @return array
     */
    protected static function build_sub_queries_for_union($subpanel_list, $subpanel_def, $parentbean, $order_by)
    {

        global $beanList;
        $subqueries = array();
        foreach ($subpanel_list as $this_subpanel) {
            if (!$this_subpanel->isDatasourceFunction() || ($this_subpanel->isDatasourceFunction()
                    && isset($this_subpanel->_instance_properties['generate_select'])
                    && $this_subpanel->_instance_properties['generate_select'])
            ) {
                //the custom query function must return an array with
                if ($this_subpanel->isDatasourceFunction()) {
                    $shortcut_function_name = $this_subpanel->get_data_source_name();
                    $parameters = $this_subpanel->get_function_parameters();
                    if (!empty($parameters)) {
                        //if the import file function is set, then import the file to call the custom function from
                        if (is_array($parameters) && isset($parameters['import_function_file'])) {
                            //this call may happen multiple times, so only require if function does not exist
                            if (!function_exists($shortcut_function_name)) {
                                require_once($parameters['import_function_file']);
                            }
                            //call function from required file
                            $query_array = $shortcut_function_name($parameters);
                        } else {
                            //call function from parent bean
                            $query_array = $parentbean->$shortcut_function_name($parameters);
                        }
                    } else {
                        $query_array = $parentbean->$shortcut_function_name();
                    }
                } else {
                    $related_field_name = $this_subpanel->get_data_source_name();
                    if (!$parentbean->load_relationship($related_field_name)) {
                        unset($parentbean->$related_field_name);
                        continue;
                    }
                    $query_array = $parentbean->$related_field_name->getSubpanelQuery(array(), true);
                }
                $table_where = preg_replace('/^\s*WHERE/i', '', $this_subpanel->get_where());
                $where_definition = preg_replace('/^\s*WHERE/i', '', $query_array['where']);

                if (!empty($table_where)) {
                    if (empty($where_definition)) {
                        $where_definition = $table_where;
                    } else {
                        $where_definition .= ' AND ' . $table_where;
                    }
                }

                $submodulename = $this_subpanel->_instance_properties['module'];
                $submoduleclass = $beanList[$submodulename];

                /** @var SugarBean $submodule */
                $submodule = new $submoduleclass();
                $subwhere = $where_definition;


                $list_fields = $this_subpanel->get_list_fields();
                foreach ($list_fields as $list_key => $list_field) {
                    if (isset($list_field['usage']) && $list_field['usage'] == 'display_only') {
                        unset($list_fields[$list_key]);
                    }
                }


                if (!$subpanel_def->isCollection() && isset($list_fields[$order_by]) && isset($submodule->field_defs[$order_by]) && (!isset($submodule->field_defs[$order_by]['source']) || $submodule->field_defs[$order_by]['source'] == 'db')) {
                    $order_by = $submodule->table_name . '.' . $order_by;
                }
                $panel_name = $this_subpanel->name;
                $params = array();
                $params['distinct'] = $this_subpanel->distinct_query();

                $params['joined_tables'] = $query_array['join_tables'];
                $params['include_custom_fields'] = !$subpanel_def->isCollection();
                $params['collection_list'] = $subpanel_def->get_inst_prop_value('collection_list');

                // use single select in case when sorting by relate field
                $singleSelect = $submodule->is_relate_field($order_by);

                $subquery = $submodule->create_new_list_query('', $subwhere, $list_fields, $params, 0, '', true, $parentbean, $singleSelect);

                $subquery['select'] .= " , '$panel_name' panel_name ";
                $subquery['from'] .= $query_array['join'];
                $subquery['query_array'] = $query_array;
                $subquery['params'] = $params;

                $subqueries[] = $subquery;
            }
        }
        return $subqueries;
    }

    /**
     * Applies pagination window to union queries used by list view and subpanels,
     * executes the query and returns fetched data.
     *
     * Internal function, do not override.
     * @param object $parent_bean
     * @param string $query query to be processed.
     * @param int $row_offset
     * @param int $limit optional, default -1
     * @param int $max_per_page Optional, default -1
     * @param string $where Custom where clause.
     * @param aSubPanel $subpanel_def definition of sub-panel to be processed
     * @param string $query_row_count
     * @param array $secondary_queries
     * @return array $fetched data.
     */
<<<<<<< HEAD
    public function process_union_list_query($parent_bean, $query,
                                             $row_offset, $limit = -1, $max_per_page = -1, $where = '', $subpanel_def = null, $query_row_count = '', $secondary_queries = array())
=======
    public function process_union_list_query(
        $parent_bean,
        $query,
        $row_offset,
        $limit = -1,
        $max_per_page = -1,
        $where = '',
        $subpanel_def = null,
        $query_row_count = '',
        $secondary_queries = array())
>>>>>>> f5d9dabf
    {
        if (is_null($subpanel_def)) {
            $GLOBALS['log']->fatal('subpanel_def is null');
        }

        $db = DBManagerFactory::getInstance('listviews');
        /**
         * if the row_offset is set to 'end' go to the end of the list
         */
        $toEnd = strval($row_offset) == 'end';
        global $sugar_config;
        $use_count_query = false;
        $processing_collection = $subpanel_def->isCollection();

        $GLOBALS['log']->debug("process_union_list_query: " . $query);
        if ($max_per_page == -1) {
            $max_per_page = $sugar_config['list_max_entries_per_subpanel'];
        }
        if (empty($query_row_count)) {
            $query_row_count = $query;
        }
        $distinct_position = strpos($query_row_count, "DISTINCT");

        if ($distinct_position !== false) {
            $use_count_query = true;
        }
        $performSecondQuery = true;
        if (empty($sugar_config['disable_count_query']) || $toEnd) {
            $rows_found = $this->_get_num_rows_in_query($query_row_count, $use_count_query);
            if ($rows_found < 1) {
                $performSecondQuery = false;
            }
            if (!empty($rows_found) && (empty($limit) || $limit == -1)) {
                $limit = $max_per_page;
            }
            if ($toEnd) {
                $row_offset = (floor(($rows_found - 1) / $limit)) * $limit;
            }
        } else {
            if ((empty($limit) || $limit == -1)) {
                $limit = $max_per_page + 1;
                $max_per_page = $limit;
            }
        }

        if (empty($row_offset)) {
            $row_offset = 0;
        }
        $list = array();
        $previous_offset = $row_offset - $max_per_page;
        $next_offset = $row_offset + $max_per_page;

        if ($performSecondQuery) {
            if (!empty($limit) && $limit != -1 && $limit != -99) {
                if (empty($parent_bean)) {
                    $objectName = '[empty parent bean]';
                } else {
                    $objectName = $parent_bean->object_name;
                }
                $result = $db->limitQuery($query, $row_offset, $limit, true, "Error retrieving $objectName list: ");
            } else {
                $result = $db->query($query, true, "Error retrieving $this->object_name list: ");
            }
            //use -99 to return all

            // get the current row
            $index = $row_offset;
            $row = $db->fetchByAssoc($result);

            $post_retrieve = array();
            $isFirstTime = true;
            while ($row) {
                $function_fields = array();
                if (($index < $row_offset + $max_per_page || $max_per_page == -99)) {
                    if ($processing_collection) {
                        $current_bean = $subpanel_def->sub_subpanels[$row['panel_name']]->template_instance;
                        if (!$isFirstTime) {
                            $class = get_class($subpanel_def->sub_subpanels[$row['panel_name']]->template_instance);
                            $current_bean = new $class();
                        }
                    } else {
                        $current_bean = $subpanel_def->template_instance;
                        if (!$isFirstTime) {
                            $class = get_class($subpanel_def->template_instance);
                            $current_bean = new $class();
                        }
                    }
                    $isFirstTime = false;
                    //set the panel name in the bean instance.
                    if (isset($row['panel_name'])) {
                        $current_bean->panel_name = $row['panel_name'];
                    }
                    foreach ($current_bean->field_defs as $field => $value) {
                        if (isset($row[$field])) {
                            $current_bean->$field = $this->convertField($row[$field], $value);
                            unset($row[$field]);
                        } elseif (isset($row[$this->table_name . '.' . $field])) {
                            $current_bean->$field = $this->convertField($row[$this->table_name . '.' . $field], $value);
                            unset($row[$this->table_name . '.' . $field]);
                        } else {
                            $current_bean->$field = "";
                            unset($row[$field]);
                        }
                        if (isset($value['source']) && $value['source'] == 'function') {
                            $function_fields[] = $field;
                        }
                    }
                    foreach ($row as $key => $value) {
                        $current_bean->$key = $value;
                    }
                    foreach ($function_fields as $function_field) {
                        $value = $current_bean->field_defs[$function_field];
                        $can_execute = true;
                        $execute_params = array();
                        $execute_function = array();
                        if (!empty($value['function_class'])) {
                            $execute_function[] = $value['function_class'];
                            $execute_function[] = $value['function_name'];
                        } else {
                            $execute_function = $value['function_name'];
                        }
                        foreach ($value['function_params'] as $param) {
                            if (empty($value['function_params_source']) || $value['function_params_source'] == 'parent') {
                                if (empty($this->$param)) {
                                    $can_execute = false;
                                } elseif ($param == '$this') {
                                    $execute_params[] = $this;
                                } else {
                                    $execute_params[] = $this->$param;
                                }
                            } elseif ($value['function_params_source'] == 'this') {
                                if (empty($current_bean->$param)) {
                                    $can_execute = false;
                                } elseif ($param == '$this') {
                                    $execute_params[] = $current_bean;
                                } else {
                                    $execute_params[] = $current_bean->$param;
                                }
                            } else {
                                $can_execute = false;
                            }
                        }
                        if ($can_execute) {
                            if (!empty($value['function_require'])) {
                                require_once($value['function_require']);
                            }
                            $current_bean->$function_field = call_user_func_array($execute_function, $execute_params);
                        }
                    }
                    if (!empty($current_bean->parent_type) && !empty($current_bean->parent_id)) {
                        if (!isset($post_retrieve[$current_bean->parent_type])) {
                            $post_retrieve[$current_bean->parent_type] = array();
                        }
                        $post_retrieve[$current_bean->parent_type][] = array('child_id' => $current_bean->id, 'parent_id' => $current_bean->parent_id, 'parent_type' => $current_bean->parent_type, 'type' => 'parent');
                    }
                    $list[$current_bean->id] = $current_bean;
                }
                // go to the next row
                $index++;
                $row = $db->fetchByAssoc($result);
            }
            //now handle retrieving many-to-many relationships
            if (!empty($list)) {
                foreach ($secondary_queries as $query2) {
                    $result2 = $db->query($query2);

                    $row2 = $db->fetchByAssoc($result2);
                    while ($row2) {
                        $id_ref = $row2['ref_id'];

                        if (isset($list[$id_ref])) {
                            foreach ($row2 as $r2key => $r2value) {
                                if ($r2key != 'ref_id') {
                                    $list[$id_ref]->$r2key = $r2value;
                                }
                            }
                        }
                        $row2 = $db->fetchByAssoc($result2);
                    }
                }
            }

            if (isset($post_retrieve)) {
                $parent_fields = $this->retrieve_parent_fields($post_retrieve);
            } else {
                $parent_fields = array();
            }
            if (!empty($sugar_config['disable_count_query']) && !empty($limit)) {
                //C.L. Bug 43535 - Use the $index value to set the $rows_found value here
                $rows_found = isset($index) ? $index : $row_offset + count($list);

                if (count($list) >= $limit) {
                    array_pop($list);
                }
                if (!$toEnd) {
                    $next_offset--;
                    $previous_offset++;
                }
            }
        } else {
            $parent_fields = array();
        }
        $response = array();
        $response['list'] = $list;
        $response['parent_data'] = $parent_fields;
        $response['row_count'] = $rows_found;
        $response['next_offset'] = $next_offset;
        $response['previous_offset'] = $previous_offset;
        $response['current_offset'] = $row_offset;
        $response['query'] = $query;

        return $response;
    }

    /**
     * Returns the number of rows that the given SQL query should produce
     *
     * Internal function, do not override.
     * @param string $query valid select  query
     * @param bool $is_count_query Optional, Default false, set to true if passed query is a count query.
     * @return int count of rows found
     */
    public function _get_num_rows_in_query($query, $is_count_query = false)
    {
        $num_rows_in_query = 0;
        if (!$is_count_query) {
            $count_query = SugarBean::create_list_count_query($query);
        } else {
            $count_query = $query;
        }

        $result = $this->db->query($count_query, true, "Error running count query for $this->object_name List: ");
        while ($row = $this->db->fetchByAssoc($result, true)) {
            $num_rows_in_query += current($row);
        }

        return $num_rows_in_query;
    }

    /**
     * Returns parent record data for objects that store relationship information
     *
     * @param array $type_info
     * @return array
     *
     * Internal function, do not override.
     */
    public function retrieve_parent_fields($type_info)
    {
        $queries = array();
        global $beanList, $beanFiles;
        $templates = array();
        $parent_child_map = array();
        foreach ($type_info as $children_info) {
            foreach ($children_info as $child_info) {
                if ($child_info['type'] == 'parent') {
                    if (empty($templates[$child_info['parent_type']])) {
                        //Test emails will have an invalid parent_type, don't try to load the non-existent parent bean
                        if ($child_info['parent_type'] == 'test') {
                            continue;
                        }
                        $class = $beanList[$child_info['parent_type']];
                        // Added to avoid error below; just silently fail and write message to log
                        if (empty($beanFiles[$class])) {
                            $GLOBALS['log']->error($this->object_name . '::retrieve_parent_fields() - cannot load class "' . $class . '", skip loading.');
                            continue;
                        }
                        require_once($beanFiles[$class]);
                        $templates[$child_info['parent_type']] = new $class();
                    }

                    if (empty($queries[$child_info['parent_type']])) {
                        $queries[$child_info['parent_type']] = "SELECT id ";
                        $field_def = $templates[$child_info['parent_type']]->field_defs['name'];
                        if (isset($field_def['db_concat_fields'])) {
                            $queries[$child_info['parent_type']] .= ' , ' . $this->db->concat($templates[$child_info['parent_type']]->table_name, $field_def['db_concat_fields']) . ' parent_name';
                        } else {
                            $queries[$child_info['parent_type']] .= ' , name parent_name';
                        }
                        if (isset($templates[$child_info['parent_type']]->field_defs['assigned_user_id'])) {
                            $queries[$child_info['parent_type']] .= ", assigned_user_id parent_name_owner , '{$child_info['parent_type']}' parent_name_mod";
                        } elseif (isset($templates[$child_info['parent_type']]->field_defs['created_by'])) {
                            $queries[$child_info['parent_type']] .= ", created_by parent_name_owner, '{$child_info['parent_type']}' parent_name_mod";
                        }
                        $queries[$child_info['parent_type']] .= " FROM " . $templates[$child_info['parent_type']]->table_name . " WHERE id IN ('{$child_info['parent_id']}'";
                    } else {
                        if (empty($parent_child_map[$child_info['parent_id']])) {
                            $queries[$child_info['parent_type']] .= " ,'{$child_info['parent_id']}'";
                        }
                    }
                    $parent_child_map[$child_info['parent_id']][] = $child_info['child_id'];
                }
            }
        }
        $results = array();
        foreach ($queries as $query) {
            $result = $this->db->query($query . ')');
            while ($row = $this->db->fetchByAssoc($result)) {
                $results[$row['id']] = $row;
            }
        }

        $child_results = array();
        foreach ($parent_child_map as $parent_key => $parent_child) {
            foreach ($parent_child as $child) {
                if (isset($results[$parent_key])) {
                    $child_results[$child] = $results[$parent_key];
                }
            }
        }
        return $child_results;
    }

    /**
     * Returns a list of fields with their definitions that have the audited property set to true.
     * Before calling this function, check whether audit has been enabled for the table/module or not.
     * You would set the audit flag in the implementing module's vardef file.
     *
     * @return array
     * @see is_AuditEnabled
     *
     * Internal function, do not override.
     */
    public function getAuditEnabledFieldDefinitions()
    {
        if (!isset($this->audit_enabled_fields)) {
            $this->audit_enabled_fields = array();
            foreach ($this->field_defs as $field => $properties) {
                if (
                (
                    !empty($properties['Audited']) || !empty($properties['audited']))
                ) {
                    $this->audit_enabled_fields[$field] = $properties;
                }
            }
        }
        return $this->audit_enabled_fields;
    }

    /**
     * Returns true of false if the user_id passed is the owner
     *
     * @param string $user_id GUID
     * @return bool
     */
    public function isOwner($user_id)
    {
        //if we don't have an id we must be the owner as we are creating it
        if (!isset($this->id) || $this->id == "[SELECT_ID_LIST]") {
            return true;
        }
        //if there is an assigned_user that is the owner
        if (!empty($this->fetched_row['assigned_user_id'])) {
            if ($this->fetched_row['assigned_user_id'] == $user_id) {
                return true;
            }
            return false;
        } elseif (isset($this->assigned_user_id)) {
            if ($this->assigned_user_id == $user_id) {
                return true;
            }
            return false;
        } else {
            //other wise if there is a created_by that is the owner
            if (isset($this->created_by) && $this->created_by == $user_id) {
                return true;
            }
        }
        return false;
    }

    /**
     * Returns the name of the custom table.
     * Custom table's name is based on implementing class' table name.
     *
     * @return String Custom table name.
     *
     * Internal function, do not override.
     */
    public function get_custom_table_name()
    {
        return $this->getTableName() . '_cstm';
    }

    /**
     * Returns the implementing class' table name.
     *
     * All implementing classes set a value for the table_name variable. This value is returned as the
     * table name. If not set, table name is extracted from the implementing module's vardef.
     *
     * @return String Table name.
     *
     * Internal function, do not override.
     */
    public function getTableName()
    {
        if (isset($this->table_name)) {
            return $this->table_name;
        }
        global $dictionary;
        return $dictionary[$this->getObjectName()]['table'];
    }

    /**
     * Returns the object name. If object_name is not set, table_name is returned.
     *
     * All implementing classes must set a value for the object_name variable.
     *
     * @return  string
     *
     */
    public function getObjectName()
    {
        if ($this->object_name) {
            return $this->object_name;
        }

        // This is a quick way out. The generated metadata files have the table name
        // as the key. The correct way to do this is to override this function
        // in bean and return the object name. That requires changing all the beans
        // as well as put the object name in the generator.
        return $this->table_name;
    }

    /**
     * Returns index definitions for the implementing module.
     *
     * The definitions were loaded in the constructor.
     *
     * @return array Index definitions.
     *
     * Internal function, do not override.
     */
    public function getIndices()
    {
        global $dictionary;
        if (isset($dictionary[$this->getObjectName()]['indices'])) {
            return $dictionary[$this->getObjectName()]['indices'];
        }
        return array();
    }

    /**
     * Returns definition for the id field name.
     *
     * The definitions were loaded in the constructor.
     *
     * @return array Field properties.
     *
     * Internal function, do not override.
     */
    public function getPrimaryFieldDefinition()
    {
        $def = $this->getFieldDefinition("id");
        if (empty($def)) {
            $def = $this->getFieldDefinition(0);
        }
        if (empty($def)) {
            $defs = $this->field_defs;
            reset($defs);
            $def = current($defs);
        }
        return $def;
    }

    /**
     * Returns field definition for the requested field name.
     *
     * The definitions were loaded in the constructor.
     *
     * @param string $name ,
     * @return array Field properties or bool false if the field doesn't exist
     *
     * Internal function, do not override.
     */
    public function getFieldDefinition($name)
    {
        if (!isset($this->field_defs[$name])) {
            return false;
        }

        return $this->field_defs[$name];
    }

    /**
     * Returns the value for the requested field.
     *
     * When a row of data is fetched using the bean, all fields are created as variables in the context
     * of the bean and then fetched values are set in these variables.
     *
     * @param string $name ,
     * @return mixed.
     *
     * Internal function, do not override.
     */
    public function getFieldValue($name)
    {
        if (!isset($this->$name)) {
            return false;
        }
        if ($this->$name === true) {
            return 1;
        }
        if ($this->$name === false) {
            return 0;
        }
        return $this->$name;
    }

    /**
     * Basically undoes the effects of SugarBean::populateDefaultValues(); this method is best called right after object
     * initialization.
     */
    public function unPopulateDefaultValues()
    {
        if (!is_array($this->field_defs)) {
            return;
        }

        foreach ($this->field_defs as $field => $value) {
            if (!empty($this->$field)
                && ((isset($value['default']) && $this->$field == $value['default']) || (!empty($value['display_default']) && $this->$field == $value['display_default']))
            ) {
                $this->$field = null;
                continue;
            }
            if (!empty($this->$field) && !empty($value['display_default']) && in_array($value['type'], array('date', 'datetime', 'datetimecombo')) &&
                $this->$field == $this->parseDateDefault($value['display_default'], ($value['type'] != 'date'))
            ) {
                $this->$field = null;
            }
        }
    }

    /**
     * Handle the following when a SugarBean object is cloned
     *
     * Currently all this does it unset any relationships that were created prior to cloning the object
     *
     * @api
     */
    public function __clone()
    {
        if (!empty($this->loaded_relationships)) {
            foreach ($this->loaded_relationships as $rel) {
                unset($this->$rel);
            }
        }
    }

    /**
     * Loads all attributes of type link.
     *
     * DO NOT CALL THIS FUNCTION IF YOU CAN AVOID IT. Please use load_relationship directly instead.
     *
     * Method searches the implementing module's vardef file for attributes of type link, and for each attribute
     * create a similarly named variable and load the relationship definition.
     *
     * Internal function, do not override.
     */
    public function load_relationships()
    {
        $GLOBALS['log']->debug("SugarBean.load_relationships, Loading all relationships of type link.");
        $linked_fields = $this->get_linked_fields();
        foreach ($linked_fields as $name => $properties) {
            $this->load_relationship($name);
        }
    }

    /**
     * Returns an array of fields that are of type link.
     *
     * @return array List of fields.
     *
     * Internal function, do not override.
     */
    public function get_linked_fields()
    {
        $linked_fields = array();

        $fieldDefs = $this->getFieldDefinitions();

        //find all definitions of type link.
        if (!empty($fieldDefs)) {
            foreach ($fieldDefs as $name => $properties) {
                if (array_search('link', $properties) === 'type') {
                    $linked_fields[$name] = $properties;
                }
            }
        }

        return $linked_fields;
    }

    /**
     * Returns field definitions for the implementing module.
     *
     * The definitions were loaded in the constructor.
     *
     * @return array Field definitions.
     *
     * Internal function, do not override.
     */
    public function getFieldDefinitions()
    {
        return $this->field_defs;
    }

    /**
     * Loads the request relationship. This method should be called before performing any operations on the related data.
     *
     * This method searches the vardef array for the requested attribute's definition. If the attribute is of the type
     * link then it creates a similarly named variable and loads the relationship definition.
     *
     * @param string $rel_name relationship/attribute name.
     * @return bool.
     */
    public function load_relationship($rel_name)
    {
        $GLOBALS['log']->debug("SugarBean[{$this->object_name}].load_relationships, Loading relationship (" . $rel_name . ").");

        if (empty($rel_name)) {
            $GLOBALS['log']->error("SugarBean.load_relationships, Null relationship name passed.");
            return false;
        }
        $fieldDefs = $this->getFieldDefinitions();

        //find all definitions of type link.
        if (!empty($fieldDefs[$rel_name])) {
            //initialize a variable of type Link
            require_once('data/Link2.php');
            $class = load_link_class($fieldDefs[$rel_name]);
            if (isset($this->$rel_name) && $this->$rel_name instanceof $class) {
                return true;
            }
            //if rel_name is provided, search the fieldDef array keys by name.
            if (isset($fieldDefs[$rel_name]['type']) && $fieldDefs[$rel_name]['type'] == 'link') {
                if ($class == "Link2") {
                    $this->$rel_name = new $class($rel_name, $this);
                } else {
                    $this->$rel_name = new $class($fieldDefs[$rel_name]['relationship'], $this, $fieldDefs[$rel_name]);
                }

                if (empty($this->$rel_name) ||
                    (method_exists($this->$rel_name, "loadedSuccesfully") && !$this->$rel_name->loadedSuccesfully())
                ) {
                    unset($this->$rel_name);
                    return false;
                }
                // keep track of the loaded relationships
                $this->loaded_relationships[] = $rel_name;
                return true;
            }
        }
        $GLOBALS['log']->debug("SugarBean.load_relationships, Error Loading relationship (" . $rel_name . ")");
        return false;
    }

    /**
     * Returns an array of beans of related data.
     *
     * For instance, if an account is related to 10 contacts , this function will return an array of contacts beans (10)
     * with each bean representing a contact record.
     * Method will load the relationship if not done so already.
     *
     * @param string $field_name relationship to be loaded.
     * @param string $bean_name  class name of the related bean.legacy
     * @param string $order_by , Optional, default empty.
     * @param int $begin_index Optional, default 0, unused.
     * @param int $end_index Optional, default -1
     * @param int $deleted Optional, Default 0, 0  adds deleted=0 filter, 1  adds deleted=1 filter.
     * @param string $optional_where , Optional, default empty.
     * @return SugarBean[]
     *
     * Internal function, do not override.
     */
    public function get_linked_beans($field_name, $bean_name = '', $order_by = '', $begin_index = 0, $end_index = -1, $deleted = 0, $optional_where = "")
    {
        //if bean_name is Case then use aCase
        if ($bean_name == "Case") {
            $bean_name = "aCase";
        }

        if ($this->load_relationship($field_name)) {
            if ($this->$field_name instanceof Link) {
                // some classes are still based on Link, e.g. TeamSetLink
                return array_values($this->$field_name->getBeans(new $bean_name(), $order_by, $begin_index, $end_index, $deleted, $optional_where));
            } else {
                // Link2 style
                if ($end_index != -1 || !empty($deleted) || !empty($optional_where) || !empty($order_by)) {
                    return array_values($this->$field_name->getBeans(array(
                        'where' => $optional_where,
                        'deleted' => $deleted,
                        'limit' => ($end_index - $begin_index),
                        'order_by' => $order_by
                    )));
                } else {
                    return array_values($this->$field_name->getBeans());
                }
            }
        } else {
            return array();
        }
    }

    /**
     * Returns an array of fields that are required for import
     *
     * @return array
     */
    public function get_import_required_fields()
    {
        $importable_fields = $this->get_importable_fields();
        $required_fields = array();

        foreach ($importable_fields as $name => $properties) {
            if (isset($properties['importable']) && is_string($properties['importable']) && $properties['importable'] == 'required') {
                $required_fields[$name] = $properties;
            }
        }

        return $required_fields;
    }

    /**
     * Returns an array of fields that are able to be Imported into
     * i.e. 'importable' not set to 'false'
     *
     * @return array List of fields.
     *
     * Internal function, do not override.
     */
    public function get_importable_fields()
    {
        $importableFields = array();

        $fieldDefs = $this->getFieldDefinitions();

        if (!empty($fieldDefs)) {
            foreach ($fieldDefs as $key => $value_array) {
                if ((isset($value_array['importable'])
                        && (is_string($value_array['importable']) && $value_array['importable'] == 'false'
                            || is_bool($value_array['importable']) && !$value_array['importable']))
                    || (isset($value_array['type']) && $value_array['type'] == 'link')
                    || (isset($value_array['auto_increment'])
                        && ($value_array['type'] || $value_array['type'] == 'true'))
                ) {
                    // only allow import if we force it
                    if (isset($value_array['importable'])
                        && (is_string($value_array['importable']) && $value_array['importable'] == 'true'
                            || is_bool($value_array['importable']) && $value_array['importable'])
                    ) {
                        $importableFields[$key] = $value_array;
                    }
                } else {

                    //Expose the corresponding id field of a relate field if it is only defined as a link so that users can relate records by id during import
                    if (isset($value_array['type']) && ($value_array['type'] == 'relate') && isset($value_array['id_name'])) {
                        $idField = $value_array['id_name'];
                        if (isset($fieldDefs[$idField]) && isset($fieldDefs[$idField]['type']) && $fieldDefs[$idField]['type'] == 'link') {
                            $tmpFieldDefs = $fieldDefs[$idField];
                            $tmpFieldDefs['vname'] = translate($value_array['vname'], $this->module_dir) . " " . $GLOBALS['app_strings']['LBL_ID'];
                            $importableFields[$idField] = $tmpFieldDefs;
                        }
                    }

                    $importableFields[$key] = $value_array;
                }
            }
        }

        return $importableFields;
    }

    /**
     * Creates tables for the module implementing the class.
     * If you override this function make sure that your code can handles table creation.
     *
     */
    public function create_tables()
    {
        global $dictionary;

        $key = $this->getObjectName();
        if (!array_key_exists($key, $dictionary)) {
            $GLOBALS['log']->fatal("create_tables: Metadata for table " . $this->table_name . " does not exist");
            display_notice("meta data absent for table " . $this->table_name . " keyed to $key ");
        } else {
            if (!$this->db->tableExists($this->table_name)) {
                $this->db->createTable($this);
                if ($this->bean_implements('ACL')) {
                    if (!empty($this->acltype)) {
                        ACLAction::addActions($this->getACLCategory(), $this->acltype);
                    } else {
                        ACLAction::addActions($this->getACLCategory());
                    }
                }
            } else {
                echo "Table already exists : $this->table_name<br>";
            }
            if ($this->is_AuditEnabled() && !$this->db->tableExists($this->get_audit_table_name())) {
                $this->create_audit_table();
            }
        }
    }

    /**
     * Returns the ACL category for this module; defaults to the SugarBean::$acl_category if defined
     * otherwise it is SugarBean::$module_dir
     *
     * @return string
     */
    public function getACLCategory()
    {
        return !empty($this->acl_category) ? $this->acl_category : $this->module_dir;
    }

    /**
     * Return true if auditing is enabled for this object
     * You would set the audit flag in the implementing module's vardef file.
     *
     * @return bool
     *
     * Internal function, do not override.
     */
    public function is_AuditEnabled()
    {
        global $dictionary;
        if (isset($dictionary[$this->getObjectName()]['audited'])) {
            return $dictionary[$this->getObjectName()]['audited'];
        } else {
            return false;
        }
    }

    /**
     * Returns the name of the audit table.
     * Audit table's name is based on implementing class' table name.
     *
     * @return String Audit table name.
     *
     * Internal function, do not override.
     */
    public function get_audit_table_name()
    {
        return $this->getTableName() . '_audit';
    }

    /**
     * If auditing is enabled, create the audit table.
     *
     * Function is used by the install scripts and a repair utility in the admin panel.
     *
     * Internal function, do not override.
     */
    public function create_audit_table()
    {
        global $dictionary;
        $table_name = $this->get_audit_table_name();

        require('metadata/audit_templateMetaData.php');

        // Bug: 52583 Need ability to customize template for audit tables
        $custom = 'custom/metadata/audit_templateMetaData_' . $this->getTableName() . '.php';
        if (file_exists($custom)) {
            require($custom);
        }

        $fieldDefs = $dictionary['audit']['fields'];
        $indices = $dictionary['audit']['indices'];

        // Renaming template indexes to fit the particular audit table (removed the brittle hard coding)
        foreach ($indices as $nr => $properties) {
            $indices[$nr]['name'] = 'idx_' . strtolower($this->getTableName()) . '_' . $properties['name'];
        }

        $engine = null;
        if (isset($dictionary['audit']['engine'])) {
            $engine = $dictionary['audit']['engine'];
        } elseif (isset($dictionary[$this->getObjectName()]['engine'])) {
            $engine = $dictionary[$this->getObjectName()]['engine'];
        }

        $this->db->createTableParams($table_name, $fieldDefs, $indices, $engine);
    }

    /**
     * Delete the primary table for the module implementing the class.
     * If custom fields were added to this table/module, the custom table will be removed too, along with the cache
     * entries that define the custom fields.
     *
     */
    public function drop_tables()
    {
        global $dictionary;
        $key = $this->getObjectName();
        if (!array_key_exists($key, $dictionary)) {
            $GLOBALS['log']->fatal("drop_tables: Metadata for table " . $this->table_name . " does not exist");
            echo "meta data absent for table " . $this->table_name . "<br>\n";
        } else {
            if (empty($this->table_name)) {
                return;
            }
            if ($this->db->tableExists($this->table_name)) {
                $this->db->dropTable($this);
            }
            if ($this->db->tableExists($this->table_name . '_cstm')) {
                $this->db->dropTableName($this->table_name . '_cstm');
                DynamicField::deleteCache();
            }
            if ($this->db->tableExists($this->get_audit_table_name())) {
                $this->db->dropTableName($this->get_audit_table_name());
            }
        }
    }

    /**
     * Implements a generic insert and update logic for any SugarBean
     * This method only works for subclasses that implement the same variable names.
     * This method uses the presence of an id field that is not null to signify and update.
     * The id field should not be set otherwise.
     *
     * @param bool $check_notify Optional, default false, if set to true assignee of the record is notified via email.
     * @return string
     * @todo Add support for field type validation and encoding of parameters.
     */
    public function save($check_notify = false)
    {
        $this->in_save = true;
        // cn: SECURITY - strip XSS potential vectors
        $this->cleanBean();
        // This is used so custom/3rd-party code can be upgraded with fewer issues, this will be removed in a future release
        $this->fixUpFormatting();
        global $current_user, $action;

        $isUpdate = true;
        if (empty($this->id)) {
            $isUpdate = false;
        }

        if ($this->new_with_id) {
            $isUpdate = false;
        }
        if (empty($this->date_modified) || $this->update_date_modified) {
            $this->date_modified = $GLOBALS['timedate']->nowDb();
        }

        $this->_checkOptimisticLocking($action, $isUpdate);

        if (!empty($this->modified_by_name)) {
            $this->old_modified_by_name = $this->modified_by_name;
        }
        if ($this->update_modified_by) {
            $this->modified_user_id = 1;

            if (!empty($current_user)) {
                $this->modified_user_id = $current_user->id;
                $this->modified_by_name = $current_user->user_name;
            }
        }
        if ($this->deleted != 1) {
            $this->deleted = 0;
        }
        if (!$isUpdate) {
            if (empty($this->date_entered)) {
                $this->date_entered = $this->date_modified;
            }
            if ($this->set_created_by) {
                // created by should always be this user
                $this->created_by = (isset($current_user)) ? $current_user->id : "";
            }
            if (!$this->new_with_id) {
                $this->id = create_guid();
            }
        }


        require_once("data/BeanFactory.php");
        BeanFactory::registerBean($this->module_name, $this);

        if (empty($GLOBALS['updating_relationships']) && empty($GLOBALS['saving_relationships']) && empty($GLOBALS['resavingRelatedBeans'])) {
            $GLOBALS['saving_relationships'] = true;
            // let subclasses save related field changes
            $this->save_relationship_changes($isUpdate);
            $GLOBALS['saving_relationships'] = false;
        }
        if ($isUpdate && !$this->update_date_entered) {
            unset($this->date_entered);
        }
        // call the custom business logic
        $custom_logic_arguments['check_notify'] = $check_notify;


        $this->call_custom_logic("before_save", $custom_logic_arguments);
        unset($custom_logic_arguments);

        // If we're importing back semi-colon separated non-primary emails
        if ($this->hasEmails() && !empty($this->email_addresses_non_primary) && is_array($this->email_addresses_non_primary)) {
            // Add each mail to the account
            foreach ($this->email_addresses_non_primary as $mail) {
                $this->emailAddress->addAddress($mail);
            }
            $this->emailAddress->save($this->id, $this->module_dir);
        }

        if (isset($this->custom_fields)) {
            $this->custom_fields->bean = $this;
            $this->custom_fields->save($isUpdate);
        }

        // use the db independent query generator
        $this->preprocess_fields_on_save();

        $this->_sendNotifications($check_notify);

        if ($isUpdate) {
            $this->db->update($this);
        } else {
            $this->db->insert($this);
        }

        if (empty($GLOBALS['resavingRelatedBeans'])) {
            SugarRelationship::resaveRelatedBeans();
        }

        /* BEGIN - SECURITY GROUPS - inheritance */
        require_once('modules/SecurityGroups/SecurityGroup.php');
        SecurityGroup::inherit($this, $isUpdate);
        /* END - SECURITY GROUPS */
        //If we aren't in setup mode and we have a current user and module, then we track
        if (isset($GLOBALS['current_user']) && isset($this->module_dir)) {
            $this->track_view($current_user->id, $this->module_dir, 'save');
        }

        $this->call_custom_logic('after_save', '');

        $this->auditBean($isUpdate);

        //Now that the record has been saved, we don't want to insert again on further saves
        $this->new_with_id = false;
        $this->in_save = false;
        return $this->id;
    }

    /**
     * Cleans char, varchar, text, etc. fields of XSS type materials
     */
    public function cleanBean()
    {
        foreach ($this->field_defs as $key => $def) {
            $type = '';
            if (isset($def['type'])) {
                $type = $def['type'];
            }
            if (isset($def['dbType'])) {
                $type .= $def['dbType'];
            }

            if ($def['type'] == 'html' || $def['type'] == 'longhtml') {
                $this->$key = SugarCleaner::cleanHtml($this->$key, true);
            } elseif (
                (strpos($type, 'char') !== false || strpos($type, 'text') !== false || $type == 'enum') &&
                !empty($this->$key)
            ) {
                $this->$key = SugarCleaner::cleanHtml($this->$key);
            }
        }
    }

    /**
     * Function corrects any bad formatting done by 3rd party/custom code
     *
     * This function will be removed in a future release, it is only here to assist upgrading existing code that expects formatted data in the bean
     */
    public function fixUpFormatting()
    {
        global $timedate;
        static $bool_false_values = array('off', 'false', '0', 'no');


        foreach ($this->field_defs as $field => $def) {
            if (!isset($this->$field)) {
                continue;
            }
            if ((isset($def['source']) && $def['source'] == 'non-db') || $field == 'deleted') {
                continue;
            }
            if (isset($this->fetched_row[$field]) && $this->$field == $this->fetched_row[$field]) {
                // Don't hand out warnings because the field was untouched between retrieval and saving, most database drivers hand pretty much everything back as strings.
                continue;
            }
            $reformatted = false;
            switch ($def['type']) {
                case 'datetime':
                case 'datetimecombo':
                    if (empty($this->$field) || $this->$field == 'NULL') {
                        $this->$field = '';
                        break;
                    }
                    if (!preg_match('/^[0-9]{4}-[0-9]{2}-[0-9]{2} [0-9]{2}:[0-9]{2}:[0-9]{2}$/', $this->$field)) {
                        $this->$field = $timedate->to_db($this->$field);
                        $reformatted = true;
                    }
                    break;
                case 'date':
                    if (empty($this->$field) || $this->$field == 'NULL') {
                        $this->$field = '';
                        break;
                    }
                    if (!preg_match('/^[0-9]{4}-[0-9]{2}-[0-9]{2}$/', $this->$field)) {
                        $this->$field = $timedate->to_db_date($this->$field, false);
                        $reformatted = true;
                    }
                    break;
                case 'time':
                    if (empty($this->$field) || $this->$field == 'NULL') {
                        $this->$field = '';
                        break;
                    }
                    if (preg_match('/(am|pm)/i', $this->$field)) {
                        $this->$field = $timedate->fromUserTime($this->$field)->format(TimeDate::DB_TIME_FORMAT);
                        $reformatted = true;
                    }
                    break;
                case 'double':
                case 'decimal':
                case 'currency':
                case 'float':
                    if ($this->$field === '' || $this->$field == null || $this->$field == 'NULL') {
                        continue;
                    }
                    if (is_string($this->$field)) {
                        $this->$field = (float)unformat_number($this->$field);
                        $reformatted = true;
                    }
                    break;
                case 'uint':
                case 'ulong':
                case 'long':
                case 'short':
                case 'tinyint':
                case 'int':
                    if ($this->$field === '' || $this->$field == null || $this->$field == 'NULL') {
                        continue;
                    }
                    if (is_string($this->$field)) {
                        $this->$field = (int)unformat_number($this->$field);
                        $reformatted = true;
                    }
                    break;
                case 'bool':
                    if (empty($this->$field) || in_array(strval($this->$field), $bool_false_values)) {
                        $this->$field = false;
                    } elseif (true === $this->$field || 1 == $this->$field) {
                        $this->$field = true;
                    } else {
                        $this->$field = true;
                        $reformatted = true;
                    }
                    break;
                case 'encrypt':
                    $this->$field = $this->encrpyt_before_save($this->$field);
                    break;
                default :
                    //do nothing
            }
            if ($reformatted) {
                $GLOBALS['log']->deprecated('Formatting correction: ' . $this->module_dir . '->' . $field . ' had formatting automatically corrected. This will be removed in the future, please upgrade your external code');
            }
        }
    }

    /**
     * Encrypt and base64 encode an 'encrypt' field type in the bean using Blowfish. The default system key is stored in cache/Blowfish/{keytype}
     * @param string $value -plain text value of the bean field.
     * @return string
     */
    public function encrpyt_before_save($value)
    {
        require_once("include/utils/encryption_utils.php");
        return blowfishEncode($this->getEncryptKey(), $value);
    }

    /**
     * @return string
     */
    protected function getEncryptKey()
    {
        if (empty(static::$field_key)) {
            static::$field_key = blowfishGetKey('encrypt_field');
        }
        return static::$field_key;
    }

    /**
     * Moved from save() method, functionality is the same, but this is intended to handle
     * Optimistic locking functionality.
     *
     * @param string $action
     * @param bool $isUpdate
     *
     */
    private function _checkOptimisticLocking($action, $isUpdate)
    {
        if ($this->optimistic_lock && !isset($_SESSION['o_lock_fs'])) {
            if (isset($_SESSION['o_lock_id']) && $_SESSION['o_lock_id'] == $this->id && $_SESSION['o_lock_on'] == $this->object_name) {
                if ($action == 'Save' && $isUpdate && isset($this->modified_user_id) && $this->has_been_modified_since($_SESSION['o_lock_dm'], $this->modified_user_id)) {
                    $_SESSION['o_lock_class'] = get_class($this);
                    $_SESSION['o_lock_module'] = $this->module_dir;
                    $_SESSION['o_lock_object'] = $this->toArray();
                    $saveform = "<form name='save' id='save' method='POST'>";
                    foreach ($_POST as $key => $arg) {
                        $saveform .= "<input type='hidden' name='" . addslashes($key) . "' value='" . addslashes($arg) . "'>";
                    }
                    $saveform .= "</form><script>document.getElementById('save').submit();</script>";
                    $_SESSION['o_lock_save'] = $saveform;
                    header('Location: index.php?module=OptimisticLock&action=LockResolve');
                    die();
                } else {
                    unset($_SESSION['o_lock_object']);
                    unset($_SESSION['o_lock_id']);
                    unset($_SESSION['o_lock_dm']);
                }
            }
        } else {
            if (isset($_SESSION['o_lock_object'])) {
                unset($_SESSION['o_lock_object']);
            }
            if (isset($_SESSION['o_lock_id'])) {
                unset($_SESSION['o_lock_id']);
            }
            if (isset($_SESSION['o_lock_dm'])) {
                unset($_SESSION['o_lock_dm']);
            }
            if (isset($_SESSION['o_lock_fs'])) {
                unset($_SESSION['o_lock_fs']);
            }
            if (isset($_SESSION['o_lock_save'])) {
                unset($_SESSION['o_lock_save']);
            }
        }
    }

    /**
     * Performs a check if the record has been modified since the specified date
     *
     * @param Datetime $date Datetime for verification
     * @param string $modified_user_id User modified by
     * @return bool
     */
    public function has_been_modified_since($date, $modified_user_id)
    {
        global $current_user;
        $date = $this->db->convert($this->db->quoted($date), 'datetime');
        if (isset($current_user)) {
            $query = "SELECT date_modified FROM $this->table_name WHERE id='$this->id' AND modified_user_id != '$current_user->id'
            AND (modified_user_id != '$modified_user_id' OR date_modified > $date)";
            $result = $this->db->query($query);

            if ($this->db->fetchByAssoc($result)) {
                return true;
            }
        }
        return false;
    }

    /**
     * returns this bean as an array
     *
     * @param bool $dbOnly
     * @param bool $stringOnly
     * @param bool $upperKeys
     * @return array of fields with id, name, access and category
     */
    public function toArray($dbOnly = false, $stringOnly = false, $upperKeys = false)
    {
        static $cache = array();
        $arr = array();

        foreach ($this->field_defs as $field => $data) {
            if (!$dbOnly || !isset($data['source']) || $data['source'] == 'db') {
                if (!$stringOnly || is_string($this->$field)) {
                    if ($upperKeys) {
                        if (!isset($cache[$field])) {
                            $cache[$field] = strtoupper($field);
                        }
                        $arr[$cache[$field]] = $this->$field;
                    } else {
                        if (isset($this->$field)) {
                            $arr[$field] = $this->$field;
                        } else {
                            $arr[$field] = '';
                        }
                    }
                }
            }
        }
        return $arr;
    }

    /**
     * This function is a good location to save changes that have been made to a relationship.
     * This should be overridden in subclasses that have something to save.
     *
     * @param bool $is_update true if this save is an update.
     * @param array $exclude a way to exclude relationships
     */
    public function save_relationship_changes($is_update, $exclude = array())
    {
        list($new_rel_id, $new_rel_link) = $this->set_relationship_info($exclude);

        $new_rel_id = $this->handle_preset_relationships($new_rel_id, $new_rel_link, $exclude);

        $this->handle_remaining_relate_fields($exclude);

        $this->update_parent_relationships($exclude);

        $this->handle_request_relate($new_rel_id, $new_rel_link);
    }

    /**
     * Look in the bean for the new relationship_id and relationship_name if $this->not_use_rel_in_req is set to true,
     * otherwise check the $_REQUEST param for a relate_id and relate_to field.  Once we have that make sure that it's
     * not excluded from the passed in array of relationships to exclude
     *
     * @param array $exclude any relationship's to exclude
     * @return array                The relationship_id and relationship_name in an array
     */
    protected function set_relationship_info($exclude = array())
    {
        $new_rel_id = false;
        $new_rel_link = false;
        // check incoming data
        if (isset($this->not_use_rel_in_req) && $this->not_use_rel_in_req) {
            // if we should use relation data from properties (for REQUEST-independent calls)
            $rel_id = isset($this->new_rel_id) ? $this->new_rel_id : '';
            $rel_link = isset($this->new_rel_relname) ? $this->new_rel_relname : '';
        } else {
            // if we should use relation data from REQUEST
            $rel_id = isset($_REQUEST['relate_id']) ? $_REQUEST['relate_id'] : '';
            $rel_link = isset($_REQUEST['relate_to']) ? $_REQUEST['relate_to'] : '';
        }

        // filter relation data
        if ($rel_id && $rel_link && !in_array($rel_link, $exclude) && $rel_id != $this->id) {
            $new_rel_id = $rel_id;
            $new_rel_link = $rel_link;
            // Bug #53223 : wrong relationship from subpanel create button
            // if LHSModule and RHSModule are same module use left link to add new item b/s of:
            // $rel_id and $rel_link are not empty - request is from subpanel
            // $rel_link contains relationship name - checked by call load_relationship
            $isRelationshipLoaded = $this->load_relationship($rel_link);
            if ($isRelationshipLoaded && !empty($this->$rel_link) && $this->$rel_link->getRelationshipObject() && $this->$rel_link->getRelationshipObject()->getLHSModule() == $this->$rel_link->getRelationshipObject()->getRHSModule()) {
                $new_rel_link = $this->$rel_link->getRelationshipObject()->getLHSLink();
            } else {
                //Try to find the link in this bean based on the relationship
                foreach ($this->field_defs as $key => $def) {
                    if (isset($def['type']) && $def['type'] == 'link' && isset($def['relationship']) && $def['relationship'] == $rel_link) {
                        $new_rel_link = $key;
                    }
                }
            }
        }

        return array($new_rel_id, $new_rel_link);
    }

    /**
     * Handle the preset fields listed in the fixed relationship_fields array hardcoded into the OOB beans
     *
     * TODO: remove this mechanism and replace with mechanism exclusively based on the vardefs
     *
     * @api
     * @see save_relationship_changes
     * @param string|bool $new_rel_id String of the ID to add
     * @param string                        Relationship Name
     * @param array $exclude any relationship's to exclude
     * @return string|bool               Return the new_rel_id if it was not used.  False if it was used.
     */
    protected function handle_preset_relationships($new_rel_id, $new_rel_link, $exclude = array())
    {
        if (isset($this->relationship_fields) && is_array($this->relationship_fields)) {
            foreach ($this->relationship_fields as $id => $rel_name) {
                if (in_array($id, $exclude)) {
                    continue;
                }

                if (!empty($this->$id)) {
                    // Bug #44930 We do not need to update main related field if it is changed from sub-panel.
                    if ($rel_name == $new_rel_link && $this->$id != $new_rel_id) {
                        $new_rel_id = '';
                    }
                    $GLOBALS['log']->debug('save_relationship_changes(): From relationship_field array - adding a relationship record: ' . $rel_name . ' = ' . $this->$id);
                    //already related the new relationship id so let's set it to false so we don't add it again using the _REQUEST['relate_i'] mechanism in a later block
                    $this->load_relationship($rel_name);
                    $rel_add = $this->$rel_name->add($this->$id);
                    // move this around to only take out the id if it was save successfully
                    if ($this->$id == $new_rel_id && $rel_add) {
                        $new_rel_id = false;
                    }
                } else {
                    //if before value is not empty then attempt to delete relationship
                    if (!empty($this->rel_fields_before_value[$id])) {
                        $GLOBALS['log']->debug('save_relationship_changes(): From relationship_field array - attempting to remove the relationship record, using relationship attribute' . $rel_name);
                        $this->load_relationship($rel_name);
                        $this->$rel_name->delete($this->id, $this->rel_fields_before_value[$id]);
                    }
                }
            }
        }

        return $new_rel_id;
    }

    /**
     * Next, we'll attempt to update all of the remaining relate fields in the vardefs that have 'save' set in their field_def
     * Only the 'save' fields should be saved as some vardef entries today are not for display only purposes and break the application if saved
     * If the vardef has entries for field <a> of type relate, where a->id_name = <b> and field <b> of type link
     * then we receive a value for b from the MVC in the _REQUEST, and it should be set in the bean as $this->$b
     *
     * @api
     * @see save_relationship_changes
     * @param array $exclude any relationship's to exclude
     * @return array                    the list of relationships that were added or removed successfully or if they were a failure
     */
    protected function handle_remaining_relate_fields($exclude = array())
    {
        $modified_relationships = array(
            'add' => array('success' => array(), 'failure' => array()),
            'remove' => array('success' => array(), 'failure' => array()),
        );

        foreach ($this->field_defs as $def) {
            if ($def ['type'] == 'relate' && isset($def ['id_name']) && isset($def ['link']) && isset($def['save'])) {
                if (in_array($def['id_name'], $exclude) || in_array($def['id_name'], $this->relationship_fields)) {
                    // continue to honor the exclude array and exclude any relationships that will be handled by the relationship_fields mechanism
                    continue;
                }

                $linkField = $def['link'];
                if (isset($this->field_defs[$linkField])) {
                    if ($this->load_relationship($linkField)) {
                        $idName = $def['id_name'];

                        if (!empty($this->rel_fields_before_value[$idName]) && empty($this->$idName)) {
                            //if before value is not empty then attempt to delete relationship
                            $GLOBALS['log']->debug("save_relationship_changes(): From field_defs - attempting to remove the relationship record: {$linkField} = {$this->rel_fields_before_value[$idName]}");
                            $success = $this->$linkField->delete($this->id, $this->rel_fields_before_value[$idName]);
                            // just need to make sure it's true and not an array as it's possible to return an array
                            if ($success) {
                                $modified_relationships['remove']['success'][] = $linkField;
                            } else {
                                $modified_relationships['remove']['failure'][] = $linkField;
                            }
                            $GLOBALS['log']->debug("save_relationship_changes(): From field_defs - attempting to remove the relationship record returned " . var_export($success, true));
                        }

                        if (!empty($this->$idName) && is_string($this->$idName)) {
                            $GLOBALS['log']->debug("save_relationship_changes(): From field_defs - attempting to add a relationship record - {$linkField} = {$this->$idName}");

                            $success = $this->$linkField->add($this->$idName);

                            // just need to make sure it's true and not an array as it's possible to return an array
                            if ($success) {
                                $modified_relationships['add']['success'][] = $linkField;
                            } else {
                                $modified_relationships['add']['failure'][] = $linkField;
                            }

                            $GLOBALS['log']->debug("save_relationship_changes(): From field_defs - add a relationship record returned " . var_export($success, true));
                        }
                    } else {
                        $logFunction = 'fatal';
                        if (isset($this->field_defs[$linkField]['source']) && $this->field_defs[$linkField]['source'] === 'non-db') {
                            $logFunction = 'warn';
                        }
                        $GLOBALS['log']->$logFunction("Failed to load relationship {$linkField} while saving {$this->module_dir}");
                    }
                }
            }
        }

        return $modified_relationships;
    }

    /**
     * Updates relationships based on changes to fields of type 'parent' which
     * may or may not have links associated with them
     *
     * @param array $exclude
     */
    protected function update_parent_relationships($exclude = array())
    {
        foreach ($this->field_defs as $def) {
            if (!empty($def['type']) && $def['type'] == "parent") {
                if (empty($def['type_name']) || empty($def['id_name'])) {
                    continue;
                }
                $typeField = $def['type_name'];
                $idField = $def['id_name'];
                if (in_array($idField, $exclude)) {
                    continue;
                }
                //Determine if the parent field has changed.
                if (
                    //First check if the fetched row parent existed and now we no longer have one
                    (!empty($this->fetched_row[$typeField]) && !empty($this->fetched_row[$idField])
                        && (empty($this->$typeField) || empty($this->$idField))
                    ) ||
                    //Next check if we have one now that doesn't match the fetch row
                    (!empty($this->$typeField) && !empty($this->$idField) &&
                        (empty($this->fetched_row[$typeField]) || empty($this->fetched_row[$idField])
                            || $this->fetched_row[$idField] != $this->$idField)
                    ) ||
                    // Check if we are deleting the bean, should remove the bean from any relationships
                    $this->deleted == 1
                ) {
                    $parentLinks = array();
                    //Correlate links to parent field module types
                    foreach ($this->field_defs as $ldef) {
                        if (!empty($ldef['type']) && $ldef['type'] == "link" && !empty($ldef['relationship'])) {
                            $relDef = SugarRelationshipFactory::getInstance()->getRelationshipDef($ldef['relationship']);
                            if (!empty($relDef['relationship_role_column']) && $relDef['relationship_role_column'] == $typeField) {
                                $parentLinks[$relDef['lhs_module']] = $ldef;
                            }
                        }
                    }

                    // Save $this->$idField, because it can be reset in case of link->delete() call
                    $idFieldVal = $this->$idField;

                    //If we used to have a parent, call remove on that relationship
                    if (!empty($this->fetched_row[$typeField]) && !empty($this->fetched_row[$idField])
                        && !empty($parentLinks[$this->fetched_row[$typeField]])
                        && ($this->fetched_row[$idField] != $this->$idField)
                    ) {
                        $oldParentLink = $parentLinks[$this->fetched_row[$typeField]]['name'];
                        //Load the relationship
                        if ($this->load_relationship($oldParentLink)) {
                            $this->$oldParentLink->delete($this->fetched_row[$idField]);
                            // Should re-save the old parent
                            SugarRelationship::addToResaveList(BeanFactory::getBean($this->fetched_row[$typeField], $this->fetched_row[$idField]));
                        }
                    }

                    // If both parent type and parent id are set, save it unless the bean is being deleted
                    if (!empty($this->$typeField)
                        && !empty($idFieldVal)
                        && !empty($parentLinks[$this->$typeField]['name'])
                        && $this->deleted != 1
                    ) {
                        //Now add the new parent
                        $parentLink = $parentLinks[$this->$typeField]['name'];
                        if ($this->load_relationship($parentLink)) {
                            $this->$parentLink->add($idFieldVal);
                        }
                    }
                }
            }
        }
    }

    /**
     * Finally, we update a field listed in the _REQUEST['%/relate_id']/_REQUEST['relate_to'] mechanism (if it has not already been updated)
     *
     * @api
     * @see save_relationship_changes
     * @param string|bool $new_rel_id
     * @param string $new_rel_link
     * @return bool
     */
    protected function handle_request_relate($new_rel_id, $new_rel_link)
    {
        if (!empty($new_rel_id)) {
            if ($this->load_relationship($new_rel_link)) {
                return $this->$new_rel_link->add($new_rel_id);
            } else {
                $lower_link = strtolower($new_rel_link);
                if ($this->load_relationship($lower_link)) {
                    return $this->$lower_link->add($new_rel_id);
                } else {
                    require_once('data/Link2.php');
                    $rel = Relationship::retrieve_by_modules($new_rel_link, $this->module_dir, $this->db, 'many-to-many');

                    if (!empty($rel)) {
                        foreach ($this->field_defs as $field => $def) {
                            if ($def['type'] == 'link' && !empty($def['relationship']) && $def['relationship'] == $rel) {
                                $this->load_relationship($field);
                                return $this->$field->add($new_rel_id);
                            }
                        }
                        //ok so we didn't find it in the field defs let's save it anyway if we have the relationship

                        $this->$rel = new Link2($rel, $this, array());
                        return $this->$rel->add($new_rel_id);
                    }
                }
            }
        }

        // nothing was saved
        return false;
    }

    /**
     * Trigger custom logic for this module that is defined for the provided hook
     * The custom logic file is located under custom/modules/[CURRENT_MODULE]/logic_hooks.php.
     * That file should define the $hook_version that should be used.
     * It should also define the $hook_array.  The $hook_array will be a two dimensional array
     * the first dimension is the name of the event, the second dimension is the information needed
     * to fire the hook.  Each entry in the top level array should be defined on a single line to make it
     * easier to automatically replace this file.  There should be no contents of this file that are not replaceable.
     *
     * $hook_array['before_save'][] = Array(1, 'test type', 'custom/modules/Leads/test12.php', 'TestClass', 'lead_before_save_1');
     * This sample line creates a before_save hook.  The hooks are processed in the order in which they
     * are added to the array.  The second dimension is an array of:
     *        processing index (for sorting before exporting the array)
     *        A logic type hook
     *        label/type
     *        php file to include
     *        php class the method is in
     *        php method to call
     *
     * The method signature for version 1 hooks is:
     * function NAME(&$bean, $event, $arguments)
     *        $bean - $this bean passed in by reference.
     *        $event - The string for the current event (i.e. before_save)
     *        $arguments - An array of arguments that are specific to the event.
     *
     * @param string $event
     * @param array $arguments
     */
    public function call_custom_logic($event, $arguments = null)
    {
        if (!isset($this->processed) || !$this->processed) {
            //add some logic to ensure we do not get into an infinite loop
            if (!empty($this->logicHookDepth[$event])) {
                if ($this->logicHookDepth[$event] > $this->max_logic_depth) {
                    return;
                }
            } else {
                $this->logicHookDepth[$event] = 0;
            }

            //we have to put the increment operator here
            //otherwise we may never increase the depth for that event in the case
            //where one event will trigger another as in the case of before_save and after_save
            //Also keeping the depth per event allow any number of hooks to be called on the bean
            //and we only will return if one event gets caught in a loop. We do not increment globally
            //for each event called.
            $this->logicHookDepth[$event]++;

            //method defined in 'include/utils/LogicHook.php'

            $logicHook = new LogicHook();
            $logicHook->setBean($this);
            $logicHook->call_custom_logic($this->module_dir, $event, $arguments);
            $this->logicHookDepth[$event]--;
        }
    }

    /**
     * Checks if Bean has email defs
     *
     * @return bool
     */
    public function hasEmails()
    {
        return (!empty($this->field_defs['email_addresses']) && $this->field_defs['email_addresses']['type'] == 'link' &&
            !empty($this->field_defs['email_addresses_non_primary']) && $this->field_defs['email_addresses_non_primary']['type'] == 'email'
        );
    }

    /**
     * This function processes the fields before save.
     * Internal function, do not override.
     */
    public function preprocess_fields_on_save()
    {
        $GLOBALS['log']->deprecated('SugarBean.php: preprocess_fields_on_save() is deprecated');
    }

    /**
     * Send assignment notifications and invites for meetings and calls
     *
     * @param bool $check_notify
     */
    private function _sendNotifications($check_notify)
    {
        if ($check_notify || (isset($this->notify_inworkflow) && $this->notify_inworkflow)
            && !$this->isOwner($this->created_by)
        ) {
            // cn: bug 42727 no need to send email to owner (within workflow)

            $admin = new Administration();
            $admin->retrieveSettings();
            $sendNotifications = false;

            if ($admin->settings['notify_on']) {
                $GLOBALS['log']->info("Notifications: user assignment has changed, checking if user receives notifications");
                $sendNotifications = true;
            } elseif (isset($_REQUEST['send_invites']) && $_REQUEST['send_invites'] == 1) {
                // cn: bug 5795 Send Invites failing for Contacts
                $sendNotifications = true;
            } else {
                $GLOBALS['log']->info("Notifications: not sending e-mail, notify_on is set to OFF");
            }


            if ($sendNotifications) {
                $notify_list = $this->get_notification_recipients();
                foreach ($notify_list as $notify_user) {
                    $this->send_assignment_notifications($notify_user, $admin);
                }
            }
        }
    }

    /**
     * Determines which users receive a notification
     *
     * @return User[]
     */
    public function get_notification_recipients()
    {
        $notify_user = new User();
        $notify_user->retrieve($this->assigned_user_id);
        $this->new_assigned_user_name = $notify_user->full_name;

        $GLOBALS['log']->info("Notifications: recipient is $this->new_assigned_user_name");

        return array($notify_user);
    }

    /**
     * Handles sending out email notifications when items are first assigned to users
     *
     * @param User $notify_user user to notify
     * @param Administration $admin the admin user that sends out the notification
     */
    public function send_assignment_notifications($notify_user, $admin)
    {
        global $current_user;

        if (($this->object_name == 'Meeting' || $this->object_name == 'Call') || $notify_user->receive_notifications) {
            $sendToEmail = $notify_user->emailAddress->getPrimaryAddress($notify_user);
            $sendEmail = true;
            if (empty($sendToEmail)) {
                $GLOBALS['log']->warn("Notifications: no e-mail address set for user {$notify_user->user_name}, cancelling send");
                $sendEmail = false;
            }

            $notify_mail = $this->create_notification_email($notify_user);
            $notify_mail->setMailerForSystem();

            if (empty($admin->settings['notify_send_from_assigning_user'])) {
                $notify_mail->From = $admin->settings['notify_fromaddress'];
                $notify_mail->FromName = (empty($admin->settings['notify_fromname'])) ? "" : $admin->settings['notify_fromname'];
            } else {
                // Send notifications from the current user's e-mail (if set)
                $fromAddress = $current_user->emailAddress->getReplyToAddress($current_user);
                $fromAddress = !empty($fromAddress) ? $fromAddress : $admin->settings['notify_fromaddress'];
                $notify_mail->From = $fromAddress;
                //Use the users full name is available otherwise default to system name
                $from_name = !empty($admin->settings['notify_fromname']) ? $admin->settings['notify_fromname'] : "";
                $from_name = !empty($current_user->full_name) ? $current_user->full_name : $from_name;
                $notify_mail->FromName = $from_name;
            }

            $oe = new OutboundEmail();
            $oe = $oe->getUserMailerSettings($current_user);
            //only send if smtp server is defined
            if ($sendEmail) {
                $smtpVerified = false;

                //first check the user settings
                if (!empty($oe->mail_smtpserver)) {
                    $smtpVerified = true;
                }

                //if still not verified, check against the system settings
                if (!$smtpVerified) {
                    $oe = $oe->getSystemMailerSettings();
                    if (!empty($oe->mail_smtpserver)) {
                        $smtpVerified = true;
                    }
                }
                //if smtp was not verified against user or system, then do not send out email
                if (!$smtpVerified) {
                    $GLOBALS['log']->fatal("Notifications: error sending e-mail, smtp server was not found ");
                    //break out
                    return;
                }

                if (!$notify_mail->send()) {
                    $GLOBALS['log']->fatal("Notifications: error sending e-mail (method: {$notify_mail->Mailer}), (error: {$notify_mail->ErrorInfo})");
                } else {
                    $GLOBALS['log']->info("Notifications: e-mail successfully sent");
                }
            }
        }
    }

    /**
     * This function handles create the email notifications email.
     * @param string $notify_user the user to send the notification email to
     * @return SugarPHPMailer
     */
    public function create_notification_email($notify_user)
    {
        global $sugar_version;
        global $sugar_config;
        global $current_user;
        global $locale;
        global $beanList;
        $OBCharset = $locale->getPrecedentPreference('default_email_charset');


        require_once("include/SugarPHPMailer.php");

        $notify_address = $notify_user->emailAddress->getPrimaryAddress($notify_user);
        $notify_name = $notify_user->full_name;
        $GLOBALS['log']->debug("Notifications: user has e-mail defined");

        $notify_mail = new SugarPHPMailer();
        $notify_mail->addAddress($notify_address, $locale->translateCharsetMIME(trim($notify_name), 'UTF-8', $OBCharset));

        if (empty($_SESSION['authenticated_user_language'])) {
            $current_language = $sugar_config['default_language'];
        } else {
            $current_language = $_SESSION['authenticated_user_language'];
        }
        $xtpl = new XTemplate(get_notify_template_file($current_language));
        if ($this->module_dir == "Cases") {
            //we should use Case, you can refer to the en_us.notify_template.html.
            $template_name = "Case";
        } else {
            $template_name = $beanList[$this->module_dir];
        }

        $this->current_notify_user = $notify_user;

        if (in_array('set_notification_body', get_class_methods($this))) {
            $xtpl = $this->set_notification_body($xtpl, $this);
        } else {
            $xtpl->assign("OBJECT", translate('LBL_MODULE_NAME'));
            $template_name = "Default";
        }
        if (!empty($_SESSION["special_notification"]) && $_SESSION["special_notification"]) {
            $template_name = $beanList[$this->module_dir] . 'Special';
        }
        if ($this->special_notification) {
            $template_name = $beanList[$this->module_dir] . 'Special';
        }
        $xtpl->assign("ASSIGNED_USER", $this->new_assigned_user_name);
        $xtpl->assign("ASSIGNER", $current_user->name);

        $parsedSiteUrl = parse_url($sugar_config['site_url']);
        $host = $parsedSiteUrl['host'];
        if (!isset($parsedSiteUrl['port'])) {
            $parsedSiteUrl['port'] = 80;
        }

        $port = ($parsedSiteUrl['port'] != 80) ? ":" . $parsedSiteUrl['port'] : '';
        $path = !empty($parsedSiteUrl['path']) ? $parsedSiteUrl['path'] : "";
        $cleanUrl = "{$parsedSiteUrl['scheme']}://{$host}{$port}{$path}";

        $xtpl->assign("URL", $cleanUrl . "/index.php?module={$this->module_dir}&action=DetailView&record={$this->id}");
        $xtpl->assign("SUGAR", "Sugar v{$sugar_version}");
        $xtpl->parse($template_name);
        $xtpl->parse($template_name . "_Subject");

        // NOTE: Crowdin translation system requires some HTML tags in the template, namely <p> and <br>.
        // These will go into the HTML version of the email, but not into the text version, nor the subject line.

        $tempBody = from_html(trim($xtpl->text($template_name)));
        $notify_mail->msgHTML($tempBody);

        // Improve the text version of the email with some "reverse linkification",
        // making "<a href=link>text</a>" links readable as "text [link]"
        $tempBody = preg_replace(  '/<a href=([\"\']?)(.*?)\1>(.*?)<\/a>/', "\\3 [\\2]", $tempBody);

        // all the other HTML tags get removed from the text version:
        $notify_mail->AltBody = strip_tags($tempBody);

        // strip_tags is used because subject lines NEVER include HTML tags, according to official specification:
        $notify_mail->Subject = strip_tags(from_html($xtpl->text($template_name . "_Subject")));

        // cn: bug 8568 encode notify email in User's outbound email encoding
        $notify_mail->prepForOutbound();

        return $notify_mail;
    }

    /**
     * Tracks the viewing of a detail record.
     * This leverages get_summary_text() which is object specific.
     *
     * Internal function, do not override.
     * @param string $user_id - String value of the user that is viewing the record.
     * @param string $current_module - String value of the module being processed.
     * @param string $current_view - String value of the current view
     */
    public function track_view($user_id, $current_module, $current_view = '')
    {
        $trackerManager = TrackerManager::getInstance();
        if ($monitor = $trackerManager->getMonitor('tracker')) {
            $monitor->setValue('date_modified', $GLOBALS['timedate']->nowDb());
            $monitor->setValue('user_id', $user_id);
            $monitor->setValue('module_name', $current_module);
            $monitor->setValue('action', $current_view);
            $monitor->setValue('item_id', $this->id);
            $monitor->setValue('item_summary', $this->get_summary_text());
            $monitor->setValue('visible', $this->tracker_visibility);
            $trackerManager->saveMonitor($monitor);
        }
    }

    /**
     * Returns the summary text that should show up in the recent history list for this object.
     *
     * @return string
     */
    public function get_summary_text()
    {
        return "Base Implementation.  Should be overridden.";
    }

    /**
     * Add any required joins to the list count query.  The joins are required if there
     * is a field in the $where clause that needs to be joined.
     *
     * @param string $query
     * @param string $where
     *
     * Internal Function, do Not override.
     */
    public function add_list_count_joins(&$query, $where)
    {
        $custom_join = $this->getCustomJoin();
        $query .= $custom_join['join'];
    }

    /**
     * This function returns a paged list of the current object type.  It is intended to allow for
     * hopping back and forth through pages of data.  It only retrieves what is on the current page.
     *
     * @internal This method must be called on a new instance.  It trashes the values of all the fields in the current one.
     * @param string $order_by
     * @param string $where Additional where clause
     * @param int $row_offset Optional,default 0, starting row number
     * @param int $limit Optional, default -1
     * @param int $max Optional, default -1
     * @param int $show_deleted Optional, default 0, if set to 1 system will show deleted records.
     * @param bool $singleSelect
     * @param array $select_fields
     * @return array Fetched data.
     *
     * Internal function, do not override.
     */
    public function get_list($order_by = "", $where = "", $row_offset = 0, $limit = -1, $max = -1, $show_deleted = 0, $singleSelect = false, $select_fields = array())
    {
        $GLOBALS['log']->debug("get_list:  order_by = '$order_by' and where = '$where' and limit = '$limit'");
        if (isset($_SESSION['show_deleted'])) {
            $show_deleted = 1;
        }

        if ($this->bean_implements('ACL') && ACLController::requireOwner($this->module_dir, 'list')) {
            global $current_user;
            $owner_where = $this->getOwnerWhere($current_user->id);

            //rrs - because $this->getOwnerWhere() can return '' we need to be sure to check for it and
            //handle it properly else you could get into a situation where you are create a where stmt like
            //WHERE .. AND ''
            if (!empty($owner_where)) {
                if (empty($where)) {
                    $where = $owner_where;
                } else {
                    $where .= ' AND ' . $owner_where;
                }
            }
        }
        $query = $this->create_new_list_query($order_by, $where, $select_fields, array(), $show_deleted, '', false, null, $singleSelect);
        return $this->process_list_query($query, $row_offset, $limit, $max, $where);
    }

    /**
     * Gets there where statement for checking if a user is an owner
     *
     * @param string $user_id GUID
     * @return string
     */
    public function getOwnerWhere($user_id)
    {
        if (isset($this->field_defs['assigned_user_id'])) {
            return " $this->table_name.assigned_user_id ='$user_id' ";
        }
        if (isset($this->field_defs['created_by'])) {
            return " $this->table_name.created_by ='$user_id' ";
        }
        return '';
    }

    /**
     * Return the list query used by the list views and export button. Next generation of create_new_list_query function.
     *
     * Override this function to return a custom query.
     *
     * @param string $order_by custom order by clause
     * @param string $where custom where clause
     * @param array $filter Optional
     * @param array $params Optional     *
     * @param int $show_deleted Optional, default 0, show deleted records is set to 1.
     * @param string $join_type
     * @param bool $return_array Optional, default false, response as array
     * @param object $parentbean creating a subquery for this bean.
     * @param bool $singleSelect Optional, default false.
     * @param bool $ifListForExport
     * @return String select query string, optionally an array value will be returned if $return_array= true.
     */
    public function create_new_list_query($order_by, $where, $filter = array(), $params = array(), $show_deleted = 0, $join_type = '', $return_array = false, $parentbean = null, $singleSelect = false, $ifListForExport = false)
    {
        $selectedFields = array();
        $secondarySelectedFields = array();
        $ret_array = array();
        $distinct = '';
        if ($this->bean_implements('ACL') && ACLController::requireOwner($this->module_dir, 'list')) {
            global $current_user;
            $owner_where = $this->getOwnerWhere($current_user->id);
            if (empty($where)) {
                $where = $owner_where;
            } else {
                $where .= ' AND ' . $owner_where;
            }
        }
        /* BEGIN - SECURITY GROUPS */
        global $current_user, $sugar_config;
        if ($this->module_dir == 'Users' && !is_admin($current_user)
            && isset($sugar_config['securitysuite_filter_user_list'])
            && $sugar_config['securitysuite_filter_user_list']
        ) {
            require_once('modules/SecurityGroups/SecurityGroup.php');
            global $current_user;
            $group_where = SecurityGroup::getGroupUsersWhere($current_user->id);
            if (empty($where)) {
                $where = " (" . $group_where . ") ";
            } else {
                $where .= " AND (" . $group_where . ") ";
            }
        } elseif ($this->bean_implements('ACL') && ACLController::requireSecurityGroup($this->module_dir, 'list')) {
            require_once('modules/SecurityGroups/SecurityGroup.php');
            global $current_user;
            $owner_where = $this->getOwnerWhere($current_user->id);
            $group_where = SecurityGroup::getGroupWhere($this->table_name, $this->module_dir, $current_user->id);
            if (!empty($owner_where)) {
                if (empty($where)) {
                    $where = " (" . $owner_where . " or " . $group_where . ") ";
                } else {
                    $where .= " AND (" . $owner_where . " or " . $group_where . ") ";
                }
            } else {
                $where .= ' AND ' . $group_where;
            }
        }
        /* END - SECURITY GROUPS */
        if (!empty($params['distinct'])) {
            $distinct = ' DISTINCT ';
        }
        if (empty($filter)) {
            $ret_array['select'] = " SELECT $distinct $this->table_name.* ";
        } else {
            $ret_array['select'] = " SELECT $distinct $this->table_name.id ";
        }
        $ret_array['from'] = " FROM $this->table_name ";
        $ret_array['from_min'] = $ret_array['from'];
        $ret_array['secondary_from'] = $ret_array['from'];
        $ret_array['where'] = '';
        $ret_array['order_by'] = '';
        //secondary selects are selects that need to be run after the primary query to retrieve additional info on main
        if ($singleSelect) {
            $ret_array['secondary_select'] =& $ret_array['select'];
            $ret_array['secondary_from'] = &$ret_array['from'];
        } else {
            $ret_array['secondary_select'] = '';
        }
        $custom_join = $this->getCustomJoin(empty($filter) ? true : $filter);
        if ((!isset($params['include_custom_fields']) || $params['include_custom_fields'])) {
            $ret_array['select'] .= $custom_join['select'];
        }
        $ret_array['from'] .= $custom_join['join'];
        // Bug 52490 - Captivea (Sve) - To be able to add custom fields inside where clause in a subpanel
        $ret_array['from_min'] .= $custom_join['join'];
        $jtcount = 0;
        //LOOP AROUND FOR FIXING VARDEF ISSUES
        require('include/VarDefHandler/listvardefoverride.php');
        if (file_exists('custom/include/VarDefHandler/listvardefoverride.php')) {
            require('custom/include/VarDefHandler/listvardefoverride.php');
        }

        $joined_tables = array();
        if (!empty($params['joined_tables'])) {
            foreach ($params['joined_tables'] as $table) {
                $joined_tables[$table] = 1;
            }
        }

        if (!empty($filter)) {
            $filterKeys = array_keys($filter);
            if (is_numeric($filterKeys[0])) {
                $fields = array();
                foreach ($filter as $field) {
                    $field = strtolower($field);
                    //remove out id field so we don't duplicate it
                    if ($field == 'id' && !empty($filter)) {
                        continue;
                    }
                    if (isset($this->field_defs[$field])) {
                        $fields[$field] = $this->field_defs[$field];
                    } else {
                        $fields[$field] = array('force_exists' => true);
                    }
                }
            } else {
                $fields = $filter;
            }
        } else {
            $fields = $this->field_defs;
        }

        $used_join_key = array();

        //walk through the fields and for every relationship field add their relationship_info field
        //relationshipfield-aliases are resolved in SugarBean::create_new_list_query through their relationship_info field
        $addrelate = array();
        foreach ($fields as $field => $value) {
            if (isset($this->field_defs[$field]) && isset($this->field_defs[$field]['source']) &&
                $this->field_defs[$field]['source'] == 'non-db'
            ) {
                $addrelatefield = $this->get_relationship_field($field);
                if ($addrelatefield) {
                    $addrelate[$addrelatefield] = true;
                }
            }
            if (!empty($this->field_defs[$field]['id_name'])) {
                $addrelate[$this->field_defs[$field]['id_name']] = true;
            }
        }

        $fields = array_merge($addrelate, $fields);

        foreach ($fields as $field => $value) {
            //alias is used to alias field names
            $alias = '';
            if (isset($value['alias'])) {
                $alias = ' as ' . $value['alias'] . ' ';
            }

            if (empty($this->field_defs[$field]) || !empty($value['force_blank'])) {
                if (!empty($filter) && isset($filter[$field]['force_exists']) && $filter[$field]['force_exists']) {
                    if (isset($filter[$field]['force_default'])) {
                        $ret_array['select'] .= ", {$filter[$field]['force_default']} $field ";
                    } else {
                        //spaces are a fix for length issue problem with unions.  The union only returns the maximum number of characters from the first select statement.
                        $ret_array['select'] .= ", '                                                                                                                                                                                                                                                              ' $field ";
                    }
                }
                continue;
            } else {
                $data = $this->field_defs[$field];
            }

            //ignore fields that are a part of the collection and a field has been removed as a result of
            //layout customization.. this happens in subpanel customizations, use case, from the contacts subpanel
            //in opportunities module remove the contact_role/opportunity_role field.
            if (isset($data['relationship_fields']) && !empty($data['relationship_fields'])) {
                $process_field = false;
                foreach ($data['relationship_fields'] as $field_name) {
                    if (isset($fields[$field_name])) {
                        $process_field = true;
                        break;
                    }
                }

                if (!$process_field) {
                    continue;
                }
            }

            if ((!isset($data['source']) || $data['source'] == 'db') && (!empty($alias) || !empty($filter))) {
                $ret_array['select'] .= ", $this->table_name.$field $alias";
                $selectedFields["$this->table_name.$field"] = true;
            } elseif ((!isset($data['source']) || $data['source'] == 'custom_fields') && (!empty($alias) || !empty($filter))) {
                //add this column only if it has NOT already been added to select statement string
                $colPos = strpos($ret_array['select'], "$this->table_name" . "_cstm" . ".$field");
                if (!$colPos || $colPos < 0) {
                    $ret_array['select'] .= ", $this->table_name" . "_cstm" . ".$field $alias";
                }

                $selectedFields["$this->table_name.$field"] = true;
            }

            if ($data['type'] != 'relate' && isset($data['db_concat_fields'])) {
                $ret_array['select'] .= ", " . $this->db->concat($this->table_name, $data['db_concat_fields']) . " as $field";
                $selectedFields[$this->db->concat($this->table_name, $data['db_concat_fields'])] = true;
            }
            //Custom relate field or relate fields built in module builder which have no link field associated.
            if ($data['type'] == 'relate' && (isset($data['custom_module']) || isset($data['ext2']))) {
                $joinTableAlias = 'jt' . $jtcount;
                $relateJoinInfo = $this->custom_fields->getRelateJoin($data, $joinTableAlias, false);
                $ret_array['select'] .= $relateJoinInfo['select'];
                $ret_array['from'] .= $relateJoinInfo['from'];
                //Replace any references to the relationship in the where clause with the new alias
                $field_name = $relateJoinInfo['rel_table'] . '.' . !empty($data['name']) ? $data['name'] : 'name';
                $where = preg_replace('/(^|[\s(])' . $field_name . '/', '${1}' . $relateJoinInfo['name_field'], $where);
                $jtcount++;
            }
            //Parent Field
            if ($data['type'] == 'parent') {
                //See if we need to join anything by inspecting the where clause
                $match = preg_match('/(^|[\s(])parent_([a-zA-Z]+_?[a-zA-Z]+)_([a-zA-Z]+_?[a-zA-Z]+)\.name/', $where, $matches);
                if ($match) {
                    $joinTableAlias = 'jt' . $jtcount;
                    $joinModule = $matches[2];
                    $joinTable = $matches[3];
                    $localTable = $this->table_name;
                    if (!empty($data['custom_module'])) {
                        $localTable .= '_cstm';
                    }
                    global $beanFiles, $beanList;
                    require_once($beanFiles[$beanList[$joinModule]]);
                    $rel_mod = new $beanList[$joinModule]();
                    $nameField = "$joinTableAlias.name";
                    if (isset($rel_mod->field_defs['name'])) {
                        $name_field_def = $rel_mod->field_defs['name'];
                        if (isset($name_field_def['db_concat_fields'])) {
                            $nameField = $this->db->concat($joinTableAlias, $name_field_def['db_concat_fields']);
                        }
                    }
                    $ret_array['select'] .= ", $nameField {$data['name']} ";
                    $ret_array['from'] .= " LEFT JOIN $joinTable $joinTableAlias
                        ON $localTable.{$data['id_name']} = $joinTableAlias.id";
                    //Replace any references to the relationship in the where clause with the new alias
                    $where = preg_replace('/(^|[\s(])parent_' . $joinModule . '_' . $joinTable . '\.name/', '${1}' . $nameField, $where);
                    $jtcount++;
                }
            }

            if ($this->is_relate_field($field))
            {
                $linkField = $data['link'];
                $this->load_relationship($linkField);
                if(!empty($this->$linkField))
                {
                    $params = array();
                    if (empty($join_type)) {
                        $params['join_type'] = ' LEFT JOIN ';
                    } else {
                        $params['join_type'] = $join_type;
                    }
                    if (isset($data['join_name'])) {
                        $params['join_table_alias'] = $data['join_name'];
                    } else {
                        $params['join_table_alias'] = 'jt' . $jtcount;
                    }
                    if (isset($data['join_link_name'])) {
                        $params['join_table_link_alias'] = $data['join_link_name'];
                    } else {
                        $params['join_table_link_alias'] = 'jtl' . $jtcount;
                    }
                    $join_primary = !isset($data['join_primary']) || $data['join_primary'];

                    $join = $this->$linkField->getJoin($params, true);
                    $used_join_key[] = $join['rel_key'];
                    $rel_module = $this->$linkField->getRelatedModuleName();
                    $table_joined = !empty($joined_tables[$params['join_table_alias']]) || (!empty($joined_tables[$params['join_table_link_alias']]) && isset($data['link_type']) && $data['link_type'] == 'relationship_info');

                    //if rname is set to 'name', and bean files exist, then check if field should be a concatenated name
                    global $beanFiles, $beanList;
                    // °3/21/2014 FIX NS-TEAM - Relationship fields could not be displayed in subpanels
                    if (isset($data['rname']) && $data['rname'] == 'name' && !empty($beanFiles[$beanList[$rel_module]])) {

                        //create an instance of the related bean
                        require_once($beanFiles[$beanList[$rel_module]]);
                        $rel_mod = new $beanList[$rel_module]();
                        //if bean has first and last name fields, then name should be concatenated
                        if (isset($rel_mod->field_name_map['first_name']) && isset($rel_mod->field_name_map['last_name'])) {
                            $data['db_concat_fields'] = array(0 => 'first_name', 1 => 'last_name');
                        }
                    }


                    if ($join['type'] == 'many-to-many') {
                        if (empty($ret_array['secondary_select'])) {
                            $ret_array['secondary_select'] = " SELECT $this->table_name.id ref_id  ";

                            if (!empty($beanFiles[$beanList[$rel_module]]) && $join_primary) {
                                require_once($beanFiles[$beanList[$rel_module]]);
                                $rel_mod = new $beanList[$rel_module]();
                                if (isset($rel_mod->field_defs['assigned_user_id'])) {
                                    $ret_array['secondary_select'] .= " , " . $params['join_table_alias'] . ".assigned_user_id {$field}_owner, '$rel_module' {$field}_mod";
                                } else {
                                    if (isset($rel_mod->field_defs['created_by'])) {
                                        $ret_array['secondary_select'] .= " , " . $params['join_table_alias'] . ".created_by {$field}_owner , '$rel_module' {$field}_mod";
                                    }
                                }
                            }
                        }

                        if (isset($data['db_concat_fields'])) {
                            $ret_array['secondary_select'] .= ' , ' . $this->db->concat($params['join_table_alias'], $data['db_concat_fields']) . ' ' . $field;
                        } else {
                            if (!isset($data['relationship_fields'])) {
                                $ret_array['secondary_select'] .= ' , ' . $params['join_table_alias'] . '.' . $data['rname'] . ' ' . $field;
                            }
                        }
                        if (!$singleSelect) {
                            $ret_array['select'] .= ", '                                                                                                                                                                                                                                                              ' $field ";
                        }
                        $count_used = 0;
                        foreach ($used_join_key as $used_key) {
                            if ($used_key == $join['rel_key']) {
                                $count_used++;
                            }
                        }
                        if ($count_used <= 1) {
                            //27416, the $ret_array['secondary_select'] should always generate, regardless the dbtype
                            // add rel_key only if it was not already added
                            if (!$singleSelect) {
                                $ret_array['select'] .= ", '                                    '  " . $join['rel_key'] . ' ';
                            }
                            $ret_array['secondary_select'] .= ', ' . $params['join_table_link_alias'] . '.' . $join['rel_key'] . ' ' . $join['rel_key'];
                        }
                        if (isset($data['relationship_fields'])) {
                            foreach ($data['relationship_fields'] as $r_name => $alias_name) {
                                if (!empty($secondarySelectedFields[$alias_name])) {
                                    continue;
                                }
                                $ret_array['secondary_select'] .= ', ' . $params['join_table_link_alias'] . '.' . $r_name . ' ' . $alias_name;
                                $secondarySelectedFields[$alias_name] = true;
                            }
                        }
                        if (!$table_joined) {
                            $ret_array['secondary_from'] .= ' ' . $join['join'] . ' AND ' . $params['join_table_alias'] . '.deleted=0';
                            if (isset($data['link_type']) && $data['link_type'] == 'relationship_info' && ($parentbean instanceof SugarBean)) {
                                $ret_array['secondary_where'] = $params['join_table_link_alias'] . '.' . $join['rel_key'] . "='" . $parentbean->id . "'";
                            }
                        }
                    } else {
                        if (isset($data['db_concat_fields'])) {
                            $ret_array['select'] .= ' , ' . $this->db->concat($params['join_table_alias'], $data['db_concat_fields']) . ' ' . $field;
                        } else {
                            $ret_array['select'] .= ' , ' . $params['join_table_alias'] . '.' . $data['rname'] . ' ' . $field;
                        }
                        if (isset($data['additionalFields'])) {
                            foreach ($data['additionalFields'] as $k => $v) {
                                if (!empty($data['id_name']) && $data['id_name'] == $v && !empty($fields[$data['id_name']])) {
                                    continue;
                                }
                                $ret_array['select'] .= ' , ' . $params['join_table_alias'] . '.' . $k . ' ' . $v;
                            }
                        }
                        if (!$table_joined) {
                            $ret_array['from'] .= ' ' . $join['join'] . ' AND ' . $params['join_table_alias'] . '.deleted=0';
                            if (!empty($beanList[$rel_module]) && !empty($beanFiles[$beanList[$rel_module]])) {
                                require_once($beanFiles[$beanList[$rel_module]]);
                                $rel_mod = new $beanList[$rel_module]();
                                if (isset($value['target_record_key']) && !empty($filter)) {
                                    $selectedFields[$this->table_name . '.' . $value['target_record_key']] = true;
                                    $ret_array['select'] .= " , $this->table_name.{$value['target_record_key']} ";
                                }
                                if (isset($rel_mod->field_defs['assigned_user_id'])) {
                                    $ret_array['select'] .= ' , ' . $params['join_table_alias'] . '.assigned_user_id ' . $field . '_owner';
                                } else {
                                    $ret_array['select'] .= ' , ' . $params['join_table_alias'] . '.created_by ' . $field . '_owner';
                                }
                                $ret_array['select'] .= "  , '" . $rel_module . "' " . $field . '_mod';
                            }
                        }
                    }
                    // To fix SOAP stuff where we are trying to retrieve all the accounts data where accounts.id = ..
                    // and this code changes accounts to jt4 as there is a self join with the accounts table.
                    //Martin fix #27494
                    if (isset($data['db_concat_fields'])) {
                        $buildWhere = false;
                        if (in_array('first_name', $data['db_concat_fields']) && in_array('last_name', $data['db_concat_fields'])) {
                            $exp = '/\(\s*?' . $data['name'] . '.*?\%\'\s*?\)/';
                            if (preg_match($exp, $where, $matches)) {
                                $search_expression = $matches[0];
                                //Create three search conditions - first + last, first, last
                                $first_name_search = str_replace($data['name'], $params['join_table_alias'] . '.first_name', $search_expression);
                                $last_name_search = str_replace($data['name'], $params['join_table_alias'] . '.last_name', $search_expression);
                                $full_name_search = str_replace($data['name'], $this->db->concat($params['join_table_alias'], $data['db_concat_fields']), $search_expression);
                                $buildWhere = true;
                                $where = str_replace($search_expression, '(' . $full_name_search . ' OR ' . $first_name_search . ' OR ' . $last_name_search . ')', $where);
                            }
                        }

                        if (!$buildWhere) {
                            $db_field = $this->db->concat($params['join_table_alias'], $data['db_concat_fields']);
                            $where = preg_replace('/' . $data['name'] . '/', $db_field, $where);

                            // For relationship fields replace their alias by the corresponding link table and r_name
                            if (isset($data['relationship_fields'])) {
                                foreach ($data['relationship_fields'] as $r_name => $alias_name) {
                                    $db_field = $this->db->concat($params['join_table_link_alias'], $r_name);
                                    $where = preg_replace('/' . $alias_name . '/', $db_field, $where);
                                }
                            }
                        }
                    } else {
                        $where = preg_replace('/(^|[\s(])' . $data['name'] . '/', '${1}' . $params['join_table_alias'] . '.' . $data['rname'], $where);

                        // For relationship fields replace their alias by the corresponding link table and r_name
                        if (isset($data['relationship_fields'])) {
                            foreach ($data['relationship_fields'] as $r_name => $alias_name) {
                                $where = preg_replace('/(^|[\s(])' . $alias_name . '/', '${1}' . $params['join_table_link_alias'] . '.' . $r_name, $where);
                            }
                        }
                    }
                    if (!$table_joined) {
                        $joined_tables[$params['join_table_alias']] = 1;
                        $joined_tables[$params['join_table_link_alias']] = 1;
                    }

                    $jtcount++;
                }
            }
        }
        if (!empty($filter)) {
            if (isset($this->field_defs['assigned_user_id']) && empty($selectedFields[$this->table_name . '.assigned_user_id'])) {
                $ret_array['select'] .= ", $this->table_name.assigned_user_id ";
            } elseif (isset($this->field_defs['created_by']) && empty($selectedFields[$this->table_name . '.created_by'])) {
                $ret_array['select'] .= ", $this->table_name.created_by ";
            }
            if (isset($this->field_defs['system_id']) && empty($selectedFields[$this->table_name . '.system_id'])) {
                $ret_array['select'] .= ", $this->table_name.system_id ";
            }
        }

        if ($ifListForExport && isset($this->field_defs['email1'])) {
            $ret_array['select'] .= " ,email_addresses.email_address email1";
            $ret_array['from'] .= " LEFT JOIN email_addr_bean_rel on {$this->table_name}.id = email_addr_bean_rel.bean_id and email_addr_bean_rel.bean_module='{$this->module_dir}' and email_addr_bean_rel.deleted=0 and email_addr_bean_rel.primary_address=1 LEFT JOIN email_addresses on email_addresses.id = email_addr_bean_rel.email_address_id ";
        }

        $where_auto = '1=1';
        if ($show_deleted == 0) {
            $where_auto = "$this->table_name.deleted=0";
        } elseif ($show_deleted == 1) {
            $where_auto = "$this->table_name.deleted=1";
        }
        if ($where != "") {
            $ret_array['where'] = " where ($where) AND $where_auto";
        } else {
            $ret_array['where'] = " where $where_auto";
        }

        //make call to process the order by clause
        $order_by = $this->process_order_by($order_by);
        if (!empty($order_by)) {
            $ret_array['order_by'] = " ORDER BY " . $order_by;
        }
        if ($singleSelect) {
            unset($ret_array['secondary_where']);
            unset($ret_array['secondary_from']);
            unset($ret_array['secondary_select']);
        }

        if ($return_array) {
            return $ret_array;
        }

        return $ret_array['select'] . $ret_array['from'] . $ret_array['where'] . $ret_array['order_by'];
    }

    /**
     * @param $field
     *
     * @return bool|string
     */
    public function get_relationship_field($field)
    {
        foreach ($this->field_defs as $field_def => $value) {
            if (isset($value['relationship_fields']) &&
                in_array($field, $value['relationship_fields']) &&
                (!isset($value['link_type']) || $value['link_type'] != 'relationship_info')
            ) {
                return $field_def;
            }
        }

        return false;
    }

    /**
     * Determine whether the given field is a relate field
     *
     * @param string $field Field name
     * @return bool
     */
    protected function is_relate_field($field)
    {
        if (!isset($this->field_defs[$field])) {
            return false;
        }

        $field_def = $this->field_defs[$field];

        return isset($field_def['type'])
        && $field_def['type'] == 'relate'
        && isset($field_def['link']);
    }

    /**
     * Prefixes column names with this bean's table name.
     *
     * @param string $order_by Order by clause to be processed
     * @param SugarBean $submodule name of the module this order by clause is for
     * @param bool $suppress_table_name Whether table name should be suppressed
     * @return string Processed order by clause
     *
     * Internal function, do not override.
     */
    public function process_order_by($order_by, $submodule = null, $suppress_table_name = false)
    {
        if (empty($order_by)) {
            return $order_by;
        }
        //submodule is empty,this is for list object in focus
        if (empty($submodule)) {
            $bean_queried = $this;
        } else {
            //submodule is set, so this is for subpanel, use submodule
            $bean_queried = $submodule;
        }

        $raw_elements = explode(',', $order_by);
        $valid_elements = array();
        foreach ($raw_elements as $key => $value) {
            $is_valid = false;

            //value might have ascending and descending decorations
            $list_column = preg_split('/\s/', trim($value), 2);
            $list_column = array_map('trim', $list_column);

            $list_column_name = $list_column[0];
            if (isset($bean_queried->field_defs[$list_column_name])) {
                $field_defs = $bean_queried->field_defs[$list_column_name];
                $source = isset($field_defs['source']) ? $field_defs['source'] : 'db';

                if (empty($field_defs['table']) && !$suppress_table_name) {
                    if ($source == 'db') {
                        $list_column[0] = $bean_queried->table_name . '.' . $list_column[0];
                    } elseif ($source == 'custom_fields') {
                        $list_column[0] = $bean_queried->table_name . '_cstm.' . $list_column[0];
                    }
                }

                // Bug 38803 - Use CONVERT() function when doing an order by on ntext, text, and image fields
                if ($source != 'non-db'
                    && $this->db->isTextType($this->db->getFieldType($bean_queried->field_defs[$list_column_name]))
                ) {
                    // array(10000) is for db2 only. It tells db2manager to cast 'clob' to varchar(10000) for this 'sort by' column
                    $list_column[0] = $this->db->convert($list_column[0], "text2char", array(10000));
                }

                $is_valid = true;

                if (isset($list_column[1])) {
                    switch (strtolower($list_column[1])) {
                        case 'asc':
                        case 'desc':
                            break;
                        default:
                            $GLOBALS['log']->debug("process_order_by: ($list_column[1]) is not a valid order.");
                            unset($list_column[1]);
                            break;
                    }
                }
            } else {
                $GLOBALS['log']->debug("process_order_by: ($list_column[0]) does not have a vardef entry.");
            }

            if ($is_valid) {
                $valid_elements[$key] = implode(' ', $list_column);
            }
        }

        return implode(', ', $valid_elements);
    }

    /**
     * Processes the list query and return fetched row.
     *
     * Internal function, do not override.
     * @param string $query select query to be processed.
     * @param int $row_offset starting position
     * @param int $limit Optional, default -1
     * @param int $max_per_page Optional, default -1
     * @param string $where Optional, additional filter criteria.
     * @return array Fetched data
     */
    public function process_list_query($query, $row_offset, $limit = -1, $max_per_page = -1, $where = '')
    {
        global $sugar_config;
        $db = DBManagerFactory::getInstance('listviews');
        /**
         * if the row_offset is set to 'end' go to the end of the list
         */
        $toEnd = strval($row_offset) == 'end';
        $GLOBALS['log']->debug("process_list_query: " . $query);
        if ($max_per_page == -1) {
            $max_per_page = $sugar_config['list_max_entries_per_page'];
        }
        // Check to see if we have a count query available.
        if (empty($sugar_config['disable_count_query']) || $toEnd) {
            $count_query = $this->create_list_count_query($query);
            if (!empty($count_query) && (empty($limit) || $limit == -1)) {
                // We have a count query.  Run it and get the results.
                $result = $db->query($count_query, true, "Error running count query for $this->object_name List: ");
                $assoc = $db->fetchByAssoc($result);
                if (!empty($assoc['c'])) {
                    $rows_found = $assoc['c'];
                    $limit = $sugar_config['list_max_entries_per_page'];
                }
                if ($toEnd) {
                    $row_offset = (floor(($rows_found - 1) / $limit)) * $limit;
                }
            }
        } else {
            if ((empty($limit) || $limit == -1)) {
                $limit = $max_per_page + 1;
                $max_per_page = $limit;
            }
        }

        if (empty($row_offset)) {
            $row_offset = 0;
        }
        if (!empty($limit) && $limit != -1 && $limit != -99) {
            $result = $db->limitQuery($query, $row_offset, $limit, true, "Error retrieving $this->object_name list: ");
        } else {
            $result = $db->query($query, true, "Error retrieving $this->object_name list: ");
        }

        $list = array();

        $previous_offset = $row_offset - $max_per_page;
        $next_offset = $row_offset + $max_per_page;

        $class = get_class($this);
        //FIXME: Bug? we should remove the magic number -99
        //use -99 to return all
        $index = $row_offset;
        while ($max_per_page == -99 || ($index < $row_offset + $max_per_page)) {
            $row = $db->fetchByAssoc($result);
            if (empty($row)) {
                break;
            }

            //instantiate a new class each time. This is because php5 passes
            //by reference by default so if we continually update $this, we will
            //at the end have a list of all the same objects
            /** @var SugarBean $temp */
            $temp = new $class();

            foreach ($this->field_defs as $field => $value) {
                if (isset($row[$field])) {
                    $temp->$field = $row[$field];
                    $owner_field = $field . '_owner';
                    if (isset($row[$owner_field])) {
                        $temp->$owner_field = $row[$owner_field];
                    }

                    $GLOBALS['log']->debug("$temp->object_name({$row['id']}): " . $field . " = " . $temp->$field);
                } elseif (isset($row[$this->table_name . '.' . $field])) {
                    $temp->$field = $row[$this->table_name . '.' . $field];
                } else {
                    $temp->$field = "";
                }
            }

            $temp->check_date_relationships_load();
            $temp->fill_in_additional_list_fields();
            if ($temp->hasCustomFields()) {
                $temp->custom_fields->fill_relationships();
            }
            $temp->call_custom_logic("process_record");

            // fix defect #44206. implement the same logic as sugar_currency_format
            // Smarty modifier does.
            $temp->populateCurrencyFields();
            $list[] = $temp;

            $index++;
        }
        if (!empty($sugar_config['disable_count_query']) && !empty($limit)) {
            $rows_found = $row_offset + count($list);

            if (!$toEnd) {
                $next_offset--;
                $previous_offset++;
            }
        } elseif (!isset($rows_found)) {
            $rows_found = $row_offset + count($list);
        }

        $response = array();
        $response['list'] = $list;
        $response['row_count'] = $rows_found;
        $response['next_offset'] = $next_offset;
        $response['previous_offset'] = $previous_offset;
        $response['current_offset'] = $row_offset;
        return $response;
    }

    /**
     * Changes the select expression of the given query to be 'count(*)' so you
     * can get the number of items the query will return.  This is used to
     * populate the upper limit on ListViews.
     *
     * @param string $query Select query string
     * @return string count query
     *
     * Internal function, do not override.
     */
    public function create_list_count_query($query)
    {
        // remove the 'order by' clause which is expected to be at the end of the query
        $pattern = '/\sORDER BY.*/is';
        $replacement = '';
        $query = preg_replace($pattern, $replacement, $query);
        //handle distinct clause
        $star = '*';
        if (substr_count(strtolower($query), 'distinct')) {
            if (!empty($this->seed) && !empty($this->seed->table_name)) {
                $star = 'DISTINCT ' . $this->seed->table_name . '.id';
            } else {
                $star = 'DISTINCT ' . $this->table_name . '.id';
            }
        }

        // change the select expression to 'count(*)'
        $pattern = '/SELECT(.*?)(\s){1}FROM(\s){1}/is';
        $replacement = 'SELECT count(' . $star . ') c FROM ';

        //if the passed query has union clause then replace all instances of the pattern.
        //this is very rare. I have seen this happening only from projects module.
        //in addition to this added a condition that has  union clause and uses
        //sub-selects.
        if (strstr($query, " UNION ALL ") !== false) {

            //separate out all the queries.
            $union_qs = explode(" UNION ALL ", $query);
            foreach ($union_qs as $key => $union_query) {
                $star = '*';
                preg_match($pattern, $union_query, $matches);
                if (!empty($matches) && stristr($matches[0], "distinct")) {
                    if (!empty($this->seed) && !empty($this->seed->table_name)) {
                        $star = 'DISTINCT ' . $this->seed->table_name . '.id';
                    } else {
                        $star = 'DISTINCT ' . $this->table_name . '.id';
                    }
                } // if
                $replacement = 'SELECT count(' . $star . ') c FROM ';
                $union_qs[$key] = preg_replace($pattern, $replacement, $union_query, 1);
            }
            $modified_select_query = implode(" UNION ALL ", $union_qs);
        } else {
            $modified_select_query = preg_replace($pattern, $replacement, $query, 1);
        }


        return $modified_select_query;
    }

    /*
     * Fill in a link field
     */

    /**
     * This is designed to be overridden and add specific fields to each record.
     * This allows the generic query to fill in the major fields, and then targeted
     * queries to get related fields and add them to the record.  The contact's
     * account for instance.  This method is only used for populating extra fields
     * in lists.
     */
    public function fill_in_additional_list_fields()
    {
        if (!empty($this->field_defs['parent_name']) && empty($this->parent_name)) {
            $this->fill_in_additional_parent_fields();
        }
    }

    /**
     * @return bool
     */
    public function hasCustomFields()
    {
        return !empty($GLOBALS['dictionary'][$this->object_name]['custom_fields']);
    }

    /**
     * Returns a detail object like retrieving of the current object type.
     *
     * It is intended for use in navigation buttons on the DetailView.  It will pass an offset and limit argument to the sql query.
     * @internal This method must be called on a new instance.  It overrides the values of all the fields in the current one.
     *
     * @param string $order_by
     * @param string $where Additional where clause
     * @param int $offset
     * @param int $row_offset Optional,default 0, starting row number
     * @param int $limit Optional, default -1
     * @param int $max Optional, default -1
     * @param int $show_deleted Optional, default 0, if set to 1 system will show deleted records.
     * @return array Fetched data.
     *
     * Internal function, do not override.
     */
    public function get_detail($order_by = "", $where = "", $offset = 0, $row_offset = 0, $limit = -1, $max = -1, $show_deleted = 0)
    {
        $GLOBALS['log']->debug("get_detail:  order_by = '$order_by' and where = '$where' and limit = '$limit' and offset = '$offset'");
        if (isset($_SESSION['show_deleted'])) {
            $show_deleted = 1;
        }

        if ($this->bean_implements('ACL') && ACLController::requireOwner($this->module_dir, 'list')) {
            global $current_user;
            $owner_where = $this->getOwnerWhere($current_user->id);

            if (empty($where)) {
                $where = $owner_where;
            } else {
                $where .= ' AND ' . $owner_where;
            }
        }

        /* BEGIN - SECURITY GROUPS */
        if ($this->bean_implements('ACL') && ACLController::requireSecurityGroup($this->module_dir, 'list')) {
            require_once('modules/SecurityGroups/SecurityGroup.php');
            global $current_user;
            $owner_where = $this->getOwnerWhere($current_user->id);
            $group_where = SecurityGroup::getGroupWhere($this->table_name, $this->module_dir, $current_user->id);
            if (!empty($owner_where)) {
                if (empty($where)) {
                    $where = " (" . $owner_where . " or " . $group_where . ") ";
                } else {
                    $where .= " AND (" . $owner_where . " or " . $group_where . ") ";
                }
            } else {
                $where .= ' AND ' . $group_where;
            }
        }
        /* END - SECURITY GROUPS */
        $query = $this->create_new_list_query($order_by, $where, array(), array(), $show_deleted, $offset);

        return $this->process_detail_query($query, $row_offset, $limit, $max, $where, $offset);
    }

    /**
     * Applies pagination window to select queries used by detail view,
     * executes the query and returns fetched data.
     *
     * Internal function, do not override.
     * @param string $query query to be processed.
     * @param int $row_offset
     * @param int $limit optional, default -1
     * @param int $max_per_page Optional, default -1
     * @param string $where Custom where clause.
     * @param int $offset Optional, default 0
     * @return array Fetched data.
     *
     */
    public function process_detail_query($query, $row_offset, $limit = -1, $max_per_page = -1, $where = '', $offset = 0)
    {
        global $sugar_config;
        $GLOBALS['log']->debug("process_detail_query: " . $query);
        if ($max_per_page == -1) {
            $max_per_page = $sugar_config['list_max_entries_per_page'];
        }

        // Check to see if we have a count query available.
        $count_query = $this->create_list_count_query($query);

        if (!empty($count_query) && (empty($limit) || $limit == -1)) {
            // We have a count query.  Run it and get the results.
            $result = $this->db->query($count_query, true, "Error running count query for $this->object_name List: ");
            $assoc = $this->db->fetchByAssoc($result);
            if (!empty($assoc['c'])) {
                $total_rows = $assoc['c'];
            }
        }

        if (empty($row_offset)) {
            $row_offset = 0;
        }

        $result = $this->db->limitQuery($query, $offset, 1, true, "Error retrieving $this->object_name list: ");

        $previous_offset = $row_offset - $max_per_page;
        $next_offset = $row_offset + $max_per_page;

        $row = $this->db->fetchByAssoc($result);
        $this->retrieve($row['id']);

        $response = array();
        $response['bean'] = $this;
        if (empty($total_rows)) {
            $total_rows = 0;
        }
        $response['row_count'] = $total_rows;
        $response['next_offset'] = $next_offset;
        $response['previous_offset'] = $previous_offset;

        return $response;
    }/** @noinspection PhpDocSignatureInspection */
    /** @noinspection PhpDocSignatureInspection */
    /** @noinspection PhpDocSignatureInspection */

    /**
     * Function fetches a single row of data given the primary key value.
     *
     * The fetched data is then set into the bean. The function also processes the fetched data by formatting
     * date/time and numeric values.
     *
     * @param string|int $id Optional, default -1, is set to -1 id value from the bean is used, else, passed value is used
     * @param bool $encode Optional, default true, encodes the values fetched from the database.
     * @param bool $deleted Optional, default true, if set to false deleted filter will not be added.
     * @return SugarBean
     *
     * Internal function, do not override.
     */
    public function retrieve($id = -1, $encode = true, $deleted = true)
    {
        $custom_logic_arguments['id'] = $id;
        $this->call_custom_logic('before_retrieve', $custom_logic_arguments);

        if ($id == -1) {
            $id = $this->id;
        }
        $custom_join = $this->getCustomJoin();

        $query = "SELECT $this->table_name.*" . $custom_join['select'] . " FROM $this->table_name ";

        $query .= $custom_join['join'];
        $query .= " WHERE $this->table_name.id = " . $this->db->quoted($id);
        if ($deleted) {
            $query .= " AND $this->table_name.deleted=0";
        }
        $GLOBALS['log']->debug("Retrieve $this->object_name : " . $query);
        $result = $this->db->limitQuery($query, 0, 1, true, "Retrieving record by id $this->table_name:$id found ");
        if (empty($result)) {
            return null;
        }

        $row = $this->db->fetchByAssoc($result, $encode);
        if (empty($row)) {
            return null;
        }

        //make copy of the fetched row for construction of audit record and for business logic/workflow
        $row = $this->convertRow($row);
        $this->fetched_row = $row;
        $this->populateFromRow($row);

        // fix defect #52438. implement the same logic as sugar_currency_format
        // Smarty modifier does.
        $this->populateCurrencyFields();

        global $module, $action;
        //Just to get optimistic locking working for this release
        if ($this->optimistic_lock && $module == $this->module_dir && $action == 'EditView') {
            $_SESSION['o_lock_id'] = $id;
            $_SESSION['o_lock_dm'] = $this->date_modified;
            $_SESSION['o_lock_on'] = $this->object_name;
        }
        $this->processed_dates_times = array();
        $this->check_date_relationships_load();

        if (isset($this->custom_fields)) {
            $this->custom_fields->fill_relationships();
        }

        $this->is_updated_dependent_fields = false;
        $this->fill_in_additional_detail_fields();
        $this->fill_in_relationship_fields();
        // save related fields values for audit
        foreach ($this->get_related_fields() as $rel_field_name) {
            $field_name = $rel_field_name['name'];
            if (!empty($this->$field_name)) {
                $this->fetched_rel_row[$rel_field_name['name']] = $this->$field_name;
            }
        }
        //make a copy of fields in the relationship_fields array. These field values will be used to
        //clear relationship.
        foreach ($this->field_defs as $key => $def) {
            if ($def['type'] == 'relate' && isset($def['id_name']) && isset($def['link']) && isset($def['save'])) {
                if (isset($this->$key)) {
                    $this->rel_fields_before_value[$key] = $this->$key;
                    $defIdName = $def['id_name'];
                    if (isset($this->$defIdName)) {
                        $this->rel_fields_before_value[$defIdName] = $this->$defIdName;
                    }
                } else {
                    $this->rel_fields_before_value[$key] = null;
                }
            }
        }
        if (isset($this->relationship_fields) && is_array($this->relationship_fields)) {
            foreach ($this->relationship_fields as $rel_id => $rel_name) {
                if (isset($this->$rel_id)) {
                    $this->rel_fields_before_value[$rel_id] = $this->$rel_id;
                } else {
                    $this->rel_fields_before_value[$rel_id] = null;
                }
            }
        }

        // call the custom business logic
        $custom_logic_arguments['id'] = $id;
        $custom_logic_arguments['encode'] = $encode;
        $this->call_custom_logic("after_retrieve", $custom_logic_arguments);
        unset($custom_logic_arguments);
        return $this;
    }

    /**
     * Proxy method for DynamicField::getJOIN
     * @param bool $expandedList
     * @param bool $includeRelates
     * @param string|bool $where
     * @return array
     */
    public function getCustomJoin($expandedList = false, $includeRelates = false, &$where = false)
    {
        $result = array(
            'select' => '',
            'join' => ''
        );
        if (isset($this->custom_fields)) {
            $result = $this->custom_fields->getJOIN($expandedList, $includeRelates, $where);
        }
        return $result;
    }

    /**
     * Convert row data from DB format to internal format
     * Mostly useful for dates/times
     * @param array $row
     * @return array $row
     */
    public function convertRow($row)
    {
        foreach ($this->field_defs as $name => $fieldDef) {
            // skip empty fields and non-db fields
            if (isset($name) && !empty($row[$name])) {
                $row[$name] = $this->convertField($row[$name], $fieldDef);
            }
        }
        return $row;
    }

    /**
     * Converts the field value based on the provided fieldDef
     * @param $fieldValue
     * @param $fieldDef
     * @return string
     */
    public function convertField($fieldValue, $fieldDef)
    {
        if (!empty($fieldValue)
            && !(isset($fieldDef['source'])
            && !in_array($fieldDef['source'], array('db', 'custom_fields', 'relate'))
            && !isset($fieldDef['dbType']))
        ) {
            // fromConvert other fields
            $fieldValue = $this->db->fromConvert($fieldValue, $this->db->getFieldType($fieldDef));
        }
        return $fieldValue;
    }

    /**
     * Sets value from fetched row into the bean.
     *
     * @param array $row Fetched row
     * @todo loop through vardefs instead
     * @internal runs into an issue when populating from field_defs for users - corrupts user prefs
     *
     * Internal function, do not override.
     */
    public function populateFromRow($row)
    {
        $null_value = '';
        foreach ($this->field_defs as $field => $field_value) {
            if (($field == 'user_preferences' && $this->module_dir == 'Users') || ($field == 'internal' && $this->module_dir == 'Cases')) {
                continue;
            }
            if (isset($row[$field])) {
                $this->$field = $row[$field];
                $owner = $field . '_owner';
                if (!empty($row[$owner])) {
                    $this->$owner = $row[$owner];
                }
            } else {
                $this->$field = $null_value;
            }
        }
    }

    /**
     * Populates currency fields in case of currency is default and it's
     * attributes are not retrieved from database (bugs ##44206, 52438)
     */
    protected function populateCurrencyFields()
    {
        if (property_exists($this, 'currency_id') && $this->currency_id == -99) {
            // manually retrieve default currency object as long as it's
            // not stored in database and thus cannot be joined in query
            $currency = BeanFactory::getBean('Currencies', $this->currency_id);

            if ($currency) {
                // walk through all currency-related fields
                foreach ($this->field_defs as $this_field) {
                    if (isset($this_field['type']) && $this_field['type'] == 'relate'
                        && isset($this_field['module']) && $this_field['module'] == 'Currencies'
                        && isset($this_field['id_name']) && $this_field['id_name'] == 'currency_id'
                    ) {
                        // populate related properties manually
                        $this_property = $this_field['name'];
                        $currency_property = $this_field['rname'];
                        $this->$this_property = $currency->$currency_property;
                    }
                }
            }
        }
    }

    /**
     * This function retrieves a record of the appropriate type from the DB.
     * It fills in all of the fields from the DB into the object it was called on.
     *
     * @return mixed this - The object that it was called upon or null if exactly 1 record was not found.
     *
     */

    public function check_date_relationships_load()
    {
        global $disable_date_format;
        global $timedate;
        if (empty($timedate)) {
            $timedate = TimeDate::getInstance();
        }

        if (empty($this->field_defs)) {
            return;
        }
        foreach ($this->field_defs as $fieldDef) {
            $field = $fieldDef['name'];
            if (!isset($this->processed_dates_times[$field])) {
                $this->processed_dates_times[$field] = '1';
                if (empty($this->$field)) {
                    continue;
                }
                if ($field == 'date_modified' || $field == 'date_entered') {
                    $this->$field = $this->db->fromConvert($this->$field, 'datetime');
                    if (empty($disable_date_format)) {
                        $this->$field = $timedate->to_display_date_time($this->$field);
                    }
                } elseif (isset($this->field_name_map[$field]['type'])) {
                    $type = $this->field_name_map[$field]['type'];

                    if ($type == 'relate' && isset($this->field_name_map[$field]['custom_module'])) {
                        $type = $this->field_name_map[$field]['type'];
                    }

                    if ($type == 'date') {
                        if ($this->$field == '0000-00-00' || empty($this->$field)) {
                            $this->$field = '';
                        } elseif (!empty($this->field_name_map[$field]['rel_field'])) {
                            $rel_field = $this->field_name_map[$field]['rel_field'];

                            if (!empty($this->$rel_field) && empty($disable_date_format)) {
                                $merge_time = $timedate->merge_date_time($this->$field, $this->$rel_field);
                                $this->$field = $timedate->to_display_date($merge_time);
                                $this->$rel_field = $timedate->to_display_time($merge_time);
                            }
                        } else {
                            if (empty($disable_date_format)) {
                                $this->$field = $timedate->to_display_date($this->$field, false);
                            }
                        }
                    } elseif ($type == 'datetime' || $type == 'datetimecombo') {
                        if ($this->$field == '0000-00-00 00:00:00' || empty($this->$field)) {
                            $this->$field = '';
                        } else {
                            if (empty($disable_date_format)) {
                                $this->$field = $timedate->to_display_date_time($this->$field, true, true);
                            }
                        }
                    } elseif ($type == 'time') {
                        if ($this->$field == '00:00:00' || empty($this->$field)) {
                            $this->$field = '';
                        } else {
                            if (empty($this->field_name_map[$field]['rel_field']) && empty($disable_date_format)) {
                                $this->$field = $timedate->to_display_time($this->$field, true, false);
                            }
                        }
                    } elseif ($type == 'encrypt' && empty($disable_date_format)) {
                        $this->$field = $this->decrypt_after_retrieve($this->$field);
                    }
                }
            }
        }
    }

    /**
     * Decode and decrypt a base 64 encoded string with field type 'encrypt' in this bean using Blowfish.
     * @param string $value - an encrypted and base 64 encoded string.
     * @return string
     */
    public function decrypt_after_retrieve($value)
    {
        if (empty($value)) {
            return $value;
        }
        require_once("include/utils/encryption_utils.php");
        return blowfishDecode($this->getEncryptKey(), $value);
    }

    /**
     * This is designed to be overridden and add specific fields to each record.
     * This allows the generic query to fill in the major fields, and then targeted
     * queries to get related fields and add them to the record.  The contact's
     * account for instance.  This method is only used for populating extra fields
     * in the detail form
     */
    public function fill_in_additional_detail_fields()
    {
        if (!empty($this->field_defs['assigned_user_name']) && !empty($this->assigned_user_id)) {
            $this->assigned_user_name = get_assigned_user_name($this->assigned_user_id);
        }
        if (!empty($this->field_defs['created_by']) && !empty($this->created_by)) {
            $this->created_by_name = get_assigned_user_name($this->created_by);
        }
        if (!empty($this->field_defs['modified_user_id']) && !empty($this->modified_user_id)) {
            $this->modified_by_name = get_assigned_user_name($this->modified_user_id);
        }

        if (!empty($this->field_defs['parent_name'])) {
            $this->fill_in_additional_parent_fields();
        }
    }

    /**
     * This is designed to be overridden or called from extending bean. This method
     * will fill in any parent_name fields.
     *
     * @return bool
     */
    public function fill_in_additional_parent_fields()
    {
        if (!empty($this->parent_id) && !empty($this->last_parent_id) && $this->last_parent_id == $this->parent_id) {
            return false;
        } else {
            $this->parent_name = '';
        }
        if (!empty($this->parent_type)) {
            $this->last_parent_id = $this->parent_id;
            $this->getRelatedFields($this->parent_type, $this->parent_id, array('name' => 'parent_name', 'document_name' => 'parent_document_name', 'first_name' => 'parent_first_name', 'last_name' => 'parent_last_name'));
            if (!empty($this->parent_first_name) || !empty($this->parent_last_name)) {
                $this->parent_name = $GLOBALS['locale']->getLocaleFormattedName($this->parent_first_name, $this->parent_last_name);
            } elseif (!empty($this->parent_document_name)) {
                $this->parent_name = $this->parent_document_name;
            }
        }
        return true;
    }

    /**
     * @param $module
     * @param $id
     * @param $fields
     * @param bool $return_array
     *
     * @return string
     */
    public function getRelatedFields($module, $id, $fields, $return_array = false)
    {
        if (empty($GLOBALS['beanList'][$module])) {
            return '';
        }
        $object = BeanFactory::getObjectName($module);

        VardefManager::loadVardef($module, $object);
        if (empty($GLOBALS['dictionary'][$object]['table'])) {
            return '';
        }
        $table = $GLOBALS['dictionary'][$object]['table'];
        $query = 'SELECT id';
        foreach ($fields as $field => $alias) {
            if (!empty($GLOBALS['dictionary'][$object]['fields'][$field]['db_concat_fields'])) {
                $query .= ' ,' . $this->db->concat($table, $GLOBALS['dictionary'][$object]['fields'][$field]['db_concat_fields']) . ' as ' . $alias;
            } elseif (!empty($GLOBALS['dictionary'][$object]['fields'][$field]) &&
                (empty($GLOBALS['dictionary'][$object]['fields'][$field]['source']) ||
                    $GLOBALS['dictionary'][$object]['fields'][$field]['source'] != "non-db")
            ) {
                $query .= ' ,' . $table . '.' . $field . ' as ' . $alias;
            }
            if (!$return_array) {
                $this->$alias = '';
            }
        }
        if ($query == 'SELECT id' || empty($id)) {
            return '';
        }


        if (isset($GLOBALS['dictionary'][$object]['fields']['assigned_user_id'])) {
            $query .= " , " . $table . ".assigned_user_id owner";
        } elseif (isset($GLOBALS['dictionary'][$object]['fields']['created_by'])) {
            $query .= " , " . $table . ".created_by owner";
        }
        $query .= ' FROM ' . $table . ' WHERE deleted=0 AND id=';
        $result = $GLOBALS['db']->query($query . "'$id'");
        $row = $GLOBALS['db']->fetchByAssoc($result);
        if ($return_array) {
            return $row;
        }
        $owner = (empty($row['owner'])) ? '' : $row['owner'];
        foreach ($fields as $alias) {
            $this->$alias = (!empty($row[$alias])) ? $row[$alias] : '';
            $alias .= '_owner';
            $this->$alias = $owner;
            $a_mod = $alias . '_mod';
            $this->$a_mod = $module;
        }
    }

    /**
     * Fill in fields where type = relate
     */
    public function fill_in_relationship_fields()
    {
        global $fill_in_rel_depth;
        if (empty($fill_in_rel_depth) || $fill_in_rel_depth < 0) {
            $fill_in_rel_depth = 0;
        }

        if ($fill_in_rel_depth > 1) {
            return;
        }

        $fill_in_rel_depth++;

        foreach ($this->field_defs as $field) {
            if (0 == strcmp($field['type'], 'relate') && !empty($field['module'])) {
                $name = $field['name'];
                if (empty($this->$name)) {
                    // set the value of this relate field in this bean ($this->$field['name']) to the value of the 'name' field in the related module for the record identified by the value of $this->$field['id_name']
                    $related_module = $field['module'];
                    $id_name = $field['id_name'];

                    if (empty($this->$id_name)) {
                        $this->fill_in_link_field($id_name, $field);
                    }
                    if (!empty($this->$id_name) &&
                        ($this->object_name != $related_module ||
                         ($this->object_name == $related_module && $this->$id_name != $this->id))
                    ) {
                        if (!empty($this->$id_name) && isset($this->$name)) {

                            $mod = BeanFactory::getBean($related_module, $this->$id_name);
                            if ($mod) {
                                if (!empty($field['rname'])) {
                                    $rname = $field['rname'];
                                    $this->$name = $mod->$rname;
                                } else {
                                    if (isset($mod->name)) {
                                        $this->$name = $mod->name;
                                    }
                                }
                            }
                        }
                    }
                    if (!empty($this->$id_name) && isset($this->$name)) {
                        if (!isset($field['additionalFields'])) {
                            $field['additionalFields'] = array();
                        }
                        if (!empty($field['rname'])) {
                            $field['additionalFields'][$field['rname']] = $name;
                        } else {
                            $field['additionalFields']['name'] = $name;
                        }
                        $this->getRelatedFields($related_module, $this->$id_name, $field['additionalFields']);
                    }
                }
            }
        }
        $fill_in_rel_depth--;
    }

    /**
     * @param $linkFieldName
     * @param $def
     */
    public function fill_in_link_field($linkFieldName, $def)
    {
        $idField = $linkFieldName;
        //If the id_name provided really was an ID, don't try to load it as a link. Use the normal link
        if (!empty($this->field_defs[$linkFieldName]['type']) && $this->field_defs[$linkFieldName]['type'] == "id" && !empty($def['link'])) {
            $linkFieldName = $def['link'];
        }
        if ($this->load_relationship($linkFieldName)) {
            $list = $this->$linkFieldName->get();
            // match up with null value in $this->populateFromRow()
            $this->$idField = '';
            if (!empty($list)) {
                $this->$idField = $list[0];
            }
        }
    }

    /**
     * Returns an array of fields that are of type relate.
     *
     * @return array List of fields.
     *
     * Internal function, do not override.
     */
    public function get_related_fields()
    {
        $related_fields = array();

        $fieldDefs = $this->getFieldDefinitions();

        //find all definitions of type link.
        if (!empty($fieldDefs)) {
            foreach ($fieldDefs as $name => $properties) {
                if (array_search('relate', $properties, true) === 'type') {
                    $related_fields[$name] = $properties;
                }
            }
        }

        return $related_fields;
    }

    /**
     * Fetches data from all related tables.
     *
     * @param object $child_seed
     * @param string $related_field_name relation to fetch data for
     * @param string $order_by Optional, default empty
     * @param string $where Optional, additional where clause
     * @param int $row_offset
     * @param int $limit
     * @param int $max
     *
     * @return array Fetched data.
     *
     * Internal function, do not override.
     */
    public function get_related_list($child_seed, $related_field_name, $order_by = "", $where = "",
                                     $row_offset = 0, $limit = -1, $max = -1)
    {
        global $layout_edit_mode;

        if (isset($layout_edit_mode) && $layout_edit_mode) {
            $response = array();
            $child_seed->assign_display_fields($child_seed->module_dir);
            $response['list'] = array($child_seed);
            $response['row_count'] = 1;
            $response['next_offset'] = 0;
            $response['previous_offset'] = 0;

            return $response;
        }
        $GLOBALS['log']->debug("get_related_list:  order_by = '$order_by' and where = '$where' and limit = '$limit'");

        $this->load_relationship($related_field_name);

        if ($this->$related_field_name instanceof Link) {
            $query_array = $this->$related_field_name->getQuery(true);
        } else {
            $query_array = $this->$related_field_name->getQuery(array(
                "return_as_array" => true,
                'where' => '1=1'
            ));
        }

        $entire_where = $query_array['where'];
        if (!empty($where)) {
            if (empty($entire_where)) {
                $entire_where = ' WHERE ' . $where;
            } else {
                $entire_where .= ' AND ' . $where;
            }
        }

        $query = 'SELECT ' . $child_seed->table_name . '.* ' . $query_array['from'] . ' ' . $entire_where;
        if (!empty($order_by)) {
            $query .= " ORDER BY " . $order_by;
        }

        return $child_seed->process_list_query($query, $row_offset, $limit, $max, $where);
    }

    /**
     * Returns a full (ie non-paged) list of the current object type.
     *
     * @param string $order_by the order by SQL parameter. defaults to ""
     * @param string $where where clause. defaults to ""
     * @param bool $check_dates . defaults to false
     * @param int $show_deleted show deleted records. defaults to 0
     * @return null|SugarBean[]
     */
    public function get_full_list($order_by = "", $where = "", $check_dates = false, $show_deleted = 0)
    {
        $GLOBALS['log']->debug("get_full_list:  order_by = '$order_by' and where = '$where'");
        if (isset($_SESSION['show_deleted'])) {
            $show_deleted = 1;
        }
        $query = $this->create_new_list_query($order_by, $where, array(), array(), $show_deleted);
        return $this->process_full_list_query($query, $check_dates);
    }

    /**
     * Processes fetched list view data
     *
     * Internal function, do not override.
     * @param string $query query to be processed.
     * @param bool $check_date Optional, default false. if set to true date time values are processed.
     * @return null|array Fetched data.
     *
     */
    public function process_full_list_query($query, $check_date = false)
    {
        $GLOBALS['log']->debug("process_full_list_query: query is " . $query);
        $result = $this->db->query($query, false);
        $GLOBALS['log']->debug("process_full_list_query: result is " . print_r($result, true));
        $class = get_class($this);
        $isFirstTime = true;
        $bean = new $class();

        // We have some data.
        while (($row = $bean->db->fetchByAssoc($result)) != null) {
            $row = $this->convertRow($row);
            if (!$isFirstTime) {
                $bean = new $class();
            }
            $isFirstTime = false;

            foreach ($bean->field_defs as $field => $value) {
                if (isset($row[$field])) {
                    $bean->$field = $row[$field];
                    $GLOBALS['log']->debug("process_full_list: $bean->object_name({$row['id']}): " . $field . " = " . $bean->$field);
                } else {
                    $bean->$field = '';
                }
            }
            if ($check_date) {
                $bean->processed_dates_times = array();
                $bean->check_date_relationships_load();
            }
            $bean->fill_in_additional_list_fields();
            $bean->call_custom_logic("process_record");
            $bean->fetched_row = $row;

            $list[] = $bean;
        }
        if (isset($list)) {
            return $list;
        } else {
            return null;
        }
    }

    /**
     * This is a helper function that is used to quickly created indexes when creating tables.
     * @param string $query
     */
    public function create_index($query)
    {
        $GLOBALS['log']->info("create_index: $query");

        $this->db->query($query, true, "Error creating index:");
    }

    /**
     * This function should be overridden in each module.  It marks an item as deleted.
     *
     * If it is not overridden, then marking this type of item is not allowed
     * @param string $id
     */
    public function mark_deleted($id)
    {
        global $current_user;
        $date_modified = $GLOBALS['timedate']->nowDb();
        $id = $this->db->quote($id);
        if (isset($_SESSION['show_deleted'])) {
            $this->mark_undeleted($id);
        } else {
            // call the custom business logic
            $custom_logic_arguments['id'] = $id;
            $this->call_custom_logic("before_delete", $custom_logic_arguments);
            $this->deleted = 1;
            $this->mark_relationships_deleted($id);
            if (isset($this->field_defs['modified_user_id'])) {
                if (!empty($current_user)) {
                    $this->modified_user_id = $current_user->id;
                } else {
                    $this->modified_user_id = 1;
                }
                $query = "UPDATE $this->table_name set deleted=1 , date_modified = '$date_modified', modified_user_id = '$this->modified_user_id' where id='$id'";
            } else {
                $query = "UPDATE $this->table_name set deleted=1 , date_modified = '$date_modified' where id='$id'";
            }
            $this->db->query($query, true, "Error marking record deleted: ");

            SugarRelationship::resaveRelatedBeans();

            // Take the item off the recently viewed lists
            $tracker = new Tracker();
            $tracker->makeInvisibleForAll($id);


            $this->deleteFiles();

            // call the custom business logic
            $this->call_custom_logic("after_delete", $custom_logic_arguments);
        }
    }

    /**
     * Restores data deleted by call to mark_deleted() function.
     *
     * Internal function, do not override.
     * @param string $id
     */
    public function mark_undeleted($id)
    {
        // call the custom business logic
        $custom_logic_arguments['id'] = $id;
        $this->call_custom_logic("before_restore", $custom_logic_arguments);

        $date_modified = $GLOBALS['timedate']->nowDb();
        $query = "UPDATE $this->table_name set deleted=0 , date_modified = '$date_modified' where id='" . $this->db->quote($id) . "'";
        $this->db->query($query, true, "Error marking record undeleted: ");

        $this->restoreFiles();

        // call the custom business logic
        $this->call_custom_logic("after_restore", $custom_logic_arguments);
    }

    /**
     * Restores files from deleted folder
     *
     * @return bool success of operation
     */
    protected function restoreFiles()
    {
        if (!$this->id || !$this->haveFiles()) {
            return true;
        }
        $files = $this->getFiles();
        if (empty($files)) {
            return true;
        }

        $directory = $this->deleteFileDirectory();

        foreach ($files as $file) {
            if (is_file('upload://deleted/' . $directory . '/' . $file)
                && !sugar_rename('upload://deleted/' . $directory . '/' . $file, 'upload://' . $file)
            ) {
                $GLOBALS['log']->error('Could not move file ' . $directory . '/' . $file . ' from deleted directory');
            }
        }

        /**
         * @var DBManager $db
         */
        global $db;
        $db->query('DELETE FROM cron_remove_documents WHERE bean_id=' . $db->quoted($this->id));

        return true;
    }

    /**
     * Method returns true if bean has files
     *
     * @return bool
     */
    public function haveFiles()
    {
        $return = false;
        if ($this->bean_implements('FILE')
            || $this instanceof File
            || !empty(static::$fileFields[$this->module_name])
        ) {
            $return = true;
        } elseif (!empty($this->field_defs)) {
            foreach ($this->field_defs as $fieldDef) {
                if ($fieldDef['type'] != 'image') {
                    continue;
                }
                $return = true;
                break;
            }
        }
        return $return;
    }

    /**
     * Method returns array of names of files for current bean
     *
     * @return array
     */
    public function getFiles()
    {
        $files = array();
        foreach ($this->getFilesFields() as $field) {
            if (!empty($this->$field)) {
                $files[] = $this->$field;
            }
        }
        return $files;
    }

    /**
     * Method returns array of name of fields which contain names of files
     *
     * @param bool $resetCache do not use cache
     * @return array
     */
    public function getFilesFields($resetCache = false)
    {
        if (isset(static::$fileFields[$this->module_name]) && !$resetCache) {
            return static::$fileFields[$this->module_name];
        }

        static::$fileFields = array();
        if ($this->bean_implements('FILE') || $this instanceof File) {
            static::$fileFields[$this->module_name][] = 'id';
        }
        foreach ($this->field_defs as $fieldName => $fieldDef) {
            if ($fieldDef['type'] != 'image') {
                continue;
            }
            static::$fileFields[$this->module_name][] = $fieldName;
        }

        return static::$fileFields[$this->module_name];
    }

    /**
     * Returns path for files of bean or false on error
     *
     * @return bool|string
     */
    public function deleteFileDirectory()
    {
        if (empty($this->id)) {
            return false;
        }
        return preg_replace('/^(..)(..)(..)/', '$1/$2/$3/', $this->id);
    }

    /**
     * This function deletes relationships to this object.  It should be overridden
     * to handle the relationships of the specific object.
     * This function is called when the item itself is being deleted.
     *
     * @param int $id id of the relationship to delete
     */
    public function mark_relationships_deleted($id)
    {
        $this->delete_linked($id);
    }


    /* When creating a custom field of type Dropdown, it creates an enum row in the DB.
     A typical get_list_view_array() result will have the *KEY* value from that drop-down.
     Since custom _dom objects are flat-files included in the $app_list_strings variable,
     We need to generate a key-key pair to get the true value like so:
     ([module]_cstm->fields_meta_data->$app_list_strings->*VALUE*)*/

    /**
     * Iterates through all the relationships and deletes all records for reach relationship.
     *
     * @param string $id Primary key value of the parent record
     */
    public function delete_linked($id)
    {
        $linked_fields = $this->get_linked_fields();
        foreach ($linked_fields as $name => $value) {
            if ($this->load_relationship($name)) {
                $this->$name->delete($id);
            } else {
                $GLOBALS['log']->fatal("error loading relationship $name");
            }
        }
    }

    /**
     * Moves file to deleted folder
     *
     * @return bool success of movement
     */
    public function deleteFiles()
    {
        if (!$this->id || !$this->haveFiles() ) {
            return true;
        }
        $files = $this->getFiles();
        if (empty($files)) {
            return true;
        }

        $directory = $this->deleteFileDirectory();

        $isCreated = is_dir('upload://deleted/' . $directory);
        if (!$isCreated) {
            sugar_mkdir('upload://deleted/' . $directory, 0777, true);
            $isCreated = is_dir('upload://deleted/' . $directory);
        }
        if (!$isCreated) {
            return false;
        }

        foreach ($files as $file) {
            if (file_exists('upload://' . $file)
                && !sugar_rename('upload://' . $file, 'upload://deleted/' . $directory . '/' . $file)
            ) {
                $GLOBALS['log']->error('Could not move file ' . $file . ' to deleted directory');
            }
        }

        /**
         * @var DBManager $db
         */
        global $db;
        $record = array(
            'bean_id' => $db->quoted($this->id),
            'module' => $db->quoted($this->module_name),
            'date_modified' => $db->convert($db->quoted(date('Y-m-d H:i:s')), 'datetime')
        );
        $recordDB = $db->fetchOne("SELECT id FROM cron_remove_documents WHERE module={$record['module']} AND bean_id={$record['bean_id']}");
        if (!empty($recordDB)) {
            $record['id'] = $db->quoted($recordDB['id']);
        }
        if (empty($record['id'])) {
            $record['id'] = $db->quoted(create_guid());
            $db->query('INSERT INTO cron_remove_documents (' . implode(', ', array_keys($record)) . ') VALUES(' . implode(', ', $record) . ')');
        } else {
            $db->query("UPDATE cron_remove_documents SET date_modified={$record['date_modified']} WHERE id={$record['id']}");
        }

        return true;
    }

    /**
     * This function is used to execute the query and create an array template objects
     * from the resulting ids from the query.
     * It is currently used for building sub-panel arrays.
     *
     * @param string $query - the query that should be executed to build the list
     * @param object $template - The object that should be used to copy the records.
     * @param int $row_offset Optional, default 0
     * @param int $limit Optional, default -1
     * @return array
     */
    public function build_related_list($query, &$template, $row_offset = 0, $limit = -1)
    {
        $GLOBALS['log']->debug("Finding linked records $this->object_name: " . $query);
        $db = DBManagerFactory::getInstance('listviews');

        if (!empty($row_offset) && $row_offset != 0 && !empty($limit) && $limit != -1) {
            $result = $db->limitQuery($query, $row_offset, $limit, true, "Error retrieving $template->object_name list: ");
        } else {
            $result = $db->query($query, true);
        }

        $list = array();
        $isFirstTime = true;
        $class = get_class($template);
        while ($row = $this->db->fetchByAssoc($result)) {
            if (!$isFirstTime) {
                $template = new $class();
            }
            $isFirstTime = false;
            $record = $template->retrieve($row['id']);

            if ($record != null) {
                // this copies the object into the array
                $list[] = $template;
            }
        }
        return $list;
    }
    /* END - SECURITY GROUPS */

    /**
     * This function is used to execute the query and create an array template objects
     * from the resulting ids from the query.
     * It is currently used for building sub-panel arrays. It supports an additional
     * where clause that is executed as a filter on the results
     *
     * @param string $query - the query that should be executed to build the list
     * @param object $template - The object that should be used to copy the records.
     * @param string $where
     * @param string $in
     * @param $order_by
     * @param string $limit
     * @param int $row_offset
     * @return array
     */
    public function build_related_list_where($query, &$template, $where = '', $in = '', $order_by = '', $limit = '', $row_offset = 0)
    {
        $db = DBManagerFactory::getInstance('listviews');
        // No need to do an additional query
        $GLOBALS['log']->debug("Finding linked records $this->object_name: " . $query);
        if (empty($in) && !empty($query)) {
            $idList = $this->build_related_in($query);
            $in = $idList['in'];
        }
        // MFH - Added Support For Custom Fields in Searches
        $custom_join = $this->getCustomJoin();

        $query = "SELECT id ";

        $query .= $custom_join['select'];
        $query .= " FROM $this->table_name ";

        $query .= $custom_join['join'];

        $query .= " WHERE deleted=0 AND id IN $in";
        if (!empty($where)) {
            $query .= " AND $where";
        }


        if (!empty($order_by)) {
            $query .= "ORDER BY $order_by";
        }
        if (!empty($limit)) {
            $result = $db->limitQuery($query, $row_offset, $limit, true, "Error retrieving $this->object_name list: ");
        } else {
            $result = $db->query($query, true);
        }

        $list = array();
        $isFirstTime = true;
        $class = get_class($template);

        $disable_security_flag = $template->disable_row_level_security;
        while ($row = $db->fetchByAssoc($result)) {
            if (!$isFirstTime) {
                $template = new $class();
                $template->disable_row_level_security = $disable_security_flag;
            }
            $isFirstTime = false;
            $record = $template->retrieve($row['id']);
            if ($record != null) {
                // this copies the object into the array
                $list[] = $template;
            }
        }

        return $list;
    }

    /**
     * Constructs an comma separated list of ids from passed query results.
     *
     * @param string @query query to be executed.
     * @return array
     *
     */
    public function build_related_in($query)
    {
        $idList = array();
        $result = $this->db->query($query, true);
        $ids = '';
        while ($row = $this->db->fetchByAssoc($result)) {
            $idList[] = $row['id'];
            if (empty($ids)) {
                $ids = "('" . $row['id'] . "'";
            } else {
                $ids .= ",'" . $row['id'] . "'";
            }
        }
        if (empty($ids)) {
            $ids = "('')";
        } else {
            $ids .= ')';
        }

        return array('list' => $idList, 'in' => $ids);
    }

    /**
     * Optionally copies values from fetched row into the bean.
     *
     * Internal function, do not override.
     *
     * @param string $query - the query that should be executed to build the list
     * @param object $template - The object that should be used to copy the records
     * @param array $field_list List of  fields.
     * @return array
     */
    public function build_related_list2($query, &$template, &$field_list)
    {
        $GLOBALS['log']->debug("Finding linked values $this->object_name: " . $query);

        $result = $this->db->query($query, true);

        $list = array();
        $isFirstTime = true;
        $class = get_class($template);
        while ($row = $this->db->fetchByAssoc($result)) {
            // Create a blank copy
            $copy = $template;
            if (!$isFirstTime) {
                $copy = new $class();
            }
            $isFirstTime = false;
            foreach ($field_list as $field) {
                // Copy the relevant fields
                $copy->$field = $row[$field];
            }

            // this copies the object into the array
            $list[] = $copy;
        }

        return $list;
    }

    /**
     * Let implementing classes to fill in row specific columns of a list view form
     * @param $list_form
     */
    public function list_view_parse_additional_sections(&$list_form)
    {
    }

    /**
     * Override this function to set values in the array used to render list view data.
     *
     */
    public function get_list_view_data()
    {
        return $this->get_list_view_array();
    }

    /**
     * Assigns all of the values into the template for the list view
     *
     * @return array
     */
    public function get_list_view_array()
    {
        static $cache = array();
        // cn: bug 12270 - sensitive fields being passed arbitrarily in listViews
        $sensitiveFields = array('user_hash' => '');

        $return_array = array();
        global $app_list_strings, $mod_strings;
        foreach ($this->field_defs as $field => $value) {
            if (isset($this->$field)) {

                // cn: bug 12270 - sensitive fields being passed arbitrarily in listViews
                if (isset($sensitiveFields[$field])) {
                    continue;
                }
                if (!isset($cache[$field])) {
                    $cache[$field] = strtoupper($field);
                }

                //Fields hidden by Dependent Fields
                if (isset($value['hidden']) && $value['hidden'] === true) {
                    $return_array[$cache[$field]] = "";
                }
                //cn: if $field is a _dom, detect and return VALUE not KEY
                //cl: empty function check for meta-data enum types that have values loaded from a function
                elseif (((!empty($value['type']) && ($value['type'] == 'enum' || $value['type'] == 'radioenum'))) && empty($value['function'])) {
                    if (!empty($value['options']) && !empty($app_list_strings[$value['options']][$this->$field])) {
                        $return_array[$cache[$field]] = $app_list_strings[$value['options']][$this->$field];
                    }
                    elseif (!empty($value['options']) && !empty($mod_strings[$value['options']][$this->$field])) {
                        $return_array[$cache[$field]] = $mod_strings[$value['options']][$this->$field];
                    } else {
                        $return_array[$cache[$field]] = $this->$field;
                    }
                } else {
                    $return_array[$cache[$field]] = $this->$field;
                }
                // handle "Assigned User Name"
                if ($field == 'assigned_user_name') {
                    $return_array['ASSIGNED_USER_NAME'] = get_assigned_user_name($this->assigned_user_id);
                }
            }
        }
        return $return_array;
    }

    /**
     * Constructs a select query and fetch 1 row using this query, and then process the row
     *
     * Internal function, do not override.
     * @param array @fields_array  array of name value pairs used to construct query.
     * @param bool $encode Optional, default true, encode fetched data.
     * @param bool $deleted Optional, default true, if set to false deleted filter will not be added.
     * @return object Instance of this bean with fetched data.
     */
    public function retrieve_by_string_fields($fields_array, $encode = true, $deleted = true)
    {
        $where_clause = $this->get_where($fields_array, $deleted);
        $custom_join = $this->getCustomJoin();
        $query = "SELECT $this->table_name.*" . $custom_join['select'] . " FROM $this->table_name " . $custom_join['join'];
        $query .= " $where_clause";
        $GLOBALS['log']->debug("Retrieve $this->object_name: " . $query);
        $result = $this->db->limitQuery($query, 0, 1, true, "Retrieving record $where_clause:");

        if (empty($result)) {
            return null;
        }
        $row = $this->db->fetchByAssoc($result, $encode);
        if (empty($row)) {
            return null;
        }
        // Removed getRowCount-if-clause earlier and insert duplicates_found here as it seems that we have found something
        // if we didn't return null in the previous clause.
        $this->duplicates_found = true;
        $row = $this->convertRow($row);
        $this->fetched_row = $row;
        $this->fromArray($row);
        $this->is_updated_dependent_fields = false;
        $this->fill_in_additional_detail_fields();
        return $this;
    }

    /**
     * Construct where clause from a list of name-value pairs.
     * @param array $fields_array Name/value pairs for column checks
     * @param bool $deleted Optional, default true, if set to false deleted filter will not be added.
     * @return string The WHERE clause
     */
    public function get_where($fields_array, $deleted = true)
    {
        $where_clause = "";
        foreach ($fields_array as $name => $value) {
            if (!empty($where_clause)) {
                $where_clause .= " AND ";
            }
            $name = $this->db->getValidDBName($name);

            $where_clause .= "$name = " . $this->db->quoted($value);
        }
        if (!empty($where_clause)) {
            if ($deleted) {
                return "WHERE $where_clause AND deleted=0";
            } else {
                return "WHERE $where_clause";
            }
        } else {
            return "";
        }
    }

    /**
     * Converts an array into an acl mapping name value pairs into files
     *
     * @param array $arr
     */
    public function fromArray($arr)
    {
        foreach ($arr as $name => $value) {
            $this->$name = $value;
        }
    }

    /**
     * This method is called during an import before inserting a bean
     * Define an associative array called $special_fields
     * the keys are user defined, and don't directly map to the bean's fields
     * the value is the method name within that bean that will do extra
     * processing for that field. example: 'full_name'=>'get_names_from_full_name'
     *
     */
    public function process_special_fields()
    {
        foreach ($this->special_functions as $func_name) {
            if (method_exists($this, $func_name)) {
                $this->$func_name();
            }
        }
    }

    /**
     * Override this function to build a where clause based on the search criteria set into bean .
     * @abstract
     * @param $value
     */
    public function build_generic_where_clause($value)
    {
    }

    /**
     * @param $list_form
     * @param $xTemplateSection
     *
     * @return mixed
     */
    public function &parse_additional_headers(&$list_form, $xTemplateSection)
    {
        return $list_form;
    }

    /**
     * @param $currentModule
     */
    public function assign_display_fields($currentModule)
    {
        global $timedate;
        foreach ($this->column_fields as $field) {
            if (isset($this->field_name_map[$field]) && empty($this->$field)) {
                if ($this->field_name_map[$field]['type'] != 'date' && $this->field_name_map[$field]['type'] != 'enum') {
                    $this->$field = $field;
                }
                if ($this->field_name_map[$field]['type'] == 'date') {
                    $this->$field = $timedate->to_display_date('1980-07-09');
                }
                if ($this->field_name_map[$field]['type'] == 'enum') {
                    $dom = $this->field_name_map[$field]['options'];
                    global $current_language, $app_list_strings;
                    $mod_strings = return_module_language($current_language, $currentModule);

                    if (isset($mod_strings[$dom])) {
                        $options = $mod_strings[$dom];
                        foreach ($options as $key => $value) {
                            if (!empty($key) && empty($this->$field)) {
                                $this->$field = $key;
                            }
                        }
                    }
                    if (isset($app_list_strings[$dom])) {
                        $options = $app_list_strings[$dom];
                        foreach ($options as $key => $value) {
                            if (!empty($key) && empty($this->$field)) {
                                $this->$field = $key;
                            }
                        }
                    }
                }
            }
        }
    }

    /**
     * @param $table
     * @param $relate_values
     * @param bool $check_duplicates
     * @param bool $do_update
     * @param null $data_values
     */
    public function set_relationship($table, $relate_values, $check_duplicates = true, $do_update = false, $data_values = null)
    {
        $where = '';

        // make sure there is a date modified
        $date_modified = $this->db->convert("'" . $GLOBALS['timedate']->nowDb() . "'", 'datetime');

        $row = null;
        if ($check_duplicates) {
            $query = "SELECT * FROM $table ";
            $where = "WHERE deleted = '0'  ";
            foreach ($relate_values as $name => $value) {
                $where .= " AND $name = '$value' ";
            }
            $query .= $where;
            $result = $this->db->query($query, false, "Looking For Duplicate Relationship:" . $query);
            $row = $this->db->fetchByAssoc($result);
        }

        if (!$check_duplicates || empty($row)) {
            unset($relate_values['id']);
            if (isset($data_values)) {
                $relate_values = array_merge($relate_values, $data_values);
            }
            $query = "INSERT INTO $table (id, " . implode(',', array_keys($relate_values)) . ", date_modified) VALUES ('" . create_guid() . "', " . "'" . implode("', '", $relate_values) . "', " . $date_modified . ")";

            $this->db->query($query, false, "Creating Relationship:" . $query);
        } elseif ($do_update) {
            $conds = array();
            foreach ($data_values as $key => $value) {
                array_push($conds, $key . "='" . $this->db->quote($value) . "'");
            }
            $query = "UPDATE $table SET " . implode(',', $conds) . ",date_modified=" . $date_modified . " " . $where;
            $this->db->query($query, false, "Updating Relationship:" . $query);
        }
    }

    /**
     * @param $table
     * @param $values
     * @param $select_id
     *
     * @return array
     */
    public function retrieve_relationships($table, $values, $select_id)
    {
        $query = "SELECT $select_id FROM $table WHERE deleted = 0  ";
        foreach ($values as $name => $value) {
            $query .= " AND $name = '$value' ";
        }
        $query .= " ORDER BY $select_id ";
        $result = $this->db->query($query, false, "Retrieving Relationship:" . $query);
        $ids = array();
        while ($row = $this->db->fetchByAssoc($result)) {
            $ids[] = $row;
        }
        return $ids;
    }

    public function loadLayoutDefs()
    {
        global $layout_defs;
        if (empty($this->layout_def) && file_exists('modules/' . $this->module_dir . '/layout_defs.php')) {
            include_once('modules/' . $this->module_dir . '/layout_defs.php');
            if (file_exists('custom/modules/' . $this->module_dir . '/Ext/Layoutdefs/layoutdefs.ext.php')) {
                include_once('custom/modules/' . $this->module_dir . '/Ext/Layoutdefs/layoutdefs.ext.php');
            }
            if (empty($layout_defs[get_class($this)])) {
                echo "\$layout_defs[" . get_class($this) . "]; does not exist";
            }

            $this->layout_def = $layout_defs[get_class($this)];
        }
    }

    /**
     * @param $name
     *
     * @return bool
     */
    public function getRealKeyFromCustomFieldAssignedKey($name)
    {
        if ($this->custom_fields->avail_fields[$name]['ext1']) {
            $realKey = 'ext1';
        } elseif ($this->custom_fields->avail_fields[$name]['ext2']) {
            $realKey = 'ext2';
        } elseif ($this->custom_fields->avail_fields[$name]['ext3']) {
            $realKey = 'ext3';
        } else {
            $GLOBALS['log']->fatal("SUGARBEAN: cannot find Real Key for custom field of type dropdown - cannot return Value.");
            return false;
        }
        if (isset($realKey)) {
            return $this->custom_fields->avail_fields[$name][$realKey];
        }
    }

    /**
     * Get owner field
     *
     * @param bool $returnFieldName
     * @return string
     */
    public function getOwnerField($returnFieldName = false)
    {
        if (isset($this->field_defs['assigned_user_id'])) {
            return $returnFieldName ? 'assigned_user_id' : $this->assigned_user_id;
        }

        if (isset($this->field_defs['created_by'])) {
            return $returnFieldName ? 'created_by' : $this->created_by;
        }

        return '';
    }

    /**
     *
     * Used in order to manage ListView links and if they should
     * links or not based on the ACL permissions of the user
     *
     * @return string[]
     */
    public function listviewACLHelper()
    {
        $array_assign = array();
        if ($this->ACLAccess('DetailView')) {
            $array_assign['MAIN'] = 'a';
        } else {
            $array_assign['MAIN'] = 'span';
        }
        return $array_assign;
    }

    /**
     * Check whether the user has access to a particular view for the current bean/module
     * @param $view string required, the view to determine access for i.e. DetailView, ListView...
     * @param bool|string $is_owner bool optional, this is part of the ACL check if the current user is an owner they will receive different access
     * @param bool|string $in_group
     * @return bool
     */
    public function ACLAccess($view, $is_owner = 'not_set', $in_group = 'not_set')
    {
        global $current_user;
        if ($current_user->isAdmin() || !$this->bean_implements('ACL')) {
            return true;
        }
        $view = strtolower($view);
        switch ($view) {
            case 'list':
            case 'index':
            case 'listview':
                $view = "list";
                break;
            case 'edit':
            case 'save':
            case 'popupeditview':
            case 'editview':
                $view = "edit";
                break;
            case 'view':
            case 'detail':
            case 'detailview':
                $view = "view";
                break;
            case 'delete':
                $view = "delete";
                break;
            case 'export':
                $view = "export";
                break;
            case 'import':
                $view = "import";
                $is_owner = true;
                break;
            default:
                return true;
        }
        if ($is_owner === 'not_set') {
            $is_owner = $this->isOwner($current_user->id);
            if ($view == 'edit' && !$is_owner && !empty($this->id)) {
                $class = get_class($this);
                $temp = new $class();
                if (!empty($this->fetched_row) && !empty($this->fetched_row['id']) && !empty($this->fetched_row['assigned_user_id']) && !empty($this->fetched_row['created_by'])) {
                    $temp->populateFromRow($this->fetched_row);
                } else {
                    $temp->retrieve($this->id);
                }
                $is_owner = $temp->isOwner($current_user->id);
            }
        }
        if ($in_group === 'not_set') {
            require_once("modules/SecurityGroups/SecurityGroup.php");
            $in_group = SecurityGroup::groupHasAccess($this->module_dir, $this->id, $view);
        }
        return ACLController::checkAccess($this->module_dir, $view, $is_owner, $this->acltype, $in_group);
    }

    /**
     * Loads a row of data into instance of a bean. The data is passed as an array to this function
     *
     * @param array $arr row of data fetched from the database.
     *
     * Internal function do not override.
     */
    public function loadFromRow($arr)
    {
        $this->populateFromRow($arr);
        $this->processed_dates_times = array();
        $this->check_date_relationships_load();

        $this->fill_in_additional_list_fields();

        if ($this->hasCustomFields()) {
            $this->custom_fields->fill_relationships();
        }
        $this->call_custom_logic("process_record");
    }

    /**
     * Ensure that fields within order by clauses are properly qualified with
     * their tablename.  This qualification is a requirement for sql server support.
     *
     * @param string $order_by original order by from the query
     * @param string $qualify prefix for columns in the order by list.
     * @return string prefixed
     *
     * Internal function do not override.
     */
    public function create_qualified_order_by($order_by, $qualify)
    {
        // if the column is empty, but the sort order is defined, the value will throw an error, so do not proceed if no order by is given
        if (empty($order_by)) {
            return $order_by;
        }
        $order_by_clause = " ORDER BY ";
        $tmp = explode(",", $order_by);
        $comma = ' ';
        foreach ($tmp as $stmp) {
            $stmp = (substr_count($stmp, ".") > 0 ? trim($stmp) : "$qualify." . trim($stmp));
            $order_by_clause .= $comma . $stmp;
            $comma = ", ";
        }
        return $order_by_clause;
    }

    /**
     * Combined the contents of street field 2 through 4 into the main field
     *
     * @param string $street_field
     */

    public function add_address_streets(
        $street_field
    ) {
        if (isset($this->$street_field)) {
            $street_field_2 = $street_field . '_2';
            $street_field_3 = $street_field . '_3';
            $street_field_4 = $street_field . '_4';
            if (isset($this->$street_field_2)) {
                $this->$street_field .= "\n" . $this->$street_field_2;
                unset($this->$street_field_2);
            }
            if (isset($this->$street_field_3)) {
                $this->$street_field .= "\n" . $this->$street_field_3;
                unset($this->$street_field_3);
            }
            if (isset($this->$street_field_4)) {
                $this->$street_field .= "\n" . $this->$street_field_4;
                unset($this->$street_field_4);
            }
            $this->$street_field = trim($this->$street_field, "\n");
        }
    }

    /**
     * Called from ImportFieldSanitize::relate(), when creating a new bean in a related module. Will
     * copies fields over from the current bean into the related. Designed to be overridden in child classes.
     *
     * @param SugarBean $new_bean newly created related bean
     */
    public function populateRelatedBean(
        SugarBean $new_bean
    ) {
    }

    /**
     * Called during the import process before a bean save, to handle any needed pre-save logic when
     * importing a record
     */
    public function beforeImportSave()
    {
    }

    /**
     * Called during the import process after a bean save, to handle any needed post-save logic when
     * importing a record
     */
    public function afterImportSave()
    {
    }

    /**
     * Returns the query used for the export functionality for a module. Override this method if you wish
     * to have a custom query to pull this data together instead
     *
     * @param string $order_by
     * @param string $where
     * @return string SQL query
     */
    public function create_export_query($order_by, $where)
    {
        return $this->create_new_list_query($order_by, $where, array(), array(), 0, '', false, $this, true, true);
    }

    /**
     * Checks auditing is enables and then carrys out an audit on the current bean.
     *
     * @param $isUpdate
     */
    public function auditBean($isUpdate)
    {
        if ($this->is_AuditEnabled() && $isUpdate) {

            $auditDataChanges = $this->db->getAuditDataChanges($this);

            if (!empty($auditDataChanges)) {
                $this->createAuditRecord($auditDataChanges);
            } else {
                $GLOBALS['log']->debug('Auditing: createAuditRecord was not called, audit record will not be created.');
            }
        }
    }

    /**
     * Takes the audit changes array and creates entries in audit table.
     * Reset's the bean fetched row so changes are not duplicated.
     *
     * @param array $auditDataChanges
     */
    protected function createAuditRecord(array $auditDataChanges)
    {
        foreach ($auditDataChanges as $change) {
            $this->db->save_audit_records($this, $change);
            $this->fetched_row[$change['field_name']] = $change['after'];
        }
    }
}<|MERGE_RESOLUTION|>--- conflicted
+++ resolved
@@ -736,22 +736,8 @@
      *
      * Internal Function, do not override.
      */
-<<<<<<< HEAD
-    public static function get_union_related_list($parentbean, $order_by = "", $sort_order = '', $where = "",
-                                                  $row_offset = 0, $limit = -1, $max = -1, $show_deleted = 0, $subpanel_def = null)
-=======
-    public static function get_union_related_list(
-        $parentbean,
-        $order_by = '',
-        $sort_order = '',
-        $where = '',
-        $row_offset = 0,
-        $limit = -1,
-        $max = -1,
-        $show_deleted = 0,
-        $subpanel_def = null
-    )
->>>>>>> f5d9dabf
+    public static function get_union_related_list($parentbean, $order_by = '', $sort_order = '', $where = '',
+                                                  $row_offset = 0, $limit = -1, $max = -1, $show_deleted = 0, $subpanel_def= null)
     {
         if (is_null($subpanel_def)) {
             $GLOBALS['log']->fatal('subpanel_def is null');
@@ -1045,21 +1031,8 @@
      * @param array $secondary_queries
      * @return array $fetched data.
      */
-<<<<<<< HEAD
     public function process_union_list_query($parent_bean, $query,
-                                             $row_offset, $limit = -1, $max_per_page = -1, $where = '', $subpanel_def = null, $query_row_count = '', $secondary_queries = array())
-=======
-    public function process_union_list_query(
-        $parent_bean,
-        $query,
-        $row_offset,
-        $limit = -1,
-        $max_per_page = -1,
-        $where = '',
-        $subpanel_def = null,
-        $query_row_count = '',
-        $secondary_queries = array())
->>>>>>> f5d9dabf
+                                             $row_offset, $limit = -1, $max_per_page = -1, $where = '', $subpanel_def= null, $query_row_count = '', $secondary_queries = array())
     {
         if (is_null($subpanel_def)) {
             $GLOBALS['log']->fatal('subpanel_def is null');
