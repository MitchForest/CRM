--- conflicted
+++ resolved
@@ -5,7 +5,7 @@
 /*********************************************************************************
  * SugarCRM Community Edition is a customer relationship management program developed by
  * SugarCRM, Inc. Copyright (C) 2004-2013 SugarCRM Inc.
- * 
+ *
  * SuiteCRM is an extension to SugarCRM Community Edition developed by Salesagility Ltd.
  * Copyright (C) 2011 - 2016 Salesagility Ltd.
  *
@@ -3362,29 +3362,16 @@
         return $ret_array['select'] . $ret_array['from'] . $ret_array['where'] . $ret_array['order_by'];
     }
 
-<<<<<<< HEAD
-    public function get_relationship_field($field)
-    {
-        foreach ($this->field_defs as $field_def => $value) {
-            if (isset($value['relationship_fields']) &&
-                in_array($field, $value['relationship_fields'])
-            ) {
-                return $field_def;
-            }
-        }
-=======
-	// Check if field is defined through a relationship_info field, add this field when not present 
-	function get_relationship_field($field)
+	public function get_relationship_field($field)
 	{
-		foreach ($this->field_defs as $field_def => $value)
-		{
+		foreach ($this->field_defs as $field_def => $value) {
 			if (isset($value['relationship_fields']) && 
 				in_array($field, $value['relationship_fields']) &&
                 (!isset($value['link_type']) || $value['link_type'] != 'relationship_info')
-            )
-				return $field_def;
+            ) {
+                return $field_def;
+            }
 		}
->>>>>>> b3246d37
 
         return false;
     }
