--- conflicted
+++ resolved
@@ -87,8 +87,4 @@
     'LBL_PRODUCTS_PURCHASES' => 'Purchases',
     'LBL_AOS_QUOTE_NAME' => 'Quote',
     'LBL_ACCOUNT_NAME' => 'Account',
-<<<<<<< HEAD
 );
-=======
-);
->>>>>>> 6fff9dbc
