<?php
/**
 * Products, Quotations & Invoices modules.
 * Extensions to SugarCRM
 * @package Advanced OpenSales for SugarCRM
 * @subpackage Products
 * @copyright SalesAgility Ltd http://www.salesagility.com
 *
 * This program is free software; you can redistribute it and/or modify
 * it under the terms of the GNU AFFERO GENERAL PUBLIC LICENSE as published by
 * the Free Software Foundation; either version 3 of the License, or
 * (at your option) any later version.
 *
 * This program is distributed in the hope that it will be useful,
 * but WITHOUT ANY WARRANTY; without even the implied warranty of
 * MERCHANTABILITY or FITNESS FOR A PARTICULAR PURPOSE.  See the
 * GNU General Public License for more details.
 *
 * You should have received a copy of the GNU AFFERO GENERAL PUBLIC LICENSE
 * along with this program; if not, see http://www.gnu.org/licenses
 * or write to the Free Software Foundation,Inc., 51 Franklin Street,
 * Fifth Floor, Boston, MA 02110-1301  USA
 *
 * @author SalesAgility Ltd <support@salesagility.com>
 */

/**
 * THIS CLASS IS FOR DEVELOPERS TO MAKE CUSTOMIZATIONS IN
 */
require_once('modules/AOS_Products/AOS_Products_sugar.php');
class AOS_Products extends AOS_Products_sugar
{
    public function __construct()
    {
        parent::__construct();
    }

    /**
     * @deprecated deprecated since version 7.6, PHP4 Style Constructors are deprecated and will be remove in 7.8, please update your code, use __construct instead
     */
    public function AOS_Products()
    {
        $deprecatedMessage = 'PHP4 Style Constructors are deprecated and will be remove in 7.8, please update your code';
        if (isset($GLOBALS['log'])) {
            $GLOBALS['log']->deprecated($deprecatedMessage);
        } else {
            trigger_error($deprecatedMessage, E_USER_DEPRECATED);
        }
        self::__construct();
    }

    public function getGUID()
    {
        if (function_exists('com_create_guid')) {
            return com_create_guid();
<<<<<<< HEAD
        } else {
            mt_srand((double)microtime()*10000);//optional for php 4.2.0 and up.
            $charid = strtoupper(md5(uniqid(rand(), true)));
            $hyphen = chr(45);// "-"
            $uuid = substr($charid, 0, 8).$hyphen
=======
        }
        mt_srand((double)microtime()*10000);//optional for php 4.2.0 and up.
        $charid = strtoupper(md5(uniqid(mt_rand(), true)));
        $hyphen = chr(45);// "-"
        $uuid = substr($charid, 0, 8).$hyphen
>>>>>>> 6c6f667b
                .substr($charid, 8, 4).$hyphen
                .substr($charid, 12, 4).$hyphen
                .substr($charid, 16, 4).$hyphen
                .substr($charid, 20, 12);
            return $uuid;
        }
    }

    public function save($check_notify=false)
    {
        global $sugar_config,$mod_strings;

        if (isset($_POST['deleteAttachment']) && $_POST['deleteAttachment']=='1') {
            $this->product_image = '';
        }

        require_once('include/upload_file.php');
        $GLOBALS['log']->debug('UPLOADING PRODUCT IMAGE');
        $upload_file = new UploadFile('uploadfile');

        if (isset($_FILES['uploadimage']['tmp_name'])&&$_FILES['uploadimage']['tmp_name']!="") {
            if ($_FILES['uploadimage']['size'] > $sugar_config['upload_maxsize']) {
                die($mod_strings['LBL_IMAGE_UPLOAD_FAIL'].$sugar_config['upload_maxsize']);
            } else {
                $prefix_image = $this->getGUID().'_';
                $this->product_image=$sugar_config['site_url'].'/'.$sugar_config['upload_dir'].$prefix_image.$_FILES['uploadimage']['name'];
                move_uploaded_file($_FILES['uploadimage']['tmp_name'], $sugar_config['upload_dir'].$prefix_image.$_FILES['uploadimage']['name']);
            }
        }

        require_once('modules/AOS_Products_Quotes/AOS_Utils.php');

        perform_aos_save($this);

        return parent::save($check_notify);
    }

    public function getCustomersPurchasedProductsQuery()
    {
        $query = "
 			SELECT * FROM (
 				SELECT
					aos_quotes.*,
					accounts.id AS account_id,
					accounts.name AS billing_account,

					opportunity_id AS opportunity,
					billing_contact_id AS billing_contact,
					'' AS created_by_name,
					'' AS modified_by_name,
					'' AS assigned_user_name
				FROM
					aos_products

				JOIN aos_products_quotes ON aos_products_quotes.product_id = aos_products.id AND aos_products.id = '{$this->id}' AND aos_products_quotes.deleted = 0 AND aos_products.deleted = 0
				JOIN aos_quotes ON aos_quotes.id = aos_products_quotes.parent_id AND aos_quotes.stage = 'Closed Accepted' AND aos_quotes.deleted = 0
				JOIN accounts ON accounts.id = aos_quotes.billing_account_id -- AND accounts.deleted = 0

				GROUP BY aos_quotes.id
			) AS aos_quotes

		";
        return $query;
    }
}<|MERGE_RESOLUTION|>--- conflicted
+++ resolved
@@ -53,25 +53,16 @@
     {
         if (function_exists('com_create_guid')) {
             return com_create_guid();
-<<<<<<< HEAD
-        } else {
-            mt_srand((double)microtime()*10000);//optional for php 4.2.0 and up.
-            $charid = strtoupper(md5(uniqid(rand(), true)));
-            $hyphen = chr(45);// "-"
-            $uuid = substr($charid, 0, 8).$hyphen
-=======
         }
         mt_srand((double)microtime()*10000);//optional for php 4.2.0 and up.
         $charid = strtoupper(md5(uniqid(mt_rand(), true)));
         $hyphen = chr(45);// "-"
         $uuid = substr($charid, 0, 8).$hyphen
->>>>>>> 6c6f667b
                 .substr($charid, 8, 4).$hyphen
                 .substr($charid, 12, 4).$hyphen
                 .substr($charid, 16, 4).$hyphen
                 .substr($charid, 20, 12);
-            return $uuid;
-        }
+        return $uuid;
     }
 
     public function save($check_notify=false)
@@ -89,11 +80,10 @@
         if (isset($_FILES['uploadimage']['tmp_name'])&&$_FILES['uploadimage']['tmp_name']!="") {
             if ($_FILES['uploadimage']['size'] > $sugar_config['upload_maxsize']) {
                 die($mod_strings['LBL_IMAGE_UPLOAD_FAIL'].$sugar_config['upload_maxsize']);
-            } else {
-                $prefix_image = $this->getGUID().'_';
-                $this->product_image=$sugar_config['site_url'].'/'.$sugar_config['upload_dir'].$prefix_image.$_FILES['uploadimage']['name'];
-                move_uploaded_file($_FILES['uploadimage']['tmp_name'], $sugar_config['upload_dir'].$prefix_image.$_FILES['uploadimage']['name']);
             }
+            $prefix_image = $this->getGUID().'_';
+            $this->product_image=$sugar_config['site_url'].'/'.$sugar_config['upload_dir'].$prefix_image.$_FILES['uploadimage']['name'];
+            move_uploaded_file($_FILES['uploadimage']['tmp_name'], $sugar_config['upload_dir'].$prefix_image.$_FILES['uploadimage']['name']);
         }
 
         require_once('modules/AOS_Products_Quotes/AOS_Utils.php');
