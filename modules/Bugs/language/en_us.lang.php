--- conflicted
+++ resolved
@@ -101,8 +101,4 @@
 
     'LBL_BUG_INFORMATION' => 'OVERVIEW',
 
-<<<<<<< HEAD
-  );
-=======
 );
->>>>>>> 6fff9dbc
