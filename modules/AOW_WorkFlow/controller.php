<?php
/**
 * Advanced OpenWorkflow, Automating SugarCRM.
 * @package Advanced OpenWorkflow for SugarCRM
 * @copyright SalesAgility Ltd http://www.salesagility.com
 *
 * This program is free software; you can redistribute it and/or modify
 * it under the terms of the GNU AFFERO GENERAL PUBLIC LICENSE as published by
 * the Free Software Foundation; either version 3 of the License, or
 * (at your option) any later version.
 *
 * This program is distributed in the hope that it will be useful,
 * but WITHOUT ANY WARRANTY; without even the implied warranty of
 * MERCHANTABILITY or FITNESS FOR A PARTICULAR PURPOSE.  See the
 * GNU General Public License for more details.
 *
 * You should have received a copy of the GNU AFFERO GENERAL PUBLIC LICENSE
 * along with this program; if not, see http://www.gnu.org/licenses
 * or write to the Free Software Foundation,Inc., 51 Franklin Street,
 * Fifth Floor, Boston, MA 02110-1301  USA
 *
 * @author SalesAgility <info@salesagility.com>
 */


require_once("modules/AOW_WorkFlow/aow_utils.php");

class AOW_WorkFlowController extends SugarController {

    protected function action_getModuleFields()
    {
        if (!empty($_REQUEST['aow_module']) && $_REQUEST['aow_module'] != '') {
            if(isset($_REQUEST['rel_field']) &&  $_REQUEST['rel_field'] != ''){
                $module = getRelatedModule($_REQUEST['aow_module'],$_REQUEST['rel_field']);
            } else {
                $module = $_REQUEST['aow_module'];
            }
            echo getModuleFields($module,$_REQUEST['view'],$_REQUEST['aow_value']);
        }
        die;

    }

    protected function action_getRelatedModule()
    {
        if (!empty($_REQUEST['aow_module']) && $_REQUEST['aow_module'] != '') {
            if(isset($_REQUEST['rel_field']) &&  $_REQUEST['rel_field'] != ''){
                $module = getRelatedModule($_REQUEST['aow_module'],$_REQUEST['rel_field']);
            } else {
                $module = $_REQUEST['aow_module'];
            }
            echo htmlspecialchars($module);
        }
        die;

    }

    protected function action_getModuleRelationships()
    {
        if (!empty($_REQUEST['aow_module']) && $_REQUEST['aow_module'] != '') {
            if(isset($_REQUEST['rel_field']) &&  $_REQUEST['rel_field'] != ''){
                $module = getRelatedModule($_REQUEST['aow_module'],$_REQUEST['rel_field']);
            } else {
                $module = $_REQUEST['aow_module'];
            }
            echo getModuleRelationships($module);
        }
        die;

    }


    protected function action_getModuleOperatorField(){

        global $app_list_strings, $beanFiles, $beanList;

        if(isset($_REQUEST['rel_field']) &&  $_REQUEST['rel_field'] != ''){
            $module = getRelatedModule($_REQUEST['aow_module'],$_REQUEST['rel_field']);
        } else {
            $module = $_REQUEST['aow_module'];
        }
        $fieldname = $_REQUEST['aow_fieldname'];
        $aow_field = $_REQUEST['aow_newfieldname'];

        if(isset($_REQUEST['view'])) $view = $_REQUEST['view'];
        else $view= 'EditView';

        if(isset($_REQUEST['aow_value'])) $value = $_REQUEST['aow_value'];
        else $value = '';


        require_once($beanFiles[$beanList[$module]]);
        $focus = new $beanList[$module];
        $vardef = $focus->getFieldDefinition($fieldname);

<<<<<<< HEAD
        switch($vardef['type']) {
            case 'double':
            case 'decimal':
            case 'float':
            case 'currency':
                $valid_opp = array('Equal_To','Not_Equal_To','Greater_Than','Less_Than','Greater_Than_or_Equal_To','Less_Than_or_Equal_To','is_null');
                break;
            case 'uint':
            case 'ulong':
            case 'long':
            case 'short':
            case 'tinyint':
            case 'int':
                $valid_opp = array('Equal_To','Not_Equal_To','Greater_Than','Less_Than','Greater_Than_or_Equal_To','Less_Than_or_Equal_To','is_null');
                break;
            case 'date':
            case 'datetime':
            case 'datetimecombo':
                $valid_opp = array('Equal_To','Not_Equal_To','Greater_Than','Less_Than','Greater_Than_or_Equal_To','Less_Than_or_Equal_To','is_null');
                break;
            case 'enum':
            case 'multienum':
                $valid_opp = array('Equal_To','Not_Equal_To','is_null');
                break;
            default:
                $valid_opp = array('Equal_To','Not_Equal_To','Contains', 'Starts_With', 'Ends_With','is_null');
                break;
        }
=======
        if($vardef){

            switch($vardef['type']) {
                case 'double':
                case 'decimal':
                case 'float':
                case 'currency':
                    $valid_opp = array('Equal_To','Not_Equal_To','Greater_Than','Less_Than','Greater_Than_or_Equal_To','Less_Than_or_Equal_To');
                    break;
                case 'uint':
                case 'ulong':
                case 'long':
                case 'short':
                case 'tinyint':
                case 'int':
                    $valid_opp = array('Equal_To','Not_Equal_To','Greater_Than','Less_Than','Greater_Than_or_Equal_To','Less_Than_or_Equal_To');
                    break;
                case 'date':
                case 'datetime':
                case 'datetimecombo':
                    $valid_opp = array('Equal_To','Not_Equal_To','Greater_Than','Less_Than','Greater_Than_or_Equal_To','Less_Than_or_Equal_To');
                    break;
                case 'enum':
                case 'multienum':
                    $valid_opp = array('Equal_To','Not_Equal_To');
                    break;
                default:
                    $valid_opp = array('Equal_To','Not_Equal_To');
                    break;
            }
>>>>>>> f9614fdb

            foreach($app_list_strings['aow_operator_list'] as $key => $keyValue){
                if(!in_array($key, $valid_opp)){
                    unset($app_list_strings['aow_operator_list'][$key]);
                }
            }



<<<<<<< HEAD
        $app_list_strings['aow_operator_list'];
        if($view == 'EditView'){
            echo "<select type='text' style='width:178px;' name='$aow_field' id='$aow_field' title='' tabindex='116'>". get_select_options_with_id($app_list_strings['aow_operator_list'], $value) ."</select>";
        }else{
            echo $app_list_strings['aow_operator_list'][$value];
=======
            $app_list_strings['aow_operator_list'];
            if($view == 'EditView'){
                echo "<select type='text' style='width:178px;' name='$aow_field' id='$aow_field ' title='' tabindex='116'>". get_select_options_with_id($app_list_strings['aow_operator_list'], $value) ."</select>";
            }else{
                echo $app_list_strings['aow_operator_list'][$value];
            }
>>>>>>> f9614fdb
        }
        die;

    }

    protected function action_getFieldTypeOptions(){

        global $app_list_strings, $beanFiles, $beanList;

        if(isset($_REQUEST['rel_field']) &&  $_REQUEST['rel_field'] != ''){
            $module = getRelatedModule($_REQUEST['aow_module'],$_REQUEST['rel_field']);
        } else {
            $module = $_REQUEST['aow_module'];
        }
        $fieldname = $_REQUEST['aow_fieldname'];
        $aow_field = $_REQUEST['aow_newfieldname'];

        if(isset($_REQUEST['view'])) $view = $_REQUEST['view'];
        else $view= 'EditView';

        if(isset($_REQUEST['aow_value'])) $value = $_REQUEST['aow_value'];
        else $value = '';


        require_once($beanFiles[$beanList[$module]]);
        $focus = new $beanList[$module];
        $vardef = $focus->getFieldDefinition($fieldname);

        switch($vardef['type']) {
            case 'double':
            case 'decimal':
            case 'float':
            case 'currency':
                $valid_opp = array('Value','Field','Any_Change');
                break;
            case 'uint':
            case 'ulong':
            case 'long':
            case 'short':
            case 'tinyint':
            case 'int':
                $valid_opp = array('Value','Field','Any_Change');
                break;
            case 'date':
            case 'datetime':
            case 'datetimecombo':
                $valid_opp = array('Value','Field','Any_Change','Date');
                break;
            case 'enum':
            case 'dynamicenum':    
            case 'multienum':
                $valid_opp = array('Value','Field','Any_Change', 'Multi');
                break;
            case 'relate':
            case 'id':
                $valid_opp = array('Value','Field','Any_Change', 'SecurityGroup');
                break;
            default:
                $valid_opp = array('Value','Field','Any_Change');
                break;
        }

        if(!file_exists('modules/SecurityGroups/SecurityGroup.php')){
            unset($app_list_strings['aow_condition_type_list']['SecurityGroup']);
        }
        foreach($app_list_strings['aow_condition_type_list'] as $key => $keyValue){
            if(!in_array($key, $valid_opp)){
                unset($app_list_strings['aow_condition_type_list'][$key]);
            }
        }

        if($view == 'EditView'){
            echo "<select type='text' style='width:178px;' name='$aow_field' id='$aow_field' title='' tabindex='116'>". get_select_options_with_id($app_list_strings['aow_condition_type_list'], $value) ."</select>";
        }else{
            echo $app_list_strings['aow_condition_type_list'][$value];
        }
        die;

    }

    protected function action_getActionFieldTypeOptions(){

        global $app_list_strings, $beanFiles, $beanList;

        $module = $_REQUEST['aow_module'];
        $fieldname = $_REQUEST['aow_fieldname'];
        $aow_field = $_REQUEST['aow_newfieldname'];

        if(isset($_REQUEST['view'])) $view = $_REQUEST['view'];
        else $view= 'EditView';

        if(isset($_REQUEST['aow_value'])) $value = $_REQUEST['aow_value'];
        else $value = '';


        require_once($beanFiles[$beanList[$module]]);
        $focus = new $beanList[$module];
        $vardef = $focus->getFieldDefinition($fieldname);

        switch($vardef['type']) {
            case 'double':
            case 'decimal':
            case 'float':
            case 'currency':
                $valid_opp = array('Value','Field');
                break;
            case 'uint':
            case 'ulong':
            case 'long':
            case 'short':
            case 'tinyint':
            case 'int':
                $valid_opp = array('Value','Field');
                break;
            case 'date':
            case 'datetime':
            case 'datetimecombo':
                $valid_opp = array('Value','Field', 'Date');
                break;
            case 'enum':
            case 'multienum':
                $valid_opp = array('Value','Field');
                break;
            case 'relate':
                $valid_opp = array('Value','Field');
                if($vardef['module'] == 'Users') $valid_opp = array('Value','Field','Round_Robin','Least_Busy','Random');
                break;
            default:
                $valid_opp = array('Value','Field');
                break;
        }

        foreach($app_list_strings['aow_action_type_list'] as $key => $keyValue){
            if(!in_array($key, $valid_opp)){
                unset($app_list_strings['aow_action_type_list'][$key]);
            }
        }

        if($view == 'EditView'){
            echo "<select type='text' style='width:178px;' name='$aow_field' id='$aow_field' title='' tabindex='116'>". get_select_options_with_id($app_list_strings['aow_action_type_list'], $value) ."</select>";
        }else{
            echo $app_list_strings['aow_action_type_list'][$value];
        }
        die;

    }

    protected function action_getModuleFieldType()
    {
        if(isset($_REQUEST['rel_field']) &&  $_REQUEST['rel_field'] != ''){
            $rel_module = getRelatedModule($_REQUEST['aow_module'],$_REQUEST['rel_field']);
        } else {
            $rel_module = $_REQUEST['aow_module'];
        }
        $module = $_REQUEST['aow_module'];
        $fieldname = $_REQUEST['aow_fieldname'];
        $aow_field = $_REQUEST['aow_newfieldname'];

        if(isset($_REQUEST['view'])) $view = $_REQUEST['view'];
        else $view= 'EditView';

        if(isset($_REQUEST['aow_value'])) $value = $_REQUEST['aow_value'];
        else $value = '';

        switch($_REQUEST['aow_type']) {
            case 'Field':
                if(isset($_REQUEST['alt_module']) && $_REQUEST['alt_module'] != '') $module = $_REQUEST['alt_module'];
                if($view == 'EditView'){
                    echo "<select type='text' style='width:178px;' name='$aow_field' id='$aow_field ' title='' tabindex='116'>". getModuleFields($module, $view, $value, getValidFieldsTypes($module, $fieldname)) ."</select>";
                }else{
                    echo getModuleFields($module, $view, $value);
                }
                break;
            case 'Any_Change';
                echo '';
                break;
            case 'Date':
                echo getDateField($module, $aow_field, $view, $value, false);
                break;
            case 'Multi':
                echo getModuleField($rel_module,$fieldname, $aow_field, $view, $value,'multienum');
                break;
            case 'SecurityGroup':
                $module = 'Accounts';
                $fieldname = 'SecurityGroups';
            case 'Value':
            default:
                echo getModuleField($rel_module,$fieldname, $aow_field, $view, $value );
                break;
        }
        die;

    }

    protected function action_getModuleFieldTypeSet()
    {
        $module = $_REQUEST['aow_module'];
        $fieldname = $_REQUEST['aow_fieldname'];
        $aow_field = $_REQUEST['aow_newfieldname'];

        if(isset($_REQUEST['view'])) $view = $_REQUEST['view'];
        else $view= 'EditView';

        if(isset($_REQUEST['aow_value'])) $value = $_REQUEST['aow_value'];
        else $value = '';

        switch($_REQUEST['aow_type']) {
            case 'Field':
                $valid_fields = getValidFieldsTypes($module, $fieldname);
                if(isset($_REQUEST['alt_module']) && $_REQUEST['alt_module'] != '') $module = $_REQUEST['alt_module'];
                if($view == 'EditView'){
                    echo "<select type='text' style='width:178px;' name='$aow_field' id='$aow_field ' title='' tabindex='116'>". getModuleFields($module, $view, $value, $valid_fields) ."</select>";
                }else{
                    echo getModuleFields($module, $view, $value);
                }
                break;
            case 'Date':
                if(isset($_REQUEST['alt_module']) && $_REQUEST['alt_module'] != '') $module = $_REQUEST['alt_module'];
                echo getDateField($module, $aow_field, $view, $value);
                break;
            Case 'Round_Robin';
            Case 'Least_Busy';
            Case 'Random';
                echo getAssignField($aow_field, $view, $value);
                break;
            case 'Value':
            default:
                echo getModuleField($module,$fieldname, $aow_field, $view, $value );
                break;
        }
        die;

    }

    protected function action_getModuleField()
    {
        if(isset($_REQUEST['view'])) $view = $_REQUEST['view'];
        else $view= 'EditView';

        if(isset($_REQUEST['aow_value'])) $value = $_REQUEST['aow_value'];
        else $value = '';

        echo getModuleField($_REQUEST['aow_module'],$_REQUEST['aow_fieldname'], $_REQUEST['aow_newfieldname'], $view, $value );
        die;
    }

    protected function action_getRelFieldTypeSet()
    {
        $module = $_REQUEST['aow_module'];
        $fieldname = $_REQUEST['aow_fieldname'];
        $aow_field = $_REQUEST['aow_newfieldname'];

        if(isset($_REQUEST['view'])) $view = $_REQUEST['view'];
        else $view= 'EditView';

        if(isset($_REQUEST['aow_value'])) $value = $_REQUEST['aow_value'];
        else $value = '';

        switch($_REQUEST['aow_type']) {
            case 'Field':
                if(isset($_REQUEST['alt_module']) && $_REQUEST['alt_module'] != '') $module = $_REQUEST['alt_module'];
                if($view == 'EditView'){
                    echo "<select type='text' style='width:178px;' name='$aow_field' id='$aow_field ' title='' tabindex='116'>". getModuleFields($module, $view, $value) ."</select>";
                }else{
                    echo getModuleFields($module, $view, $value);
                }
                break;
            case 'Value':
            default:
                echo getModuleField($module,$fieldname, $aow_field, $view, $value );
                break;
        }
        die;

    }

    protected function action_getRelActionFieldTypeOptions(){

        global $app_list_strings, $beanFiles, $beanList;

        $module = $_REQUEST['aow_module'];
        $alt_module = $_REQUEST['alt_module'];
        $fieldname = $_REQUEST['aow_fieldname'];
        $aow_field = $_REQUEST['aow_newfieldname'];

        if(isset($_REQUEST['view'])) $view = $_REQUEST['view'];
        else $view= 'EditView';

        if(isset($_REQUEST['aow_value'])) $value = $_REQUEST['aow_value'];
        else $value = '';


        require_once($beanFiles[$beanList[$module]]);
        $focus = new $beanList[$module];
        $vardef = $focus->getFieldDefinition($fieldname);


        /*if($vardef['module'] == $alt_module){
            $valid_opp = array('Value','Field');
        }
        else{
            $valid_opp = array('Value');
        }*/
        $valid_opp = array('Value','Field');

        foreach($app_list_strings['aow_rel_action_type_list'] as $key => $keyValue){
            if(!in_array($key, $valid_opp)){
                unset($app_list_strings['aow_rel_action_type_list'][$key]);
            }
        }

        if($view == 'EditView'){
            echo "<select type='text' style='width:178px;' name='$aow_field' id='$aow_field' title='' tabindex='116'>". get_select_options_with_id($app_list_strings['aow_rel_action_type_list'], $value) ."</select>";
        }else{
            echo $app_list_strings['aow_rel_action_type_list'][$value];
        }
        die;

    }

    protected function action_getAction(){
        global $beanList, $beanFiles;

        $action_name = 'action'.$_REQUEST['aow_action'];
        $line = $_REQUEST['line'];

        if($_REQUEST['aow_module'] == '' || !isset($beanList[$_REQUEST['aow_module']])){
            echo '';
            die;
        }

        if(file_exists('custom/modules/AOW_Actions/actions/'.$action_name.'.php')){

            require_once('custom/modules/AOW_Actions/actions/'.$action_name.'.php');

        } else if(file_exists('modules/AOW_Actions/actions/'.$action_name.'.php')){

            require_once('modules/AOW_Actions/actions/'.$action_name.'.php');

        } else {
            echo '';
            die;
        }

        $custom_action_name = "custom" . $action_name;
        if(class_exists($custom_action_name)){
            $action_name = $custom_action_name;
        }

        $id = '';
        $params = array();
        if(isset($_REQUEST['id'])){
            require_once('modules/AOW_Actions/AOW_Action.php');
            $aow_action = new AOW_Action();
            $aow_action->retrieve($_REQUEST['id']);
            $id = $aow_action->id;
            $params = unserialize(base64_decode($aow_action->parameters));
        }

        $action = new $action_name($id);

        require_once($beanFiles[$beanList[$_REQUEST['aow_module']]]);
        $bean = new $beanList[$_REQUEST['aow_module']];
        echo $action->edit_display($line,$bean,$params);
        die;
    }

    protected function action_getEmailField()
    {
        $module = $_REQUEST['aow_module'];
        $aow_field = $_REQUEST['aow_newfieldname'];

        if(isset($_REQUEST['view'])) $view = $_REQUEST['view'];
        else $view= 'EditView';

        if(isset($_REQUEST['aow_value'])) $value = $_REQUEST['aow_value'];
        else $value = '';

        switch($_REQUEST['aow_type']) {
            case 'Record Email';
                echo '';
                break;
            case 'Related Field':
                $rel_field_list = getRelatedEmailableFields($module);
                if($view == 'EditView'){
                    echo "<select type='text' style='width:178px;' name='$aow_field' id='$aow_field' title='' tabindex='116'>". get_select_options_with_id($rel_field_list, $value) ."</select>";
                }else{
                    echo $rel_field_list[$value];
                }
                break;
            case 'Specify User':
                echo getModuleField('Accounts','assigned_user_name', $aow_field, $view, $value);
                break;
            case 'Users':
                echo getAssignField($aow_field, $view, $value);
                break;
            case 'Email Address':
            default:
                if($view == 'EditView'){
                    echo "<input type='text' name='$aow_field' id='$aow_field' size='25' title='' tabindex='116' value='$value'>";
                }else{
                    echo $value;
                }
                break;
        }
        die;

    }


    protected function action_testFlow(){

        echo 'Started<br />';
        require_once('modules/AOW_WorkFlow/AOW_WorkFlow.php');
        $workflow = new AOW_WorkFlow();

        if($workflow->run_flows())echo 'PASSED';

    }

}<|MERGE_RESOLUTION|>--- conflicted
+++ resolved
@@ -93,36 +93,6 @@
         $focus = new $beanList[$module];
         $vardef = $focus->getFieldDefinition($fieldname);
 
-<<<<<<< HEAD
-        switch($vardef['type']) {
-            case 'double':
-            case 'decimal':
-            case 'float':
-            case 'currency':
-                $valid_opp = array('Equal_To','Not_Equal_To','Greater_Than','Less_Than','Greater_Than_or_Equal_To','Less_Than_or_Equal_To','is_null');
-                break;
-            case 'uint':
-            case 'ulong':
-            case 'long':
-            case 'short':
-            case 'tinyint':
-            case 'int':
-                $valid_opp = array('Equal_To','Not_Equal_To','Greater_Than','Less_Than','Greater_Than_or_Equal_To','Less_Than_or_Equal_To','is_null');
-                break;
-            case 'date':
-            case 'datetime':
-            case 'datetimecombo':
-                $valid_opp = array('Equal_To','Not_Equal_To','Greater_Than','Less_Than','Greater_Than_or_Equal_To','Less_Than_or_Equal_To','is_null');
-                break;
-            case 'enum':
-            case 'multienum':
-                $valid_opp = array('Equal_To','Not_Equal_To','is_null');
-                break;
-            default:
-                $valid_opp = array('Equal_To','Not_Equal_To','Contains', 'Starts_With', 'Ends_With','is_null');
-                break;
-        }
-=======
         if($vardef){
 
             switch($vardef['type']) {
@@ -153,7 +123,6 @@
                     $valid_opp = array('Equal_To','Not_Equal_To');
                     break;
             }
->>>>>>> f9614fdb
 
             foreach($app_list_strings['aow_operator_list'] as $key => $keyValue){
                 if(!in_array($key, $valid_opp)){
@@ -163,20 +132,12 @@
 
 
 
-<<<<<<< HEAD
-        $app_list_strings['aow_operator_list'];
-        if($view == 'EditView'){
-            echo "<select type='text' style='width:178px;' name='$aow_field' id='$aow_field' title='' tabindex='116'>". get_select_options_with_id($app_list_strings['aow_operator_list'], $value) ."</select>";
-        }else{
-            echo $app_list_strings['aow_operator_list'][$value];
-=======
             $app_list_strings['aow_operator_list'];
             if($view == 'EditView'){
                 echo "<select type='text' style='width:178px;' name='$aow_field' id='$aow_field ' title='' tabindex='116'>". get_select_options_with_id($app_list_strings['aow_operator_list'], $value) ."</select>";
             }else{
                 echo $app_list_strings['aow_operator_list'][$value];
             }
->>>>>>> f9614fdb
         }
         die;
 
