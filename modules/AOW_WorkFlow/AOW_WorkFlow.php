--- conflicted
+++ resolved
@@ -68,35 +68,6 @@
     public $flow_run_on;
     public $multiple_runs;
 
-<<<<<<< HEAD
-
-class AOW_WorkFlow extends Basic {
-	var $new_schema = true;
-	var $module_dir = 'AOW_WorkFlow';
-	var $object_name = 'AOW_WorkFlow';
-	var $table_name = 'aow_workflow';
-	var $importable = false;
-	var $disable_row_level_security = true ;
-
-	var $id;
-	var $name;
-	var $date_entered;
-	var $date_modified;
-	var $modified_user_id;
-	var $modified_by_name;
-	var $created_by;
-	var $created_by_name;
-	var $description;
-	var $deleted;
-	var $created_by_link;
-	var $modified_user_link;
-	var $assigned_user_id;
-	var $assigned_user_name;
-	var $assigned_user_link;
-	var $flow_module;
-	var $status;
-	var $run_when;
-
     /**
      * return an SQL operator
      * @param $key name of SQL operator
@@ -128,10 +99,6 @@
         return $this->getSQLOperator($key) ? true : false;
     }
 
-	public function __construct($init=true){
-		parent::__construct();
-        if($init){
-=======
     /**
      * AOW_WorkFlow constructor.
      * @param bool $init
@@ -140,7 +107,6 @@
     {
         parent::__construct();
         if ($init) {
->>>>>>> 0a6bfd5e
             $this->load_flow_beans();
             require_once('modules/AOW_WorkFlow/aow_utils.php');
         }
