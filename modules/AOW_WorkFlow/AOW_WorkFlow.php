<?php
/**
 *
 * SugarCRM Community Edition is a customer relationship management program developed by
 * SugarCRM, Inc. Copyright (C) 2004-2013 SugarCRM Inc.
 *
 * SuiteCRM is an extension to SugarCRM Community Edition developed by SalesAgility Ltd.
 * Copyright (C) 2011 - 2017 SalesAgility Ltd.
 *
 * This program is free software; you can redistribute it and/or modify it under
 * the terms of the GNU Affero General Public License version 3 as published by the
 * Free Software Foundation with the addition of the following permission added
 * to Section 15 as permitted in Section 7(a): FOR ANY PART OF THE COVERED WORK
 * IN WHICH THE COPYRIGHT IS OWNED BY SUGARCRM, SUGARCRM DISCLAIMS THE WARRANTY
 * OF NON INFRINGEMENT OF THIRD PARTY RIGHTS.
 *
 * This program is distributed in the hope that it will be useful, but WITHOUT
 * ANY WARRANTY; without even the implied warranty of MERCHANTABILITY or FITNESS
 * FOR A PARTICULAR PURPOSE. See the GNU Affero General Public License for more
 * details.
 *
 * You should have received a copy of the GNU Affero General Public License along with
 * this program; if not, see http://www.gnu.org/licenses or write to the Free
 * Software Foundation, Inc., 51 Franklin Street, Fifth Floor, Boston, MA
 * 02110-1301 USA.
 *
 * You can contact SugarCRM, Inc. headquarters at 10050 North Wolfe Road,
 * SW2-130, Cupertino, CA 95014, USA. or at email address contact@sugarcrm.com.
 *
 * The interactive user interfaces in modified source and object code versions
 * of this program must display Appropriate Legal Notices, as required under
 * Section 5 of the GNU Affero General Public License version 3.
 *
 * In accordance with Section 7(b) of the GNU Affero General Public License version 3,
 * these Appropriate Legal Notices must retain the display of the "Powered by
 * SugarCRM" logo and "Supercharged by SuiteCRM" logo. If the display of the logos is not
 * reasonably feasible for technical reasons, the Appropriate Legal Notices must
 * display the words "Powered by SugarCRM" and "Supercharged by SuiteCRM".
 */

class AOW_WorkFlow extends Basic
{
    public $new_schema = true;
    public $module_dir = 'AOW_WorkFlow';
    public $object_name = 'AOW_WorkFlow';
    public $table_name = 'aow_workflow';
    public $importable = false;
    public $disable_row_level_security = true;

    public $id;
    public $name;
    public $date_entered;
    public $date_modified;
    public $modified_user_id;
    public $modified_by_name;
    public $created_by;
    public $created_by_name;
    public $description;
    public $deleted;
    public $created_by_link;
    public $modified_user_link;
    public $assigned_user_id;
    public $assigned_user_name;
    public $assigned_user_link;
    public $flow_module;
    public $status;
    public $run_when;
    public $flow_run_on;
    public $multiple_runs;

    /**
     * return an SQL operator
     * @param $key name of SQL operator
     * @return mixed SQL operator or false if $key not found
     */
    private function getSQLOperator($key) {
        $sqlOperatorList['Equal_To'] = '=';
        $sqlOperatorList['Not_Equal_To'] = '!=';
        $sqlOperatorList['Greater_Than'] = '>';
        $sqlOperatorList['Less_Than'] = '<';
        $sqlOperatorList['Greater_Than_or_Equal_To'] = '>=';
        $sqlOperatorList['Less_Than_or_Equal_To'] = '<=';
        $sqlOperatorList['Contains'] = 'LIKE';
        $sqlOperatorList['Starts_With'] = 'LIKE';
        $sqlOperatorList['Ends_With'] = 'LIKE';
        $sqlOperatorList['is_null'] = 'IS NULL';
        if(!isset($sqlOperatorList[$key])) {
            return false;
        }
        return $sqlOperatorList[$key];
    }

    /**
     * check an SQL operator is exists
     * @param $key name of SQL operator
     * @return bool true if operator exists otherwise false
     */
    private function isSQLOperator($key) {
        return $this->getSQLOperator($key) ? true : false;
    }

    /**
     * AOW_WorkFlow constructor.
     * @param bool $init
     */
    public function __construct($init = true)
    {
        parent::__construct();
        if ($init) {
            $this->load_flow_beans();
            require_once('modules/AOW_WorkFlow/aow_utils.php');
        }
    }

    /**
     * @param $interface
     * @return bool
     */
    public function bean_implements($interface)
    {
        switch ($interface) {
            case 'ACL':
                return true;
        }

        return false;
    }

    function save($check_notify = FALSE){
        if (empty($this->id)){
            unset($_POST['aow_conditions_id']);
            unset($_POST['aow_actions_id']);
        }

        parent::save($check_notify);

        require_once('modules/AOW_Conditions/AOW_Condition.php');
        $condition = new AOW_Condition();
        $condition->save_lines($_POST, $this, 'aow_conditions_');

        require_once('modules/AOW_Actions/AOW_Action.php');
        $action = new AOW_Action();
        $action->save_lines($_POST, $this, 'aow_actions_');
    }

    function load_flow_beans(){
        global $beanList, $app_list_strings;

        $app_list_strings['aow_moduleList'] = $app_list_strings['moduleList'];

        if(!empty($app_list_strings['aow_moduleList'])){
            foreach($app_list_strings['aow_moduleList'] as $mkey => $mvalue){
                if(!isset($beanList[$mkey]) || str_begin($mkey, 'AOW_')){
                    unset($app_list_strings['aow_moduleList'][$mkey]);
                }
            }
        }

        $app_list_strings['aow_moduleList'] = array_merge((array)array(''=>''), (array)$app_list_strings['aow_moduleList']);

        asort($app_list_strings['aow_moduleList']);
    }

    /**
     * Select and run all active flows
     * @return bool
     */
<<<<<<< HEAD
	function run_flows(){

		$flows = AOW_WorkFlow::get_full_list(''," aow_workflow.status = 'Active'  AND (aow_workflow.run_when = 'Always' OR aow_workflow.run_when = 'In_Scheduler' OR aow_workflow.run_when = 'Create') ");
=======
    public function run_flows()
    {
        $flows = AOW_WorkFlow::get_full_list('',
            " aow_workflow.status = 'Active'  AND (aow_workflow.run_when = 'Always' OR aow_workflow.run_when = 'In_Scheduler' OR aow_workflow.run_when = 'Create') ");
>>>>>>> 30346993

        foreach ($flows as $flow) {
            $flow->run_flow();
        }

        return true;
    }

    /**
     * Retrieve the beans to actioned and run the actions
     */
    function run_flow(){
        $beans = $this->get_flow_beans();
        if(!empty($beans)){

            foreach($beans as $bean){
                $bean->retrieve($bean->id);
                $this->run_actions($bean);
            }
        }
    }

    /**
     * Select and run all active flows for the specified bean
     */
    public function run_bean_flows(SugarBean $bean)
    {
        if (!defined('SUGARCRM_IS_INSTALLING') && (!isset($_REQUEST['module']) || $_REQUEST['module'] != 'Import')) {

            $query = "SELECT id FROM aow_workflow WHERE aow_workflow.flow_module = '" . $bean->module_dir . "' AND aow_workflow.status = 'Active' AND (aow_workflow.run_when = 'Always' OR aow_workflow.run_when = 'On_Save' OR aow_workflow.run_when = 'Create') AND aow_workflow.deleted = 0 ";

            $result = $this->db->query($query, false);
            $flow = new AOW_WorkFlow();
            while (($row = $bean->db->fetchByAssoc($result)) != null) {
                $flow->retrieve($row['id']);
                if ($flow->check_valid_bean($bean)) {
                    $flow->run_actions($bean, true);
                }
            }
        }

        return true;
    }

    /**
     * Use the condition statements and processed table to build query to retrieve beans to be actioned
     */
    function get_flow_beans(){
        global $beanList;

        if($beanList[$this->flow_module]){
            $module = new $beanList[$this->flow_module]();

            $query = '';
            $query_array = array();

            $query_array['select'][] = $module->table_name.".id AS id";
            $query_array = $this->build_flow_query_where($query_array);

            if(!empty($query_array)){
                foreach ($query_array['select'] as $select){
                    $query .=  ($query == '' ? 'SELECT ' : ', ').$select;
                }

                $query .= ' FROM '.$module->table_name.' ';

                if(isset($query_array['join'])){
                    foreach ($query_array['join'] as $join){
                        $query .= $join;
                    }
                }
                if(isset($query_array['where'])){
                    $query_where = '';
                    foreach ($query_array['where'] as $where){
                        $query_where .=  ($query_where == '' ? 'WHERE ' : ' AND ').$where;
                    }
                    $query .= ' '.$query_where;
                }
                return $module->process_full_list_query($query);
            }


        }
        return null;
    }

    function build_flow_query_join($name, SugarBean $module, $type, $query = array()){

        if(!isset($query['join'][$name])){

            switch ($type){
                case 'custom':
                    $query['join'][$name] = 'LEFT JOIN '.$module->get_custom_table_name().' '.$name.' ON '.$module->table_name.'.id = '. $name.'.id_c ';
                    break;

                case 'relationship':
                    if($module->load_relationship($name)){
                        $params['join_type'] = 'LEFT JOIN';
                        $params['join_table_alias'] = $name;
                        $join = $module->$name->getJoin($params, true);

                        $query['join'][$name] = $join['join'];
                        $query['select'][] = $join['select']." AS '".$name."_id'";
                    }
                    break;
                default:
                    break;

            }

        }
        return $query;
    }

    function build_flow_query_where($query = array()){
        global $beanList;

        if($beanList[$this->flow_module]){
            $module = new $beanList[$this->flow_module]();

            $sql = "SELECT id FROM aow_conditions WHERE aow_workflow_id = '".$this->id."' AND deleted = 0 ORDER BY condition_order ASC";
            $result = $this->db->query($sql);

            while ($row = $this->db->fetchByAssoc($result)) {
                $condition = new AOW_Condition();
                $condition->retrieve($row['id']);
                $query = $this->build_query_where($condition,$module,$query);
                if(empty($query)){
                    return $query;
                }
            }
            if($this->flow_run_on){
                switch($this->flow_run_on){

                    case'New_Records':
                        $query['where'][] = $module->table_name . '.' . 'date_entered' . ' > ' . "'" .$this->date_entered."'";
                        Break;

                    case'Modified_Records':
                        $query['where'][] = $module->table_name . '.' . 'date_modified' . ' > ' . "'" .$this->date_entered."'" . ' AND ' . $module->table_name . '.' . 'date_entered' . ' <> ' . $module->table_name . '.' . 'date_modified';
                        Break;

                }
            }

            if(!$this->multiple_runs){
                $query['where'][] .= "NOT EXISTS (SELECT * FROM aow_processed WHERE aow_processed.aow_workflow_id='".$this->id."' AND aow_processed.parent_id=".$module->table_name.".id AND aow_processed.status = 'Complete' AND aow_processed.deleted = 0)";
            }

            $query['where'][] = $module->table_name.".deleted = 0 ";
        }

        return $query;
    }

    function build_query_where(AOW_Condition $condition, $module, $query = array()){
        global $beanList, $app_list_strings, $sugar_config, $timedate;
        $path = unserialize(base64_decode($condition->module_path));

        $condition_module = $module;
        $table_alias = $condition_module->table_name;
        if(isset($path[0]) && $path[0] != $module->module_dir){
            foreach($path as $rel){
                $query = $this->build_flow_query_join($rel, $condition_module, 'relationship', $query);
                $condition_module = new $beanList[getRelatedModule($condition_module->module_dir,$rel)];
                $table_alias = $rel;
            }
        }

        if($this->isSQLOperator($condition->operator)){
            $where_set = false;

            $data = $condition_module->field_defs[$condition->field];

            if($data['type'] == 'relate' && isset($data['id_name'])) {
                $condition->field = $data['id_name'];
            }
            if(  (isset($data['source']) && $data['source'] == 'custom_fields')) {
                $field = $table_alias.'_cstm.'.$condition->field;
                $query = $this->build_flow_query_join($table_alias.'_cstm', $condition_module, 'custom', $query);
            } else {
                $field = $table_alias.'.'.$condition->field;
            }

            if($condition->operator == 'is_null'){
                $query['where'][] = '('.$field.' '.$this->getSQLOperator($condition->operator).' OR '.$field.' '.$this->getSQLOperator('Equal_To')." '')";
                return $query;
            }

            switch($condition->value_type) {
                case 'Field':
                    $data = $module->field_defs[$condition->value];

                    if($data['type'] == 'relate' && isset($data['id_name'])) {
                        $condition->value = $data['id_name'];
                    }
                    if(  (isset($data['source']) && $data['source'] == 'custom_fields')) {
                        $value = $module->table_name.'_cstm.'.$condition->value;
                        $query = $this->build_flow_query_join($module->table_name.'_cstm', $module, 'custom', $query);
                    } else {
                        $value = $module->table_name.'.'.$condition->value;
                    }
                    break;
                case 'Any_Change':
                    //can't detect in scheduler so return
                    return array();
                case 'Date':
                    $params =  unserialize(base64_decode($condition->value));
                    if($params[0] == 'now'){
                        if($sugar_config['dbconfig']['db_type'] == 'mssql'){
                            $value  = 'GetUTCDate()';
                        } else {
                            $value = 'UTC_TIMESTAMP()';
                        }
                    } else if($params[0] == 'today'){
                        if($sugar_config['dbconfig']['db_type'] == 'mssql'){
                            //$field =
                            $value  = 'CAST(GETDATE() AS DATE)';
                        } else {
                            $field = 'DATE('.$field.')';
                            $value = 'Curdate()';
                        }
                    } else {
                        $data = $module->field_defs[$params[0]];
                        if(  (isset($data['source']) && $data['source'] == 'custom_fields')) {
                            $value = $module->table_name.'_cstm.'.$params[0];
                            $query = $this->build_flow_query_join($module->table_name.'_cstm', $module, 'custom', $query);
                        } else {
                            $value = $module->table_name.'.'.$params[0];
                        }
                    }

                    if($params[1] != 'now'){
                        switch($params[3]) {
                            case 'business_hours';
                                if(file_exists('modules/AOBH_BusinessHours/AOBH_BusinessHours.php') && $params[0] == 'now'){
                                    require_once('modules/AOBH_BusinessHours/AOBH_BusinessHours.php');

                                    $businessHours = new AOBH_BusinessHours();

                                    $amount = $params[2];

                                    if($params[1] != "plus"){
                                        $amount = 0-$amount;
                                    }
                                    $value = $businessHours->addBusinessHours($amount);
                                    $value = "'".$timedate->asDb( $value )."'";
                                    break;
                                }
                                //No business hours module found - fall through.
                                $params[3] = 'hour';
                            default:
                                if($sugar_config['dbconfig']['db_type'] == 'mssql'){
                                    $value = "DATEADD(".$params[3].",  ".$app_list_strings['aow_date_operator'][$params[1]]." $params[2], $value)";
                                } else {
                                    $value = "DATE_ADD($value, INTERVAL ".$app_list_strings['aow_date_operator'][$params[1]]." $params[2] ".$params[3].")";
                                }
                                break;
                        }
                    }
                    break;

                case 'Multi':
                    $sep = ' AND ';
                    if($condition->operator == 'Equal_To') $sep = ' OR ';
                    $multi_values = unencodeMultienum($condition->value);
                    if(!empty($multi_values)){
                        $value = '(';
                        if($data['type'] == 'multienum'){
                            $multi_operator =  $condition->operator == 'Equal_To' ? 'LIKE' : 'NOT LIKE';
                            foreach($multi_values as $multi_value){
                                if($value != '(') $value .= $sep;
                                $value .= $field." $multi_operator '%^".$multi_value."^%'";
                            }
                        }
                        else {
                            foreach($multi_values as $multi_value){
                                if($value != '(') $value .= $sep;
                                $value .= $field.' '.$this->getSQLOperator($condition->operator)." '".$multi_value."'";
                            }
                        }
                        $value .= ')';
                        $query['where'][] = $value;
                    }
                    $where_set = true;
                    break;
                case 'SecurityGroup':
                    $sgModule = $condition_module->module_dir;
                    if (isset($data['module']) && $data['module'] !== '') {
                        $sgModule = $data['module'];
                    }
                    $sql = 'EXISTS (SELECT 1 FROM securitygroups_records WHERE record_id = ' . $field . " AND module = '" . $sgModule . "' AND securitygroup_id = '" . $condition->value . "' AND deleted=0)";
                    if ($sgModule === 'Users') {
                        $sql = 'EXISTS (SELECT 1 FROM securitygroups_users WHERE user_id = ' . $field . " AND securitygroup_id = '" . $condition->value . "' AND deleted=0)";
                    }
                    $query['where'][] = $sql;
                    $where_set = true;
                    break;
                case 'Value':
                default:
                    $value = "'".$condition->value."'";
                    break;
            }

            //handle like conditions
            Switch($condition->operator) {
                case 'Contains':
                    $value = "CONCAT('%', ".$value." ,'%')";
                    break;
                case 'Starts_With':
                    $value = "CONCAT(".$value." ,'%')";
                    break;
                case 'Ends_With':
                    $value = "CONCAT('%', ".$value.")";
                    break;
            }


            if(!$where_set) $query['where'][] = $field.' '.$this->getSQLOperator($condition->operator).' '.$value;
        }

        return $query;

    }

    /**
     * @param SugarBean $bean
     * @return bool
     */
    public function check_valid_bean(SugarBean $bean){
        global $app_list_strings, $timedate;

        if (!$this->multiple_runs) {
            $processed = BeanFactory::getBean('AOW_Processed');
            $processed->retrieve_by_string_fields(array('aow_workflow_id' => $this->id, 'parent_id' => $bean->id));

            if ($processed->status === 'Complete') {
                //has already run so return false
                return false;
            }
        }

        if (!isset($bean->date_entered)) {
            $bean->date_entered = $bean->fetched_row['date_entered'];
        }

        if ($this->flow_run_on) {

            $dateEntered = $timedate->fromUserType($this->date_entered, 'datetime')
                ?: $timedate->fromDbType($this->date_entered, 'datetime');
            $beanDateEntered = $timedate->fromUserType($bean->date_entered, 'datetime')
                ?: $timedate->fromDbType($bean->date_entered, 'datetime');
            $beanDateModified = $timedate->fromUserType($bean->date_modified, 'datetime')
                ?: $timedate->fromDbType($bean->date_modified, 'datetime');

            switch ($this->flow_run_on) {
                case'New_Records':
                    if (!empty($bean->fetched_row) || $beanDateEntered < $dateEntered) {
                        return false;
                    }
                    Break;

                case'Modified_Records':
                    if (empty($bean->fetched_row) ||
                        ($beanDateModified < $dateEntered && $beanDateModified !== $beanDateEntered)) {
                        return false;
                    }
                    Break;
            }
        }

        $sql = "SELECT id FROM aow_conditions WHERE aow_workflow_id = '".$this->id."' AND deleted = 0 ORDER BY condition_order ASC";

        $result = $this->db->query($sql);
        $query_array = array();

        while ($row = $this->db->fetchByAssoc($result)) {
            $condition = new AOW_Condition();
            $condition->retrieve($row['id']);

            $path = unserialize(base64_decode($condition->module_path));

            $condition_bean = $bean;

            if(isset($path[0]) && $path[0] != $bean->module_dir){
                $query_array = $this->build_query_where($condition, $condition_bean, $query_array);
                continue;
            }

            $field = $condition->field;
            $value = $condition->value;

            $dateFields = array('date','datetime', 'datetimecombo');
            if($this->isSQLOperator($condition->operator)){

                $data = $condition_bean->field_defs[$field];

                if($data['type'] === 'relate' && isset($data['id_name'])) {
                    $field = $data['id_name'];
                    $condition->field = $data['id_name'];
                }
                $field = $condition_bean->$field;

                if(in_array($data['type'],$dateFields)) {
                    $field = strtotime($field);
                }

                switch($condition->value_type) {
                    case 'Field':
                        $data = $condition_bean->field_defs[$value];

                        if($data['type'] === 'relate' && isset($data['id_name'])) {
                            $value = $data['id_name'];
                        }
                        $value = $condition_bean->$value;

                        if(in_array($data['type'],$dateFields)) {
                            $value = strtotime($value);
                        }

                        break;

                    case 'Any_Change':
                        $value = $condition_bean->fetched_row[$condition->field];
                        if(in_array($data['type'],$dateFields)) {
                            $value = strtotime($value);
                        }
                        switch($condition->operator) {
                            case 'Not_Equal_To';
                                $condition->operator = 'Equal_To';
                                break;
                            case 'Equal_To';
                            default:
                                $condition->operator = 'Not_Equal_To';
                                break;
                        }
                        break;

                    case 'Date':
                        $params =  unserialize(base64_decode($value));
                        $dateType = 'datetime';
                        if($params[0] == 'now'){
                            $value = date('Y-m-d H:i:s');
                        } else if($params[0] == 'today'){
                            $dateType = 'date';
                            $value = date('Y-m-d');
                            $field = strtotime(date('Y-m-d', $field));
                        } else {
                            $fieldName = $params[0];
                            $value = $condition_bean->$fieldName;
                        }

                        if($params[1] != 'now'){
                            switch($params[3]) {
                                case 'business_hours';
                                    if(file_exists('modules/AOBH_BusinessHours/AOBH_BusinessHours.php')){
                                        require_once('modules/AOBH_BusinessHours/AOBH_BusinessHours.php');

                                        $businessHours = new AOBH_BusinessHours();

                                        $amount = $params[2];
                                        if($params[1] != "plus"){
                                            $amount = 0-$amount;
                                        }

                                        $value = $businessHours->addBusinessHours($amount, $timedate->fromDb($value));
                                        $value = strtotime($timedate->asDbType( $value, $dateType ));
                                        break;
                                    }
                                    //No business hours module found - fall through.
                                    $params[3] = 'hours';
                                default:
                                    $value = strtotime($value.' '.$app_list_strings['aow_date_operator'][$params[1]]." $params[2] ".$params[3]);
                                    if($dateType == 'date') $value = strtotime(date('Y-m-d', $value));
                                    break;
                            }
                        } else {
                            $value = strtotime($value);
                        }
                        break;

                    case 'Multi':

                        $value = unencodeMultienum($value);
                        if($data['type'] == 'multienum') $field = unencodeMultienum($field);
                        switch($condition->operator) {
                            case 'Not_Equal_To';
                                $condition->operator = 'Not_One_of';
                                break;
                            case 'Equal_To';
                            default:
                                $condition->operator = 'One_of';
                                break;
                        }
                        break;
                    case 'SecurityGroup':
                        if(file_exists('modules/SecurityGroups/SecurityGroup.php')){
                            $sg_module = $condition_bean->module_dir;
                            if(isset($data['module']) && $data['module'] != ''){
                                $sg_module = $data['module'];
                            }
                            $value = $this->check_in_group($field, $sg_module, $value);
                            $field = true;
                        break;
                        }
                    case 'Value':
                    default:
                        if(in_array($data['type'],$dateFields) && trim($value) != '') {
                            $value = strtotime($value);
                        }
                        break;
                }

                if(!($this->compare_condition($field, $value, $condition->operator))){
                    return false;
                }

            }
        }

        if(isset($query_array['where'])){

            $query = 'SELECT '.$bean->table_name.'.id AS id FROM '.$bean->table_name.' ';

            if(isset($query_array['join'])){
                foreach ($query_array['join'] as $join){
                    $query .= $join;
                }
            }
            $query_where = '';
            $query_array['where'][] = $bean->table_name.'.id = '."'".$bean->id."'";
            foreach ($query_array['where'] as $where){
                $query_where .=  ($query_where == '' ? 'WHERE ' : ' AND ').$where;
            }
            $query .= ' '.$query_where;

            $rel_check = $bean->db->getOne($query);

            if($rel_check == ''){
                return false;
            }

        }

        return true;
    }

    function compare_condition($var1, $var2, $operator = 'Equal_To'){
        switch ($operator) {
            case "Not_Equal_To": return $var1 != $var2;
            case "Greater_Than":  return $var1 >  $var2;
            case "Less_Than":  return $var1 <  $var2;
            case "Greater_Than_or_Equal_To": return $var1 >= $var2;
            case "Less_Than_or_Equal_To": return $var1 <= $var2;
            case "Contains" : return strpos($var1,$var2);
            case "Starts_With" : return strrpos($var1,$var2, -strlen($var1));
            case "Ends_With" : return strpos($var1,$var2,strlen($var1) - strlen($var2));
            case "is_null": return $var1 == '';
            case "One_of":
                if(is_array($var1)){
                    foreach($var1 as $var){
                        if(in_array($var,$var2)) return true;
                    }
                    return false;
                }
                else return in_array($var1,$var2);
            case "Not_One_of":
                if(is_array($var1)){
                    foreach($var1 as $var){
                        if(in_array($var,$var2)) return false;
                    }
                    return true;
                }
                else return !in_array($var1,$var2);
            case "Equal_To":
            default: return $var1 == $var2;
        }
    }

    function check_in_group($bean_id, $module, $group){
        $sql = "SELECT id FROM securitygroups_records WHERE record_id = '".$bean_id."' AND module = '".$module."' AND securitygroup_id = '".$group."' AND deleted=0";
        if($module == 'Users')  $sql = "SELECT id FROM securitygroups_users WHERE user_id = '".$bean_id."' AND securitygroup_id = '".$group."' AND deleted=0";
        $id = $this->db->getOne($sql);
        if($id != '') return true;
        return false;
    }

    /**
     * Run the actions against the passed $bean
     */
    function run_actions(SugarBean &$bean, $in_save = false){

        require_once('modules/AOW_Processed/AOW_Processed.php');
        $processed = new AOW_Processed();
        if(!$this->multiple_runs){
            $processed->retrieve_by_string_fields(array('aow_workflow_id' => $this->id,'parent_id' => $bean->id));

            if($processed->status == 'Complete'){
                //should not have gotten this far, so return
                return true;
            }
        }
        $processed->aow_workflow_id = $this->id;
        $processed->parent_id = $bean->id;
        $processed->parent_type = $bean->module_dir;
        $processed->status = 'Running';
        $processed->save(false);
        $processed->load_relationship('aow_actions');

        $pass = true;

        $sql = "SELECT id FROM aow_actions WHERE aow_workflow_id = '".$this->id."' AND deleted = 0 ORDER BY action_order ASC";
        $result = $this->db->query($sql);

        while ($row = $this->db->fetchByAssoc($result)) {
            $action = new AOW_Action();
            $action->retrieve($row['id']);

            if($this->multiple_runs || !$processed->db->getOne("select id from aow_processed_aow_actions where aow_processed_id = '".$processed->id."' AND aow_action_id = '".$action->id."' AND status = 'Complete'")){
                $action_name = 'action'.$action->action;

                if(file_exists('custom/modules/AOW_Actions/actions/'.$action_name.'.php')){
                    require_once('custom/modules/AOW_Actions/actions/'.$action_name.'.php');
                } else if(file_exists('modules/AOW_Actions/actions/'.$action_name.'.php')){
                    require_once('modules/AOW_Actions/actions/'.$action_name.'.php');
                } else {
                    return false;
                }

                $custom_action_name = "custom" . $action_name;
                if(class_exists($custom_action_name)){
                    $action_name = $custom_action_name;
                }


                $flow_action = new $action_name($action->id);
                if(!$flow_action->run_action($bean, unserialize(base64_decode($action->parameters)), $in_save)){
                    $pass = false;
                    $processed->aow_actions->add($action->id, array('status' => 'Failed'));
                } else {
                    $processed->aow_actions->add($action->id, array('status' => 'Complete'));
                }
            }

        }

        if($pass) $processed->status = 'Complete';
        else $processed->status = 'Failed';
        $processed->save(false);

        return $pass;
    }


}<|MERGE_RESOLUTION|>--- conflicted
+++ resolved
@@ -165,16 +165,8 @@
      * Select and run all active flows
      * @return bool
      */
-<<<<<<< HEAD
-	function run_flows(){
-
-		$flows = AOW_WorkFlow::get_full_list(''," aow_workflow.status = 'Active'  AND (aow_workflow.run_when = 'Always' OR aow_workflow.run_when = 'In_Scheduler' OR aow_workflow.run_when = 'Create') ");
-=======
-    public function run_flows()
-    {
-        $flows = AOW_WorkFlow::get_full_list('',
-            " aow_workflow.status = 'Active'  AND (aow_workflow.run_when = 'Always' OR aow_workflow.run_when = 'In_Scheduler' OR aow_workflow.run_when = 'Create') ");
->>>>>>> 30346993
+	publicfunction run_flows()
+		{$flows = AOW_WorkFlow::get_full_list(''," aow_workflow.status = 'Active'  AND (aow_workflow.run_when = 'Always' OR aow_workflow.run_when = 'In_Scheduler' OR aow_workflow.run_when = 'Create') ");
 
         foreach ($flows as $flow) {
             $flow->run_flow();
