<?php
/**
 *
 * SugarCRM Community Edition is a customer relationship management program developed by
 * SugarCRM, Inc. Copyright (C) 2004-2013 SugarCRM Inc.
 *
 * SuiteCRM is an extension to SugarCRM Community Edition developed by SalesAgility Ltd.
 * Copyright (C) 2011 - 2018 SalesAgility Ltd.
 *
 * This program is free software; you can redistribute it and/or modify it under
 * the terms of the GNU Affero General Public License version 3 as published by the
 * Free Software Foundation with the addition of the following permission added
 * to Section 15 as permitted in Section 7(a): FOR ANY PART OF THE COVERED WORK
 * IN WHICH THE COPYRIGHT IS OWNED BY SUGARCRM, SUGARCRM DISCLAIMS THE WARRANTY
 * OF NON INFRINGEMENT OF THIRD PARTY RIGHTS.
 *
 * This program is distributed in the hope that it will be useful, but WITHOUT
 * ANY WARRANTY; without even the implied warranty of MERCHANTABILITY or FITNESS
 * FOR A PARTICULAR PURPOSE. See the GNU Affero General Public License for more
 * details.
 *
 * You should have received a copy of the GNU Affero General Public License along with
 * this program; if not, see http://www.gnu.org/licenses or write to the Free
 * Software Foundation, Inc., 51 Franklin Street, Fifth Floor, Boston, MA
 * 02110-1301 USA.
 *
 * You can contact SugarCRM, Inc. headquarters at 10050 North Wolfe Road,
 * SW2-130, Cupertino, CA 95014, USA. or at email address contact@sugarcrm.com.
 *
 * The interactive user interfaces in modified source and object code versions
 * of this program must display Appropriate Legal Notices, as required under
 * Section 5 of the GNU Affero General Public License version 3.
 *
 * In accordance with Section 7(b) of the GNU Affero General Public License version 3,
 * these Appropriate Legal Notices must retain the display of the "Powered by
 * SugarCRM" logo and "Supercharged by SuiteCRM" logo. If the display of the logos is not
 * reasonably feasible for technical reasons, the Appropriate Legal Notices must
 * display the words "Powered by SugarCRM" and "Supercharged by SuiteCRM".
 */

class AOW_WorkFlow extends Basic
{
    public $new_schema = true;
    public $module_dir = 'AOW_WorkFlow';
    public $object_name = 'AOW_WorkFlow';
    public $table_name = 'aow_workflow';
    public $importable = false;
    public $disable_row_level_security = true;

    public $id;
    public $name;
    public $date_entered;
    public $date_modified;
    public $modified_user_id;
    public $modified_by_name;
    public $created_by;
    public $created_by_name;
    public $description;
    public $deleted;
    public $created_by_link;
    public $modified_user_link;
    public $assigned_user_id;
    public $assigned_user_name;
    public $assigned_user_link;
    public $flow_module;
    public $status;
    public $run_when;
    public $flow_run_on;
    public $multiple_runs;

    /**
     * return an SQL operator
     * @param $key name of SQL operator
     * @return mixed SQL operator or false if $key not found
     */
    private function getSQLOperator($key)
    {
        $sqlOperatorList['Equal_To'] = '=';
        $sqlOperatorList['Not_Equal_To'] = '!=';
        $sqlOperatorList['Greater_Than'] = '>';
        $sqlOperatorList['Less_Than'] = '<';
        $sqlOperatorList['Greater_Than_or_Equal_To'] = '>=';
        $sqlOperatorList['Less_Than_or_Equal_To'] = '<=';
        $sqlOperatorList['Contains'] = 'LIKE';
        $sqlOperatorList['Starts_With'] = 'LIKE';
        $sqlOperatorList['Ends_With'] = 'LIKE';
        $sqlOperatorList['is_null'] = 'IS NULL';
        if (!isset($sqlOperatorList[$key])) {
            return false;
        }
        return $sqlOperatorList[$key];
    }

    /**
     * check an SQL operator is exists
     * @param $key name of SQL operator
     * @return bool true if operator exists otherwise false
     */
    private function isSQLOperator($key)
    {
        return $this->getSQLOperator($key) ? true : false;
    }

    /**
     * AOW_WorkFlow constructor.
     * @param bool $init
     */
    public function __construct($init = true)
    {
        parent::__construct();
        if ($init) {
            $this->load_flow_beans();
            require_once('modules/AOW_WorkFlow/aow_utils.php');
        }
    }

    /**
     * @param $interface
     * @return bool
     */
    public function bean_implements($interface)
    {
        switch ($interface) {
            case 'ACL':
                return true;
        }

        return false;
    }

    public function save($check_notify = false)
    {
        if (empty($this->id) || (isset($_POST['duplicateSave']) && $_POST['duplicateSave'] == 'true')) {
            unset($_POST['aow_conditions_id']);
            unset($_POST['aow_actions_id']);
        }

        $return_id = parent::save($check_notify);

        require_once('modules/AOW_Conditions/AOW_Condition.php');
        $condition = new AOW_Condition();
        $condition->save_lines($_POST, $this, 'aow_conditions_');

        require_once('modules/AOW_Actions/AOW_Action.php');
        $action = new AOW_Action();
        $action->save_lines($_POST, $this, 'aow_actions_');

        return $return_id;
    }

    public function load_flow_beans()
    {
        global $beanList, $app_list_strings;

        if (!empty($app_list_strings['moduleList'])) {
            $app_list_strings['aow_moduleList'] = $app_list_strings['moduleList'];
            foreach ($app_list_strings['aow_moduleList'] as $mkey => $mvalue) {
                if (!isset($beanList[$mkey]) || str_begin($mkey, 'AOW_')) {
                    unset($app_list_strings['aow_moduleList'][$mkey]);
                }
            }
        }

        $app_list_strings['aow_moduleList'] = array_merge((array)array(''=>''), (array)$app_list_strings['aow_moduleList']);

        asort($app_list_strings['aow_moduleList']);
    }

    /**
     * Select and run all active flows
     * @return bool
     */
    public function run_flows()
    {
        $flows = AOW_WorkFlow::get_full_list('', " aow_workflow.status = 'Active'  AND (aow_workflow.run_when = 'Always' OR aow_workflow.run_when = 'In_Scheduler' OR aow_workflow.run_when = 'Create') ");

        if (empty($flows)) {
            LoggerManager::getLogger()->warn('There is no any workflow to run');
        }

        foreach ((array)$flows as $flow) {
            $flow->run_flow();
        }

        return true;
    }

    /**
     * Retrieve the beans to actioned and run the actions
     */
    public function run_flow()
    {
        $beans = $this->get_flow_beans();
        if (!empty($beans)) {
            foreach ($beans as $bean) {
                $bean->retrieve($bean->id);
                $this->run_actions($bean);
            }
        }
    }

    /**
     * Select and run all active flows for the specified bean
     */
    public function run_bean_flows(SugarBean $bean)
    {
        if (!defined('SUGARCRM_IS_INSTALLING') && (!isset($_REQUEST['module']) || $_REQUEST['module'] != 'Import')) {
            $query = "SELECT id FROM aow_workflow WHERE aow_workflow.flow_module = '" . $bean->module_dir . "' AND aow_workflow.status = 'Active' AND (aow_workflow.run_when = 'Always' OR aow_workflow.run_when = 'On_Save' OR aow_workflow.run_when = 'Create') AND aow_workflow.deleted = 0 ";

            $result = $this->db->query($query, false);
            $flow = new AOW_WorkFlow();
            while (($row = $bean->db->fetchByAssoc($result)) != null) {
                $flow->retrieve($row['id']);
                if ($flow->check_valid_bean($bean)) {
                    $flow->run_actions($bean, true);
                }
            }
        }

        return true;
    }

    /**
     * Use the condition statements and processed table to build query to retrieve beans to be actioned
     */
    public function get_flow_beans()
    {
        global $beanList;

        $flowModule = null;
        if (isset($beanList[$this->flow_module])) {
            $flowModule = $beanList[$this->flow_module];
        } else {
            LoggerManager::getLogger()->warn('Undefined flow module in bean list: ' . $this->flow_module);
        }

        if ($flowModule) {
            $module = new $beanList[$this->flow_module]();

            $query = '';
            $query_array = array();

            $query_array['select'][] = $module->table_name.".id AS id";
            $query_array = $this->build_flow_query_where($query_array);

            if (!empty($query_array)) {
                foreach ($query_array['select'] as $select) {
                    $query .=  ($query == '' ? 'SELECT ' : ', ').$select;
                }

                $query .= ' FROM '.$module->table_name.' ';

                if (isset($query_array['join'])) {
                    foreach ($query_array['join'] as $join) {
                        $query .= $join;
                    }
                }
                if (isset($query_array['where'])) {
                    $query_where = '';
                    foreach ($query_array['where'] as $where) {
                        $query_where .=  ($query_where == '' ? 'WHERE ' : ' AND ').$where;
                    }
                    $query .= ' '.$query_where;
                }
                return $module->process_full_list_query($query);
            }
        }
        return null;
    }

    public function build_flow_custom_query_join(
        $name,
        $custom_name,
        SugarBean $module,
        $query = array()
    ) {
        if (!isset($query['join'][$custom_name])) {
            $query['join'][$custom_name] = 'LEFT JOIN '.$module->get_custom_table_name()
                    .' '.$custom_name.' ON '.$name.'.id = '. $custom_name.'.id_c ';
        }
        return $query;
    }

    public function build_flow_relationship_query_join(
        $name,
        SugarBean $module,
        $query = array()
    ) {
        if (!isset($query['join'][$name])) {
            if ($module->load_relationship($name)) {
                $params['join_type'] = 'LEFT JOIN';
                $params['join_table_alias'] = $name;
                $join = $module->$name->getJoin($params, true);

                $query['join'][$name] = $join['join'];
                $query['select'][] = $join['select']." AS '".$name."_id'";
            }
        }
        return $query;
    }

    public function build_flow_query_where($query = array())
    {
        global $beanList;

        $flowModule = null;
        if (isset($beanList[$this->flow_module])) {
            $flowModule = $beanList[$this->flow_module];
        } else {
            LoggerManager::getLogger()->warn('Undefined flow module in bean list: ' . $this->flow_module);
        }

        if ($flowModule) {
            $module = new $beanList[$this->flow_module]();

            $sql = "SELECT id FROM aow_conditions WHERE aow_workflow_id = '".$this->id."' AND deleted = 0 ORDER BY condition_order ASC";
            $result = $this->db->query($sql);

            while ($row = $this->db->fetchByAssoc($result)) {
                $condition = new AOW_Condition();
                $condition->retrieve($row['id']);
                $query = $this->build_query_where($condition, $module, $query);
                if (empty($query)) {
                    return $query;
                }
            }
            if ($this->flow_run_on) {
                switch ($this->flow_run_on) {

                    case'New_Records':
                        if ($module->table_name === 'campaign_log') {
                            $query['where'][] = $module->table_name . '.' . 'activity_date' . ' > ' . "'" . $this->activity_date . "'";
                        } else {
                            $query['where'][] = $module->table_name . '.' . 'date_entered' . ' > ' . "'" . $this->date_entered . "'";
                        }
                        break;

                    case'Modified_Records':
                        if ($module->table_name === 'campaign_log') {
                            $query['where'][] = $module->table_name . '.' . 'date_modified' . ' > ' . "'" . $this->activity_date . "'" . ' AND ' . $module->table_name . '.' . 'activity_date' . ' <> ' . $module->table_name . '.' . 'date_modified';
                        } else {
                            $query['where'][] = $module->table_name . '.' . 'date_modified' . ' > ' . "'" . $this->date_entered . "'" . ' AND ' . $module->table_name . '.' . 'date_entered' . ' <> ' . $module->table_name . '.' . 'date_modified';
                        }
                        break;

                }
            }

            if (!$this->multiple_runs) {
                if (!isset($query['where'])) {
                    LoggerManager::getLogger()->warn('Undefined index: where');
                    $query['where'] = [];
                }

                $query['where'][] .= "NOT EXISTS (SELECT * FROM aow_processed WHERE aow_processed.aow_workflow_id='".$this->id."' AND aow_processed.parent_id=".$module->table_name.".id AND aow_processed.status = 'Complete' AND aow_processed.deleted = 0)";
            }

            $query['where'][] = $module->table_name.".deleted = 0 ";
        }

        return $query;
    }

    public function build_query_where(AOW_Condition $condition, $module, $query = array())
    {
        global $beanList, $app_list_strings, $sugar_config, $timedate;
        $path = unserialize(base64_decode($condition->module_path));

        $condition_module = $module;
        $table_alias = $condition_module->table_name;
        if (isset($path[0]) && $path[0] != $module->module_dir) {
            foreach ($path as $rel) {
                $query = $this->build_flow_relationship_query_join(
                    $rel,
                    $condition_module,
                    $query
                );
                $condition_module = new $beanList[getRelatedModule($condition_module->module_dir, $rel)];
                $table_alias = $rel;
            }
        }

        if ($this->isSQLOperator($condition->operator)) {
            $where_set = false;

            $data = $condition_module->field_defs[$condition->field];

            if ($data['type'] == 'relate' && isset($data['id_name'])) {
                $condition->field = $data['id_name'];
            }
            if ((isset($data['source']) && $data['source'] == 'custom_fields')) {
                $field = $table_alias.'_cstm.'.$condition->field;
                $query = $this->build_flow_custom_query_join(
                    $table_alias,
                    $table_alias.'_cstm',
                    $condition_module,
                    $query
                );
            } else {
                $field = $table_alias.'.'.$condition->field;
            }

            if ($condition->operator == 'is_null') {
                $query['where'][] = '('.$field.' '.$this->getSQLOperator($condition->operator).' OR '.$field.' '.$this->getSQLOperator('Equal_To')." '')";
                return $query;
            }

            switch ($condition->value_type) {
                case 'Field':

                    $data = null;
                    if (isset($module->field_defs[$condition->value])) {
                        $data = $module->field_defs[$condition->value];
                    } else {
                        LoggerManager::getLogger()->warn('Undefined field def for condition value in module: ' . get_class($module) . '::field_defs[' . $condition->value . ']');
                    }

                    if ($data['type'] == 'relate' && isset($data['id_name'])) {
                        $condition->value = $data['id_name'];
                    }
                    if ((isset($data['source']) && $data['source'] == 'custom_fields')) {
                        $value = $module->table_name.'_cstm.'.$condition->value;
                        $query = $this->build_flow_custom_query_join(
                            $module->table_name,
                            $module->table_name.'_cstm',
                            $module,
                            $query
                        );
                    } else {
                        $value = $module->table_name.'.'.$condition->value;
                    }
                    break;
                case 'Any_Change':
                    //can't detect in scheduler so return
                    return array();
                case 'Date':

                    $params = @unserialize(base64_decode($condition->value));
                    if ($params === false) {
                        LoggerManager::getLogger()->error('Unserializable data given');
                        $params = [null];
                    }

                    if ($params[0] == 'now') {
                        if ($sugar_config['dbconfig']['db_type'] == 'mssql') {
                            $value  = 'GetUTCDate()';
                        } else {
                            $value = 'UTC_TIMESTAMP()';
                        }
                    } elseif (isset($params[0]) && $params[0] == 'today') {
                        if ($sugar_config['dbconfig']['db_type'] == 'mssql') {
                            //$field =
                            $value  = 'CAST(GETDATE() AS DATE)';
                        } else {
                            $field = 'DATE('.$field.')';
                            $value = 'Curdate()';
                        }
                    } else {
                        $data = null;
                        if (isset($module->field_defs[$params[0]])) {
                            $data = $module->field_defs[$params[0]];
                        } else {
                            LoggerManager::getLogger()->warn('Filed def data is missing: ' . get_class($module) . '::$field_defs[' . $params[0] . ']');
                        }

                        if ((isset($data['source']) && $data['source'] == 'custom_fields')) {
                            $value = $module->table_name.'_cstm.'.$params[0];
                            $query = $this->build_flow_custom_query_join(
                                $module->table_name,
                                $module->table_name.'_cstm',
                                $module,
                                $query
                            );
                        } else {
                            $value = $module->table_name.'.'.$params[0];
                        }
                    }

                    if ($params[1] != 'now') {
                        switch ($params[3]) {
                            case 'business_hours':
                                if (file_exists('modules/AOBH_BusinessHours/AOBH_BusinessHours.php') && $params[0] == 'now') {
                                    require_once('modules/AOBH_BusinessHours/AOBH_BusinessHours.php');

                                    $businessHours = new AOBH_BusinessHours();

                                    $amount = $params[2];

                                    if ($params[1] != "plus") {
                                        $amount = 0-$amount;
                                    }
                                    $value = $businessHours->addBusinessHours($amount);
                                    $value = "'".$timedate->asDb($value)."'";
                                    break;
                                }
                                //No business hours module found - fall through.
                                $params[3] = 'hour';
                                // no break
                            default:
                                if ($sugar_config['dbconfig']['db_type'] == 'mssql') {
                                    $value = "DATEADD(".$params[3].",  ".$app_list_strings['aow_date_operator'][$params[1]]." $params[2], $value)";
                                } else {
<<<<<<< HEAD
                                    $field = 'DATE_FORMAT('.$field.", '%Y-%m-%d %H:%i')";
                                    $value = "DATE_FORMAT(DATE_ADD($value, INTERVAL ".$app_list_strings['aow_date_operator'][$params[1]]." $params[2] ".$params[3]."), '%Y-%m-%d %H:%i')";
=======
                                    if (!isset($params)) {
                                        LoggerManager::getLogger()->warn('Undefined variable: param');
                                        $params = [null, null, null, null];
                                    }

                                    $params1 = $params[1];
                                    $params2 = $params[2];
                                    $params3 = $params[3];

                                    $dateOp = null;
                                    if (isset($app_list_strings['aow_date_operator'][$params1])) {
                                        $dateOp = $app_list_strings['aow_date_operator'][$params1];
                                    } else {
                                        LoggerManager::getLogger()->warn('Date operator is not set in app_list_string[' . $params1 . ']');
                                    }

                                    $value = "DATE_ADD($value, INTERVAL ".$dateOp." $params2 ".$params3.")";
>>>>>>> e56281d3
                                }
                                break;
                        }
                    }
                    break;

                case 'Multi':
                    $sep = ' AND ';
                    if ($condition->operator == 'Equal_To') {
                        $sep = ' OR ';
                    }
                    $multi_values = unencodeMultienum($condition->value);
                    if (!empty($multi_values)) {
                        $value = '(';
                        if ($data['type'] == 'multienum') {
                            $multi_operator =  $condition->operator == 'Equal_To' ? 'LIKE' : 'NOT LIKE';
                            foreach ($multi_values as $multi_value) {
                                if ($value != '(') {
                                    $value .= $sep;
                                }
                                $value .= $field." $multi_operator '%^".$multi_value."^%'";
                            }
                        } else {
                            foreach ($multi_values as $multi_value) {
                                if ($value != '(') {
                                    $value .= $sep;
                                }
                                $value .= $field.' '.$this->getSQLOperator($condition->operator)." '".$multi_value."'";
                            }
                        }
                        $value .= ')';
                        $query['where'][] = $value;
                    }
                    $where_set = true;
                    break;
                case 'SecurityGroup':
                    $sgModule = $condition_module->module_dir;
                    if (isset($data['module']) && $data['module'] !== '') {
                        $sgModule = $data['module'];
                    }
                    $sql = 'EXISTS (SELECT 1 FROM securitygroups_records WHERE record_id = ' . $field . " AND module = '" . $sgModule . "' AND securitygroup_id = '" . $condition->value . "' AND deleted=0)";
                    if ($sgModule === 'Users') {
                        $sql = 'EXISTS (SELECT 1 FROM securitygroups_users WHERE user_id = ' . $field . " AND securitygroup_id = '" . $condition->value . "' AND deleted=0)";
                    }
                    $query['where'][] = $sql;
                    $where_set = true;
                    break;
                case 'Value':
                default:
                    $value = "'".$condition->value."'";
                    break;
            }

            //handle like conditions
            switch ($condition->operator) {
                case 'Contains':
                    $value = "CONCAT('%', ".$value." ,'%')";
                    break;
                case 'Starts_With':
                    $value = "CONCAT(".$value." ,'%')";
                    break;
                case 'Ends_With':
                    $value = "CONCAT('%', ".$value.")";
                    break;
            }


            if (!$where_set) {
                $query['where'][] = $field.' '.$this->getSQLOperator($condition->operator).' '.$value;
            }
        }

        return $query;
    }

    /**
     * @param SugarBean $bean
     * @return bool
     */
    public function check_valid_bean(SugarBean $bean)
    {
        global $app_list_strings, $timedate;

        if (!$this->multiple_runs) {
            $processed = BeanFactory::getBean('AOW_Processed');
            $processed->retrieve_by_string_fields(array('aow_workflow_id' => $this->id, 'parent_id' => $bean->id));

            if ($processed->status === 'Complete') {
                //has already run so return false
                return false;
            }
        }

        if (!isset($bean->date_entered)) {
            $bean->date_entered = $bean->fetched_row['date_entered'];
        }

        if ($this->flow_run_on) {
            $dateEntered = $timedate->fromUserType($this->date_entered, 'datetime')
                ?: $timedate->fromDbType($this->date_entered, 'datetime');
            $beanDateEntered = $timedate->fromUserType($bean->date_entered, 'datetime')
                ?: $timedate->fromDbType($bean->date_entered, 'datetime');
            $beanDateModified = $timedate->fromUserType($bean->date_modified, 'datetime')
                ?: $timedate->fromDbType($bean->date_modified, 'datetime');

            switch ($this->flow_run_on) {
                case'New_Records':
                    if (!empty($bean->fetched_row) || $beanDateEntered < $dateEntered) {
                        return false;
                    }
                    break;

                case'Modified_Records':
                    if (empty($bean->fetched_row) ||
                        ($beanDateModified < $dateEntered && $beanDateModified !== $beanDateEntered)) {
                        return false;
                    }
                    break;
            }
        }

        $sql = "SELECT id FROM aow_conditions WHERE aow_workflow_id = '".$this->id."' AND deleted = 0 ORDER BY condition_order ASC";

        $result = $this->db->query($sql);
        $query_array = array();

        while ($row = $this->db->fetchByAssoc($result)) {
            $condition = new AOW_Condition();
            $condition->retrieve($row['id']);

            $path = unserialize(base64_decode($condition->module_path));

            $condition_bean = $bean;

            if (isset($path[0]) && $path[0] != $bean->module_dir) {
                $query_array = $this->build_query_where($condition, $condition_bean, $query_array);
                continue;
            }

            $field = $condition->field;
            $value = $condition->value;

            $dateFields = array('date','datetime', 'datetimecombo');
            if ($this->isSQLOperator($condition->operator)) {
                $data = $condition_bean->field_defs[$field];

                if ($data['type'] === 'relate' && isset($data['id_name'])) {
                    $field = $data['id_name'];
                    $condition->field = $data['id_name'];
                }
                $field = $condition_bean->$field;

                if (in_array($data['type'], $dateFields)) {
                    $field = strtotime($field);
                }

                switch ($condition->value_type) {
                    case 'Field':
                        $data = $condition_bean->field_defs[$value];

                        if ($data['type'] === 'relate' && isset($data['id_name'])) {
                            $value = $data['id_name'];
                        }
                        $value = $condition_bean->$value;

                        if (in_array($data['type'], $dateFields)) {
                            $value = strtotime($value);
                        }

                        break;

                    case 'Any_Change':
                        if ($data['type'] === 'relate' && isset($data['name'])
                            && isset($condition_bean->rel_fields_before_value[$condition->field])) {
                            $value = $condition_bean->rel_fields_before_value[$condition->field];
                        } else {
                            $value = from_html($condition_bean->fetched_row[$condition->field]);
                            // Bug - on delete bean action CRM load bean in a different way and bean can contain html characters
                            $field = from_html($field);
                        }
                        if (in_array($data['type'], $dateFields)) {
                            $value = strtotime($value);
                        }
                        switch ($condition->operator) {
                            case 'Not_Equal_To':
                                $condition->operator = 'Equal_To';
                                break;
                            case 'Equal_To':
                            default:
                                $condition->operator = 'Not_Equal_To';
                                break;
                        }
                        break;

                    case 'Date':
                        $params =  unserialize(base64_decode($value));
                        $dateType = 'datetime';
                        if ($params[0] == 'now') {
                            $value = date('Y-m-d H:i:s');
                        } elseif ($params[0] == 'today') {
                            $dateType = 'date';
                            $value = date('Y-m-d');
                            $field = strtotime(date('Y-m-d', $field));
                        } else {
                            $fieldName = $params[0];
                            $value = $condition_bean->$fieldName;
                        }

                        if ($params[1] != 'now') {
                            switch ($params[3]) {
                                case 'business_hours':
                                    if (file_exists('modules/AOBH_BusinessHours/AOBH_BusinessHours.php')) {
                                        require_once('modules/AOBH_BusinessHours/AOBH_BusinessHours.php');

                                        $businessHours = new AOBH_BusinessHours();

                                        $amount = $params[2];
                                        if ($params[1] != "plus") {
                                            $amount = 0-$amount;
                                        }

                                        $value = $businessHours->addBusinessHours($amount, $timedate->fromDb($value));
                                        $value = strtotime($timedate->asDbType($value, $dateType));
                                        break;
                                    }
                                    //No business hours module found - fall through.
                                    $params[3] = 'hours';
                                    // no break
                                default:
                                    $value = strtotime($value.' '.$app_list_strings['aow_date_operator'][$params[1]]." $params[2] ".$params[3]);
                                    if ($dateType == 'date') {
                                        $value = strtotime(date('Y-m-d', $value));
                                    }
                                    break;
                            }
                        } else {
                            $value = strtotime($value);
                        }
                        break;

                    case 'Multi':

                        $value = unencodeMultienum($value);
                        if ($data['type'] == 'multienum') {
                            $field = unencodeMultienum($field);
                        }
                        switch ($condition->operator) {
                            case 'Not_Equal_To':
                                $condition->operator = 'Not_One_of';
                                break;
                            case 'Equal_To':
                            default:
                                $condition->operator = 'One_of';
                                break;
                        }
                        break;
                    case 'SecurityGroup':
                        if (file_exists('modules/SecurityGroups/SecurityGroup.php')) {
                            $sg_module = $condition_bean->module_dir;
                            if (isset($data['module']) && $data['module'] != '') {
                                $sg_module = $data['module'];
                            }
                            $value = $this->check_in_group($field, $sg_module, $value);
                            $field = true;
                            break;
                        }
                        // no break
                    case 'Value':
                    default:
                        if (in_array($data['type'], $dateFields) && trim($value) != '') {
                            $value = strtotime($value);
                        } elseif ($data['type'] == 'bool' && (!boolval($value) || strtolower($value) == 'false')) {
                            $value = 0;
                        }
                        break;
                }

                if (!($this->compare_condition($field, $value, $condition->operator))) {
                    return false;
                }
            }
        }

        if (isset($query_array['where'])) {
            $query = 'SELECT '.$bean->table_name.'.id AS id FROM '.$bean->table_name.' ';

            if (isset($query_array['join'])) {
                foreach ($query_array['join'] as $join) {
                    $query .= $join;
                }
            }
            $query_where = '';
            $query_array['where'][] = $bean->table_name.'.id = '."'".$bean->id."'";
            foreach ($query_array['where'] as $where) {
                $query_where .=  ($query_where == '' ? 'WHERE ' : ' AND ').$where;
            }
            $query .= ' '.$query_where;

            $rel_check = $bean->db->getOne($query);

            if ($rel_check == '') {
                return false;
            }
        }

        return true;
    }

    public function compare_condition($var1, $var2, $operator = 'Equal_To')
    {
        switch ($operator) {
            case "Not_Equal_To": return $var1 != $var2;
            case "Greater_Than":  return $var1 >  $var2;
            case "Less_Than":  return $var1 <  $var2;
            case "Greater_Than_or_Equal_To": return $var1 >= $var2;
            case "Less_Than_or_Equal_To": return $var1 <= $var2;
            case "Contains": return strpos($var1, $var2);
            case "Starts_With": return strrpos($var1, $var2, -strlen($var1));
            case "Ends_With": return strpos($var1, $var2, strlen($var1) - strlen($var2));
            case "is_null": return $var1 == '';
            case "One_of":
                if (is_array($var1)) {
                    foreach ($var1 as $var) {
                        if (in_array($var, $var2)) {
                            return true;
                        }
                    }
                    return false;
                }
                    return in_array($var1, $var2);

            case "Not_One_of":
                if (is_array($var1)) {
                    foreach ($var1 as $var) {
                        if (in_array($var, $var2)) {
                            return false;
                        }
                    }
                    return true;
                }
                    return !in_array($var1, $var2);

            case "Equal_To":
            default: return $var1 == $var2;
        }
    }

    public function check_in_group($bean_id, $module, $group)
    {
        $sql = "SELECT id FROM securitygroups_records WHERE record_id = '".$bean_id."' AND module = '".$module."' AND securitygroup_id = '".$group."' AND deleted=0";
        if ($module == 'Users') {
            $sql = "SELECT id FROM securitygroups_users WHERE user_id = '".$bean_id."' AND securitygroup_id = '".$group."' AND deleted=0";
        }
        $id = $this->db->getOne($sql);
        if ($id != '') {
            return true;
        }
        return false;
    }

    /**
     * Run the actions against the passed $bean
     */
    public function run_actions(SugarBean &$bean, $in_save = false)
    {
        require_once('modules/AOW_Processed/AOW_Processed.php');
        $processed = new AOW_Processed();
        if (!$this->multiple_runs) {
            $processed->retrieve_by_string_fields(array('aow_workflow_id' => $this->id,'parent_id' => $bean->id));

            if ($processed->status == 'Complete') {
                //should not have gotten this far, so return
                return true;
            }
        }
        $processed->aow_workflow_id = $this->id;
        $processed->parent_id = $bean->id;
        $processed->parent_type = $bean->module_dir;
        $processed->status = 'Running';
        $processed->save(false);
        $processed->load_relationship('aow_actions');

        $pass = true;

        $sql = "SELECT id FROM aow_actions WHERE aow_workflow_id = '".$this->id."' AND deleted = 0 ORDER BY action_order ASC";
        $result = $this->db->query($sql);

        while ($row = $this->db->fetchByAssoc($result)) {
            $action = new AOW_Action();
            $action->retrieve($row['id']);

            if ($this->multiple_runs || !$processed->db->getOne("select id from aow_processed_aow_actions where aow_processed_id = '".$processed->id."' AND aow_action_id = '".$action->id."' AND status = 'Complete'")) {
                $action_name = 'action'.$action->action;

                if (file_exists('custom/modules/AOW_Actions/actions/'.$action_name.'.php')) {
                    require_once('custom/modules/AOW_Actions/actions/'.$action_name.'.php');
                } elseif (file_exists('modules/AOW_Actions/actions/'.$action_name.'.php')) {
                    require_once('modules/AOW_Actions/actions/'.$action_name.'.php');
                } else {
                    return false;
                }

                $custom_action_name = "custom" . $action_name;
                if (class_exists($custom_action_name)) {
                    $action_name = $custom_action_name;
                }


                $flow_action = new $action_name($action->id);
                if (!$flow_action->run_action($bean, unserialize(base64_decode($action->parameters)), $in_save)) {
                    $pass = false;
                    $processed->aow_actions->add($action->id, array('status' => 'Failed'));
                } else {
                    $processed->aow_actions->add($action->id, array('status' => 'Complete'));
                }
            }
        }

        if ($pass) {
            $processed->status = 'Complete';
        } else {
            $processed->status = 'Failed';
        }
        $processed->save(false);

        return $pass;
    }
}<|MERGE_RESOLUTION|>--- conflicted
+++ resolved
@@ -500,10 +500,6 @@
                                 if ($sugar_config['dbconfig']['db_type'] == 'mssql') {
                                     $value = "DATEADD(".$params[3].",  ".$app_list_strings['aow_date_operator'][$params[1]]." $params[2], $value)";
                                 } else {
-<<<<<<< HEAD
-                                    $field = 'DATE_FORMAT('.$field.", '%Y-%m-%d %H:%i')";
-                                    $value = "DATE_FORMAT(DATE_ADD($value, INTERVAL ".$app_list_strings['aow_date_operator'][$params[1]]." $params[2] ".$params[3]."), '%Y-%m-%d %H:%i')";
-=======
                                     if (!isset($params)) {
                                         LoggerManager::getLogger()->warn('Undefined variable: param');
                                         $params = [null, null, null, null];
@@ -520,8 +516,8 @@
                                         LoggerManager::getLogger()->warn('Date operator is not set in app_list_string[' . $params1 . ']');
                                     }
 
-                                    $value = "DATE_ADD($value, INTERVAL ".$dateOp." $params2 ".$params3.")";
->>>>>>> e56281d3
+                                    $field = 'DATE_FORMAT('.$field.", '%Y-%m-%d %H:%i')";
+                                    $value = "DATE_FORMAT(DATE_ADD($value, INTERVAL ".$dateOp." $params2 ".$params3."), '%Y-%m-%d %H:%i')";
                                 }
                                 break;
                         }
