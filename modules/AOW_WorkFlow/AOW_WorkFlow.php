<?php
/**
 *
 * SugarCRM Community Edition is a customer relationship management program developed by
 * SugarCRM, Inc. Copyright (C) 2004-2013 SugarCRM Inc.
 *
 * SuiteCRM is an extension to SugarCRM Community Edition developed by SalesAgility Ltd.
 * Copyright (C) 2011 - 2018 SalesAgility Ltd.
 *
 * This program is free software; you can redistribute it and/or modify it under
 * the terms of the GNU Affero General Public License version 3 as published by the
 * Free Software Foundation with the addition of the following permission added
 * to Section 15 as permitted in Section 7(a): FOR ANY PART OF THE COVERED WORK
 * IN WHICH THE COPYRIGHT IS OWNED BY SUGARCRM, SUGARCRM DISCLAIMS THE WARRANTY
 * OF NON INFRINGEMENT OF THIRD PARTY RIGHTS.
 *
 * This program is distributed in the hope that it will be useful, but WITHOUT
 * ANY WARRANTY; without even the implied warranty of MERCHANTABILITY or FITNESS
 * FOR A PARTICULAR PURPOSE. See the GNU Affero General Public License for more
 * details.
 *
 * You should have received a copy of the GNU Affero General Public License along with
 * this program; if not, see http://www.gnu.org/licenses or write to the Free
 * Software Foundation, Inc., 51 Franklin Street, Fifth Floor, Boston, MA
 * 02110-1301 USA.
 *
 * You can contact SugarCRM, Inc. headquarters at 10050 North Wolfe Road,
 * SW2-130, Cupertino, CA 95014, USA. or at email address contact@sugarcrm.com.
 *
 * The interactive user interfaces in modified source and object code versions
 * of this program must display Appropriate Legal Notices, as required under
 * Section 5 of the GNU Affero General Public License version 3.
 *
 * In accordance with Section 7(b) of the GNU Affero General Public License version 3,
 * these Appropriate Legal Notices must retain the display of the "Powered by
 * SugarCRM" logo and "Supercharged by SuiteCRM" logo. If the display of the logos is not
 * reasonably feasible for technical reasons, the Appropriate Legal Notices must
 * display the words "Powered by SugarCRM" and "Supercharged by SuiteCRM".
 */

class AOW_WorkFlow extends Basic
{
    public $new_schema = true;
    public $module_dir = 'AOW_WorkFlow';
    public $object_name = 'AOW_WorkFlow';
    public $table_name = 'aow_workflow';
    public $importable = false;
    public $disable_row_level_security = true;

    public $id;
    public $name;
    public $date_entered;
    public $date_modified;
    public $modified_user_id;
    public $modified_by_name;
    public $created_by;
    public $created_by_name;
    public $description;
    public $deleted;
    public $created_by_link;
    public $modified_user_link;
    public $assigned_user_id;
    public $assigned_user_name;
    public $assigned_user_link;
    public $flow_module;
    public $status;
    public $run_when;
    public $flow_run_on;
    public $multiple_runs;

    /**
     * return an SQL operator
     * @param $key name of SQL operator
     * @return mixed SQL operator or false if $key not found
     */
    private function getSQLOperator($key)
    {
        $sqlOperatorList['Equal_To'] = '=';
        $sqlOperatorList['Not_Equal_To'] = '!=';
        $sqlOperatorList['Greater_Than'] = '>';
        $sqlOperatorList['Less_Than'] = '<';
        $sqlOperatorList['Greater_Than_or_Equal_To'] = '>=';
        $sqlOperatorList['Less_Than_or_Equal_To'] = '<=';
        $sqlOperatorList['Contains'] = 'LIKE';
        $sqlOperatorList['Starts_With'] = 'LIKE';
        $sqlOperatorList['Ends_With'] = 'LIKE';
        $sqlOperatorList['is_null'] = 'IS NULL';
        if (!isset($sqlOperatorList[$key])) {
            return false;
        }
        return $sqlOperatorList[$key];
    }

    /**
     * check an SQL operator is exists
     * @param $key name of SQL operator
     * @return bool true if operator exists otherwise false
     */
    private function isSQLOperator($key)
    {
        return $this->getSQLOperator($key) ? true : false;
    }

    /**
     * AOW_WorkFlow constructor.
     * @param bool $init
     */
    public function __construct($init = true)
    {
        parent::__construct();
        if ($init) {
            $this->load_flow_beans();
            require_once('modules/AOW_WorkFlow/aow_utils.php');
        }
    }

    /**
     * @param $interface
     * @return bool
     */
    public function bean_implements($interface)
    {
        switch ($interface) {
            case 'ACL':
                return true;
        }

        return false;
    }

    public function save($check_notify = false)
    {
        if (empty($this->id) || (isset($_POST['duplicateSave']) && $_POST['duplicateSave'] == 'true')) {
            unset($_POST['aow_conditions_id']);
            unset($_POST['aow_actions_id']);
        }

        $return_id = parent::save($check_notify);

        require_once('modules/AOW_Conditions/AOW_Condition.php');
        $condition = new AOW_Condition();
        $condition->save_lines($_POST, $this, 'aow_conditions_');

        require_once('modules/AOW_Actions/AOW_Action.php');
        $action = new AOW_Action();
        $action->save_lines($_POST, $this, 'aow_actions_');

        return $return_id;
    }

    public function load_flow_beans()
    {
        global $beanList, $app_list_strings;

<<<<<<< HEAD
        $app_list_strings['aow_moduleList'] = $app_list_strings['moduleList'];

        if (!empty($app_list_strings['aow_moduleList'])) {
=======
        if (!empty($app_list_strings['moduleList'])) {
            $app_list_strings['aow_moduleList'] = $app_list_strings['moduleList'];
>>>>>>> ee3fdb88
            foreach ($app_list_strings['aow_moduleList'] as $mkey => $mvalue) {
                if (!isset($beanList[$mkey]) || str_begin($mkey, 'AOW_')) {
                    unset($app_list_strings['aow_moduleList'][$mkey]);
                }
            }
        }

        $app_list_strings['aow_moduleList'] = array_merge((array)array(''=>''), (array)$app_list_strings['aow_moduleList']);

        asort($app_list_strings['aow_moduleList']);
    }

    /**
     * Select and run all active flows
     * @return bool
     */
    public function run_flows()
    {
        $flows = AOW_WorkFlow::get_full_list('', " aow_workflow.status = 'Active'  AND (aow_workflow.run_when = 'Always' OR aow_workflow.run_when = 'In_Scheduler' OR aow_workflow.run_when = 'Create') ");

        if (empty($flows)) {
            LoggerManager::getLogger()->warn('There is no any workflow to run');
        }

        foreach ((array)$flows as $flow) {
            $flow->run_flow();
        }

        return true;
    }

    /**
     * Retrieve the beans to actioned and run the actions
     */
    public function run_flow()
    {
        $beans = $this->get_flow_beans();
        if (!empty($beans)) {
            foreach ($beans as $bean) {
                $bean->retrieve($bean->id);
                $this->run_actions($bean);
            }
        }
    }

    /**
     * Select and run all active flows for the specified bean
     */
    public function run_bean_flows(SugarBean $bean)
    {
        if (!defined('SUGARCRM_IS_INSTALLING') && (!isset($_REQUEST['module']) || $_REQUEST['module'] != 'Import')) {
            $query = "SELECT id FROM aow_workflow WHERE aow_workflow.flow_module = '" . $bean->module_dir . "' AND aow_workflow.status = 'Active' AND (aow_workflow.run_when = 'Always' OR aow_workflow.run_when = 'On_Save' OR aow_workflow.run_when = 'Create') AND aow_workflow.deleted = 0 ";

            $result = $this->db->query($query, false);
            $flow = new AOW_WorkFlow();
            while (($row = $bean->db->fetchByAssoc($result)) != null) {
                $flow->retrieve($row['id']);
                if ($flow->check_valid_bean($bean)) {
                    $flow->run_actions($bean, true);
                }
            }
        }

        return true;
    }

    /**
     * Use the condition statements and processed table to build query to retrieve beans to be actioned
     */
    public function get_flow_beans()
    {
        global $beanList;

        $flowModule = null;
        if (isset($beanList[$this->flow_module])) {
            $flowModule = $beanList[$this->flow_module];
        } else {
            LoggerManager::getLogger()->warn('Undefined flow module in bean list: ' . $this->flow_module);
        }

        if ($flowModule) {
            $module = new $beanList[$this->flow_module]();

            $query = '';
            $query_array = array();

            $query_array['select'][] = $module->table_name.".id AS id";
            $query_array = $this->build_flow_query_where($query_array);

            if (!empty($query_array)) {
                foreach ($query_array['select'] as $select) {
                    $query .=  ($query == '' ? 'SELECT ' : ', ').$select;
                }

                $query .= ' FROM '.$module->table_name.' ';

                if (isset($query_array['join'])) {
                    foreach ($query_array['join'] as $join) {
                        $query .= $join;
                    }
                }
                if (isset($query_array['where'])) {
                    $query_where = '';
                    foreach ($query_array['where'] as $where) {
                        $query_where .=  ($query_where == '' ? 'WHERE ' : ' AND ').$where;
                    }
                    $query .= ' '.$query_where;
                }
                return $module->process_full_list_query($query);
            }
        }
        return null;
    }

    public function build_flow_custom_query_join(
        $name,
        $custom_name,
        SugarBean $module,
            $query = array()
    ) {
        if (!isset($query['join'][$custom_name])) {
            $query['join'][$custom_name] = 'LEFT JOIN '.$module->get_custom_table_name()
                    .' '.$custom_name.' ON '.$name.'.id = '. $custom_name.'.id_c ';
        }
        return $query;
    }

    public function build_flow_relationship_query_join(
        $name,
        SugarBean $module,
            $query = array()
    ) {
        if (!isset($query['join'][$name])) {
            if ($module->load_relationship($name)) {
                $params['join_type'] = 'LEFT JOIN';
                $params['join_table_alias'] = $name;
                $join = $module->$name->getJoin($params, true);

                $query['join'][$name] = $join['join'];
                $query['select'][] = $join['select']." AS '".$name."_id'";
            }
        }
        return $query;
    }

    public function build_flow_query_where($query = array())
    {
        global $beanList;

        $flowModule = null;
        if (isset($beanList[$this->flow_module])) {
            $flowModule = $beanList[$this->flow_module];
        } else {
            LoggerManager::getLogger()->warn('Undefined flow module in bean list: ' . $this->flow_module);
        }

        if ($flowModule) {
            $module = new $beanList[$this->flow_module]();

            $sql = "SELECT id FROM aow_conditions WHERE aow_workflow_id = '".$this->id."' AND deleted = 0 ORDER BY condition_order ASC";
            $result = $this->db->query($sql);

            while ($row = $this->db->fetchByAssoc($result)) {
                $condition = new AOW_Condition();
                $condition->retrieve($row['id']);
                $query = $this->build_query_where($condition, $module, $query);
                if (empty($query)) {
                    return $query;
                }
            }
            if ($this->flow_run_on) {
                switch ($this->flow_run_on) {

                    case'New_Records':
                        if ($module->table_name === 'campaign_log') {
                            $query['where'][] = $module->table_name . '.' . 'activity_date' . ' > ' . "'" . $this->activity_date . "'";
                        } else {
                            $query['where'][] = $module->table_name . '.' . 'date_entered' . ' > ' . "'" . $this->date_entered . "'";
                        }
                        break;

                    case'Modified_Records':
                        if ($module->table_name === 'campaign_log') {
                            $query['where'][] = $module->table_name . '.' . 'date_modified' . ' > ' . "'" . $this->activity_date . "'" . ' AND ' . $module->table_name . '.' . 'activity_date' . ' <> ' . $module->table_name . '.' . 'date_modified';
                        } else {
                            $query['where'][] = $module->table_name . '.' . 'date_modified' . ' > ' . "'" . $this->date_entered . "'" . ' AND ' . $module->table_name . '.' . 'date_entered' . ' <> ' . $module->table_name . '.' . 'date_modified';
                        }
                        break;

                }
            }

            if (!$this->multiple_runs) {
                if (!isset($query['where'])) {
                    LoggerManager::getLogger()->warn('Undefined index: where');
                    $query['where'] = [];
                }

                $query['where'][] .= "NOT EXISTS (SELECT * FROM aow_processed WHERE aow_processed.aow_workflow_id='".$this->id."' AND aow_processed.parent_id=".$module->table_name.".id AND aow_processed.status = 'Complete' AND aow_processed.deleted = 0)";
            }

            $query['where'][] = $module->table_name.".deleted = 0 ";
        }

        return $query;
    }

    public function build_query_where(AOW_Condition $condition, $module, $query = array())
    {
        global $beanList, $app_list_strings, $sugar_config, $timedate;
        $path = unserialize(base64_decode($condition->module_path));

        $condition_module = $module;
        $table_alias = $condition_module->table_name;
        if (isset($path[0]) && $path[0] != $module->module_dir) {
            foreach ($path as $rel) {
                $query = $this->build_flow_relationship_query_join(
                    $rel,
                        $condition_module,
                    $query
                );
                $condition_module = new $beanList[getRelatedModule($condition_module->module_dir, $rel)];
                $table_alias = $rel;
            }
        }

        if ($this->isSQLOperator($condition->operator)) {
            $where_set = false;

            $data = $condition_module->field_defs[$condition->field];

            if ($data['type'] == 'relate' && isset($data['id_name'])) {
                $condition->field = $data['id_name'];
            }
            if ((isset($data['source']) && $data['source'] == 'custom_fields')) {
                $field = $table_alias.'_cstm.'.$condition->field;
                $query = $this->build_flow_custom_query_join(
                    $table_alias,
                    $table_alias.'_cstm',
                    $condition_module,
                    $query
                );
            } else {
                $field = $table_alias.'.'.$condition->field;
            }

            if ($condition->operator == 'is_null') {
                $query['where'][] = '('.$field.' '.$this->getSQLOperator($condition->operator).' OR '.$field.' '.$this->getSQLOperator('Equal_To')." '')";
                return $query;
            }

            switch ($condition->value_type) {
                case 'Field':

                    $data = null;
                    if (isset($module->field_defs[$condition->value])) {
                        $data = $module->field_defs[$condition->value];
                    } else {
                        LoggerManager::getLogger()->warn('Undefined field def for condition value in module: ' . get_class($module) . '::field_defs[' . $condition->value . ']');
                    }

                    if ($data['type'] == 'relate' && isset($data['id_name'])) {
                        $condition->value = $data['id_name'];
                    }
                    if ((isset($data['source']) && $data['source'] == 'custom_fields')) {
                        $value = $module->table_name.'_cstm.'.$condition->value;
                        $query = $this->build_flow_custom_query_join(
                                $module->table_name,
                            $module->table_name.'_cstm',
                                $module,
                            $query
                        );
                    } else {
                        $value = $module->table_name.'.'.$condition->value;
                    }
                    break;
                case 'Any_Change':
                    //can't detect in scheduler so return
                    return array();
                case 'Date':

                    $params = @unserialize(base64_decode($condition->value));
                    if ($params === false) {
                        LoggerManager::getLogger()->error('Unserializable data given');
                        $params = [null];
                    }

                    if ($params[0] == 'now') {
                        if ($sugar_config['dbconfig']['db_type'] == 'mssql') {
                            $value  = 'GetUTCDate()';
                        } else {
                            $value = 'UTC_TIMESTAMP()';
                        }
<<<<<<< HEAD
=======
                    } elseif (isset($params[0]) && $params[0] == 'today') {
                        if ($sugar_config['dbconfig']['db_type'] == 'mssql') {
                            //$field =
                            $value  = 'CAST(GETDATE() AS DATE)';
                        } else {
                            $field = 'DATE('.$field.')';
                            $value = 'Curdate()';
                        }
>>>>>>> ee3fdb88
                    } else {
                        if (isset($params[0]) && $params[0] == 'today') {
                            if ($sugar_config['dbconfig']['db_type'] == 'mssql') {
                                //$field =
                                $value  = 'CAST(GETDATE() AS DATE)';
                            } else {
                                $field = 'DATE('.$field.')';
                                $value = 'Curdate()';
                            }
                        } else {
                            $data = null;
                            if (isset($module->field_defs[$params[0]])) {
                                $data = $module->field_defs[$params[0]];
                            } else {
                                LoggerManager::getLogger()->warn('Filed def data is missing: ' . get_class($module) . '::$field_defs[' . $params[0] . ']');
                            }

                            if ((isset($data['source']) && $data['source'] == 'custom_fields')) {
                                $value = $module->table_name.'_cstm.'.$params[0];
                                $query = $this->build_flow_custom_query_join(
                                    $module->table_name,
                                $module->table_name.'_cstm',
                                    $module,
                                $query
                            );
                            } else {
                                $value = $module->table_name.'.'.$params[0];
                            }
                        }
                    }

                    if ($params[1] != 'now') {
                        switch ($params[3]) {
                            case 'business_hours':
                                if (file_exists('modules/AOBH_BusinessHours/AOBH_BusinessHours.php') && $params[0] == 'now') {
                                    require_once('modules/AOBH_BusinessHours/AOBH_BusinessHours.php');

                                    $businessHours = new AOBH_BusinessHours();

                                    $amount = $params[2];

                                    if ($params[1] != "plus") {
                                        $amount = 0-$amount;
                                    }
                                    $value = $businessHours->addBusinessHours($amount);
                                    $value = "'".$timedate->asDb($value)."'";
                                    break;
                                }
                                //No business hours module found - fall through.
                                $params[3] = 'hour';
                                // no break
                            default:
                                if ($sugar_config['dbconfig']['db_type'] == 'mssql') {
                                    $value = "DATEADD(".$params[3].",  ".$app_list_strings['aow_date_operator'][$params[1]]." $params[2], $value)";
                                } else {
                                    if (!isset($params)) {
                                        LoggerManager::getLogger()->warn('Undefined variable: param');
                                        $params = [null, null, null, null];
                                    }

                                    $params1 = $params[1];
                                    $params2 = $params[2];
                                    $params3 = $params[3];

                                    $dateOp = null;
                                    if (isset($app_list_strings['aow_date_operator'][$params1])) {
                                        $dateOp = $app_list_strings['aow_date_operator'][$params1];
                                    } else {
                                        LoggerManager::getLogger()->warn('Date operator is not set in app_list_string[' . $params1 . ']');
                                    }

                                    $value = "DATE_ADD($value, INTERVAL ".$dateOp." $params2 ".$params3.")";
                                }
                                break;
                        }
                    }
                    break;

                case 'Multi':
                    $sep = ' AND ';
                    if ($condition->operator == 'Equal_To') {
                        $sep = ' OR ';
                    }
                    $multi_values = unencodeMultienum($condition->value);
                    if (!empty($multi_values)) {
                        $value = '(';
                        if ($data['type'] == 'multienum') {
                            $multi_operator =  $condition->operator == 'Equal_To' ? 'LIKE' : 'NOT LIKE';
                            foreach ($multi_values as $multi_value) {
                                if ($value != '(') {
                                    $value .= $sep;
                                }
                                $value .= $field." $multi_operator '%^".$multi_value."^%'";
                            }
                        } else {
                            foreach ($multi_values as $multi_value) {
                                if ($value != '(') {
                                    $value .= $sep;
                                }
                                $value .= $field.' '.$this->getSQLOperator($condition->operator)." '".$multi_value."'";
                            }
                        }
                        $value .= ')';
                        $query['where'][] = $value;
                    }
                    $where_set = true;
                    break;
                case 'SecurityGroup':
                    $sgModule = $condition_module->module_dir;
                    if (isset($data['module']) && $data['module'] !== '') {
                        $sgModule = $data['module'];
                    }
                    $sql = 'EXISTS (SELECT 1 FROM securitygroups_records WHERE record_id = ' . $field . " AND module = '" . $sgModule . "' AND securitygroup_id = '" . $condition->value . "' AND deleted=0)";
                    if ($sgModule === 'Users') {
                        $sql = 'EXISTS (SELECT 1 FROM securitygroups_users WHERE user_id = ' . $field . " AND securitygroup_id = '" . $condition->value . "' AND deleted=0)";
                    }
                    $query['where'][] = $sql;
                    $where_set = true;
                    break;
                case 'Value':
                default:
                    $value = "'".$condition->value."'";
                    break;
            }

            //handle like conditions
            switch ($condition->operator) {
                case 'Contains':
                    $value = "CONCAT('%', ".$value." ,'%')";
                    break;
                case 'Starts_With':
                    $value = "CONCAT(".$value." ,'%')";
                    break;
                case 'Ends_With':
                    $value = "CONCAT('%', ".$value.")";
                    break;
            }


            if (!$where_set) {
                $query['where'][] = $field.' '.$this->getSQLOperator($condition->operator).' '.$value;
            }
        }

        return $query;
    }

    /**
     * @param SugarBean $bean
     * @return bool
     */
    public function check_valid_bean(SugarBean $bean)
    {
        global $app_list_strings, $timedate;

        if (!$this->multiple_runs) {
            $processed = BeanFactory::getBean('AOW_Processed');
            $processed->retrieve_by_string_fields(array('aow_workflow_id' => $this->id, 'parent_id' => $bean->id));

            if ($processed->status === 'Complete') {
                //has already run so return false
                return false;
            }
        }

        if (!isset($bean->date_entered)) {
            $bean->date_entered = $bean->fetched_row['date_entered'];
        }

        if ($this->flow_run_on) {
            $dateEntered = $timedate->fromUserType($this->date_entered, 'datetime')
                ?: $timedate->fromDbType($this->date_entered, 'datetime');
            $beanDateEntered = $timedate->fromUserType($bean->date_entered, 'datetime')
                ?: $timedate->fromDbType($bean->date_entered, 'datetime');
            $beanDateModified = $timedate->fromUserType($bean->date_modified, 'datetime')
                ?: $timedate->fromDbType($bean->date_modified, 'datetime');

            switch ($this->flow_run_on) {
                case'New_Records':
                    if (!empty($bean->fetched_row) || $beanDateEntered < $dateEntered) {
                        return false;
                    }
                    break;

                case'Modified_Records':
                    if (empty($bean->fetched_row) ||
                        ($beanDateModified < $dateEntered && $beanDateModified !== $beanDateEntered)) {
                        return false;
                    }
                    break;
            }
        }

        $sql = "SELECT id FROM aow_conditions WHERE aow_workflow_id = '".$this->id."' AND deleted = 0 ORDER BY condition_order ASC";

        $result = $this->db->query($sql);
        $query_array = array();

        while ($row = $this->db->fetchByAssoc($result)) {
            $condition = new AOW_Condition();
            $condition->retrieve($row['id']);

            $path = unserialize(base64_decode($condition->module_path));

            $condition_bean = $bean;

            if (isset($path[0]) && $path[0] != $bean->module_dir) {
                $query_array = $this->build_query_where($condition, $condition_bean, $query_array);
                continue;
            }

            $field = $condition->field;
            $value = $condition->value;

            $dateFields = array('date','datetime', 'datetimecombo');
            if ($this->isSQLOperator($condition->operator)) {
                $data = $condition_bean->field_defs[$field];

                if ($data['type'] === 'relate' && isset($data['id_name'])) {
                    $field = $data['id_name'];
                    $condition->field = $data['id_name'];
                }
                $field = $condition_bean->$field;

                if (in_array($data['type'], $dateFields)) {
                    $field = strtotime($field);
                }

                switch ($condition->value_type) {
                    case 'Field':
                        $data = $condition_bean->field_defs[$value];

                        if ($data['type'] === 'relate' && isset($data['id_name'])) {
                            $value = $data['id_name'];
                        }
                        $value = $condition_bean->$value;

                        if (in_array($data['type'], $dateFields)) {
                            $value = strtotime($value);
                        }

                        break;

                    case 'Any_Change':
                        if ($data['type'] === 'relate' && isset($data['name'])
                            && isset($condition_bean->rel_fields_before_value[$condition->field])) {
                            $value = $condition_bean->rel_fields_before_value[$condition->field];
                        } else {
                            $value = $condition_bean->fetched_row[$condition->field];
                        }
                        if (in_array($data['type'], $dateFields)) {
                            $value = strtotime($value);
                        }
                        switch ($condition->operator) {
                            case 'Not_Equal_To':
                                $condition->operator = 'Equal_To';
                                break;
                            case 'Equal_To':
                            default:
                                $condition->operator = 'Not_Equal_To';
                                break;
                        }
                        break;

                    case 'Date':
                        $params =  unserialize(base64_decode($value));
                        $dateType = 'datetime';
                        if ($params[0] == 'now') {
                            $value = date('Y-m-d H:i:s');
<<<<<<< HEAD
=======
                        } elseif ($params[0] == 'today') {
                            $dateType = 'date';
                            $value = date('Y-m-d');
                            $field = strtotime(date('Y-m-d', $field));
>>>>>>> ee3fdb88
                        } else {
                            if ($params[0] == 'today') {
                                $dateType = 'date';
                                $value = date('Y-m-d');
                                $field = strtotime(date('Y-m-d', $field));
                            } else {
                                $fieldName = $params[0];
                                $value = $condition_bean->$fieldName;
                            }
                        }

                        if ($params[1] != 'now') {
                            switch ($params[3]) {
                                case 'business_hours':
                                    if (file_exists('modules/AOBH_BusinessHours/AOBH_BusinessHours.php')) {
                                        require_once('modules/AOBH_BusinessHours/AOBH_BusinessHours.php');

                                        $businessHours = new AOBH_BusinessHours();

                                        $amount = $params[2];
                                        if ($params[1] != "plus") {
                                            $amount = 0-$amount;
                                        }

                                        $value = $businessHours->addBusinessHours($amount, $timedate->fromDb($value));
                                        $value = strtotime($timedate->asDbType($value, $dateType));
                                        break;
                                    }
                                    //No business hours module found - fall through.
                                    $params[3] = 'hours';
                                    // no break
                                default:
                                    $value = strtotime($value.' '.$app_list_strings['aow_date_operator'][$params[1]]." $params[2] ".$params[3]);
                                    if ($dateType == 'date') {
                                        $value = strtotime(date('Y-m-d', $value));
                                    }
                                    break;
                            }
                        } else {
                            $value = strtotime($value);
                        }
                        break;

                    case 'Multi':

                        $value = unencodeMultienum($value);
                        if ($data['type'] == 'multienum') {
                            $field = unencodeMultienum($field);
                        }
                        switch ($condition->operator) {
                            case 'Not_Equal_To':
                                $condition->operator = 'Not_One_of';
                                break;
                            case 'Equal_To':
                            default:
                                $condition->operator = 'One_of';
                                break;
                        }
                        break;
                    case 'SecurityGroup':
                        if (file_exists('modules/SecurityGroups/SecurityGroup.php')) {
                            $sg_module = $condition_bean->module_dir;
                            if (isset($data['module']) && $data['module'] != '') {
                                $sg_module = $data['module'];
                            }
                            $value = $this->check_in_group($field, $sg_module, $value);
                            $field = true;
                            break;
                        }
                        // no break
                    case 'Value':
                    default:
                        if (in_array($data['type'], $dateFields) && trim($value) != '') {
                            $value = strtotime($value);
<<<<<<< HEAD
                        } else {
                            if ($data['type'] == 'bool' && (!boolval($value) || strtolower($value) == 'false')) {
                                $value = 0;
                            }
=======
                        } elseif ($data['type'] == 'bool' && (!boolval($value) || strtolower($value) == 'false')) {
                            $value = 0;
>>>>>>> ee3fdb88
                        }
                        break;
                }

                if (!($this->compare_condition($field, $value, $condition->operator))) {
                    return false;
                }
            }
        }

        if (isset($query_array['where'])) {
            $query = 'SELECT '.$bean->table_name.'.id AS id FROM '.$bean->table_name.' ';

            if (isset($query_array['join'])) {
                foreach ($query_array['join'] as $join) {
                    $query .= $join;
                }
            }
            $query_where = '';
            $query_array['where'][] = $bean->table_name.'.id = '."'".$bean->id."'";
            foreach ($query_array['where'] as $where) {
                $query_where .=  ($query_where == '' ? 'WHERE ' : ' AND ').$where;
            }
            $query .= ' '.$query_where;

            $rel_check = $bean->db->getOne($query);

            if ($rel_check == '') {
                return false;
            }
        }

        return true;
    }

    public function compare_condition($var1, $var2, $operator = 'Equal_To')
    {
        switch ($operator) {
            case "Not_Equal_To": return $var1 != $var2;
            case "Greater_Than":  return $var1 >  $var2;
            case "Less_Than":  return $var1 <  $var2;
            case "Greater_Than_or_Equal_To": return $var1 >= $var2;
            case "Less_Than_or_Equal_To": return $var1 <= $var2;
            case "Contains": return strpos($var1, $var2);
            case "Starts_With": return strrpos($var1, $var2, -strlen($var1));
            case "Ends_With": return strpos($var1, $var2, strlen($var1) - strlen($var2));
            case "is_null": return $var1 == '';
            case "One_of":
                if (is_array($var1)) {
                    foreach ($var1 as $var) {
                        if (in_array($var, $var2)) {
                            return true;
                        }
                    }
                    return false;
                }
                    return in_array($var1, $var2);

            case "Not_One_of":
                if (is_array($var1)) {
                    foreach ($var1 as $var) {
                        if (in_array($var, $var2)) {
                            return false;
                        }
                    }
                    return true;
                }
                    return !in_array($var1, $var2);

            case "Equal_To":
            default: return $var1 == $var2;
        }
    }

    public function check_in_group($bean_id, $module, $group)
    {
        $sql = "SELECT id FROM securitygroups_records WHERE record_id = '".$bean_id."' AND module = '".$module."' AND securitygroup_id = '".$group."' AND deleted=0";
        if ($module == 'Users') {
            $sql = "SELECT id FROM securitygroups_users WHERE user_id = '".$bean_id."' AND securitygroup_id = '".$group."' AND deleted=0";
        }
        $id = $this->db->getOne($sql);
        if ($id != '') {
            return true;
        }
        return false;
    }

    /**
     * Run the actions against the passed $bean
     */
    public function run_actions(SugarBean &$bean, $in_save = false)
    {
        require_once('modules/AOW_Processed/AOW_Processed.php');
        $processed = new AOW_Processed();
        if (!$this->multiple_runs) {
            $processed->retrieve_by_string_fields(array('aow_workflow_id' => $this->id,'parent_id' => $bean->id));

            if ($processed->status == 'Complete') {
                //should not have gotten this far, so return
                return true;
            }
        }
        $processed->aow_workflow_id = $this->id;
        $processed->parent_id = $bean->id;
        $processed->parent_type = $bean->module_dir;
        $processed->status = 'Running';
        $processed->save(false);
        $processed->load_relationship('aow_actions');

        $pass = true;

        $sql = "SELECT id FROM aow_actions WHERE aow_workflow_id = '".$this->id."' AND deleted = 0 ORDER BY action_order ASC";
        $result = $this->db->query($sql);

        while ($row = $this->db->fetchByAssoc($result)) {
            $action = new AOW_Action();
            $action->retrieve($row['id']);

            if ($this->multiple_runs || !$processed->db->getOne("select id from aow_processed_aow_actions where aow_processed_id = '".$processed->id."' AND aow_action_id = '".$action->id."' AND status = 'Complete'")) {
                $action_name = 'action'.$action->action;

                if (file_exists('custom/modules/AOW_Actions/actions/'.$action_name.'.php')) {
                    require_once('custom/modules/AOW_Actions/actions/'.$action_name.'.php');
<<<<<<< HEAD
=======
                } elseif (file_exists('modules/AOW_Actions/actions/'.$action_name.'.php')) {
                    require_once('modules/AOW_Actions/actions/'.$action_name.'.php');
>>>>>>> ee3fdb88
                } else {
                    if (file_exists('modules/AOW_Actions/actions/'.$action_name.'.php')) {
                        require_once('modules/AOW_Actions/actions/'.$action_name.'.php');
                    } else {
                        return false;
                    }
                }

                $custom_action_name = "custom" . $action_name;
                if (class_exists($custom_action_name)) {
                    $action_name = $custom_action_name;
                }


                $flow_action = new $action_name($action->id);
                if (!$flow_action->run_action($bean, unserialize(base64_decode($action->parameters)), $in_save)) {
                    $pass = false;
                    $processed->aow_actions->add($action->id, array('status' => 'Failed'));
                } else {
                    $processed->aow_actions->add($action->id, array('status' => 'Complete'));
                }
            }
        }

        if ($pass) {
            $processed->status = 'Complete';
        } else {
            $processed->status = 'Failed';
        }
        $processed->save(false);

        return $pass;
    }
}<|MERGE_RESOLUTION|>--- conflicted
+++ resolved
@@ -152,14 +152,8 @@
     {
         global $beanList, $app_list_strings;
 
-<<<<<<< HEAD
-        $app_list_strings['aow_moduleList'] = $app_list_strings['moduleList'];
-
-        if (!empty($app_list_strings['aow_moduleList'])) {
-=======
         if (!empty($app_list_strings['moduleList'])) {
             $app_list_strings['aow_moduleList'] = $app_list_strings['moduleList'];
->>>>>>> ee3fdb88
             foreach ($app_list_strings['aow_moduleList'] as $mkey => $mvalue) {
                 if (!isset($beanList[$mkey]) || str_begin($mkey, 'AOW_')) {
                     unset($app_list_strings['aow_moduleList'][$mkey]);
@@ -453,8 +447,6 @@
                         } else {
                             $value = 'UTC_TIMESTAMP()';
                         }
-<<<<<<< HEAD
-=======
                     } elseif (isset($params[0]) && $params[0] == 'today') {
                         if ($sugar_config['dbconfig']['db_type'] == 'mssql') {
                             //$field =
@@ -463,7 +455,6 @@
                             $field = 'DATE('.$field.')';
                             $value = 'Curdate()';
                         }
->>>>>>> ee3fdb88
                     } else {
                         if (isset($params[0]) && $params[0] == 'today') {
                             if ($sugar_config['dbconfig']['db_type'] == 'mssql') {
@@ -733,13 +724,10 @@
                         $dateType = 'datetime';
                         if ($params[0] == 'now') {
                             $value = date('Y-m-d H:i:s');
-<<<<<<< HEAD
-=======
                         } elseif ($params[0] == 'today') {
                             $dateType = 'date';
                             $value = date('Y-m-d');
                             $field = strtotime(date('Y-m-d', $field));
->>>>>>> ee3fdb88
                         } else {
                             if ($params[0] == 'today') {
                                 $dateType = 'date';
@@ -814,15 +802,8 @@
                     default:
                         if (in_array($data['type'], $dateFields) && trim($value) != '') {
                             $value = strtotime($value);
-<<<<<<< HEAD
-                        } else {
-                            if ($data['type'] == 'bool' && (!boolval($value) || strtolower($value) == 'false')) {
-                                $value = 0;
-                            }
-=======
                         } elseif ($data['type'] == 'bool' && (!boolval($value) || strtolower($value) == 'false')) {
                             $value = 0;
->>>>>>> ee3fdb88
                         }
                         break;
                 }
@@ -946,11 +927,8 @@
 
                 if (file_exists('custom/modules/AOW_Actions/actions/'.$action_name.'.php')) {
                     require_once('custom/modules/AOW_Actions/actions/'.$action_name.'.php');
-<<<<<<< HEAD
-=======
                 } elseif (file_exists('modules/AOW_Actions/actions/'.$action_name.'.php')) {
                     require_once('modules/AOW_Actions/actions/'.$action_name.'.php');
->>>>>>> ee3fdb88
                 } else {
                     if (file_exists('modules/AOW_Actions/actions/'.$action_name.'.php')) {
                         require_once('modules/AOW_Actions/actions/'.$action_name.'.php');
