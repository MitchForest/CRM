<?php
/**
 *
 * SugarCRM Community Edition is a customer relationship management program developed by
 * SugarCRM, Inc. Copyright (C) 2004-2013 SugarCRM Inc.
 *
 * SuiteCRM is an extension to SugarCRM Community Edition developed by SalesAgility Ltd.
 * Copyright (C) 2011 - 2018 SalesAgility Ltd.
 *
 * This program is free software; you can redistribute it and/or modify it under
 * the terms of the GNU Affero General Public License version 3 as published by the
 * Free Software Foundation with the addition of the following permission added
 * to Section 15 as permitted in Section 7(a): FOR ANY PART OF THE COVERED WORK
 * IN WHICH THE COPYRIGHT IS OWNED BY SUGARCRM, SUGARCRM DISCLAIMS THE WARRANTY
 * OF NON INFRINGEMENT OF THIRD PARTY RIGHTS.
 *
 * This program is distributed in the hope that it will be useful, but WITHOUT
 * ANY WARRANTY; without even the implied warranty of MERCHANTABILITY or FITNESS
 * FOR A PARTICULAR PURPOSE. See the GNU Affero General Public License for more
 * details.
 *
 * You should have received a copy of the GNU Affero General Public License along with
 * this program; if not, see http://www.gnu.org/licenses or write to the Free
 * Software Foundation, Inc., 51 Franklin Street, Fifth Floor, Boston, MA
 * 02110-1301 USA.
 *
 * You can contact SugarCRM, Inc. headquarters at 10050 North Wolfe Road,
 * SW2-130, Cupertino, CA 95014, USA. or at email address contact@sugarcrm.com.
 *
 * The interactive user interfaces in modified source and object code versions
 * of this program must display Appropriate Legal Notices, as required under
 * Section 5 of the GNU Affero General Public License version 3.
 *
 * In accordance with Section 7(b) of the GNU Affero General Public License version 3,
 * these Appropriate Legal Notices must retain the display of the "Powered by
 * SugarCRM" logo and "Supercharged by SuiteCRM" logo. If the display of the logos is not
 * reasonably feasible for technical reasons, the Appropriate Legal Notices must
 * display the words "Powered by SugarCRM" and "Supercharged by SuiteCRM".
 */

class AOW_WorkFlow extends Basic
{
    public $new_schema = true;
    public $module_dir = 'AOW_WorkFlow';
    public $object_name = 'AOW_WorkFlow';
    public $table_name = 'aow_workflow';
    public $importable = false;
    public $disable_row_level_security = true;

    public $id;
    public $name;
    public $date_entered;
    public $date_modified;
    public $modified_user_id;
    public $modified_by_name;
    public $created_by;
    public $created_by_name;
    public $description;
    public $deleted;
    public $created_by_link;
    public $modified_user_link;
    public $assigned_user_id;
    public $assigned_user_name;
    public $assigned_user_link;
    public $flow_module;
    public $status;
    public $run_when;
    public $flow_run_on;
    public $multiple_runs;

    /**
     * return an SQL operator
     * @param $key name of SQL operator
     * @return mixed SQL operator or false if $key not found
     */
    private function getSQLOperator($key)
    {
        $sqlOperatorList['Equal_To'] = '=';
        $sqlOperatorList['Not_Equal_To'] = '!=';
        $sqlOperatorList['Greater_Than'] = '>';
        $sqlOperatorList['Less_Than'] = '<';
        $sqlOperatorList['Greater_Than_or_Equal_To'] = '>=';
        $sqlOperatorList['Less_Than_or_Equal_To'] = '<=';
        $sqlOperatorList['Contains'] = 'LIKE';
        $sqlOperatorList['Starts_With'] = 'LIKE';
        $sqlOperatorList['Ends_With'] = 'LIKE';
        $sqlOperatorList['is_null'] = 'IS NULL';
        if (!isset($sqlOperatorList[$key])) {
            return false;
        }
        return $sqlOperatorList[$key];
    }

    /**
     * check an SQL operator is exists
     * @param $key name of SQL operator
     * @return bool true if operator exists otherwise false
     */
    private function isSQLOperator($key)
    {
        return $this->getSQLOperator($key) ? true : false;
    }

    /**
     * AOW_WorkFlow constructor.
     * @param bool $init
     */
    public function __construct($init = true)
    {
        parent::__construct();
        if ($init) {
            $this->load_flow_beans();
            require_once('modules/AOW_WorkFlow/aow_utils.php');
        }
    }

    /**
     * @param $interface
     * @return bool
     */
    public function bean_implements($interface)
    {
        switch ($interface) {
            case 'ACL':
                return true;
        }

        return false;
    }

    public function save($check_notify = false)
    {
        if (empty($this->id) || (isset($_POST['duplicateSave']) && $_POST['duplicateSave'] == 'true')) {
            unset($_POST['aow_conditions_id']);
            unset($_POST['aow_actions_id']);
        }

        $return_id = parent::save($check_notify);

        require_once('modules/AOW_Conditions/AOW_Condition.php');
        $condition = new AOW_Condition();
        $condition->save_lines($_POST, $this, 'aow_conditions_');

        require_once('modules/AOW_Actions/AOW_Action.php');
        $action = new AOW_Action();
        $action->save_lines($_POST, $this, 'aow_actions_');

        return $return_id;
    }

    public function load_flow_beans()
    {
        global $beanList, $app_list_strings;

        $app_list_strings['aow_moduleList'] = $app_list_strings['moduleList'];

        if (!empty($app_list_strings['aow_moduleList'])) {
            foreach ($app_list_strings['aow_moduleList'] as $mkey => $mvalue) {
                if (!isset($beanList[$mkey]) || str_begin($mkey, 'AOW_')) {
                    unset($app_list_strings['aow_moduleList'][$mkey]);
                }
            }
        }

        $app_list_strings['aow_moduleList'] = array_merge((array)array(''=>''), (array)$app_list_strings['aow_moduleList']);

        asort($app_list_strings['aow_moduleList']);
    }

    /**
     * Select and run all active flows
     * @return bool
     */
    public function run_flows()
    {
        $flows = AOW_WorkFlow::get_full_list('', " aow_workflow.status = 'Active'  AND (aow_workflow.run_when = 'Always' OR aow_workflow.run_when = 'In_Scheduler' OR aow_workflow.run_when = 'Create') ");

<<<<<<< HEAD
=======
        if (empty($flows)) {
            LoggerManager::getLogger()->warn('There is no any workflow to run');
        }
        
>>>>>>> f2b355db
        foreach ((array)$flows as $flow) {
            $flow->run_flow();
        }

        return true;
    }

    /**
     * Retrieve the beans to actioned and run the actions
     */
    public function run_flow()
    {
        $beans = $this->get_flow_beans();
        if (!empty($beans)) {
            foreach ($beans as $bean) {
                $bean->retrieve($bean->id);
                $this->run_actions($bean);
            }
        }
    }

    /**
     * Select and run all active flows for the specified bean
     */
    public function run_bean_flows(SugarBean $bean)
    {
        if (!defined('SUGARCRM_IS_INSTALLING') && (!isset($_REQUEST['module']) || $_REQUEST['module'] != 'Import')) {
            $query = "SELECT id FROM aow_workflow WHERE aow_workflow.flow_module = '" . $bean->module_dir . "' AND aow_workflow.status = 'Active' AND (aow_workflow.run_when = 'Always' OR aow_workflow.run_when = 'On_Save' OR aow_workflow.run_when = 'Create') AND aow_workflow.deleted = 0 ";

            $result = $this->db->query($query, false);
            $flow = new AOW_WorkFlow();
            while (($row = $bean->db->fetchByAssoc($result)) != null) {
                $flow->retrieve($row['id']);
                if ($flow->check_valid_bean($bean)) {
                    $flow->run_actions($bean, true);
                }
            }
        }

        return true;
    }

    /**
     * Use the condition statements and processed table to build query to retrieve beans to be actioned
     */
    public function get_flow_beans()
    {
        global $beanList;
        
        $flowModule = null;
        if (isset($beanList[$this->flow_module])) {
            $flowModule = $beanList[$this->flow_module];
        } else {
            LoggerManager::getLogger()->warn('Undefined flow module in bean list: ' . $this->flow_module);
        }

<<<<<<< HEAD
        if (isset($beanList[$this->flow_module]) && $beanList[$this->flow_module]) {
=======
        if($flowModule){
>>>>>>> f2b355db
            $module = new $beanList[$this->flow_module]();

            $query = '';
            $query_array = array();

            $query_array['select'][] = $module->table_name.".id AS id";
            $query_array = $this->build_flow_query_where($query_array);

            if (!empty($query_array)) {
                foreach ($query_array['select'] as $select) {
                    $query .=  ($query == '' ? 'SELECT ' : ', ').$select;
                }

                $query .= ' FROM '.$module->table_name.' ';

                if (isset($query_array['join'])) {
                    foreach ($query_array['join'] as $join) {
                        $query .= $join;
                    }
                }
                if (isset($query_array['where'])) {
                    $query_where = '';
                    foreach ($query_array['where'] as $where) {
                        $query_where .=  ($query_where == '' ? 'WHERE ' : ' AND ').$where;
                    }
                    $query .= ' '.$query_where;
                }
                return $module->process_full_list_query($query);
            }
        }
        return null;
    }

<<<<<<< HEAD
    public function build_flow_query_join($name, SugarBean $module, $type, $query = array())
    {
        if (!isset($query['join'][$name])) {
            switch ($type) {
                case 'custom':
                    $query['join'][$name] = 'LEFT JOIN '.$module->get_custom_table_name().' '.$name.' ON '.$module->table_name.'.id = '. $name.'.id_c ';
                    break;

                case 'relationship':
                    if ($module->load_relationship($name)) {
                        $params['join_type'] = 'LEFT JOIN';
                        $params['join_table_alias'] = $name;
                        $join = $module->$name->getJoin($params, true);

                        $query['join'][$name] = $join['join'];
                        $query['select'][] = $join['select']." AS '".$name."_id'";
                    }
                    break;
                default:
                    break;
=======
    function build_flow_custom_query_join($name, $custom_name, SugarBean $module,
            $query = array()) {
        if(!isset($query['join'][$custom_name])) {
            $query['join'][$custom_name] = 'LEFT JOIN '.$module->get_custom_table_name()
                    .' '.$custom_name.' ON '.$name.'.id = '. $custom_name.'.id_c ';
        }
        return $query;
    }

    function build_flow_relationship_query_join($name, SugarBean $module,
            $query = array()) {
        if(!isset($query['join'][$name])) {
            if($module->load_relationship($name)) {
                $params['join_type'] = 'LEFT JOIN';
                $params['join_table_alias'] = $name;
                $join = $module->$name->getJoin($params, true);
>>>>>>> f2b355db

                $query['join'][$name] = $join['join'];
                $query['select'][] = $join['select']." AS '".$name."_id'";
            }
        }
        return $query;
    }

    public function build_flow_query_where($query = array())
    {
        global $beanList;
        
        $flowModule = null;
        if (isset($beanList[$this->flow_module])) {
            $flowModule = $beanList[$this->flow_module];
        } else {
            LoggerManager::getLogger()->warn('Undefined flow module in bean list: ' . $this->flow_module);
        }

<<<<<<< HEAD
        if (isset($beanList[$this->flow_module]) && $beanList[$this->flow_module]) {
=======
        if($flowModule){
>>>>>>> f2b355db
            $module = new $beanList[$this->flow_module]();

            $sql = "SELECT id FROM aow_conditions WHERE aow_workflow_id = '".$this->id."' AND deleted = 0 ORDER BY condition_order ASC";
            $result = $this->db->query($sql);

            while ($row = $this->db->fetchByAssoc($result)) {
                $condition = new AOW_Condition();
                $condition->retrieve($row['id']);
                $query = $this->build_query_where($condition, $module, $query);
                if (empty($query)) {
                    return $query;
                }
            }
            if ($this->flow_run_on) {
                switch ($this->flow_run_on) {

                    case'New_Records':
                        if ($module->table_name === 'campaign_log') {
                            $query['where'][] = $module->table_name . '.' . 'activity_date' . ' > ' . "'" . $this->activity_date . "'";
                        } else {
                            $query['where'][] = $module->table_name . '.' . 'date_entered' . ' > ' . "'" . $this->date_entered . "'";
                        }
                        break;

                    case'Modified_Records':
                        if ($module->table_name === 'campaign_log') {
                            $query['where'][] = $module->table_name . '.' . 'date_modified' . ' > ' . "'" . $this->activity_date . "'" . ' AND ' . $module->table_name . '.' . 'activity_date' . ' <> ' . $module->table_name . '.' . 'date_modified';
                        } else {
                            $query['where'][] = $module->table_name . '.' . 'date_modified' . ' > ' . "'" . $this->date_entered . "'" . ' AND ' . $module->table_name . '.' . 'date_entered' . ' <> ' . $module->table_name . '.' . 'date_modified';
                        }
                        break;

                }
            }

<<<<<<< HEAD
            if (!$this->multiple_runs) {
                if (!isset($query['where'])) {
                    $query['where'] = [];
                }
                $query['where'][] .= "NOT EXISTS (SELECT * FROM aow_processed WHERE aow_processed.aow_workflow_id='".(isset($this->id) ? $this->id : null)."' AND aow_processed.parent_id=".(isset($module->table_name) ? $module->table_name : null).".id AND aow_processed.status = 'Complete' AND aow_processed.deleted = 0)";
=======
            if(!$this->multiple_runs){
                
                if (!isset($query['where'])) {
                    LoggerManager::getLogger()->warn('Undefined index: where');
                    $query['where'] = [];
                } 
                
                $query['where'][] .= "NOT EXISTS (SELECT * FROM aow_processed WHERE aow_processed.aow_workflow_id='".$this->id."' AND aow_processed.parent_id=".$module->table_name.".id AND aow_processed.status = 'Complete' AND aow_processed.deleted = 0)";
>>>>>>> f2b355db
            }

            $query['where'][] = $module->table_name.".deleted = 0 ";
        }

        return $query;
    }

    public function build_query_where(AOW_Condition $condition, $module, $query = array())
    {
        global $beanList, $app_list_strings, $sugar_config, $timedate;
        $path = unserialize(base64_decode($condition->module_path));

        $condition_module = $module;
        $table_alias = $condition_module->table_name;
<<<<<<< HEAD
        if (isset($path[0]) && $path[0] != $module->module_dir) {
            foreach ($path as $rel) {
                $query = $this->build_flow_query_join($rel, $condition_module, 'relationship', $query);
                $condition_module = new $beanList[getRelatedModule($condition_module->module_dir, $rel)];
=======
        if(isset($path[0]) && $path[0] != $module->module_dir){
            foreach($path as $rel){
                $query = $this->build_flow_relationship_query_join($rel,
                        $condition_module, $query);
                $condition_module = new $beanList[getRelatedModule($condition_module->module_dir,$rel)];
>>>>>>> f2b355db
                $table_alias = $rel;
            }
        }

        if ($this->isSQLOperator($condition->operator)) {
            $where_set = false;

            $data = $condition_module->field_defs[$condition->field];

            if ($data['type'] == 'relate' && isset($data['id_name'])) {
                $condition->field = $data['id_name'];
            }
            if ((isset($data['source']) && $data['source'] == 'custom_fields')) {
                $field = $table_alias.'_cstm.'.$condition->field;
                $query = $this->build_flow_custom_query_join($table_alias,
                    $table_alias.'_cstm', $condition_module, $query);
            } else {
                $field = $table_alias.'.'.$condition->field;
            }

            if ($condition->operator == 'is_null') {
                $query['where'][] = '('.$field.' '.$this->getSQLOperator($condition->operator).' OR '.$field.' '.$this->getSQLOperator('Equal_To')." '')";
                return $query;
            }

            switch ($condition->value_type) {
                case 'Field':
                    
<<<<<<< HEAD
                    if (!isset($module->field_defs[$condition->value])) {
                        LoggerManager::getLogger()->warn('Module field definition does not contains a condition value for AOW Work Flow / build query where.');
                        $moduleFieldDefsConditionLevel = null;
                    } else {
                        $moduleFieldDefsConditionLevel = $module->field_defs[$condition->value];
                    }
                    
                    $data = $moduleFieldDefsConditionLevel;
=======
                    $data = null;
                    if (isset($module->field_defs[$condition->value])) {
                        $data = $module->field_defs[$condition->value];
                    } else {
                        LoggerManager::getLogger()->warn('Undefined field def for condition value in module: ' . get_class($module) . '::field_defs[' . $condition->value . ']');
                    }
>>>>>>> f2b355db

                    if ($data['type'] == 'relate' && isset($data['id_name'])) {
                        $condition->value = $data['id_name'];
                    }
                    if ((isset($data['source']) && $data['source'] == 'custom_fields')) {
                        $value = $module->table_name.'_cstm.'.$condition->value;
                        $query = $this->build_flow_custom_query_join(
                                $module->table_name, $module->table_name.'_cstm',
                                $module, $query);
                    } else {
                        $value = $module->table_name.'.'.$condition->value;
                    }
                    break;
                case 'Any_Change':
                    //can't detect in scheduler so return
                    return array();
                case 'Date':
<<<<<<< HEAD
                    $params =  unserialize(base64_decode($condition->value));
                    if (false === $params) {
                        LoggerManager::getLogger()->fatal('Unable to serialize a condition value for AOW WorkFlow / build quiery where. Condition value was: ' . $condition->value);
                    }
                    if (isset($params[0]) && $params[0] == 'now') {
                        if ($sugar_config['dbconfig']['db_type'] == 'mssql') {
=======
                    
                    $params = @unserialize(base64_decode($condition->value));
                    if ($params === false) {
                        LoggerManager::getLogger()->error('Unserializable data given');
                    } else {
                        $params = [null];
                    }
                    
                    if($params[0] == 'now'){
                        if($sugar_config['dbconfig']['db_type'] == 'mssql'){
>>>>>>> f2b355db
                            $value  = 'GetUTCDate()';
                        } else {
                            $value = 'UTC_TIMESTAMP()';
                        }
                    } elseif (isset($params[0]) && $params[0] == 'today') {
                        if ($sugar_config['dbconfig']['db_type'] == 'mssql') {
                            //$field =
                            $value  = 'CAST(GETDATE() AS DATE)';
                        } else {
                            $field = 'DATE('.$field.')';
                            $value = 'Curdate()';
                        }
                    } else {
<<<<<<< HEAD
                        $data = $module->field_defs[$params[0]];
                        if ((isset($data['source']) && $data['source'] == 'custom_fields')) {
=======
                        $data = null;
                        if (isset($module->field_defs[$params[0]])) {
                            $data = $module->field_defs[$params[0]];
                        } else {
                            LoggerManager::getLogger()->warn('Filed def data is missing: ' . get_class($module) . '::$field_defs[' . $params[0] . ']');
                        }
                        
                        if(  (isset($data['source']) && $data['source'] == 'custom_fields')) {
>>>>>>> f2b355db
                            $value = $module->table_name.'_cstm.'.$params[0];
                            $query = $this->build_flow_custom_query_join(
                                    $module->table_name, $module->table_name.'_cstm',
                                    $module, $query);
                        } else {
                            $value = $module->table_name.'.'.$params[0];
                        }
                    }

                    if ($params[1] != 'now') {
                        switch ($params[3]) {
                            case 'business_hours':
                                if (file_exists('modules/AOBH_BusinessHours/AOBH_BusinessHours.php') && $params[0] == 'now') {
                                    require_once('modules/AOBH_BusinessHours/AOBH_BusinessHours.php');

                                    $businessHours = new AOBH_BusinessHours();

                                    $amount = $params[2];

                                    if ($params[1] != "plus") {
                                        $amount = 0-$amount;
                                    }
                                    $value = $businessHours->addBusinessHours($amount);
                                    $value = "'".$timedate->asDb($value)."'";
                                    break;
                                }
                                //No business hours module found - fall through.
                                $params[3] = 'hour';
                                // no break
                            default:
                                if ($sugar_config['dbconfig']['db_type'] == 'mssql') {
                                    $value = "DATEADD(".$params[3].",  ".$app_list_strings['aow_date_operator'][$params[1]]." $params[2], $value)";
                                } else {
                                    
                                    if (!isset($params)) {
                                        LoggerManager::getLogger()->warn('Undefined variable: param');
                                        $params = [null, null, null, null];
                                    }
                                    
                                    $params1 = $params[1];
                                    $params2 = $params[2];
                                    $params3 = $params[3];
                                    
                                    $dateOp = null;
                                    if (isset($app_list_strings['aow_date_operator'][$params1])) {
                                        $dateOp = $app_list_strings['aow_date_operator'][$params1];
                                    } else {
                                        LoggerManager::getLogger()->warn('Date operator is not set in app_list_string[' . $params1 . ']');
                                    }
                                    
                                    $value = "DATE_ADD($value, INTERVAL ".$dateOp." $params2 ".$params3.")";
                                }
                                break;
                        }
                    }
                    break;

                case 'Multi':
                    $sep = ' AND ';
                    if ($condition->operator == 'Equal_To') {
                        $sep = ' OR ';
                    }
                    $multi_values = unencodeMultienum($condition->value);
                    if (!empty($multi_values)) {
                        $value = '(';
                        if ($data['type'] == 'multienum') {
                            $multi_operator =  $condition->operator == 'Equal_To' ? 'LIKE' : 'NOT LIKE';
                            foreach ($multi_values as $multi_value) {
                                if ($value != '(') {
                                    $value .= $sep;
                                }
                                $value .= $field." $multi_operator '%^".$multi_value."^%'";
                            }
                        } else {
                            foreach ($multi_values as $multi_value) {
                                if ($value != '(') {
                                    $value .= $sep;
                                }
                                $value .= $field.' '.$this->getSQLOperator($condition->operator)." '".$multi_value."'";
                            }
                        }
                        $value .= ')';
                        $query['where'][] = $value;
                    }
                    $where_set = true;
                    break;
                case 'SecurityGroup':
                    $sgModule = $condition_module->module_dir;
                    if (isset($data['module']) && $data['module'] !== '') {
                        $sgModule = $data['module'];
                    }
                    $sql = 'EXISTS (SELECT 1 FROM securitygroups_records WHERE record_id = ' . $field . " AND module = '" . $sgModule . "' AND securitygroup_id = '" . $condition->value . "' AND deleted=0)";
                    if ($sgModule === 'Users') {
                        $sql = 'EXISTS (SELECT 1 FROM securitygroups_users WHERE user_id = ' . $field . " AND securitygroup_id = '" . $condition->value . "' AND deleted=0)";
                    }
                    $query['where'][] = $sql;
                    $where_set = true;
                    break;
                case 'Value':
                default:
                    $value = "'".$condition->value."'";
                    break;
            }

            //handle like conditions
            switch ($condition->operator) {
                case 'Contains':
                    $value = "CONCAT('%', ".$value." ,'%')";
                    break;
                case 'Starts_With':
                    $value = "CONCAT(".$value." ,'%')";
                    break;
                case 'Ends_With':
                    $value = "CONCAT('%', ".$value.")";
                    break;
            }


            if (!$where_set) {
                $query['where'][] = $field.' '.$this->getSQLOperator($condition->operator).' '.$value;
            }
        }

        return $query;
    }

    /**
     * @param SugarBean $bean
     * @return bool
     */
    public function check_valid_bean(SugarBean $bean)
    {
        global $app_list_strings, $timedate;

        if (!$this->multiple_runs) {
            $processed = BeanFactory::getBean('AOW_Processed');
            $processed->retrieve_by_string_fields(array('aow_workflow_id' => $this->id, 'parent_id' => $bean->id));

            if ($processed->status === 'Complete') {
                //has already run so return false
                return false;
            }
        }

        if (!isset($bean->date_entered)) {
            $bean->date_entered = $bean->fetched_row['date_entered'];
        }

        if ($this->flow_run_on) {
            $dateEntered = $timedate->fromUserType($this->date_entered, 'datetime')
                ?: $timedate->fromDbType($this->date_entered, 'datetime');
            $beanDateEntered = $timedate->fromUserType($bean->date_entered, 'datetime')
                ?: $timedate->fromDbType($bean->date_entered, 'datetime');
            $beanDateModified = $timedate->fromUserType($bean->date_modified, 'datetime')
                ?: $timedate->fromDbType($bean->date_modified, 'datetime');

            switch ($this->flow_run_on) {
                case'New_Records':
                    if (!empty($bean->fetched_row) || $beanDateEntered < $dateEntered) {
                        return false;
                    }
                    break;

                case'Modified_Records':
                    if (empty($bean->fetched_row) ||
                        ($beanDateModified < $dateEntered && $beanDateModified !== $beanDateEntered)) {
                        return false;
                    }
                    break;
            }
        }

        $sql = "SELECT id FROM aow_conditions WHERE aow_workflow_id = '".$this->id."' AND deleted = 0 ORDER BY condition_order ASC";

        $result = $this->db->query($sql);
        $query_array = array();

        while ($row = $this->db->fetchByAssoc($result)) {
            $condition = new AOW_Condition();
            $condition->retrieve($row['id']);

            $path = unserialize(base64_decode($condition->module_path));

            $condition_bean = $bean;

            if (isset($path[0]) && $path[0] != $bean->module_dir) {
                $query_array = $this->build_query_where($condition, $condition_bean, $query_array);
                continue;
            }

            $field = $condition->field;
            $value = $condition->value;

            $dateFields = array('date','datetime', 'datetimecombo');
            if ($this->isSQLOperator($condition->operator)) {
                $data = $condition_bean->field_defs[$field];

                if ($data['type'] === 'relate' && isset($data['id_name'])) {
                    $field = $data['id_name'];
                    $condition->field = $data['id_name'];
                }
                $field = $condition_bean->$field;

                if (in_array($data['type'], $dateFields)) {
                    $field = strtotime($field);
                }

                switch ($condition->value_type) {
                    case 'Field':
                        $data = $condition_bean->field_defs[$value];

                        if ($data['type'] === 'relate' && isset($data['id_name'])) {
                            $value = $data['id_name'];
                        }
                        $value = $condition_bean->$value;

                        if (in_array($data['type'], $dateFields)) {
                            $value = strtotime($value);
                        }

                        break;

                    case 'Any_Change':
                        if ($data['type'] === 'relate' && isset($data['name'])
                            && isset($condition_bean->rel_fields_before_value[$condition->field])) {
                            $value = $condition_bean->rel_fields_before_value[$condition->field];
                        } else {
                            $value = $condition_bean->fetched_row[$condition->field];
                        }
                        if (in_array($data['type'], $dateFields)) {
                            $value = strtotime($value);
                        }
                        switch ($condition->operator) {
                            case 'Not_Equal_To':
                                $condition->operator = 'Equal_To';
                                break;
                            case 'Equal_To':
                            default:
                                $condition->operator = 'Not_Equal_To';
                                break;
                        }
                        break;

                    case 'Date':
                        $params =  unserialize(base64_decode($value));
                        $dateType = 'datetime';
                        if ($params[0] == 'now') {
                            $value = date('Y-m-d H:i:s');
                        } elseif ($params[0] == 'today') {
                            $dateType = 'date';
                            $value = date('Y-m-d');
                            $field = strtotime(date('Y-m-d', $field));
                        } else {
                            $fieldName = $params[0];
                            $value = $condition_bean->$fieldName;
                        }

                        if ($params[1] != 'now') {
                            switch ($params[3]) {
                                case 'business_hours':
                                    if (file_exists('modules/AOBH_BusinessHours/AOBH_BusinessHours.php')) {
                                        require_once('modules/AOBH_BusinessHours/AOBH_BusinessHours.php');

                                        $businessHours = new AOBH_BusinessHours();

                                        $amount = $params[2];
                                        if ($params[1] != "plus") {
                                            $amount = 0-$amount;
                                        }

                                        $value = $businessHours->addBusinessHours($amount, $timedate->fromDb($value));
                                        $value = strtotime($timedate->asDbType($value, $dateType));
                                        break;
                                    }
                                    //No business hours module found - fall through.
                                    $params[3] = 'hours';
                                    // no break
                                default:
                                    $value = strtotime($value.' '.$app_list_strings['aow_date_operator'][$params[1]]." $params[2] ".$params[3]);
                                    if ($dateType == 'date') {
                                        $value = strtotime(date('Y-m-d', $value));
                                    }
                                    break;
                            }
                        } else {
                            $value = strtotime($value);
                        }
                        break;

                    case 'Multi':

                        $value = unencodeMultienum($value);
                        if ($data['type'] == 'multienum') {
                            $field = unencodeMultienum($field);
                        }
                        switch ($condition->operator) {
                            case 'Not_Equal_To':
                                $condition->operator = 'Not_One_of';
                                break;
                            case 'Equal_To':
                            default:
                                $condition->operator = 'One_of';
                                break;
                        }
                        break;
                    case 'SecurityGroup':
                        if (file_exists('modules/SecurityGroups/SecurityGroup.php')) {
                            $sg_module = $condition_bean->module_dir;
                            if (isset($data['module']) && $data['module'] != '') {
                                $sg_module = $data['module'];
                            }
                            $value = $this->check_in_group($field, $sg_module, $value);
                            $field = true;
                            break;
                        }
                        // no break
                    case 'Value':
                    default:
                        if (in_array($data['type'], $dateFields) && trim($value) != '') {
                            $value = strtotime($value);
                        } elseif ($data['type'] == 'bool' && (!boolval($value) || strtolower($value) == 'false')) {
                            $value = 0;
                        }
                        break;
                }

                if (!($this->compare_condition($field, $value, $condition->operator))) {
                    return false;
                }
            }
        }

        if (isset($query_array['where'])) {
            $query = 'SELECT '.$bean->table_name.'.id AS id FROM '.$bean->table_name.' ';

            if (isset($query_array['join'])) {
                foreach ($query_array['join'] as $join) {
                    $query .= $join;
                }
            }
            $query_where = '';
            $query_array['where'][] = $bean->table_name.'.id = '."'".$bean->id."'";
            foreach ($query_array['where'] as $where) {
                $query_where .=  ($query_where == '' ? 'WHERE ' : ' AND ').$where;
            }
            $query .= ' '.$query_where;

            $rel_check = $bean->db->getOne($query);

            if ($rel_check == '') {
                return false;
            }
        }

        return true;
    }

    public function compare_condition($var1, $var2, $operator = 'Equal_To')
    {
        switch ($operator) {
            case "Not_Equal_To": return $var1 != $var2;
            case "Greater_Than":  return $var1 >  $var2;
            case "Less_Than":  return $var1 <  $var2;
            case "Greater_Than_or_Equal_To": return $var1 >= $var2;
            case "Less_Than_or_Equal_To": return $var1 <= $var2;
            case "Contains": return strpos($var1, $var2);
            case "Starts_With": return strrpos($var1, $var2, -strlen($var1));
            case "Ends_With": return strpos($var1, $var2, strlen($var1) - strlen($var2));
            case "is_null": return $var1 == '';
            case "One_of":
                if (is_array($var1)) {
                    foreach ($var1 as $var) {
                        if (in_array($var, $var2)) {
                            return true;
                        }
                    }
                    return false;
                }
                    return in_array($var1, $var2);
                
            case "Not_One_of":
                if (is_array($var1)) {
                    foreach ($var1 as $var) {
                        if (in_array($var, $var2)) {
                            return false;
                        }
                    }
                    return true;
                }
                    return !in_array($var1, $var2);
                
            case "Equal_To":
            default: return $var1 == $var2;
        }
    }

    public function check_in_group($bean_id, $module, $group)
    {
        $sql = "SELECT id FROM securitygroups_records WHERE record_id = '".$bean_id."' AND module = '".$module."' AND securitygroup_id = '".$group."' AND deleted=0";
        if ($module == 'Users') {
            $sql = "SELECT id FROM securitygroups_users WHERE user_id = '".$bean_id."' AND securitygroup_id = '".$group."' AND deleted=0";
        }
        $id = $this->db->getOne($sql);
        if ($id != '') {
            return true;
        }
        return false;
    }

    /**
     * Run the actions against the passed $bean
     */
    public function run_actions(SugarBean &$bean, $in_save = false)
    {
        require_once('modules/AOW_Processed/AOW_Processed.php');
        $processed = new AOW_Processed();
        if (!$this->multiple_runs) {
            $processed->retrieve_by_string_fields(array('aow_workflow_id' => $this->id,'parent_id' => $bean->id));

            if ($processed->status == 'Complete') {
                //should not have gotten this far, so return
                return true;
            }
        }
        $processed->aow_workflow_id = $this->id;
        $processed->parent_id = $bean->id;
        $processed->parent_type = $bean->module_dir;
        $processed->status = 'Running';
        $processed->save(false);
        $processed->load_relationship('aow_actions');

        $pass = true;

        $sql = "SELECT id FROM aow_actions WHERE aow_workflow_id = '".$this->id."' AND deleted = 0 ORDER BY action_order ASC";
        $result = $this->db->query($sql);

        while ($row = $this->db->fetchByAssoc($result)) {
            $action = new AOW_Action();
            $action->retrieve($row['id']);

            if ($this->multiple_runs || !$processed->db->getOne("select id from aow_processed_aow_actions where aow_processed_id = '".$processed->id."' AND aow_action_id = '".$action->id."' AND status = 'Complete'")) {
                $action_name = 'action'.$action->action;

                if (file_exists('custom/modules/AOW_Actions/actions/'.$action_name.'.php')) {
                    require_once('custom/modules/AOW_Actions/actions/'.$action_name.'.php');
                } elseif (file_exists('modules/AOW_Actions/actions/'.$action_name.'.php')) {
                    require_once('modules/AOW_Actions/actions/'.$action_name.'.php');
                } else {
                    return false;
                }

                $custom_action_name = "custom" . $action_name;
                if (class_exists($custom_action_name)) {
                    $action_name = $custom_action_name;
                }


                $flow_action = new $action_name($action->id);
                if (!$flow_action->run_action($bean, unserialize(base64_decode($action->parameters)), $in_save)) {
                    $pass = false;
                    $processed->aow_actions->add($action->id, array('status' => 'Failed'));
                } else {
                    $processed->aow_actions->add($action->id, array('status' => 'Complete'));
                }
            }
        }

        if ($pass) {
            $processed->status = 'Complete';
        } else {
            $processed->status = 'Failed';
        }
        $processed->save(false);

        return $pass;
    }
}<|MERGE_RESOLUTION|>--- conflicted
+++ resolved
@@ -175,13 +175,10 @@
     {
         $flows = AOW_WorkFlow::get_full_list('', " aow_workflow.status = 'Active'  AND (aow_workflow.run_when = 'Always' OR aow_workflow.run_when = 'In_Scheduler' OR aow_workflow.run_when = 'Create') ");
 
-<<<<<<< HEAD
-=======
         if (empty($flows)) {
             LoggerManager::getLogger()->warn('There is no any workflow to run');
         }
-        
->>>>>>> f2b355db
+
         foreach ((array)$flows as $flow) {
             $flow->run_flow();
         }
@@ -230,7 +227,7 @@
     public function get_flow_beans()
     {
         global $beanList;
-        
+
         $flowModule = null;
         if (isset($beanList[$this->flow_module])) {
             $flowModule = $beanList[$this->flow_module];
@@ -238,11 +235,7 @@
             LoggerManager::getLogger()->warn('Undefined flow module in bean list: ' . $this->flow_module);
         }
 
-<<<<<<< HEAD
-        if (isset($beanList[$this->flow_module]) && $beanList[$this->flow_module]) {
-=======
         if($flowModule){
->>>>>>> f2b355db
             $module = new $beanList[$this->flow_module]();
 
             $query = '';
@@ -276,29 +269,7 @@
         return null;
     }
 
-<<<<<<< HEAD
-    public function build_flow_query_join($name, SugarBean $module, $type, $query = array())
-    {
-        if (!isset($query['join'][$name])) {
-            switch ($type) {
-                case 'custom':
-                    $query['join'][$name] = 'LEFT JOIN '.$module->get_custom_table_name().' '.$name.' ON '.$module->table_name.'.id = '. $name.'.id_c ';
-                    break;
-
-                case 'relationship':
-                    if ($module->load_relationship($name)) {
-                        $params['join_type'] = 'LEFT JOIN';
-                        $params['join_table_alias'] = $name;
-                        $join = $module->$name->getJoin($params, true);
-
-                        $query['join'][$name] = $join['join'];
-                        $query['select'][] = $join['select']." AS '".$name."_id'";
-                    }
-                    break;
-                default:
-                    break;
-=======
-    function build_flow_custom_query_join($name, $custom_name, SugarBean $module,
+    public function build_flow_custom_query_join($name, $custom_name, SugarBean $module,
             $query = array()) {
         if(!isset($query['join'][$custom_name])) {
             $query['join'][$custom_name] = 'LEFT JOIN '.$module->get_custom_table_name()
@@ -314,7 +285,6 @@
                 $params['join_type'] = 'LEFT JOIN';
                 $params['join_table_alias'] = $name;
                 $join = $module->$name->getJoin($params, true);
->>>>>>> f2b355db
 
                 $query['join'][$name] = $join['join'];
                 $query['select'][] = $join['select']." AS '".$name."_id'";
@@ -326,7 +296,7 @@
     public function build_flow_query_where($query = array())
     {
         global $beanList;
-        
+
         $flowModule = null;
         if (isset($beanList[$this->flow_module])) {
             $flowModule = $beanList[$this->flow_module];
@@ -334,11 +304,7 @@
             LoggerManager::getLogger()->warn('Undefined flow module in bean list: ' . $this->flow_module);
         }
 
-<<<<<<< HEAD
-        if (isset($beanList[$this->flow_module]) && $beanList[$this->flow_module]) {
-=======
         if($flowModule){
->>>>>>> f2b355db
             $module = new $beanList[$this->flow_module]();
 
             $sql = "SELECT id FROM aow_conditions WHERE aow_workflow_id = '".$this->id."' AND deleted = 0 ORDER BY condition_order ASC";
@@ -374,22 +340,14 @@
                 }
             }
 
-<<<<<<< HEAD
-            if (!$this->multiple_runs) {
-                if (!isset($query['where'])) {
-                    $query['where'] = [];
-                }
-                $query['where'][] .= "NOT EXISTS (SELECT * FROM aow_processed WHERE aow_processed.aow_workflow_id='".(isset($this->id) ? $this->id : null)."' AND aow_processed.parent_id=".(isset($module->table_name) ? $module->table_name : null).".id AND aow_processed.status = 'Complete' AND aow_processed.deleted = 0)";
-=======
             if(!$this->multiple_runs){
-                
+
                 if (!isset($query['where'])) {
                     LoggerManager::getLogger()->warn('Undefined index: where');
                     $query['where'] = [];
-                } 
-                
+                }
+
                 $query['where'][] .= "NOT EXISTS (SELECT * FROM aow_processed WHERE aow_processed.aow_workflow_id='".$this->id."' AND aow_processed.parent_id=".$module->table_name.".id AND aow_processed.status = 'Complete' AND aow_processed.deleted = 0)";
->>>>>>> f2b355db
             }
 
             $query['where'][] = $module->table_name.".deleted = 0 ";
@@ -405,18 +363,11 @@
 
         $condition_module = $module;
         $table_alias = $condition_module->table_name;
-<<<<<<< HEAD
-        if (isset($path[0]) && $path[0] != $module->module_dir) {
-            foreach ($path as $rel) {
-                $query = $this->build_flow_query_join($rel, $condition_module, 'relationship', $query);
-                $condition_module = new $beanList[getRelatedModule($condition_module->module_dir, $rel)];
-=======
         if(isset($path[0]) && $path[0] != $module->module_dir){
             foreach($path as $rel){
                 $query = $this->build_flow_relationship_query_join($rel,
                         $condition_module, $query);
                 $condition_module = new $beanList[getRelatedModule($condition_module->module_dir,$rel)];
->>>>>>> f2b355db
                 $table_alias = $rel;
             }
         }
@@ -444,24 +395,13 @@
 
             switch ($condition->value_type) {
                 case 'Field':
-                    
-<<<<<<< HEAD
-                    if (!isset($module->field_defs[$condition->value])) {
-                        LoggerManager::getLogger()->warn('Module field definition does not contains a condition value for AOW Work Flow / build query where.');
-                        $moduleFieldDefsConditionLevel = null;
-                    } else {
-                        $moduleFieldDefsConditionLevel = $module->field_defs[$condition->value];
-                    }
-                    
-                    $data = $moduleFieldDefsConditionLevel;
-=======
+
                     $data = null;
                     if (isset($module->field_defs[$condition->value])) {
                         $data = $module->field_defs[$condition->value];
                     } else {
                         LoggerManager::getLogger()->warn('Undefined field def for condition value in module: ' . get_class($module) . '::field_defs[' . $condition->value . ']');
                     }
->>>>>>> f2b355db
 
                     if ($data['type'] == 'relate' && isset($data['id_name'])) {
                         $condition->value = $data['id_name'];
@@ -479,25 +419,16 @@
                     //can't detect in scheduler so return
                     return array();
                 case 'Date':
-<<<<<<< HEAD
-                    $params =  unserialize(base64_decode($condition->value));
-                    if (false === $params) {
-                        LoggerManager::getLogger()->fatal('Unable to serialize a condition value for AOW WorkFlow / build quiery where. Condition value was: ' . $condition->value);
-                    }
-                    if (isset($params[0]) && $params[0] == 'now') {
-                        if ($sugar_config['dbconfig']['db_type'] == 'mssql') {
-=======
-                    
+
                     $params = @unserialize(base64_decode($condition->value));
                     if ($params === false) {
                         LoggerManager::getLogger()->error('Unserializable data given');
                     } else {
                         $params = [null];
                     }
-                    
+
                     if($params[0] == 'now'){
                         if($sugar_config['dbconfig']['db_type'] == 'mssql'){
->>>>>>> f2b355db
                             $value  = 'GetUTCDate()';
                         } else {
                             $value = 'UTC_TIMESTAMP()';
@@ -511,19 +442,14 @@
                             $value = 'Curdate()';
                         }
                     } else {
-<<<<<<< HEAD
-                        $data = $module->field_defs[$params[0]];
-                        if ((isset($data['source']) && $data['source'] == 'custom_fields')) {
-=======
                         $data = null;
                         if (isset($module->field_defs[$params[0]])) {
                             $data = $module->field_defs[$params[0]];
                         } else {
                             LoggerManager::getLogger()->warn('Filed def data is missing: ' . get_class($module) . '::$field_defs[' . $params[0] . ']');
                         }
-                        
+
                         if(  (isset($data['source']) && $data['source'] == 'custom_fields')) {
->>>>>>> f2b355db
                             $value = $module->table_name.'_cstm.'.$params[0];
                             $query = $this->build_flow_custom_query_join(
                                     $module->table_name, $module->table_name.'_cstm',
@@ -557,23 +483,23 @@
                                 if ($sugar_config['dbconfig']['db_type'] == 'mssql') {
                                     $value = "DATEADD(".$params[3].",  ".$app_list_strings['aow_date_operator'][$params[1]]." $params[2], $value)";
                                 } else {
-                                    
+
                                     if (!isset($params)) {
                                         LoggerManager::getLogger()->warn('Undefined variable: param');
                                         $params = [null, null, null, null];
                                     }
-                                    
+
                                     $params1 = $params[1];
                                     $params2 = $params[2];
                                     $params3 = $params[3];
-                                    
+
                                     $dateOp = null;
                                     if (isset($app_list_strings['aow_date_operator'][$params1])) {
                                         $dateOp = $app_list_strings['aow_date_operator'][$params1];
                                     } else {
                                         LoggerManager::getLogger()->warn('Date operator is not set in app_list_string[' . $params1 . ']');
                                     }
-                                    
+
                                     $value = "DATE_ADD($value, INTERVAL ".$dateOp." $params2 ".$params3.")";
                                 }
                                 break;
@@ -903,7 +829,7 @@
                     return false;
                 }
                     return in_array($var1, $var2);
-                
+
             case "Not_One_of":
                 if (is_array($var1)) {
                     foreach ($var1 as $var) {
@@ -914,7 +840,7 @@
                     return true;
                 }
                     return !in_array($var1, $var2);
-                
+
             case "Equal_To":
             default: return $var1 == $var2;
         }
