<?php
/**
 *
 * SugarCRM Community Edition is a customer relationship management program developed by
 * SugarCRM, Inc. Copyright (C) 2004-2013 SugarCRM Inc.
 *
 * SuiteCRM is an extension to SugarCRM Community Edition developed by SalesAgility Ltd.
 * Copyright (C) 2011 - 2017 SalesAgility Ltd.
 *
 * This program is free software; you can redistribute it and/or modify it under
 * the terms of the GNU Affero General Public License version 3 as published by the
 * Free Software Foundation with the addition of the following permission added
 * to Section 15 as permitted in Section 7(a): FOR ANY PART OF THE COVERED WORK
 * IN WHICH THE COPYRIGHT IS OWNED BY SUGARCRM, SUGARCRM DISCLAIMS THE WARRANTY
 * OF NON INFRINGEMENT OF THIRD PARTY RIGHTS.
 *
 * This program is distributed in the hope that it will be useful, but WITHOUT
 * ANY WARRANTY; without even the implied warranty of MERCHANTABILITY or FITNESS
 * FOR A PARTICULAR PURPOSE. See the GNU Affero General Public License for more
 * details.
 *
 * You should have received a copy of the GNU Affero General Public License along with
 * this program; if not, see http://www.gnu.org/licenses or write to the Free
 * Software Foundation, Inc., 51 Franklin Street, Fifth Floor, Boston, MA
 * 02110-1301 USA.
 *
 * You can contact SugarCRM, Inc. headquarters at 10050 North Wolfe Road,
 * SW2-130, Cupertino, CA 95014, USA. or at email address contact@sugarcrm.com.
 *
 * The interactive user interfaces in modified source and object code versions
 * of this program must display Appropriate Legal Notices, as required under
 * Section 5 of the GNU Affero General Public License version 3.
 *
 * In accordance with Section 7(b) of the GNU Affero General Public License version 3,
 * these Appropriate Legal Notices must retain the display of the "Powered by
 * SugarCRM" logo and "Supercharged by SuiteCRM" logo. If the display of the logos is not
 * reasonably feasible for technical reasons, the Appropriate Legal Notices must
 * display the words "Powered by SugarCRM" and "Supercharged by SuiteCRM".
 */

if (!defined('sugarEntry') || !sugarEntry) {
    die('Not A Valid Entry Point');
}

function getModuleFields($module, $view='EditView', $value = '', $valid = array())
{
    global $app_strings, $beanList, $current_user;


    $blockedModuleFields = array(
        // module = array( ... fields )
        'Users' => array(
            'id',
            'is_admin',
            'name',
            'user_hash',
            'user_name',
            'system_generated_password',
            'pwd_last_changed',
            'authenticate_id',
            'sugar_login',
            'external_auth_only',
            'deleted',
            'is_group',
        )
    );

    $fields = array('' => $app_strings['LBL_NONE']);
    $unset = array();

    if ($module !== '') {
        if (isset($beanList[$module]) && $beanList[$module]) {
            $mod = new $beanList[$module]();
            foreach ($mod->field_defs as $name => $arr) {
                if (ACLController::checkAccess($mod->module_dir, 'list', true)) {
                    if (isset($arr['reportable']) && $arr['reportable'] === false ) {
                        continue;
                    }
                        if (array_key_exists($mod->module_dir, $blockedModuleFields)) {
                            if (in_array($arr['name'],
                                    $blockedModuleFields[$mod->module_dir]
                                ) && !$current_user->isAdmin()
                            ) {
                                $GLOBALS['log']->debug('hiding ' . $arr['name'] . ' field from ' . $current_user->name);
                                continue;
                            }
                        }
                        if ($arr['type'] != 'link' && ((!isset($arr['source']) || $arr['source'] != 'non-db') || ($arr['type'] == 'relate' && isset($arr['id_name']))) && (empty($valid) || in_array($arr['type'],
                                    $valid)) && $name != 'currency_name' && $name != 'currency_symbol'
                        ) {
                            if (isset($arr['vname']) && $arr['vname'] !== '') {
                                $fields[$name] = rtrim(translate($arr['vname'], $mod->module_dir), ':');
                            } else {
                                $fields[$name] = $name;
                            }
                            if ($arr['type'] === 'relate' && isset($arr['id_name']) && $arr['id_name'] !== '') {
                                $unset[] = $arr['id_name'];
                            }
                        }

                }
            } //End loop.

            foreach ($unset as $name) {
                if (isset($fields[$name])) {
                    unset($fields[$name]);
                }
            }

        }
    }
    asort($fields);
    if($view == 'JSON'){
        return json_encode($fields);
    }
    if($view == 'EditView'){
        return get_select_options_with_id($fields, $value);
    } else {
        return $fields[$value];
    }
}

function getRelModuleFields($module, $rel_field, $view='EditView',$value = ''){
    global $beanList;

    if($module == $rel_field){
        return getModuleFields($module, $view, $value);
    }

    $mod = new $beanList[$module]();
    $data = $mod->field_defs[$rel_field];

    if(isset($data['module']) && $data['module'] != ''){
        return getModuleFields($data['module'], $view, $value);
    }

}

function getRelatedModule($module, $rel_field){
    global $beanList;

    if($module == $rel_field){
        return $module;
    }

    $mod = new $beanList[$module]();

    if(isset($arr['module']) && $arr['module'] != '') {
        return $arr['module'];
    } else if($mod->load_relationship($rel_field)){
        return $mod->$rel_field->getRelatedModuleName();
    }

    return $module;

}

function getModuleTreeData($module){
    global $beanList, $app_list_strings;

    $sort_fields = array();
    $module_label = isset($app_list_strings['moduleList'][$module]) ? $app_list_strings['moduleList'][$module] : $module;
    $fields = array(
        $module =>  array('label' => $module_label,
                        'type' => 'module',
                        'module' => $module,
                        'module_label'=> $module_label)
    );

    if ($module != '') {
        if(isset($beanList[$module]) && $beanList[$module]){
            $mod = new $beanList[$module]();

            foreach($mod->get_linked_fields() as $name => $arr){
                if(isset($arr['module']) && $arr['module'] != '') {
                    $rel_module = $arr['module'];
                } else if($mod->load_relationship($name)){
                    $rel_module = $mod->$name->getRelatedModuleName();
                }

                $rel_module_label = isset($app_list_strings['moduleList'][$rel_module]) ? $app_list_strings['moduleList'][$rel_module] : $rel_module;
                if(isset($arr['vname']) && $arr['vname'] != '') {
                    $label = $rel_module_label . ' : ' . translate($arr['vname'], $mod->module_dir);
                    $module_label = trim(translate($arr['vname'],$mod->module_dir),':');
                }else {
                    $label = $rel_module_label . ' : '. $name;
                    $module_label = $name;
                }
                $sort_fields[$name] = array('label'=>$label,'type'=>'relationship','module' => $rel_module,'module_label'=>$module_label);
                if($arr['type'] == 'relate' && isset($arr['id_name']) && $arr['id_name'] != ''){
                    if(isset($fields[$arr['id_name']])){
                        unset( $fields[$arr['id_name']]);
                    }
                }
            } //End loop.
            uasort($sort_fields,function($a,$b){
                return strcmp($a['label'],$b['label']);
            });

            $fields = array_merge((array)$fields, (array)$sort_fields);
        }
    }

    return json_encode($fields);
}

function getModuleRelationships($module, $view='EditView',$value = '')
{
    global $beanList, $app_list_strings;

    $fields = array($module=>$app_list_strings['moduleList'][$module]);
    $sort_fields = array();
    $invalid_modules = array();

    if ($module != '') {
        if(isset($beanList[$module]) && $beanList[$module]){
            $mod = new $beanList[$module]();

            /*if($mod->is_AuditEnabled()){
                $fields['Audit'] = translate('LBL_AUDIT_TABLE','AOR_Fields');
            }*/
            foreach($mod->get_linked_fields() as $name => $arr){
                if(isset($arr['module']) && $arr['module'] != '') {
                    $rel_module = $arr['module'];
                } else if($mod->load_relationship($name)){
                    $rel_module = $mod->$name->getRelatedModuleName();
                }
                if(!in_array($rel_module,$invalid_modules)){
                    $relModuleName = isset($app_list_strings['moduleList'][$rel_module]) ? $app_list_strings['moduleList'][$rel_module] : $rel_module;
                    if(isset($arr['vname']) && $arr['vname'] != ''){
                        $sort_fields[$name] = $relModuleName.' : '.translate($arr['vname'],$mod->module_dir);
                    } else {
                        $sort_fields[$name] = $relModuleName.' : '. $name;
                    }
                    if($arr['type'] == 'relate' && isset($arr['id_name']) && $arr['id_name'] != ''){
                        if(isset($fields[$arr['id_name']])) unset( $fields[$arr['id_name']]);
                    }
                }
            } //End loop.
            array_multisort($sort_fields, SORT_ASC, $sort_fields);
            $fields = array_merge((array)$fields, (array)$sort_fields);
        }
    }
    if($view == 'EditView'){
        return get_select_options_with_id($fields, $value);
    } else {
        return $fields[$value];
    }
}

function getValidFieldsTypes($module, $field){
    global $beanFiles, $beanList;

    require_once($beanFiles[$beanList[$module]]);
    $focus = new $beanList[$module];
    $vardef = $focus->getFieldDefinition($field);

    switch($vardef['type']) {
        case 'double':
        case 'decimal':
        case 'float':
        case 'currency':
            $valid_type = array('double','decimal','float','currency');
            break;
        case 'uint':
        case 'ulong':
        case 'long':
        case 'short':
        case 'tinyint':
        case 'int':
            $valid_type = array('uint','ulong','long','short','tinyint','int');
            break;
        case 'date':
        case 'datetime':
        case 'datetimecombo':
            $valid_type = array('date','datetime', 'datetimecombo');
            break;
        case 'id':
        case 'relate':
        case 'link':
            $valid_type = array('relate', 'id');
            //if($vardef['module'] == 'Users') $valid_type = array();
            break;
        default:
            $valid_type = array();
            break;
    }

    return $valid_type;
}


function getModuleField($module, $fieldname, $aow_field, $view='EditView',$value = '', $alt_type = '', $currency_id = '', $params= array()){
    global $current_language, $app_strings, $app_list_strings, $current_user, $beanFiles, $beanList;

    // use the mod_strings for this module
    $mod_strings = return_module_language($current_language,$module);

    // set the filename for this control
    $file = create_cache_directory('modules/AOW_WorkFlow/') . $module . $view . $alt_type . $fieldname . '.tpl';

    $displayParams = array();

    if ( !is_file($file)
        || inDeveloperMode()
        || !empty($_SESSION['developerMode']) ) {

        if ( !isset($vardef) ) {
            require_once($beanFiles[$beanList[$module]]);
            $focus = new $beanList[$module];
            $vardef = $focus->getFieldDefinition($fieldname);
        }

        // Bug: check for AOR value SecurityGroups value missing
        if(stristr($fieldname, 'securitygroups') != false && empty($vardef)) {
            require_once($beanFiles[$beanList['SecurityGroups']]);
            $module = 'SecurityGroups';
            $focus = new $beanList[$module];
            $vardef = $focus->getFieldDefinition($fieldname);
        }


        //$displayParams['formName'] = 'EditView';

        // if this is the id relation field, then don't have a pop-up selector.
        if( $vardef['type'] == 'relate' && $vardef['id_name'] == $vardef['name']) {
            $vardef['type'] = 'varchar';
        }

        if(isset($vardef['precision'])) unset($vardef['precision']);

        //$vardef['precision'] = $locale->getPrecedentPreference('default_currency_significant_digits', $current_user);

        //TODO Fix datetimecomebo
        //temp work around
        if( $vardef['type'] == 'datetimecombo') {
            $vardef['type'] = 'datetime';
        }

        // trim down textbox display
        if( $vardef['type'] == 'text' ) {
            $vardef['rows'] = 2;
            $vardef['cols'] = 32;
        }

        // create the dropdowns for the parent type fields
        if ( $vardef['type'] == 'parent_type' ) {
            $vardef['type'] = 'enum';
        }

        if($vardef['type'] == 'link'){
            $vardef['type'] = 'relate';
            $vardef['rname'] = 'name';
            $vardef['id_name'] = $vardef['name'].'_id';
            if((!isset($vardef['module']) || $vardef['module'] == '') && $focus->load_relationship($vardef['name'])) {
                $relName = $vardef['name'];
                $vardef['module'] = $focus->$relName->getRelatedModuleName();
            }

        }

        //check for $alt_type
        if ( $alt_type != '' ) {
            $vardef['type'] = $alt_type;
        }

        // remove the special text entry field function 'getEmailAddressWidget'
        if ( isset($vardef['function'])
            && ( $vardef['function'] == 'getEmailAddressWidget'
                || $vardef['function']['name'] == 'getEmailAddressWidget' ) )
            unset($vardef['function']);

        if(isset($vardef['name']) && ($vardef['name'] == 'date_entered' || $vardef['name'] == 'date_modified')){
            $vardef['name'] = 'aow_temp_date';
        }

        // load SugarFieldHandler to render the field tpl file
        static $sfh;

        if(!isset($sfh)) {
            require_once('include/SugarFields/SugarFieldHandler.php');
            $sfh = new SugarFieldHandler();
        }

        $contents = $sfh->displaySmarty('fields', $vardef, $view, $displayParams);

        // Remove all the copyright comments
        $contents = preg_replace('/\{\*[^\}]*?\*\}/', '', $contents);

        if ($view == 'EditView' && ($vardef['type'] == 'relate' || $vardef['type'] == 'parent')) {
            $contents = str_replace('"' . $vardef['id_name'] . '"',
                '{/literal}"{$fields.' . $vardef['name'] . '.id_name}"{literal}', $contents);
            $contents = str_replace('"' . $vardef['name'] . '"',
                '{/literal}"{$fields.' . $vardef['name'] . '.name}"{literal}', $contents);
        }
        if ($view == 'DetailView' && $vardef['type'] == 'image') {
            $contents = str_replace('{$fields.id.value}', '{$record_id}', $contents);
        }
        // hack to disable one of the js calls in this control
        if (isset($vardef['function']) && ($vardef['function'] == 'getCurrencyDropDown' || $vardef['function']['name'] == 'getCurrencyDropDown')) {
            $contents .= "{literal}<script>function CurrencyConvertAll() { return; }</script>{/literal}";
        }

        // Save it to the cache file
        if ($fh = @sugar_fopen($file, 'w')) {
            fputs($fh, $contents);
            fclose($fh);
        }
    }

    // Now render the template we received
    $ss = new Sugar_Smarty();

    // Create Smarty variables for the Calendar picker widget
    global $timedate;
    $time_format = $timedate->get_user_time_format();
    $date_format = $timedate->get_cal_date_format();
    $ss->assign('USER_DATEFORMAT', $timedate->get_user_date_format());
    $ss->assign('TIME_FORMAT', $time_format);
    $time_separator = ":";
    $match = array();
    if(preg_match('/\d+([^\d])\d+([^\d]*)/s', $time_format, $match)) {
        $time_separator = $match[1];
    }
    $t23 = strpos($time_format, '23') !== false ? '%H' : '%I';
    if(!isset($match[2]) || $match[2] == '') {
        $ss->assign('CALENDAR_FORMAT', $date_format . ' ' . $t23 . $time_separator . "%M");
    }
    else {
        $pm = $match[2] == "pm" ? "%P" : "%p";
        $ss->assign('CALENDAR_FORMAT', $date_format . ' ' . $t23 . $time_separator . "%M" . $pm);
    }

    $ss->assign('CALENDAR_FDOW', $current_user->get_first_day_of_week());

    // populate the fieldlist from the vardefs
    $fieldlist = array();
    if ( !isset($focus) || !($focus instanceof SugarBean) )
        require_once($beanFiles[$beanList[$module]]);
    $focus = new $beanList[$module];
    // create the dropdowns for the parent type fields
    $vardefFields = $focus->getFieldDefinitions();
    if (isset($vardefFields[$fieldname]['type']) && $vardefFields[$fieldname]['type'] == 'parent_type' ) {
        $focus->field_defs[$fieldname]['options'] = $focus->field_defs[$vardefFields[$fieldname]['group']]['options'];
    }
    foreach ( $vardefFields as $name => $properties ) {
        $fieldlist[$name] = $properties;
        // fill in enums
        if(isset($fieldlist[$name]['options']) && is_string($fieldlist[$name]['options']) && isset($app_list_strings[$fieldlist[$name]['options']]))
            $fieldlist[$name]['options'] = $app_list_strings[$fieldlist[$name]['options']];
        // Bug 32626: fall back on checking the mod_strings if not in the app_list_strings
        elseif(isset($fieldlist[$name]['options']) && is_string($fieldlist[$name]['options']) && isset($mod_strings[$fieldlist[$name]['options']]))
            $fieldlist[$name]['options'] = $mod_strings[$fieldlist[$name]['options']];
        // Bug 22730: make sure all enums have the ability to select blank as the default value.
        if(!isset($fieldlist[$name]['options']['']))
            $fieldlist[$name]['options'][''] = '';
    }

    // fill in function return values
    if ( !in_array($fieldname,array('email1','email2')) )
    {
        if (!empty($fieldlist[$fieldname]['function']['returns']) && $fieldlist[$fieldname]['function']['returns'] == 'html')
        {
            $function = $fieldlist[$fieldname]['function']['name'];
            // include various functions required in the various vardefs
            if ( isset($fieldlist[$fieldname]['function']['include']) && is_file($fieldlist[$fieldname]['function']['include']))
                require_once($fieldlist[$fieldname]['function']['include']);
            $_REQUEST[$fieldname] = $value;
            $value = $function($focus, $fieldname, $value, $view);

            $value = str_ireplace($fieldname, $aow_field, $value);
        }
    }

    if(isset($fieldlist[$fieldname]['type']) && $fieldlist[$fieldname]['type'] == 'link'){
        $fieldlist[$fieldname]['id_name'] = $fieldlist[$fieldname]['name'].'_id';

        if((!isset($fieldlist[$fieldname]['module']) || $fieldlist[$fieldname]['module'] == '') && $focus->load_relationship($fieldlist[$fieldname]['name'])) {
            $relName = $fieldlist[$fieldname]['name'];
            $fieldlist[$fieldname]['module'] = $focus->$relName->getRelatedModuleName();
        }
    }

    if(isset($fieldlist[$fieldname]['name']) && ($fieldlist[$fieldname]['name'] == 'date_entered' || $fieldlist[$fieldname]['name'] == 'date_modified')){
        $fieldlist[$fieldname]['name'] = 'aow_temp_date';
        $fieldlist['aow_temp_date'] = $fieldlist[$fieldname];
        $fieldname = 'aow_temp_date';
    }

    $quicksearch_js = '';
    if(isset( $fieldlist[$fieldname]['id_name'] ) && $fieldlist[$fieldname]['id_name'] != '' && $fieldlist[$fieldname]['id_name'] != $fieldlist[$fieldname]['name']){
        $rel_value = $value;

        require_once("include/TemplateHandler/TemplateHandler.php");
        $template_handler = new TemplateHandler();
        $quicksearch_js = $template_handler->createQuickSearchCode($fieldlist,$fieldlist,$view);
        $quicksearch_js = str_replace($fieldname, $aow_field.'_display', $quicksearch_js);
        $quicksearch_js = str_replace($fieldlist[$fieldname]['id_name'], $aow_field, $quicksearch_js);

        echo $quicksearch_js;

        if(isset($fieldlist[$fieldname]['module']) && $fieldlist[$fieldname]['module'] == 'Users'){
            $rel_value = get_assigned_user_name($value);
        } else if(isset($fieldlist[$fieldname]['module'])){
            require_once($beanFiles[$beanList[$fieldlist[$fieldname]['module']]]);
            $rel_focus = new $beanList[$fieldlist[$fieldname]['module']];
            $rel_focus->retrieve($value);
            if(isset($fieldlist[$fieldname]['rname']) && $fieldlist[$fieldname]['rname'] != ''){
                $relDisplayField = $fieldlist[$fieldname]['rname'];
            } else {
                $relDisplayField = 'name';
            }
            $rel_value = $rel_focus->$relDisplayField;
        }

        $fieldlist[$fieldlist[$fieldname]['id_name']]['value'] = $value;
        $fieldlist[$fieldname]['value'] = $rel_value;
        $fieldlist[$fieldname]['id_name'] = $aow_field;
        $fieldlist[$fieldlist[$fieldname]['id_name']]['name'] = $aow_field;
        $fieldlist[$fieldname]['name'] = $aow_field.'_display';
    } else if(isset( $fieldlist[$fieldname]['type'] ) && $view == 'DetailView' && ($fieldlist[$fieldname]['type'] == 'datetimecombo' || $fieldlist[$fieldname]['type'] == 'datetime' || $fieldlist[$fieldname]['type'] == 'date')){
        $value = $focus->convertField($value, $fieldlist[$fieldname]);
        if(!empty($params['date_format']) && isset($params['date_format'])){
            $convert_format = "Y-m-d H:i:s";
            if($fieldlist[$fieldname]['type'] == 'date') $convert_format = "Y-m-d";
            $fieldlist[$fieldname]['value'] = $timedate->to_display($value, $convert_format, $params['date_format']);
        }else{
            $fieldlist[$fieldname]['value'] = $timedate->to_display_date_time($value, true, true);
        }
        $fieldlist[$fieldname]['name'] = $aow_field;
    } else if(isset( $fieldlist[$fieldname]['type'] ) && ($fieldlist[$fieldname]['type'] == 'datetimecombo' || $fieldlist[$fieldname]['type'] == 'datetime' || $fieldlist[$fieldname]['type'] == 'date')){
        $value = $focus->convertField($value, $fieldlist[$fieldname]);
        $fieldlist[$fieldname]['value'] = $timedate->to_display_date($value);
        //$fieldlist[$fieldname]['value'] = $timedate->to_display_date_time($value, true, true);
        //$fieldlist[$fieldname]['value'] = $value;
        $fieldlist[$fieldname]['name'] = $aow_field;
    } else {
        $fieldlist[$fieldname]['value'] = $value;
        $fieldlist[$fieldname]['name'] = $aow_field;

    }

    if(isset($fieldlist[$fieldname]['type']) && $fieldlist[$fieldname]['type'] == 'currency' && $view != 'EditView'){
        static $sfh;

        if(!isset($sfh)) {
            require_once('include/SugarFields/SugarFieldHandler.php');
            $sfh = new SugarFieldHandler();
        }

        if($currency_id != '' && !stripos($fieldname, '_USD')){
            $userCurrencyId = $current_user->getPreference('currency');
            if($currency_id != $userCurrencyId){
                $currency = new Currency();
                $currency->retrieve($currency_id);
                $value = $currency->convertToDollar($value);
                $currency->retrieve($userCurrencyId);
                $value = $currency->convertFromDollar($value);
            }
        }

        $parentfieldlist[strtoupper($fieldname)] = $value;

        return($sfh->displaySmarty($parentfieldlist, $fieldlist[$fieldname], 'ListView', $displayParams));
    }

    $ss->assign("QS_JS", $quicksearch_js);
    $ss->assign("fields", $fieldlist);
    $ss->assign("form_name", $view);
    $ss->assign("bean", $focus);

    // Add in any additional strings
    $ss->assign("MOD", $mod_strings);
    $ss->assign("APP", $app_strings);
    $ss->assign("module", $module);
    if ($params['record_id']) {
        $ss->assign("record_id", $params['record_id']);
    }

    return $ss->fetch($file);
}


<<<<<<< HEAD

function getDateField($module, $aow_field, $view, $value, $field_option = true){
=======
/**
 * @param string $module
 * @param string $aow_field
 * @param string $view
 * @param $value
 * @param bool $field_option
 * @return string
 */
function getDateField($module, $aow_field, $view='EditView', $value = null, $field_option = true)
{
>>>>>>> f5d9dabf
    global $app_list_strings;

    // set $view = 'EditView' as default
    if (!$view) {
        $view = 'EditView';
    }

    $value = json_decode(html_entity_decode_utf8($value), true);

    if(!file_exists('modules/AOBH_BusinessHours/AOBH_BusinessHours.php')) unset($app_list_strings['aow_date_type_list']['business_hours']);

    $field = '';

    if($view == 'EditView'){
        $field .= "<select type='text' name='$aow_field".'[0]'."' id='$aow_field".'[0]'."' title='' tabindex='116'>". getDateFields($module, $view, $value[0], $field_option) ."</select>&nbsp;&nbsp;";
        $field .= "<select type='text' name='$aow_field".'[1]'."' id='$aow_field".'[1]'."' onchange='date_field_change(\"$aow_field\")'  title='' tabindex='116'>". get_select_options_with_id($app_list_strings['aow_date_operator'], $value[1]) ."</select>&nbsp;";
        $display = 'none';
        if($value[1] == 'plus' || $value[1] == 'minus') $display = '';
        $field .= "<input  type='text' style='display:$display' name='$aow_field".'[2]'."' id='$aow_field".'[2]'."' title='' value='$value[2]' tabindex='116'>&nbsp;";
        $field .= "<select type='text' style='display:$display' name='$aow_field".'[3]'."' id='$aow_field".'[3]'."' title='' tabindex='116'>". get_select_options_with_id($app_list_strings['aow_date_type_list'], $value[3]) ."</select>";
    }
    else {
        $field = getDateFields($module, $view, $value[0], $field_option).' '.$app_list_strings['aow_date_operator'][$value[1]];
        if($value[1] == 'plus' || $value[1] == 'minus'){
            $field .= ' '.$value[2].' '.$app_list_strings['aow_date_type_list'][$value[3]];
        }
    }
    return $field;

}

function getDateFields($module, $view='EditView',$value = '', $field_option = true)
{
    global $beanList, $app_list_strings;

    $fields = $app_list_strings['aow_date_options'];

    if(!$field_option) unset($fields['field']);

    if ($module != '') {
        if(isset($beanList[$module]) && $beanList[$module]){
            $mod = new $beanList[$module]();
            foreach($mod->field_defs as $name => $arr){
                if($arr['type'] == 'date' || $arr['type'] == 'datetime' || $arr['type'] == 'datetimecombo'){
                    if(isset($arr['vname']) && $arr['vname'] != ''){
                        $fields[$name] = translate($arr['vname'],$mod->module_dir);
                    } else {
                        $fields[$name] = $name;
                    }
                }
            } //End loop.

        }
    }
    if($view == 'EditView'){
        return get_select_options_with_id($fields, $value);
    } else {
        return $fields[$value];
    }
}

function getAssignField($aow_field, $view, $value){
    global $app_list_strings;

    $value = json_decode(html_entity_decode_utf8($value), true);

    $roles = get_bean_select_array(true, 'ACLRole','name', '','name',true);

    if(!file_exists('modules/SecurityGroups/SecurityGroup.php')){
        unset($app_list_strings['aow_assign_options']['security_group']);
    }
    else{
        $securityGroups = get_bean_select_array(true, 'SecurityGroup','name', '','name',true);
    }

    $field = '';

    if($view == 'EditView'){
        $field .= "<select type='text' name='$aow_field".'[0]'."' id='$aow_field".'[0]'."' onchange='assign_field_change(\"$aow_field\")' title='' tabindex='116'>". get_select_options_with_id($app_list_strings['aow_assign_options'], $value[0]) ."</select>&nbsp;&nbsp;";
        if(!file_exists('modules/SecurityGroups/SecurityGroup.php')){
            $field .= "<input type='hidden' name='$aow_field".'[1]'."' id='$aow_field".'[1]'."' value=''  />";
        }
        else {
            $display = 'none';
            if($value[0] == 'security_group') $display = '';
            $field .= "<select type='text' style='display:$display' name='$aow_field".'[1]'."' id='$aow_field".'[1]'."' title='' tabindex='116'>". get_select_options_with_id($securityGroups, $value[1]) ."</select>&nbsp;&nbsp;";
        }
        $display = 'none';
        if($value[0] == 'role' || $value[0] == 'security_group') $display = '';
        $field .= "<select type='text' style='display:$display' name='$aow_field".'[2]'."' id='$aow_field".'[2]'."' title='' tabindex='116'>". get_select_options_with_id($roles, $value[2]) ."</select>&nbsp;&nbsp;";
    }
    else {
        $field = $app_list_strings['aow_assign_options'][$value[1]];
    }
    return $field;

}

function getDropdownList($list_id, $selected_value) {
    global $app_list_strings;
    $option = '';
    foreach($app_list_strings[$list_id] as $key => $value) {
        if(base64_decode($selected_value) == $key) {
            $option .= '<option value="'.$key.'" selected>'.$value.'</option>';
        } else if($selected_value == $key) {
            $option .= '<option value="'.$key.'" selected>'.$value.'</option>';
        }
        else {
            $option .= '<option value="'.$key.'">'.$value.'</option>';
        }
    }
    return $option;
}
function getLeastBusyUser($users, $field, SugarBean $bean) {
    $counts = array();
    foreach($users as $id) {
        $c = $bean->db->getOne("SELECT count(*) AS c FROM ".$bean->table_name." WHERE $field = '$id' AND deleted = 0");
        $counts[$id] = $c;
    }
    asort($counts);
    $countsKeys = array_flip($counts);
    return array_shift($countsKeys);
}

function getRoundRobinUser($users, $id) {

    $file = create_cache_directory('modules/AOW_WorkFlow/Users/') . $id . 'lastUser.cache.php';

    if(isset($_SESSION['lastuser'][$id]) && $_SESSION['lastuser'][$id] != '') {
        $users_by_key = array_flip($users); // now keys are values
        $key = $users_by_key[$_SESSION['lastuser'][$id]] + 1;
        if(!empty($users[$key])) {
            return $users[$key];
        }
    }
    else if (is_file($file)){
        require_once($file);
        if(isset($lastUser['User']) && $lastUser['User'] != '') {
            $users_by_key = array_flip($users); // now keys are values
            $key = $users_by_key[$lastUser['User']] + 1;
            if(!empty($users[$key])) {
                return $users[$key];
            }
        }
    }

   return $users[0];
}

function setLastUser($user_id, $id) {

    $_SESSION['lastuser'][$id] = $user_id;

    $file = create_cache_directory('modules/AOW_WorkFlow/Users/') . $id . 'lastUser.cache.php';

    $arrayString = var_export_helper(array('User' => $user_id));

    $content =<<<eoq
<?php
	\$lastUser = {$arrayString};
?>
eoq;

    if($fh = @sugar_fopen($file, 'w')) {
        fputs($fh, $content);
        fclose($fh);
    }
    return true;
}

function getEmailableModules(){
    global $beanFiles, $beanList, $app_list_strings;
    $emailableModules = array();
    foreach($app_list_strings['aow_moduleList'] as $bean_name => $bean_dis) {
        if(isset($beanList[$bean_name]) && isset($beanFiles[$beanList[$bean_name]])){
            require_once($beanFiles[$beanList[$bean_name]]);
            $obj = new $beanList[$bean_name];
            if($obj instanceof Person || $obj instanceof Company){
                $emailableModules[] = $bean_name;
            }
        }
    }
    asort($emailableModules);
    return $emailableModules;
}

function getRelatedEmailableFields($module){
    global $beanList, $app_list_strings;
    $relEmailFields = array();
    $checked_link = array();
    $emailableModules = getEmailableModules();
    if ($module != '') {
        if(isset($beanList[$module]) && $beanList[$module]){
            $mod = new $beanList[$module]();

            foreach($mod->get_related_fields() as $field){
                if(isset($field['link'])) $checked_link[] = $field['link'];
                if(!isset($field['module']) || !in_array($field['module'],$emailableModules) || (isset($field['dbType']) && $field['dbType'] == "id")){
                    continue;
                }
                $relEmailFields[$field['name']] = $field['module'].": ".trim(translate($field['vname'],$mod->module_name),":");
            }

            foreach($mod->get_linked_fields() as $field){
                if(!in_array($field['name'],$checked_link) && !in_array($field['relationship'],$checked_link)){
                    if(isset($field['module']) && $field['module'] != '') {
                        $rel_module = $field['module'];
                    } else if($mod->load_relationship($field['name'])){
                        $relField = $field['name'];
                        $rel_module = $mod->$relField->getRelatedModuleName();
                    }

                    if(in_array($rel_module,$emailableModules)) {
                        if (isset($field['vname']) && $field['vname'] != '') {
                            $relEmailFields[$field['name']] = $app_list_strings['moduleList'][$rel_module] . ' : ' . translate($field['vname'], $mod->module_dir);
                        } else {
                            $relEmailFields[$field['name']] = $app_list_strings['moduleList'][$rel_module] . ' : ' . $field['name'];
                        }
                    }
                }
            }

            array_multisort($relEmailFields, SORT_ASC, $relEmailFields);
        }
    }
    return $relEmailFields;
}

function fixUpFormatting($module, $field, $value)
{
    global $timedate, $beanFiles, $beanList;

    require_once($beanFiles[$beanList[$module]]);
    $bean = new $beanList[$module];
    
    static $boolean_false_values = array('off', 'false', '0', 'no');

    switch($bean->field_defs[$field]['type']) {
        case 'datetime':
        case 'datetimecombo':
            if(empty($value)) break;
            if ($value == 'NULL') {
                $value = '';
                break;
            }
            if ( ! preg_match('/^[0-9]{4}-[0-9]{2}-[0-9]{2} [0-9]{2}:[0-9]{2}:[0-9]{2}$/',$value) ) {
                // This appears to be formatted in user date/time
                $value = $timedate->to_db($value);
            }
            break;
        case 'date':
            if(empty($value)) break;
            if ($value == 'NULL') {
                $value = '';
                break;
            }
            if ( ! preg_match('/^[0-9]{4}-[0-9]{2}-[0-9]{2}$/',$value) ) {
                // This date appears to be formatted in the user's format
                $value = $timedate->to_db_date($value, false);
            }
            break;
        case 'time':
            if(empty($value)) break;
            if ($value == 'NULL') {
                $value = '';
                break;
            }
            if ( preg_match('/(am|pm)/i',$value) ) {
                // This time appears to be formatted in the user's format
                $value = $timedate->fromUserTime($value)->format(TimeDate::DB_TIME_FORMAT);
            }
            break;
        case 'double':
        case 'decimal':
        case 'currency':
        case 'float':
            if ( $value === '' || $value == NULL || $value == 'NULL') {
                continue;
            }
            if ( is_string($value) ) {
                $value = (float)unformat_number($value);
            }
            break;
        case 'uint':
        case 'ulong':
        case 'long':
        case 'short':
        case 'tinyint':
        case 'int':
            if ( $value === '' || $value == NULL || $value == 'NULL') {
                continue;
            }
            if ( is_string($value) ) {
                $value = (int)unformat_number($value);
            }
            break;
        case 'bool':
            if (empty($value)) {
                $value = false;
            } else if(true === $value || 1 == $value) {
                $value = true;
            } else if(in_array(strval($value), $boolean_false_values)) {
                $value = false;
            } else {
                $value = true;
            }
            break;
        case 'encrypt':
            $value = $this->encrpyt_before_save($value);
            break;
    }
    return $value;

}<|MERGE_RESOLUTION|>--- conflicted
+++ resolved
@@ -581,10 +581,6 @@
 }
 
 
-<<<<<<< HEAD
-
-function getDateField($module, $aow_field, $view, $value, $field_option = true){
-=======
 /**
  * @param string $module
  * @param string $aow_field
@@ -593,9 +589,8 @@
  * @param bool $field_option
  * @return string
  */
-function getDateField($module, $aow_field, $view='EditView', $value = null, $field_option = true)
+function getDateField($module, $aow_field, $view, $value = null, $field_option = true)
 {
->>>>>>> f5d9dabf
     global $app_list_strings;
 
     // set $view = 'EditView' as default
