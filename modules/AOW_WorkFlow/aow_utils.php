--- conflicted
+++ resolved
@@ -121,9 +121,8 @@
     }
     if ($view == 'EditView') {
         return get_select_options_with_id($fields, $value);
-    } else {
-        return $fields[$value];
-    }
+    }
+    return $fields[$value];
 }
 
 function getRelModuleFields($module, $rel_field, $view='EditView', $value = '')
@@ -190,10 +189,8 @@
             foreach ($mod->get_linked_fields() as $name => $arr) {
                 if (isset($arr['module']) && $arr['module'] != '') {
                     $rel_module = $arr['module'];
-                } else {
-                    if ($mod->load_relationship($name)) {
-                        $rel_module = $mod->$name->getRelatedModuleName();
-                    }
+                } elseif ($mod->load_relationship($name)) {
+                    $rel_module = $mod->$name->getRelatedModuleName();
                 }
 
                 if (!ACLController::checkAccess($rel_module, 'list', true)) {
@@ -244,10 +241,8 @@
             foreach ($mod->get_linked_fields() as $name => $arr) {
                 if (isset($arr['module']) && $arr['module'] != '') {
                     $rel_module = $arr['module'];
-                } else {
-                    if ($mod->load_relationship($name)) {
-                        $rel_module = $mod->$name->getRelatedModuleName();
-                    }
+                } elseif ($mod->load_relationship($name)) {
+                    $rel_module = $mod->$name->getRelatedModuleName();
                 }
                 if (!in_array($rel_module, $invalid_modules)) {
                     $relModuleName = isset($app_list_strings['moduleList'][$rel_module]) ? $app_list_strings['moduleList'][$rel_module] : $rel_module;
@@ -269,9 +264,8 @@
     }
     if ($view == 'EditView') {
         return get_select_options_with_id($fields, $value);
-    } else {
-        return $fields[$value];
-    }
+    }
+    return $fields[$value];
 }
 
 function getValidFieldsTypes($module, $field)
@@ -583,18 +577,16 @@
 
         if (isset($fieldlist[$fieldname]['module']) && $fieldlist[$fieldname]['module'] == 'Users') {
             $rel_value = get_assigned_user_name($value);
-        } else {
-            if (isset($fieldlist[$fieldname]['module'])) {
-                require_once($beanFiles[$beanList[$fieldlist[$fieldname]['module']]]);
-                $rel_focus = new $beanList[$fieldlist[$fieldname]['module']];
-                $rel_focus->retrieve($value);
-                if (isset($fieldlist[$fieldname]['rname']) && $fieldlist[$fieldname]['rname'] != '') {
-                    $relDisplayField = $fieldlist[$fieldname]['rname'];
-                } else {
-                    $relDisplayField = 'name';
-                }
-                $rel_value = $rel_focus->$relDisplayField;
-            }
+        } elseif (isset($fieldlist[$fieldname]['module'])) {
+            require_once($beanFiles[$beanList[$fieldlist[$fieldname]['module']]]);
+            $rel_focus = new $beanList[$fieldlist[$fieldname]['module']];
+            $rel_focus->retrieve($value);
+            if (isset($fieldlist[$fieldname]['rname']) && $fieldlist[$fieldname]['rname'] != '') {
+                $relDisplayField = $fieldlist[$fieldname]['rname'];
+            } else {
+                $relDisplayField = 'name';
+            }
+            $rel_value = $rel_focus->$relDisplayField;
         }
 
         $fieldlist[$fieldlist[$fieldname]['id_name']]['value'] = $value;
@@ -602,38 +594,30 @@
         $fieldlist[$fieldname]['id_name'] = $aow_field;
         $fieldlist[$fieldlist[$fieldname]['id_name']]['name'] = $aow_field;
         $fieldlist[$fieldname]['name'] = $aow_field.'_display';
+    } elseif (isset($fieldlist[$fieldname]['type']) && $view == 'DetailView' && ($fieldlist[$fieldname]['type'] == 'datetimecombo' || $fieldlist[$fieldname]['type'] == 'datetime' || $fieldlist[$fieldname]['type'] == 'date')) {
+        $value = $focus->convertField($value, $fieldlist[$fieldname]);
+        if (!empty($params['date_format']) && isset($params['date_format'])) {
+            $convert_format = "Y-m-d H:i:s";
+            if ($fieldlist[$fieldname]['type'] == 'date') {
+                $convert_format = "Y-m-d";
+            }
+            $fieldlist[$fieldname]['value'] = $timedate->to_display($value, $convert_format, $params['date_format']);
+        } else {
+            if ($fieldlist[$fieldname]['type'] == 'date') {
+                $fieldlist[$fieldname]['value'] = $timedate->to_display_date($value, true, true);
+            } else {
+                $fieldlist[$fieldname]['value'] = $timedate->to_display_date_time($value, true, true);
+            }
+        }
+        $fieldlist[$fieldname]['name'] = $aow_field;
+    } elseif (isset($fieldlist[$fieldname]['type']) && ($fieldlist[$fieldname]['type'] == 'datetimecombo' || $fieldlist[$fieldname]['type'] == 'datetime' || $fieldlist[$fieldname]['type'] == 'date')) {
+        $value = $focus->convertField($value, $fieldlist[$fieldname]);
+        $displayValue = $timedate->to_display_date_time($value);
+        $fieldlist[$fieldname]['value'] = $fieldlist[$aow_field]['value'] = $displayValue;
+        $fieldlist[$fieldname]['name'] = $aow_field;
     } else {
-        if (isset($fieldlist[$fieldname]['type']) && $view == 'DetailView' && ($fieldlist[$fieldname]['type'] == 'datetimecombo' || $fieldlist[$fieldname]['type'] == 'datetime' || $fieldlist[$fieldname]['type'] == 'date')) {
-            $value = $focus->convertField($value, $fieldlist[$fieldname]);
-            if (!empty($params['date_format']) && isset($params['date_format'])) {
-                $convert_format = "Y-m-d H:i:s";
-                if ($fieldlist[$fieldname]['type'] == 'date') {
-                    $convert_format = "Y-m-d";
-                }
-                $fieldlist[$fieldname]['value'] = $timedate->to_display($value, $convert_format, $params['date_format']);
-            } else {
-                if ($fieldlist[$fieldname]['type'] == 'date') {
-                    $fieldlist[$fieldname]['value'] = $timedate->to_display_date($value, true, true);
-                } else {
-                    $fieldlist[$fieldname]['value'] = $timedate->to_display_date_time($value, true, true);
-                }
-            }
-            $fieldlist[$fieldname]['name'] = $aow_field;
-        } else {
-            if (isset($fieldlist[$fieldname]['type']) && ($fieldlist[$fieldname]['type'] == 'datetimecombo' || $fieldlist[$fieldname]['type'] == 'datetime' || $fieldlist[$fieldname]['type'] == 'date')) {
-                $value = $focus->convertField($value, $fieldlist[$fieldname]);
-                if($fieldlist[$fieldname]['type'] == 'date') {
-                    $displayValue = $timedate->to_display_date($value, false);
-                }else{
-                    $displayValue = $timedate->to_display_date_time($value, true, true);
-                }
-                $fieldlist[$fieldname]['value'] = $fieldlist[$aow_field]['value'] = $displayValue;
-                $fieldlist[$fieldname]['name'] = $aow_field;
-            } else {
-                $fieldlist[$fieldname]['value'] = $value;
-                $fieldlist[$fieldname]['name'] = $aow_field;
-            }
-        }
+        $fieldlist[$fieldname]['value'] = $value;
+        $fieldlist[$fieldname]['name'] = $aow_field;
     }
 
     if (isset($fieldlist[$fieldname]['type']) && $fieldlist[$fieldname]['type'] == 'datetimecombo' || $fieldlist[$fieldname]['type'] == 'datetime') {
@@ -763,9 +747,8 @@
     }
     if ($view == 'EditView') {
         return get_select_options_with_id($fields, $value);
-    } else {
-        return $fields[$value];
-    }
+    }
+    return $fields[$value];
 }
 
 function getAssignField($aow_field, $view, $value)
@@ -813,12 +796,10 @@
     foreach ($app_list_strings[$list_id] as $key => $value) {
         if (base64_decode($selected_value) == $key) {
             $option .= '<option value="'.$key.'" selected>'.$value.'</option>';
+        } elseif ($selected_value == $key) {
+            $option .= '<option value="'.$key.'" selected>'.$value.'</option>';
         } else {
-            if ($selected_value == $key) {
-                $option .= '<option value="'.$key.'" selected>'.$value.'</option>';
-            } else {
-                $option .= '<option value="'.$key.'">'.$value.'</option>';
-            }
+            $option .= '<option value="'.$key.'">'.$value.'</option>';
         }
     }
     return $option;
@@ -845,15 +826,13 @@
         if (!empty($users[$key])) {
             return $users[$key];
         }
-    } else {
-        if (is_file($file)) {
-            require_once($file);
-            if (isset($lastUser['User']) && $lastUser['User'] != '') {
-                $users_by_key = array_flip($users); // now keys are values
-                $key = $users_by_key[$lastUser['User']] + 1;
-                if (!empty($users[$key])) {
-                    return $users[$key];
-                }
+    } elseif (is_file($file)) {
+        require_once($file);
+        if (isset($lastUser['User']) && $lastUser['User'] != '') {
+            $users_by_key = array_flip($users); // now keys are values
+            $key = $users_by_key[$lastUser['User']] + 1;
+            if (!empty($users[$key])) {
+                return $users[$key];
             }
         }
     }
@@ -924,11 +903,9 @@
                 if (!in_array($field['name'], $checked_link) && !in_array($field['relationship'], $checked_link)) {
                     if (isset($field['module']) && $field['module'] != '') {
                         $rel_module = $field['module'];
-                    } else {
-                        if ($mod->load_relationship($field['name'])) {
-                            $relField = $field['name'];
-                            $rel_module = $mod->$relField->getRelatedModuleName();
-                        }
+                    } elseif ($mod->load_relationship($field['name'])) {
+                        $relField = $field['name'];
+                        $rel_module = $mod->$relField->getRelatedModuleName();
                     }
 
                     if (in_array($rel_module, $emailableModules)) {
@@ -1024,23 +1001,12 @@
         case 'bool':
             if (empty($value)) {
                 $value = false;
-<<<<<<< HEAD
-=======
             } elseif (true === $value || 1 == $value) {
                 $value = true;
             } elseif (in_array((string)$value, $boolean_false_values)) {
                 $value = false;
->>>>>>> 6c6f667b
             } else {
-                if (true === $value || 1 == $value) {
-                    $value = true;
-                } else {
-                    if (in_array(strval($value), $boolean_false_values)) {
-                        $value = false;
-                    } else {
-                        $value = true;
-                    }
-                }
+                $value = true;
             }
             break;
         case 'encrypt':
