<?php
/**
 *
 * SugarCRM Community Edition is a customer relationship management program developed by
 * SugarCRM, Inc. Copyright (C) 2004-2013 SugarCRM Inc.
 *
 * SuiteCRM is an extension to SugarCRM Community Edition developed by SalesAgility Ltd.
 * Copyright (C) 2011 - 2018 SalesAgility Ltd.
 *
 * This program is free software; you can redistribute it and/or modify it under
 * the terms of the GNU Affero General Public License version 3 as published by the
 * Free Software Foundation with the addition of the following permission added
 * to Section 15 as permitted in Section 7(a): FOR ANY PART OF THE COVERED WORK
 * IN WHICH THE COPYRIGHT IS OWNED BY SUGARCRM, SUGARCRM DISCLAIMS THE WARRANTY
 * OF NON INFRINGEMENT OF THIRD PARTY RIGHTS.
 *
 * This program is distributed in the hope that it will be useful, but WITHOUT
 * ANY WARRANTY; without even the implied warranty of MERCHANTABILITY or FITNESS
 * FOR A PARTICULAR PURPOSE. See the GNU Affero General Public License for more
 * details.
 *
 * You should have received a copy of the GNU Affero General Public License along with
 * this program; if not, see http://www.gnu.org/licenses or write to the Free
 * Software Foundation, Inc., 51 Franklin Street, Fifth Floor, Boston, MA
 * 02110-1301 USA.
 *
 * You can contact SugarCRM, Inc. headquarters at 10050 North Wolfe Road,
 * SW2-130, Cupertino, CA 95014, USA. or at email address contact@sugarcrm.com.
 *
 * The interactive user interfaces in modified source and object code versions
 * of this program must display Appropriate Legal Notices, as required under
 * Section 5 of the GNU Affero General Public License version 3.
 *
 * In accordance with Section 7(b) of the GNU Affero General Public License version 3,
 * these Appropriate Legal Notices must retain the display of the "Powered by
 * SugarCRM" logo and "Supercharged by SuiteCRM" logo. If the display of the logos is not
 * reasonably feasible for technical reasons, the Appropriate Legal Notices must
 * display the words "Powered by SugarCRM" and "Supercharged by SuiteCRM".
 */

if (!defined('sugarEntry') || !sugarEntry) {
    die('Not A Valid Entry Point');
}

function getModuleFields(
    $module,
    $view = 'EditView',
    $value = '',
    $valid = array(),
    $override = array()
) {
    global $app_strings, $beanList, $current_user;

    $blockedModuleFields = array(
        // module = array( ... fields )
        'Users' => array(
            'id',
            'is_admin',
            'name',
            'user_hash',
            'user_name',
            'system_generated_password',
            'pwd_last_changed',
            'authenticate_id',
            'sugar_login',
            'external_auth_only',
            'deleted',
            'is_group',
        )
    );

    $fields = array('' => $app_strings['LBL_NONE']);
    $unset = array();

    if ($module !== '') {
        if (isset($beanList[$module]) && $beanList[$module]) {
            $mod = new $beanList[$module]();
            foreach ($mod->field_defs as $name => $arr) {
                if (ACLController::checkAccess($mod->module_dir, 'list', true)) {
                    if (array_key_exists($mod->module_dir, $blockedModuleFields)) {
                        if (in_array(
                            $arr['name'],
                                $blockedModuleFields[$mod->module_dir]
                            ) && !$current_user->isAdmin()
                        ) {
                            $GLOBALS['log']->debug('hiding ' . $arr['name'] . ' field from ' . $current_user->name);
                            continue;
                        }
                    }

                    if ($arr['type'] !== 'link'
                        && $name !== 'currency_name'
                        && $name !== 'currency_symbol'
                        && (empty($valid) || in_array($arr['type'], $valid))
                        && ((!isset($arr['source']) || $arr['source'] !== 'non-db')
                            || ($arr['type'] === 'relate' && isset($arr['id_name']))
                            || in_array($name, $override))
                        ) {
                        if (isset($arr['vname']) && $arr['vname'] !== '') {
                            $fields[$name] = rtrim(translate($arr['vname'], $mod->module_dir), ':');
                        } else {
                            $fields[$name] = $name;
                        }
                        if ($arr['type'] === 'relate' && isset($arr['id_name']) && $arr['id_name'] !== '') {
                            $unset[] = $arr['id_name'];
                        }
                    }
                }
            } //End loop.

            foreach ($unset as $name) {
                if (isset($fields[$name])) {
                    unset($fields[$name]);
                }
            }
        }
    }
    asort($fields);
    if ($view == 'JSON') {
        return json_encode($fields);
    }
    if ($view == 'EditView') {
        return get_select_options_with_id($fields, $value);
    }
    return $fields[$value];
}

function getRelModuleFields($module, $rel_field, $view='EditView', $value = '')
{
    global $beanList;

    if ($module == $rel_field) {
        return getModuleFields($module, $view, $value);
    }

    $mod = new $beanList[$module]();
    $data = $mod->field_defs[$rel_field];

    if (isset($data['module']) && $data['module'] != '') {
        return getModuleFields($data['module'], $view, $value);
    }
}

/**
 * @param string $module
 * @param string $linkFields
 * @return string
 */
function getRelatedModule($module, $linkFields)
{
    $linkField = explode(':', $linkFields, 2);

    $link = $linkField[0];
    $relatedModule = $module;

    if ($module === $link) {
        $relatedModule = $module;
    } else {
        $bean = BeanFactory::newBean($module);
        if ($bean && $bean->load_relationship($link)) {
            $relatedModule = $bean->$link->getRelatedModuleName();
        }
    }

    if (!empty($linkField[1])) {
        return getRelatedModule($relatedModule, $linkField[1]);
    }

    return $relatedModule;
}

function getModuleTreeData($module)
{
    global $beanList, $app_list_strings;

    $sort_fields = array();
    $module_label = isset($app_list_strings['moduleList'][$module]) ? $app_list_strings['moduleList'][$module] : $module;
    $fields = array(
        $module =>  array('label' => $module_label,
                        'type' => 'module',
                        'module' => $module,
                        'module_label'=> $module_label)
    );

    if ($module != '') {
        if (isset($beanList[$module]) && $beanList[$module]) {
            $mod = new $beanList[$module]();

            foreach ($mod->get_linked_fields() as $name => $arr) {
                if (isset($arr['module']) && $arr['module'] != '') {
                    $rel_module = $arr['module'];
                } elseif ($mod->load_relationship($name)) {
                    $rel_module = $mod->$name->getRelatedModuleName();
                }

                $rel_module_label = isset($app_list_strings['moduleList'][$rel_module]) ? $app_list_strings['moduleList'][$rel_module] : $rel_module;
                if (isset($arr['vname']) && $arr['vname'] != '') {
                    $label = $rel_module_label . ' : ' . translate($arr['vname'], $mod->module_dir);
                    $module_label = trim(translate($arr['vname'], $mod->module_dir), ':');
                } else {
                    $label = $rel_module_label . ' : '. $name;
                    $module_label = $name;
                }
                $sort_fields[$name] = array('label'=>$label,'type'=>'relationship','module' => $rel_module,'module_label'=>$module_label);
                if ($arr['type'] == 'relate' && isset($arr['id_name']) && $arr['id_name'] != '') {
                    if (isset($fields[$arr['id_name']])) {
                        unset($fields[$arr['id_name']]);
                    }
                }
            } //End loop.
            uasort($sort_fields, function ($a, $b) {
                return strcmp($a['label'], $b['label']);
            });

            $fields = array_merge((array)$fields, (array)$sort_fields);
        }
    }

    return json_encode($fields);
}

function getModuleRelationships($module, $view='EditView', $value = '')
{
    global $beanList, $app_list_strings;

    $fields = array($module=>$app_list_strings['moduleList'][$module]);
    $sort_fields = array();
    $invalid_modules = array();

    if ($module != '') {
        if (isset($beanList[$module]) && $beanList[$module]) {
            $mod = new $beanList[$module]();

            /*if($mod->is_AuditEnabled()){
                $fields['Audit'] = translate('LBL_AUDIT_TABLE','AOR_Fields');
            }*/
            foreach ($mod->get_linked_fields() as $name => $arr) {
                if (isset($arr['module']) && $arr['module'] != '') {
                    $rel_module = $arr['module'];
                } elseif ($mod->load_relationship($name)) {
                    $rel_module = $mod->$name->getRelatedModuleName();
                }
                if (!in_array($rel_module, $invalid_modules)) {
                    $relModuleName = isset($app_list_strings['moduleList'][$rel_module]) ? $app_list_strings['moduleList'][$rel_module] : $rel_module;
                    if (isset($arr['vname']) && $arr['vname'] != '') {
                        $sort_fields[$name] = $relModuleName.' : '.translate($arr['vname'], $mod->module_dir);
                    } else {
                        $sort_fields[$name] = $relModuleName.' : '. $name;
                    }
                    if ($arr['type'] == 'relate' && isset($arr['id_name']) && $arr['id_name'] != '') {
                        if (isset($fields[$arr['id_name']])) {
                            unset($fields[$arr['id_name']]);
                        }
                    }
                }
            } //End loop.
            array_multisort($sort_fields, SORT_ASC, $sort_fields);
            $fields = array_merge((array)$fields, (array)$sort_fields);
        }
    }
    if ($view == 'EditView') {
        return get_select_options_with_id($fields, $value);
    }
    return $fields[$value];
}

function getValidFieldsTypes($module, $field)
{
    global $beanFiles, $beanList;

    require_once($beanFiles[$beanList[$module]]);
    $focus = new $beanList[$module];
    $vardef = $focus->getFieldDefinition($field);

    switch ($vardef['type']) {
        case 'double':
        case 'decimal':
        case 'float':
        case 'currency':
            $valid_type = array('double','decimal','float','currency');
            break;
        case 'uint':
        case 'ulong':
        case 'long':
        case 'short':
        case 'tinyint':
        case 'int':
            $valid_type = array('uint','ulong','long','short','tinyint','int');
            break;
        case 'date':
        case 'datetime':
        case 'datetimecombo':
            $valid_type = array('date','datetime', 'datetimecombo');
            break;
        case 'id':
        case 'relate':
        case 'link':
            $valid_type = array('relate', 'id');
            //if($vardef['module'] == 'Users') $valid_type = array();
            break;
        default:
            $valid_type = array();
            break;
    }

    return $valid_type;
}


function getModuleField(
    $module,
    $fieldname,
    $aow_field,
    $view='EditView',
    $value = '',
    $alt_type = '',
    $currency_id = '',
    $params= array()
) {
    global $current_language;
    global $app_strings;
    global $app_list_strings;
    global $current_user;
    global $beanFiles;
    global $beanList;

    // use the mod_strings for this module
    $mod_strings = return_module_language($current_language, $module);

    // if aor condition
    if (strstr($aow_field, 'aor_conditions_value') !== false) {
        // get aor condition row
        $aor_row = str_replace('aor_conditions_value', '', $aow_field);
        $aor_row = str_replace('[', '', $aor_row);
        $aor_row = str_replace(']', '', $aor_row);
        // set the filename for this control
        $file = create_cache_directory('modules/AOW_WorkFlow/')
            . $module
            . $view
            . $alt_type
            . $fieldname
            . $aor_row
            . '.tpl';
    } else {
        //  its probably result of the report
        // set the filename for this control
        $file = create_cache_directory('modules/AOW_WorkFlow/')
            . $module
            . $view
            . $alt_type
            . $fieldname
            . '.tpl';
    }

    $displayParams = array();

    if (!is_file($file)
        || inDeveloperMode()
        || !empty($_SESSION['developerMode'])) {
        if (!isset($vardef)) {
            require_once($beanFiles[$beanList[$module]]);
            $focus = new $beanList[$module];
            $vardef = $focus->getFieldDefinition($fieldname);
        }

        // Bug: check for AOR value SecurityGroups value missing
        if (stristr($fieldname, 'securitygroups') != false && empty($vardef)) {
            require_once($beanFiles[$beanList['SecurityGroups']]);
            $module = 'SecurityGroups';
            $focus = new $beanList[$module];
            $vardef = $focus->getFieldDefinition($fieldname);
        }


        //$displayParams['formName'] = 'EditView';

        // if this is the id relation field, then don't have a pop-up selector.
        if ($vardef['type'] == 'relate' && $vardef['id_name'] == $vardef['name']) {
            $vardef['type'] = 'varchar';
        }

        if (isset($vardef['precision'])) {
            unset($vardef['precision']);
        }

        //$vardef['precision'] = $locale->getPrecedentPreference('default_currency_significant_digits', $current_user);

        if ($vardef['type'] == 'datetime') {
            $vardef['type'] = 'datetimecombo';
        }
        if ($vardef['type'] == 'datetimecombo') {
            $displayParams['originalFieldName'] = $aow_field;
            // Replace the square brackets by a deliberately complex alias to avoid JS conflicts
            $displayParams['idName'] = createBracketVariableAlias($aow_field);
        }

        // trim down textbox display
        if ($vardef['type'] == 'text') {
            $vardef['rows'] = 2;
            $vardef['cols'] = 32;
        }

        // create the dropdowns for the parent type fields
        if ($vardef['type'] == 'parent_type') {
            $vardef['type'] = 'enum';
        }

        if ($vardef['type'] == 'link') {
            $vardef['type'] = 'relate';
            $vardef['rname'] = 'name';
            $vardef['id_name'] = $vardef['name'].'_id';
            if ((!isset($vardef['module']) || $vardef['module'] == '') && $focus->load_relationship($vardef['name'])) {
                $relName = $vardef['name'];
                $vardef['module'] = $focus->$relName->getRelatedModuleName();
            }
        }

        //check for $alt_type
        if ($alt_type != '') {
            $vardef['type'] = $alt_type;
        }

        // remove the special text entry field function 'getEmailAddressWidget'
        if (isset($vardef['function'])
            && ($vardef['function'] == 'getEmailAddressWidget'
                || $vardef['function']['name'] == 'getEmailAddressWidget')) {
            unset($vardef['function']);
        }

        if (isset($vardef['name']) && ($vardef['name'] == 'date_entered' || $vardef['name'] == 'date_modified')) {
            $vardef['name'] = 'aow_temp_date';
        }

        // load SugarFieldHandler to render the field tpl file
        static $sfh;

        if (!isset($sfh)) {
            require_once('include/SugarFields/SugarFieldHandler.php');
            $sfh = new SugarFieldHandler();
        }

        $contents = $sfh->displaySmarty('fields', $vardef, $view, $displayParams);

        // Remove all the copyright comments
        $contents = preg_replace('/\{\*[^\}]*?\*\}/', '', $contents);

        if ($view == 'EditView' && ($vardef['type'] == 'relate' || $vardef['type'] == 'parent')) {
            $contents = str_replace(
                '"' . $vardef['id_name'] . '"',
                '{/literal}"{$fields.' . $vardef['name'] . '.id_name}"{literal}',
                $contents
            );
            $contents = str_replace(
                '"' . $vardef['name'] . '"',
                '{/literal}"{$fields.' . $vardef['name'] . '.name}"{literal}',
                $contents
            );
        }
        if ($view == 'DetailView' && $vardef['type'] == 'image') {
            // Because TCPDF could not read image from download entryPoint, we need change entryPoint link to image path to resolved issue Image is not showing in PDF report
            if ($_REQUEST['module'] == 'AOR_Reports' && $_REQUEST['action'] == 'DownloadPDF') {
                global $sugar_config;
                $upload_dir = isset($sugar_config['upload_dir']) ? $sugar_config['upload_dir'] : 'upload/';
                $contents = str_replace('index.php?entryPoint=download&id=', $upload_dir, $contents);
                $contents = str_replace('&type={$module}', '', $contents);
            }
            $contents = str_replace('{$fields.id.value}', '{$record_id}', $contents);
        }
        // hack to disable one of the js calls in this control
        if (isset($vardef['function']) && ($vardef['function'] == 'getCurrencyDropDown' || $vardef['function']['name'] == 'getCurrencyDropDown')) {
            $contents .= "{literal}<script>function CurrencyConvertAll() { return; }</script>{/literal}";
        }

        // Save it to the cache file
        if ($fh = @sugar_fopen($file, 'w')) {
            fputs($fh, $contents);
            fclose($fh);
        }
    }

    // Now render the template we received
    $ss = new Sugar_Smarty();

    // Create Smarty variables for the Calendar picker widget
    global $timedate;
    $time_format = $timedate->get_user_time_format();
    $date_format = $timedate->get_cal_date_format();
    $ss->assign('USER_DATEFORMAT', $timedate->get_user_date_format());
    $ss->assign('TIME_FORMAT', $time_format);
    $time_separator = ":";
    $match = array();
    if (preg_match('/\d+([^\d])\d+([^\d]*)/s', $time_format, $match)) {
        $time_separator = $match[1];
    }
    $t23 = strpos($time_format, '23') !== false ? '%H' : '%I';
    if (!isset($match[2]) || $match[2] == '') {
        $ss->assign('CALENDAR_FORMAT', $date_format . ' ' . $t23 . $time_separator . "%M");
    } else {
        $pm = $match[2] == "pm" ? "%P" : "%p";
        $ss->assign('CALENDAR_FORMAT', $date_format . ' ' . $t23 . $time_separator . "%M" . $pm);
    }

    $ss->assign('CALENDAR_FDOW', $current_user->get_first_day_of_week());

    // populate the fieldlist from the vardefs
    $fieldlist = array();
    if (!isset($focus) || !($focus instanceof SugarBean)) {
        require_once($beanFiles[$beanList[$module]]);
    }
    $focus = new $beanList[$module];
    // create the dropdowns for the parent type fields
    $vardefFields = $focus->getFieldDefinitions();
    if (isset($vardefFields[$fieldname]['type']) && $vardefFields[$fieldname]['type'] == 'parent_type') {
        $focus->field_defs[$fieldname]['options'] = $focus->field_defs[$vardefFields[$fieldname]['group']]['options'];
    }
    foreach ($vardefFields as $name => $properties) {
        $fieldlist[$name] = $properties;
        // fill in enums
        if (isset($fieldlist[$name]['options']) && is_string($fieldlist[$name]['options']) && isset($app_list_strings[$fieldlist[$name]['options']])) {
            $fieldlist[$name]['options'] = $app_list_strings[$fieldlist[$name]['options']];
        }
        // Bug 32626: fall back on checking the mod_strings if not in the app_list_strings
        elseif (isset($fieldlist[$name]['options']) && is_string($fieldlist[$name]['options']) && isset($mod_strings[$fieldlist[$name]['options']])) {
            $fieldlist[$name]['options'] = $mod_strings[$fieldlist[$name]['options']];
        }
        // Bug 22730: make sure all enums have the ability to select blank as the default value.
        if (!isset($fieldlist[$name]['options'][''])) {
            $fieldlist[$name]['options'][''] = '';
        }
    }

    // fill in function return values
    if (!in_array($fieldname, array('email1','email2'))) {
        if (!empty($fieldlist[$fieldname]['function']['returns']) && $fieldlist[$fieldname]['function']['returns'] == 'html') {
            $function = $fieldlist[$fieldname]['function']['name'];
            // include various functions required in the various vardefs
            if (isset($fieldlist[$fieldname]['function']['include']) && is_file($fieldlist[$fieldname]['function']['include'])) {
                require_once($fieldlist[$fieldname]['function']['include']);
            }
            $_REQUEST[$fieldname] = $value;
            $value = $function($focus, $fieldname, $value, $view);

            $value = str_ireplace($fieldname, $aow_field, $value);
        }
    }

    if (isset($fieldlist[$fieldname]['type']) && $fieldlist[$fieldname]['type'] == 'link') {
        $fieldlist[$fieldname]['id_name'] = $fieldlist[$fieldname]['name'].'_id';

        if ((!isset($fieldlist[$fieldname]['module']) || $fieldlist[$fieldname]['module'] == '') && $focus->load_relationship($fieldlist[$fieldname]['name'])) {
            $relName = $fieldlist[$fieldname]['name'];
            $fieldlist[$fieldname]['module'] = $focus->$relName->getRelatedModuleName();
        }
    }

    if (isset($fieldlist[$fieldname]['name']) && ($fieldlist[$fieldname]['name'] == 'date_entered' || $fieldlist[$fieldname]['name'] == 'date_modified')) {
        $fieldlist[$fieldname]['name'] = 'aow_temp_date';
        $fieldlist['aow_temp_date'] = $fieldlist[$fieldname];
        $fieldname = 'aow_temp_date';
    }

    $quicksearch_js = '';
    if (isset($fieldlist[$fieldname]['id_name']) && $fieldlist[$fieldname]['id_name'] != '' && $fieldlist[$fieldname]['id_name'] != $fieldlist[$fieldname]['name']) {
        $rel_value = $value;

        require_once("include/TemplateHandler/TemplateHandler.php");
        $template_handler = new TemplateHandler();
        $quicksearch_js = $template_handler->createQuickSearchCode($fieldlist, $fieldlist, $view);
        $quicksearch_js = str_replace($fieldname, $aow_field.'_display', $quicksearch_js);
        $quicksearch_js = str_replace($fieldlist[$fieldname]['id_name'], $aow_field, $quicksearch_js);

        echo $quicksearch_js;

        if (isset($fieldlist[$fieldname]['module']) && $fieldlist[$fieldname]['module'] == 'Users') {
            $rel_value = get_assigned_user_name($value);
        } elseif (isset($fieldlist[$fieldname]['module'])) {
            require_once($beanFiles[$beanList[$fieldlist[$fieldname]['module']]]);
            $rel_focus = new $beanList[$fieldlist[$fieldname]['module']];
            $rel_focus->retrieve($value);
            if (isset($fieldlist[$fieldname]['rname']) && $fieldlist[$fieldname]['rname'] != '') {
                $relDisplayField = $fieldlist[$fieldname]['rname'];
            } else {
                $relDisplayField = 'name';
            }
            $rel_value = $rel_focus->$relDisplayField;
        }

        $fieldlist[$fieldlist[$fieldname]['id_name']]['value'] = $value;
        $fieldlist[$fieldname]['value'] = $rel_value;
        $fieldlist[$fieldname]['id_name'] = $aow_field;
        $fieldlist[$fieldlist[$fieldname]['id_name']]['name'] = $aow_field;
        $fieldlist[$fieldname]['name'] = $aow_field.'_display';
    } elseif (isset($fieldlist[$fieldname]['type']) && $view == 'DetailView' && ($fieldlist[$fieldname]['type'] == 'datetimecombo' || $fieldlist[$fieldname]['type'] == 'datetime' || $fieldlist[$fieldname]['type'] == 'date')) {
        $value = $focus->convertField($value, $fieldlist[$fieldname]);
        if (!empty($params['date_format']) && isset($params['date_format'])) {
            $convert_format = "Y-m-d H:i:s";
            if ($fieldlist[$fieldname]['type'] == 'date') {
                $convert_format = "Y-m-d";
            }
            $fieldlist[$fieldname]['value'] = $timedate->to_display($value, $convert_format, $params['date_format']);
<<<<<<< HEAD
        } else {
            $fieldlist[$fieldname]['value'] = $timedate->to_display_date_time($value, true, true);
=======
        }else{
            if($fieldlist[$fieldname]['type'] == 'date') {
                $fieldlist[$fieldname]['value'] = $timedate->to_display_date($value, true, true);
            } else {
                $fieldlist[$fieldname]['value'] = $timedate->to_display_date_time($value, true, true);
            }
>>>>>>> f2b355db
        }
        $fieldlist[$fieldname]['name'] = $aow_field;
    } elseif (isset($fieldlist[$fieldname]['type']) && ($fieldlist[$fieldname]['type'] == 'datetimecombo' || $fieldlist[$fieldname]['type'] == 'datetime' || $fieldlist[$fieldname]['type'] == 'date')) {
        $value = $focus->convertField($value, $fieldlist[$fieldname]);
        $displayValue = $timedate->to_display_date_time($value);
        $fieldlist[$fieldname]['value'] = $fieldlist[$aow_field]['value'] = $displayValue;
        $fieldlist[$fieldname]['name'] = $aow_field;
    } else {
        $fieldlist[$fieldname]['value'] = $value;
        $fieldlist[$fieldname]['name'] = $aow_field;
    }

    if (isset($fieldlist[$fieldname]['type']) && $fieldlist[$fieldname]['type'] == 'datetimecombo' || $fieldlist[$fieldname]['type'] == 'datetime') {
        $fieldlist[$aow_field]['aliasId'] = createBracketVariableAlias($aow_field);
        $fieldlist[$aow_field]['originalId'] = $aow_field;
    }

    if (isset($fieldlist[$fieldname]['type']) && $fieldlist[$fieldname]['type'] == 'currency' && $view != 'EditView') {
        static $sfh;

        if (!isset($sfh)) {
            require_once('include/SugarFields/SugarFieldHandler.php');
            $sfh = new SugarFieldHandler();
        }

        if ($currency_id != '' && !stripos($fieldname, '_USD')) {
            $userCurrencyId = $current_user->getPreference('currency');
            if ($currency_id != $userCurrencyId) {
                $currency = new Currency();
                $currency->retrieve($currency_id);
                $value = $currency->convertToDollar($value);
                $currency->retrieve($userCurrencyId);
                $value = $currency->convertFromDollar($value);
            }
        }

        $parentfieldlist[strtoupper($fieldname)] = $value;

        return($sfh->displaySmarty($parentfieldlist, $fieldlist[$fieldname], 'ListView', $displayParams));
    }

    $ss->assign("QS_JS", $quicksearch_js);
    $ss->assign("fields", $fieldlist);
    $ss->assign("form_name", $view);
    $ss->assign("bean", $focus);

    // Add in any additional strings
    $ss->assign("MOD", $mod_strings);
    $ss->assign("APP", $app_strings);
    $ss->assign("module", $module);
<<<<<<< HEAD
    if (isset($params['record_id']) && $params['record_id']) {
=======
    if (!empty($params['record_id'])) {
>>>>>>> f2b355db
        $ss->assign("record_id", $params['record_id']);
    }

    return $ss->fetch($file);
}

/**
 *  Convert a bracketed variable into a string that can become a JS variable
 *
 * @param string $variable
 * @return string
 */
function createBracketVariableAlias($variable)
{
    $replaceRightBracket = str_replace(']', '', $variable);
    $replaceLeftBracket =  str_replace('[', '', $replaceRightBracket);
    return $replaceLeftBracket;
}

/**
 * @param string $module
 * @param string $aow_field
 * @param string $view
 * @param $value
 * @param bool $field_option
 * @return string
 */
function getDateField($module, $aow_field, $view, $value = null, $field_option = true)
{
    global $app_list_strings;

    // set $view = 'EditView' as default
    if (!$view) {
        $view = 'EditView';
    }

    $value = json_decode(html_entity_decode_utf8($value), true);

    if (!file_exists('modules/AOBH_BusinessHours/AOBH_BusinessHours.php')) {
        unset($app_list_strings['aow_date_type_list']['business_hours']);
    }

    $field = '';

    if ($view == 'EditView') {
        $field .= "<select type='text' name='$aow_field".'[0]'."' id='$aow_field".'[0]'."' title='' tabindex='116'>". getDateFields($module, $view, $value[0], $field_option) ."</select>&nbsp;&nbsp;";
        $field .= "<select type='text' name='$aow_field".'[1]'."' id='$aow_field".'[1]'."' onchange='date_field_change(\"$aow_field\")'  title='' tabindex='116'>". get_select_options_with_id($app_list_strings['aow_date_operator'], $value[1]) ."</select>&nbsp;";
        $display = 'none';
        if ($value[1] == 'plus' || $value[1] == 'minus') {
            $display = '';
        }
        $field .= "<input  type='text' style='display:$display' name='$aow_field".'[2]'."' id='$aow_field".'[2]'."' title='' value='$value[2]' tabindex='116'>&nbsp;";
        $field .= "<select type='text' style='display:$display' name='$aow_field".'[3]'."' id='$aow_field".'[3]'."' title='' tabindex='116'>". get_select_options_with_id($app_list_strings['aow_date_type_list'], $value[3]) ."</select>";
    } else {
        $field = getDateFields($module, $view, $value[0], $field_option).' '.$app_list_strings['aow_date_operator'][$value[1]];
        if ($value[1] == 'plus' || $value[1] == 'minus') {
            $field .= ' '.$value[2].' '.$app_list_strings['aow_date_type_list'][$value[3]];
        }
    }
    return $field;
}

function getDateFields($module, $view='EditView', $value = '', $field_option = true)
{
    global $beanList, $app_list_strings;

    $fields = $app_list_strings['aow_date_options'];

    if (!$field_option) {
        unset($fields['field']);
    }

    if ($module != '') {
        if (isset($beanList[$module]) && $beanList[$module]) {
            $mod = new $beanList[$module]();
            foreach ($mod->field_defs as $name => $arr) {
                if ($arr['type'] == 'date' || $arr['type'] == 'datetime' || $arr['type'] == 'datetimecombo') {
                    if (isset($arr['vname']) && $arr['vname'] != '') {
                        $fields[$name] = translate($arr['vname'], $mod->module_dir);
                    } else {
                        $fields[$name] = $name;
                    }
                }
            } //End loop.
        }
    }
    if ($view == 'EditView') {
        return get_select_options_with_id($fields, $value);
    }
    return $fields[$value];
}

function getAssignField($aow_field, $view, $value)
{
    global $app_list_strings;

    $value = json_decode(html_entity_decode_utf8($value), true);

    $roles = get_bean_select_array(true, 'ACLRole', 'name', '', 'name', true);

    if (!file_exists('modules/SecurityGroups/SecurityGroup.php')) {
        unset($app_list_strings['aow_assign_options']['security_group']);
    } else {
        $securityGroups = get_bean_select_array(true, 'SecurityGroup', 'name', '', 'name', true);
    }

    $field = '';

    if ($view == 'EditView') {
        $field .= "<select type='text' name='$aow_field".'[0]'."' id='$aow_field".'[0]'."' onchange='assign_field_change(\"$aow_field\")' title='' tabindex='116'>". get_select_options_with_id($app_list_strings['aow_assign_options'], $value[0]) ."</select>&nbsp;&nbsp;";
        if (!file_exists('modules/SecurityGroups/SecurityGroup.php')) {
            $field .= "<input type='hidden' name='$aow_field".'[1]'."' id='$aow_field".'[1]'."' value=''  />";
        } else {
            $display = 'none';
            if ($value[0] == 'security_group') {
                $display = '';
            }
            $field .= "<select type='text' style='display:$display' name='$aow_field".'[1]'."' id='$aow_field".'[1]'."' title='' tabindex='116'>". get_select_options_with_id($securityGroups, $value[1]) ."</select>&nbsp;&nbsp;";
        }
        $display = 'none';
        if ($value[0] == 'role' || $value[0] == 'security_group') {
            $display = '';
        }
        $field .= "<select type='text' style='display:$display' name='$aow_field".'[2]'."' id='$aow_field".'[2]'."' title='' tabindex='116'>". get_select_options_with_id($roles, $value[2]) ."</select>&nbsp;&nbsp;";
    } else {
        $field = $app_list_strings['aow_assign_options'][$value[1]];
    }
    return $field;
}

function getDropdownList($list_id, $selected_value)
{
    global $app_list_strings;
    $option = '';
    foreach ($app_list_strings[$list_id] as $key => $value) {
        if (base64_decode($selected_value) == $key) {
            $option .= '<option value="'.$key.'" selected>'.$value.'</option>';
        } elseif ($selected_value == $key) {
            $option .= '<option value="'.$key.'" selected>'.$value.'</option>';
        } else {
            $option .= '<option value="'.$key.'">'.$value.'</option>';
        }
    }
    return $option;
}
function getLeastBusyUser($users, $field, SugarBean $bean)
{
    $counts = array();
    foreach ($users as $id) {
        $c = $bean->db->getOne("SELECT count(*) AS c FROM ".$bean->table_name." WHERE $field = '$id' AND deleted = 0");
        $counts[$id] = $c;
    }
    asort($counts);
    $countsKeys = array_flip($counts);
    return array_shift($countsKeys);
}

function getRoundRobinUser($users, $id)
{
    $file = create_cache_directory('modules/AOW_WorkFlow/Users/') . $id . 'lastUser.cache.php';

    if (isset($_SESSION['lastuser'][$id]) && $_SESSION['lastuser'][$id] != '') {
        $users_by_key = array_flip($users); // now keys are values
        $key = $users_by_key[$_SESSION['lastuser'][$id]] + 1;
        if (!empty($users[$key])) {
            return $users[$key];
        }
    } elseif (is_file($file)) {
        require_once($file);
        if (isset($lastUser['User']) && $lastUser['User'] != '') {
            $users_by_key = array_flip($users); // now keys are values
            $key = $users_by_key[$lastUser['User']] + 1;
            if (!empty($users[$key])) {
                return $users[$key];
            }
        }
    }

    return $users[0];
}

function setLastUser($user_id, $id)
{
    $_SESSION['lastuser'][$id] = $user_id;

    $file = create_cache_directory('modules/AOW_WorkFlow/Users/') . $id . 'lastUser.cache.php';

    $arrayString = var_export_helper(array('User' => $user_id));

    $content =<<<eoq
<?php
	\$lastUser = {$arrayString};
?>
eoq;

    if ($fh = @sugar_fopen($file, 'w')) {
        fputs($fh, $content);
        fclose($fh);
    }
    return true;
}

function getEmailableModules()
{
    global $beanFiles, $beanList, $app_list_strings;
    $emailableModules = array();
    foreach ($app_list_strings['aow_moduleList'] as $bean_name => $bean_dis) {
        if (isset($beanList[$bean_name]) && isset($beanFiles[$beanList[$bean_name]])) {
            require_once($beanFiles[$beanList[$bean_name]]);
            $obj = new $beanList[$bean_name];
            if ($obj instanceof Person || $obj instanceof Company) {
                $emailableModules[] = $bean_name;
            }
        }
    }
    asort($emailableModules);
    return $emailableModules;
}

function getRelatedEmailableFields($module)
{
    global $beanList, $app_list_strings;
    $relEmailFields = array();
    $checked_link = array();
    $emailableModules = getEmailableModules();
    if ($module != '') {
        if (isset($beanList[$module]) && $beanList[$module]) {
            $mod = new $beanList[$module]();

            foreach ($mod->get_related_fields() as $field) {
                if (isset($field['link'])) {
                    $checked_link[] = $field['link'];
                }
                if (!isset($field['module']) || !in_array($field['module'], $emailableModules) || (isset($field['dbType']) && $field['dbType'] == "id")) {
                    continue;
                }
                $relEmailFields[$field['name']] = translate($field['module']) . ": "
                    . trim(translate($field['vname'], $mod->module_name), ":");
            }

            foreach ($mod->get_linked_fields() as $field) {
                if (!in_array($field['name'], $checked_link) && !in_array($field['relationship'], $checked_link)) {
                    if (isset($field['module']) && $field['module'] != '') {
                        $rel_module = $field['module'];
                    } elseif ($mod->load_relationship($field['name'])) {
                        $relField = $field['name'];
                        $rel_module = $mod->$relField->getRelatedModuleName();
                    }

                    if (in_array($rel_module, $emailableModules)) {
                        if (isset($field['vname']) && $field['vname'] != '') {
                            $relEmailFields[$field['name']] = $app_list_strings['moduleList'][$rel_module] . ' : ' . translate($field['vname'], $mod->module_dir);
                        } else {
                            $relEmailFields[$field['name']] = $app_list_strings['moduleList'][$rel_module] . ' : ' . $field['name'];
                        }
                    }
                }
            }

            array_multisort($relEmailFields, SORT_ASC, $relEmailFields);
        }
    }
    return $relEmailFields;
}

function fixUpFormatting($module, $field, $value)
{
    global $timedate, $beanFiles, $beanList;

    require_once($beanFiles[$beanList[$module]]);
    $bean = new $beanList[$module];

    static $boolean_false_values = array('off', 'false', '0', 'no');

    switch ($bean->field_defs[$field]['type']) {
        case 'datetime':
        case 'datetimecombo':
            if (empty($value)) {
                break;
            }
            if ($value == 'NULL') {
                $value = '';
                break;
            }
            if (! preg_match('/^[0-9]{4}-[0-9]{2}-[0-9]{2} [0-9]{2}:[0-9]{2}:[0-9]{2}$/', $value)) {
                // This appears to be formatted in user date/time
                $value = $timedate->to_db($value);
            }
            break;
        case 'date':
            if (empty($value)) {
                break;
            }
            if ($value == 'NULL') {
                $value = '';
                break;
            }
            if (! preg_match('/^[0-9]{4}-[0-9]{2}-[0-9]{2}$/', $value)) {
                // This date appears to be formatted in the user's format
                $value = $timedate->to_db_date($value, false);
            }
            break;
        case 'time':
            if (empty($value)) {
                break;
            }
            if ($value == 'NULL') {
                $value = '';
                break;
            }
            if (preg_match('/(am|pm)/i', $value)) {
                // This time appears to be formatted in the user's format
                $value = $timedate->fromUserTime($value)->format(TimeDate::DB_TIME_FORMAT);
            }
            break;
        case 'double':
        case 'decimal':
        case 'currency':
        case 'float':
            if ($value === '' || $value == null || $value == 'NULL') {
                continue;
            }
            if (is_string($value)) {
                $value = (float)unformat_number($value);
            }
            break;
        case 'uint':
        case 'ulong':
        case 'long':
        case 'short':
        case 'tinyint':
        case 'int':
            if ($value === '' || $value == null || $value == 'NULL') {
                continue;
            }
            if (is_string($value)) {
                $value = (int)unformat_number($value);
            }
            break;
        case 'bool':
            if (empty($value)) {
                $value = false;
            } elseif (true === $value || 1 == $value) {
                $value = true;
            } elseif (in_array(strval($value), $boolean_false_values)) {
                $value = false;
            } else {
                $value = true;
            }
            break;
        case 'encrypt':
            $value = $this->encrpyt_before_save($value);
            break;
    }
    return $value;
}<|MERGE_RESOLUTION|>--- conflicted
+++ resolved
@@ -598,17 +598,12 @@
                 $convert_format = "Y-m-d";
             }
             $fieldlist[$fieldname]['value'] = $timedate->to_display($value, $convert_format, $params['date_format']);
-<<<<<<< HEAD
-        } else {
-            $fieldlist[$fieldname]['value'] = $timedate->to_display_date_time($value, true, true);
-=======
         }else{
             if($fieldlist[$fieldname]['type'] == 'date') {
                 $fieldlist[$fieldname]['value'] = $timedate->to_display_date($value, true, true);
             } else {
                 $fieldlist[$fieldname]['value'] = $timedate->to_display_date_time($value, true, true);
             }
->>>>>>> f2b355db
         }
         $fieldlist[$fieldname]['name'] = $aow_field;
     } elseif (isset($fieldlist[$fieldname]['type']) && ($fieldlist[$fieldname]['type'] == 'datetimecombo' || $fieldlist[$fieldname]['type'] == 'datetime' || $fieldlist[$fieldname]['type'] == 'date')) {
@@ -659,11 +654,7 @@
     $ss->assign("MOD", $mod_strings);
     $ss->assign("APP", $app_strings);
     $ss->assign("module", $module);
-<<<<<<< HEAD
-    if (isset($params['record_id']) && $params['record_id']) {
-=======
     if (!empty($params['record_id'])) {
->>>>>>> f2b355db
         $ss->assign("record_id", $params['record_id']);
     }
 
