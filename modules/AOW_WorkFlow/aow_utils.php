<?php
/**
 *
 * SugarCRM Community Edition is a customer relationship management program developed by
 * SugarCRM, Inc. Copyright (C) 2004-2013 SugarCRM Inc.
 *
 * SuiteCRM is an extension to SugarCRM Community Edition developed by SalesAgility Ltd.
 * Copyright (C) 2011 - 2018 SalesAgility Ltd.
 *
 * This program is free software; you can redistribute it and/or modify it under
 * the terms of the GNU Affero General Public License version 3 as published by the
 * Free Software Foundation with the addition of the following permission added
 * to Section 15 as permitted in Section 7(a): FOR ANY PART OF THE COVERED WORK
 * IN WHICH THE COPYRIGHT IS OWNED BY SUGARCRM, SUGARCRM DISCLAIMS THE WARRANTY
 * OF NON INFRINGEMENT OF THIRD PARTY RIGHTS.
 *
 * This program is distributed in the hope that it will be useful, but WITHOUT
 * ANY WARRANTY; without even the implied warranty of MERCHANTABILITY or FITNESS
 * FOR A PARTICULAR PURPOSE. See the GNU Affero General Public License for more
 * details.
 *
 * You should have received a copy of the GNU Affero General Public License along with
 * this program; if not, see http://www.gnu.org/licenses or write to the Free
 * Software Foundation, Inc., 51 Franklin Street, Fifth Floor, Boston, MA
 * 02110-1301 USA.
 *
 * You can contact SugarCRM, Inc. headquarters at 10050 North Wolfe Road,
 * SW2-130, Cupertino, CA 95014, USA. or at email address contact@sugarcrm.com.
 *
 * The interactive user interfaces in modified source and object code versions
 * of this program must display Appropriate Legal Notices, as required under
 * Section 5 of the GNU Affero General Public License version 3.
 *
 * In accordance with Section 7(b) of the GNU Affero General Public License version 3,
 * these Appropriate Legal Notices must retain the display of the "Powered by
 * SugarCRM" logo and "Supercharged by SuiteCRM" logo. If the display of the logos is not
 * reasonably feasible for technical reasons, the Appropriate Legal Notices must
 * display the words "Powered by SugarCRM" and "Supercharged by SuiteCRM".
 */

if (!defined('sugarEntry') || !sugarEntry) {
    die('Not A Valid Entry Point');
}

function getModuleFields(
    $module,
    $view = 'EditView',
    $value = '',
    $valid = array(),
    $override = array()
) {
    global $app_strings, $beanList, $current_user;

    $blockedModuleFields = array(
        // module = array( ... fields )
        'Users' => array(
            'id',
            'is_admin',
            'name',
            'user_hash',
            'user_name',
            'system_generated_password',
            'pwd_last_changed',
            'authenticate_id',
            'sugar_login',
            'external_auth_only',
            'deleted',
            'is_group',
        )
    );

    $fields = array('' => $app_strings['LBL_NONE']);
    $unset = array();

    if ($module !== '') {
        if (isset($beanList[$module]) && $beanList[$module]) {
            $mod = new $beanList[$module]();
            foreach ($mod->field_defs as $name => $arr) {
                if (ACLController::checkAccess($mod->module_dir, 'list', true)) {
                    if (array_key_exists($mod->module_dir, $blockedModuleFields)) {
                        if (in_array($arr['name'],
                                $blockedModuleFields[$mod->module_dir]
                            ) && !$current_user->isAdmin()
                        ) {
                            $GLOBALS['log']->debug('hiding ' . $arr['name'] . ' field from ' . $current_user->name);
                            continue;
                        }
                    }

                    if ($arr['type'] !== 'link'
                        && $name !== 'currency_name'
                        && $name !== 'currency_symbol'
                        && (empty($valid) || in_array($arr['type'], $valid))
                        && ((!isset($arr['source']) || $arr['source'] !== 'non-db')
                            || ($arr['type'] === 'relate' && isset($arr['id_name']))
                            || in_array($name, $override))
                        ) {
                        if (isset($arr['vname']) && $arr['vname'] !== '') {
                            $fields[$name] = rtrim(translate($arr['vname'], $mod->module_dir), ':');
                        } else {
                            $fields[$name] = $name;
                        }
                        if ($arr['type'] === 'relate' && isset($arr['id_name']) && $arr['id_name'] !== '') {
                            $unset[] = $arr['id_name'];
                        }
                    }
                }
            } //End loop.

            foreach ($unset as $name) {
                if (isset($fields[$name])) {
                    unset($fields[$name]);
                }
            }

        }
    }
    asort($fields);
    if($view == 'JSON'){
        return json_encode($fields);
    }
    if($view == 'EditView'){
        return get_select_options_with_id($fields, $value);
    } else {
        return $fields[$value];
    }
}

function getRelModuleFields($module, $rel_field, $view='EditView',$value = ''){
    global $beanList;

    if($module == $rel_field){
        return getModuleFields($module, $view, $value);
    }

    $mod = new $beanList[$module]();
    $data = $mod->field_defs[$rel_field];

    if(isset($data['module']) && $data['module'] != ''){
        return getModuleFields($data['module'], $view, $value);
    }

}

/**
 * @param string $module
 * @param string $linkFields
 * @return string
 */
function getRelatedModule($module, $linkFields)
{
    $linkField = explode(':', $linkFields, 2);

    $link = $linkField[0];
    $relatedModule = $module;

    if ($module === $link) {
        $relatedModule = $module;
    } else {
        $bean = BeanFactory::newBean($module);
        if ($bean && $bean->load_relationship($link)) {
            $relatedModule = $bean->$link->getRelatedModuleName();
        }
    }

    if (!empty($linkField[1])) {
        return getRelatedModule($relatedModule, $linkField[1]);
    }

    return $relatedModule;
}

function getModuleTreeData($module){
    global $beanList, $app_list_strings;

    $sort_fields = array();
    $module_label = isset($app_list_strings['moduleList'][$module]) ? $app_list_strings['moduleList'][$module] : $module;
    $fields = array(
        $module =>  array('label' => $module_label,
                        'type' => 'module',
                        'module' => $module,
                        'module_label'=> $module_label)
    );

    if ($module != '') {
        if(isset($beanList[$module]) && $beanList[$module]){
            $mod = new $beanList[$module]();

            foreach($mod->get_linked_fields() as $name => $arr){
                if(isset($arr['module']) && $arr['module'] != '') {
                    $rel_module = $arr['module'];
                } else if($mod->load_relationship($name)){
                    $rel_module = $mod->$name->getRelatedModuleName();
                }

                $rel_module_label = isset($app_list_strings['moduleList'][$rel_module]) ? $app_list_strings['moduleList'][$rel_module] : $rel_module;
                if(isset($arr['vname']) && $arr['vname'] != '') {
                    $label = $rel_module_label . ' : ' . translate($arr['vname'], $mod->module_dir);
                    $module_label = trim(translate($arr['vname'],$mod->module_dir),':');
                }else {
                    $label = $rel_module_label . ' : '. $name;
                    $module_label = $name;
                }
                $sort_fields[$name] = array('label'=>$label,'type'=>'relationship','module' => $rel_module,'module_label'=>$module_label);
                if($arr['type'] == 'relate' && isset($arr['id_name']) && $arr['id_name'] != ''){
                    if(isset($fields[$arr['id_name']])){
                        unset( $fields[$arr['id_name']]);
                    }
                }
            } //End loop.
            uasort($sort_fields,function($a,$b){
                return strcmp($a['label'],$b['label']);
            });

            $fields = array_merge((array)$fields, (array)$sort_fields);
        }
    }

    return json_encode($fields);
}

function getModuleRelationships($module, $view='EditView',$value = '')
{
    global $beanList, $app_list_strings;

    $fields = array($module=>$app_list_strings['moduleList'][$module]);
    $sort_fields = array();
    $invalid_modules = array();

    if ($module != '') {
        if(isset($beanList[$module]) && $beanList[$module]){
            $mod = new $beanList[$module]();

            /*if($mod->is_AuditEnabled()){
                $fields['Audit'] = translate('LBL_AUDIT_TABLE','AOR_Fields');
            }*/
            foreach($mod->get_linked_fields() as $name => $arr){
                if(isset($arr['module']) && $arr['module'] != '') {
                    $rel_module = $arr['module'];
                } else if($mod->load_relationship($name)){
                    $rel_module = $mod->$name->getRelatedModuleName();
                }
                if(!in_array($rel_module,$invalid_modules)){
                    $relModuleName = isset($app_list_strings['moduleList'][$rel_module]) ? $app_list_strings['moduleList'][$rel_module] : $rel_module;
                    if(isset($arr['vname']) && $arr['vname'] != ''){
                        $sort_fields[$name] = $relModuleName.' : '.translate($arr['vname'],$mod->module_dir);
                    } else {
                        $sort_fields[$name] = $relModuleName.' : '. $name;
                    }
                    if($arr['type'] == 'relate' && isset($arr['id_name']) && $arr['id_name'] != ''){
                        if(isset($fields[$arr['id_name']])) unset( $fields[$arr['id_name']]);
                    }
                }
            } //End loop.
            array_multisort($sort_fields, SORT_ASC, $sort_fields);
            $fields = array_merge((array)$fields, (array)$sort_fields);
        }
    }
    if($view == 'EditView'){
        return get_select_options_with_id($fields, $value);
    } else {
        return $fields[$value];
    }
}

function getValidFieldsTypes($module, $field){
    global $beanFiles, $beanList;

    require_once($beanFiles[$beanList[$module]]);
    $focus = new $beanList[$module];
    $vardef = $focus->getFieldDefinition($field);

    switch($vardef['type']) {
        case 'double':
        case 'decimal':
        case 'float':
        case 'currency':
            $valid_type = array('double','decimal','float','currency');
            break;
        case 'uint':
        case 'ulong':
        case 'long':
        case 'short':
        case 'tinyint':
        case 'int':
            $valid_type = array('uint','ulong','long','short','tinyint','int');
            break;
        case 'date':
        case 'datetime':
        case 'datetimecombo':
            $valid_type = array('date','datetime', 'datetimecombo');
            break;
        case 'id':
        case 'relate':
        case 'link':
            $valid_type = array('relate', 'id');
            //if($vardef['module'] == 'Users') $valid_type = array();
            break;
        default:
            $valid_type = array();
            break;
    }

    return $valid_type;
}


function getModuleField(
    $module,
    $fieldname,
    $aow_field,
    $view='EditView',
    $value = '',
    $alt_type = '',
    $currency_id = '',
    $params= array()
){
    global $current_language;
    global $app_strings;
    global $app_list_strings;
    global $current_user;
    global $beanFiles;
    global $beanList;

    // use the mod_strings for this module
    $mod_strings = return_module_language($current_language,$module);

    // if aor condition
    if(strstr($aow_field, 'aor_conditions_value') !== false) {
        // get aor condition row
        $aor_row = str_replace('aor_conditions_value', '', $aow_field);
        $aor_row = str_replace('[', '', $aor_row);
        $aor_row = str_replace(']', '', $aor_row);
        // set the filename for this control
<<<<<<< HEAD
        $file = create_cache_directory('modules/AOR_WorkFlow/')
=======
        $file = create_cache_directory('modules/AOW_WorkFlow/')
>>>>>>> e44d5657
            . $module
            . $view
            . $alt_type
            . $fieldname
            . $aor_row
            . '.tpl';
    } else {
        //  its probably result of the report
        // set the filename for this control
        $file = create_cache_directory('modules/AOW_WorkFlow/')
            . $module
            . $view
            . $alt_type
            . $fieldname
            . '.tpl';
    }

    $displayParams = array();

    if ( !is_file($file)
        || inDeveloperMode()
        || !empty($_SESSION['developerMode']) ) {

        if ( !isset($vardef) ) {
            require_once($beanFiles[$beanList[$module]]);
            $focus = new $beanList[$module];
            $vardef = $focus->getFieldDefinition($fieldname);
        }

        // Bug: check for AOR value SecurityGroups value missing
        if(stristr($fieldname, 'securitygroups') != false && empty($vardef)) {
            require_once($beanFiles[$beanList['SecurityGroups']]);
            $module = 'SecurityGroups';
            $focus = new $beanList[$module];
            $vardef = $focus->getFieldDefinition($fieldname);
        }


        //$displayParams['formName'] = 'EditView';

        // if this is the id relation field, then don't have a pop-up selector.
        if( $vardef['type'] == 'relate' && $vardef['id_name'] == $vardef['name']) {
            $vardef['type'] = 'varchar';
        }

        if(isset($vardef['precision'])) unset($vardef['precision']);

        //$vardef['precision'] = $locale->getPrecedentPreference('default_currency_significant_digits', $current_user);

        if( $vardef['type'] == 'datetime') {
            $vardef['type'] = 'datetimecombo';
        }
        if( $vardef['type'] == 'datetimecombo') {
            $displayParams['originalFieldName'] = $aow_field;
            // Replace the square brackets by a deliberately complex alias to avoid JS conflicts
            $displayParams['idName'] = createBracketVariableAlias($aow_field);
        }

        // trim down textbox display
        if( $vardef['type'] == 'text' ) {
            $vardef['rows'] = 2;
            $vardef['cols'] = 32;
        }

        // create the dropdowns for the parent type fields
        if ( $vardef['type'] == 'parent_type' ) {
            $vardef['type'] = 'enum';
        }

        if($vardef['type'] == 'link'){
            $vardef['type'] = 'relate';
            $vardef['rname'] = 'name';
            $vardef['id_name'] = $vardef['name'].'_id';
            if((!isset($vardef['module']) || $vardef['module'] == '') && $focus->load_relationship($vardef['name'])) {
                $relName = $vardef['name'];
                $vardef['module'] = $focus->$relName->getRelatedModuleName();
            }

        }

        //check for $alt_type
        if ( $alt_type != '' ) {
            $vardef['type'] = $alt_type;
        }

        // remove the special text entry field function 'getEmailAddressWidget'
        if ( isset($vardef['function'])
            && ( $vardef['function'] == 'getEmailAddressWidget'
                || $vardef['function']['name'] == 'getEmailAddressWidget' ) )
            unset($vardef['function']);

        if(isset($vardef['name']) && ($vardef['name'] == 'date_entered' || $vardef['name'] == 'date_modified')){
            $vardef['name'] = 'aow_temp_date';
        }

        // load SugarFieldHandler to render the field tpl file
        static $sfh;

        if(!isset($sfh)) {
            require_once('include/SugarFields/SugarFieldHandler.php');
            $sfh = new SugarFieldHandler();
        }

        $contents = $sfh->displaySmarty('fields', $vardef, $view, $displayParams);

        // Remove all the copyright comments
        $contents = preg_replace('/\{\*[^\}]*?\*\}/', '', $contents);

        if ($view == 'EditView' && ($vardef['type'] == 'relate' || $vardef['type'] == 'parent')) {
            $contents = str_replace('"' . $vardef['id_name'] . '"',
                '{/literal}"{$fields.' . $vardef['name'] . '.id_name}"{literal}', $contents);
            $contents = str_replace('"' . $vardef['name'] . '"',
                '{/literal}"{$fields.' . $vardef['name'] . '.name}"{literal}', $contents);
        }
        if ($view == 'DetailView' && $vardef['type'] == 'image') {
	     // Because TCPDF could not read image from download entryPoint, we need change entryPoint link to image path to resolved issue Image is not showing in PDF report
	   if($_REQUEST['module'] == 'AOR_Reports' && $_REQUEST['action'] == 'DownloadPDF') {
                global $sugar_config;
                $upload_dir = isset($sugar_config['upload_dir']) ? $sugar_config['upload_dir'] : 'upload/';
                $contents = str_replace('index.php?entryPoint=download&id=', $upload_dir, $contents);
                $contents = str_replace('&type={$module}', '', $contents);
            }
            $contents = str_replace('{$fields.id.value}', '{$record_id}', $contents);
        }
        // hack to disable one of the js calls in this control
        if (isset($vardef['function']) && ($vardef['function'] == 'getCurrencyDropDown' || $vardef['function']['name'] == 'getCurrencyDropDown')) {
            $contents .= "{literal}<script>function CurrencyConvertAll() { return; }</script>{/literal}";
        }

        // Save it to the cache file
        if ($fh = @sugar_fopen($file, 'w')) {
            fputs($fh, $contents);
            fclose($fh);
        }
    }

    // Now render the template we received
    $ss = new Sugar_Smarty();

    // Create Smarty variables for the Calendar picker widget
    global $timedate;
    $time_format = $timedate->get_user_time_format();
    $date_format = $timedate->get_cal_date_format();
    $ss->assign('USER_DATEFORMAT', $timedate->get_user_date_format());
    $ss->assign('TIME_FORMAT', $time_format);
    $time_separator = ":";
    $match = array();
    if(preg_match('/\d+([^\d])\d+([^\d]*)/s', $time_format, $match)) {
        $time_separator = $match[1];
    }
    $t23 = strpos($time_format, '23') !== false ? '%H' : '%I';
    if(!isset($match[2]) || $match[2] == '') {
        $ss->assign('CALENDAR_FORMAT', $date_format . ' ' . $t23 . $time_separator . "%M");
    }
    else {
        $pm = $match[2] == "pm" ? "%P" : "%p";
        $ss->assign('CALENDAR_FORMAT', $date_format . ' ' . $t23 . $time_separator . "%M" . $pm);
    }

    $ss->assign('CALENDAR_FDOW', $current_user->get_first_day_of_week());

    // populate the fieldlist from the vardefs
    $fieldlist = array();
    if ( !isset($focus) || !($focus instanceof SugarBean) )
        require_once($beanFiles[$beanList[$module]]);
    $focus = new $beanList[$module];
    // create the dropdowns for the parent type fields
    $vardefFields = $focus->getFieldDefinitions();
    if (isset($vardefFields[$fieldname]['type']) && $vardefFields[$fieldname]['type'] == 'parent_type' ) {
        $focus->field_defs[$fieldname]['options'] = $focus->field_defs[$vardefFields[$fieldname]['group']]['options'];
    }
    foreach ( $vardefFields as $name => $properties ) {
        $fieldlist[$name] = $properties;
        // fill in enums
        if(isset($fieldlist[$name]['options']) && is_string($fieldlist[$name]['options']) && isset($app_list_strings[$fieldlist[$name]['options']]))
            $fieldlist[$name]['options'] = $app_list_strings[$fieldlist[$name]['options']];
        // Bug 32626: fall back on checking the mod_strings if not in the app_list_strings
        elseif(isset($fieldlist[$name]['options']) && is_string($fieldlist[$name]['options']) && isset($mod_strings[$fieldlist[$name]['options']]))
            $fieldlist[$name]['options'] = $mod_strings[$fieldlist[$name]['options']];
        // Bug 22730: make sure all enums have the ability to select blank as the default value.
        if(!isset($fieldlist[$name]['options']['']))
            $fieldlist[$name]['options'][''] = '';
    }

    // fill in function return values
    if ( !in_array($fieldname,array('email1','email2')) )
    {
        if (!empty($fieldlist[$fieldname]['function']['returns']) && $fieldlist[$fieldname]['function']['returns'] == 'html')
        {
            $function = $fieldlist[$fieldname]['function']['name'];
            // include various functions required in the various vardefs
            if ( isset($fieldlist[$fieldname]['function']['include']) && is_file($fieldlist[$fieldname]['function']['include']))
                require_once($fieldlist[$fieldname]['function']['include']);
            $_REQUEST[$fieldname] = $value;
            $value = $function($focus, $fieldname, $value, $view);

            $value = str_ireplace($fieldname, $aow_field, $value);
        }
    }

    if(isset($fieldlist[$fieldname]['type']) && $fieldlist[$fieldname]['type'] == 'link'){
        $fieldlist[$fieldname]['id_name'] = $fieldlist[$fieldname]['name'].'_id';

        if((!isset($fieldlist[$fieldname]['module']) || $fieldlist[$fieldname]['module'] == '') && $focus->load_relationship($fieldlist[$fieldname]['name'])) {
            $relName = $fieldlist[$fieldname]['name'];
            $fieldlist[$fieldname]['module'] = $focus->$relName->getRelatedModuleName();
        }
    }

    if(isset($fieldlist[$fieldname]['name']) && ($fieldlist[$fieldname]['name'] == 'date_entered' || $fieldlist[$fieldname]['name'] == 'date_modified')){
        $fieldlist[$fieldname]['name'] = 'aow_temp_date';
        $fieldlist['aow_temp_date'] = $fieldlist[$fieldname];
        $fieldname = 'aow_temp_date';
    }

    $quicksearch_js = '';
    if(isset( $fieldlist[$fieldname]['id_name'] ) && $fieldlist[$fieldname]['id_name'] != '' && $fieldlist[$fieldname]['id_name'] != $fieldlist[$fieldname]['name']){
        $rel_value = $value;

        require_once("include/TemplateHandler/TemplateHandler.php");
        $template_handler = new TemplateHandler();
        $quicksearch_js = $template_handler->createQuickSearchCode($fieldlist,$fieldlist,$view);
        $quicksearch_js = str_replace($fieldname, $aow_field.'_display', $quicksearch_js);
        $quicksearch_js = str_replace($fieldlist[$fieldname]['id_name'], $aow_field, $quicksearch_js);

        echo $quicksearch_js;

        if(isset($fieldlist[$fieldname]['module']) && $fieldlist[$fieldname]['module'] == 'Users'){
            $rel_value = get_assigned_user_name($value);
        } else if(isset($fieldlist[$fieldname]['module'])){
            require_once($beanFiles[$beanList[$fieldlist[$fieldname]['module']]]);
            $rel_focus = new $beanList[$fieldlist[$fieldname]['module']];
            $rel_focus->retrieve($value);
            if(isset($fieldlist[$fieldname]['rname']) && $fieldlist[$fieldname]['rname'] != ''){
                $relDisplayField = $fieldlist[$fieldname]['rname'];
            } else {
                $relDisplayField = 'name';
            }
            $rel_value = $rel_focus->$relDisplayField;
        }

        $fieldlist[$fieldlist[$fieldname]['id_name']]['value'] = $value;
        $fieldlist[$fieldname]['value'] = $rel_value;
        $fieldlist[$fieldname]['id_name'] = $aow_field;
        $fieldlist[$fieldlist[$fieldname]['id_name']]['name'] = $aow_field;
        $fieldlist[$fieldname]['name'] = $aow_field.'_display';
    } else if(isset( $fieldlist[$fieldname]['type'] ) && $view == 'DetailView' && ($fieldlist[$fieldname]['type'] == 'datetimecombo' || $fieldlist[$fieldname]['type'] == 'datetime' || $fieldlist[$fieldname]['type'] == 'date')){
        $value = $focus->convertField($value, $fieldlist[$fieldname]);
        if(!empty($params['date_format']) && isset($params['date_format'])){
            $convert_format = "Y-m-d H:i:s";
            if($fieldlist[$fieldname]['type'] == 'date') $convert_format = "Y-m-d";
            $fieldlist[$fieldname]['value'] = $timedate->to_display($value, $convert_format, $params['date_format']);
        }else{
            $fieldlist[$fieldname]['value'] = $timedate->to_display_date_time($value, true, true);
        }
        $fieldlist[$fieldname]['name'] = $aow_field;
    } else if(isset( $fieldlist[$fieldname]['type'] ) && ($fieldlist[$fieldname]['type'] == 'datetimecombo' || $fieldlist[$fieldname]['type'] == 'datetime' || $fieldlist[$fieldname]['type'] == 'date')){
        $value = $focus->convertField($value, $fieldlist[$fieldname]);
        $displayValue = $timedate->to_display_date_time($value);
        $fieldlist[$fieldname]['value'] = $fieldlist[$aow_field]['value'] = $displayValue;
        $fieldlist[$fieldname]['name'] = $aow_field;
    } else {
        $fieldlist[$fieldname]['value'] = $value;
        $fieldlist[$fieldname]['name'] = $aow_field;

    }

    if (isset($fieldlist[$fieldname]['type']) && $fieldlist[$fieldname]['type'] == 'datetimecombo' || $fieldlist[$fieldname]['type'] == 'datetime' ) {
        $fieldlist[$aow_field]['aliasId'] = createBracketVariableAlias($aow_field);
        $fieldlist[$aow_field]['originalId'] = $aow_field;
    }

    if(isset($fieldlist[$fieldname]['type']) && $fieldlist[$fieldname]['type'] == 'currency' && $view != 'EditView'){
        static $sfh;

        if(!isset($sfh)) {
            require_once('include/SugarFields/SugarFieldHandler.php');
            $sfh = new SugarFieldHandler();
        }

        if($currency_id != '' && !stripos($fieldname, '_USD')){
            $userCurrencyId = $current_user->getPreference('currency');
            if($currency_id != $userCurrencyId){
                $currency = new Currency();
                $currency->retrieve($currency_id);
                $value = $currency->convertToDollar($value);
                $currency->retrieve($userCurrencyId);
                $value = $currency->convertFromDollar($value);
            }
        }

        $parentfieldlist[strtoupper($fieldname)] = $value;

        return($sfh->displaySmarty($parentfieldlist, $fieldlist[$fieldname], 'ListView', $displayParams));
    }

    $ss->assign("QS_JS", $quicksearch_js);
    $ss->assign("fields", $fieldlist);
    $ss->assign("form_name", $view);
    $ss->assign("bean", $focus);

    // Add in any additional strings
    $ss->assign("MOD", $mod_strings);
    $ss->assign("APP", $app_strings);
    $ss->assign("module", $module);
    if (isset($params['record_id']) && $params['record_id']) {
        $ss->assign("record_id", $params['record_id']);
    }

    return $ss->fetch($file);
}

/**
 *  Convert a bracketed variable into a string that can become a JS variable
 *
 * @param string $variable
 * @return string
 */
function createBracketVariableAlias($variable)
{
    $replaceRightBracket = str_replace(']', '', $variable);
    $replaceLeftBracket =  str_replace('[', '', $replaceRightBracket);
    return $replaceLeftBracket;
}

/**
 * @param string $module
 * @param string $aow_field
 * @param string $view
 * @param $value
 * @param bool $field_option
 * @return string
 */
function getDateField($module, $aow_field, $view, $value = null, $field_option = true)
{
    global $app_list_strings;

    // set $view = 'EditView' as default
    if (!$view) {
        $view = 'EditView';
    }

    $value = json_decode(html_entity_decode_utf8($value), true);

    if(!file_exists('modules/AOBH_BusinessHours/AOBH_BusinessHours.php')) unset($app_list_strings['aow_date_type_list']['business_hours']);

    $field = '';

    if($view == 'EditView'){
        $field .= "<select type='text' name='$aow_field".'[0]'."' id='$aow_field".'[0]'."' title='' tabindex='116'>". getDateFields($module, $view, $value[0], $field_option) ."</select>&nbsp;&nbsp;";
        $field .= "<select type='text' name='$aow_field".'[1]'."' id='$aow_field".'[1]'."' onchange='date_field_change(\"$aow_field\")'  title='' tabindex='116'>". get_select_options_with_id($app_list_strings['aow_date_operator'], $value[1]) ."</select>&nbsp;";
        $display = 'none';
        if($value[1] == 'plus' || $value[1] == 'minus') $display = '';
        $field .= "<input  type='text' style='display:$display' name='$aow_field".'[2]'."' id='$aow_field".'[2]'."' title='' value='$value[2]' tabindex='116'>&nbsp;";
        $field .= "<select type='text' style='display:$display' name='$aow_field".'[3]'."' id='$aow_field".'[3]'."' title='' tabindex='116'>". get_select_options_with_id($app_list_strings['aow_date_type_list'], $value[3]) ."</select>";
    }
    else {
        $field = getDateFields($module, $view, $value[0], $field_option).' '.$app_list_strings['aow_date_operator'][$value[1]];
        if($value[1] == 'plus' || $value[1] == 'minus'){
            $field .= ' '.$value[2].' '.$app_list_strings['aow_date_type_list'][$value[3]];
        }
    }
    return $field;

}

function getDateFields($module, $view='EditView',$value = '', $field_option = true)
{
    global $beanList, $app_list_strings;

    $fields = $app_list_strings['aow_date_options'];

    if(!$field_option) unset($fields['field']);

    if ($module != '') {
        if(isset($beanList[$module]) && $beanList[$module]){
            $mod = new $beanList[$module]();
            foreach($mod->field_defs as $name => $arr){
                if($arr['type'] == 'date' || $arr['type'] == 'datetime' || $arr['type'] == 'datetimecombo'){
                    if(isset($arr['vname']) && $arr['vname'] != ''){
                        $fields[$name] = translate($arr['vname'],$mod->module_dir);
                    } else {
                        $fields[$name] = $name;
                    }
                }
            } //End loop.

        }
    }
    if($view == 'EditView'){
        return get_select_options_with_id($fields, $value);
    } else {
        return $fields[$value];
    }
}

function getAssignField($aow_field, $view, $value){
    global $app_list_strings;

    $value = json_decode(html_entity_decode_utf8($value), true);

    $roles = get_bean_select_array(true, 'ACLRole','name', '','name',true);

    if(!file_exists('modules/SecurityGroups/SecurityGroup.php')){
        unset($app_list_strings['aow_assign_options']['security_group']);
    }
    else{
        $securityGroups = get_bean_select_array(true, 'SecurityGroup','name', '','name',true);
    }

    $field = '';

    if($view == 'EditView'){
        $field .= "<select type='text' name='$aow_field".'[0]'."' id='$aow_field".'[0]'."' onchange='assign_field_change(\"$aow_field\")' title='' tabindex='116'>". get_select_options_with_id($app_list_strings['aow_assign_options'], $value[0]) ."</select>&nbsp;&nbsp;";
        if(!file_exists('modules/SecurityGroups/SecurityGroup.php')){
            $field .= "<input type='hidden' name='$aow_field".'[1]'."' id='$aow_field".'[1]'."' value=''  />";
        }
        else {
            $display = 'none';
            if($value[0] == 'security_group') $display = '';
            $field .= "<select type='text' style='display:$display' name='$aow_field".'[1]'."' id='$aow_field".'[1]'."' title='' tabindex='116'>". get_select_options_with_id($securityGroups, $value[1]) ."</select>&nbsp;&nbsp;";
        }
        $display = 'none';
        if($value[0] == 'role' || $value[0] == 'security_group') $display = '';
        $field .= "<select type='text' style='display:$display' name='$aow_field".'[2]'."' id='$aow_field".'[2]'."' title='' tabindex='116'>". get_select_options_with_id($roles, $value[2]) ."</select>&nbsp;&nbsp;";
    }
    else {
        $field = $app_list_strings['aow_assign_options'][$value[1]];
    }
    return $field;

}

function getDropdownList($list_id, $selected_value) {
    global $app_list_strings;
    $option = '';
    foreach($app_list_strings[$list_id] as $key => $value) {
        if(base64_decode($selected_value) == $key) {
            $option .= '<option value="'.$key.'" selected>'.$value.'</option>';
        } else if($selected_value == $key) {
            $option .= '<option value="'.$key.'" selected>'.$value.'</option>';
        }
        else {
            $option .= '<option value="'.$key.'">'.$value.'</option>';
        }
    }
    return $option;
}
function getLeastBusyUser($users, $field, SugarBean $bean) {
    $counts = array();
    foreach($users as $id) {
        $c = $bean->db->getOne("SELECT count(*) AS c FROM ".$bean->table_name." WHERE $field = '$id' AND deleted = 0");
        $counts[$id] = $c;
    }
    asort($counts);
    $countsKeys = array_flip($counts);
    return array_shift($countsKeys);
}

function getRoundRobinUser($users, $id) {

    $file = create_cache_directory('modules/AOW_WorkFlow/Users/') . $id . 'lastUser.cache.php';

    if(isset($_SESSION['lastuser'][$id]) && $_SESSION['lastuser'][$id] != '') {
        $users_by_key = array_flip($users); // now keys are values
        $key = $users_by_key[$_SESSION['lastuser'][$id]] + 1;
        if(!empty($users[$key])) {
            return $users[$key];
        }
    }
    else if (is_file($file)){
        require_once($file);
        if(isset($lastUser['User']) && $lastUser['User'] != '') {
            $users_by_key = array_flip($users); // now keys are values
            $key = $users_by_key[$lastUser['User']] + 1;
            if(!empty($users[$key])) {
                return $users[$key];
            }
        }
    }

   return $users[0];
}

function setLastUser($user_id, $id) {

    $_SESSION['lastuser'][$id] = $user_id;

    $file = create_cache_directory('modules/AOW_WorkFlow/Users/') . $id . 'lastUser.cache.php';

    $arrayString = var_export_helper(array('User' => $user_id));

    $content =<<<eoq
<?php
	\$lastUser = {$arrayString};
?>
eoq;

    if($fh = @sugar_fopen($file, 'w')) {
        fputs($fh, $content);
        fclose($fh);
    }
    return true;
}

function getEmailableModules(){
    global $beanFiles, $beanList, $app_list_strings;
    $emailableModules = array();
    foreach($app_list_strings['aow_moduleList'] as $bean_name => $bean_dis) {
        if(isset($beanList[$bean_name]) && isset($beanFiles[$beanList[$bean_name]])){
            require_once($beanFiles[$beanList[$bean_name]]);
            $obj = new $beanList[$bean_name];
            if($obj instanceof Person || $obj instanceof Company){
                $emailableModules[] = $bean_name;
            }
        }
    }
    asort($emailableModules);
    return $emailableModules;
}

function getRelatedEmailableFields($module){
    global $beanList, $app_list_strings;
    $relEmailFields = array();
    $checked_link = array();
    $emailableModules = getEmailableModules();
    if ($module != '') {
        if(isset($beanList[$module]) && $beanList[$module]){
            $mod = new $beanList[$module]();

            foreach($mod->get_related_fields() as $field){
                if(isset($field['link'])) $checked_link[] = $field['link'];
                if(!isset($field['module']) || !in_array($field['module'],$emailableModules) || (isset($field['dbType']) && $field['dbType'] == "id")){
                    continue;
                }
                $relEmailFields[$field['name']] = translate($field['module']) . ": "
                    . trim(translate($field['vname'], $mod->module_name), ":");
            }

            foreach($mod->get_linked_fields() as $field){
                if(!in_array($field['name'],$checked_link) && !in_array($field['relationship'],$checked_link)){
                    if(isset($field['module']) && $field['module'] != '') {
                        $rel_module = $field['module'];
                    } else if($mod->load_relationship($field['name'])){
                        $relField = $field['name'];
                        $rel_module = $mod->$relField->getRelatedModuleName();
                    }

                    if(in_array($rel_module,$emailableModules)) {
                        if (isset($field['vname']) && $field['vname'] != '') {
                            $relEmailFields[$field['name']] = $app_list_strings['moduleList'][$rel_module] . ' : ' . translate($field['vname'], $mod->module_dir);
                        } else {
                            $relEmailFields[$field['name']] = $app_list_strings['moduleList'][$rel_module] . ' : ' . $field['name'];
                        }
                    }
                }
            }

            array_multisort($relEmailFields, SORT_ASC, $relEmailFields);
        }
    }
    return $relEmailFields;
}

function fixUpFormatting($module, $field, $value)
{
    global $timedate, $beanFiles, $beanList;

    require_once($beanFiles[$beanList[$module]]);
    $bean = new $beanList[$module];

    static $boolean_false_values = array('off', 'false', '0', 'no');

    switch($bean->field_defs[$field]['type']) {
        case 'datetime':
        case 'datetimecombo':
            if(empty($value)) break;
            if ($value == 'NULL') {
                $value = '';
                break;
            }
            if ( ! preg_match('/^[0-9]{4}-[0-9]{2}-[0-9]{2} [0-9]{2}:[0-9]{2}:[0-9]{2}$/',$value) ) {
                // This appears to be formatted in user date/time
                $value = $timedate->to_db($value);
            }
            break;
        case 'date':
            if(empty($value)) break;
            if ($value == 'NULL') {
                $value = '';
                break;
            }
            if ( ! preg_match('/^[0-9]{4}-[0-9]{2}-[0-9]{2}$/',$value) ) {
                // This date appears to be formatted in the user's format
                $value = $timedate->to_db_date($value, false);
            }
            break;
        case 'time':
            if(empty($value)) break;
            if ($value == 'NULL') {
                $value = '';
                break;
            }
            if ( preg_match('/(am|pm)/i',$value) ) {
                // This time appears to be formatted in the user's format
                $value = $timedate->fromUserTime($value)->format(TimeDate::DB_TIME_FORMAT);
            }
            break;
        case 'double':
        case 'decimal':
        case 'currency':
        case 'float':
            if ( $value === '' || $value == NULL || $value == 'NULL') {
                continue;
            }
            if ( is_string($value) ) {
                $value = (float)unformat_number($value);
            }
            break;
        case 'uint':
        case 'ulong':
        case 'long':
        case 'short':
        case 'tinyint':
        case 'int':
            if ( $value === '' || $value == NULL || $value == 'NULL') {
                continue;
            }
            if ( is_string($value) ) {
                $value = (int)unformat_number($value);
            }
            break;
        case 'bool':
            if (empty($value)) {
                $value = false;
            } else if(true === $value || 1 == $value) {
                $value = true;
            } else if(in_array(strval($value), $boolean_false_values)) {
                $value = false;
            } else {
                $value = true;
            }
            break;
        case 'encrypt':
            $value = $this->encrpyt_before_save($value);
            break;
    }
    return $value;

}<|MERGE_RESOLUTION|>--- conflicted
+++ resolved
@@ -332,11 +332,7 @@
         $aor_row = str_replace('[', '', $aor_row);
         $aor_row = str_replace(']', '', $aor_row);
         // set the filename for this control
-<<<<<<< HEAD
-        $file = create_cache_directory('modules/AOR_WorkFlow/')
-=======
         $file = create_cache_directory('modules/AOW_WorkFlow/')
->>>>>>> e44d5657
             . $module
             . $view
             . $alt_type
