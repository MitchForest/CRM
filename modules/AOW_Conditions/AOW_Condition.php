--- conflicted
+++ resolved
@@ -98,18 +98,6 @@
     {
         require_once('modules/AOW_WorkFlow/aow_utils.php');
 
-<<<<<<< HEAD
-        if (!isset($post_data[$key . 'field'])) {
-            LoggerManager::getLogger()->warn('Post data not found at key field. Key was: ' . $key);
-            $postDataAtKeyField = null;
-        } else {
-            $postDataAtKeyField = $post_data[$key . 'field'];
-        }
-        
-        $line_count = count((array)$postDataAtKeyField);
-        $j = 0;
-        for ($i = 0; $i < $line_count; ++$i) {
-=======
         $field = $key . 'field';
         $postedField = null;
         if (isset($post_data[$field])) {
@@ -117,7 +105,7 @@
         } else {
             LoggerManager::getLogger()->warn('Posted field is undefined: ' . $field);
         }
-        
+
         $line_count = count((array)$postedField);
         $j = 0;
         for ($i = 0; $i < $line_count; ++$i) {
@@ -125,8 +113,7 @@
             if (!isset($post_data[$key . 'deleted'][$i])) {
                 LoggerManager::getLogger()->warn('AOR Condition trying to save lines but POST data does not contains the key "' . $key . 'deleted' . '" at index: ' . $i);
             }
-            
->>>>>>> f2b355db
+
             if (isset($post_data[$key . 'deleted'][$i]) && $post_data[$key . 'deleted'][$i] == 1) {
                 $this->mark_deleted($post_data[$key . 'id'][$i]);
             } else {
