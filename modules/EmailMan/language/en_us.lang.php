<?php
/**
 *
 * SugarCRM Community Edition is a customer relationship management program developed by
 * SugarCRM, Inc. Copyright (C) 2004-2013 SugarCRM Inc.
 *
 * SuiteCRM is an extension to SugarCRM Community Edition developed by SalesAgility Ltd.
 * Copyright (C) 2011 - 2017 SalesAgility Ltd.
 *
 * This program is free software; you can redistribute it and/or modify it under
 * the terms of the GNU Affero General Public License version 3 as published by the
 * Free Software Foundation with the addition of the following permission added
 * to Section 15 as permitted in Section 7(a): FOR ANY PART OF THE COVERED WORK
 * IN WHICH THE COPYRIGHT IS OWNED BY SUGARCRM, SUGARCRM DISCLAIMS THE WARRANTY
 * OF NON INFRINGEMENT OF THIRD PARTY RIGHTS.
 *
 * This program is distributed in the hope that it will be useful, but WITHOUT
 * ANY WARRANTY; without even the implied warranty of MERCHANTABILITY or FITNESS
 * FOR A PARTICULAR PURPOSE. See the GNU Affero General Public License for more
 * details.
 *
 * You should have received a copy of the GNU Affero General Public License along with
 * this program; if not, see http://www.gnu.org/licenses or write to the Free
 * Software Foundation, Inc., 51 Franklin Street, Fifth Floor, Boston, MA
 * 02110-1301 USA.
 *
 * You can contact SugarCRM, Inc. headquarters at 10050 North Wolfe Road,
 * SW2-130, Cupertino, CA 95014, USA. or at email address contact@sugarcrm.com.
 *
 * The interactive user interfaces in modified source and object code versions
 * of this program must display Appropriate Legal Notices, as required under
 * Section 5 of the GNU Affero General Public License version 3.
 *
 * In accordance with Section 7(b) of the GNU Affero General Public License version 3,
 * these Appropriate Legal Notices must retain the display of the "Powered by
 * SugarCRM" logo and "Supercharged by SuiteCRM" logo. If the display of the logos is not
 * reasonably feasible for technical reasons, the Appropriate Legal Notices must
 * display the words "Powered by SugarCRM" and "Supercharged by SuiteCRM".
 */

if (!defined('sugarEntry') || !sugarEntry) {
    die('Not A Valid Entry Point');
}

$mod_strings = array(
    'LBL_SEND_DATE_TIME' => 'Send Date',
    'LBL_IN_QUEUE' => 'In Process',
    'LBL_IN_QUEUE_DATE' => 'Queued Date',

    'ERR_INT_ONLY_EMAIL_PER_RUN' => 'Use only integer values to specify the number of emails sent per batch',

    'LBL_ATTACHMENT_AUDIT' => ' was sent. It was not duplicated locally to conserve disk usage.',
    'LBL_CONFIGURE_SETTINGS' => 'Configure Email Settings',
    'LBL_CUSTOM_LOCATION' => 'User Defined',
    'LBL_DEFAULT_LOCATION' => 'Default',

    'LBL_EMAIL_DEFAULT_DELETE_ATTACHMENTS' => 'Delete related notes & attachments with deleted Emails',
<<<<<<< HEAD
=======
    'LBL_EMAIL_ENABLE_CONFIRM_OPT_IN' => 'Opt in',
    'LBL_EMAIL_ENABLE_SEND_OPT_IN' => 'Automatically Send Opt In Email',
    'LBL_EMAIL_CONFIRM_OPT_IN_TEMPLATE_ID' => 'Confirm Opt In Email Template',
>>>>>>> 08322e75
    'LBL_EMAIL_OUTBOUND_CONFIGURATION' => 'Outgoing Mail Configuration',
    'LBL_EMAILS_PER_RUN' => 'Number of emails sent per batch:',
    'LBL_ID' => 'Id',
    'LBL_LIST_CAMPAIGN' => 'Campaign',
    'LBL_LIST_FORM_TITLE' => 'Queue',
    'LBL_LIST_FROM_NAME' => 'From Name',
    'LBL_LIST_IN_QUEUE' => 'In Process',
    'LBL_LIST_MESSAGE_NAME' => 'Marketing Message',
    'LBL_LIST_RECIPIENT_EMAIL' => 'Recipient Email',
    'LBL_LIST_RECIPIENT_NAME' => 'Recipient Name',
    'LBL_LIST_SEND_ATTEMPTS' => 'Send Attempts',
    'LBL_LIST_SEND_DATE_TIME' => 'Send On',
    'LBL_LIST_USER_NAME' => 'User Name',
    'LBL_LOCATION_ONLY' => 'Location',
    'LBL_LOCATION_TRACK' => 'Location of campaign tracking files (like campaign_tracker.php)',
    'LBL_CAMP_MESSAGE_COPY' => 'Keep copies of campaign messages:',
    'LBL_CAMP_MESSAGE_COPY_DESC' => 'Would you like to store complete copies of <bold>EACH</bold> email message sent during all campaigns?  <bold>We recommend and default to no</bold>. Choosing no will store only the template that is sent and the needed variables to recreate the individual message.',
    'LBL_MAIL_SENDTYPE' => 'Mail Transfer Agent:',
    'LBL_MAIL_SMTPAUTH_REQ' => 'Use SMTP Authentication:',
    'LBL_MAIL_SMTPPASS' => 'Password:',
    'LBL_MAIL_SMTPPORT' => 'SMTP Port:',
    'LBL_MAIL_SMTPSERVER' => 'SMTP Mail Server:',
    'LBL_MAIL_SMTPUSER' => 'Username:',
    'LBL_CHOOSE_EMAIL_PROVIDER' => 'Choose your Email provider',
    'LBL_YAHOOMAIL_SMTPPASS' => 'Yahoo! Mail Password',
    'LBL_YAHOOMAIL_SMTPUSER' => 'Yahoo! Mail ID',
    'LBL_GMAIL_SMTPPASS' => 'Gmail Password',
    'LBL_GMAIL_SMTPUSER' => 'Gmail Email Address',
    'LBL_EXCHANGE_SMTPPASS' => 'Exchange Password',
    'LBL_EXCHANGE_SMTPUSER' => 'Exchange Username',
    'LBL_EXCHANGE_SMTPPORT' => 'Exchange Server Port',
    'LBL_EXCHANGE_SMTPSERVER' => 'Exchange Server',
    'LBL_EMAIL_LINK_TYPE' => 'Email Client',
    'LBL_MARKETING_ID' => 'Marketing Id',
    'LBL_MODULE_ID' => 'EmailMan',
    'LBL_MODULE_NAME' => 'Email Settings',
    'LBL_MODULE_TITLE' => 'Outbound Email Queue Management',
    'LBL_NOTIFICATION_ON_DESC' => 'When enabled, emails are sent to users when records are assigned to them.',
    'LBL_NOTIFY_FROMADDRESS' => '"From" Address:',
    'LBL_NOTIFY_FROMNAME' => '"From" Name:',
    'LBL_NOTIFY_ON' => 'Assignment Notifications',
    'LBL_NOTIFY_TITLE' => 'Email Options',
    'LBL_OUTBOUND_EMAIL_TITLE' => 'Outbound Email Options',
    'LBL_RELATED_ID' => 'Related Id',
    'LBL_RELATED_TYPE' => 'Related Type',
    'LBL_SEARCH_FORM_TITLE' => 'Queue Search',
    'TRACKING_ENTRIES_LOCATION_DEFAULT_VALUE' => 'Value of Config.php setting site_url',
    'TXT_REMOVE_ME_ALT' => 'To remove yourself from this email list go to',
    'TXT_REMOVE_ME_CLICK' => 'click here',
    'TXT_REMOVE_ME' => 'To remove yourself from this email list ',
    'LBL_NOTIFY_SEND_FROM_ASSIGNING_USER' => 'Send notification from assigning user\'s e-mail address',

    'LBL_SECURITY_TITLE' => 'Email Security Settings',
    'LBL_SECURITY_DESC' => 'Check the following that should NOT be allowed in via InboundEmail or displayed in the Emails module.',
    'LBL_SECURITY_APPLET' => 'Applet tag',
    'LBL_SECURITY_BASE' => 'Base tag',
    'LBL_SECURITY_EMBED' => 'Embed tag',
    'LBL_SECURITY_FORM' => 'Form tag',
    'LBL_SECURITY_FRAME' => 'Frame tag',
    'LBL_SECURITY_FRAMESET' => 'Frameset tag',
    'LBL_SECURITY_IFRAME' => 'iFrame tag',
    'LBL_SECURITY_IMPORT' => 'Import tag',
    'LBL_SECURITY_LAYER' => 'Layer tag',
    'LBL_SECURITY_LINK' => 'Link tag',
    'LBL_SECURITY_OBJECT' => 'Object tag',
    'LBL_SECURITY_OUTLOOK_DEFAULTS' => 'Select Outlook default minimum security settings (errs on the side of correct display).',
    'LBL_SECURITY_STYLE' => 'Style tag',
    'LBL_SECURITY_TOGGLE_ALL' => 'Toggle All Options',
    'LBL_SECURITY_XMP' => 'Xmp tag',
    'LBL_YES' => 'Yes',
    'LBL_NO' => 'No',
    'LBL_PREPEND_TEST' => '[Test]: ',
    'LBL_SEND_ATTEMPTS' => 'Send Attempts',
    'LBL_OUTGOING_SECTION_HELP' => 'Configure the default outgoing mail server for sending email notifications, including workflow alerts.',
    'LBL_ALLOW_DEFAULT_SELECTION' => 'Allow users to use this account for outgoing email:',
    'LBL_ALLOW_DEFAULT_SELECTION_HELP' => 'When this option selected, all users will be able to send emails using the same outgoing<br> mail account used to send system notifications and alerts. If the option is not selected,<br> users can still use the outgoing mail server after providing their own account information.',
    'LBL_FROM_ADDRESS_HELP' => 'When enabled, the assigning user\\\'s name and email address will be included in the From field of the email. This feature might not work with SMTP servers that do not allow sending from a different email account than the server account.',
    'LBL_HELP' => 'Help' /*for 508 compliance fix*/,
    'LBL_OUTBOUND_EMAIL_ACCOUNT_VIEW' => 'View Outbound Email Accounts',
);<|MERGE_RESOLUTION|>--- conflicted
+++ resolved
@@ -55,12 +55,9 @@
     'LBL_DEFAULT_LOCATION' => 'Default',
 
     'LBL_EMAIL_DEFAULT_DELETE_ATTACHMENTS' => 'Delete related notes & attachments with deleted Emails',
-<<<<<<< HEAD
-=======
     'LBL_EMAIL_ENABLE_CONFIRM_OPT_IN' => 'Opt in',
     'LBL_EMAIL_ENABLE_SEND_OPT_IN' => 'Automatically Send Opt In Email',
     'LBL_EMAIL_CONFIRM_OPT_IN_TEMPLATE_ID' => 'Confirm Opt In Email Template',
->>>>>>> 08322e75
     'LBL_EMAIL_OUTBOUND_CONFIGURATION' => 'Outgoing Mail Configuration',
     'LBL_EMAILS_PER_RUN' => 'Number of emails sent per batch:',
     'LBL_ID' => 'Id',
