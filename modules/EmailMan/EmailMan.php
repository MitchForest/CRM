--- conflicted
+++ resolved
@@ -66,13 +66,13 @@
     public $send_attempts;
     public $related_id;
     public $related_type;
-    
+
     /**
      *
      * @var bool
      */
     public $related_confirm_opt_in;
-    
+
     public $test = false;
     public $notes_array = array();
     public $verified_email_marketing_ids = array();
@@ -644,22 +644,11 @@
             $GLOBALS['log']->fatal('Encountered invalid email address: ' . $module->email1 . " Emailman id=$this->id");
             return true;
         }
-<<<<<<< HEAD
 
         if ($this->shouldBlockEmail($module)) {
             $GLOBALS['log']->debug('Email Address was sent due to not being confirm opt in' . $module->email1);
 
             // block sending campaign email
-=======
-        
-        if (
-                $module instanceof Basic &&
-                $sugar_config['email_enable_confirm_opt_in'] &&
-                !$module->fromSugarEmailAddressField('email1')->confirm_opt_in
-        ) {
-            global $log;
-            $log->warn('An email is not confirmed opt in: '. $module->email1);
->>>>>>> a3a29415
             $this->set_as_sent($module->email1, true, null, null, 'blocked');
             return true;
         }
@@ -1013,7 +1002,179 @@
     {
         $this->db->query("DELETE FROM {$this->table_name} WHERE id=" . intval($id));
     }
-<<<<<<< HEAD
+
+    /**
+     *
+     * @global array $sugar_config
+     * @param string $module
+     * @param string $uid
+     * @return boolean
+     */
+    public function addOptInEmailToEmailQueue($module, $uid) {
+
+        global $sugar_config;
+
+        $confirmOptInEnabled = isset($sugar_config['email_enable_confirm_opt_in']) && $sugar_config['email_enable_confirm_opt_in'];
+
+        if (!$confirmOptInEnabled) {
+            $this->warn('Confirm Opt In disabled');
+            return false;
+        }
+
+        $relatedBean = BeanFactory::getBean($module, $uid);
+
+        $this->related_type = $relatedBean->module_dir;
+        $this->related_id = $relatedBean->id;
+        $this->related_confirm_opt_in = true;
+
+        $ret = $this->save();
+        return $ret;
+    }
+
+    /**
+     *
+     * @global array $sugar_config
+     * @param EmailAddress $emailAddress
+     * @param string $type
+     * @param string $id
+     * @return boolean
+     * @throws Exception
+     */
+    public function sendOptInEmail(EmailAddress $emailAddress, $type, $id) {
+
+        global $sugar_config;
+
+        $confirmOptInEnabled = isset($sugar_config['email_enable_confirm_opt_in']) && $sugar_config['email_enable_confirm_opt_in'];
+
+        if (!$confirmOptInEnabled) {
+            $this->warn('Confirm Opt In disabled');
+            return false;
+        }
+
+        $guid = $emailAddress->id;
+        if(!$guid) {
+            $focus = BeanFactory::getBean($type, $id);
+            if($focus) {
+                $address = $emailAddress->getPrimaryAddress($focus, $focus->id);
+                $guid = $emailAddress->getEmailGUID($address);
+                $emailAddress->retrieve($guid);
+            } else {
+                $log->error('Incorrect bean');
+                return false;
+            }
+        }
+
+        $focus = BeanFactory::getBean($type, $id);
+        if(!$focus) {
+            throw new Exception('Email address has not related bean.');
+        }
+
+        $ret = $this->sendOptInEmailViaMailer($focus, $emailAddress);
+        return $ret;
+    }
+
+    /**
+     *
+     * @global LoggerManager $log
+     * @global array $sugar_config
+     * @param SugarBean $focus
+     * @param EmailAddress $emailAddress
+     * @return boolean
+     */
+    private function sendOptInEmailViaMailer(
+        SugarBean $focus,
+        EmailAddress $emailAddress
+    ) {
+
+        global $log,  $sugar_config;
+
+        $confirmOptInEnabled = isset($sugar_config['email_enable_confirm_opt_in']) && $sugar_config['email_enable_confirm_opt_in'];
+
+        if (!$confirmOptInEnabled) {
+            $this->warn('Confirm Opt In disabled');
+            return false;
+        }
+
+        $ret = true;
+
+        $emailTemplate = new EmailTemplate();
+
+        $confirmOptInTemplateId =
+                isset($sugar_config['aop']['confirm_opt_in_template_id']) ?
+                $sugar_config['aop']['confirm_opt_in_template_id'] : null;
+        if(!$confirmOptInTemplateId) {
+            $configurator = new Configurator();
+            $confirmOptInTemplateId =
+                $configurator->config['email_confirm_opt_in_email_template_id'];
+        }
+
+        if (!$confirmOptInTemplateId) {
+            $log->fatal(
+                'Opt In Email Template is not configured.'
+                . ' Please set up in email settings'
+            );
+            SugarApplication::appendErrorMessage(
+                    $app_strings['ERR_OPT_IN_TPL_NOT_SET']);
+            return false;
+        }
+
+        $emailTemplate->retrieve($confirmOptInTemplateId);
+
+        $mailer = new SugarPHPMailer();
+        $mailer->setMailerForSystem();
+
+        $emailObj = new Email();
+        $defaults = $emailObj->getSystemDefaultEmail();
+
+        $mailer->From = $defaults['email'];
+        $mailer->FromName = $defaults['name'];
+
+        $mailer->Subject = from_html($emailTemplate->subject);
+
+        $mailer->Body = from_html($emailTemplate->body_html);
+        $mailer->Body_html = from_html($emailTemplate->body_html);
+        $mailer->AltBody = from_html($emailTemplate->body);
+
+        if (is_string($emailAddress->email_address)) {
+            $emailAddressString = $emailAddress->email_address;
+        } elseif (is_array($emailAddress->email_address) && is_string($emailAddress->email_address[0]['email_address'])) {
+            $emailAddressString = $emailAddress->email_address[0]['email_address'];
+        } else {
+            $log->fatal('Incorrect Email Address');
+            return false;
+        }
+
+        $mailer->addAddress($emailAddressString, $focus->name);
+
+        $mailer->replace('user_first_name',
+                isset($focus->first_name) ? $focus->first_name : $focus->name);
+        $mailer->replace('user_last_name',
+                isset($focus->last_name) ? $focus->last_name : '');
+        $mailer->replace('contact_email1', $emailAddressString);
+
+        $mailer->replace('contact_first_name',
+                isset($focus->first_name) ? $focus->first_name : $focus->name);
+        $mailer->replace('contact_last_name',
+                isset($focus->last_name) ? $focus->last_name : '');
+        $mailer->replace('emailaddress_email_address', $emailAddressString);
+
+        $mailer->replace('sugarurl', $sugar_config['site_url']);
+
+        if (!$mailer->send()) {
+            $ret = false;
+            $log->fatal(
+                    'Confirm Opt In Email sending failed. Mailer Error Info: '
+                    . $mailer->ErrorInfo
+            );
+        } else {
+            $log->debug('Confirm Opt In Email sent: '
+                    . $emailAddress->email_address
+            );
+        }
+
+        return $ret;
+    }
+
 
     /**
      * @global array|Configurator $sugar_config;
@@ -1064,179 +1225,4 @@
 
         return false;
     }
-=======
-    
-    /**
-     * 
-     * @global array $sugar_config
-     * @param string $module
-     * @param string $uid
-     * @return boolean
-     */
-    public function addOptInEmailToEmailQueue($module, $uid) {
-        
-        global $sugar_config;
-        
-        $confirmOptInEnabled = isset($sugar_config['email_enable_confirm_opt_in']) && $sugar_config['email_enable_confirm_opt_in'];
-
-        if (!$confirmOptInEnabled) {
-            $this->warn('Confirm Opt In disabled');
-            return false;
-        }
-        
-        $relatedBean = BeanFactory::getBean($module, $uid);
-        
-        $this->related_type = $relatedBean->module_dir;
-        $this->related_id = $relatedBean->id;
-        $this->related_confirm_opt_in = true;
-        
-        $ret = $this->save();
-        return $ret;
-    }
-    
-    /**
-     * 
-     * @global array $sugar_config
-     * @param EmailAddress $emailAddress
-     * @param string $type
-     * @param string $id
-     * @return boolean
-     * @throws Exception
-     */
-    public function sendOptInEmail(EmailAddress $emailAddress, $type, $id) {
-        
-        global $sugar_config;
-        
-        $confirmOptInEnabled = isset($sugar_config['email_enable_confirm_opt_in']) && $sugar_config['email_enable_confirm_opt_in'];
-
-        if (!$confirmOptInEnabled) {
-            $this->warn('Confirm Opt In disabled');
-            return false;
-        }
-        
-        $guid = $emailAddress->id;
-        if(!$guid) {
-            $focus = BeanFactory::getBean($type, $id);
-            if($focus) {
-                $address = $emailAddress->getPrimaryAddress($focus, $focus->id);
-                $guid = $emailAddress->getEmailGUID($address);
-                $emailAddress->retrieve($guid);
-            } else {
-                $log->error('Incorrect bean');
-                return false;
-            }
-        }
-        
-        $focus = BeanFactory::getBean($type, $id);        
-        if(!$focus) {
-            throw new Exception('Email address has not related bean.');
-        }
-        
-        $ret = $this->sendOptInEmailViaMailer($focus, $emailAddress);
-        return $ret;
-    }
-    
-    /**
-     * 
-     * @global LoggerManager $log
-     * @global array $sugar_config
-     * @param SugarBean $focus
-     * @param EmailAddress $emailAddress
-     * @return boolean
-     */
-    private function sendOptInEmailViaMailer(
-        SugarBean $focus, 
-        EmailAddress $emailAddress
-    ) {
-        
-        global $log,  $sugar_config;
-        
-        $confirmOptInEnabled = isset($sugar_config['email_enable_confirm_opt_in']) && $sugar_config['email_enable_confirm_opt_in'];
-
-        if (!$confirmOptInEnabled) {
-            $this->warn('Confirm Opt In disabled');
-            return false;
-        }
-        
-        $ret = true;
-
-        $emailTemplate = new EmailTemplate();
-        
-        $confirmOptInTemplateId = 
-                isset($sugar_config['aop']['confirm_opt_in_template_id']) ?
-                $sugar_config['aop']['confirm_opt_in_template_id'] : null;
-        if(!$confirmOptInTemplateId) {
-            $configurator = new Configurator();
-            $confirmOptInTemplateId = 
-                $configurator->config['email_confirm_opt_in_email_template_id'];
-        }
-
-        if (!$confirmOptInTemplateId) {
-            $log->fatal(
-                'Opt In Email Template is not configured.' 
-                . ' Please set up in email settings'
-            );
-            SugarApplication::appendErrorMessage(
-                    $app_strings['ERR_OPT_IN_TPL_NOT_SET']);
-            return false;
-        }
-        
-        $emailTemplate->retrieve($confirmOptInTemplateId);
-
-        $mailer = new SugarPHPMailer();
-        $mailer->setMailerForSystem();
-
-        $emailObj = new Email();
-        $defaults = $emailObj->getSystemDefaultEmail();
-
-        $mailer->From = $defaults['email'];
-        $mailer->FromName = $defaults['name'];
-
-        $mailer->Subject = from_html($emailTemplate->subject);
-
-        $mailer->Body = from_html($emailTemplate->body_html);
-        $mailer->Body_html = from_html($emailTemplate->body_html);
-        $mailer->AltBody = from_html($emailTemplate->body);
-        
-        if (is_string($emailAddress->email_address)) {
-            $emailAddressString = $emailAddress->email_address;
-        } elseif (is_array($emailAddress->email_address) && is_string($emailAddress->email_address[0]['email_address'])) {
-            $emailAddressString = $emailAddress->email_address[0]['email_address'];
-        } else {
-            $log->fatal('Incorrect Email Address');
-            return false;
-        }
-
-        $mailer->addAddress($emailAddressString, $focus->name);
-
-        $mailer->replace('user_first_name', 
-                isset($focus->first_name) ? $focus->first_name : $focus->name);
-        $mailer->replace('user_last_name', 
-                isset($focus->last_name) ? $focus->last_name : '');
-        $mailer->replace('contact_email1', $emailAddressString);
-        
-        $mailer->replace('contact_first_name', 
-                isset($focus->first_name) ? $focus->first_name : $focus->name);
-        $mailer->replace('contact_last_name', 
-                isset($focus->last_name) ? $focus->last_name : '');
-        $mailer->replace('emailaddress_email_address', $emailAddressString);
-        
-        $mailer->replace('sugarurl', $sugar_config['site_url']);
-
-        if (!$mailer->send()) {
-            $ret = false;
-            $log->fatal(
-                    'Confirm Opt In Email sending failed. Mailer Error Info: ' 
-                    . $mailer->ErrorInfo
-            );
-        } else {
-            $log->debug('Confirm Opt In Email sent: ' 
-                    . $emailAddress->email_address
-            );
-        }
-
-        return $ret;
-    }
-    
->>>>>>> a3a29415
 }