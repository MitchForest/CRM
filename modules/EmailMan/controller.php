--- conflicted
+++ resolved
@@ -151,8 +151,4 @@
 
         $configurator->handleOverride();
     }
-<<<<<<< HEAD
-
-=======
->>>>>>> 08322e75
 }