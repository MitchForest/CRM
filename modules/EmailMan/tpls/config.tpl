--- conflicted
+++ resolved
@@ -1,4 +1,3 @@
-<<<<<<< HEAD
 <!--
 /**
  *
@@ -39,45 +38,6 @@
  * display the words "Powered by SugarCRM" and "Supercharged by SuiteCRM".
  */
 -->
-=======
-{*/**********************************************************************************}
- {** SugarCRM Community Edition is a customer relationship management program developed by*}
- {** SugarCRM, Inc. Copyright (C) 2004-2013 SugarCRM Inc.*}
-
- {** SuiteCRM is an extension to SugarCRM Community Edition developed by Salesagility Ltd.*}
- {** Copyright (C) 2011 - 2014 Salesagility Ltd.*}
- {***}
- {** This program is free software; you can redistribute it and/or modify it under*}
- {** the terms of the GNU Affero General Public License version 3 as published by the*}
- {** Free Software Foundation with the addition of the following permission added*}
- {** to Section 15 as permitted in Section 7(a): FOR ANY PART OF THE COVERED WORK*}
- {** IN WHICH THE COPYRIGHT IS OWNED BY SUGARCRM, SUGARCRM DISCLAIMS THE WARRANTY*}
- {** OF NON INFRINGEMENT OF THIRD PARTY RIGHTS.*}
- {***}
- {** This program is distributed in the hope that it will be useful, but WITHOUT*}
- {** ANY WARRANTY; without even the implied warranty of MERCHANTABILITY or FITNESS*}
- {** FOR A PARTICULAR PURPOSE.  See the GNU Affero General Public License for more*}
- {** details.*}
- {***}
- {** You should have received a copy of the GNU Affero General Public License along with*}
- {** this program; if not, see http://www.gnu.org/licenses or write to the Free*}
- {** Software Foundation, Inc., 51 Franklin Street, Fifth Floor, Boston, MA*}
- {** 02110-1301 USA.*}
- {***}
- {** You can contact SugarCRM, Inc. headquarters at 10050 North Wolfe Road,*}
- {** SW2-130, Cupertino, CA 95014, USA. or at email address contact@sugarcrm.com.*}
- {***}
- {** The interactive user interfaces in modified source and object code versions*}
- {** of this program must display Appropriate Legal Notices, as required under*}
- {** Section 5 of the GNU Affero General Public License version 3.*}
- {***}
- {** In accordance with Section 7(b) of the GNU Affero General Public License version 3,*}
- {** these Appropriate Legal Notices must retain the display of the "Powered by*}
- {** SugarCRM" logo and "Supercharged by SuiteCRM" logo. If the display of the logos is not*}
- {** reasonably feasible for  technical reasons, the Appropriate Legal Notices must*}
- {** display the words  "Powered by SugarCRM" and "Supercharged by SuiteCRM".*}
- {*********************************************************************************/*}
->>>>>>> 08322e75
 
 <!-- BEGIN: main -->
 <script type="text/javascript" src="{sugar_getjspath file='modules/Users/User.js'}"></script>
@@ -118,79 +78,6 @@
 		</td>
 	</tr>
 </table>
-<<<<<<< HEAD
-<table width="100%" border="1" cellspacing="0" cellpadding="0" class="edit view">
-		<tr><th align="left" scope="row" colspan="4"><h4>{$MOD.LBL_EMAIL_OUTBOUND_CONFIGURATION}</h4></th>
-		</tr>
-		<tr>
-			<td align="left" scope="row" colspan="4">
-					{$MOD.LBL_OUTGOING_SECTION_HELP}
-					<br />&nbsp;
-			</td>
-	   </tr>
-		<tr class="{$OUTBOUND_TYPE_CLASS}">
-			<td width="20%" scope="row">{$MOD.LBL_MAIL_SENDTYPE}</td>
-			<td width="30%">
-				<select id="mail_sendtype" name="mail_sendtype" onChange="notify_setrequired(document.ConfigureSettings); SUGAR.user.showHideGmailDefaultLink(this);" tabindex="1">{$mail_sendtype_options}</select>
-			</td>
-			<td scope="row">&nbsp;</td>
-			<td >&nbsp;</td>
-		</tr>
-		<tr>
-            <td width="20%" scope="row">{$MOD.LBL_NOTIFY_FROMNAME} <span class="required">{$APP.LBL_REQUIRED_SYMBOL}</span></td>
-            <td width="30%" > <input id='notify_fromname' name='notify_fromname' tabindex='1' size='25' maxlength='128' type="text" value="{$notify_fromname}"></td>
-        </tr>
-		<tr>
-		    <td width="20%" scope="row">{$MOD.LBL_NOTIFY_FROMADDRESS} <span class="required">{$APP.LBL_REQUIRED_SYMBOL}</span></td>
-            <td width="30%"><input id='notify_fromaddress' name='notify_fromaddress' tabindex='1' size='25' maxlength='128' type="text" value="{$notify_fromaddress}"></td>
-        </tr>
-		<tr>
-            <td align="left" scope="row" colspan="4">{$MOD.LBL_CHOOSE_EMAIL_PROVIDER}</td>
-        </tr>
-        <tr>
-            <td colspan="4">
-                <div id="smtpButtonGroup" class="yui-buttongroup">
-                    <span id="gmail" class="yui-button yui-radio-button{if $mail_smtptype == 'gmail'} yui-button-checked{/if}">
-                        <span class="first-child">
-                            <button type="button" name="mail_smtptype" value="gmail">
-                                &nbsp;&nbsp;&nbsp;&nbsp;{$APP.LBL_SMTPTYPE_GMAIL}&nbsp;&nbsp;&nbsp;&nbsp;
-                            </button>
-                        </span>
-                    </span>
-                    <span id="yahoomail" class="yui-button yui-radio-button{if $mail_smtptype == 'yahoomail'} yui-button-checked{/if}">
-                        <span class="first-child">
-                            <button type="button" name="mail_smtptype" value="yahoomail">
-                                &nbsp;&nbsp;&nbsp;&nbsp;{$APP.LBL_SMTPTYPE_YAHOO}&nbsp;&nbsp;&nbsp;&nbsp;
-                            </button>
-                        </span>
-                    </span>
-                    <span id="exchange" class="yui-button yui-radio-button{if $mail_smtptype == 'exchange'} yui-button-checked{/if}">
-                        <span class="first-child">
-                            <button type="button" name="mail_smtptype" value="exchange">
-                                &nbsp;&nbsp;&nbsp;&nbsp;{$APP.LBL_SMTPTYPE_EXCHANGE}&nbsp;&nbsp;&nbsp;&nbsp;
-                            </button>
-                        </span>
-                    </span>
-                    <span id="other" class="yui-button yui-radio-button{if $mail_smtptype == 'other' || empty($mail_smtptype)} yui-button-checked{/if}">
-                        <span class="first-child">
-                            <button type="button" name="mail_smtptype" value="other">
-                                &nbsp;&nbsp;&nbsp;&nbsp;{$APP.LBL_SMTPTYPE_OTHER}&nbsp;&nbsp;&nbsp;&nbsp;
-                            </button>
-                        </span>
-                    </span>
-                </div>
-            </td>
-        </tr>
-		<tr>
-			<td colspan="4">
-			     <div id="smtp_settings">
-					<table width="100%" cellpadding="0" cellspacing="0">
-						<tr id="mailsettings1">
-							<td width="20%" scope="row"><span id="mail_smtpserver_label">{$MOD.LBL_MAIL_SMTPSERVER}</span> <span class="required">{$APP.LBL_REQUIRED_SYMBOL}</span></td>
-							<td width="30%" ><input type="text" id="mail_smtpserver" name="mail_smtpserver" tabindex="1" size="25" maxlength="255" value="{$mail_smtpserver}"></td>
-							<td width="20%" scope="row"><span id="mail_smtpport_label">{$MOD.LBL_MAIL_SMTPPORT}</span> <span class="required">{$APP.LBL_REQUIRED_SYMBOL}</span></td>
-							<td width="30%" ><input type="text" id="mail_smtpport" name="mail_smtpport" tabindex="1" size="5" maxlength="5" value="{$mail_smtpport}"></td>
-=======
 
 <div id="EditView_tabs">
 	<div class="panel-content">
@@ -229,7 +116,6 @@
 						</tr>
 						<tr>
 							<td align="left" scope="row" colspan="4">{$MOD.LBL_CHOOSE_EMAIL_PROVIDER}</td>
->>>>>>> 08322e75
 						</tr>
 						<tr>
 							<td colspan="4">
@@ -265,26 +151,13 @@
 								</div>
 							</td>
 						</tr>
-<<<<<<< HEAD
-						<tr id="smtp_auth1">
-                            <td width="20%" scope="row"><span id="mail_smtpuser_label">{$MOD.LBL_MAIL_SMTPUSER}</span> <span class="required">{$APP.LBL_REQUIRED_SYMBOL}</span></td>
-                            <td width="30%" ><input type="text" id="mail_smtpuser" name="mail_smtpuser" size="25" maxlength="255" value="{$mail_smtpuser}" tabindex='1' ></td>
-                            <td width="20%">&nbsp;</td>
-                            <td width="30%">&nbsp;</td>
-                       </tr>
-                       <tr id="smtp_auth2">
-                            <td width="20%" scope="row"><span id="mail_smtppass_label">{$MOD.LBL_MAIL_SMTPPASS}</span> <span class="required">{$APP.LBL_REQUIRED_SYMBOL}</span></td>
-                            <td width="30%" >
-                            <input type="password" id="mail_smtppass" name="mail_smtppass" size="25" maxlength="255" tabindex='1'>
-                            <a href="javascript:void(0)" id='mail_smtppass_link' onClick="SUGAR.util.setEmailPasswordEdit('mail_smtppass')" style="display: none">{$APP.LBL_CHANGE_PASSWORD}</a>
-=======
 						<tr>
 							<td colspan="4">
 								<div id="smtp_settings">
 									<table width="100%" cellpadding="0" cellspacing="0">
 										<tr id="mailsettings1">
 											<td width="20%" scope="row"><span id="mail_smtpserver_label">{$MOD.LBL_MAIL_SMTPSERVER}</span> <span class="required">{$APP.LBL_REQUIRED_SYMBOL}</span></td>
-											<td width="30%" ><input type="text" id="mail_smtpserver" name="mail_smtpserver" tabindex="1" size="25" maxlength="64" value="{$mail_smtpserver}"></td>
+											<td width="30%" ><input type="text" id="mail_smtpserver" name="mail_smtpserver" tabindex="1" size="25" maxlength="255" value="{$mail_smtpserver}"></td>
 											<td width="20%" scope="row"><span id="mail_smtpport_label">{$MOD.LBL_MAIL_SMTPPORT}</span> <span class="required">{$APP.LBL_REQUIRED_SYMBOL}</span></td>
 											<td width="30%" ><input type="text" id="mail_smtpport" name="mail_smtpport" tabindex="1" size="5" maxlength="5" value="{$mail_smtpport}"></td>
 										</tr>
@@ -301,14 +174,14 @@
 										</tr>
 										<tr id="smtp_auth1">
 											<td width="20%" scope="row"><span id="mail_smtpuser_label">{$MOD.LBL_MAIL_SMTPUSER}</span> <span class="required">{$APP.LBL_REQUIRED_SYMBOL}</span></td>
-											<td width="30%" ><input type="text" id="mail_smtpuser" name="mail_smtpuser" size="25" maxlength="64" value="{$mail_smtpuser}" tabindex='1' ></td>
+											<td width="30%" ><input type="text" id="mail_smtpuser" name="mail_smtpuser" size="25" maxlength="255" value="{$mail_smtpuser}" tabindex='1' ></td>
 											<td width="20%">&nbsp;</td>
 											<td width="30%">&nbsp;</td>
 										</tr>
 										<tr id="smtp_auth2">
 											<td width="20%" scope="row"><span id="mail_smtppass_label">{$MOD.LBL_MAIL_SMTPPASS}</span> <span class="required">{$APP.LBL_REQUIRED_SYMBOL}</span></td>
 											<td width="30%" >
-												<input type="password" id="mail_smtppass" name="mail_smtppass" size="25" maxlength="64" tabindex='1'>
+												<input type="password" id="mail_smtppass" name="mail_smtppass" size="25" maxlength="255" tabindex='1'>
 												<a href="javascript:void(0)" id='mail_smtppass_link' onClick="SUGAR.util.setEmailPasswordEdit('mail_smtppass')" style="display: none">{$APP.LBL_CHANGE_PASSWORD}</a>
 											</td>
 											<td width="20%">&nbsp;</td>
@@ -390,7 +263,6 @@
                         <tr>
                             <td width="20%" scope="row" valign='top'>
                                 {$MOD.LBL_EMAIL_ENABLE_SEND_OPT_IN}:&nbsp;
->>>>>>> 08322e75
                             </td>
                             <td width="30%"  valign='top'>
                                 <input type='checkbox' name='email_enable_auto_send_opt_in' value="1" {$EMAIL_ENABLE_AUTO_SEND_OPT_IN}>
