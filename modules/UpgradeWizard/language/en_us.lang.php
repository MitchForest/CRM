--- conflicted
+++ resolved
@@ -258,15 +258,14 @@
     'LBL_ML_VERSION' => 'Version',
 	'LBL_ML_INSTALL'=>'Install',
 	//adding the string used in tracker. copying from homepage
-<<<<<<< HEAD
 	'LBL_CURRENT_PHP_VERSION' => '(Your current php version is ',
 	'LBL_RECOMMENDED_PHP_VERSION' => '. Recommended php version is 5.2.2 or above)',
-=======
+
 	'LBL_HOME_PAGE_4_NAME' => 'Tracker',
 	'LBL_CURRENT_PHP_VERSION' => 'Your current php version is: ',
 	'LBL_RECOMMENDED_PHP_VERSION_1' => 'The recommended php version is ',
 	'LBL_RECOMMENDED_PHP_VERSION_2' => ' or above.',
->>>>>>> ba6e6754
+  
 	'LBL_MODULE_NAME' => 'UpgradeWizard',
 	'LBL_UPLOAD_SUCCESS' => 'Upgrade package successfully uploaded. Click Next to perform a final check.',
 	'LBL_UW_TITLE_LAYOUTS' => 'Confirm Layouts',
