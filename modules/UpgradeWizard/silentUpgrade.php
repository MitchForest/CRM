--- conflicted
+++ resolved
@@ -55,17 +55,9 @@
             //If current directory or parent directory is specified, substitute with full path
             if ($arg === '.') {
                 $arg = getcwd();
-<<<<<<< HEAD
-            } else {
-                if ($arg == '..') {
-                    $dir = getcwd();
-                    $arg = substr($dir, 0, strrpos($dir, DIRECTORY_SEPARATOR));
-                }
-=======
             } elseif ($arg === '..') {
                 $dir = getcwd();
                 $arg = substr($dir, 0, strrpos($dir, DIRECTORY_SEPARATOR));
->>>>>>> 19ad0466
             }
             $argument_string .= ' ' . escapeshellarg($arg);
         }
