<?php
/**
 *
 * SugarCRM Community Edition is a customer relationship management program developed by
 * SugarCRM, Inc. Copyright (C) 2004-2013 SugarCRM Inc.
 *
 * SuiteCRM is an extension to SugarCRM Community Edition developed by SalesAgility Ltd.
 * Copyright (C) 2011 - 2017 SalesAgility Ltd.
 *
 * This program is free software; you can redistribute it and/or modify it under
 * the terms of the GNU Affero General Public License version 3 as published by the
 * Free Software Foundation with the addition of the following permission added
 * to Section 15 as permitted in Section 7(a): FOR ANY PART OF THE COVERED WORK
 * IN WHICH THE COPYRIGHT IS OWNED BY SUGARCRM, SUGARCRM DISCLAIMS THE WARRANTY
 * OF NON INFRINGEMENT OF THIRD PARTY RIGHTS.
 *
 * This program is distributed in the hope that it will be useful, but WITHOUT
 * ANY WARRANTY; without even the implied warranty of MERCHANTABILITY or FITNESS
 * FOR A PARTICULAR PURPOSE. See the GNU Affero General Public License for more
 * details.
 *
 * You should have received a copy of the GNU Affero General Public License along with
 * this program; if not, see http://www.gnu.org/licenses or write to the Free
 * Software Foundation, Inc., 51 Franklin Street, Fifth Floor, Boston, MA
 * 02110-1301 USA.
 *
 * You can contact SugarCRM, Inc. headquarters at 10050 North Wolfe Road,
 * SW2-130, Cupertino, CA 95014, USA. or at email address contact@sugarcrm.com.
 *
 * The interactive user interfaces in modified source and object code versions
 * of this program must display Appropriate Legal Notices, as required under
 * Section 5 of the GNU Affero General Public License version 3.
 *
 * In accordance with Section 7(b) of the GNU Affero General Public License version 3,
 * these Appropriate Legal Notices must retain the display of the "Powered by
 * SugarCRM" logo and "Supercharged by SuiteCRM" logo. If the display of the logos is not
 * reasonably feasible for technical reasons, the Appropriate Legal Notices must
 * display the words "Powered by SugarCRM" and "Supercharged by SuiteCRM".
 */

if (!defined('sugarEntry') || !sugarEntry) {
	die('Not A Valid Entry Point');
}


/**
 * Implodes some parts of version with specified delimiter, beta & rc parts are removed all time
 *
 * @example ('6.5.6') returns 656
 * @example ('6.5.6beta2') returns 656
 * @example ('6.5.6rc3') returns 656
 * @example ('6.6.0.1') returns 6601
 * @example ('6.5.6', 3, 'x') returns 65x
 * @example ('6', 3, '', '.') returns 6.0.0
 *
 * @param string $version like 6, 6.2, 6.5.0beta1, 6.6.0rc1, 6.5.7 (separated by dot)
 * @param int $size number of the first parts of version which are requested
 * @param string $lastSymbol replace last part of version by some string
 * @param string $delimiter delimiter for result
 * @return string
 */
function implodeVersion($version, $size = 0, $lastSymbol = '', $delimiter = '')
{
	preg_match('/^\d+(\.\d+)*/', $version, $parsedVersion);
	if (empty($parsedVersion)) {
		return '';
	}

	$parsedVersion = $parsedVersion[0];
	$parsedVersion = explode('.', $parsedVersion);

	if ($size == 0) {
		$size = count($parsedVersion);
	}

	$parsedVersion = array_pad($parsedVersion, $size, 0);
	$parsedVersion = array_slice($parsedVersion, 0, $size);
	if ($lastSymbol !== '') {
		array_pop($parsedVersion);
		array_push($parsedVersion, $lastSymbol);
	}

	return implode($delimiter, $parsedVersion);
}

/**
 * Helper function for upgrade - get path from upload:// name
 * @param string $path
 * return string
 */
function getUploadRelativeName($path)
{
	if(class_exists('UploadFile')) {
		return UploadFile::realpath($path);
	}
	if(substr($path, 0, 9) == "upload://") {
		$path = rtrim($GLOBALS['sugar_config']['upload_dir'], "/\\")."/".substr($path, 9);
	}
	return $path;
}

/**
 * Backs-up files that are targeted for patch/upgrade to a restore directory
 * @param string rest_dir Full path to the directory containing the original, replaced files.
 * @param string install_file Full path to the uploaded patch/upgrade zip file
 * @param string unzip_dir Full path to the unzipped files in a temporary directory
 * @param string zip_from_dir Name of directory that the unzipped files containing the actuall replacement files
 * @param array errors Collection of errors to be displayed at end of process
 * @param string path Optional full path to the log file.
 * @return array errors
 */
function commitMakeBackupFiles($rest_dir, $install_file, $unzip_dir, $zip_from_dir, $errors, $path='') {
	global $mod_strings;
	// create restore file directory
	sugar_mkdir($rest_dir, 0775, true);

	if(file_exists($rest_dir) && is_dir($rest_dir)){
		logThis('backing up files to be overwritten...', $path);
		$newFiles = findAllFiles(clean_path($unzip_dir . '/' . $zip_from_dir), array());

		// keep this around for canceling
		$_SESSION['uw_restore_dir'] = getUploadRelativeName($rest_dir);

		foreach ($newFiles as $file) {
			if (strpos($file, 'md5'))
				continue;

			// get name of current file to place in restore directory
			$cleanFile = str_replace(clean_path($unzip_dir . '/' . $zip_from_dir), '', $file);

			// make sure the directory exists
			$cleanDir = $rest_dir . '/' . dirname($cleanFile);
			sugar_mkdir($cleanDir, 0775, true);
			$oldFile = clean_path(getcwd() . '/' . $cleanFile);

			// only copy restore files for replacements - ignore new files from patch
			if (is_file($oldFile)) {
				if (is_writable($rest_dir)) {
					logThis('Backing up file: ' . $oldFile, $path);
					if (!copy($oldFile, $rest_dir . '/' . $cleanFile)) {
						logThis('*** ERROR: could not backup file: ' . $oldFile, $path);
						$errors[] = "{$mod_strings['LBL_UW_BACKUP']}::{$mod_strings['ERR_UW_FILE_NOT_COPIED']}: {$oldFile}";
					} else {
						$backupFilesExist = true;
					}

				} else {
					logThis('*** ERROR: directory not writable: ' . $rest_dir, $path);
					$errors[] = "{$mod_strings['LBL_UW_BACKUP']}::{$mod_strings['ERR_UW_DIR_NOT_WRITABLE']}: {$oldFile}";
				}
			}
		}
	}
	logThis('file backup done.', $path);
	return $errors;
}

/**
 * Copies files from the unzipped patch to the destination.
 * @param string unzip_dir Full path to the temporary directory created during unzip operation.
 * @param string zip_from_dir Name of folder containing the unzipped files; usually the name of the Patch without the
 * extension.
 * @param string path Optional full path to alternate upgradeWizard log file.
 * @return array Two element array containing to $copiedFiles and $skippedFiles.
 */



function commitCopyNewFiles($unzip_dir, $zip_from_dir, $path='') {
	logThis('Starting file copy process...', $path);
	global $sugar_version;
	$backwardModules='';

	$modules = getAllModules();
	$backwardModules = array();
	foreach($modules as $mod){
		if(is_dir(clean_path(getcwd().'/modules/'.$mod.'/.500'))){
			$files = array();
			$files= findAllFiles(clean_path(getcwd().'/modules/'.$mod.'/.500'),$files);
			if(sizeof($files) >0){
				//backward compatibility is on
				$backwardModules[] = $mod;
			}
		}
	}

	$newFiles = findAllFiles(clean_path($unzip_dir . '/' . $zip_from_dir), array());
	$zipPath = clean_path($unzip_dir . '/' . $zip_from_dir);

	// handle special do-not-overwrite conditions
	$doNotOverwrite = array();
	$doNotOverwrite[] = '__stub';
	if(isset($_REQUEST['overwrite_files_serial'])) {
		$doNotOverwrite = explode('::', $_REQUEST['overwrite_files_serial']);
	}

	$copiedFiles = array();
	$skippedFiles = array();

	foreach($newFiles as $file) {
		$cleanFile = str_replace($zipPath, '', $file);
		$srcFile = $zipPath . $cleanFile;
		$targetFile = clean_path(getcwd() . '/' . $cleanFile);
		if($backwardModules != null && sizeof($backwardModules) >0){
			foreach($backwardModules as $mod){
				$splitPath = explode('/',trim($cleanFile));
				if('modules' == trim($splitPath[1]) && $mod == trim($splitPath[2])){
					$cleanFile = str_replace('/modules/'.$mod, '/modules/'.$mod.'/.500', $cleanFile);
					$targetFile = clean_path(getcwd() . '/' . $cleanFile);
				}
			}
		}
		if(!is_dir(dirname($targetFile))) {
			mkdir_recursive(dirname($targetFile)); // make sure the directory exists
		}

		if((!file_exists($targetFile)) || /* brand new file */
			(!in_array($targetFile, $doNotOverwrite)) /* manual diff file */
		) {
			// handle sugar_version.php
			if(strpos($targetFile, 'sugar_version.php') !== false && !preg_match('/\/portal\/sugar_version\.php$/i', $targetFile)) {
				logThis('Skipping "sugar_version.php" - file copy will occur at end of successful upgrade', $path);
				$_SESSION['sugar_version_file'] = $srcFile;
				continue;
			}

			//logThis('Copying file to destination: ' . $targetFile, $path);

			if(!copy($srcFile, $targetFile)) {
				logThis('*** ERROR: could not copy file: ' . $targetFile, $path);
			} else {
				$copiedFiles[] = $targetFile;
			}
		} else {
			//logThis('Skipping file: ' . $targetFile, $path);
			$skippedFiles[] = $targetFile;
		}
	}
	logThis('File copy done.', $path);

	$ret = array();
	$ret['copiedFiles'] = $copiedFiles;
	$ret['skippedFiles'] = $skippedFiles;

	return $ret;
}


//On cancel put back the copied files from 500 to 451 state
function copyFilesOnCancel($step){
//place holder for cancel action

}


function removeFileFromPath($file,$path, $deleteNot=array()){
	$removed = 0;
	$cur = $path . '/' . $file;
	if(file_exists($cur)){
		$del = true;
		foreach($deleteNot as $dn){
			if($cur == $dn){
				$del = false;
			}
		}
		if($del){
			unlink($cur);
			$removed++;
		}
	}
	if(!file_exists($path))return $removed;
	$d = dir($path);
	while(false !== ($e = $d->read())){  // Fixed bug. !== is required to literally match the type and value of false, so that a filename that could evaluate and cast to false, ie "false" or "0", still allows the while loop to continue.  From example at http://www.php.net/manual/en/function.dir.php
		$next = $path . '/'. $e;
		if(substr($e, 0, 1) != '.' && is_dir($next)){
			$removed += removeFileFromPath($file, $next, $deleteNot);
		}
	}
	$d->close();  // from example at http://www.php.net/manual/en/function.dir.php
	return $removed;
}

/**
 * This function copies/overwrites between directories
 *
 * @param string the directory name to remove
 * @param boolean whether to just empty the given directory, without deleting the given directory.
 * @return boolean True/False whether the directory was deleted.
 */

function copyRecursiveBetweenDirectories($from,$to){
	if(file_exists($from)){
		$modifiedFiles = array();
		$modifiedFiles = findAllFiles(clean_path($from), $modifiedFiles);
		$cwd = clean_path(getcwd());
		foreach($modifiedFiles as $file) {
			$srcFile = clean_path($file);
			if (strpos($srcFile,".svn") === false) {
				$targetFile = str_replace($from, $to, $srcFile);

				if(!is_dir(dirname($targetFile))) {
					mkdir_recursive(dirname($targetFile)); // make sure the directory exists
				}

				// handle sugar_version.php
				if(strpos($targetFile, 'sugar_version.php') !== false && !preg_match('/\/portal\/sugar_version\.php$/i', $targetFile)) {
					logThis('Skipping "sugar_version.php" - file copy will occur at end of successful upgrade', $targetFile);
					$_SESSION['sugar_version_file'] = $srcFile;
					continue;
				}

				if(!copy($srcFile, $targetFile)) {
					logThis("*** ERROR: could not copy file $srcFile to $targetFile");
				}
			}
		}
	}
}

function deleteDirectory($dirname,$only_empty=false) {
	if (!is_dir($dirname))
		return false;
	$dscan = array(realpath($dirname));
	$darr = array();
	while (!empty($dscan)) {
		$dcur = array_pop($dscan);
		$darr[] = $dcur;
		if ($d=opendir($dcur)) {
			while ($f=readdir($d)) {
				if ($f=='.' || $f=='..')
					continue;
				$f=$dcur.'/'.$f;
				if (is_dir($f))
					$dscan[] = $f;
				else
					unlink($f);
			}
			closedir($d);
		}
	}
	$i_until = ($only_empty)? 1 : 0;
	for ($i=count($darr)-1; $i>=$i_until; $i--) {
		if (rmdir($darr[$i]))
			logThis('Success :Copying file to destination: ' . $darr[$i]);
		else
			logThis('Copy problem:Copying file to destination: ' . $darr[$i]);
	}
	return (($only_empty)? (count(scandir)<=2) : (!is_dir($dirname)));
}
/**
 * Get all the customized modules. Compare the file md5s with the base md5s
 * If a file has been modified then put the module in the list of customized
 * modules. Show the list in the preflight check UI.
 */

function deleteAndOverWriteSelectedFiles($unzip_dir, $zip_from_dir,$delete_dirs){
	if($delete_dirs != null){
		foreach($delete_dirs as $del_dir){
			deleteDirectory($del_dir);
			$newFiles = findAllFiles(clean_path($unzip_dir . '/' . $zip_from_dir.'/'.$del_dir), array());
			$zipPath = clean_path($unzip_dir . '/' . $zip_from_dir.'/'.$del_dir);
			$copiedFiles = array();
			$skippedFiles = array();

			foreach($newFiles as $file) {
				$cleanFile = str_replace($zipPath, '', $file);
				$srcFile = $zipPath . $cleanFile;
				$targetFile = clean_path(getcwd() . '/' . $cleanFile);

				if(!is_dir(dirname($targetFile))) {
					mkdir_recursive(dirname($targetFile)); // make sure the directory exists
				}

				if(!file_exists($targetFile)){
					// handle sugar_version.php
					if(strpos($targetFile, 'sugar_version.php') !== false) {
						logThis('Skipping sugar_version.php - file copy will occur at end of successful upgrade');
						$_SESSION['sugar_version_file'] = $srcFile;
						continue;
					}

					//logThis('Copying file to destination: ' . $targetFile);

					if(!copy($srcFile, $targetFile)) {
						logThis('*** ERROR: could not copy file: ' . $targetFile);
					} else {
						$copiedFiles[] = $targetFile;
					}
				} else {
					//logThis('Skipping file: ' . $targetFile);
					$skippedFiles[] = $targetFile;
				}
			}
		}
	}
	$ret = array();
	$ret['copiedFiles'] = $copiedFiles;
	$ret['skippedFiles'] = $skippedFiles;

	return $ret;
}

//Default is empty the directory. For removing set it to false
// to use this function to totally remove a directory, write:
// recursive_remove_directory('path/to/directory/to/delete',FALSE);

// to use this function to empty a directory, write:
// recursive_remove_directory('path/to/full_directory');

function recursive_empty_or_remove_directory($directory, $exclude_dirs=null,$exclude_files=null,$empty=TRUE)
{
	// if the path has a slash at the end we remove it here
	if(substr($directory,-1) == '/')
	{
		$directory = substr($directory,0,-1);
	}

	// if the path is not valid or is not a directory ...
	if(!file_exists($directory) || !is_dir($directory))
	{
		// ... we return false and exit the function
		return FALSE;

		// ... if the path is not readable
	}elseif(!is_readable($directory))
	{
		// ... we return false and exit the function
		return FALSE;

		// ... else if the path is readable
	}else{

		// we open the directory
		$handle = opendir($directory);

		// and scan through the items inside
		while (FALSE !== ($item = readdir($handle)))
		{
			// if the filepointer is not the current directory
			// or the parent directory
			if($item != '.' && $item != '..')
			{
				// we build the new path to delete
				$path = $directory.'/'.$item;

				// if the new path is a directory
				//add another check if the dir is in the list to exclude delete
				if(is_dir($path) && $exclude_dirs != null && in_array($path,$exclude_dirs)){
					//do nothing
				}
				else if(is_dir($path))
				{
					// we call this function with the new path
					recursive_empty_or_remove_directory($path);
				}
				// if the new path is a file
				else{
					// we remove the file
					if($exclude_files != null && in_array($path,$exclude_files)){
						//do nothing
					}
					else{
						unlink($path);
					}
				}
			}
		}
		// close the directory
		closedir($handle);

		// if the option to empty is not set to true
		if($empty == FALSE)
		{
			// try to delete the now empty directory
			if(!rmdir($directory))
			{
				// return false if not possible
				return FALSE;
			}
		}
		// return success
		return TRUE;
	}
}
// ------------------------------------------------------------




function getAllCustomizedModules() {

	require_once('files.md5');

	$return_array = array();
	$modules = getAllModules();
	foreach($modules as $mod) {
		//find all files in each module if the files have been modified
		//as compared to the base version then add the module to the
		//customized modules array
		$modFiles = findAllFiles(clean_path(getcwd())."/modules/$mod", array());
		foreach($modFiles as $file){
			$fileContents = file_get_contents($file);
			$file = str_replace(clean_path(getcwd()),'',$file);
			if($md5_string['./' . $file]){
				if(md5($fileContents) != $md5_string['./' . $file]) {
					//A file has been customized in the module. Put the module into the
					// customized modules array.
					echo 'Changed File'.$file;
					$return_array[$mod];
					break;
				}
			}
			else{
				// This is a new file in user's version and indicates that module has been
				//customized. Put the module in the customized array.
				echo 'New File'.$file;
				$return_array[$mod];
				break;
			}
		}
	} //foreach

	return $return_array;
}

/**
 * Array of all Modules in the version bein upgraded
 * This method returns an Array of all modules
 * @return $modules Array of modules.
 */
function getAllModules() {
	$modules = array();
	$d = dir('modules');
	while($e = $d->read()){
		if(substr($e, 0, 1) == '.' || !is_dir('modules/' . $e))continue;
		$modules[] = $e;
	}
	return $modules;
}

//Remove files with the smae md5

function removeMd5MatchingFiles($deleteNot=array()){

	$md5_string = array();
	if(file_exists(clean_path(getcwd().'/files.md5'))){
		require(clean_path(getcwd().'/files.md5'));
	}
	$modulesAll = getAllModules();
	foreach($modulesAll as $mod){
		$allModFiles = array();
		if(is_dir('modules/'.$mod)){
			$allModFiles = findAllFiles('modules/'.$mod,$allModFiles);
			foreach($allModFiles as $file){
				if(file_exists($file) && !in_array(basename($file),$deleteNot)){
					if(isset($md5_string['./'.$file])) {
						$fileContents = file_get_contents($file);
						if(md5($fileContents) == $md5_string['./'.$file]) {
							unlink($file);
						}
					}
				}
			}
		}
	}
}

/**
 * Handles requirements for creating reminder Tasks and Emails
 * @param array skippedFiles Array of files that were not overwriten and must be manually mereged.
 * @param string path Optional full path to alternate upgradeWizard log.
 */
function commitHandleReminders($skippedFiles, $path='') {
	global $mod_strings;
	global $current_user;

	if(empty($mod_strings))
		$mod_strings = return_module_language('en_us', 'UpgradeWizard');

	if(empty($current_user->id)) {
		$current_user->getSystemUser();
	}

	if(count($skippedFiles) > 0) {
		$desc = $mod_strings['LBL_UW_COMMIT_ADD_TASK_OVERVIEW'] . "\n\n";
		$desc .= $mod_strings['LBL_UW_COMMIT_ADD_TASK_DESC_1'];
		$desc .= $_SESSION['uw_restore_dir'] . "\n\n";
		$desc .= $mod_strings['LBL_UW_COMMIT_ADD_TASK_DESC_2'] . "\n\n";

		foreach($skippedFiles as $file) {
			$desc .= $file . "\n";
		}

		//MFH #13468
		/// Not using new TimeDate stuff here because it needs to be compatible with 6.0
		$nowDate = gmdate('Y-m-d');
		$nowTime = gmdate('H:i:s');
		$nowDateTime = $nowDate . ' ' . $nowTime;

		if($_REQUEST['addTaskReminder'] == 'remind') {
			logThis('Adding Task for admin for manual merge.', $path);

			$task = new Task();
			$task->name = $mod_strings['LBL_UW_COMMIT_ADD_TASK_NAME'];
			$task->description = $desc;
			$task->date_due = $nowDate;
			$task->time_due = $nowTime;
			$task->priority = 'High';
			$task->status = 'Not Started';
			$task->assigned_user_id = $current_user->id;
			$task->created_by = $current_user->id;
			$task->date_entered = $nowDateTime;
			$task->date_modified = $nowDateTime;
			$task->save();
		}

		if($_REQUEST['addEmailReminder'] == 'remind') {
			logThis('Sending Reminder for admin for manual merge.', $path);

			$email = new Email();
			$email->assigned_user_id = $current_user->id;
			$email->name = $mod_strings['LBL_UW_COMMIT_ADD_TASK_NAME'];
			$email->description = $desc;
			$email->description_html = nl2br($desc);
			$email->from_name = $current_user->full_name;
			$email->from_addr = $current_user->email1;
			$email->to_addrs_arr = $email->parse_addrs($current_user->email1, '', '', '');
			$email->cc_addrs_arr = array();
			$email->bcc_addrs_arr = array();
			$email->date_entered = $nowDateTime;
			$email->date_modified = $nowDateTime;
			$email->send();
			$email->save();
		}
	}
}

function deleteCache(){
	//Clean modules from cache
	$cachedir = sugar_cached('modules');
	if(is_dir($cachedir)){
		$allModFiles = array();
		$allModFiles = findAllFiles($cachedir,$allModFiles, true);
		foreach($allModFiles as $file) {
			if(file_exists($file)) {
				if(is_dir($file)) {
					rmdir_recursive($file);
				} else {
					unlink($file);
				}
			}
		}

	}

	//Clean jsLanguage from cache
	$cachedir = sugar_cached('jsLanguage');
	if(is_dir($cachedir)){
		$allModFiles = array();
		$allModFiles = findAllFiles($cachedir,$allModFiles);
		foreach($allModFiles as $file){
			if(file_exists($file)){
				unlink($file);
			}
		}
	}
	//Clean smarty from cache
	$cachedir = sugar_cached('smarty');
	if(is_dir($cachedir)){
		$allModFiles = array();
		$allModFiles = findAllFiles($cachedir,$allModFiles);
		foreach($allModFiles as $file){
			if(file_exists($file)){
				unlink($file);
			}
		}
	}
	//Rebuild dashlets cache
	require_once('include/Dashlets/DashletCacheBuilder.php');
	$dc = new DashletCacheBuilder();
	$dc->buildCache();
}

function deleteChance(){
	//Clean folder from cache
	if(is_dir('include/SugarObjects/templates/chance')){
		rmdir_recursive('include/SugarObjects/templates/chance');
	}
	if(is_dir('include/SugarObjects/templates/chance')){
		if(!isset($_SESSION['chance'])){
			$_SESSION['chance'] = '';
		}
		$_SESSION['chance'] = 'include/SugarObjects/templates/chance';
		//rename('include/SugarObjects/templates/chance','include/SugarObjects/templates/chance_removeit');
	}
}



/**
 * upgradeUWFiles
 * This function copies upgrade wizard files from new patch if that dir exists
 *
 * @param $file String path to uploaded zip file
 */
function upgradeUWFiles($file) {
	$cacheUploadUpgradesTemp = mk_temp_dir(sugar_cached("upgrades/temp"));

	unzip($file, $cacheUploadUpgradesTemp);

	if(!file_exists("$cacheUploadUpgradesTemp/manifest.php")) {
		logThis("*** ERROR: no manifest file detected while bootstraping upgrade wizard files!");
		return;
	} else {
		include("$cacheUploadUpgradesTemp/manifest.php");
	}

	$allFiles = array();
	$from_dir = "{$cacheUploadUpgradesTemp}/{$manifest['copy_files']['from_dir']}";

	// Localization
	if(file_exists("$from_dir/include/Localization/Localization.php")) {
		$allFiles[] = "$from_dir/include/Localization/Localization.php";
	}
	// upgradeWizard
	if(file_exists("$from_dir/modules/UpgradeWizard")) {
		$allFiles[] = findAllFiles("$from_dir/modules/UpgradeWizard", $allFiles);
	}
	// moduleInstaller
	if(file_exists("$from_dir/ModuleInstall")) {
		$allFiles[] = findAllFiles("$from_dir/ModuleInstall", $allFiles);
	}
	if(file_exists("$from_dir/include/javascript/yui")) {
		$allFiles[] = findAllFiles("$from_dir/include/javascript/yui", $allFiles);
	}
	if(file_exists("$from_dir/HandleAjaxCall.php")) {
		$allFiles[] = "$from_dir/HandleAjaxCall.php";
	}
	if(file_exists("$from_dir/include/SugarTheme")) {
		$allFiles[] = findAllFiles("$from_dir/include/SugarTheme", $allFiles);
	}
	if(file_exists("$from_dir/include/SugarCache")) {
		$allFiles[] = findAllFiles("$from_dir/include/SugarCache", $allFiles);
	}
	if(file_exists("$from_dir/include/utils/external_cache.php")) {
		$allFiles[] = "$from_dir/include/utils/external_cache.php";
	}
	if(file_exists("$from_dir/include/upload_file.php")) {
		$allFiles[] = "$from_dir/include/upload_file.php";
	}
	if(file_exists("$from_dir/include/file_utils.php")) {
		$allFiles[] = "$from_dir/include/file_utils.php";
	}
	if(file_exists("$from_dir/include/upload_file.php")) {
		$allFiles[] = "$from_dir/include/upload_file.php";
	}
	if(file_exists("$from_dir/include/utils/sugar_file_utils.php")) {
		$allFiles[] = "$from_dir/include/utils/sugar_file_utils.php";
	}
	if(file_exists("$from_dir/include/utils/autoloader.php")) {
		$allFiles[] = "$from_dir/include/utils/autoloader.php";
	}

<<<<<<< HEAD
	if(file_exists("$from_dir/include/UploadFile.php")) {
		$allFiles[] = "$from_dir/include/UploadFile.php";
	}
	if(file_exists("$from_dir/include/SugarTheme/SugarTheme.php")) {
		$allFiles[] = "$from_dir/include/SugarTheme/SugarTheme.php";
	}

	// add extra files to post upgrade process
	if(file_exists(realpath("$from_dir/../scripts/files_to_add_post.php"))) {
		include(realpath("$from_dir/../scripts/files_to_add_post.php"));
		if(isset($filesToAddPost) && is_array($filesToAddPost) && $filesToAddPost) {
			foreach($filesToAddPost as $file) {
				if(file_exists("$from_dir/$file")) {
					$allFiles[] = "$from_dir/$file";
					$GLOBALS['log']->info("File added to post upgrade: $from_dir/$file");
				} else {
					$GLOBALS['log']->error("File not found for post upgrade: $from_dir/$file");
				}
			}
		}
	}

	// check custom changes and alert the user before upgrade

	if($filesInCustom = checkCustomOverrides($from_dir)) {
		global $mod_strings;
		$alertMessage = $mod_strings["LBL_UPGRD_CSTM_CHK"];
		echo "<div class=\"error\">$alertMessage<br><ul>";
		foreach($filesInCustom as $fileInCustom) {
			echo "<li>$fileInCustom => custom/$fileInCustom</li>";
		}
		echo "</ul></div>";
	}

	upgradeUWFilesCopy($allFiles, $from_dir);
}

/**
 * find files in custom folder if it also in upgrade pack
 *
 * @param string $fromDir uploaded temp directory
 * @return array filelist (or empty array if there is no any)
 */
function checkCustomOverrides($fromDir) {

	$ret = array();

	logThis(' -------------- Check Custom Overrides ------------- ');

	$path = realpath($fromDir);
	logThis("Upload temp directory: $fromDir");

	// read all upgrade files

	$objects = new RecursiveIteratorIterator(new RecursiveDirectoryIterator($path), RecursiveIteratorIterator::SELF_FIRST);

	foreach($objects as $name => $object){

		// check only files (folder doesn't matter)

		if(!is_dir($name)) {

			// get the original file name

			$orig = str_replace("$fromDir/", '', $name);

			// original file exists?

			if (file_exists($orig)) {

				// custom for this file exists?

				if(file_exists("custom/$orig")) {

					// grab the customized files

					logThis("A file in upgrade pack found in custom folder: $orig");
					$ret[] = $orig;
				}
			}
		}

	}

	return $ret;
=======
	upgradeUWFilesCopy($allFiles, $from_dir);
>>>>>>> 471dbf07
}

/**
 * upgradeUWFilesCopy
 *
 * This function recursively copies files from the upgradeUWFiles Array
 * @see upgradeUWFiles
 *
 * @param array $allFiles Array of files to copy over after zip file has been uploaded
 * @param string $from_dir Source directory
 */
function upgradeUWFilesCopy($allFiles, $from_dir)
{
	foreach($allFiles as $file)
	{
		if(is_array($file))
		{
			upgradeUWFilesCopy($file, $from_dir);
		} else {
			$destFile = str_replace($from_dir."/", "", $file);
			if(!is_dir(dirname($destFile))) {
				mkdir_recursive(dirname($destFile)); // make sure the directory exists
			}

			if(stristr($file,'uw_main.tpl'))
				logThis('Skipping "'.$file.'" - file copy will during commit step.');
			else {
				logThis('updating UpgradeWizard code: '.$destFile);
				copy_recursive($file, $destFile);
			}
		}
	}
}



/**
 * gets valid patch file names that exist in upload/upgrade/patch/
 */
function getValidPatchName($returnFull = true) {
	global $base_upgrade_dir;
	global $mod_strings;
	global $uh;
	global $sugar_version;
	global $sugar_config;
	$uh = new UpgradeHistory();
	list($base_upgrade_dir, $base_tmp_upgrade_dir) = getUWDirs();
	$return = array();

	// scan for new files (that are not installed)
	logThis('finding new files for upgrade');
	$upgrade_content = '';
	$upgrade_contents = findAllFiles($base_upgrade_dir, array(), false, 'zip');
	//other variations of zip file i.e. ZIP, zIp,zIP,Zip,ZIp,ZiP
	$ready = "<ul>\n";
	$ready .= "
		<table>
			<tr>
				<td></td>
				<td align=left>
					<b>{$mod_strings['LBL_ML_NAME']}</b>
				</td>
				<td align=left>
					<b>{$mod_strings['LBL_ML_TYPE']}</b>
				</td>
				<td align=left>
					<b>{$mod_strings['LBL_ML_VERSION']}</b>
				</td>
				<td align=left>
					<b>{$mod_strings['LBL_ML_PUBLISHED']}</b>
				</td>
				<td align=left>
					<b>{$mod_strings['LBL_ML_UNINSTALLABLE']}</b>
				</td>
				<td align=left>
					<b>{$mod_strings['LBL_ML_DESCRIPTION']}</b>
				</td>
			</tr>";
	$disabled = '';

	// assume old patches are there.
	$upgradeToVersion = array(); // fill with valid patches - we will only use the latest qualified found patch

	// cn: bug 10609 - notices for uninitialized variables
	$icon = '';
	$name = '';
	$type = '';
	$version = '';
	$published_date = '';
	$uninstallable = '';
	$description = '';
	$disabled = '';

	foreach($upgrade_contents as $upgrade_content) {
		if(!preg_match("#.*\.zip\$#i", $upgrade_content)) {
			continue;
		}

		$the_base = basename($upgrade_content);
		$the_md5 = md5_file($upgrade_content);

		$md5_matches = $uh->findByMd5($the_md5);

		/* If a patch is in the /patch dir AND has no record in the upgrade_history table we assume that it's the one we want.
		 * Edge-case: manual upgrade with a FTP of a patch; UH table has no entry for it.  Assume nothing. :( */
		if(0 == sizeof($md5_matches)) {
			$target_manifest = remove_file_extension( $upgrade_content ) . '-manifest.php';
			require_once($target_manifest);

			if(empty($manifest['version'])) {
				logThis("*** Potential error: patch found with no version [ {$upgrade_content} ]");
				continue;
			}
			if(!isset($manifest['type']) || $manifest['type'] != 'patch') {
				logThis("*** Potential error: patch found with either no 'type' or non-patch type [ {$upgrade_content} ]");
				continue;
			}

			$upgradeToVersion[$manifest['version']] = urlencode($upgrade_content);

			$name = empty($manifest['name']) ? $upgrade_content : $manifest['name'];
			$version = empty($manifest['version']) ? '' : $manifest['version'];
			$published_date = empty($manifest['published_date']) ? '' : $manifest['published_date'];
			$icon = '';
			$description = empty($manifest['description']) ? 'None' : $manifest['description'];
			$uninstallable = empty($manifest['is_uninstallable']) ? 'No' : 'Yes';
			$type = getUITextForType( $manifest['type'] );
			$manifest_type = $manifest['type'];

			if(empty($manifest['icon'])) {
				$icon = getImageForType( $manifest['type'] );
			} else {
				$path_parts = pathinfo( $manifest['icon'] );
				$icon = "<!--not_in_theme!--><img src=\"" . remove_file_extension( $upgrade_content ) . "-icon." . $path_parts['extension'] . "\">";
			}
		}
	}

	// cn: bug 10488 use the NEWEST upgrade/patch available when running upgrade wizard.
	ksort($upgradeToVersion);
	$upgradeToVersion = array_values($upgradeToVersion);
	$newest = array_pop($upgradeToVersion);
	$_SESSION['install_file'] = urldecode($newest); // in-case it was there from a prior.
	logThis("*** UW using [ {$_SESSION['install_file']} ] as source for patch files.");

	$cleanUpgradeContent = urlencode($_SESSION['install_file']);

	// cn: 10606 - cannot upload a patch file since this returned always.
	if(!empty($cleanUpgradeContent)) {
		$ready .= "<tr><td>$icon</td><td>$name</td><td>$type</td><td>$version</td><td>$published_date</td><td>$uninstallable</td><td>$description</td>\n";
		$ready .=<<<eoq
	        <td>
				<form action="index.php" method="post">
					<input type="hidden" name="module" value="UpgradeWizard">
					<input type="hidden" name="action" value="index">
					<input type="hidden" name="step" value="{$_REQUEST['step']}">
					<input type="hidden" name="run" value="delete">
	        		<input type=hidden name="install_file" value="{$cleanUpgradeContent}" />
	        		<input type=submit value="{$mod_strings['LBL_BUTTON_DELETE']}" />
				</form>
			</td></table>
eoq;
		$disabled = "DISABLED";
	}



	if(empty($cleanUpgradeContent)){
		$ready .= "<tr><td colspan='7'><i>None</i></td>\n";
		$ready .= "</table>\n";
	}
	$ready .= "<br></ul>\n";

	$return['ready'] = $ready;
	$return['disabled'] = $disabled;

	if($returnFull) {
		return $return;
	}
}


/**
 * finalizes upgrade by setting upgrade versions in DB (config table) and sugar_version.php
 * @return bool true on success
 */
function updateVersions($version) {
	global $db;
	global $sugar_config;
	global $path;

	logThis('At updateVersions()... updating config table and sugar_version.php.', $path);

	// handle file copy
	if(isset($_SESSION['sugar_version_file']) && !empty($_SESSION['sugar_version_file'])) {
		if(!copy($_SESSION['sugar_version_file'], clean_path(getcwd().'/sugar_version.php'))) {
			logThis('*** ERROR: sugar_version.php could not be copied to destination! Cannot complete upgrade', $path);
			return false;
		} else {
			logThis('sugar_version.php successfully updated!', $path);
		}
	} else {
		logThis('*** ERROR: no sugar_version.php file location found! - cannot complete upgrade...', $path);
		return false;
	}

	$q1 = "DELETE FROM config WHERE category = 'info' AND name = 'sugar_version'";
	$q2 = "INSERT INTO config (category, name, value) VALUES ('info', 'sugar_version', '{$version}')";

	logThis('Deleting old DB version info from config table.', $path);
	$db->query($q1);

	logThis('Inserting updated version info into config table.', $path);
	$db->query($q2);

	logThis('updateVersions() complete.', $path);
	return true;
}



/**
 * gets a module's lang pack - does not need to be a SugarModule
 * @param lang string Language
 * @param module string Path to language folder
 * @return array mod_strings
 */
function getModuleLanguagePack($lang, $module) {
	$mod_strings = array();

	if(!empty($lang) && !empty($module)) {
		$langPack = clean_path(getcwd().'/'.$module.'/language/'.$lang.'.lang.php');
		$langPackEn = clean_path(getcwd().'/'.$module.'/language/en_us.lang.php');

		if (file_exists($langPack))
		{
			include($langPack);
		}
		elseif (file_exists($langPackEn))
		{
			include($langPackEn);
		}
	}

	return $mod_strings;
}
/**
 * checks system compliance for 4.5+ codebase
 * @return array Mixed values
 */
function checkSystemCompliance() {
	global $sugar_config;
	global $current_language;
	global $db;
	global $mod_strings;
	global $app_strings;

	if(!defined('SUGARCRM_MIN_MEM')) {
		define('SUGARCRM_MIN_MEM', 40);
	}

	$installer_mod_strings = getModuleLanguagePack($current_language, './install');
	$ret = array();
	$ret['error_found'] = false;

	// PHP version
	if (check_php_version() === -1) {
		$ret['phpVersion'] = "<b><span class=stop>{$installer_mod_strings['ERR_CHECKSYS_PHP_INVALID_VER']} ".constant('PHP_VERSION')." )</span></b>";
		$ret['error_found'] = true;
	}

	if (check_php_version() === 0) {
		$ret['phpVersion'] = "<b><span class=stop>{$installer_mod_strings['LBL_CURRENT_PHP_VERSION']} ".constant('PHP_VERSION').". ";
		$ret['phpVersion'] .= $mod_strings['LBL_RECOMMENDED_PHP_VERSION_1'].constant('SUITECRM_PHP_REC_VERSION').$mod_strings['LBL_RECOMMENDED_PHP_VERSION_2'].'</span></b>';
		$ret['warn_found'] = true;
	}

	if (check_php_version() === 1) {
		$ret['phpVersion'] = "<b><span class=go>{$installer_mod_strings['LBL_CHECKSYS_PHP_OK']} ".constant('PHP_VERSION')." )</span></b>";
	};

	// database and connect
	$canInstall = $db->canInstall();
	if ($canInstall !== true)
	{
		$ret['error_found'] = true;
		if (count($canInstall) == 1)
		{
			$ret['dbVersion'] = "<b><span class=stop>" . $installer_mod_strings[$canInstall[0]] . "</span></b>";
		}
		else
		{
			$ret['dbVersion'] = "<b><span class=stop>" . sprintf($installer_mod_strings[$canInstall[0]], $canInstall[1]) . "</span></b>";
		}
	}

	// XML Parsing
	if(function_exists('xml_parser_create')) {
		$ret['xmlStatus'] = "<b><span class=go>{$installer_mod_strings['LBL_CHECKSYS_OK']}</span></b>";
	} else {
		$ret['xmlStatus'] = "<b><span class=stop>{$installer_mod_strings['LBL_CHECKSYS_NOT_AVAILABLE']}</span></b>";
		$ret['error_found'] = true;
	}

	// cURL
	if(function_exists('curl_init')) {
		$ret['curlStatus'] = "<b><span class=go>{$installer_mod_strings['LBL_CHECKSYS_OK']}</span></b>";
	} else {
		$ret['curlStatus'] = "<b><span class=go>{$installer_mod_strings['ERR_CHECKSYS_CURL']}</span></b>";
		$ret['error_found'] = false;
	}

	// mbstrings
	if(function_exists('mb_strlen')) {
		$ret['mbstringStatus'] = "<b><span class=go>{$installer_mod_strings['LBL_CHECKSYS_OK']}</span></b>";
	} else {
		$ret['mbstringStatus'] = "<b><span class=stop>{$installer_mod_strings['ERR_CHECKSYS_MBSTRING']}</span></b>";
		$ret['error_found'] = true;
	}

	// imap
	if(function_exists('imap_open')) {
		$ret['imapStatus'] = "<b><span class=go>{$installer_mod_strings['LBL_CHECKSYS_OK']}</span></b>";
	} else {
		$ret['imapStatus'] = "<b><span class=go>{$installer_mod_strings['ERR_CHECKSYS_IMAP']}</span></b>";
		$ret['error_found'] = false;
	}


	// safe mode
	if('1' == ini_get('safe_mode')) {
		$ret['safeModeStatus'] = "<b><span class=stop>{$installer_mod_strings['ERR_CHECKSYS_SAFE_MODE']}</span></b>";
		$ret['error_found'] = true;
	} else {
		$ret['safeModeStatus'] = "<b><span class=go>{$installer_mod_strings['LBL_CHECKSYS_OK']}</span></b>";
	}


	// call time pass by ref
	if('1' == ini_get('allow_call_time_pass_reference')) {
		$ret['callTimeStatus'] = "<b><span class=stop>{$installer_mod_strings['ERR_CHECKSYS_CALL_TIME']}</span></b>";
		//continue upgrading
	} else {
		$ret['callTimeStatus'] = "<b><span class=go>{$installer_mod_strings['LBL_CHECKSYS_OK']}</span></b>";
	}

	// memory limit
	$ret['memory_msg']     = "";
	$memory_limit   = "-1";//ini_get('memory_limit');
	$sugarMinMem = constant('SUGARCRM_MIN_MEM');
	// logic based on: http://us2.php.net/manual/en/ini.core.php#ini.memory-limit
	if( $memory_limit == "" ){          // memory_limit disabled at compile time, no memory limit
		$ret['memory_msg'] = "<b><span class=\"go\">{$installer_mod_strings['LBL_CHECKSYS_MEM_OK']}</span></b>";
	} elseif( $memory_limit == "-1" ){   // memory_limit enabled, but set to unlimited
		$ret['memory_msg'] = "<b><span class=\"go\">{$installer_mod_strings['LBL_CHECKSYS_MEM_UNLIMITED']}</span></b>";
	} else {
		rtrim($memory_limit, 'M');
		$memory_limit_int = (int) $memory_limit;
		if( $memory_limit_int < constant('SUGARCRM_MIN_MEM') ){
			$ret['memory_msg'] = "<b><span class=\"stop\">{$installer_mod_strings['ERR_CHECKSYS_MEM_LIMIT_1']}" . constant('SUGARCRM_MIN_MEM') . "{$installer_mod_strings['ERR_CHECKSYS_MEM_LIMIT_2']}</span></b>";
			$ret['error_found'] = true;
		} else {
			$ret['memory_msg'] = "<b><span class=\"go\">{$installer_mod_strings['LBL_CHECKSYS_OK']} ({$memory_limit})</span></b>";
		}
	}
	// zip support
	if (!class_exists("ZipArchive"))
	{
		$ret['ZipStatus'] = "<b><span class=stop>{$installer_mod_strings['ERR_CHECKSYS_ZIP']}</span></b>";
		$ret['error_found'] = true;
	} else {
		$ret['ZipStatus'] = "<b><span class=go>{$installer_mod_strings['LBL_CHECKSYS_OK']}</span></b>";
	}

	// PCRE
	if(defined('PCRE_VERSION')) {
		if (version_compare(PCRE_VERSION, '7.0') < 0) {
			$ret['pcreVersion'] = "<b><span class='stop'>{$installer_mod_strings['ERR_CHECKSYS_PCRE_VER']}</span></b>";
			$ret['error_found'] = true;
		}
		else {
			$ret['pcreVersion'] = "<b><span class='go'>{$installer_mod_strings['LBL_CHECKSYS_OK']}</span></b>";
		}
	} else {
		$ret['pcreVersion'] = "<b><span class='stop'><b>{$installer_mod_strings['ERR_CHECKSYS_PCRE']}</span></b>";
		$ret['error_found'] = true;
	}

	// Suhosin allow to use upload://
	$ret['stream_msg'] = '';
	if (UploadStream::getSuhosinStatus() == true)
	{
		$ret['stream_msg'] = "<b><span class=\"go\">{$installer_mod_strings['LBL_CHECKSYS_OK']}</span></b>";
	}
	else
	{
		$ret['stream_msg'] = "<b><span class=\"stop\">{$app_strings['ERR_SUHOSIN']}</span></b>";
		$ret['error_found'] = true;
	}

	/* mbstring.func_overload
	$ret['mbstring.func_overload'] = '';
	$mb = ini_get('mbstring.func_overload');

	if($mb > 1) {
		$ret['mbstring.func_overload'] = "<b><span class=\"stop\">{$mod_strings['ERR_UW_MBSTRING_FUNC_OVERLOAD']}</b>";
		$ret['error_found'] = true;
	}
	*/
	return $ret;
}


/**
 * is a file that we blow away automagically
 */
function isAutoOverwriteFile($file) {
	$overwriteDirs = array(
		'./sugar_version.php',
		'./modules/UpgradeWizard/uw_main.tpl',
	);
	$file = trim('.'.str_replace(clean_path(getcwd()), '', $file));

	if(in_array($file, $overwriteDirs)) {
		return true;
	}

	$fileExtension = substr(strrchr($file, "."), 1);
	if($fileExtension == 'tpl' || $fileExtension == 'html') {
		return false;
	}

	return true;
}

/**
 * flatfile logger
 */
function logThis($entry, $path='') {
	global $mod_strings;
	if(file_exists('include/utils/sugar_file_utils.php')){
		require_once('include/utils/sugar_file_utils.php');
	}
	$log = empty($path) ? clean_path(getcwd().'/upgradeWizard.log') : clean_path($path);

	// create if not exists
	if(!file_exists($log)) {
		if(function_exists('sugar_fopen')){
			$fp = @sugar_fopen($log, 'w+'); // attempts to create file
		}
		else{
			$fp = fopen($log, 'w+'); // attempts to create file
		}
		if(!is_resource($fp)) {
			$GLOBALS['log']->fatal('UpgradeWizard could not create the upgradeWizard.log file');
			die($mod_strings['ERR_UW_LOG_FILE_UNWRITABLE']);
		}
	} else {
		if(function_exists('sugar_fopen')){
			$fp = @sugar_fopen($log, 'a+'); // write pointer at end of file
		}
		else{
			$fp = @fopen($log, 'a+'); // write pointer at end of file
		}

		if(!is_resource($fp)) {
			$GLOBALS['log']->fatal('UpgradeWizard could not open/lock upgradeWizard.log file');
			die($mod_strings['ERR_UW_LOG_FILE_UNWRITABLE']);
		}
	}

	$line = date('r').' [UpgradeWizard] - '.$entry."\n";

	if(@fwrite($fp, $line) === false) {
		$GLOBALS['log']->fatal('UpgradeWizard could not write to upgradeWizard.log: '.$entry);
		die($mod_strings['ERR_UW_LOG_FILE_UNWRITABLE']);
	}

	if(is_resource($fp)) {
		fclose($fp);
	}
}

/**
 *  @params : none
 *  @author: nsingh
 *  @desc This function is to be used in the upgrade process to preserve changes/customaizations made to pre 5.1 quickcreate layout.
 *  Prior to 5.1 we have been using editviewdefs as the base for quickcreatedefs. If a custom field was added to edit view layout, it
 *  was automatically picked up by the quick create. [Addresses Bug 21469]
 *  This function will check if customizations were made, and will create quickcreatedefs.php in the /cutom/working/$module_name directory.
 **/
function updateQuickCreateDefs(){
	$d = dir('modules');
	$studio_modules = array();

	while($e = $d->read()){ //collect all studio modules.
		if(substr($e, 0, 1) == '.' || !is_dir('modules/' . $e))continue;
		if(file_exists('modules/' . $e . '/metadata/studio.php'))
		{
			array_push($studio_modules, $e);
		}
	}

	foreach( $studio_modules as $modname ){ //for each studio enabled module
		//Check !exists modules/$modname/metadata/quickcreatedefs.php &&
		//exists custom/$modname/editviewdefs.php (module was customized) &&
		//!exists custom/$modname/quickcreateviewdefs.php

		$editviewdefs = "custom/working/modules/".$modname."/metadata/editviewdefs.php";
		$quickcreatedefs = "custom/working/modules/".$modname."/metadata/quickcreatedefs.php";

		if ( !file_exists("modules/".$modname."/metadata/quickcreatedefs.php") &&
			file_exists($editviewdefs) &&
			!file_exists($quickcreatedefs) ){
			//clone editviewdef and save it in custom/working/modules/metadata
			$GLOBALS['log']->debug("Copying editviewdefs.php as quickcreatedefs.php for the $modname module in custom/working/modules/$modname/metadata!");
			if(copy( $editviewdefs, $quickcreatedefs)){
				if(file_exists($quickcreatedefs) && is_readable($quickcreatedefs)){
					$file = file($quickcreatedefs);
					//replace 'EditView' with 'QuickCreate'
					$fp = fopen($quickcreatedefs,'w');
					foreach($file as &$line){
						if(preg_match('/^\s*\'EditView\'\s*=>\s*$/', $line) > 0){
							$line = "'QuickCreate' =>\n";
						}
						fwrite($fp, $line);
					}
					//write back.
					fclose($fp);
				}
				else{
					$GLOBALS['log']->debug("Failed to replace 'EditView' with QuickCreate because $quickcreatedefs is either not readable or does not exist.");
				}
			}else{
				$GLOBALS['log']->debug("Failed to copy $editviewdefs to $quickcreatedefs!");
			}
		}
	}
}

/**
 * test perms for CREATE queries
 */
function testPermsCreate($db, $out) {
	logThis('Checking CREATE TABLE permissions...');
	global $mod_strings;

	if(!$db->checkPrivilege("CREATE TABLE")) {
		logThis('cannot CREATE TABLE!');
		$out['db']['dbNoCreate'] = true;
		$out['dbOut'] .= "<tr><td align='left'><span class='error'>{$mod_strings['LBL_UW_DB_NO_CREATE']}</span></td></tr>";
	}
	return $out;
}

/**
 * test perms for INSERT
 */
function testPermsInsert($db, $out, $skip=false) {
	logThis('Checking INSERT INTO permissions...');
	global $mod_strings;

	if(!$db->checkPrivilege("INSERT")) {
		logThis('cannot INSERT INTO!');
		$out['db']['dbNoInsert'] = true;
		$out['dbOut'] .= "<tr><td align='left'><span class='error'>{$mod_strings['LBL_UW_DB_NO_INSERT']}</span></td></tr>";
	}
	return $out;
}


/**
 * test perms for UPDATE TABLE
 */
function testPermsUpdate($db, $out, $skip=false) {
	logThis('Checking UPDATE TABLE permissions...');
	global $mod_strings;
	if(!$db->checkPrivilege("UPDATE")) {
		logThis('cannot UPDATE TABLE!');
		$out['db']['dbNoUpdate'] = true;
		$out['dbOut'] .= "<tr><td align='left'><span class='error'>{$mod_strings['LBL_UW_DB_NO_UPDATE']}</span></td></tr>";
	}
	return $out;
}


/**
 * test perms for SELECT
 */
function testPermsSelect($db, $out, $skip=false) {
	logThis('Checking SELECT permissions...');
	global $mod_strings;
	if(!$db->checkPrivilege("SELECT")) {
		logThis('cannot SELECT!');
		$out['db']['dbNoSelect'] = true;
		$out['dbOut'] .= "<tr><td align='left'><span class='error'>{$mod_strings['LBL_UW_DB_NO_SELECT']}</span></td></tr>";
	}
	return $out;
}

/**
 * test perms for DELETE
 */
function testPermsDelete($db, $out, $skip=false) {
	logThis('Checking DELETE FROM permissions...');
	global $mod_strings;
	if(!$db->checkPrivilege("DELETE")) {
		logThis('cannot DELETE FROM!');
		$out['db']['dbNoDelete'] = true;
		$out['dbOut'] .= "<tr><td align='left'><span class='error'>{$mod_strings['LBL_UW_DB_NO_DELETE']}</span></td></tr>";
	}
	return $out;
}


/**
 * test perms for ALTER TABLE ADD COLUMN
 */
function testPermsAlterTableAdd($db, $out, $skip=false) {
	logThis('Checking ALTER TABLE ADD COLUMN permissions...');
	global $mod_strings;
	if(!$db->checkPrivilege("ADD COLUMN")) {
		logThis('cannot ADD COLUMN!');
		$out['db']['dbNoAddColumn'] = true;
		$out['dbOut'] .= "<tr><td align='left'><span class='error'>{$mod_strings['LBL_UW_DB_NO_ADD_COLUMN']}</span></td></tr>";
	}
	return $out;
}

/**
 * test perms for ALTER TABLE ADD COLUMN
 */
function testPermsAlterTableChange($db, $out, $skip=false) {
	logThis('Checking ALTER TABLE CHANGE COLUMN permissions...');
	global $mod_strings;
	if(!$db->checkPrivilege("CHANGE COLUMN")) {
		logThis('cannot CHANGE COLUMN!');
		$out['db']['dbNoChangeColumn'] = true;
		$out['dbOut'] .= "<tr><td align='left'><span class='error'>{$mod_strings['LBL_UW_DB_NO_CHANGE_COLUMN']}</span></td></tr>";
	}
	return $out;
}

/**
 * test perms for ALTER TABLE DROP COLUMN
 */
function testPermsAlterTableDrop($db, $out, $skip=false) {
	logThis('Checking ALTER TABLE DROP COLUMN permissions...');
	global $mod_strings;
	if(!$db->checkPrivilege("DROP COLUMN")) {
		logThis('cannot DROP COLUMN!');
		$out['db']['dbNoDropColumn'] = true;
		$out['dbOut'] .= "<tr><td align='left'><span class='error'>{$mod_strings['LBL_UW_DB_NO_DROP_COLUMN']}</span></td></tr>";
	}
	return $out;
}


/**
 * test perms for DROP TABLE
 */
function testPermsDropTable($db, $out, $skip=false) {
	logThis('Checking DROP TABLE permissions...');
	global $mod_strings;
	if(!$db->checkPrivilege("DROP TABLE")) {
		logThis('cannot DROP TABLE!');
		$out['db']['dbNoDropTable'] = true;
		$out['dbOut'] .= "<tr><td align='left'><span class='error'>{$mod_strings['LBL_UW_DB_NO_DROP_TABLE']}</span></td></tr>";
	}
	return $out;
}

function getFormattedError($error, $query) {
	$error = "<div><b>".$error;
	$error .= "</b>::{$query}</div>";

	return $error;
}

/**
 * parses a query finding the table name
 * @param string query The query
 * @return string table The table
 */
function getTableFromQuery($query) {
	$standardQueries = array('ALTER TABLE', 'DROP TABLE', 'CREATE TABLE', 'INSERT INTO', 'UPDATE', 'DELETE FROM');
	$query = preg_replace("/[^A-Za-z0-9\_\s]/", "", $query);
	$query = trim(str_replace($standardQueries, '', $query));

	$firstSpc = strpos($query, " ");
	$end = ($firstSpc > 0) ? $firstSpc : strlen($query);
	$table = substr($query, 0, $end);

	return $table;
}

//prelicense check

function preLicenseCheck() {
	require_once('modules/UpgradeWizard/uw_files.php');

	global $sugar_config;
	global $mod_strings;
	global $sugar_version;

	if (empty($sugar_version))
	{
		require('sugar_version.php');
	}

	if(!isset($_SESSION['unzip_dir']) || empty($_SESSION['unzip_dir'])) {
		logThis('unzipping files in upgrade archive...');
		$errors					= array();
		list($base_upgrade_dir, $base_tmp_upgrade_dir) = getUWDirs();
		$unzip_dir = '';
		//also come up with mechanism to read from upgrade-progress file
		if(!isset($_SESSION['install_file']) || empty($_SESSION['install_file']) || !is_file($_SESSION['install_file'])) {
			if (file_exists(clean_path($base_tmp_upgrade_dir)) && $handle = opendir(clean_path($base_tmp_upgrade_dir))) {
				while (false !== ($file = readdir($handle))) {
					if($file !="." && $file !="..")	{
						if(is_file($base_tmp_upgrade_dir."/".$file."/manifest.php")){
							require_once($base_tmp_upgrade_dir."/".$file."/manifest.php");
							$package_name= $manifest['copy_files']['from_dir'];
							if(file_exists($base_tmp_upgrade_dir."/".$file."/".$package_name) && file_exists($base_tmp_upgrade_dir."/".$file."/scripts") && file_exists($base_tmp_upgrade_dir."/".$file."/manifest.php")){
								$unzip_dir = $base_tmp_upgrade_dir."/".$file;
								if(file_exists("$base_upgrade_dir/patch/".$package_name.'.zip')){
									$_SESSION['install_file'] = $package_name.".zip";
									break;
								}
							}
						}
					}
				}
			}
		}
		if(empty($_SESSION['install_file'])){
			unlinkUWTempFiles();
			resetUwSession();
			echo 'Upload File not found so redirecting to Upgrade Start ';
			$redirect_new_wizard = $sugar_config['site_url' ].'/index.php?module=UpgradeWizard&action=index';
			echo '<form name="redirect" action="' .$redirect_new_wizard. '"  method="POST">';
			$upgrade_directories_not_found =<<<eoq
	<table cellpadding="3" cellspacing="0" border="0">
		<tr>
			<th colspan="2" align="left">
				<span class='error'><b>'Upload file missing or has been deleted. Refresh the page to go back to UpgradeWizard start'</b></span>
			</th>
		</tr>
	</table>
eoq;
			$uwMain = $upgrade_directories_not_found;
			return '';
		}
		$install_file			= "$base_upgrade_dir/patch/".basename(urldecode( $_SESSION['install_file'] ));
		$show_files				= true;
		if(empty($unzip_dir)){
			$unzip_dir				= mk_temp_dir( $base_tmp_upgrade_dir );
		}
		$zip_from_dir			= ".";
		$zip_to_dir				= ".";
		$zip_force_copy			= array();

		if(!$unzip_dir){
			logThis('Could not create a temporary directory using mk_temp_dir( $base_tmp_upgrade_dir )');
			die($mod_strings['ERR_UW_NO_CREATE_TMP_DIR']);
		}

		//double check whether unzipped .
		if(file_exists($unzip_dir ."/scripts") && file_exists($unzip_dir."/manifest.php")){
			//already unzipped
		}
		else{
			unzip( $install_file, $unzip_dir );
		}

		// assumption -- already validated manifest.php at time of upload
		require_once( "$unzip_dir/manifest.php" );

		if( isset( $manifest['copy_files']['from_dir'] ) && $manifest['copy_files']['from_dir'] != "" ){
			$zip_from_dir   = $manifest['copy_files']['from_dir'];
		}
		if( isset( $manifest['copy_files']['to_dir'] ) && $manifest['copy_files']['to_dir'] != "" ){
			$zip_to_dir     = $manifest['copy_files']['to_dir'];
		}
		if( isset( $manifest['copy_files']['force_copy'] ) && $manifest['copy_files']['force_copy'] != "" ){
			$zip_force_copy     = $manifest['copy_files']['force_copy'];
		}
		if( isset( $manifest['version'] ) ){
			$version    = $manifest['version'];
		}
		if( !is_writable( "config.php" ) ){
			return $mod_strings['ERR_UW_CONFIG'];
		}

		$_SESSION['unzip_dir'] = clean_path($unzip_dir);
		$_SESSION['zip_from_dir'] = clean_path($zip_from_dir);
		logThis('unzip done.');
	} else {
		$unzip_dir = $_SESSION['unzip_dir'];
		$zip_from_dir = $_SESSION['zip_from_dir'];
	}

	//check if $_SESSION['unzip_dir'] and $_SESSION['zip_from_dir'] exist
	if(!isset($_SESSION['unzip_dir']) || !file_exists($_SESSION['unzip_dir'])
		|| !isset($_SESSION['install_file']) || empty($_SESSION['install_file']) || !file_exists($_SESSION['install_file'])){
		//redirect to start
		unlinkUWTempFiles();
		resetUwSession();
		echo 'Upload File not found so redirecting to Upgrade Start ';
		$redirect_new_wizard = $sugar_config['site_url' ].'/index.php?module=UpgradeWizard&action=index';
		echo '<form name="redirect" action="' .$redirect_new_wizard. '"  method="POST">';
		$upgrade_directories_not_found =<<<eoq
	<table cellpadding="3" cellspacing="0" border="0">
		<tr>
			<th colspan="2" align="left">
				<span class='error'><b>'Upload file missing or has been deleted. Refresh the page to go back to UpgradeWizard start'</b></span>
			</th>
		</tr>
	</table>
eoq;
		$uwMain = $upgrade_directories_not_found;
		return '';
	}

	logThis ('is SugarConfig there '.file_exists(clean_path($unzip_dir.'/'.$zip_from_dir."/include/SugarObjects/SugarConfig.php")));
	if(file_exists(clean_path($unzip_dir.'/'.$zip_from_dir."/include/SugarObjects/SugarConfig.php"))) {
		$file = clean_path($unzip_dir.'/'.$zip_from_dir."/include/SugarObjects/SugarConfig.php");
		$destFile = str_replace(clean_path($unzip_dir.'/'.$zip_from_dir), $cwd, $file);
		if(!is_dir(dirname($destFile))) {
			mkdir_recursive(dirname($destFile)); // make sure the directory exists
		}
		copy($file,$destFile);
		//also copy include utils array utils
		$file = clean_path($unzip_dir.'/'.$zip_from_dir."/include/utils/array_utils.php");
		$destFile = str_replace(clean_path($unzip_dir.'/'.$zip_from_dir), $cwd, $file);
		if(!is_dir(dirname($destFile))) {
			mkdir_recursive(dirname($destFile)); // make sure the directory exists
		}
		copy($file,$destFile);
	}
}


function preflightCheck() {
	require_once('modules/UpgradeWizard/uw_files.php');

	global $sugar_config;
	global $mod_strings;
	global $sugar_version;

	if (empty($sugar_version))
	{
		require('sugar_version.php');
	}

	unset($_SESSION['rebuild_relationships']);
	unset($_SESSION['rebuild_extensions']);

	// don't bother if are rechecking
	$manualDiff			= array();
	if(!isset($_SESSION['unzip_dir']) || empty($_SESSION['unzip_dir'])) {
		logThis('unzipping files in upgrade archive...');
		$errors					= array();
		list($base_upgrade_dir, $base_tmp_upgrade_dir) = getUWDirs();
		$unzip_dir = '';
		//Following is if User logged out unexpectedly and then logged into UpgradeWizard again.
		//also come up with mechanism to read from upgrade-progress file.
		if(!isset($_SESSION['install_file']) || empty($_SESSION['install_file']) || !is_file($_SESSION['install_file'])) {
			if (file_exists($base_tmp_upgrade_dir) && $handle = opendir($base_tmp_upgrade_dir)) {
				while (false !== ($file = readdir($handle))) {
					if($file !="." && $file !="..")	{
						if(is_file($base_tmp_upgrade_dir."/".$file."/manifest.php")){
							require_once($base_tmp_upgrade_dir."/".$file."/manifest.php");
							$package_name= $manifest['copy_files']['from_dir'];
							if(file_exists($base_tmp_upgrade_dir."/".$file."/".$package_name) && file_exists($base_tmp_upgrade_dir."/".$file."/scripts") && file_exists($base_tmp_upgrade_dir."/".$file."/manifest.php")){
								$unzip_dir = $base_tmp_upgrade_dir."/".$file;
								if(file_exists("$base_upgrade_dir/patch/".$package_name.'.zip')){
									$_SESSION['install_file'] = $package_name.".zip";
									break;
								}
							}
						}
					}
				}
			}
		}
		if(empty($_SESSION['install_file'])){
			unlinkUWTempFiles();
			resetUwSession();
			echo 'Upload File not found so redirecting to Upgrade Start ';
			$redirect_new_wizard = $sugar_config['site_url' ].'/index.php?module=UpgradeWizard&action=index';
			echo '<form name="redirect" action="' .$redirect_new_wizard. '"  method="POST">';
			$upgrade_directories_not_found =<<<eoq
	<table cellpadding="3" cellspacing="0" border="0">
		<tr>
			<th colspan="2" align="left">
				<span class='error'><b>'Upload file missing or has been deleted. Refresh the page to go back to UpgradeWizard start'</b></span>
			</th>
		</tr>
	</table>
eoq;
			$uwMain = $upgrade_directories_not_found;
			return '';

		}
		$install_file			= "$base_upgrade_dir/patch/".basename(urldecode( $_SESSION['install_file'] ));
		$show_files				= true;
		if(empty($unzip_dir)){
			$unzip_dir				= mk_temp_dir( $base_tmp_upgrade_dir );
		}
		$zip_from_dir			= ".";
		$zip_to_dir				= ".";
		$zip_force_copy			= array();

		if(!$unzip_dir){
			logThis('Could not create a temporary directory using mk_temp_dir( $base_tmp_upgrade_dir )');
			die($mod_strings['ERR_UW_NO_CREATE_TMP_DIR']);
		}

		//double check whether unzipped .
		if(file_exists($unzip_dir ."/scripts") && file_exists($unzip_dir."/manifest.php")){
			//already unzipped
		}
		else{
			unzip( $install_file, $unzip_dir );
		}

		// assumption -- already validated manifest.php at time of upload
		require_once( "$unzip_dir/manifest.php" );

		if( isset( $manifest['copy_files']['from_dir'] ) && $manifest['copy_files']['from_dir'] != "" ){
			$zip_from_dir   = $manifest['copy_files']['from_dir'];
		}
		if( isset( $manifest['copy_files']['to_dir'] ) && $manifest['copy_files']['to_dir'] != "" ){
			$zip_to_dir     = $manifest['copy_files']['to_dir'];
		}
		if( isset( $manifest['copy_files']['force_copy'] ) && $manifest['copy_files']['force_copy'] != "" ){
			$zip_force_copy     = $manifest['copy_files']['force_copy'];
		}
		if( isset( $manifest['version'] ) ){
			$version    = $manifest['version'];
		}
		if( !is_writable( "config.php" ) ){
			return $mod_strings['ERR_UW_CONFIG'];
		}

		$_SESSION['unzip_dir'] = clean_path($unzip_dir);
		$_SESSION['zip_from_dir'] = clean_path($zip_from_dir);

		//logThis('unzip done.');
	} else {
		$unzip_dir = $_SESSION['unzip_dir'];
		$zip_from_dir = $_SESSION['zip_from_dir'];
	}
	//check if $_SESSION['unzip_dir'] and $_SESSION['zip_from_dir'] exist
	if(!isset($_SESSION['unzip_dir']) || !file_exists($_SESSION['unzip_dir'])
		|| !isset($_SESSION['install_file']) || empty($_SESSION['install_file']) || !file_exists($_SESSION['install_file'])){
		//redirect to start
		unlinkUWTempFiles();
		resetUwSession();
		echo 'Upload File not found so redirecting to Upgrade Start ';
		$redirect_new_wizard = $sugar_config['site_url' ].'/index.php?module=UpgradeWizard&action=index';
		echo '<form name="redirect" action="' .$redirect_new_wizard. '"  method="POST">';
		$upgrade_directories_not_found =<<<eoq
	<table cellpadding="3" cellspacing="0" border="0">
		<tr>
			<th colspan="2" align="left">
				<span class='error'><b>'Upload file missing or has been deleted. Refresh the page to go back to UpgradeWizard start'</b></span>
			</th>
		</tr>
	</table>
eoq;
		$uwMain = $upgrade_directories_not_found;
		return '';
	}
	//copy minimum required files
	fileCopy('include/utils/sugar_file_utils.php');

	$upgradeFiles = findAllFiles(clean_path("$unzip_dir/$zip_from_dir"), array());
	$cache_html_files= array();

	// get md5 sums
	$md5_string = array();
	if(file_exists(clean_path(getcwd().'/files.md5'))){
		require(clean_path(getcwd().'/files.md5'));
	}

	// file preflight checks
	logThis('verifying md5 checksums for files...');
	foreach($upgradeFiles as $file) {
		if(in_array(str_replace(clean_path("$unzip_dir/$zip_from_dir") . "/", '', $file), $uw_files))
			continue; // skip already loaded files

		if(strpos($file, '.md5'))
			continue; // skip md5 file

		// normalize file paths
		$file = clean_path($file);

		// check that we can move/delete the upgraded file
		if(!is_writable($file)) {
			$errors[] = $mod_strings['ERR_UW_FILE_NOT_WRITABLE'].": ".$file;
		}
		// check that destination files are writable
		$destFile = getcwd().str_replace(clean_path($unzip_dir.'/'.$zip_from_dir), '', $file);

		if(is_file($destFile)) { // of course it needs to exist first...
			if(!is_writable($destFile)) {
				$errors[] = $mod_strings['ERR_UW_FILE_NOT_WRITABLE'].": ".$destFile;
			}
		}

		///////////////////////////////////////////////////////////////////////
		////	DIFFS
		// compare md5s and build up a manual merge list
		$targetFile = clean_path(".".str_replace(getcwd(),'',$destFile));
		$targetMd5 = '0';
		if(is_file($destFile)) {
			if(strpos($targetFile, '.php')) {
				// handle PHP files that were hit with the security regex
				$fp = '';
				if(function_exists('sugar_fopen')){
					$fp = sugar_fopen($destFile, 'r');
				}
				else{
					$fp = fopen($destFile, 'r');
				}
				$filesize = filesize($destFile);
				if($filesize > 0) {
					$fileContents = stream_get_contents($fp);
					$targetMd5 = md5($fileContents);
				}
			} else {
				$targetMd5 = md5_file($destFile);
			}
		}

		if(isset($md5_string[$targetFile]) && $md5_string[$targetFile] != $targetMd5) {
			logThis('found a file with a differing md5: ['.$targetFile.']');
			$manualDiff[] = $destFile;
		}
		////	END DIFFS
		///////////////////////////////////////////////////////////////////////
	}
	logThis('md5 verification done.');
	$errors['manual'] = $manualDiff;

	return $errors;
}

function fileCopy($file_path){
	if(file_exists(clean_path($_SESSION['unzip_dir'].'/'.$_SESSION['zip_from_dir'].'/'.$file_path))) {
		$file = clean_path($_SESSION['unzip_dir'].'/'.$_SESSION['zip_from_dir'].'/'.$file_path);
		$destFile = str_replace(clean_path($_SESSION['unzip_dir'].'/'.$_SESSION['zip_from_dir']),  clean_path(getcwd()), $file);
		if(!is_dir(dirname($destFile))) {
			mkdir_recursive(dirname($destFile)); // make sure the directory exists
		}
		copy_recursive($file,$destFile);
	}
}
function getChecklist($steps, $step) {
	global $mod_strings;

	$skip = array('start', 'cancel', 'uninstall','end');
	$j=0;
	$i=1;
	$ret  = '<table cellpadding="3" cellspacing="4" border="0">';
	$ret .= '<tr><th colspan="3" align="left">'.$mod_strings['LBL_UW_CHECKLIST'].':</th></tr>';
	foreach($steps['desc'] as $k => $desc) {
		if(in_array($steps['files'][$j], $skip)) {
			$j++;
			continue;
		}

		//$status = "<span class='error'>{$mod_strings['LBL_UW_INCOMPLETE']}</span>";
		$desc_mod_pre = '';
		$desc_mod_post = '';
		/*
		if(isset($_SESSION['step'][$steps['files'][$k]]) && $_SESSION['step'][$steps['files'][$k]] == 'success') {
			//$status = $mod_strings['LBL_UW_COMPLETE'];
		}
		*/

		if($k == $_REQUEST['step']) {
			//$status = $mod_strings['LBL_UW_IN_PROGRESS'];
			$desc_mod_pre = "<font color=blue><i>";
			$desc_mod_post = "</i></font>";
		}

		$ret .= "<tr><td>&nbsp;</td><td><b>{$i}: {$desc_mod_pre}{$desc}{$desc_mod_post}</b></td>";
		$ret .= "<td id={$steps['files'][$j]}><i></i></td></tr>";
		$i++;
		$j++;
	}
	$ret .= "</table>";
	return $ret;
}

function prepSystemForUpgrade() {
	global $sugar_config;
	global $sugar_flavor;
	global $mod_strings;
	global $current_language;
	global $subdirs;
	global $base_upgrade_dir;
	global $base_tmp_upgrade_dir;
	list($p_base_upgrade_dir, $p_base_tmp_upgrade_dir) = getUWDirs();
	///////////////////////////////////////////////////////////////////////////////
	////	Make sure variables exist
	if(empty($base_upgrade_dir)){
		$base_upgrade_dir       = $p_base_upgrade_dir;
	}
	if(empty($base_tmp_upgrade_dir)){
		$base_tmp_upgrade_dir   = $p_base_tmp_upgrade_dir;
	}
	sugar_mkdir($base_tmp_upgrade_dir, 0775, true);
	if(!isset($subdirs) || empty($subdirs)){
		$subdirs = array('full', 'langpack', 'module', 'patch', 'theme');
	}

	$upgrade_progress_dir = $base_tmp_upgrade_dir;
	$upgrade_progress_file = $upgrade_progress_dir.'/upgrade_progress.php';
	if(file_exists($upgrade_progress_file)){
		if(function_exists('get_upgrade_progress') && function_exists('didThisStepRunBefore')){
			if(didThisStepRunBefore('end')){
				include($upgrade_progress_file);
				unset($upgrade_config);
				unlink($upgrade_progress_file);
			}
		}
	}

	// increase the cuttoff time to 1 hour
	ini_set("max_execution_time", "3600");

	// make sure dirs exist
	if($subdirs != null){
		foreach($subdirs as $subdir) {
			sugar_mkdir("$base_upgrade_dir/$subdir", 0775, true);
		}
	}
	// array of special scripts that are executed during (un)installation-- key is type of script, value is filename
	if(!defined('SUGARCRM_PRE_INSTALL_FILE')) {
		define('SUGARCRM_PRE_INSTALL_FILE', 'scripts/pre_install.php');
		define('SUGARCRM_POST_INSTALL_FILE', 'scripts/post_install.php');
		define('SUGARCRM_PRE_UNINSTALL_FILE', 'scripts/pre_uninstall.php');
		define('SUGARCRM_POST_UNINSTALL_FILE', 'scripts/post_uninstall.php');
	}

	$script_files = array(
		"pre-install" => constant('SUGARCRM_PRE_INSTALL_FILE'),
		"post-install" => constant('SUGARCRM_POST_INSTALL_FILE'),
		"pre-uninstall" => constant('SUGARCRM_PRE_UNINSTALL_FILE'),
		"post-uninstall" => constant('SUGARCRM_POST_UNINSTALL_FILE'),
	);

	// check that the upload limit is set to 6M or greater
	define('SUGARCRM_MIN_UPLOAD_MAX_FILESIZE_BYTES', 6 * 1024 * 1024);  // 6 Megabytes
	$upload_max_filesize = ini_get('upload_max_filesize');
	$upload_max_filesize_bytes = return_bytes($upload_max_filesize);

	if($upload_max_filesize_bytes < constant('SUGARCRM_MIN_UPLOAD_MAX_FILESIZE_BYTES')) {
		$GLOBALS['log']->debug("detected upload_max_filesize: $upload_max_filesize");
		$admin_strings = return_module_language($current_language, 'Administration');
		echo '<p class="error">'.$admin_strings['MSG_INCREASE_UPLOAD_MAX_FILESIZE'].' '.get_cfg_var('cfg_file_path')."</p>\n";
	}
}

if ( !function_exists('extractFile') ) {
	function extractFile($zip_file, $file_in_zip) {
		global $base_tmp_upgrade_dir;

		// strip cwd
		$absolute_base_tmp_upgrade_dir = clean_path($base_tmp_upgrade_dir);
		$relative_base_tmp_upgrade_dir = clean_path(str_replace(clean_path(getcwd()), '', $absolute_base_tmp_upgrade_dir));

		// mk_temp_dir expects relative pathing
		$my_zip_dir = mk_temp_dir($relative_base_tmp_upgrade_dir);

		unzip_file($zip_file, $file_in_zip, $my_zip_dir);

		return("$my_zip_dir/$file_in_zip");
	}
}

if ( !function_exists('extractManifest') ) {
	function extractManifest($zip_file) {
		logThis('extracting manifest.');
		return(extractFile($zip_file, "manifest.php"));
	}
}

if ( !function_exists('getInstallType') ) {
	function getInstallType($type_string) {
		// detect file type
		global $subdirs;
		$subdirs = array('full', 'langpack', 'module', 'patch', 'theme', 'temp');
		foreach($subdirs as $subdir) {
			if(preg_match("#/$subdir/#", $type_string)) {
				return($subdir);
			}
		}
		// return empty if no match
		return("");
	}
}

function getImageForType($type) {
	global $image_path;
	global $mod_strings;

	$icon = "";
	switch($type) {
		case "full":
			$icon = SugarThemeRegistry::current()->getImage("Upgrade", "",null,null,'.gif',$mod_strings['LBL_UPGRADE']);
			break;
		case "langpack":
			$icon = SugarThemeRegistry::current()->getImage("LanguagePacks", "",null,null,'.gif',$mod_strings['LBL_LANGPACKS']);
			break;
		case "module":
			$icon = SugarThemeRegistry::current()->getImage("ModuleLoader", "",null,null,'.gif',$mod_strings['LBL_MODULELOADER']);
			break;
		case "patch":
			$icon = SugarThemeRegistry::current()->getImage("PatchUpgrades", "",null,null,'.gif',$mod_strings['LBL_PATCHUPGRADES']);
			break;
		case "theme":
			$icon = SugarThemeRegistry::current()->getImage("Themes", "",null,null,'.gif',$mod_strings['LBL_THEMES']);
			break;
		default:
			break;
	}
	return($icon);
}

if ( !function_exists('getLanguagePackName') ) {
	function getLanguagePackName($the_file) {
		require_once("$the_file");
		if(isset($app_list_strings["language_pack_name"])) {
			return($app_list_strings["language_pack_name"]);
		}
		return("");
	}
}

function getUITextForType($type) {
	if($type == "full") {
		return("Full Upgrade");
	}
	if($type == "langpack") {
		return("Language Pack");
	}
	if($type == "module") {
		return("Module");
	}
	if($type == "patch") {
		return("Patch");
	}
	if($type == "theme") {
		return("Theme");
	}
}

if ( !function_exists('validate_manifest') ) {
<<<<<<< HEAD
/**
 * Verifies a manifest from a patch or module to be compatible with the current Sugar version and flavor
 * @param array manifest Standard manifest array
 * @return string Error message, blank on success
 */
function validate_manifest($manifest) {
	logThis('validating manifest.php file');
    // takes a manifest.php manifest array and validates contents
    global $subdirs;
    global $sugar_version;
	global $sugar_config;
    global $sugar_flavor;
	global $mod_strings;

	include('suitecrm_version.php');

    if(!isset($manifest['type'])) {
        return $mod_strings['ERROR_MANIFEST_TYPE'];
    }
=======
	/**
	 * Verifies a manifest from a patch or module to be compatible with the current Sugar version and flavor
	 * @param array manifest Standard manifest array
	 * @return string Error message, blank on success
	 */
	function validate_manifest($manifest) {
		logThis('validating manifest.php file');
		// takes a manifest.php manifest array and validates contents
		global $subdirs;
		global $sugar_version;
		global $sugar_config;
		global $sugar_flavor;
		global $mod_strings;

		include_once('suitecrm_version.php');

		if(!isset($manifest['type'])) {
			return $mod_strings['ERROR_MANIFEST_TYPE'];
		}
>>>>>>> 471dbf07

		$type = $manifest['type'];

		if(getInstallType("/$type/") == "") {
			return $mod_strings['ERROR_PACKAGE_TYPE']. ": '" . $type . "'.";
		}

		if(isset($manifest['acceptable_php_versions'])) {
			$version_ok = false;
			$matches_empty = true;
			if(isset($manifest['acceptable_php_versions']['exact_matches'])) {
				$matches_empty = false;
				foreach($manifest['acceptable_php_versions']['exact_matches'] as $match) {
					if($match == PHP_VERSION) {
						$version_ok = true;
					}
				}
			}
			if(!$version_ok && isset($manifest['acceptable_php_versions']['regex_matches'])) {
				$matches_empty = false;
				foreach($manifest['acceptable_php_versions']['regex_matches'] as $match) {
					if(preg_match("/$match/", PHP_VERSION)) {
						$version_ok = true;
					}
				}
			}

			if(!$matches_empty && !$version_ok) {
				return $mod_strings['ERROR_PHP_VERSION_INCOMPATIBLE']."<br />".
				$mod_strings['ERR_UW_PHP_VERSION'].PHP_VERSION;
			}
		}


		if(!isset($manifest['acceptable_suitecrm_versions'])) {
			// If sugarcrm version set 'acceptable_sugar_versions', and acceptable_suitecrm_versions not set check on sugar version.
			if (isset($manifest['acceptable_sugar_versions'])) {
				$version_ok = false;
				$matches_empty = true;
				if (isset($manifest['acceptable_sugar_versions']['exact_matches'])) {
					$matches_empty = false;
					foreach ($manifest['acceptable_sugar_versions']['exact_matches'] as $match) {
						if ($match == $sugar_version) {
							$version_ok = true;
						}
					}
				}
				if (!$version_ok && isset($manifest['acceptable_sugar_versions']['regex_matches'])) {
					$matches_empty = false;
					foreach ($manifest['acceptable_sugar_versions']['regex_matches'] as $match) {
						if (preg_match("/$match/", $sugar_version)) {
							$version_ok = true;
						}
					}
				}

				if (!$matches_empty && !$version_ok) {
					return $mod_strings['ERROR_VERSION_INCOMPATIBLE'] . "<br />" .
					$mod_strings['ERR_UW_VERSION'] . $sugar_version;
				}
			}
			else {
				// if neither set reject
				return $mod_strings['ERROR_NO_VERSION_SET'];
			}
		}
		else {
			// If sugarcrm version set 'acceptable_sugar_versions', and acceptable_suitecrm_versions set check only on suitecrm version
			// If sugarcrm version not set 'acceptable_sugar_versions', and acceptable_suitecrm_versions set check only on suitecrm version
			$version_ok = false;
			$matches_empty = true;
			if (isset($manifest['acceptable_suitecrm_versions']['exact_matches'])) {
				$matches_empty = false;
				foreach ($manifest['acceptable_suitecrm_versions']['exact_matches'] as $match) {
					if ($match == $suitecrm_version) {
						$version_ok = true;
					}
				}
			}
			if (!$version_ok && isset($manifest['acceptable_suitecrm_versions']['regex_matches'])) {
				$matches_empty = false;
				foreach ($manifest['acceptable_suitecrm_versions']['regex_matches'] as $match) {
					if (preg_match("/$match/", $suitecrm_version)) {
						$version_ok = true;
					}
				}
			}

			if (!$matches_empty && !$version_ok) {
				return $mod_strings['ERROR_SUITECRM_VERSION_INCOMPATIBLE'] . "<br />" .
				$mod_strings['ERR_UW_SUITECRM_VERSION'] . $suitecrm_version;
			}
		}

		if(isset($manifest['acceptable_sugar_flavors']) && sizeof($manifest['acceptable_sugar_flavors']) > 0) {
			$flavor_ok = false;
			foreach($manifest['acceptable_sugar_flavors'] as $match) {
				if($match == $sugar_flavor) {
					$flavor_ok = true;
				}
			}
			if(!$flavor_ok) {
				return $mod_strings['ERROR_FLAVOR_INCOMPATIBLE']."<br />".
				$mod_strings['ERR_UW_FLAVOR'].$sugar_flavor."<br />".
				$mod_strings['ERR_UW_FLAVOR_2'].$manifest['acceptable_sugar_flavors'][0];
			}
		}

		return '';
	}

}

function unlinkUploadFiles() {
	return;
//	logThis('at unlinkUploadFiles()');
//
//	if(isset($_SESSION['install_file']) && !empty($_SESSION['install_file'])) {
//		$upload = $_SESSION['install_file'];
//
//		if(is_file($upload)) {
//			logThis('unlinking ['.$upload.']');
//			@unlink($upload);
//		}
//	}
}

/**
 * deletes files created by unzipping a package
 */
function unlinkUWTempFiles() {
	global $sugar_config;
	global $path;

	logThis('at unlinkUWTempFiles()');
	$tempDir='';
	list($upgDir, $tempDir) = getUWDirs();

	if(file_exists($tempDir) && is_dir($tempDir)){
		$files = findAllFiles($tempDir, array(), false);
		rsort($files);
		foreach($files as $file) {
			if(!is_dir($file)) {
				//logThis('unlinking ['.$file.']', $path);
				@unlink($file);
			}
		}
		// now do dirs
		$files = findAllFiles($tempDir, array(), true);
		foreach($files as $dir) {
			if(is_dir($dir)) {
				//logThis('removing dir ['.$dir.']', $path);
				@rmdir($dir);
			}
		}
		$cacheFile = sugar_cached("modules/UpgradeWizard/_persistence.php");
		if(is_file($cacheFile)) {
			logThis("Unlinking Upgrade cache file: '_persistence.php'", $path);
			@unlink($cacheFile);
		}
	}
	logThis("finished!");
}

/**
 * finds all files in the passed path, but skips select directories
 * @param string dir Relative path
 * @param array the_array Collections of found files/dirs
 * @param bool include_dir True if we want to include directories in the
 * returned collection
 */
function uwFindAllFiles($dir, $theArray, $includeDirs=false, $skipDirs=array(), $echo=false) {
	// check skips
	if (whetherNeedToSkipDir($dir, $skipDirs))
	{
		return $theArray;
	}

	if (!is_dir($dir)) { return $theArray; }   // Bug # 46035, just checking for valid dir
	$d = dir($dir);
	if ($d === false)  { return $theArray; }   // Bug # 46035, more checking

	while($f = $d->read()) {
		// bug 40793 Skip Directories array in upgradeWizard does not function correctly
		if($f == "." || $f == ".." || whetherNeedToSkipDir("$dir/$f", $skipDirs)) { // skip *nix self/parent
			continue;
		}

		// for AJAX length count
		if($echo) {
			echo '.';
			ob_flush();
		}

		if(is_dir("$dir/$f")) {
			if($includeDirs) { // add the directory if flagged
				$theArray[] = clean_path("$dir/$f");
			}

			// recurse in
			$theArray = uwFindAllFiles("$dir/$f/", $theArray, $includeDirs, $skipDirs, $echo);
		} else {
			$theArray[] = clean_path("$dir/$f");
		}


	}
	rsort($theArray);
	$d->close();
	return $theArray;
}



/**
 * unset's UW's Session Vars
 */
function resetUwSession() {
	logThis('resetting $_SESSION');

	if(isset($_SESSION['committed']))
		unset($_SESSION['committed']);
	if(isset($_SESSION['sugar_version_file']))
		unset($_SESSION['sugar_version_file']);
	if(isset($_SESSION['upgrade_complete']))
		unset($_SESSION['upgrade_complete']);
	if(isset($_SESSION['allTables']))
		unset($_SESSION['allTables']);
	if(isset($_SESSION['alterCustomTableQueries']))
		unset($_SESSION['alterCustomTableQueries']);
	if(isset($_SESSION['skip_zip_upload']))
		unset($_SESSION['skip_zip_upload']);
	if(isset($_SESSION['install_file']))
		unset($_SESSION['install_file']);
	if(isset($_SESSION['unzip_dir']))
		unset($_SESSION['unzip_dir']);
	if(isset($_SESSION['zip_from_dir']))
		unset($_SESSION['zip_from_dir']);
	if(isset($_SESSION['overwrite_files']))
		unset($_SESSION['overwrite_files']);
	if(isset($_SESSION['schema_change']))
		unset($_SESSION['schema_change']);
	if(isset($_SESSION['uw_restore_dir']))
		unset($_SESSION['uw_restore_dir']);
	if(isset($_SESSION['step']))
		unset($_SESSION['step']);
	if(isset($_SESSION['files']))
		unset($_SESSION['files']);
	if(isset($_SESSION['Upgraded451Wizard'])){
		unset($_SESSION['Upgraded451Wizard']);
	}
	if(isset($_SESSION['Initial_451to500_Step'])){
		unset($_SESSION['Initial_451to500_Step']);
	}
	if(isset($_SESSION['license_shown']))
		unset($_SESSION['license_shown']);
	if(isset($_SESSION['sugarMergeRunResults']))
		unset($_SESSION['sugarMergeRunResults']);
}

/**
 * @deprecated
 * runs rebuild scripts
 */
function UWrebuild() {

	$GLOBALS['log']->deprecated('UWrebuild is deprecated');
}

function getCustomTables() {
	global $db;

	return $db->tablesLike('%_cstm');
}

function alterCustomTables($customTables)
{
	return array();
}

function getAllTables() {
	global $db;
	return $db->getTablesArray();
}

function printAlterTableSql($tables)
{
	$alterTableSql = '';

	foreach($tables as $table)
		$alterTableSql .= "ALTER TABLE " . $table . " CONVERT TO CHARACTER SET utf8 COLLATE utf8_general_ci;" . "\n";

	return $alterTableSql;
}

function executeConvertTablesSql($tables)
{
	global $db;

	foreach($tables as $table){
		$query = "ALTER TABLE " . $table . " CONVERT TO CHARACTER SET utf8 COLLATE utf8_general_ci";
		if(!empty($table)){
			logThis("Sending query: ".$query);
			$db->query($query);//, true, "An error has occured while performing db query.  See log file for details.<br>");
		}
	}
	return true;
}

function testThis() {
	$files = uwFindAllFiles(getcwd().'/test', array());

	$out = "<table cellpadding='1' cellspacing='0' border='0'>\n";

	$priorPath = '';
	foreach($files as $file) {
		$relativeFile = clean_path(str_replace(getcwd().'/test', '', $file));
		$relativeFile = ($relativeFile{0} == '/') ? substr($relativeFile, 1, strlen($relativeFile)) : $relativeFile;

		$relativePath = dirname($relativeFile);

		if($relativePath == $priorPath) { // same dir, new file
			$out .= "<tr><td>".basename($relativeFile)."</td></tr>";
			$priorPath = $relativePath;
		} else { // new dir

		}
	}

	$out .= "</table>";

	echo $out;
}




function testThis2($dir, $id=0, $hide=false) {
	global $mod_strings;
	$path = $dir;
	$dh = opendir($dir);
	rewinddir($dh);

	$doHide = ($hide) ? 'none' : '';
	$out = "<div id='{$id}' style='display:{$doHide};'>";
	$out .= "<table cellpadding='1' cellspacing='0' style='border:0px solid #ccc'>\n";

	while($file = readdir($dh)) {
		if($file == '.' || $file == '..' || $file == 'CVS' || $file == '.cvsignore')
			continue;

		if(is_dir($path.'/'.$file)) {
			$file = $path.'/'.$file;
			$newI = create_guid();
			$out .= "<tr><td valign='top'><a href='javascript:toggleNwFiles(\"{$newI}\");'>".SugarThemeRegistry::current()->getImage("Workflow", "", null, null, ".gif", $mod_strings['LBL_WORKFLOW'])."</a></td>\n";
			$out .= "<td valign='top'><b><a href='javascript:toggleNwFiles(\"{$newI}\");'>".basename($file)."</a></b></td></tr>";
			$out .= "<tr><td></td><td valign='top'>".testThis2($file, $newI, true)."</td></tr>";
		} else {
			$out .= "<tr><td valign='top'>&nbsp;</td>\n";
			$out .= "<td valign='top'>".basename($file)."</td></tr>";
		}
	}

	$out .= "</tr></table>";
	$out .= "</div>";

	closedir($dh);
	return $out;
}





function testThis3(&$files, $id, $hide, $previousPath = '') {
	if(!is_array($files) || empty($files))
		return '';

	$out = '';

	global $mod_strings;
	// expecting full path here
	foreach($files as $k => $file) {
		$file = str_replace(getcwd(), '', $file);
		$path = dirname($file);
		$fileName = basename($file);

		if($fileName == 'CVS' || $fileName == '.cvsignore')
			continue;

		if($path == $previousPath) { // same directory
			// new row for each file
			$out .= "<tr><td valign='top' align='left'>&nbsp;</td>";
			$out .= "<td valign='top' align='left'>{$fileName}</td></tr>";
		} else { // new directory
			$newI = $k;
			$out .= "<tr><td valign='top'><a href='javascript:toggleNwFiles(\"{$newI}\");'>".SugarThemeRegistry::current()->getImage("Workflow", "", null, null, ".gif", $mod_strings['LBL_WORKFLOW'])."</a></td>\n";
			$out .= "<td valign='top'><b><a href='javascript:toggleNwFiles(\"{$newI}\");'>".$fileName."</a></b></td></tr>";
			$recurse = testThis3($files, $newI, true, $previousPath);
			$out .= "<tr><td></td><td valign='top'>".$recurse."</td></tr>";
		}

		$previousPath = $path;
	}
	$display = ($hide) ? 'none' : '';
	$ret = <<<eoq
	<div id="{$id}" style="display:{$display}">
	<table cellpadding='1' cellspacing='0' border='0' style='border:1px solid #ccc'>
		{$out}
	</table>
	</div>
eoq;
	return $ret;
}


function testThis4($filePath, $fileNodes=array(), $fileName='') {
	$path = dirname($filePath);
	$file = basename($filePath);

	$exFile = explode('/', $path);

	foreach($exFile as $pathSegment) {
		if(is_array($fileNodes[$pathSegment])) { // path already processed

		} else { // newly found path
			$fileNodes[$pathSegment] = array();
		}

		if($fileName != '') {
			$fileNodes[$pathSegment][] = $fileName;
		}
	}

	return $fileNodes;
}



///////////////////////////////////////////////////////////////////////////////
////	SYSTEM CHECK FUNCTIONS
/**
 * generates an array with all files in the SugarCRM root directory, skipping
 * cache/
 * @return array files Array of files with absolute paths
 */
function getFilesForPermsCheck() {
	global $sugar_config;

	logThis('Got JSON call to find all files...');
	$filesNotWritable = array();
	$filesNWPerms = array();

	// add directories here that should be skipped when doing file permissions checks (cache/upload is the nasty one)
	$skipDirs = array(
		$sugar_config['upload_dir'],
	);
	$files = uwFindAllFiles(".", array(), true, $skipDirs, true);
	return $files;
}

/**
 * checks files for permissions
 * @param array files Array of files with absolute paths
 * @return string result of check
 */
function checkFiles($files, $echo=false) {
	global $mod_strings;
	$filesNotWritable = array();
	$i=0;
	$filesOut = "
		<a href='javascript:void(0); toggleNwFiles(\"filesNw\");'>{$mod_strings['LBL_UW_SHOW_NW_FILES']}</a>
		<div id='filesNw' style='display:none;'>
		<table cellpadding='3' cellspacing='0' border='0'>
		<tr>
			<th align='left'>{$mod_strings['LBL_UW_FILE']}</th>
			<th align='left'>{$mod_strings['LBL_UW_FILE_PERMS']}</th>
			<th align='left'>{$mod_strings['LBL_UW_FILE_OWNER']}</th>
			<th align='left'>{$mod_strings['LBL_UW_FILE_GROUP']}</th>
		</tr>";

	$isWindows = is_windows();
	foreach($files as $file) {

		if($isWindows) {
			if(!is_writable_windows($file)) {
				logThis('WINDOWS: File ['.$file.'] not readable - saving for display');
				// don't warn yet - we're going to use this to check against replacement files
				// aw: commented out; it's a hack to allow upgrade wizard to continue on windows... will fix later
				/*$filesNotWritable[$i] = $file;
				$filesNWPerms[$i] = substr(sprintf('%o',fileperms($file)), -4);
				$filesOut .= "<tr>".
								"<td><span class='error'>{$file}</span></td>".
								"<td>{$filesNWPerms[$i]}</td>".
								"<td>".$mod_strings['ERR_UW_CANNOT_DETERMINE_USER']."</td>".
								"<td>".$mod_strings['ERR_UW_CANNOT_DETERMINE_GROUP']."</td>".
							  "</tr>";*/
			}
		} else {
			if(!is_writable($file)) {
				logThis('File ['.$file.'] not writable - saving for display');
				// don't warn yet - we're going to use this to check against replacement files
				$filesNotWritable[$i] = $file;
				$filesNWPerms[$i] = substr(sprintf('%o',fileperms($file)), -4);
				$owner = posix_getpwuid(fileowner($file));
				$group = posix_getgrgid(filegroup($file));
				$filesOut .= "<tr>".
					"<td><span class='error'>{$file}</span></td>".
					"<td>{$filesNWPerms[$i]}</td>".
					"<td>".$owner['name']."</td>".
					"<td>".$group['name']."</td>".
					"</tr>";
			}
		}
		$i++;
	}

	$filesOut .= '</table></div>';
	// not a stop error
	$errors['files']['filesNotWritable'] = (count($filesNotWritable) > 0) ? true : false;
	if(count($filesNotWritable) < 1) {
		$filesOut = "{$mod_strings['LBL_UW_FILE_NO_ERRORS']}";
	}

	return $filesOut;
}

function deletePackageOnCancel(){
	global $mod_strings;
	global $sugar_config;
	list($base_upgrade_dir, $base_tmp_upgrade_dir) = getUWDirs();
	logThis('running delete');
	if(!isset($_SESSION['install_file']) || ($_SESSION['install_file'] == "")) {
		logThis('ERROR: trying to delete non-existent file: ['.$_REQUEST['install_file'].']');
		$error = $mod_strings['ERR_UW_NO_FILE_UPLOADED'];
	}
	// delete file in upgrades/patch
	$delete_me = "$base_upgrade_dir/patch/".basename(urldecode( $_REQUEST['install_file'] ));
	if(@unlink($delete_me)) {
		//logThis('unlinking: '.$delete_me);
		$out = basename($delete_me).$mod_strings['LBL_UW_FILE_DELETED'];
	} else {
		logThis('ERROR: could not delete ['.$delete_me.']');
		$error = $mod_strings['ERR_UW_FILE_NOT_DELETED'].$delete_me;
	}

	if(!empty($error)) {
		$out = "<b><span class='error'>{$error}</span></b><br />";
	}
}

function handleExecuteSqlKeys($db, $tableName, $disable)
{
	if(empty($tableName)) return true;
	if(is_callable(array($db, "supports"))) {
		// new API
		return $disable?$db->disableKeys($tableName):$db->enableKeys($tableName);
	} else {
		// old api
		$op = $disable?"DISABLE":"ENABLE";
		return $db->query("ALTER TABLE $tableName $op KEYS");
	}
}

function parseAndExecuteSqlFile($sqlScript,$forStepQuery='',$resumeFromQuery='')
{
	global $sugar_config;
	$alterTableSchema = '';
	$sqlErrors = array();
	if(!isset($_SESSION['sqlSkippedQueries'])){
		$_SESSION['sqlSkippedQueries'] = array();
	}
	$db = DBManagerFactory::getInstance();
	$disable_keys = ($db->dbType == "mysql"); // have to use old way for now for upgrades
	if(strpos($resumeFromQuery,",") != false){
		$resumeFromQuery = explode(",",$resumeFromQuery);
	}
	if(file_exists($sqlScript)) {
		$fp = fopen($sqlScript, 'r');
		$contents = stream_get_contents($fp);
		$anyScriptChanges =$contents;
		$resumeAfterFound = false;
		if(rewind($fp)) {
			$completeLine = '';
			$count = 0;
			while($line = fgets($fp)) {
				if(strpos($line, '--') === false) {
					$completeLine .= " ".trim($line);
					if(strpos($line, ';') !== false) {
						$query = '';
						$query = str_replace(';','',$completeLine);
						//if resume from query is not null then find out from where
						//it should start executing the query.

						if($query != null && $resumeFromQuery != null){
							if(!$resumeAfterFound){
								if(strpos($query,",") != false){
									$queArray = explode(",",$query);
									for($i=0;$i<sizeof($resumeFromQuery);$i++){
										if(strcasecmp(trim($resumeFromQuery[$i]),trim($queArray[$i]))==0){
											$resumeAfterFound = true;
										} else {
											$resumeAfterFound = false;
											break;
										}
									}//for

								}
								elseif(strcasecmp(trim($resumeFromQuery),trim($query))==0){
									$resumeAfterFound = true;
								}
							}
							if($resumeAfterFound){
								$count++;
							}
							// if $count=1 means it is just found so skip the query. Run the next one
							if($query != null && $resumeAfterFound && $count >1){
								$tableName = getAlterTable($query);
								if($disable_keys)
								{
									handleExecuteSqlKeys($db, $tableName, true);
								}
								$db->query($query);
								if($db->checkError()){
									//put in the array to use later on
									$_SESSION['sqlSkippedQueries'][] = $query;
								}
								if($disable_keys)
								{
									handleExecuteSqlKeys($db, $tableName, false);
								}
								$progQuery[$forStepQuery]=$query;
								post_install_progress($progQuery,$action='set');
							}//if
						}
						elseif($query != null){
							$tableName = getAlterTable($query);
							if($disable_keys)
							{
								handleExecuteSqlKeys($db, $tableName, true);
							}
							$db->query($query);
							if($disable_keys)
							{
								handleExecuteSqlKeys($db, $tableName, false);
							}
							$progQuery[$forStepQuery]=$query;
							post_install_progress($progQuery,$action='set');
							if($db->checkError()){
								//put in the array to use later on
								$_SESSION['sqlSkippedQueries'][] = $query;
							}
						}
						$completeLine = '';
					}
				}
			}//while
		}
	}
}


function getAlterTable($query){
	$query = strtolower($query);
	if (preg_match('/^\s*alter\s+table\s+/', $query)) {
		$sqlArray = explode(" ", $query);
		$key = array_search('table', $sqlArray);
		return $sqlArray[($key+1)];
	}else {
		return '';
	}
}

function set_upgrade_vars(){
	logThis('setting session variables...');
	$upgrade_progress_dir = sugar_cached('upgrades/temp');
	if(!is_dir($upgrade_progress_dir)){
		mkdir_recursive($upgrade_progress_dir);
	}
	$upgrade_progress_file = $upgrade_progress_dir.'/upgrade_progress.php';
	if(file_exists($upgrade_progress_file)){
		include($upgrade_progress_file);
	}
	else{
		fopen($upgrade_progress_file, 'w+');
	}
	if(!isset($upgrade_config) || $upgrade_config == null){
		$upgrade_config = array();
		$upgrade_config[1]['upgrade_vars']=array();
	}
	if(isset($upgrade_config[1]) && isset($upgrade_config[1]['upgrade_vars']) && !is_array($upgrade_config[1]['upgrade_vars'])){
		$upgrade_config[1]['upgrade_vars'] = array();
	}

	if(!isset($upgrade_vars) || $upgrade_vars == NULL){
		$upgrade_vars = array();
	}
	if(isset($_SESSION['unzip_dir']) && !empty($_SESSION['unzip_dir']) && file_exists($_SESSION['unzip_dir'])){
		$upgrade_vars['unzip_dir']=$_SESSION['unzip_dir'];
	}
	if(isset($_SESSION['install_file']) && !empty($_SESSION['install_file']) && file_exists($_SESSION['install_file'])){
		$upgrade_vars['install_file']=$_SESSION['install_file'];
	}
	if(isset($_SESSION['Upgraded451Wizard']) && !empty($_SESSION['Upgraded451Wizard'])){
		$upgrade_vars['Upgraded451Wizard']=$_SESSION['Upgraded451Wizard'];
	}
	if(isset($_SESSION['license_shown']) && !empty($_SESSION['license_shown'])){
		$upgrade_vars['license_shown']=$_SESSION['license_shown'];
	}
	if(isset($_SESSION['Initial_451to500_Step']) && !empty($_SESSION['Initial_451to500_Step'])){
		$upgrade_vars['Initial_451to500_Step']=$_SESSION['Initial_451to500_Step'];
	}
	if(isset($_SESSION['zip_from_dir']) && !empty($_SESSION['zip_from_dir'])){
		$upgrade_vars['zip_from_dir']=$_SESSION['zip_from_dir'];
	}
	//place into the upgrade_config array and rewrite config array only if new values are being inserted
	if(isset($upgrade_vars) && $upgrade_vars != null && sizeof($upgrade_vars) > 0){
		foreach($upgrade_vars as $key=>$val){
			if($key != null && $val != null){
				$upgrade_config[1]['upgrade_vars'][$key]=$upgrade_vars[$key];
			}
		}
		ksort($upgrade_config);
		if(is_writable($upgrade_progress_file) && write_array_to_file( "upgrade_config", $upgrade_config,
				$upgrade_progress_file)) {
			//writing to the file
		}
	}
}

function initialize_session_vars(){
	$upgrade_progress_dir = sugar_cached('upgrades/temp');
	$upgrade_progress_file = $upgrade_progress_dir.'/upgrade_progress.php';
	if(file_exists($upgrade_progress_file)){
		include($upgrade_progress_file);
		if(isset($upgrade_config) && $upgrade_config != null && is_array($upgrade_config) && sizeof($upgrade_config) >0){
			$currVarsArray=$upgrade_config[1]['upgrade_vars'];
			//print_r($currVarsArray);
			if(isset($currVarsArray) && $currVarsArray != null && is_array($currVarsArray) && sizeof($currVarsArray)>0){
				foreach($currVarsArray as $key=>$val){
					if($key != null && $val !=null){
						//set session variables
						$_SESSION[$key]=$val;
						//set varibales
						'$'.$key=$val;
					}
				}
			}
		}
	}
}
//track the upgrade progress on each step
//track the upgrade progress on each step
function set_upgrade_progress($currStep,$currState,$currStepSub='',$currStepSubState=''){

	$upgrade_progress_dir = sugar_cached('upgrades/temp');
	if(!is_dir($upgrade_progress_dir)){
		mkdir_recursive($upgrade_progress_dir);
	}
	$upgrade_progress_file = $upgrade_progress_dir.'/upgrade_progress.php';
	if(file_exists($upgrade_progress_file)){
		include($upgrade_progress_file);
	}
	else{
		if(function_exists('sugar_fopen')){
			sugar_fopen($upgrade_progress_file, 'w+');
		}
		else{
			fopen($upgrade_progress_file, 'w+');
		}
	}
	if(!isset($upgrade_config) || $upgrade_config == null){
		$upgrade_config = array();
		$upgrade_config[1]['upgrade_vars']=array();
	}
	if(!is_array($upgrade_config[1]['upgrade_vars'])){
		$upgrade_config[1]['upgrade_vars'] = array();
	}
	if($currStep != null && $currState != null){
		if(sizeof($upgrade_config) > 0){
			if($currStepSub != null && $currStepSubState !=null){
				//check if new status to be set or update
				//get the latest in array. since it has sub components prepare an array
				if(!empty($upgrade_config[sizeof($upgrade_config)][$currStep]) && is_array($upgrade_config[sizeof($upgrade_config)][$currStep])){
					$latestStepSub = currSubStep($upgrade_config[sizeof($upgrade_config)][$currStep]);
					if($latestStepSub == $currStepSub){
						$upgrade_config[sizeof($upgrade_config)][$currStep][$latestStepSub]=$currStepSubState;
						$upgrade_config[sizeof($upgrade_config)][$currStep][$currStep] = $currState;
					}
					else{
						$upgrade_config[sizeof($upgrade_config)][$currStep][$currStepSub]=$currStepSubState;
						$upgrade_config[sizeof($upgrade_config)][$currStep][$currStep] = $currState;
					}
				}
				else{
					$currArray = array();
					$currArray[$currStep] = $currState;
					$currArray[$currStepSub] = $currStepSubState;
					$upgrade_config[sizeof($upgrade_config)+1][$currStep] = $currArray;
				}
			}
			else{
				//get the current upgrade progress
				$latestStep = get_upgrade_progress();
				//set the upgrade progress
				if($latestStep == $currStep){
					//update the current step with new progress status
					$upgrade_config[sizeof($upgrade_config)][$latestStep]=$currState;
				}
				else{
					//it's a new step
					$upgrade_config[sizeof($upgrade_config)+1][$currStep]=$currState;
				}
				// now check if there elements within array substeps
			}
		}
		else{
			//set the upgrade progress  (just starting)
			$upgrade_config[sizeof($upgrade_config)+1][$currStep]= $currState;
		}

		if(is_writable($upgrade_progress_file) && write_array_to_file( "upgrade_config", $upgrade_config,
				$upgrade_progress_file)) {
			//writing to the file
		}

	}
}

function get_upgrade_progress(){
	$upgrade_progress_dir = sugar_cached('upgrades/temp');
	$upgrade_progress_file = $upgrade_progress_dir.'/upgrade_progress.php';
	$currState = '';

	if(file_exists($upgrade_progress_file)){
		include($upgrade_progress_file);
		if(!isset($upgrade_config) || $upgrade_config == null){
			$upgrade_config = array();
		}
		if($upgrade_config != null && sizeof($upgrade_config) >1){
			$currArr = $upgrade_config[sizeof($upgrade_config)];
			if(is_array($currArr)){
				foreach($currArr as $key=>$val){
					$currState = $key;
				}
			}
		}
	}
	return $currState;
}
function currSubStep($currStep){
	$currSubStep = '';
	if(is_array($currStep)){
		foreach($currStep as $key=>$val){
			if($key != null){
				$currState = $key;
			}
		}
	}
	return $currState;
}
function currUpgradeState($currState){
	$currState = '';
	if(is_array($currState)){
		foreach($currState as $key=>$val){
			if(is_array($val)){
				foreach($val as $k=>$v){
					if($k != null){
						$currState = $k;
					}
				}
			}
			else{
				$currState = $key;
			}
		}
	}
	return $currState;
}

function didThisStepRunBefore($step,$SubStep=''){
	if($step == null) return;
	$upgrade_progress_dir = sugar_cached('upgrades/temp');
	$upgrade_progress_file = $upgrade_progress_dir.'/upgrade_progress.php';
	$currState = '';
	$stepRan = false;
	if(file_exists($upgrade_progress_file)){
		include($upgrade_progress_file);
		if(isset($upgrade_config) && $upgrade_config != null && is_array($upgrade_config) && sizeof($upgrade_config) >0){
			for($i=1;$i<=sizeof($upgrade_config);$i++){
				if(is_array($upgrade_config[$i])){
					foreach($upgrade_config[$i] as $key=>$val){
						if($key==$step){
							if(is_array($upgrade_config[$i][$step])){
								//now process
								foreach ($upgrade_config[$i][$step] as $k=>$v){
									if(is_array($v)){
										foreach($v as $k1=>$v1){
											if($SubStep != null){
												if($SubStep ==$k1 && $v1=='done'){
													$stepRan = true;
													break;
												}
											}
										}//foreach
									}
									elseif($SubStep !=null){
										if($SubStep==$k && $v=='done'){
											$stepRan = true;
											break;
										}
									}
									elseif($step==$k && $v=='done'){
										$stepRan = true;
										break;
									}
								}//foreach
							}
							elseif($val=='done'){
								$stepRan = true;
							}
						}
					}//foreach
				}
			}//for
		}
	}
	return $stepRan;
}



//get and set post install status
function post_install_progress($progArray='',$action=''){
	$upgrade_progress_dir = sugar_cached('upgrades/temp');
	$upgrade_progress_file = $upgrade_progress_dir.'/upgrade_progress.php';
	if($action=='' || $action=='get'){
		//get the state of post install
		$currProg = array();
		if(file_exists($upgrade_progress_file)){
			include($upgrade_progress_file);
			if(is_array($upgrade_config[sizeof($upgrade_config)]['commit']['post_install']) && sizeof($upgrade_config[sizeof($upgrade_config)]['commit']['post_install'])>0){
				foreach($upgrade_config[sizeof($upgrade_config)]['commit']['post_install'] as $k=>$v){
					$currProg[$k]=$v;
				}
			}
		}
		return $currProg;
	}
	elseif($action=='set'){
		if(!is_dir($upgrade_progress_dir)){
			mkdir($upgrade_progress_dir);
		}
		if(file_exists($upgrade_progress_file)){
			include($upgrade_progress_file);
		}
		else{
			fopen($upgrade_progress_file, 'w+');
		}
		if(!is_array($upgrade_config[sizeof($upgrade_config)]['commit']['post_install'])){
			$upgrade_config[sizeof($upgrade_config)]['commit']['post_install']=array();
			$upgrade_config[sizeof($upgrade_config)]['commit']['post_install']['post_install'] = 'in_progress';
		}
		if($progArray != null && is_array($progArray)){
			foreach($progArray as $key=>$val){
				$upgrade_config[sizeof($upgrade_config)]['commit']['post_install'][$key]=$val;
			}
		}
		if(is_writable($upgrade_progress_file) && write_array_to_file( "upgrade_config", $upgrade_config,
				$upgrade_progress_file)) {
			//writing to the file
		}
	}
}

function repairDBForUpgrade($execute=false,$path=''){

	global $current_user, $beanFiles;
	global $dictionary;
	set_time_limit(3600);

	$db = &DBManagerFactory::getInstance();
	$sql = '';
	VardefManager::clearVardef();
	require_once('include/ListView/ListView.php');
	foreach ($beanFiles as $bean => $file) {
		require_once ($file);
		$focus = new $bean ();
		$sql .= $db->repairTable($focus, $execute);

	}
	//echo $sql;
	$olddictionary = $dictionary;
	unset ($dictionary);
	include ('modules/TableDictionary.php');
	foreach ($dictionary as $meta) {
		$tablename = $meta['table'];
		$fielddefs = $meta['fields'];
		$indices = $meta['indices'];
		$sql .= $db->repairTableParams($tablename, $fielddefs, $indices, $execute);
	}
	$qry_str = "";
	foreach (explode("\n", $sql) as $line) {
		if (!empty ($line) && substr($line, -2) != "*/") {
			$line .= ";";
		}
		$qry_str .= $line . "\n";
	}
	$sql = str_replace(
		array(
			"\n",
			'&#039;',
		),
		array(
			'',
			"'",
		),
		preg_replace('#(/\*.+?\*/\n*)#', '', $qry_str)
	);
	logThis("*******START EXECUTING DB UPGRADE QUERIES***************",$path);
	logThis($sql,$path);
	logThis("*******END EXECUTING DB UPGRADE QUERIES****************",$path);
	if(!$execute){
		return $sql;
	}
}



/**
 * upgradeUserPreferences
 * This method updates the user_preferences table and sets the pages/dashlets for users
 * which have ACL access to Trackers so that the Tracker dashlets are set in their user perferences
 *
 */
function upgradeUserPreferences() {
	global $sugar_config, $sugar_version;
	$uw_strings = return_module_language($GLOBALS['current_language'], 'UpgradeWizard');

	$localization = new Localization();
	$localeCoreDefaults = $localization->getLocaleConfigDefaults();

	// check the current system wide default_locale_name_format and add it to the list if it's not there
	if(empty($sugar_config['name_formats'])) {
		$sugar_config['name_formats'] = $localeCoreDefaults['name_formats'];
		if(!rebuildConfigFile($sugar_config, $sugar_version)) {
			$errors[] = $uw_strings['ERR_UW_CONFIG_WRITE'];
		}
	}

	$currentDefaultLocaleNameFormat = $sugar_config['default_locale_name_format'];

	if ($localization->isAllowedNameFormat($currentDefaultLocaleNameFormat)) {
		upgradeLocaleNameFormat($currentDefaultLocaleNameFormat);
	} else {
		$sugar_config['default_locale_name_format'] = $localeCoreDefaults['default_locale_name_format'];
		if(!rebuildConfigFile($sugar_config, $sugar_version)) {
			$errors[] = $uw_strings['ERR_UW_CONFIG_WRITE'];
		}
		$localization->createInvalidLocaleNameFormatUpgradeNotice();
	}

	$db = &DBManagerFactory::getInstance();
	$result = $db->query("SELECT id FROM users where deleted = '0'");
	while($row = $db->fetchByAssoc($result))
	{
		$current_user = new User();
		$current_user->retrieve($row['id']);

		// get the user's name locale format, check if it's in our list, add it if it's not, keep it as user's default
		$currentUserNameFormat = $current_user->getPreference('default_locale_name_format');
		if ($localization->isAllowedNameFormat($currentUserNameFormat)) {
			upgradeLocaleNameFormat($currentUserNameFormat);
		} else {
			$current_user->setPreference('default_locale_name_format', 's f l', 0, 'global');
			$current_user->savePreferencesToDB();
		}

		$changed = false;
		if(!$current_user->getPreference('calendar_publish_key')) {
			// set publish key if not set already
			$current_user->setPreference('calendar_publish_key', create_guid());
			$changed = true;
		}


		// we need to force save the changes to disk, otherwise we lose them.
		if($changed)
		{
			$current_user->savePreferencesToDB();
		}

	} //while
}


/**
 * Checks if a locale name format is part of the default list, if not adds it to the config
 * @param $name_format string a local name format string such as 's f l'
 * @return bool true on successful write to config file, false on failure;
 */
function upgradeLocaleNameFormat($name_format) {
	global $sugar_config, $sugar_version;

	$localization = new Localization();
	$localeConfigDefaults = $localization->getLocaleConfigDefaults();

	$uw_strings = return_module_language($GLOBALS['current_language'], 'UpgradeWizard');
	if(empty($sugar_config['name_formats'])) {
		$sugar_config['name_formats'] = $localeConfigDefaults['name_formats'];
		if(!rebuildConfigFile($sugar_config, $sugar_version)) {
			$errors[] = $uw_strings['ERR_UW_CONFIG_WRITE'];
		}
	}
	if (!in_array($name_format, $sugar_config['name_formats'])) {
		$new_config = sugarArrayMerge($sugar_config['name_formats'], array($name_format=>$name_format));
		$sugar_config['name_formats'] = $new_config;
		if(!rebuildConfigFile($sugar_config, $sugar_version)) {
			$errors[] = $uw_strings['ERR_UW_CONFIG_WRITE'];
			return false;
		}
	}
	return true;
}



function add_custom_modules_favorites_search(){
	$module_directories = scandir('modules');

	foreach($module_directories as $module_dir){
		if($module_dir == '.' || $module_dir == '..' || !is_dir("modules/{$module_dir}")){
			continue;
		}

		$matches = array();
		preg_match('/^[a-z0-9]{1,5}_[a-z0-9_]+$/i' , $module_dir, $matches);

		// Make sure the module was created by module builder
		if(empty($matches)){
			continue;
		}

		$full_module_dir = "modules/{$module_dir}/";
		$read_searchdefs_from = "{$full_module_dir}/metadata/searchdefs.php";
		$read_SearchFields_from = "{$full_module_dir}/metadata/SearchFields.php";
		$read_custom_SearchFields_from = "custom/{$full_module_dir}/metadata/SearchFields.php";

		// Studio can possibly override this file, so we check for a custom version of it
		if(file_exists("custom/{$full_module_dir}/metadata/searchdefs.php")){
			$read_searchdefs_from = "custom/{$full_module_dir}/metadata/searchdefs.php";
		}

		if(file_exists($read_searchdefs_from) && file_exists($read_SearchFields_from)){
			$found_sf1 = false;
			$found_sf2 = false;
			require($read_searchdefs_from);
			foreach($searchdefs[$module_dir]['layout']['basic_search'] as $sf_array){
				if(isset($sf_array['name']) && $sf_array['name'] == 'favorites_only'){
					$found_sf1 = true;
				}
			}

			require($read_SearchFields_from);
			if(isset($searchFields[$module_dir]['favorites_only'])){
				$found_sf2 = true;
			}

			if(!$found_sf1 && !$found_sf2){
				$searchdefs[$module_dir]['layout']['basic_search']['favorites_only'] = array('name' => 'favorites_only','label' => 'LBL_FAVORITES_FILTER','type' => 'bool',);
				$searchdefs[$module_dir]['layout']['advanced_search']['favorites_only'] = array('name' => 'favorites_only','label' => 'LBL_FAVORITES_FILTER','type' => 'bool',);
				$searchFields[$module_dir]['favorites_only'] = array(
					'query_type'=>'format',
					'operator' => 'subquery',
					'subquery' => 'SELECT sugarfavorites.record_id FROM sugarfavorites
								WHERE sugarfavorites.deleted=0
									and sugarfavorites.module = \''.$module_dir.'\'
									and sugarfavorites.assigned_user_id = \'{0}\'',
					'db_field'=>array('id')
				);

				if(!is_dir("custom/{$full_module_dir}/metadata")){
					mkdir_recursive("custom/{$full_module_dir}/metadata");
				}
				$success_sf1 = write_array_to_file('searchdefs', $searchdefs, "custom/{$full_module_dir}/metadata/searchdefs.php");
				$success_sf2 = write_array_to_file('searchFields', $searchFields, "{$full_module_dir}/metadata/SearchFields.php");

				if(!$success_sf1){
					logThis("add_custom_modules_favorites_search failed for searchdefs.php for {$module_dir}");
				}
				if(!$success_sf2){
					logThis("add_custom_modules_favorites_search failed for SearchFields.php for {$module_dir}");
				}
				if($success_sf1 && $success_sf2){
					logThis("add_custom_modules_favorites_search successfully updated searchdefs and searchFields for {$module_dir}");
				}
			}
		}
	}
}


/**
 * upgradeModulesForTeamsets
 *
 * This method adds the team_set_id values to the module tables that have the new team_set_id column
 * added through the SugarCRM 5.5.x upgrade process.  It also adds the values into the team_sets and
 * team_sets_teams tables.
 *
 * @param filter Array of modules to process; empty by default
 */
function upgradeModulesForTeamsets($filter=array()) {
	require('include/modules.php');
	foreach($beanList as $moduleName=>$beanName) {
		if(!empty($filter) && array_search($moduleName, $filter) === false) {
			continue;
		}
		if($moduleName == 'TeamMemberships' || $moduleName == 'ForecastOpportunities'){
			continue;
		}
		$bean = loadBean($moduleName);
		if(empty($bean) ||
			empty($bean->table_name)) {
			continue;
		}

		$FieldArray = $GLOBALS['db']->helper->get_columns($bean->table_name);
		if(!isset($FieldArray['team_id'])) {
			continue;
		}

		upgradeTeamColumn($bean, 'team_id');

	} //foreach

	//Upgrade users table
	$bean = loadBean('Users');
	upgradeTeamColumn($bean, 'default_team');
	$result = $GLOBALS['db']->query("SELECT id FROM teams where deleted=0");
	while($row = $GLOBALS['db']->fetchByAssoc($result)) {
		$teamset = new TeamSet();
		$teamset->addTeams($row['id']);
	}
}


/**
 * upgradeTeamColumn
 * Helper function to create a team_set_id column and also set team_set_id column
 * to have the value of the $column_name parameter
 *
 * @param $bean SugarBean which we are adding team_set_id column to
 * @param $column_name The name of the column containing the default team_set_id value
 */
function upgradeTeamColumn($bean, $column_name) {
	//first let's check to ensure that the team_set_id field is defined, if not it could be the case that this is an older
	//module that does not use the SugarObjects
	if(empty($bean->field_defs['team_set_id']) && $bean->module_dir != 'Trackers'){

		//at this point we could assume that since we have a team_id defined and not a team_set_id that we need to
		//add that field and the corresponding relationships
		$object = $bean->object_name;
		$module = $bean->module_dir;
		$object_name = $object;
		$_object_name = strtolower($object_name);

		if(!empty($GLOBALS['dictionary'][$object]['table'])){
			$table_name = $GLOBALS['dictionary'][$object]['table'];
		}else{
			$table_name = strtolower($module);
		}

		$path = 'include/SugarObjects/implements/team_security/vardefs.php';
		require($path);
		//go through each entry in the vardefs from team_security and unset anything that is already set in the core module
		//this will ensure we have the proper ordering.
		$fieldDiff = array_diff_assoc($vardefs['fields'], $GLOBALS['dictionary'][$bean->object_name]['fields']);

		$file = 'custom/Extension/modules/' . $bean->module_dir. '/Ext/Vardefs/teams.php';
		$contents = "<?php\n";
		if(!empty($fieldDiff)){
			foreach($fieldDiff as $key => $val){
				$contents .= "\n\$GLOBALS['dictionary']['". $object . "']['fields']['". $key . "']=" . var_export_helper($val) . ";";
			}
		}
		$relationshipDiff = array_diff_assoc($vardefs['relationships'], $GLOBALS['dictionary'][$bean->object_name]['relationships']);
		if(!empty($relationshipDiff)){
			foreach($relationshipDiff as $key => $val){
				$contents .= "\n\$GLOBALS['dictionary']['". $object . "']['relationships']['". $key . "']=" . var_export_helper($val) . ";";
			}
		}
		$indexDiff = array_diff_assoc($vardefs['indices'], $GLOBALS['dictionary'][$bean->object_name]['indices']);
		if(!empty($indexDiff)){
			foreach($indexDiff as $key => $val){
				$contents .= "\n\$GLOBALS['dictionary']['". $object . "']['indices']['". $key . "']=" . var_export_helper($val) . ";";
			}
		}
		if( $fh = @sugar_fopen( $file, 'wt' ) )
		{
			fputs( $fh, $contents);
			fclose( $fh );
		}


		//we have written out the teams.php into custom/Extension/modules/{$module_dir}/Ext/Vardefs/teams.php'
		//now let's merge back into vardefs.ext.php
		require_once('ModuleInstall/ModuleInstaller.php');
		$mi = new ModuleInstaller();
		$mi->merge_files('Ext/Vardefs/', 'vardefs.ext.php');
		VardefManager::loadVardef($bean->module_dir, $bean->object_name, true);
		$bean->field_defs = $GLOBALS['dictionary'][$bean->object_name]['fields'];
	}

	if(isset($bean->field_defs['team_set_id'])) {
		//Create the team_set_id column
		$FieldArray = $GLOBALS['db']->helper->get_columns($bean->table_name);
		if(!isset($FieldArray['team_set_id'])) {
			$GLOBALS['db']->addColumn($bean->table_name, $bean->field_defs['team_set_id']);
		}
		$indexArray =  $GLOBALS['db']->helper->get_indices($bean->table_name);

		$indexName = getValidDBName('idx_'.strtolower($bean->table_name).'_tmst_id', true, 34);
		$indexDef = array(
			array(
				'name' => $indexName,
				'type' => 'index',
				'fields' => array('team_set_id')
			)
		);
		if(!isset($indexArray[$indexName])) {
			$GLOBALS['db']->addIndexes($bean->table_name, $indexDef);
		}

		//Update the table's team_set_id column to have the same values as team_id
		$GLOBALS['db']->query("UPDATE {$bean->table_name} SET team_set_id = {$column_name}");
	}
}

/**
 *  Update the folder subscription table which confirms to the team security mechanism but
 *  the class SugarFolders does not extend SugarBean and is therefore never picked up by the
 *  upgradeModulesForTeamsets function.
 */
function upgradeFolderSubscriptionsTeamSetId()
{
	logThis("In upgradeFolderSubscriptionsTeamSetId()");
	$query = "UPDATE folders SET team_set_id = team_id";
	$result = $GLOBALS['db']->query($query);
	logThis("Finished upgradeFolderSubscriptionsTeamSetId()");
}

/**
 * upgradeModulesForTeam
 *
 * This method update the associated_user_id, name, name_2 to the private team records on teams table
 * This function is used for upgrade process from 5.1.x and 5.2.x.
 *
 */
function upgradeModulesForTeam() {
	logThis("In upgradeModulesForTeam()");
	$result = $GLOBALS['db']->query("SELECT id, user_name, first_name, last_name FROM users where deleted=0");

	while($row = $GLOBALS['db']->fetchByAssoc($result)) {
		$results2 = $GLOBALS['db']->query("SELECT id FROM teams WHERE name = '({$row['user_name']})'");
		$assoc = '';
		if(!$assoc = $GLOBALS['db']->fetchByAssoc($results2)) {
			//if team does not exist, then lets create the team for this user
			$team = new Team();
			$user = new User();
			$user->retrieve($row['id']);
			$team->new_user_created($user);
			$team_id = $team->id;
		}else{
			$team_id =$assoc['id'];
		}

		//upgrade the team
		$name = is_null($row['first_name'])?'':$row['first_name'];
		$name_2 = is_null($row['last_name'])?'':$row['last_name'];
		$associated_user_id = $row['id'];

		//Bug 32914
		//Ensure team->name is not empty by using team->name_2 if available
		if(empty($name) && !empty($name_2)) {
			$name = $name_2;
			$name_2 = '';
		}

		$query = "UPDATE teams SET name = '{$name}', name_2 = '{$name_2}', associated_user_id = '{$associated_user_id}' WHERE id = '{$team_id}'";
		$GLOBALS['db']->query($query);
	} //while

	//Update the team_set_id and default_team columns
	$ce_to_pro_or_ent = (isset($_SESSION['upgrade_from_flavor']) && ($_SESSION['upgrade_from_flavor'] == 'SugarCE to SugarPro' || $_SESSION['upgrade_from_flavor'] == 'SugarCE to SugarEnt' || $_SESSION['upgrade_from_flavor'] == 'SugarCE to SugarCorp' || $_SESSION['upgrade_from_flavor'] == 'SugarCE to SugarUlt'));

	//Update team_set_id
	if($ce_to_pro_or_ent) {
		$GLOBALS['db']->query("update users set team_set_id = (select teams.id from teams where teams.associated_user_id = users.id)");
		$GLOBALS['db']->query("update users set default_team = (select teams.id from teams where teams.associated_user_id = users.id)");
	}

}


function addNewSystemTabsFromUpgrade($from_dir){
	global $path;
	if(isset($_SESSION['upgrade_from_flavor'])){

		//check to see if there are any new files that need to be added to systems tab
		//retrieve old modules list
		logThis('check to see if new modules exist',$path);
		$oldModuleList = array();
		$newModuleList = array();
		include($from_dir.'/include/modules.php');
		$oldModuleList = $moduleList;
		include('include/modules.php');
		$newModuleList = $moduleList;

		//include tab controller
		require_once('modules/MySettings/TabController.php');
		$newTB = new TabController();

		//make sure new modules list has a key we can reference directly
		$newModuleList = $newTB->get_key_array($newModuleList);
		$oldModuleList = $newTB->get_key_array($oldModuleList);

		//iterate through list and remove commonalities to get new modules
		foreach ($newModuleList as $remove_mod){
			if(in_array($remove_mod, $oldModuleList)){
				unset($newModuleList[$remove_mod]);
			}
		}
		//new modules list now has left over modules which are new to this install, so lets add them to the system tabs
		logThis('new modules to add are '.var_export($newModuleList,true),$path);

		if(!empty($newModuleList))
		{
			//grab the existing system tabs
			$tabs = $newTB->get_system_tabs();

			//add the new tabs to the array
			foreach($newModuleList as $nm ){
				$tabs[$nm] = $nm;
			}

			$newTB->set_system_tabs($tabs);
		}
		logThis('module tabs updated',$path);
	}
}

/**
 * fix_dropdown_list
 * This method attempts to fix dropdown lists that were incorrectly named.
 * There were versions of SugarCRM that did not enforce naming convention rules
 * for the dropdown list field name.  This method attempts to resolve that by
 * fixing the language files that may have been affected and then updating the
 * fields_meta_data table accordingly.  It also refreshes any vardefs that may
 * have been affected.
 *
 */
function fix_dropdown_list() {
	if(file_exists('custom/include/language')) {
		$files = array();
		$affected_modules = array();
		$affected_keys = array();

		getFiles($files, 'custom/include/language', '/\.php$/i');
		foreach($files as $file) {

			if(file_exists($file . '.bak')) {
				$bak_mod_time = filemtime($file . '.bak');
				$php_mod_time = filemtime($file);
				//We're saying if the .php file was modified 30 seconds no more than php.bak file then we
				//run these additional cleanup checks
				if($php_mod_time - $bak_mod_time < 30) {

					$app_list_strings = array();
					$GLOBALS['app_list_strings'] = array();
					require($file . '.bak');
					$bak_app_list_strings = array_merge($app_list_strings, $GLOBALS['app_list_strings']);

					$app_list_strings = array();
					$GLOBALS['app_list_strings'] = array();
					require($file);
					$php_app_list_strings = array_merge($app_list_strings, $GLOBALS['app_list_strings']);

					//Get the file contents
					$contents = file_get_contents($file);

					//Now simulate a fix for the file before we compare w/ the .php file
					//we also append to the $contents
					foreach($bak_app_list_strings as $key=>$entry) {
						if(preg_match('/([^A-Za-z_])/', $key, $matches) && is_array($entry)) {
							$new_key = preg_replace('/[^A-Za-z_]/', '_', $key);
							$bak_app_list_strings[$new_key] = $bak_app_list_strings[$key];
							unset($bak_app_list_strings[$key]);
							//Now if the entry doesn't exists in the .php file, then add to contents
							if(!isset($php_app_list_strings[$new_key])) {
								$contents .= "\n\$GLOBALS['app_list_strings']['{$new_key}'] = " . var_export_helper($bak_app_list_strings[$new_key]) . ";";
							}
						} //if
					} //foreach

					//Now load the .php file to do the comparison
					foreach($php_app_list_strings as $key=>$entry) {
						if(isset($bak_app_list_strings[$key])) {
							$diff = array_diff($bak_app_list_strings[$key], $entry);
							if(!empty($diff)) {
								//There is a difference, so copy the $bak_app_list_strings version into the .php file
								$contents .= "\n\$GLOBALS['app_list_strings']['{$key}'] = " . var_export_helper($bak_app_list_strings[$key]) . ";";
							} //if
						} //if
					} //foreach

					//Now write out the file contents
					//Create backup just in case
					copy($file, $file . '.php_bak');
					$fp = @sugar_fopen($file, 'w');
					if($fp) {
						fwrite($fp, $contents);
						fclose($fp);
					} else {
						$GLOBALS['log']->error("Unable to update file contents in fix_dropdown_list for {$file}");
					} //if-else
				}
			}

			unset($GLOBALS['app_strings']);
			unset($GLOBALS['app_list_strings']);
			$app_list_strings = array();
			require($file);
			$touched = false;
			$contents = file_get_contents($file);
			if ( !isset($GLOBALS['app_list_strings']) ) {
				$GLOBALS['app_list_strings'] = $app_list_strings;
			}
			else {
				$GLOBALS['app_list_strings'] = array_merge($app_list_strings, $GLOBALS['app_list_strings']);
			}

			if(isset($GLOBALS['app_list_strings']) && is_array($GLOBALS['app_list_strings'])) {
				foreach($GLOBALS['app_list_strings'] as $key=>$entry) {
					if(preg_match('/([^A-Za-z_])/', $key, $matches) && is_array($entry)) {
						$result = $GLOBALS['db']->query("SELECT custom_module FROM fields_meta_data WHERE ext1 = '{$key}'");
						if(!empty($result)) {
							while($row = $GLOBALS['db']->fetchByAssoc($result)) {
								$custom_module = $row['custom_module'];
								if(!empty($GLOBALS['beanList'][$custom_module])) {
									$affected_modules[$custom_module] = $GLOBALS['beanList'][$custom_module];
								}
							} //while
						}

						//Replace all invalid characters with '_' character
						$new_key = preg_replace('/[^A-Za-z_]/', '_', $key);
						$affected_keys[$key] = $new_key;

						$GLOBALS['app_list_strings'][$new_key] = $GLOBALS['app_list_strings'][$key];
						unset($GLOBALS['app_list_strings'][$key]);

						$pattern_match = "/(\[\s*\'{$key}\'\s*\])/";
						$new_key = "['{$new_key}']";
						$out = preg_replace($pattern_match, $new_key, $contents);
						$contents = $out;
						$touched = true;
					} //if
				} //foreach

				//This is a check for g => h instances where the file contents were incorrectly written
				//and also fixes the scenario where via a UI upgrade, the app_list_strings were incorrectly
				//merged with app_list_strings variables declared elsewhere
				if(!$touched) {
					if(preg_match('/\$GLOBALS\s*\[\s*[\"|\']app_list_strings[\"|\']\s*\]\s*=\s*array\s*\(/', $contents)) {
						//Now also remove all the non-custom labels that were added
						if(preg_match('/language\/([^\.]+)\.lang\.php$/', $file, $matches)) {
							$language = $matches[1];

							$app_list_strings = array();

							if(file_exists("include/language/$language.lang.php")) {
								include("include/language/$language.lang.php");
							}
							if(file_exists("include/language/$language.lang.override.php")) {
								$app_list_strings =  _mergeCustomAppListStrings("include/language/$language.lang.override.php" , $app_list_strings) ;
							}
							if(file_exists("custom/application/Ext/Language/$language.ext.lang.php")) {
								$app_list_strings =  _mergeCustomAppListStrings("custom/application/Ext/Language/$language.ext.lang.php" , $app_list_strings) ;
							}
							if(file_exists("custom/application/Ext/Language/$language.lang.ext.php")) {
								$app_list_strings =  _mergeCustomAppListStrings("custom/application/Ext/Language/$language.lang.ext.php" , $app_list_strings) ;
							}

							$all_non_custom_include_language_strings = $app_strings;
							$all_non_custom_include_language_list_strings = $app_list_strings;

							$unset_keys = array();
							if(!empty($GLOBALS['app_list_strings'])) {
								foreach($GLOBALS['app_list_strings'] as $key=>$value) {
									$diff = array();
									if(isset($all_non_custom_include_language_list_strings[$key])) {
										$diff = array_diff($all_non_custom_include_language_list_strings[$key], $GLOBALS['app_list_strings'][$key]);
									}

									if(!empty($all_non_custom_include_language_list_strings[$key]) && empty($diff)) {
										$unset_keys[] = $key;
									}
								}
							}

							foreach($unset_keys as $key) {
								unset($GLOBALS['app_list_strings'][$key]);
							}

							if(!empty($GLOBALS['app_strings'])) {
								foreach($GLOBALS['app_strings'] as $key=>$value) {
									if(!empty($all_non_custom_include_language_strings[$key])) {
										unset($GLOBALS['app_strings'][$key]);
									}
								}
							}
						} //if(preg_match...)

						$out = "<?php \n";
						if(!empty($GLOBALS['app_strings'])) {
							foreach($GLOBALS['app_strings'] as $key=>$entry) {
								$out .= "\n\$GLOBALS['app_strings']['$key']=" . var_export_helper($entry) . ";";
							}
						}

						foreach($GLOBALS['app_list_strings'] as $key=>$entry) {
							$out .= "\n\$GLOBALS['app_list_strings']['$key']=" . var_export_helper($entry) . ";";
						} //foreach

						$touched = true;
					} //if(preg_match...)
				} //if(!$touched)

				if($touched) {
					//Create a backup just in case
					copy($file, $file . '.bak');
					$fp = @sugar_fopen($file, 'w');
					if($fp) {
						fwrite($fp, $out);
						fclose($fp);
					} else {
						//If we can't update the file, just return
						$GLOBALS['log']->error("Unable to update file contents in fix_dropdown_list.");
						return;
					}
				} //if($touched)
			} //if

		} //foreach($files)

		//Update db entries (the order matters here... need to process database changes first)
		if(!empty($affected_keys)) {
			foreach($affected_keys as $old_key=>$new_key) {
				$GLOBALS['db']->query("UPDATE fields_meta_data SET ext1 = '{$new_key}' WHERE ext1 = '{$old_key}'");
			}
		}

		//Update vardef files for affected modules
		if(!empty($affected_modules)) {
			foreach($affected_modules as $module=>$object) {
				VardefManager::refreshVardefs($module, $object);
			}
		}
	}
}


function update_iframe_dashlets(){
	require_once(sugar_cached('dashlets/dashlets.php'));

	$db = DBManagerFactory::getInstance();
	$query = "SELECT id, contents, assigned_user_id FROM user_preferences WHERE deleted = 0 AND category = 'Home'";
	$result = $db->query($query, true, "Unable to update new default dashlets! ");
	while ($row = $db->fetchByAssoc($result)) {
		$content = unserialize(base64_decode($row['contents']));
		$assigned_user_id = $row['assigned_user_id'];
		$record_id = $row['id'];

		$current_user = new User();
		$current_user->retrieve($row['assigned_user_id']);

		if(!empty($content['dashlets']) && !empty($content['pages'])){
			$originalDashlets = $content['dashlets'];
			foreach($originalDashlets as $key => $ds){
				if(!empty($ds['options']['url']) && stristr($ds['options']['url'],'https://www.sugarcrm.com/crm/product/gopro')){
					unset($originalDashlets[$key]);
				}
			}
			$current_user->setPreference('dashlets', $originalDashlets, 0, 'Home');
		}
	}
}


/**
 * convertImageToText
 * @deprecated
 * This method attempts to convert date type image to text on Microsoft SQL Server.
 * This method could NOT be used in any other type of datebases.
 */
function convertImageToText($table_name,$column_name){
	$set_lang = "SET LANGUAGE us_english";
	$GLOBALS['db']->query($set_lang);
	if($GLOBALS['db']->lastError()){
		logThis('An error occurred when performing this query-->'.$set_lang);
	}
	$q="SELECT data_type
        FROM INFORMATION_SCHEMA.Tables T JOIN INFORMATION_SCHEMA.Columns C
        ON T.TABLE_NAME = C.TABLE_NAME where T.TABLE_NAME = '$table_name' and C.COLUMN_NAME = '$column_name'";
	$res= $GLOBALS['db']->query($q);
	if($GLOBALS['db']->lastError()){
		logThis('An error occurred when performing this query-->'.$q);
	}
	$row= $GLOBALS['db']->fetchByAssoc($res);

	if(trim(strtolower($row['data_type'])) == 'image'){
		$addContent_temp = "alter table {$table_name} add {$column_name}_temp text null";
		$GLOBALS['db']->query($addContent_temp);
		if($GLOBALS['db']->lastError()){
			logThis('An error occurred when performing this query-->'.$addContent_temp);
		}
		$qN = "select count=datalength({$column_name}), id, {$column_name} from {$table_name}";
		$result = $GLOBALS['db']->query($qN);
		while($row = $GLOBALS['db']->fetchByAssoc($result)){
			if($row['count'] >8000){
				$contentLength = $row['count'];
				$start = 1;
				$next=8000;
				$convertedContent = '';
				while($contentLength >0){
					$stepsQuery = "select cont=convert(varchar(max), convert(varbinary(8000), substring({$column_name},{$start},{$next}))) from {$table_name} where id= '{$row['id']}'";
					$steContQ = $GLOBALS['db']->query($stepsQuery);
					if($GLOBALS['db']->lastError()){
						logThis('An error occurred when performing this query-->'.$stepsQuery);
					}
					$stepCont = $GLOBALS['db']->fetchByAssoc($steContQ);
					if(isset($stepCont['cont'])){
						$convertedContent = $convertedContent.$stepCont['cont'];
					}
					$start = $start+$next;
					$contentLength = $contentLength - $next;
				}
				$addContentDataText="update {$table_name} set {$column_name}_temp = '{$convertedContent}' where id= '{$row['id']}'";
				$GLOBALS['db']->query($addContentDataText);
				if($GLOBALS['db']->lastError()){
					logThis('An error occurred when performing this query-->'.$addContentDataText);
				}
			}
			else{
				$addContentDataText="update {$table_name} set {$column_name}_temp =
                convert(varchar(max), convert(varbinary(8000), {$column_name})) where id= '{$row['id']}'";
				$GLOBALS['db']->query($addContentDataText);
				if($GLOBALS['db']->lastError()){
					logThis('An error occurred when performing this query-->'.$addContentDataText);
				}
			}
		}
		//drop the contents now and change contents_temp to contents
		$dropColumn = "alter table {$table_name} drop column {$column_name}";
		$GLOBALS['db']->query($dropColumn);
		if($GLOBALS['db']->lastError()){
			logThis('An error occurred when performing this query-->'.$dropColumn);
		}
		$changeColumnName = "EXEC sp_rename '{$table_name}.[{$column_name}_temp]','{$column_name}','COLUMN'";
		$GLOBALS['db']->query($changeColumnName);
		if($GLOBALS['db']->lastError()){
			logThis('An error occurred when performing this query-->'.$changeColumnName);
		}
	}
}

/**
 * clearHelpFiles
 * This method attempts to delete all English inline help files.
 * This method was introduced by 5.5.0RC2.
 */
function clearHelpFiles(){
	$modulePath = clean_path(getcwd() . '/modules');
	$allHelpFiles = array();
	getFiles($allHelpFiles, $modulePath, "/en_us.help.*/");

	foreach( $allHelpFiles as $the_file ){
		if( is_file( $the_file ) ){
			unlink( $the_file );
			logThis("Deleted file: $the_file");
		}
	}
}



/**
 * upgradeDateTimeFields
 *
 * This method came from bug: 39757 where the date_end field is a date field and not a datetime field
 * which prevents you from performing timezone offset calculations once the data has been saved.
 *
 * @param path String location to log file, empty by default
 */
function upgradeDateTimeFields($path)
{
	//bug: 39757
	global $db;
	$meetingsSql = "UPDATE meetings SET date_end = ".$db->convert("date_start", 'add_time', array('duration_hours', 'duration_minutes'));
	$callsSql = "UPDATE calls SET date_end = ".$db->convert("date_start", 'add_time', array('duration_hours', 'duration_minutes'));
	logThis('upgradeDateTimeFields Meetings SQL:' . $meetingsSql, $path);
	$db->query($meetingsSql);

	logThis('upgradeDateTimeFields Calls SQL:' . $callsSql, $path);
	$db->query($callsSql);
}

/**
 * upgradeDocumentTypeFields
 *
 */
function upgradeDocumentTypeFields($path){
	//bug: 39757
	global $db;

	$documentsSql = "UPDATE documents SET doc_type = 'Sugar' WHERE doc_type IS NULL";
	$meetingsSql = "UPDATE meetings SET type = 'Sugar' WHERE type IS NULL";

	logThis('upgradeDocumentTypeFields Documents SQL:' . $documentsSql, $path);
	$db->query($documentsSql);
	logThis('upgradeDocumentTypeFields Meetings SQL:' . $meetingsSql, $path);
	$db->query($meetingsSql);
}


/**
 * merge_config_si_settings
 * This method checks for the presence of a config_si.php file and, if found, merges the configuration
 * settings from the config_si.php file into config.php.  If a config_si_location parameter value is not
 * supplied it will attempt to discover the config_si.php file location from where the executing script
 * was invoked.
 *
 * @param write_to_upgrade_log boolean optional value to write to the upgradeWizard.log file
 * @param config_location String optional value to config.php file location
 * @param config_si_location String optional value to config_si.php file location
 * @param path String file of the location of log file to write to
 * @return boolean value indicating whether or not a merge was attempted with config_si.php file
 */
function merge_config_si_settings($write_to_upgrade_log=false, $config_location='', $config_si_location='', $path='')
{
	if(!empty($config_location) && !file_exists($config_location))
	{
		if($write_to_upgrade_log)
		{
			logThis('config.php file specified in ' . $config_si_location . ' could not be found.  Skip merging', $path);
		}
		return false;
	} else if(empty($config_location)) {
		global $argv;
		//We are assuming this is from the silentUpgrade scripts so argv[3] will point to SugarCRM install location
		if(isset($argv[3]) && is_dir($argv[3]))
		{
			$config_location = $argv[3] . DIRECTORY_SEPARATOR . 'config.php';
		}
	}

	//If config_location is still empty or if the file cannot be found, skip merging
	if(empty($config_location) || !file_exists($config_location))
	{
		if($write_to_upgrade_log)
		{
			logThis('config.php file at (' . $config_location . ') could not be found.  Skip merging.', $path);
		}
		return false;
	} else {
		if($write_to_upgrade_log)
		{
			logThis('Loading config.php file at (' . $config_location . ') for merging.', $path);
		}

		include($config_location);
		if(empty($sugar_config))
		{
			if($write_to_upgrade_log)
			{
				logThis('config.php contents are empty.  Skip merging.', $path);
			}
			return false;
		}
	}

	if(!empty($config_si_location) && !file_exists($config_si_location))
	{
		if($write_to_upgrade_log)
		{
			logThis('config_si.php file specified in ' . $config_si_location . ' could not be found.  Skip merging', $path);
		}
		return false;
	} else if(empty($config_si_location)) {
		if(isset($argv[0]) && is_file($argv[0]))
		{
			$php_file = $argv[0];
			$p_info = pathinfo($php_file);
			$php_dir = (isset($p_info['dirname']) && $p_info['dirname'] != '.') ?  $p_info['dirname'] . DIRECTORY_SEPARATOR : '';
			$config_si_location = $php_dir . 'config_si.php';
		}
	}

	//If config_si_location is still empty or if the file cannot be found, skip merging
	if(empty($config_si_location) || !file_exists($config_si_location))
	{
		if($write_to_upgrade_log)
		{
			logThis('config_si.php file at (' . $config_si_location . ') could not be found.  Skip merging.', $path);
		}
		return false;
	} else {
		if($write_to_upgrade_log)
		{
			logThis('Loading config_si.php file at (' . $config_si_location . ') for merging.', $path);
		}

		include($config_si_location);
		if(empty($sugar_config_si))
		{
			if($write_to_upgrade_log)
			{
				logThis('config_si.php contents are empty.  Skip merging.', $path);
			}
			return false;
		}
	}

	//Now perform the merge operation
	$modified = false;
	foreach($sugar_config_si as $key=>$value)
	{
		if(!preg_match('/^setup_/', $key) && !isset($sugar_config[$key]))
		{
			if($write_to_upgrade_log)
			{
				logThis('Merge key (' . $key . ') with value (' . $value . ')', $path);
			}
			$sugar_config[$key] = $value;
			$modified = true;
		}
	}

	if($modified)
	{
		if($write_to_upgrade_log)
		{
			logThis('Update config.php file with new values', $path);
		}

		if(!write_array_to_file("sugar_config", $sugar_config, $config_location)) {
			if($write_to_upgrade_log)
			{
				logThis('*** ERROR: could not write to config.php', $path);
			}
			return false;
		}
	} else {
		if($write_to_upgrade_log)
		{
			logThis('config.php values are in sync with config_si.php values.  Skipped merging.', $path);
		}
		return false;
	}

	if($write_to_upgrade_log)
	{
		logThis('End merge_config_si_settings', $path);
	}
	return true;
}


/**
 * upgrade_connectors
 *
 * This function handles support for upgrading connectors it is invoked from both end.php and silentUpgrade_step2.php
 *
 */
function upgrade_connectors() {
	require_once('include/connectors/utils/ConnectorUtils.php');
	remove_linkedin_config();

	if(!ConnectorUtils::updateMetaDataFiles()) {
		$GLOBALS['log']->fatal('Cannot update metadata files for connectors');
	}

	//Delete the custom connectors.php file if it exists so that it may be properly rebuilt
	if(file_exists('custom/modules/Connectors/metadata/connectors.php'))
	{
		unlink('custom/modules/Connectors/metadata/connectors.php');
	}

	remove_linkedin_connector();
}

/**
 * remove_linkedin_config
 *
 * This function removes linkedin config from custom/modules/Connectors/metadata/display_config.php, linkedin connector is removed in 6.5.16
 *
 */
function remove_linkedin_config()
{
	$display_file = 'custom/modules/Connectors/metadata/display_config.php';

	if (file_exists($display_file)) {
		require($display_file);

		if (!empty($modules_sources)) {
			foreach ($modules_sources as $module => $config) {
				if (isset($config['ext_rest_linkedin'])) {
					unset($modules_sources[$module]['ext_rest_linkedin']);
				}
			}
			if(!write_array_to_file('modules_sources', $modules_sources, $display_file)) {
				//Log error
				$GLOBALS['log']->fatal("Cannot write \$modules_sources to " . $display_file);
			}
		}
	}

	$search_file = 'custom/modules/Connectors/metadata/searchdefs.php';

	if (file_exists($search_file)) {
		require($search_file);

		if (isset($searchdefs['ext_rest_linkedin'])) {
			unset($searchdefs['ext_rest_linkedin']);

			if(!write_array_to_file('searchdefs', $searchdefs, $search_file)) {
				//Log error
				$GLOBALS['log']->fatal("Cannot write \$searchdefs to " . $search_file);
			}
		}
	}
}

/**
 * remove_linkedin_connector
 *
 * This function removes linkedin connector from upgrade, linkedin connector is removed in 6.5.16
 *
 */
function remove_linkedin_connector() {

	if (file_exists('modules/Connectors/connectors/formatters/ext/rest/linkedin')) {
		deleteDirectory('modules/Connectors/connectors/formatters/ext/rest/linkedin');
	}

	if (file_exists('modules/Connectors/connectors/sources/ext/rest/linkedin')) {
		deleteDirectory('modules/Connectors/connectors/sources/ext/rest/linkedin');
	}

	if (file_exists('custom/modules/Connectors/connectors/sources/ext/rest/linkedin')) {
		deleteDirectory('custom/modules/Connectors/connectors/sources/ext/rest/linkedin');
	}

	if (file_exists('include/externalAPI/LinkedIn')) {
		deleteDirectory('include/externalAPI/LinkedIn');
	}
}


/**
 * Enable the InsideView connector for the four default modules.
 */
function upgradeEnableInsideViewConnector($path='')
{
	logThis('Begin upgradeEnableInsideViewConnector', $path);

	// Load up the existing mapping and hand it to the InsideView connector to have it setup the correct logic hooks
	$mapFile = 'modules/Connectors/connectors/sources/ext/rest/insideview/mapping.php';
	if ( file_exists('custom/'.$mapFile) ) {
		logThis('Found CUSTOM mappings', $path);
		require('custom/'.$mapFile);
	} else {
		logThis('Used default mapping', $path);
		require($mapFile);
	}

	require_once('include/connectors/sources/SourceFactory.php');
	$source = SourceFactory::getSource('ext_rest_insideview');

	// $mapping is brought in from the mapping.php file above
	$source->saveMappingHook($mapping);

	require_once('include/connectors/utils/ConnectorUtils.php');
	ConnectorUtils::installSource('ext_rest_insideview');

	// Now time to set the various modules to active, because this part ignores the default config
	require(CONNECTOR_DISPLAY_CONFIG_FILE);
	// $modules_sources come from that config file
	foreach ( $source->allowedModuleList as $module ) {
		$modules_sources[$module]['ext_rest_insideview'] = 'ext_rest_insideview';
	}
	if(!write_array_to_file('modules_sources', $modules_sources, CONNECTOR_DISPLAY_CONFIG_FILE)) {
		//Log error and return empty array
		logThis("Cannot write \$modules_sources to " . CONNECTOR_DISPLAY_CONFIG_FILE,$path);
	}

	logThis('End upgradeEnableInsideViewConnector', $path);

}

function repair_long_relationship_names($path='')
{
	logThis("Begin repair_long_relationship_names", $path);
	require_once 'modules/ModuleBuilder/parsers/relationships/DeployedRelationships.php' ;
	$GLOBALS['mi_remove_tables'] = false;
	$touched = array();
	foreach($GLOBALS['moduleList'] as $module)
	{
		$relationships = new DeployedRelationships ($module) ;
		foreach($relationships->getRelationshipList() as $rel_name)
		{
			if (strlen($rel_name) > 27 && empty($touched[$rel_name]))
			{
				logThis("Rebuilding relationship fields for $rel_name", $path);
				$touched[$rel_name] = true;
				$rel_obj = $relationships->get($rel_name);
				$rel_obj->setReadonly(false);
				$relationships->delete($rel_name);
				$relationships->save();
				$relationships->add($rel_obj);
				$relationships->save();
				$relationships->build () ;
			}
		}
	}
	logThis("End repair_long_relationship_names", $path);
}

function removeSilentUpgradeVarsCache(){
	global $silent_upgrade_vars_loaded;

	$cacheFileDir = "{$GLOBALS['sugar_config']['cache_dir']}/silentUpgrader";
	$cacheFile = "{$cacheFileDir}/silentUpgradeCache.php";

	if(file_exists($cacheFile)){
		unlink($cacheFile);
	}

	$silent_upgrade_vars_loaded = array(); // Set to empty to reset it

	return true;
}

function loadSilentUpgradeVars(){
	global $silent_upgrade_vars_loaded;

	if(empty($silent_upgrade_vars_loaded)){
		$cacheFile = "{$GLOBALS['sugar_config']['cache_dir']}/silentUpgrader/silentUpgradeCache.php";
		// We have no pre existing vars
		if(!file_exists($cacheFile)){
			// Set the vars array so it's loaded
			$silent_upgrade_vars_loaded = array('vars' => array());
		}
		else{
			require_once($cacheFile);
			$silent_upgrade_vars_loaded = $silent_upgrade_vars_cache;
		}
	}

	return true;
}

function writeSilentUpgradeVars(){
	global $silent_upgrade_vars_loaded;

	if(empty($silent_upgrade_vars_loaded)){
		return false; // You should have set some values before trying to write the silent upgrade vars
	}

	$cacheFileDir = "{$GLOBALS['sugar_config']['cache_dir']}/silentUpgrader";
	$cacheFile = "{$cacheFileDir}/silentUpgradeCache.php";

	require_once('include/dir_inc.php');
	if(!mkdir_recursive($cacheFileDir)){
		return false;
	}
	require_once('include/utils/file_utils.php');
	if(!write_array_to_file('silent_upgrade_vars_cache', $silent_upgrade_vars_loaded, $cacheFile, 'w')){
		global $path;
		logThis("WARNING: writeSilentUpgradeVars could not write to {$cacheFile}", $path);
		return false;
	}

	return true;
}

function setSilentUpgradeVar($var, $value){
	if(!loadSilentUpgradeVars()){
		return false;
	}

	global $silent_upgrade_vars_loaded;

	$silent_upgrade_vars_loaded['vars'][$var] = $value;

	return true;
}

function getSilentUpgradeVar($var){
	if(!loadSilentUpgradeVars()){
		return false;
	}

	global $silent_upgrade_vars_loaded;

	if(!isset($silent_upgrade_vars_loaded['vars'][$var])){
		return null;
	}
	else{
		return $silent_upgrade_vars_loaded['vars'][$var];
	}
}


/**
 * add_unified_search_to_custom_modules_vardefs
 *
 * This method calls the repair code to remove the unified_search_modules.php fiel
 *
 */
function add_unified_search_to_custom_modules_vardefs()
{
	if(file_exists($cachefile = sugar_cached('modules/unified_search_modules.php')))
	{
		unlink($cachefile);
	}

}

/**
 * change from using the older SugarCache in 6.1 and below to the new one in 6.2
 */
function upgradeSugarCache($file)
{
	global $sugar_config;
	$cacheUploadUpgradesTemp = mk_temp_dir(sugar_cached('upgrades/temp'));

	unzip($file, $cacheUploadUpgradesTemp);

	if(!file_exists(clean_path("{$cacheUploadUpgradesTemp}/manifest.php"))) {
		logThis("*** ERROR: no manifest file detected while bootstraping upgrade wizard files!");
		return;
	} else {
		include(clean_path("{$cacheUploadUpgradesTemp}/manifest.php"));
	}

	$from_dir = "{$cacheUploadUpgradesTemp}/{$manifest['copy_files']['from_dir']}";
	$allFiles = array();
	if(file_exists("$from_dir/include/SugarCache")) {
		$allFiles = findAllFiles("$from_dir/include/SugarCache", $allFiles);
	}
	if(file_exists("$from_dir/include/database")) {
		$allFiles = findAllFiles("$from_dir/include/database", $allFiles);
	}
	if(file_exists("$from_dir/include/utils/external_cache.php")) {
		$allFiles[] = "$from_dir/include/utils/external_cache.php";
	}
	if(file_exists("$from_dir/include/utils/sugar_file_utils.php")) {
		$allFiles[] = "$from_dir/include/utils/sugar_file_utils.php";
	}
	if(file_exists("$from_dir/include/utils/sugar_file_utils.php")) {
		$allFiles[] = "$from_dir/include/utils/sugar_file_utils.php";
	}
	if(file_exists("$from_dir/include/utils/autoloader.php")) {
		$allFiles[] = "$from_dir/include/utils/autoloader.php";
	}

	foreach($allFiles as $k => $file) {
		$destFile = str_replace($from_dir."/", "", $file);
		if(!is_dir(dirname($destFile))) {
			mkdir_recursive(dirname($destFile)); // make sure the directory exists
		}
		if ( stristr($file,'uw_main.tpl') )
			logThis('Skipping "'.$file.'" - file copy will during commit step.');
		else {
			logThis('updating UpgradeWizard code: '.$destFile);
			copy_recursive($file, $destFile);
		}
	}
}

/**
 * unlinkUpgradeFiles
 * This is a helper function to clean up
 *
 * @param $version String value of current system version (pre upgrade)
 */
function unlinkUpgradeFiles($version)
{
	if(!isset($version))
	{
		return;
	}

	//First check if we even have the scripts_for_patch/files_to_remove directory
	require_once('modules/UpgradeWizard/UpgradeRemoval.php');

	/*
    if(empty($_SESSION['unzip_dir']))
    {
        global $sugar_config;
        $base_upgrade_dir		= $sugar_config['upload_dir'] . "/upgrades";
        $base_tmp_upgrade_dir	= "$base_upgrade_dir/temp";
        $_SESSION['unzip_dir'] = mk_temp_dir( $base_tmp_upgrade_dir );
    }
    */

	if(isset($_SESSION['unzip_dir']) && file_exists($_SESSION['unzip_dir'].'/scripts/files_to_remove'))
	{
		$files_to_remove = glob($_SESSION['unzip_dir'].'/scripts/files_to_remove/*.php');

		foreach($files_to_remove as $script)
		{
			if(preg_match('/UpgradeRemoval(\d+)x\.php/', $script, $matches))
			{
				$upgradeClass = 'UpgradeRemoval' . $matches[1] . 'x';
				require_once($_SESSION['unzip_dir'].'/scripts/files_to_remove/' . $upgradeClass . '.php');
				if (class_exists($upgradeClass) == false)
				{
					continue;
				}

				//Check to make sure we should load and run this UpgradeRemoval instance
				$upgradeInstance = new $upgradeClass();
				if ($upgradeInstance instanceof UpgradeRemoval && version_compare($upgradeInstance->version, $version, '<='))
				{
					logThis('Running UpgradeRemoval instance ' . $upgradeClass);
					logThis('Files will be backed up to custom/backup');
					$files = $upgradeInstance->getFilesToRemove($version);
					foreach($files as $file)
					{
						logThis($file);
					}
					$upgradeInstance->processFilesToRemove($files);
				}
			}
		}
	}

	//Check if we have a custom directory
	if(file_exists('custom/scripts/files_to_remove'))
	{
		//Now find
		$files_to_remove = glob('custom/scripts/files_to_remove/*.php');

		foreach($files_to_remove as $script)
		{
			if(preg_match('/\/files_to_remove\/(.*?)\.php$/', $script, $matches))
			{
				require_once($script);
				$upgradeClass  = $matches[1];

				if(!class_exists($upgradeClass))
				{
					continue;
				}

				$upgradeInstance = new $upgradeClass();
				if($upgradeInstance instanceof UpgradeRemoval)
				{
					logThis('Running Custom UpgradeRemoval instance ' . $upgradeClass);
					$files = $upgradeInstance->getFilesToRemove($version);
					foreach($files as $file)
					{
						logThis($file);
					}
					$upgradeInstance->processFilesToRemove($files);
				}
			}
		}
	}

}

if (!function_exists("getValidDBName"))
{
	/*
     * Return a version of $proposed that can be used as a column name in any of our supported databases
     * Practically this means no longer than 25 characters as the smallest identifier length for our supported DBs is 30 chars for Oracle plus we add on at least four characters in some places (for indicies for example)
     * @param string $name Proposed name for the column
     * @param string $ensureUnique
     * @return string Valid column name trimmed to right length and with invalid characters removed
     */
	function getValidDBName ($name, $ensureUnique = false, $maxLen = 30)
	{
		// first strip any invalid characters - all but alphanumerics and -
		$name = preg_replace ( '/[^\w-]+/i', '', $name ) ;
		$len = strlen ( $name ) ;
		$result = $name;
		if ($ensureUnique)
		{
			$md5str = md5($name);
			$tail = substr ( $name, -11) ;
			$temp = substr($md5str , strlen($md5str)-4 );
			$result = substr ( $name, 0, 10) . $temp . $tail ;
		}else if ($len > ($maxLen - 5))
		{
			$result = substr ( $name, 0, 11) . substr ( $name, 11 - $maxLen + 5);
		}
		return strtolower ( $result ) ;
	}


}

/**
 * Get UW directories
 * Provides compatibility with both 6.3 and pre-6.3 setup
 */
function getUWDirs()
{
	if(!class_exists('UploadStream')) {
		// we're still running the old code
		global $sugar_config;
		return array($sugar_config['upload_dir'] . "/upgrades", $sugar_config['cache_dir'] . "upload/upgrades/temp");
	} else {
		if(!in_array("upload", stream_get_wrappers())) {
			UploadStream::register(); // just in case file was copied, but not run
		}
		return array("upload://upgrades", sugar_cached("upgrades/temp"));
	}
}

/**
 * Whether directory exists within list of directories to skip
 * @param string $dir dir to be checked
 * @param array $skipDirs list with skipped dirs
 * @return boolean
 */
function whetherNeedToSkipDir($dir, $skipDirs)
{
	foreach($skipDirs as $skipMe) {
		if(strpos( clean_path($dir), $skipMe ) !== false) {
			return true;
		}
	}
	return false;
}


/*
 * rebuildSprites
 * @param silentUpgrade boolean flag indicating whether or not we should treat running the SugarSpriteBuilder as an upgrade operation
 *
 */
function rebuildSprites($fromUpgrade=true)
{
	require_once('modules/Administration/SugarSpriteBuilder.php');
	$sb = new SugarSpriteBuilder();
	$sb->cssMinify = true;
	$sb->fromSilentUpgrade = $fromUpgrade;
	$sb->silentRun = $fromUpgrade;

	// add common image directories
	$sb->addDirectory('default', 'include/images');
	$sb->addDirectory('default', 'themes/default/images');
	$sb->addDirectory('default', 'themes/default/images/SugarLogic');

	// add all theme image directories
	if($dh = opendir('themes'))
	{
		while (($dir = readdir($dh)) !== false)
		{
			if ($dir != "." && $dir != ".." && $dir != 'default' && is_dir('themes/'.$dir)) {
				$sb->addDirectory($dir, "themes/{$dir}/images");
			}
		}
		closedir($dh);
	}

	// add all theme custom image directories
	$custom_themes_dir = "custom/themes";
	if (is_dir($custom_themes_dir)) {
		if($dh = opendir($custom_themes_dir))
		{
			while (($dir = readdir($dh)) !== false)
			{
				//Since the custom theme directories don't require an images directory
				// we check for it implicitly
				if ($dir != "." && $dir != ".." && is_dir('custom/themes/'.$dir."/images")) {
					$sb->addDirectory($dir, "custom/themes/{$dir}/images");
				}
			}
			closedir($dh);
		}
	}

	// generate the sprite goodies
	// everything is saved into cache/sprites
	$sb->createSprites();
}


/**
 * repairSearchFields
 *
 * This method goes through the list of SearchFields files based and calls TemplateRange::repairCustomSearchFields
 * method on the files in an attempt to ensure the range search attributes are properly set in SearchFields.php.
 *
 * @param $globString String value used for glob search defaults to searching for all SearchFields.php files in modules directory
 * @param $path String value used to point to log file should logging be required.  Defaults to empty.
 *
 */
function repairSearchFields($globString='modules/*/metadata/SearchFields.php', $path='')
{
	if(!empty($path))
	{
		logThis('Begin repairSearchFields', $path);
	}

	require_once('include/dir_inc.php');
	require_once('modules/DynamicFields/templates/Fields/TemplateRange.php');
	require('include/modules.php');

	global $beanList;
	$searchFieldsFiles = glob($globString);

	foreach($searchFieldsFiles as $file)
	{
		if(preg_match('/modules\/(.*?)\/metadata\/SearchFields\.php/', $file, $matches) && isset($beanList[$matches[1]]))
		{
			$module = $matches[1];
			$beanName = $beanList[$module];
			VardefManager::loadVardef($module, $beanName);
			if(isset($GLOBALS['dictionary'][$beanName]['fields']))
			{
				if(!empty($path))
				{
					logThis('Calling TemplateRange::repairCustomSearchFields for module ' . $module, $path);
				}
				TemplateRange::repairCustomSearchFields($GLOBALS['dictionary'][$beanName]['fields'], $module);
			}
		}
	}

	if(!empty($path))
	{
		logThis('End repairSearchFields', $path);
	}
}

/**
 * repairUpgradeHistoryTable
 *
 * This is a helper function used in the upgrade process to fix upgrade_history entries so that the filename column points
 * to the new upload directory location introduced in 6.4 versions
 */
function repairUpgradeHistoryTable()
{
	require_once('modules/Configurator/Configurator.php');
	new Configurator();
	global $sugar_config;

	//Now upgrade the upgrade_history table entries
	$results = $GLOBALS['db']->query('SELECT id, filename FROM upgrade_history');
	$upload_dir = $sugar_config['cache_dir'].'upload/';

	//Create regular expression string to
	$match = '/^' . str_replace('/', '\/', $upload_dir) . '(.*?)$/';

	while(($row = $GLOBALS['db']->fetchByAssoc($results)))
	{
		$file = str_replace('//', '/', $row['filename']); //Strip out double-paths that may exist

		if(!empty($file) && preg_match($match, $file, $matches))
		{
			//Update new file location to use the new $sugar_config['upload_dir'] value
			$new_file_location = $sugar_config['upload_dir'] . $matches[1];
			$GLOBALS['db']->query("UPDATE upgrade_history SET filename = '{$new_file_location}' WHERE id = '{$row['id']}'");
		}
	}

}<|MERGE_RESOLUTION|>--- conflicted
+++ resolved
@@ -761,8 +761,7 @@
 		$allFiles[] = "$from_dir/include/utils/autoloader.php";
 	}
 
-<<<<<<< HEAD
-	if(file_exists("$from_dir/include/UploadFile.php")) {
+    if(file_exists("$from_dir/include/UploadFile.php")) {
 		$allFiles[] = "$from_dir/include/UploadFile.php";
 	}
 	if(file_exists("$from_dir/include/SugarTheme/SugarTheme.php")) {
@@ -794,9 +793,7 @@
 			echo "<li>$fileInCustom => custom/$fileInCustom</li>";
 		}
 		echo "</ul></div>";
-	}
-
-	upgradeUWFilesCopy($allFiles, $from_dir);
+	}upgradeUWFilesCopy($allFiles, $from_dir);
 }
 
 /**
@@ -847,9 +844,6 @@
 	}
 
 	return $ret;
-=======
-	upgradeUWFilesCopy($allFiles, $from_dir);
->>>>>>> 471dbf07
 }
 
 /**
@@ -2113,27 +2107,6 @@
 }
 
 if ( !function_exists('validate_manifest') ) {
-<<<<<<< HEAD
-/**
- * Verifies a manifest from a patch or module to be compatible with the current Sugar version and flavor
- * @param array manifest Standard manifest array
- * @return string Error message, blank on success
- */
-function validate_manifest($manifest) {
-	logThis('validating manifest.php file');
-    // takes a manifest.php manifest array and validates contents
-    global $subdirs;
-    global $sugar_version;
-	global $sugar_config;
-    global $sugar_flavor;
-	global $mod_strings;
-
-	include('suitecrm_version.php');
-
-    if(!isset($manifest['type'])) {
-        return $mod_strings['ERROR_MANIFEST_TYPE'];
-    }
-=======
 	/**
 	 * Verifies a manifest from a patch or module to be compatible with the current Sugar version and flavor
 	 * @param array manifest Standard manifest array
@@ -2148,12 +2121,11 @@
 		global $sugar_flavor;
 		global $mod_strings;
 
-		include_once('suitecrm_version.php');
+	include('suitecrm_version.php');
 
 		if(!isset($manifest['type'])) {
 			return $mod_strings['ERROR_MANIFEST_TYPE'];
 		}
->>>>>>> 471dbf07
 
 		$type = $manifest['type'];
 
