<?php
/**
 *
 * SugarCRM Community Edition is a customer relationship management program developed by
 * SugarCRM, Inc. Copyright (C) 2004-2013 SugarCRM Inc.
 *
 * SuiteCRM is an extension to SugarCRM Community Edition developed by SalesAgility Ltd.
 * Copyright (C) 2011 - 2018 SalesAgility Ltd.
 *
 * This program is free software; you can redistribute it and/or modify it under
 * the terms of the GNU Affero General Public License version 3 as published by the
 * Free Software Foundation with the addition of the following permission added
 * to Section 15 as permitted in Section 7(a): FOR ANY PART OF THE COVERED WORK
 * IN WHICH THE COPYRIGHT IS OWNED BY SUGARCRM, SUGARCRM DISCLAIMS THE WARRANTY
 * OF NON INFRINGEMENT OF THIRD PARTY RIGHTS.
 *
 * This program is distributed in the hope that it will be useful, but WITHOUT
 * ANY WARRANTY; without even the implied warranty of MERCHANTABILITY or FITNESS
 * FOR A PARTICULAR PURPOSE. See the GNU Affero General Public License for more
 * details.
 *
 * You should have received a copy of the GNU Affero General Public License along with
 * this program; if not, see http://www.gnu.org/licenses or write to the Free
 * Software Foundation, Inc., 51 Franklin Street, Fifth Floor, Boston, MA
 * 02110-1301 USA.
 *
 * You can contact SugarCRM, Inc. headquarters at 10050 North Wolfe Road,
 * SW2-130, Cupertino, CA 95014, USA. or at email address contact@sugarcrm.com.
 *
 * The interactive user interfaces in modified source and object code versions
 * of this program must display Appropriate Legal Notices, as required under
 * Section 5 of the GNU Affero General Public License version 3.
 *
 * In accordance with Section 7(b) of the GNU Affero General Public License version 3,
 * these Appropriate Legal Notices must retain the display of the "Powered by
 * SugarCRM" logo and "Supercharged by SuiteCRM" logo. If the display of the logos is not
 * reasonably feasible for technical reasons, the Appropriate Legal Notices must
 * display the words "Powered by SugarCRM" and "Supercharged by SuiteCRM".
 */

if (!defined('sugarEntry') || !sugarEntry) {
    die('Not A Valid Entry Point');
}

include_once __DIR__ . '/../../include/Imap/ImapHandlerFactory.php';

/**
 * Implodes some parts of version with specified delimiter, beta & rc parts are removed all time
 *
 * @example ('6.5.6') returns 656
 * @example ('6.5.6beta2') returns 656
 * @example ('6.5.6rc3') returns 656
 * @example ('6.6.0.1') returns 6601
 * @example ('6.5.6', 3, 'x') returns 65x
 * @example ('6', 3, '', '.') returns 6.0.0
 *
 * @param string $version like 6, 6.2, 6.5.0beta1, 6.6.0rc1, 6.5.7 (separated by dot)
 * @param int $size number of the first parts of version which are requested
 * @param string $lastSymbol replace last part of version by some string
 * @param string $delimiter delimiter for result
 * @return string
 */
function implodeVersion($version, $size = 0, $lastSymbol = '', $delimiter = '')
{
	preg_match('/^\d+(\.\d+)*/', $version, $parsedVersion);
	if (empty($parsedVersion)) {
		return '';
	}

	$parsedVersion = $parsedVersion[0];
	$parsedVersion = explode('.', $parsedVersion);

	if ($size == 0) {
		$size = count($parsedVersion);
	}

	$parsedVersion = array_pad($parsedVersion, $size, 0);
	$parsedVersion = array_slice($parsedVersion, 0, $size);
	if ($lastSymbol !== '') {
		array_pop($parsedVersion);
		array_push($parsedVersion, $lastSymbol);
	}

	return implode($delimiter, $parsedVersion);
}

/**
 * Helper function for upgrade - get path from upload:// name
 * @param string $path
 * return string
 */
function getUploadRelativeName($path)
{
	if(class_exists('UploadFile')) {
		return UploadFile::realpath($path);
	}
	if(substr($path, 0, 9) == "upload://") {
		$path = rtrim($GLOBALS['sugar_config']['upload_dir'], "/\\")."/".substr($path, 9);
	}
	return $path;
}

/**
 * Backs-up files that are targeted for patch/upgrade to a restore directory
 * @param string rest_dir Full path to the directory containing the original, replaced files.
 * @param string install_file Full path to the uploaded patch/upgrade zip file
 * @param string unzip_dir Full path to the unzipped files in a temporary directory
 * @param string zip_from_dir Name of directory that the unzipped files containing the actuall replacement files
 * @param array errors Collection of errors to be displayed at end of process
 * @param string path Optional full path to the log file.
 * @return array errors
 */
function commitMakeBackupFiles($rest_dir, $install_file, $unzip_dir, $zip_from_dir, $errors, $path='') {
	global $mod_strings;
	// create restore file directory
	sugar_mkdir($rest_dir, 0775, true);

	if(file_exists($rest_dir) && is_dir($rest_dir)){
		logThis('backing up files to be overwritten...', $path);
		$newFiles = findAllFiles(clean_path($unzip_dir . '/' . $zip_from_dir), array());

		// keep this around for canceling
		$_SESSION['uw_restore_dir'] = getUploadRelativeName($rest_dir);

		foreach ($newFiles as $file) {
			if (strpos($file, 'md5'))
				continue;

			// get name of current file to place in restore directory
			$cleanFile = str_replace(clean_path($unzip_dir . '/' . $zip_from_dir), '', $file);

			// make sure the directory exists
			$cleanDir = $rest_dir . '/' . dirname($cleanFile);
			sugar_mkdir($cleanDir, 0775, true);
			$oldFile = clean_path(getcwd() . '/' . $cleanFile);

			// only copy restore files for replacements - ignore new files from patch
			if (is_file($oldFile)) {
				if (is_writable($rest_dir)) {
					logThis('Backing up file: ' . $oldFile, $path);
					if (!copy($oldFile, $rest_dir . '/' . $cleanFile)) {
						logThis('*** ERROR: could not backup file: ' . $oldFile, $path);
						$errors[] = "{$mod_strings['LBL_UW_BACKUP']}::{$mod_strings['ERR_UW_FILE_NOT_COPIED']}: {$oldFile}";
					} else {
						$backupFilesExist = true;
					}

				} else {
					logThis('*** ERROR: directory not writable: ' . $rest_dir, $path);
					$errors[] = "{$mod_strings['LBL_UW_BACKUP']}::{$mod_strings['ERR_UW_DIR_NOT_WRITABLE']}: {$oldFile}";
				}
			}
		}
	}
	logThis('file backup done.', $path);
	return $errors;
}

/**
 * Copies files from the unzipped patch to the destination.
 * @param string unzip_dir Full path to the temporary directory created during unzip operation.
 * @param string zip_from_dir Name of folder containing the unzipped files; usually the name of the Patch without the
 * extension.
 * @param string path Optional full path to alternate upgradeWizard log file.
 * @return array Two element array containing to $copiedFiles and $skippedFiles.
 */



function commitCopyNewFiles($unzip_dir, $zip_from_dir, $path='') {
	logThis('Starting file copy process...', $path);
	global $sugar_version;
	$backwardModules='';

	$modules = getAllModules();
	$backwardModules = array();
	foreach($modules as $mod){
		if(is_dir(clean_path(getcwd().'/modules/'.$mod.'/.500'))){
			$files = array();
			$files= findAllFiles(clean_path(getcwd().'/modules/'.$mod.'/.500'),$files);
			if(sizeof($files) >0){
				//backward compatibility is on
				$backwardModules[] = $mod;
			}
		}
	}

	$newFiles = findAllFiles(clean_path($unzip_dir . '/' . $zip_from_dir), array());
	$zipPath = clean_path($unzip_dir . '/' . $zip_from_dir);

	// handle special do-not-overwrite conditions
	$doNotOverwrite = array();
	$doNotOverwrite[] = '__stub';
	if(isset($_REQUEST['overwrite_files_serial'])) {
		$doNotOverwrite = explode('::', $_REQUEST['overwrite_files_serial']);
	}

	$copiedFiles = array();
	$skippedFiles = array();

	foreach($newFiles as $file) {
		$cleanFile = str_replace($zipPath, '', $file);
		$srcFile = $zipPath . $cleanFile;
		$targetFile = clean_path(getcwd() . '/' . $cleanFile);
		if($backwardModules != null && sizeof($backwardModules) >0){
			foreach($backwardModules as $mod){
				$splitPath = explode('/',trim($cleanFile));
				if('modules' == trim($splitPath[1]) && $mod == trim($splitPath[2])){
					$cleanFile = str_replace('/modules/'.$mod, '/modules/'.$mod.'/.500', $cleanFile);
					$targetFile = clean_path(getcwd() . '/' . $cleanFile);
				}
			}
		}
		if(!is_dir(dirname($targetFile))) {
			mkdir_recursive(dirname($targetFile)); // make sure the directory exists
		}

		if((!file_exists($targetFile)) || /* brand new file */
			(!in_array($targetFile, $doNotOverwrite)) /* manual diff file */
		) {
			// handle sugar_version.php
			if(strpos($targetFile, 'sugar_version.php') !== false && !preg_match('/\/portal\/sugar_version\.php$/i', $targetFile)) {
				logThis('Skipping "sugar_version.php" - file copy will occur at end of successful upgrade', $path);
				$_SESSION['sugar_version_file'] = $srcFile;
				continue;
			}

			//logThis('Copying file to destination: ' . $targetFile, $path);

			if(!copy($srcFile, $targetFile)) {
				logThis('*** ERROR: could not copy file: ' . $targetFile, $path);
			} else {
				$copiedFiles[] = $targetFile;
			}
		} else {
			//logThis('Skipping file: ' . $targetFile, $path);
			$skippedFiles[] = $targetFile;
		}
	}
	logThis('File copy done.', $path);

	$ret = array();
	$ret['copiedFiles'] = $copiedFiles;
	$ret['skippedFiles'] = $skippedFiles;

	return $ret;
}


//On cancel put back the copied files from 500 to 451 state
function copyFilesOnCancel($step){
//place holder for cancel action

}


function removeFileFromPath($file,$path, $deleteNot=array()){
	$removed = 0;
	$cur = $path . '/' . $file;
	if(file_exists($cur)){
		$del = true;
		foreach($deleteNot as $dn){
			if($cur == $dn){
				$del = false;
			}
		}
		if($del){
			unlink($cur);
			$removed++;
		}
	}
	if(!file_exists($path))return $removed;
	$d = dir($path);
	while(false !== ($e = $d->read())){  // Fixed bug. !== is required to literally match the type and value of false, so that a filename that could evaluate and cast to false, ie "false" or "0", still allows the while loop to continue.  From example at http://www.php.net/manual/en/function.dir.php
		$next = $path . '/'. $e;
		if(substr($e, 0, 1) != '.' && is_dir($next)){
			$removed += removeFileFromPath($file, $next, $deleteNot);
		}
	}
	$d->close();  // from example at http://www.php.net/manual/en/function.dir.php
	return $removed;
}

/**
 * This function copies/overwrites between directories
 *
 * @param string the directory name to remove
 * @param boolean whether to just empty the given directory, without deleting the given directory.
 * @return boolean True/False whether the directory was deleted.
 */

function copyRecursiveBetweenDirectories($from,$to){
	if(file_exists($from)){
		$modifiedFiles = array();
		$modifiedFiles = findAllFiles(clean_path($from), $modifiedFiles);
		$cwd = clean_path(getcwd());
		foreach($modifiedFiles as $file) {
			$srcFile = clean_path($file);
			if (strpos($srcFile,".svn") === false) {
				$targetFile = str_replace($from, $to, $srcFile);

				if(!is_dir(dirname($targetFile))) {
					mkdir_recursive(dirname($targetFile)); // make sure the directory exists
				}

				// handle sugar_version.php
				if(strpos($targetFile, 'sugar_version.php') !== false && !preg_match('/\/portal\/sugar_version\.php$/i', $targetFile)) {
					logThis('Skipping "sugar_version.php" - file copy will occur at end of successful upgrade', $targetFile);
					$_SESSION['sugar_version_file'] = $srcFile;
					continue;
				}

				if(!copy($srcFile, $targetFile)) {
					logThis("*** ERROR: could not copy file $srcFile to $targetFile");
				}
			}
		}
	}
}

function deleteDirectory($dirname,$only_empty=false) {
	if (!is_dir($dirname))
		return false;
	$dscan = array(realpath($dirname));
	$darr = array();
	while (!empty($dscan)) {
		$dcur = array_pop($dscan);
		$darr[] = $dcur;
		if ($d=opendir($dcur)) {
			while ($f=readdir($d)) {
				if ($f=='.' || $f=='..')
					continue;
				$f=$dcur.'/'.$f;
				if (is_dir($f))
					$dscan[] = $f;
				else
					unlink($f);
			}
			closedir($d);
		}
	}
	$i_until = ($only_empty)? 1 : 0;
	for ($i=count($darr)-1; $i>=$i_until; $i--) {
		if (rmdir($darr[$i]))
			logThis('Success :Copying file to destination: ' . $darr[$i]);
		else
			logThis('Copy problem:Copying file to destination: ' . $darr[$i]);
	}
	return (($only_empty)? (count(scandir)<=2) : (!is_dir($dirname)));
}
/**
 * Get all the customized modules. Compare the file md5s with the base md5s
 * If a file has been modified then put the module in the list of customized
 * modules. Show the list in the preflight check UI.
 */

function deleteAndOverWriteSelectedFiles($unzip_dir, $zip_from_dir,$delete_dirs){
	if($delete_dirs != null){
		foreach($delete_dirs as $del_dir){
			deleteDirectory($del_dir);
			$newFiles = findAllFiles(clean_path($unzip_dir . '/' . $zip_from_dir.'/'.$del_dir), array());
			$zipPath = clean_path($unzip_dir . '/' . $zip_from_dir.'/'.$del_dir);
			$copiedFiles = array();
			$skippedFiles = array();

			foreach($newFiles as $file) {
				$cleanFile = str_replace($zipPath, '', $file);
				$srcFile = $zipPath . $cleanFile;
				$targetFile = clean_path(getcwd() . '/' . $cleanFile);

				if(!is_dir(dirname($targetFile))) {
					mkdir_recursive(dirname($targetFile)); // make sure the directory exists
				}

				if(!file_exists($targetFile)){
					// handle sugar_version.php
					if(strpos($targetFile, 'sugar_version.php') !== false) {
						logThis('Skipping sugar_version.php - file copy will occur at end of successful upgrade');
						$_SESSION['sugar_version_file'] = $srcFile;
						continue;
					}

					//logThis('Copying file to destination: ' . $targetFile);

					if(!copy($srcFile, $targetFile)) {
						logThis('*** ERROR: could not copy file: ' . $targetFile);
					} else {
						$copiedFiles[] = $targetFile;
					}
				} else {
					//logThis('Skipping file: ' . $targetFile);
					$skippedFiles[] = $targetFile;
				}
			}
		}
	}
	$ret = array();
	$ret['copiedFiles'] = $copiedFiles;
	$ret['skippedFiles'] = $skippedFiles;

	return $ret;
}

//Default is empty the directory. For removing set it to false
// to use this function to totally remove a directory, write:
// recursive_remove_directory('path/to/directory/to/delete',FALSE);

// to use this function to empty a directory, write:
// recursive_remove_directory('path/to/full_directory');

function recursive_empty_or_remove_directory($directory, $exclude_dirs=null,$exclude_files=null,$empty=TRUE)
{
	// if the path has a slash at the end we remove it here
	if(substr($directory,-1) == '/')
	{
		$directory = substr($directory,0,-1);
	}

	// if the path is not valid or is not a directory ...
	if(!file_exists($directory) || !is_dir($directory))
	{
		// ... we return false and exit the function
		return FALSE;

		// ... if the path is not readable
	}elseif(!is_readable($directory))
	{
		// ... we return false and exit the function
		return FALSE;

		// ... else if the path is readable
	}else{

		// we open the directory
		$handle = opendir($directory);

		// and scan through the items inside
		while (FALSE !== ($item = readdir($handle)))
		{
			// if the filepointer is not the current directory
			// or the parent directory
			if($item != '.' && $item != '..')
			{
				// we build the new path to delete
				$path = $directory.'/'.$item;

				// if the new path is a directory
				//add another check if the dir is in the list to exclude delete
				if(is_dir($path) && $exclude_dirs != null && in_array($path,$exclude_dirs)){
					//do nothing
				}
				else if(is_dir($path))
				{
					// we call this function with the new path
					recursive_empty_or_remove_directory($path);
				}
				// if the new path is a file
				else{
					// we remove the file
					if($exclude_files != null && in_array($path,$exclude_files)){
						//do nothing
					}
					else{
						unlink($path);
					}
				}
			}
		}
		// close the directory
		closedir($handle);

		// if the option to empty is not set to true
		if($empty == FALSE)
		{
			// try to delete the now empty directory
			if(!rmdir($directory))
			{
				// return false if not possible
				return FALSE;
			}
		}
		// return success
		return TRUE;
	}
}
// ------------------------------------------------------------




function getAllCustomizedModules() {

	require_once('files.md5');

	$return_array = array();
	$modules = getAllModules();
	foreach($modules as $mod) {
		//find all files in each module if the files have been modified
		//as compared to the base version then add the module to the
		//customized modules array
		$modFiles = findAllFiles(clean_path(getcwd())."/modules/$mod", array());
		foreach($modFiles as $file){
			$fileContents = file_get_contents($file);
			$file = str_replace(clean_path(getcwd()),'',$file);
			if($md5_string['./' . $file]){
				if(md5($fileContents) != $md5_string['./' . $file]) {
					//A file has been customized in the module. Put the module into the
					// customized modules array.
					echo 'Changed File'.$file;
					$return_array[$mod];
					break;
				}
			}
			else{
				// This is a new file in user's version and indicates that module has been
				//customized. Put the module in the customized array.
				echo 'New File'.$file;
				$return_array[$mod];
				break;
			}
		}
	} //foreach

	return $return_array;
}

/**
 * Array of all Modules in the version bein upgraded
 * This method returns an Array of all modules
 * @return $modules Array of modules.
 */
function getAllModules() {
	$modules = array();
	$d = dir('modules');
	while($e = $d->read()){
		if(substr($e, 0, 1) == '.' || !is_dir('modules/' . $e))continue;
		$modules[] = $e;
	}
	return $modules;
}

//Remove files with the smae md5

function removeMd5MatchingFiles($deleteNot=array()){

	$md5_string = array();
	if(file_exists(clean_path(getcwd().'/files.md5'))){
		require(clean_path(getcwd().'/files.md5'));
	}
	$modulesAll = getAllModules();
	foreach($modulesAll as $mod){
		$allModFiles = array();
		if(is_dir('modules/'.$mod)){
			$allModFiles = findAllFiles('modules/'.$mod,$allModFiles);
			foreach($allModFiles as $file){
				if(file_exists($file) && !in_array(basename($file),$deleteNot)){
					if(isset($md5_string['./'.$file])) {
						$fileContents = file_get_contents($file);
						if(md5($fileContents) == $md5_string['./'.$file]) {
							unlink($file);
						}
					}
				}
			}
		}
	}
}

/**
 * Handles requirements for creating reminder Tasks and Emails
 * @param array skippedFiles Array of files that were not overwriten and must be manually mereged.
 * @param string path Optional full path to alternate upgradeWizard log.
 */
function commitHandleReminders($skippedFiles, $path='') {
	global $mod_strings;
	global $current_user;

	if(empty($mod_strings))
		$mod_strings = return_module_language('en_us', 'UpgradeWizard');

	if(empty($current_user->id)) {
		$current_user->getSystemUser();
	}

	if(count($skippedFiles) > 0) {
		$desc = $mod_strings['LBL_UW_COMMIT_ADD_TASK_OVERVIEW'] . "\n\n";
		$desc .= $mod_strings['LBL_UW_COMMIT_ADD_TASK_DESC_1'];
		$desc .= $_SESSION['uw_restore_dir'] . "\n\n";
		$desc .= $mod_strings['LBL_UW_COMMIT_ADD_TASK_DESC_2'] . "\n\n";

		foreach($skippedFiles as $file) {
			$desc .= $file . "\n";
		}

		//MFH #13468
		/// Not using new TimeDate stuff here because it needs to be compatible with 6.0
		$nowDate = gmdate('Y-m-d');
		$nowTime = gmdate('H:i:s');
		$nowDateTime = $nowDate . ' ' . $nowTime;

		if($_REQUEST['addTaskReminder'] == 'remind') {
			logThis('Adding Task for admin for manual merge.', $path);

			$task = new Task();
			$task->name = $mod_strings['LBL_UW_COMMIT_ADD_TASK_NAME'];
			$task->description = $desc;
			$task->date_due = $nowDate;
			$task->time_due = $nowTime;
			$task->priority = 'High';
			$task->status = 'Not Started';
			$task->assigned_user_id = $current_user->id;
			$task->created_by = $current_user->id;
			$task->date_entered = $nowDateTime;
			$task->date_modified = $nowDateTime;
			$task->save();
		}

		if($_REQUEST['addEmailReminder'] == 'remind') {
			logThis('Sending Reminder for admin for manual merge.', $path);

			$email = new Email();
			$email->assigned_user_id = $current_user->id;
			$email->name = $mod_strings['LBL_UW_COMMIT_ADD_TASK_NAME'];
			$email->description = $desc;
			$email->description_html = nl2br($desc);
			$email->from_name = $current_user->full_name;
			$email->from_addr = $current_user->email1;
                        isValidEmailAddress($email->from_addr);
			$email->to_addrs_arr = $email->parse_addrs($current_user->email1, '', '', '');
			$email->cc_addrs_arr = array();
			$email->bcc_addrs_arr = array();
			$email->date_entered = $nowDateTime;
			$email->date_modified = $nowDateTime;
			$email->send();
			$email->save();
		}
	}
}

function deleteCache(){
	//Clean modules from cache
	$cachedir = sugar_cached('modules');
	if(is_dir($cachedir)){
		$allModFiles = array();
		$allModFiles = findAllFiles($cachedir,$allModFiles, true);
		foreach($allModFiles as $file) {
			if(file_exists($file)) {
				if(is_dir($file)) {
					rmdir_recursive($file);
				} else {
					unlink($file);
				}
			}
		}

	}

	//Clean jsLanguage from cache
	$cachedir = sugar_cached('jsLanguage');
	if(is_dir($cachedir)){
		$allModFiles = array();
		$allModFiles = findAllFiles($cachedir,$allModFiles);
		foreach($allModFiles as $file){
			if(file_exists($file)){
				unlink($file);
			}
		}
	}
	//Clean smarty from cache
	$cachedir = sugar_cached('smarty');
	if(is_dir($cachedir)){
		$allModFiles = array();
		$allModFiles = findAllFiles($cachedir,$allModFiles);
		foreach($allModFiles as $file){
			if(file_exists($file)){
				unlink($file);
			}
		}
	}
	//Rebuild dashlets cache
	require_once('include/Dashlets/DashletCacheBuilder.php');
	$dc = new DashletCacheBuilder();
	$dc->buildCache();
}

function deleteChance(){
	//Clean folder from cache
	if(is_dir('include/SugarObjects/templates/chance')){
		rmdir_recursive('include/SugarObjects/templates/chance');
	}
	if(is_dir('include/SugarObjects/templates/chance')){
		if(!isset($_SESSION['chance'])){
			$_SESSION['chance'] = '';
		}
		$_SESSION['chance'] = 'include/SugarObjects/templates/chance';
		//rename('include/SugarObjects/templates/chance','include/SugarObjects/templates/chance_removeit');
	}
}



/**
 * upgradeUWFiles
 * This function copies upgrade wizard files from new patch if that dir exists
 *
 * @param $file String path to uploaded zip file
 */
function upgradeUWFiles($file)
{
    $cacheUploadUpgradesTemp = mk_temp_dir(sugar_cached("upgrades/temp"));

    unzip($file, $cacheUploadUpgradesTemp);

    if (!file_exists("$cacheUploadUpgradesTemp/manifest.php")) {
        logThis("*** ERROR: no manifest file detected while bootstraping upgrade wizard files!");
        return;
    }
    include("$cacheUploadUpgradesTemp/manifest.php");


    $allFiles = array();
    $from_dir = "{$cacheUploadUpgradesTemp}/{$manifest['copy_files']['from_dir']}";

    // Localization
    if (file_exists("$from_dir/include/Localization/Localization.php")) {
        $allFiles[] = "$from_dir/include/Localization/Localization.php";
    }
    // upgradeWizard
    if (file_exists("$from_dir/modules/UpgradeWizard")) {
        $allFiles[] = findAllFiles("$from_dir/modules/UpgradeWizard", $allFiles);
    }
    // moduleInstaller
    if (file_exists("$from_dir/ModuleInstall")) {
        $allFiles[] = findAllFiles("$from_dir/ModuleInstall", $allFiles);
    }
    if (file_exists("$from_dir/include/javascript/yui")) {
        $allFiles[] = findAllFiles("$from_dir/include/javascript/yui", $allFiles);
    }
    if (file_exists("$from_dir/HandleAjaxCall.php")) {
        $allFiles[] = "$from_dir/HandleAjaxCall.php";
    }
    if (file_exists("$from_dir/include/SugarTheme")) {
        $allFiles[] = findAllFiles("$from_dir/include/SugarTheme", $allFiles);
    }
    if (file_exists("$from_dir/include/SugarCache")) {
        $allFiles[] = findAllFiles("$from_dir/include/SugarCache", $allFiles);
    }
    if (file_exists("$from_dir/include/utils/external_cache.php")) {
        $allFiles[] = "$from_dir/include/utils/external_cache.php";
    }
    if (file_exists("$from_dir/include/upload_file.php")) {
        $allFiles[] = "$from_dir/include/upload_file.php";
    }
    if (file_exists("$from_dir/include/file_utils.php")) {
        $allFiles[] = "$from_dir/include/file_utils.php";
    }
    if (file_exists("$from_dir/include/upload_file.php")) {
        $allFiles[] = "$from_dir/include/upload_file.php";
    }
    if (file_exists("$from_dir/include/utils/sugar_file_utils.php")) {
        $allFiles[] = "$from_dir/include/utils/sugar_file_utils.php";
    }
    if (file_exists("$from_dir/include/utils/autoloader.php")) {
        $allFiles[] = "$from_dir/include/utils/autoloader.php";
    }

    if (file_exists("$from_dir/include/UploadFile.php")) {
        $allFiles[] = "$from_dir/include/UploadFile.php";
    }
    if (file_exists("$from_dir/include/SugarTheme/SugarTheme.php")) {
        $allFiles[] = "$from_dir/include/SugarTheme/SugarTheme.php";
    }

    // add extra files to post upgrade process
    if (file_exists(realpath("$from_dir/../scripts/files_to_add_post.php"))) {
        include(realpath("$from_dir/../scripts/files_to_add_post.php"));
        if (isset($filesToAddPost) && is_array($filesToAddPost) && $filesToAddPost) {
            foreach ($filesToAddPost as $file) {
                if (file_exists("$from_dir/$file")) {
                    $allFiles[] = "$from_dir/$file";
                    $GLOBALS['log']->info("File added to post upgrade: $from_dir/$file");
                } else {
                    $GLOBALS['log']->error("File not found for post upgrade: $from_dir/$file");
                }
            }
        }
    }

    // check custom changes and alert the user before upgrade

    if ($filesInCustom = checkCustomOverrides($from_dir)) {
        global $mod_strings;
        $alertMessage = $mod_strings["LBL_UPGRD_CSTM_CHK"];
        echo "<div class=\"error\">$alertMessage<br><ul>";
        foreach ($filesInCustom as $fileInCustom) {
            echo "<li>$fileInCustom => custom/$fileInCustom</li>";
        }
        echo "</ul></div>";
    }
    upgradeUWFilesCopy($allFiles, $from_dir);
}

/**
 * find files in custom folder if it also in upgrade pack
 *
 * @param string $fromDir uploaded temp directory
 * @return array filelist (or empty array if there is no any)
 */
function checkCustomOverrides($fromDir) {

	$ret = array();

	logThis(' -------------- Check Custom Overrides ------------- ');

	$path = realpath($fromDir);
	logThis("Upload temp directory: $fromDir");

	// read all upgrade files

	$objects = new RecursiveIteratorIterator(new RecursiveDirectoryIterator($path), RecursiveIteratorIterator::SELF_FIRST);

	foreach($objects as $name => $object){

		// check only files (folder doesn't matter)

		if(!is_dir($name)) {

			// get the original file name

			$orig = str_replace("$fromDir/", '', $name);

			// original file exists?

			if (file_exists($orig)) {

				// custom for this file exists?

				if(file_exists("custom/$orig")) {

					// grab the customized files

					logThis("A file in upgrade pack found in custom folder: $orig");
					$ret[] = $orig;
				}
			}
		}

	}

	return $ret;
}

/**
 * upgradeUWFilesCopy
 *
 * This function recursively copies files from the upgradeUWFiles Array
 * @see upgradeUWFiles
 *
 * @param array $allFiles Array of files to copy over after zip file has been uploaded
 * @param string $from_dir Source directory
 */
function upgradeUWFilesCopy($allFiles, $from_dir)
{
	foreach($allFiles as $file)
	{
		if(is_array($file))
		{
			upgradeUWFilesCopy($file, $from_dir);
		} else {
			$destFile = str_replace($from_dir."/", "", $file);
			if(!is_dir(dirname($destFile))) {
				mkdir_recursive(dirname($destFile)); // make sure the directory exists
			}

			if(stristr($file,'uw_main.tpl'))
				logThis('Skipping "'.$file.'" - file copy will during commit step.');
			else {
				logThis('updating UpgradeWizard code: '.$destFile);
				copy_recursive($file, $destFile);
			}
		}
	}
}



/**
 * gets valid patch file names that exist in upload/upgrade/patch/
 */
function getValidPatchName($returnFull = true) {
	global $base_upgrade_dir;
	global $mod_strings;
	global $uh;
	global $sugar_version;
	global $sugar_config;
	$uh = new UpgradeHistory();
	list($base_upgrade_dir, $base_tmp_upgrade_dir) = getUWDirs();
	$return = array();

	// scan for new files (that are not installed)
	logThis('finding new files for upgrade');
	$upgrade_content = '';
	$upgrade_contents = findAllFiles($base_upgrade_dir, array(), false, 'zip');
	//other variations of zip file i.e. ZIP, zIp,zIP,Zip,ZIp,ZiP
	$ready = "<ul>\n";
	$ready .= "
		<table>
			<tr>
				<td></td>
				<td align=left>
					<b>{$mod_strings['LBL_ML_NAME']}</b>
				</td>
				<td align=left>
					<b>{$mod_strings['LBL_ML_TYPE']}</b>
				</td>
				<td align=left>
					<b>{$mod_strings['LBL_ML_VERSION']}</b>
				</td>
				<td align=left>
					<b>{$mod_strings['LBL_ML_PUBLISHED']}</b>
				</td>
				<td align=left>
					<b>{$mod_strings['LBL_ML_UNINSTALLABLE']}</b>
				</td>
				<td align=left>
					<b>{$mod_strings['LBL_ML_DESCRIPTION']}</b>
				</td>
			</tr>";
	$disabled = '';

	// assume old patches are there.
	$upgradeToVersion = array(); // fill with valid patches - we will only use the latest qualified found patch

	// cn: bug 10609 - notices for uninitialized variables
	$icon = '';
	$name = '';
	$type = '';
	$version = '';
	$published_date = '';
	$uninstallable = '';
	$description = '';
	$disabled = '';

	foreach($upgrade_contents as $upgrade_content) {
		if(!preg_match("#.*\.zip\$#i", $upgrade_content)) {
			continue;
		}

		$the_base = basename($upgrade_content);
		$the_md5 = md5_file($upgrade_content);

		$md5_matches = $uh->findByMd5($the_md5);

		/* If a patch is in the /patch dir AND has no record in the upgrade_history table we assume that it's the one we want.
		 * Edge-case: manual upgrade with a FTP of a patch; UH table has no entry for it.  Assume nothing. :( */
		if(0 == sizeof($md5_matches)) {
			$target_manifest = remove_file_extension( $upgrade_content ) . '-manifest.php';
			require_once($target_manifest);

			if(empty($manifest['version'])) {
				logThis("*** Potential error: patch found with no version [ {$upgrade_content} ]");
				continue;
			}
			if(!isset($manifest['type']) || $manifest['type'] != 'patch') {
				logThis("*** Potential error: patch found with either no 'type' or non-patch type [ {$upgrade_content} ]");
				continue;
			}

			$upgradeToVersion[$manifest['version']] = urlencode($upgrade_content);

			$name = empty($manifest['name']) ? $upgrade_content : $manifest['name'];
			$version = empty($manifest['version']) ? '' : $manifest['version'];
			$published_date = empty($manifest['published_date']) ? '' : $manifest['published_date'];
			$icon = '';
			$description = empty($manifest['description']) ? 'None' : $manifest['description'];
			$uninstallable = empty($manifest['is_uninstallable']) ? 'No' : 'Yes';
			$type = getUITextForType( $manifest['type'] );
			$manifest_type = $manifest['type'];

			if(empty($manifest['icon'])) {
				$icon = getImageForType( $manifest['type'] );
			} else {
				$path_parts = pathinfo( $manifest['icon'] );
				$icon = "<!--not_in_theme!--><img src=\"" . remove_file_extension( $upgrade_content ) . "-icon." . $path_parts['extension'] . "\">";
			}
		}
	}

	// cn: bug 10488 use the NEWEST upgrade/patch available when running upgrade wizard.
	ksort($upgradeToVersion);
	$upgradeToVersion = array_values($upgradeToVersion);
	$newest = array_pop($upgradeToVersion);
	$_SESSION['install_file'] = urldecode($newest); // in-case it was there from a prior.
	logThis("*** UW using [ {$_SESSION['install_file']} ] as source for patch files.");

	$cleanUpgradeContent = urlencode($_SESSION['install_file']);

	// cn: 10606 - cannot upload a patch file since this returned always.
	if(!empty($cleanUpgradeContent)) {
		$ready .= "<tr><td>$icon</td><td>$name</td><td>$type</td><td>$version</td><td>$published_date</td><td>$uninstallable</td><td>$description</td>\n";
		$ready .=<<<eoq
	        <td>
				<form action="index.php" method="post">
					<input type="hidden" name="module" value="UpgradeWizard">
					<input type="hidden" name="action" value="index">
					<input type="hidden" name="step" value="{$_REQUEST['step']}">
					<input type="hidden" name="run" value="delete">
	        		<input type=hidden name="install_file" value="{$cleanUpgradeContent}" />
	        		<input type=submit value="{$mod_strings['LBL_BUTTON_DELETE']}" />
				</form>
			</td></table>
eoq;
		$disabled = "DISABLED";
	}



	if(empty($cleanUpgradeContent)){
		$ready .= "<tr><td colspan='7'><i>None</i></td>\n";
		$ready .= "</table>\n";
	}
	$ready .= "<br></ul>\n";

	$return['ready'] = $ready;
	$return['disabled'] = $disabled;

	if($returnFull) {
		return $return;
	}
}


/**
 * finalizes upgrade by setting upgrade versions in DB (config table) and sugar_version.php
 * @return bool true on success
 */
function updateVersions($version) {
	$db = DBManagerFactory::getInstance();
	global $sugar_config;
	global $path;

	logThis('At updateVersions()... updating config table and sugar_version.php.', $path);

	// handle file copy
	if(isset($_SESSION['sugar_version_file']) && !empty($_SESSION['sugar_version_file'])) {
		if(!copy($_SESSION['sugar_version_file'], clean_path(getcwd().'/sugar_version.php'))) {
			logThis('*** ERROR: sugar_version.php could not be copied to destination! Cannot complete upgrade', $path);
			return false;
		} else {
			logThis('sugar_version.php successfully updated!', $path);
		}
	} else {
		logThis('*** ERROR: no sugar_version.php file location found! - cannot complete upgrade...', $path);
		return false;
	}

	$q1 = "DELETE FROM config WHERE category = 'info' AND name = 'sugar_version'";
	$q2 = "INSERT INTO config (category, name, value) VALUES ('info', 'sugar_version', '{$version}')";

	logThis('Deleting old DB version info from config table.', $path);
	$db->query($q1);

	logThis('Inserting updated version info into config table.', $path);
	$db->query($q2);

	logThis('updateVersions() complete.', $path);
	return true;
}



/**
 * gets a module's lang pack - does not need to be a SugarModule
 * @param lang string Language
 * @param module string Path to language folder
 * @return array mod_strings
 */
function getModuleLanguagePack($lang, $module) {
	$mod_strings = array();

	if(!empty($lang) && !empty($module)) {
		$langPack = clean_path(getcwd().'/'.$module.'/language/'.$lang.'.lang.php');
		$langPackEn = clean_path(getcwd().'/'.$module.'/language/en_us.lang.php');

		if (file_exists($langPack))
		{
			include($langPack);
		}
		elseif (file_exists($langPackEn))
		{
			include($langPackEn);
		}
	}

	return $mod_strings;
}
/**
 * checks system compliance for 4.5+ codebase
 * @return array Mixed values
 */
function checkSystemCompliance() {
	global $sugar_config;
	global $current_language;
	$db = DBManagerFactory::getInstance();
	global $mod_strings;
	global $app_strings;

	if(!defined('SUGARCRM_MIN_MEM')) {
		define('SUGARCRM_MIN_MEM', 40);
	}

	$installer_mod_strings = getModuleLanguagePack($current_language, './install');
	$ret = array();
	$ret['error_found'] = false;

	// PHP version
	if (check_php_version() === -1) {
		$ret['phpVersion'] = "<b><span class=stop>{$installer_mod_strings['ERR_CHECKSYS_PHP_INVALID_VER']} ".constant('PHP_VERSION')." )</span></b>";
		$ret['error_found'] = true;
	}

	if (check_php_version() === 0) {
		$ret['phpVersion'] = "<b><span class=stop>{$installer_mod_strings['LBL_CURRENT_PHP_VERSION']} ".constant('PHP_VERSION').". ";
		$ret['phpVersion'] .= $mod_strings['LBL_RECOMMENDED_PHP_VERSION_1'].constant('SUITECRM_PHP_REC_VERSION').$mod_strings['LBL_RECOMMENDED_PHP_VERSION_2'].'</span></b>';
		$ret['warn_found'] = true;
	}

	if (check_php_version() === 1) {
		$ret['phpVersion'] = "<b><span class=go>{$installer_mod_strings['LBL_CHECKSYS_PHP_OK']} ".constant('PHP_VERSION')." )</span></b>";
	};

	// database and connect
	$canInstall = $db->canInstall();
	if ($canInstall !== true)
	{
		$ret['error_found'] = true;
		if (count($canInstall) == 1)
		{
			$ret['dbVersion'] = "<b><span class=stop>" . $installer_mod_strings[$canInstall[0]] . "</span></b>";
		}
		else
		{
			$ret['dbVersion'] = "<b><span class=stop>" . sprintf($installer_mod_strings[$canInstall[0]], $canInstall[1]) . "</span></b>";
		}
	}

	// XML Parsing
	if(function_exists('xml_parser_create')) {
		$ret['xmlStatus'] = "<b><span class=go>{$installer_mod_strings['LBL_CHECKSYS_OK']}</span></b>";
	} else {
		$ret['xmlStatus'] = "<b><span class=stop>{$installer_mod_strings['LBL_CHECKSYS_NOT_AVAILABLE']}</span></b>";
		$ret['error_found'] = true;
	}

	// cURL
	if(function_exists('curl_init')) {
		$ret['curlStatus'] = "<b><span class=go>{$installer_mod_strings['LBL_CHECKSYS_OK']}</span></b>";
	} else {
		$ret['curlStatus'] = "<b><span class=go>{$installer_mod_strings['ERR_CHECKSYS_CURL']}</span></b>";
		$ret['error_found'] = false;
	}

	// mbstrings
	if(function_exists('mb_strlen')) {
		$ret['mbstringStatus'] = "<b><span class=go>{$installer_mod_strings['LBL_CHECKSYS_OK']}</span></b>";
	} else {
		$ret['mbstringStatus'] = "<b><span class=stop>{$installer_mod_strings['ERR_CHECKSYS_MBSTRING']}</span></b>";
		$ret['error_found'] = true;
	}

    // imap
    $imapFactory = new ImapHandlerFactory();
    $imap = $imapFactory->getImapHandler();
    if ($imap->isAvailable()) {
        $ret['imapStatus'] = "<b><span class=go>{$installer_mod_strings['LBL_CHECKSYS_OK']}</span></b>";
    } else {
        $ret['imapStatus'] = "<b><span class=go>{$installer_mod_strings['ERR_CHECKSYS_IMAP']}</span></b>";
        $ret['error_found'] = false;
    }


	// safe mode
	if('1' == ini_get('safe_mode')) {
		$ret['safeModeStatus'] = "<b><span class=stop>{$installer_mod_strings['ERR_CHECKSYS_SAFE_MODE']}</span></b>";
		$ret['error_found'] = true;
	} else {
		$ret['safeModeStatus'] = "<b><span class=go>{$installer_mod_strings['LBL_CHECKSYS_OK']}</span></b>";
	}

	// memory limit
	$ret['memory_msg']     = "";
	$memory_limit   = "-1";//ini_get('memory_limit');
	$sugarMinMem = constant('SUGARCRM_MIN_MEM');
	// logic based on: http://us2.php.net/manual/en/ini.core.php#ini.memory-limit
	if( $memory_limit == "" ){          // memory_limit disabled at compile time, no memory limit
		$ret['memory_msg'] = "<b><span class=\"go\">{$installer_mod_strings['LBL_CHECKSYS_MEM_OK']}</span></b>";
	} elseif( $memory_limit == "-1" ){   // memory_limit enabled, but set to unlimited
		$ret['memory_msg'] = "<b><span class=\"go\">{$installer_mod_strings['LBL_CHECKSYS_MEM_UNLIMITED']}</span></b>";
	} else {
		rtrim($memory_limit, 'M');
		$memory_limit_int = (int) $memory_limit;
		if( $memory_limit_int < constant('SUGARCRM_MIN_MEM') ){
			$ret['memory_msg'] = "<b><span class=\"stop\">{$installer_mod_strings['ERR_CHECKSYS_MEM_LIMIT_1']}" . constant('SUGARCRM_MIN_MEM') . "{$installer_mod_strings['ERR_CHECKSYS_MEM_LIMIT_2']}</span></b>";
			$ret['error_found'] = true;
		} else {
			$ret['memory_msg'] = "<b><span class=\"go\">{$installer_mod_strings['LBL_CHECKSYS_OK']} ({$memory_limit})</span></b>";
		}
	}
	// zip support
	if (!class_exists("ZipArchive"))
	{
		$ret['ZipStatus'] = "<b><span class=stop>{$installer_mod_strings['ERR_CHECKSYS_ZIP']}</span></b>";
		$ret['error_found'] = true;
	} else {
		$ret['ZipStatus'] = "<b><span class=go>{$installer_mod_strings['LBL_CHECKSYS_OK']}</span></b>";
	}

	// PCRE
	if(defined('PCRE_VERSION')) {
		if (version_compare(PCRE_VERSION, '7.0') < 0) {
			$ret['pcreVersion'] = "<b><span class='stop'>{$installer_mod_strings['ERR_CHECKSYS_PCRE_VER']}</span></b>";
			$ret['error_found'] = true;
		}
		else {
			$ret['pcreVersion'] = "<b><span class='go'>{$installer_mod_strings['LBL_CHECKSYS_OK']}</span></b>";
		}
	} else {
		$ret['pcreVersion'] = "<b><span class='stop'><b>{$installer_mod_strings['ERR_CHECKSYS_PCRE']}</span></b>";
		$ret['error_found'] = true;
	}

	// Suhosin allow to use upload://
	$ret['stream_msg'] = '';
	if (UploadStream::getSuhosinStatus() == true)
	{
		$ret['stream_msg'] = "<b><span class=\"go\">{$installer_mod_strings['LBL_CHECKSYS_OK']}</span></b>";
	}
	else
	{
		$ret['stream_msg'] = "<b><span class=\"stop\">{$app_strings['ERR_SUHOSIN']}</span></b>";
		$ret['error_found'] = true;
	}

	/* mbstring.func_overload
	$ret['mbstring.func_overload'] = '';
	$mb = ini_get('mbstring.func_overload');

	if($mb > 1) {
		$ret['mbstring.func_overload'] = "<b><span class=\"stop\">{$mod_strings['ERR_UW_MBSTRING_FUNC_OVERLOAD']}</b>";
		$ret['error_found'] = true;
	}
	*/
	return $ret;
}


/**
 * is a file that we blow away automagically
 */
function isAutoOverwriteFile($file) {
	$overwriteDirs = array(
		'./sugar_version.php',
		'./modules/UpgradeWizard/uw_main.tpl',
	);
	$file = trim('.'.str_replace(clean_path(getcwd()), '', $file));

	if(in_array($file, $overwriteDirs)) {
		return true;
	}

	$fileExtension = substr(strrchr($file, "."), 1);
	if($fileExtension == 'tpl' || $fileExtension == 'html') {
		return false;
	}

	return true;
}

/**
 * flatfile logger
 */
function logThis($entry, $path='') {
	global $mod_strings;
	if(file_exists('include/utils/sugar_file_utils.php')){
		require_once('include/utils/sugar_file_utils.php');
	}
	$log = empty($path) ? clean_path(getcwd().'/upgradeWizard.log') : clean_path($path);

	// create if not exists
	if(!file_exists($log)) {
		if(function_exists('sugar_fopen')){
			$fp = @sugar_fopen($log, 'w+'); // attempts to create file
		}
		else{
			$fp = fopen($log, 'w+'); // attempts to create file
		}
		if(!is_resource($fp)) {
			$GLOBALS['log']->fatal('UpgradeWizard could not create the upgradeWizard.log file');
			die($mod_strings['ERR_UW_LOG_FILE_UNWRITABLE']);
		}
	} else {
		if(function_exists('sugar_fopen')){
			$fp = @sugar_fopen($log, 'a+'); // write pointer at end of file
		}
		else{
			$fp = @fopen($log, 'a+'); // write pointer at end of file
		}

		if(!is_resource($fp)) {
			$GLOBALS['log']->fatal('UpgradeWizard could not open/lock upgradeWizard.log file');
			die($mod_strings['ERR_UW_LOG_FILE_UNWRITABLE']);
		}
	}

	$line = date('r').' [UpgradeWizard] - '.$entry."\n";

	if(@fwrite($fp, $line) === false) {
		$GLOBALS['log']->fatal('UpgradeWizard could not write to upgradeWizard.log: '.$entry);
		die($mod_strings['ERR_UW_LOG_FILE_UNWRITABLE']);
	}

	if(is_resource($fp)) {
		fclose($fp);
	}
}

/**
 *  @params : none
 *  @author: nsingh
 *  @desc This function is to be used in the upgrade process to preserve changes/customaizations made to pre 5.1 quickcreate layout.
 *  Prior to 5.1 we have been using editviewdefs as the base for quickcreatedefs. If a custom field was added to edit view layout, it
 *  was automatically picked up by the quick create. [Addresses Bug 21469]
 *  This function will check if customizations were made, and will create quickcreatedefs.php in the /cutom/working/$module_name directory.
 **/
function updateQuickCreateDefs(){
	$d = dir('modules');
	$studio_modules = array();

	while($e = $d->read()){ //collect all studio modules.
		if(substr($e, 0, 1) == '.' || !is_dir('modules/' . $e))continue;
		if(file_exists('modules/' . $e . '/metadata/studio.php'))
		{
			array_push($studio_modules, $e);
		}
	}

	foreach( $studio_modules as $modname ){ //for each studio enabled module
		//Check !exists modules/$modname/metadata/quickcreatedefs.php &&
		//exists custom/$modname/editviewdefs.php (module was customized) &&
		//!exists custom/$modname/quickcreateviewdefs.php

		$editviewdefs = "custom/working/modules/".$modname."/metadata/editviewdefs.php";
		$quickcreatedefs = "custom/working/modules/".$modname."/metadata/quickcreatedefs.php";

		if ( !file_exists("modules/".$modname."/metadata/quickcreatedefs.php") &&
			file_exists($editviewdefs) &&
			!file_exists($quickcreatedefs) ){
			//clone editviewdef and save it in custom/working/modules/metadata
			$GLOBALS['log']->debug("Copying editviewdefs.php as quickcreatedefs.php for the $modname module in custom/working/modules/$modname/metadata!");
			if(copy( $editviewdefs, $quickcreatedefs)){
				if(file_exists($quickcreatedefs) && is_readable($quickcreatedefs)){
					$file = file($quickcreatedefs);
					//replace 'EditView' with 'QuickCreate'
					$fp = fopen($quickcreatedefs,'w');
					foreach($file as &$line){
						if(preg_match('/^\s*\'EditView\'\s*=>\s*$/', $line) > 0){
							$line = "'QuickCreate' =>\n";
						}
						fwrite($fp, $line);
					}
					//write back.
					fclose($fp);
				}
				else{
					$GLOBALS['log']->debug("Failed to replace 'EditView' with QuickCreate because $quickcreatedefs is either not readable or does not exist.");
				}
			}else{
				$GLOBALS['log']->debug("Failed to copy $editviewdefs to $quickcreatedefs!");
			}
		}
	}
}

/**
 * test perms for CREATE queries
 */
function testPermsCreate($db, $out) {
	logThis('Checking CREATE TABLE permissions...');
	global $mod_strings;

	if(!$db->checkPrivilege("CREATE TABLE")) {
		logThis('cannot CREATE TABLE!');
		$out['db']['dbNoCreate'] = true;
		$out['dbOut'] .= "<tr><td align='left'><span class='error'>{$mod_strings['LBL_UW_DB_NO_CREATE']}</span></td></tr>";
	}
	return $out;
}

/**
 * test perms for INSERT
 */
function testPermsInsert($db, $out, $skip=false) {
	logThis('Checking INSERT INTO permissions...');
	global $mod_strings;

	if(!$db->checkPrivilege("INSERT")) {
		logThis('cannot INSERT INTO!');
		$out['db']['dbNoInsert'] = true;
		$out['dbOut'] .= "<tr><td align='left'><span class='error'>{$mod_strings['LBL_UW_DB_NO_INSERT']}</span></td></tr>";
	}
	return $out;
}


/**
 * test perms for UPDATE TABLE
 */
function testPermsUpdate($db, $out, $skip=false) {
	logThis('Checking UPDATE TABLE permissions...');
	global $mod_strings;
	if(!$db->checkPrivilege("UPDATE")) {
		logThis('cannot UPDATE TABLE!');
		$out['db']['dbNoUpdate'] = true;
		$out['dbOut'] .= "<tr><td align='left'><span class='error'>{$mod_strings['LBL_UW_DB_NO_UPDATE']}</span></td></tr>";
	}
	return $out;
}


/**
 * test perms for SELECT
 */
function testPermsSelect($db, $out, $skip=false) {
	logThis('Checking SELECT permissions...');
	global $mod_strings;
	if(!$db->checkPrivilege("SELECT")) {
		logThis('cannot SELECT!');
		$out['db']['dbNoSelect'] = true;
		$out['dbOut'] .= "<tr><td align='left'><span class='error'>{$mod_strings['LBL_UW_DB_NO_SELECT']}</span></td></tr>";
	}
	return $out;
}

/**
 * test perms for DELETE
 */
function testPermsDelete($db, $out, $skip=false) {
	logThis('Checking DELETE FROM permissions...');
	global $mod_strings;
	if(!$db->checkPrivilege("DELETE")) {
		logThis('cannot DELETE FROM!');
		$out['db']['dbNoDelete'] = true;
		$out['dbOut'] .= "<tr><td align='left'><span class='error'>{$mod_strings['LBL_UW_DB_NO_DELETE']}</span></td></tr>";
	}
	return $out;
}


/**
 * test perms for ALTER TABLE ADD COLUMN
 */
function testPermsAlterTableAdd($db, $out, $skip=false) {
	logThis('Checking ALTER TABLE ADD COLUMN permissions...');
	global $mod_strings;
	if(!$db->checkPrivilege("ADD COLUMN")) {
		logThis('cannot ADD COLUMN!');
		$out['db']['dbNoAddColumn'] = true;
		$out['dbOut'] .= "<tr><td align='left'><span class='error'>{$mod_strings['LBL_UW_DB_NO_ADD_COLUMN']}</span></td></tr>";
	}
	return $out;
}

/**
 * test perms for ALTER TABLE ADD COLUMN
 */
function testPermsAlterTableChange($db, $out, $skip=false) {
	logThis('Checking ALTER TABLE CHANGE COLUMN permissions...');
	global $mod_strings;
	if(!$db->checkPrivilege("CHANGE COLUMN")) {
		logThis('cannot CHANGE COLUMN!');
		$out['db']['dbNoChangeColumn'] = true;
		$out['dbOut'] .= "<tr><td align='left'><span class='error'>{$mod_strings['LBL_UW_DB_NO_CHANGE_COLUMN']}</span></td></tr>";
	}
	return $out;
}

/**
 * test perms for ALTER TABLE DROP COLUMN
 */
function testPermsAlterTableDrop($db, $out, $skip=false) {
	logThis('Checking ALTER TABLE DROP COLUMN permissions...');
	global $mod_strings;
	if(!$db->checkPrivilege("DROP COLUMN")) {
		logThis('cannot DROP COLUMN!');
		$out['db']['dbNoDropColumn'] = true;
		$out['dbOut'] .= "<tr><td align='left'><span class='error'>{$mod_strings['LBL_UW_DB_NO_DROP_COLUMN']}</span></td></tr>";
	}
	return $out;
}


/**
 * test perms for DROP TABLE
 */
function testPermsDropTable($db, $out, $skip=false) {
	logThis('Checking DROP TABLE permissions...');
	global $mod_strings;
	if(!$db->checkPrivilege("DROP TABLE")) {
		logThis('cannot DROP TABLE!');
		$out['db']['dbNoDropTable'] = true;
		$out['dbOut'] .= "<tr><td align='left'><span class='error'>{$mod_strings['LBL_UW_DB_NO_DROP_TABLE']}</span></td></tr>";
	}
	return $out;
}

function getFormattedError($error, $query) {
	$error = "<div><b>".$error;
	$error .= "</b>::{$query}</div>";

	return $error;
}

/**
 * parses a query finding the table name
 * @param string query The query
 * @return string table The table
 */
function getTableFromQuery($query) {
	$standardQueries = array('ALTER TABLE', 'DROP TABLE', 'CREATE TABLE', 'INSERT INTO', 'UPDATE', 'DELETE FROM');
	$query = preg_replace("/[^A-Za-z0-9\_\s]/", "", $query);
	$query = trim(str_replace($standardQueries, '', $query));

	$firstSpc = strpos($query, " ");
	$end = ($firstSpc > 0) ? $firstSpc : strlen($query);
	$table = substr($query, 0, $end);

	return $table;
}

//prelicense check

function preLicenseCheck() {
	require_once('modules/UpgradeWizard/uw_files.php');

	global $sugar_config;
	global $mod_strings;
	global $sugar_version;

	if (empty($sugar_version))
	{
		require('sugar_version.php');
	}

	if(!isset($_SESSION['unzip_dir']) || empty($_SESSION['unzip_dir'])) {
		logThis('unzipping files in upgrade archive...');
		$errors					= array();
		list($base_upgrade_dir, $base_tmp_upgrade_dir) = getUWDirs();
		$unzip_dir = '';
		//also come up with mechanism to read from upgrade-progress file
		if(!isset($_SESSION['install_file']) || empty($_SESSION['install_file']) || !is_file($_SESSION['install_file'])) {
			if (file_exists(clean_path($base_tmp_upgrade_dir)) && $handle = opendir(clean_path($base_tmp_upgrade_dir))) {
				while (false !== ($file = readdir($handle))) {
					if($file !="." && $file !="..")	{
						if(is_file($base_tmp_upgrade_dir."/".$file."/manifest.php")){
							require_once($base_tmp_upgrade_dir."/".$file."/manifest.php");
							$package_name= $manifest['copy_files']['from_dir'];
							if(file_exists($base_tmp_upgrade_dir."/".$file."/".$package_name) && file_exists($base_tmp_upgrade_dir."/".$file."/scripts") && file_exists($base_tmp_upgrade_dir."/".$file."/manifest.php")){
								$unzip_dir = $base_tmp_upgrade_dir."/".$file;
								if(file_exists("$base_upgrade_dir/patch/".$package_name.'.zip')){
									$_SESSION['install_file'] = $package_name.".zip";
									break;
								}
							}
						}
					}
				}
			}
		}
		if(empty($_SESSION['install_file'])){
			unlinkUWTempFiles();
			resetUwSession();
			echo 'Upload File not found so redirecting to Upgrade Start ';
			$redirect_new_wizard = $sugar_config['site_url' ].'/index.php?module=UpgradeWizard&action=index';
			echo '<form name="redirect" action="' .$redirect_new_wizard. '"  method="POST">';
			$upgrade_directories_not_found =<<<eoq
	<table cellpadding="3" cellspacing="0" border="0">
		<tr>
			<th colspan="2" align="left">
				<span class='error'><b>'Upload file missing or has been deleted. Refresh the page to go back to UpgradeWizard start'</b></span>
			</th>
		</tr>
	</table>
eoq;
			$uwMain = $upgrade_directories_not_found;
			return '';
		}
		$install_file			= "$base_upgrade_dir/patch/".basename(urldecode( $_SESSION['install_file'] ));
		$show_files				= true;
		if(empty($unzip_dir)){
			$unzip_dir				= mk_temp_dir( $base_tmp_upgrade_dir );
		}
		$zip_from_dir			= ".";
		$zip_to_dir				= ".";
		$zip_force_copy			= array();

		if(!$unzip_dir){
			logThis('Could not create a temporary directory using mk_temp_dir( $base_tmp_upgrade_dir )');
			die($mod_strings['ERR_UW_NO_CREATE_TMP_DIR']);
		}

		//double check whether unzipped .
		if(file_exists($unzip_dir ."/scripts") && file_exists($unzip_dir."/manifest.php")){
			//already unzipped
		}
		else{
			unzip( $install_file, $unzip_dir );
		}

		// assumption -- already validated manifest.php at time of upload
		require_once( "$unzip_dir/manifest.php" );

		if( isset( $manifest['copy_files']['from_dir'] ) && $manifest['copy_files']['from_dir'] != "" ){
			$zip_from_dir   = $manifest['copy_files']['from_dir'];
		}
		if( isset( $manifest['copy_files']['to_dir'] ) && $manifest['copy_files']['to_dir'] != "" ){
			$zip_to_dir     = $manifest['copy_files']['to_dir'];
		}
		if( isset( $manifest['copy_files']['force_copy'] ) && $manifest['copy_files']['force_copy'] != "" ){
			$zip_force_copy     = $manifest['copy_files']['force_copy'];
		}
		if( isset( $manifest['version'] ) ){
			$version    = $manifest['version'];
		}
		if( !is_writable( "config.php" ) ){
			return $mod_strings['ERR_UW_CONFIG'];
		}

		$_SESSION['unzip_dir'] = clean_path($unzip_dir);
		$_SESSION['zip_from_dir'] = clean_path($zip_from_dir);
		logThis('unzip done.');
	} else {
		$unzip_dir = $_SESSION['unzip_dir'];
		$zip_from_dir = $_SESSION['zip_from_dir'];
	}

	//check if $_SESSION['unzip_dir'] and $_SESSION['zip_from_dir'] exist
	if(!isset($_SESSION['unzip_dir']) || !file_exists($_SESSION['unzip_dir'])
		|| !isset($_SESSION['install_file']) || empty($_SESSION['install_file']) || !file_exists($_SESSION['install_file'])){
		//redirect to start
		unlinkUWTempFiles();
		resetUwSession();
		echo 'Upload File not found so redirecting to Upgrade Start ';
		$redirect_new_wizard = $sugar_config['site_url' ].'/index.php?module=UpgradeWizard&action=index';
		echo '<form name="redirect" action="' .$redirect_new_wizard. '"  method="POST">';
		$upgrade_directories_not_found =<<<eoq
	<table cellpadding="3" cellspacing="0" border="0">
		<tr>
			<th colspan="2" align="left">
				<span class='error'><b>'Upload file missing or has been deleted. Refresh the page to go back to UpgradeWizard start'</b></span>
			</th>
		</tr>
	</table>
eoq;
		$uwMain = $upgrade_directories_not_found;
		return '';
	}

	logThis ('is SugarConfig there '.file_exists(clean_path($unzip_dir.'/'.$zip_from_dir."/include/SugarObjects/SugarConfig.php")));
	if(file_exists(clean_path($unzip_dir.'/'.$zip_from_dir."/include/SugarObjects/SugarConfig.php"))) {
		$file = clean_path($unzip_dir.'/'.$zip_from_dir."/include/SugarObjects/SugarConfig.php");
		$destFile = str_replace(clean_path($unzip_dir.'/'.$zip_from_dir), $cwd, $file);
		if(!is_dir(dirname($destFile))) {
			mkdir_recursive(dirname($destFile)); // make sure the directory exists
		}
		copy($file,$destFile);
		//also copy include utils array utils
		$file = clean_path($unzip_dir.'/'.$zip_from_dir."/include/utils/array_utils.php");
		$destFile = str_replace(clean_path($unzip_dir.'/'.$zip_from_dir), $cwd, $file);
		if(!is_dir(dirname($destFile))) {
			mkdir_recursive(dirname($destFile)); // make sure the directory exists
		}
		copy($file,$destFile);
	}
}


function preflightCheck() {
	require_once('modules/UpgradeWizard/uw_files.php');

	global $sugar_config;
	global $mod_strings;
	global $sugar_version;

	if (empty($sugar_version))
	{
		require('sugar_version.php');
	}

	unset($_SESSION['rebuild_relationships']);
	unset($_SESSION['rebuild_extensions']);

	// don't bother if are rechecking
	$manualDiff			= array();
	if(!isset($_SESSION['unzip_dir']) || empty($_SESSION['unzip_dir'])) {
		logThis('unzipping files in upgrade archive...');
		$errors					= array();
		list($base_upgrade_dir, $base_tmp_upgrade_dir) = getUWDirs();
		$unzip_dir = '';
		//Following is if User logged out unexpectedly and then logged into UpgradeWizard again.
		//also come up with mechanism to read from upgrade-progress file.
		if(!isset($_SESSION['install_file']) || empty($_SESSION['install_file']) || !is_file($_SESSION['install_file'])) {
			if (file_exists($base_tmp_upgrade_dir) && $handle = opendir($base_tmp_upgrade_dir)) {
				while (false !== ($file = readdir($handle))) {
					if($file !="." && $file !="..")	{
						if(is_file($base_tmp_upgrade_dir."/".$file."/manifest.php")){
							require_once($base_tmp_upgrade_dir."/".$file."/manifest.php");
							$package_name= $manifest['copy_files']['from_dir'];
							if(file_exists($base_tmp_upgrade_dir."/".$file."/".$package_name) && file_exists($base_tmp_upgrade_dir."/".$file."/scripts") && file_exists($base_tmp_upgrade_dir."/".$file."/manifest.php")){
								$unzip_dir = $base_tmp_upgrade_dir."/".$file;
								if(file_exists("$base_upgrade_dir/patch/".$package_name.'.zip')){
									$_SESSION['install_file'] = $package_name.".zip";
									break;
								}
							}
						}
					}
				}
			}
		}
		if(empty($_SESSION['install_file'])){
			unlinkUWTempFiles();
			resetUwSession();
			echo 'Upload File not found so redirecting to Upgrade Start ';
			$redirect_new_wizard = $sugar_config['site_url' ].'/index.php?module=UpgradeWizard&action=index';
			echo '<form name="redirect" action="' .$redirect_new_wizard. '"  method="POST">';
			$upgrade_directories_not_found =<<<eoq
	<table cellpadding="3" cellspacing="0" border="0">
		<tr>
			<th colspan="2" align="left">
				<span class='error'><b>'Upload file missing or has been deleted. Refresh the page to go back to UpgradeWizard start'</b></span>
			</th>
		</tr>
	</table>
eoq;
			$uwMain = $upgrade_directories_not_found;
			return '';

		}
		$install_file			= "$base_upgrade_dir/patch/".basename(urldecode( $_SESSION['install_file'] ));
		$show_files				= true;
		if(empty($unzip_dir)){
			$unzip_dir				= mk_temp_dir( $base_tmp_upgrade_dir );
		}
		$zip_from_dir			= ".";
		$zip_to_dir				= ".";
		$zip_force_copy			= array();

		if(!$unzip_dir){
			logThis('Could not create a temporary directory using mk_temp_dir( $base_tmp_upgrade_dir )');
			die($mod_strings['ERR_UW_NO_CREATE_TMP_DIR']);
		}

		//double check whether unzipped .
		if(file_exists($unzip_dir ."/scripts") && file_exists($unzip_dir."/manifest.php")){
			//already unzipped
		}
		else{
			unzip( $install_file, $unzip_dir );
		}

		// assumption -- already validated manifest.php at time of upload
		require_once( "$unzip_dir/manifest.php" );

		if( isset( $manifest['copy_files']['from_dir'] ) && $manifest['copy_files']['from_dir'] != "" ){
			$zip_from_dir   = $manifest['copy_files']['from_dir'];
		}
		if( isset( $manifest['copy_files']['to_dir'] ) && $manifest['copy_files']['to_dir'] != "" ){
			$zip_to_dir     = $manifest['copy_files']['to_dir'];
		}
		if( isset( $manifest['copy_files']['force_copy'] ) && $manifest['copy_files']['force_copy'] != "" ){
			$zip_force_copy     = $manifest['copy_files']['force_copy'];
		}
		if( isset( $manifest['version'] ) ){
			$version    = $manifest['version'];
		}
		if( !is_writable( "config.php" ) ){
			return $mod_strings['ERR_UW_CONFIG'];
		}

		$_SESSION['unzip_dir'] = clean_path($unzip_dir);
		$_SESSION['zip_from_dir'] = clean_path($zip_from_dir);

		//logThis('unzip done.');
	} else {
		$unzip_dir = $_SESSION['unzip_dir'];
		$zip_from_dir = $_SESSION['zip_from_dir'];
	}
	//check if $_SESSION['unzip_dir'] and $_SESSION['zip_from_dir'] exist
	if(!isset($_SESSION['unzip_dir']) || !file_exists($_SESSION['unzip_dir'])
		|| !isset($_SESSION['install_file']) || empty($_SESSION['install_file']) || !file_exists($_SESSION['install_file'])){
		//redirect to start
		unlinkUWTempFiles();
		resetUwSession();
		echo 'Upload File not found so redirecting to Upgrade Start ';
		$redirect_new_wizard = $sugar_config['site_url' ].'/index.php?module=UpgradeWizard&action=index';
		echo '<form name="redirect" action="' .$redirect_new_wizard. '"  method="POST">';
		$upgrade_directories_not_found =<<<eoq
	<table cellpadding="3" cellspacing="0" border="0">
		<tr>
			<th colspan="2" align="left">
				<span class='error'><b>'Upload file missing or has been deleted. Refresh the page to go back to UpgradeWizard start'</b></span>
			</th>
		</tr>
	</table>
eoq;
		$uwMain = $upgrade_directories_not_found;
		return '';
	}
	//copy minimum required files
	fileCopy('include/utils/sugar_file_utils.php');

	$upgradeFiles = findAllFiles(clean_path("$unzip_dir/$zip_from_dir"), array());
	$cache_html_files= array();

	// get md5 sums
	$md5_string = array();
	if(file_exists(clean_path(getcwd().'/files.md5'))){
		require(clean_path(getcwd().'/files.md5'));
	}

	// file preflight checks
	logThis('verifying md5 checksums for files...');
	foreach($upgradeFiles as $file) {
		if(in_array(str_replace(clean_path("$unzip_dir/$zip_from_dir") . "/", '', $file), $uw_files))
			continue; // skip already loaded files

		if(strpos($file, '.md5'))
			continue; // skip md5 file

		// normalize file paths
		$file = clean_path($file);

		// check that we can move/delete the upgraded file
		if(!is_writable($file)) {
			$errors[] = $mod_strings['ERR_UW_FILE_NOT_WRITABLE'].": ".$file;
		}
		// check that destination files are writable
		$destFile = getcwd().str_replace(clean_path($unzip_dir.'/'.$zip_from_dir), '', $file);

		if(is_file($destFile)) { // of course it needs to exist first...
			if(!is_writable($destFile)) {
				$errors[] = $mod_strings['ERR_UW_FILE_NOT_WRITABLE'].": ".$destFile;
			}
		}

		///////////////////////////////////////////////////////////////////////
		////	DIFFS
		// compare md5s and build up a manual merge list
		$targetFile = clean_path(".".str_replace(getcwd(),'',$destFile));
		$targetMd5 = '0';
		if(is_file($destFile)) {
			if(strpos($targetFile, '.php')) {
				// handle PHP files that were hit with the security regex
				$fp = '';
				if(function_exists('sugar_fopen')){
					$fp = sugar_fopen($destFile, 'r');
				}
				else{
					$fp = fopen($destFile, 'r');
				}
				$filesize = filesize($destFile);
				if($filesize > 0) {
					$fileContents = stream_get_contents($fp);
					$targetMd5 = md5($fileContents);
				}
			} else {
				$targetMd5 = md5_file($destFile);
			}
		}

		if(isset($md5_string[$targetFile]) && $md5_string[$targetFile] != $targetMd5) {
			logThis('found a file with a differing md5: ['.$targetFile.']');
			$manualDiff[] = $destFile;
		}
		////	END DIFFS
		///////////////////////////////////////////////////////////////////////
	}
	logThis('md5 verification done.');
	$errors['manual'] = $manualDiff;

	return $errors;
}

function fileCopy($file_path){
	if(file_exists(clean_path($_SESSION['unzip_dir'].'/'.$_SESSION['zip_from_dir'].'/'.$file_path))) {
		$file = clean_path($_SESSION['unzip_dir'].'/'.$_SESSION['zip_from_dir'].'/'.$file_path);
		$destFile = str_replace(clean_path($_SESSION['unzip_dir'].'/'.$_SESSION['zip_from_dir']),  clean_path(getcwd()), $file);
		if(!is_dir(dirname($destFile))) {
			mkdir_recursive(dirname($destFile)); // make sure the directory exists
		}
		copy_recursive($file,$destFile);
	}
}
function getChecklist($steps, $step) {
	global $mod_strings;

	$skip = array('start', 'cancel', 'uninstall','end');
	$j=0;
	$i=1;
	$ret  = '<table cellpadding="3" cellspacing="4" border="0">';
	$ret .= '<tr><th colspan="3" align="left">'.$mod_strings['LBL_UW_CHECKLIST'].':</th></tr>';
	foreach($steps['desc'] as $k => $desc) {
		if(in_array($steps['files'][$j], $skip)) {
			$j++;
			continue;
		}

		//$status = "<span class='error'>{$mod_strings['LBL_UW_INCOMPLETE']}</span>";
		$desc_mod_pre = '';
		$desc_mod_post = '';
		/*
		if(isset($_SESSION['step'][$steps['files'][$k]]) && $_SESSION['step'][$steps['files'][$k]] == 'success') {
			//$status = $mod_strings['LBL_UW_COMPLETE'];
		}
		*/

		if($k == $_REQUEST['step']) {
			//$status = $mod_strings['LBL_UW_IN_PROGRESS'];
			$desc_mod_pre = "<font color=blue><i>";
			$desc_mod_post = "</i></font>";
		}

		$ret .= "<tr><td>&nbsp;</td><td><b>{$i}: {$desc_mod_pre}{$desc}{$desc_mod_post}</b></td>";
		$ret .= "<td id={$steps['files'][$j]}><i></i></td></tr>";
		$i++;
		$j++;
	}
	$ret .= "</table>";
	return $ret;
}

function prepSystemForUpgrade() {
	global $sugar_config;
	global $sugar_flavor;
	global $mod_strings;
	global $current_language;
	global $subdirs;
	global $base_upgrade_dir;
	global $base_tmp_upgrade_dir;
	list($p_base_upgrade_dir, $p_base_tmp_upgrade_dir) = getUWDirs();
	///////////////////////////////////////////////////////////////////////////////
	////	Make sure variables exist
	if(empty($base_upgrade_dir)){
		$base_upgrade_dir       = $p_base_upgrade_dir;
	}
	if(empty($base_tmp_upgrade_dir)){
		$base_tmp_upgrade_dir   = $p_base_tmp_upgrade_dir;
	}
	sugar_mkdir($base_tmp_upgrade_dir, 0775, true);
	if(!isset($subdirs) || empty($subdirs)){
		$subdirs = array('full', 'langpack', 'module', 'patch', 'theme');
	}

	$upgrade_progress_dir = $base_tmp_upgrade_dir;
	$upgrade_progress_file = $upgrade_progress_dir.'/upgrade_progress.php';
	if(file_exists($upgrade_progress_file)){
		if(function_exists('get_upgrade_progress') && function_exists('didThisStepRunBefore')){
			if(didThisStepRunBefore('end')){
				include($upgrade_progress_file);
				unset($upgrade_config);
				unlink($upgrade_progress_file);
			}
		}
	}

	// increase the cuttoff time to 1 hour
	ini_set("max_execution_time", "3600");

	// make sure dirs exist
	if($subdirs != null){
		foreach($subdirs as $subdir) {
			sugar_mkdir("$base_upgrade_dir/$subdir", 0775, true);
		}
	}
	// array of special scripts that are executed during (un)installation-- key is type of script, value is filename
	if(!defined('SUGARCRM_PRE_INSTALL_FILE')) {
		define('SUGARCRM_PRE_INSTALL_FILE', 'scripts/pre_install.php');
		define('SUGARCRM_POST_INSTALL_FILE', 'scripts/post_install.php');
		define('SUGARCRM_PRE_UNINSTALL_FILE', 'scripts/pre_uninstall.php');
		define('SUGARCRM_POST_UNINSTALL_FILE', 'scripts/post_uninstall.php');
	}

	$script_files = array(
		"pre-install" => constant('SUGARCRM_PRE_INSTALL_FILE'),
		"post-install" => constant('SUGARCRM_POST_INSTALL_FILE'),
		"pre-uninstall" => constant('SUGARCRM_PRE_UNINSTALL_FILE'),
		"post-uninstall" => constant('SUGARCRM_POST_UNINSTALL_FILE'),
	);

	// check that the upload limit is set to 6M or greater
	define('SUGARCRM_MIN_UPLOAD_MAX_FILESIZE_BYTES', 6 * 1024 * 1024);  // 6 Megabytes
	$upload_max_filesize = ini_get('upload_max_filesize');
	$upload_max_filesize_bytes = return_bytes($upload_max_filesize);

	if($upload_max_filesize_bytes < constant('SUGARCRM_MIN_UPLOAD_MAX_FILESIZE_BYTES')) {
		$GLOBALS['log']->debug("detected upload_max_filesize: $upload_max_filesize");
		$admin_strings = return_module_language($current_language, 'Administration');
		echo '<p class="error">'.$admin_strings['MSG_INCREASE_UPLOAD_MAX_FILESIZE'].' '.get_cfg_var('cfg_file_path')."</p>\n";
	}
}

if ( !function_exists('extractFile') ) {
	function extractFile($zip_file, $file_in_zip) {
		global $base_tmp_upgrade_dir;

		// strip cwd
		$absolute_base_tmp_upgrade_dir = clean_path($base_tmp_upgrade_dir);
		$relative_base_tmp_upgrade_dir = clean_path(str_replace(clean_path(getcwd()), '', $absolute_base_tmp_upgrade_dir));

		// mk_temp_dir expects relative pathing
		$my_zip_dir = mk_temp_dir($relative_base_tmp_upgrade_dir);

		unzip_file($zip_file, $file_in_zip, $my_zip_dir);

		return("$my_zip_dir/$file_in_zip");
	}
}

if ( !function_exists('extractManifest') ) {
	function extractManifest($zip_file) {
		logThis('extracting manifest.');
		return(extractFile($zip_file, "manifest.php"));
	}
}

if ( !function_exists('getInstallType') ) {
	function getInstallType($type_string) {
		// detect file type
		global $subdirs;
		$subdirs = array('full', 'langpack', 'module', 'patch', 'theme', 'temp');
		foreach($subdirs as $subdir) {
			if(preg_match("#/$subdir/#", $type_string)) {
				return($subdir);
			}
		}
		// return empty if no match
		return("");
	}
}

function getImageForType($type) {
	global $image_path;
	global $mod_strings;

	$icon = "";
	switch($type) {
		case "full":
			$icon = SugarThemeRegistry::current()->getImage("Upgrade", "",null,null,'.gif',$mod_strings['LBL_UPGRADE']);
			break;
		case "langpack":
			$icon = SugarThemeRegistry::current()->getImage("LanguagePacks", "",null,null,'.gif',$mod_strings['LBL_LANGPACKS']);
			break;
		case "module":
			$icon = SugarThemeRegistry::current()->getImage("ModuleLoader", "",null,null,'.gif',$mod_strings['LBL_MODULELOADER']);
			break;
		case "patch":
			$icon = SugarThemeRegistry::current()->getImage("PatchUpgrades", "",null,null,'.gif',$mod_strings['LBL_PATCHUPGRADES']);
			break;
		case "theme":
			$icon = SugarThemeRegistry::current()->getImage("Themes", "",null,null,'.gif',$mod_strings['LBL_THEMES']);
			break;
		default:
			break;
	}
	return($icon);
}

if ( !function_exists('getLanguagePackName') ) {
	function getLanguagePackName($the_file) {
		require_once("$the_file");
		if(isset($app_list_strings["language_pack_name"])) {
			return($app_list_strings["language_pack_name"]);
		}
		return("");
	}
}

function getUITextForType($type) {
	if($type == "full") {
		return("Full Upgrade");
	}
	if($type == "langpack") {
		return("Language Pack");
	}
	if($type == "module") {
		return("Module");
	}
	if($type == "patch") {
		return("Patch");
	}
	if($type == "theme") {
		return("Theme");
	}
}

if ( !function_exists('validate_manifest') ) {
	/**
	 * Verifies a manifest from a patch or module to be compatible with the current Sugar version and flavor
	 * @param array manifest Standard manifest array
	 * @return string Error message, blank on success
	 */
	function validate_manifest($manifest) {
		logThis('validating manifest.php file');
		// takes a manifest.php manifest array and validates contents
		global $subdirs;
		global $sugar_version;
		global $sugar_config;
		global $sugar_flavor;
		global $mod_strings;

	include('suitecrm_version.php');

		if(!isset($manifest['type'])) {
			return $mod_strings['ERROR_MANIFEST_TYPE'];
		}

		$type = $manifest['type'];

		if(getInstallType("/$type/") == "") {
			return $mod_strings['ERROR_PACKAGE_TYPE']. ": '" . $type . "'.";
		}

		if(isset($manifest['acceptable_php_versions'])) {
			$version_ok = false;
			$matches_empty = true;
			if(isset($manifest['acceptable_php_versions']['exact_matches'])) {
				$matches_empty = false;
				foreach($manifest['acceptable_php_versions']['exact_matches'] as $match) {
					if($match == PHP_VERSION) {
						$version_ok = true;
					}
				}
			}
			if(!$version_ok && isset($manifest['acceptable_php_versions']['regex_matches'])) {
				$matches_empty = false;
				foreach($manifest['acceptable_php_versions']['regex_matches'] as $match) {
					if(preg_match("/$match/", PHP_VERSION)) {
						$version_ok = true;
					}
				}
			}

			if(!$matches_empty && !$version_ok) {
				return $mod_strings['ERROR_PHP_VERSION_INCOMPATIBLE']."<br />".
				$mod_strings['ERR_UW_PHP_VERSION'].PHP_VERSION;
			}
		}


		if(!isset($manifest['acceptable_suitecrm_versions'])) {
			// If sugarcrm version set 'acceptable_sugar_versions', and acceptable_suitecrm_versions not set check on sugar version.
			if (isset($manifest['acceptable_sugar_versions'])) {
				$version_ok = false;
				$matches_empty = true;
				if (isset($manifest['acceptable_sugar_versions']['exact_matches'])) {
					$matches_empty = false;
					foreach ($manifest['acceptable_sugar_versions']['exact_matches'] as $match) {
						if ($match == $sugar_version) {
							$version_ok = true;
						}
					}
				}
				if (!$version_ok && isset($manifest['acceptable_sugar_versions']['regex_matches'])) {
					$matches_empty = false;
					foreach ($manifest['acceptable_sugar_versions']['regex_matches'] as $match) {
						if (preg_match("/$match/", $sugar_version)) {
							$version_ok = true;
						}
					}
				}

				if (!$matches_empty && !$version_ok) {
					return $mod_strings['ERROR_VERSION_INCOMPATIBLE'] . "<br />" .
					$mod_strings['ERR_UW_VERSION'] . $sugar_version;
				}
			}
			else {
				// if neither set reject
				return $mod_strings['ERROR_NO_VERSION_SET'];
			}
		}
		else {
			// If sugarcrm version set 'acceptable_sugar_versions', and acceptable_suitecrm_versions set check only on suitecrm version
			// If sugarcrm version not set 'acceptable_sugar_versions', and acceptable_suitecrm_versions set check only on suitecrm version
			$version_ok = false;
			$matches_empty = true;
			if (isset($manifest['acceptable_suitecrm_versions']['exact_matches'])) {
				$matches_empty = false;
				foreach ($manifest['acceptable_suitecrm_versions']['exact_matches'] as $match) {
					if ($match == $suitecrm_version) {
						$version_ok = true;
					}
				}
			}
			if (!$version_ok && isset($manifest['acceptable_suitecrm_versions']['regex_matches'])) {
				$matches_empty = false;
				foreach ($manifest['acceptable_suitecrm_versions']['regex_matches'] as $match) {
					if (preg_match("/$match/", $suitecrm_version)) {
						$version_ok = true;
					}
				}
			}

			if (!$matches_empty && !$version_ok) {
				return $mod_strings['ERROR_SUITECRM_VERSION_INCOMPATIBLE'] . "<br />" .
				$mod_strings['ERR_UW_SUITECRM_VERSION'] . $suitecrm_version;
			}
		}

		return '';
	}

}

function unlinkUploadFiles() {
	return;
//	logThis('at unlinkUploadFiles()');
//
//	if(isset($_SESSION['install_file']) && !empty($_SESSION['install_file'])) {
//		$upload = $_SESSION['install_file'];
//
//		if(is_file($upload)) {
//			logThis('unlinking ['.$upload.']');
//			@unlink($upload);
//		}
//	}
}

/**
 * deletes files created by unzipping a package
 */
function unlinkUWTempFiles() {
	global $sugar_config;
	global $path;

	logThis('at unlinkUWTempFiles()');
	$tempDir='';
	list($upgDir, $tempDir) = getUWDirs();

	if(file_exists($tempDir) && is_dir($tempDir)){
		$files = findAllFiles($tempDir, array(), false);
		rsort($files);
		foreach($files as $file) {
			if(!is_dir($file)) {
				//logThis('unlinking ['.$file.']', $path);
				@unlink($file);
			}
		}
		// now do dirs
		$files = findAllFiles($tempDir, array(), true);
		foreach($files as $dir) {
			if(is_dir($dir)) {
				//logThis('removing dir ['.$dir.']', $path);
				@rmdir($dir);
			}
		}
		$cacheFile = sugar_cached("modules/UpgradeWizard/_persistence.php");
		if(is_file($cacheFile)) {
			logThis("Unlinking Upgrade cache file: '_persistence.php'", $path);
			@unlink($cacheFile);
		}
	}
	logThis("finished!");
}

/**
 * finds all files in the passed path, but skips select directories
 * @param string dir Relative path
 * @param array the_array Collections of found files/dirs
 * @param bool include_dir True if we want to include directories in the
 * returned collection
 */
function uwFindAllFiles($dir, $theArray, $includeDirs=false, $skipDirs=array(), $echo=false) {
	// check skips
	if (whetherNeedToSkipDir($dir, $skipDirs))
	{
		return $theArray;
	}

	if (!is_dir($dir)) { return $theArray; }   // Bug # 46035, just checking for valid dir
	$d = dir($dir);
	if ($d === false)  { return $theArray; }   // Bug # 46035, more checking

	while($f = $d->read()) {
		// bug 40793 Skip Directories array in upgradeWizard does not function correctly
		if($f == "." || $f == ".." || whetherNeedToSkipDir("$dir/$f", $skipDirs)) { // skip *nix self/parent
			continue;
		}

		// for AJAX length count
		if($echo) {
			echo '.';
			ob_flush();
		}

		if(is_dir("$dir/$f")) {
			if($includeDirs) { // add the directory if flagged
				$theArray[] = clean_path("$dir/$f");
			}

			// recurse in
			$theArray = uwFindAllFiles("$dir/$f/", $theArray, $includeDirs, $skipDirs, $echo);
		} else {
			$theArray[] = clean_path("$dir/$f");
		}


	}
	rsort($theArray);
	$d->close();
	return $theArray;
}



/**
 * unset's UW's Session Vars
 */
function resetUwSession() {
	logThis('resetting $_SESSION');

	if(isset($_SESSION['committed']))
		unset($_SESSION['committed']);
	if(isset($_SESSION['sugar_version_file']))
		unset($_SESSION['sugar_version_file']);
	if(isset($_SESSION['upgrade_complete']))
		unset($_SESSION['upgrade_complete']);
	if(isset($_SESSION['allTables']))
		unset($_SESSION['allTables']);
	if(isset($_SESSION['alterCustomTableQueries']))
		unset($_SESSION['alterCustomTableQueries']);
	if(isset($_SESSION['skip_zip_upload']))
		unset($_SESSION['skip_zip_upload']);
	if(isset($_SESSION['install_file']))
		unset($_SESSION['install_file']);
	if(isset($_SESSION['unzip_dir']))
		unset($_SESSION['unzip_dir']);
	if(isset($_SESSION['zip_from_dir']))
		unset($_SESSION['zip_from_dir']);
	if(isset($_SESSION['overwrite_files']))
		unset($_SESSION['overwrite_files']);
	if(isset($_SESSION['schema_change']))
		unset($_SESSION['schema_change']);
	if(isset($_SESSION['uw_restore_dir']))
		unset($_SESSION['uw_restore_dir']);
	if(isset($_SESSION['step']))
		unset($_SESSION['step']);
	if(isset($_SESSION['files']))
		unset($_SESSION['files']);
	if(isset($_SESSION['Upgraded451Wizard'])){
		unset($_SESSION['Upgraded451Wizard']);
	}
	if(isset($_SESSION['Initial_451to500_Step'])){
		unset($_SESSION['Initial_451to500_Step']);
	}
	if(isset($_SESSION['license_shown']))
		unset($_SESSION['license_shown']);
	if(isset($_SESSION['sugarMergeRunResults']))
		unset($_SESSION['sugarMergeRunResults']);
}

/**
 * @deprecated
 * runs rebuild scripts
 */
function UWrebuild() {

	$GLOBALS['log']->deprecated('UWrebuild is deprecated');
}

function getCustomTables() {
	$db = DBManagerFactory::getInstance();

	return $db->tablesLike('%_cstm');
}

function alterCustomTables($customTables)
{
	return array();
}

function getAllTables() {
	$db = DBManagerFactory::getInstance();
	return $db->getTablesArray();
}

function printAlterTableSql($tables)
{
	$alterTableSql = '';

	foreach($tables as $table)
		$alterTableSql .= "ALTER TABLE " . $table . " CONVERT TO CHARACTER SET utf8 COLLATE utf8_general_ci;" . "\n";

	return $alterTableSql;
}

function executeConvertTablesSql($tables)
{
<<<<<<< HEAD
	$db = DBManagerFactory::getInstance();

	foreach($tables as $table){
		$query = "ALTER TABLE " . $table . " CONVERT TO CHARACTER SET utf8 COLLATE utf8_general_ci";
		if(!empty($table)){
			logThis("Sending query: ".$query);
			$db->query($query);//, true, "An error has occured while performing db query.  See log file for details.<br>");
		}
	}
	return true;
=======
    $db = DBManagerFactory::getInstance();

    foreach ($tables as $table) {
        $query = "ALTER TABLE " . $table . " CONVERT TO CHARACTER SET utf8 COLLATE utf8_general_ci";
        if (!empty($table)) {
            logThis("Sending query: ".$query);
            $db->query($query);//, true, "An error has occurred while performing db query.  See log file for details.<br>");
        }
    }
    return true;
>>>>>>> 7d886ad4
}

function testThis() {
	$files = uwFindAllFiles(getcwd().'/test', array());

	$out = "<table cellpadding='1' cellspacing='0' border='0'>\n";

	$priorPath = '';
	foreach($files as $file) {
		$relativeFile = clean_path(str_replace(getcwd().'/test', '', $file));
		$relativeFile = ($relativeFile{0} == '/') ? substr($relativeFile, 1, strlen($relativeFile)) : $relativeFile;

		$relativePath = dirname($relativeFile);

		if($relativePath == $priorPath) { // same dir, new file
			$out .= "<tr><td>".basename($relativeFile)."</td></tr>";
			$priorPath = $relativePath;
		} else { // new dir

		}
	}

	$out .= "</table>";

	echo $out;
}




function testThis2($dir, $id=0, $hide=false) {
	global $mod_strings;
	$path = $dir;
	$dh = opendir($dir);
	rewinddir($dh);

	$doHide = ($hide) ? 'none' : '';
	$out = "<div id='{$id}' style='display:{$doHide};'>";
	$out .= "<table cellpadding='1' cellspacing='0' style='border:0px solid #ccc'>\n";

	while($file = readdir($dh)) {
		if($file == '.' || $file == '..' || $file == 'CVS' || $file == '.cvsignore')
			continue;

		if(is_dir($path.'/'.$file)) {
			$file = $path.'/'.$file;
			$newI = create_guid();
			$out .= "<tr><td valign='top'><a href='javascript:toggleNwFiles(\"{$newI}\");'>".SugarThemeRegistry::current()->getImage("Workflow", "", null, null, ".gif", $mod_strings['LBL_WORKFLOW'])."</a></td>\n";
			$out .= "<td valign='top'><b><a href='javascript:toggleNwFiles(\"{$newI}\");'>".basename($file)."</a></b></td></tr>";
			$out .= "<tr><td></td><td valign='top'>".testThis2($file, $newI, true)."</td></tr>";
		} else {
			$out .= "<tr><td valign='top'>&nbsp;</td>\n";
			$out .= "<td valign='top'>".basename($file)."</td></tr>";
		}
	}

	$out .= "</tr></table>";
	$out .= "</div>";

	closedir($dh);
	return $out;
}





function testThis3(&$files, $id, $hide, $previousPath = '') {
	if(!is_array($files) || empty($files))
		return '';

	$out = '';

	global $mod_strings;
	// expecting full path here
	foreach($files as $k => $file) {
		$file = str_replace(getcwd(), '', $file);
		$path = dirname($file);
		$fileName = basename($file);

		if($fileName == 'CVS' || $fileName == '.cvsignore')
			continue;

		if($path == $previousPath) { // same directory
			// new row for each file
			$out .= "<tr><td valign='top' align='left'>&nbsp;</td>";
			$out .= "<td valign='top' align='left'>{$fileName}</td></tr>";
		} else { // new directory
			$newI = $k;
			$out .= "<tr><td valign='top'><a href='javascript:toggleNwFiles(\"{$newI}\");'>".SugarThemeRegistry::current()->getImage("Workflow", "", null, null, ".gif", $mod_strings['LBL_WORKFLOW'])."</a></td>\n";
			$out .= "<td valign='top'><b><a href='javascript:toggleNwFiles(\"{$newI}\");'>".$fileName."</a></b></td></tr>";
			$recurse = testThis3($files, $newI, true, $previousPath);
			$out .= "<tr><td></td><td valign='top'>".$recurse."</td></tr>";
		}

		$previousPath = $path;
	}
	$display = ($hide) ? 'none' : '';
	$ret = <<<eoq
	<div id="{$id}" style="display:{$display}">
	<table cellpadding='1' cellspacing='0' border='0' style='border:1px solid #ccc'>
		{$out}
	</table>
	</div>
eoq;
	return $ret;
}


function testThis4($filePath, $fileNodes=array(), $fileName='') {
	$path = dirname($filePath);
	$file = basename($filePath);

	$exFile = explode('/', $path);

	foreach($exFile as $pathSegment) {
		if(is_array($fileNodes[$pathSegment])) { // path already processed

		} else { // newly found path
			$fileNodes[$pathSegment] = array();
		}

		if($fileName != '') {
			$fileNodes[$pathSegment][] = $fileName;
		}
	}

	return $fileNodes;
}



///////////////////////////////////////////////////////////////////////////////
////	SYSTEM CHECK FUNCTIONS
/**
 * generates an array with all files in the SugarCRM root directory, skipping
 * cache/
 * @return array files Array of files with absolute paths
 */
function getFilesForPermsCheck() {
	global $sugar_config;

	logThis('Got JSON call to find all files...');
	$filesNotWritable = array();
	$filesNWPerms = array();

	// add directories here that should be skipped when doing file permissions checks (cache/upload is the nasty one)
	$skipDirs = array(
		$sugar_config['upload_dir'],
	);
	$files = uwFindAllFiles(".", array(), true, $skipDirs, true);
	return $files;
}

/**
 * checks files for permissions
 * @param array files Array of files with absolute paths
 * @return string result of check
 */
function checkFiles($files, $echo=false) {
	global $mod_strings;
	$filesNotWritable = array();
	$i=0;
	$filesOut = "
		<a href='javascript:void(0); toggleNwFiles(\"filesNw\");'>{$mod_strings['LBL_UW_SHOW_NW_FILES']}</a>
		<div id='filesNw' style='display:none;'>
		<table cellpadding='3' cellspacing='0' border='0'>
		<tr>
			<th align='left'>{$mod_strings['LBL_UW_FILE']}</th>
			<th align='left'>{$mod_strings['LBL_UW_FILE_PERMS']}</th>
			<th align='left'>{$mod_strings['LBL_UW_FILE_OWNER']}</th>
			<th align='left'>{$mod_strings['LBL_UW_FILE_GROUP']}</th>
		</tr>";

	$isWindows = is_windows();
	foreach($files as $file) {

		if($isWindows) {
			if(!is_writable_windows($file)) {
				logThis('WINDOWS: File ['.$file.'] not readable - saving for display');
				// don't warn yet - we're going to use this to check against replacement files
				// aw: commented out; it's a hack to allow upgrade wizard to continue on windows... will fix later
				/*$filesNotWritable[$i] = $file;
				$filesNWPerms[$i] = substr(sprintf('%o',fileperms($file)), -4);
				$filesOut .= "<tr>".
								"<td><span class='error'>{$file}</span></td>".
								"<td>{$filesNWPerms[$i]}</td>".
								"<td>".$mod_strings['ERR_UW_CANNOT_DETERMINE_USER']."</td>".
								"<td>".$mod_strings['ERR_UW_CANNOT_DETERMINE_GROUP']."</td>".
							  "</tr>";*/
			}
		} else {
			if(!is_writable($file)) {
				logThis('File ['.$file.'] not writable - saving for display');
				// don't warn yet - we're going to use this to check against replacement files
				$filesNotWritable[$i] = $file;
				$filesNWPerms[$i] = substr(sprintf('%o',fileperms($file)), -4);
				$owner = posix_getpwuid(fileowner($file));
				$group = posix_getgrgid(filegroup($file));
				$filesOut .= "<tr>".
					"<td><span class='error'>{$file}</span></td>".
					"<td>{$filesNWPerms[$i]}</td>".
					"<td>".$owner['name']."</td>".
					"<td>".$group['name']."</td>".
					"</tr>";
			}
		}
		$i++;
	}

	$filesOut .= '</table></div>';
	// not a stop error
	$errors['files']['filesNotWritable'] = (count($filesNotWritable) > 0) ? true : false;
	if(count($filesNotWritable) < 1) {
		$filesOut = "{$mod_strings['LBL_UW_FILE_NO_ERRORS']}";
	}

	return $filesOut;
}

function deletePackageOnCancel(){
	global $mod_strings;
	global $sugar_config;
	list($base_upgrade_dir, $base_tmp_upgrade_dir) = getUWDirs();
	logThis('running delete');
	if(!isset($_SESSION['install_file']) || ($_SESSION['install_file'] == "")) {
		logThis('ERROR: trying to delete non-existent file: ['.$_REQUEST['install_file'].']');
		$error = $mod_strings['ERR_UW_NO_FILE_UPLOADED'];
	}
	// delete file in upgrades/patch
	$delete_me = "$base_upgrade_dir/patch/".basename(urldecode( $_REQUEST['install_file'] ));
	if(@unlink($delete_me)) {
		//logThis('unlinking: '.$delete_me);
		$out = basename($delete_me).$mod_strings['LBL_UW_FILE_DELETED'];
	} else {
		logThis('ERROR: could not delete ['.$delete_me.']');
		$error = $mod_strings['ERR_UW_FILE_NOT_DELETED'].$delete_me;
	}

	if(!empty($error)) {
		$out = "<b><span class='error'>{$error}</span></b><br />";
	}
}

function handleExecuteSqlKeys($db, $tableName, $disable)
{
	if(empty($tableName)) return true;
	if(is_callable(array($db, "supports"))) {
		// new API
		return $disable?$db->disableKeys($tableName):$db->enableKeys($tableName);
	} else {
		// old api
		$op = $disable?"DISABLE":"ENABLE";
		return $db->query("ALTER TABLE $tableName $op KEYS");
	}
}

function parseAndExecuteSqlFile($sqlScript,$forStepQuery='',$resumeFromQuery='')
{
	global $sugar_config;
	$alterTableSchema = '';
	$sqlErrors = array();
	if(!isset($_SESSION['sqlSkippedQueries'])){
		$_SESSION['sqlSkippedQueries'] = array();
	}
	$db = DBManagerFactory::getInstance();
	$disable_keys = ($db->dbType == "mysql"); // have to use old way for now for upgrades
	if(strpos($resumeFromQuery,",") != false){
		$resumeFromQuery = explode(",",$resumeFromQuery);
	}
	if(file_exists($sqlScript)) {
		$fp = fopen($sqlScript, 'r');
		$contents = stream_get_contents($fp);
		$anyScriptChanges =$contents;
		$resumeAfterFound = false;
		if(rewind($fp)) {
			$completeLine = '';
			$count = 0;
			while($line = fgets($fp)) {
				if(strpos($line, '--') === false) {
					$completeLine .= " ".trim($line);
					if(strpos($line, ';') !== false) {
						$query = '';
						$query = str_replace(';','',$completeLine);
						//if resume from query is not null then find out from where
						//it should start executing the query.

						if($query != null && $resumeFromQuery != null){
							if(!$resumeAfterFound){
								if(strpos($query,",") != false){
									$queArray = explode(",",$query);
									for($i=0;$i<sizeof($resumeFromQuery);$i++){
										if(strcasecmp(trim($resumeFromQuery[$i]),trim($queArray[$i]))==0){
											$resumeAfterFound = true;
										} else {
											$resumeAfterFound = false;
											break;
										}
									}//for

								}
								elseif(strcasecmp(trim($resumeFromQuery),trim($query))==0){
									$resumeAfterFound = true;
								}
							}
							if($resumeAfterFound){
								$count++;
							}
							// if $count=1 means it is just found so skip the query. Run the next one
							if($query != null && $resumeAfterFound && $count >1){
								$tableName = getAlterTable($query);
								if($disable_keys)
								{
									handleExecuteSqlKeys($db, $tableName, true);
								}
								$db->query($query);
								if($db->checkError()){
									//put in the array to use later on
									$_SESSION['sqlSkippedQueries'][] = $query;
								}
								if($disable_keys)
								{
									handleExecuteSqlKeys($db, $tableName, false);
								}
								$progQuery[$forStepQuery]=$query;
								post_install_progress($progQuery,$action='set');
							}//if
						}
						elseif($query != null){
							$tableName = getAlterTable($query);
							if($disable_keys)
							{
								handleExecuteSqlKeys($db, $tableName, true);
							}
							$db->query($query);
							if($disable_keys)
							{
								handleExecuteSqlKeys($db, $tableName, false);
							}
							$progQuery[$forStepQuery]=$query;
							post_install_progress($progQuery,$action='set');
							if($db->checkError()){
								//put in the array to use later on
								$_SESSION['sqlSkippedQueries'][] = $query;
							}
						}
						$completeLine = '';
					}
				}
			}//while
		}
	}
}


function getAlterTable($query){
	$query = strtolower($query);
	if (preg_match('/^\s*alter\s+table\s+/', $query)) {
		$sqlArray = explode(" ", $query);
		$key = array_search('table', $sqlArray);
		return $sqlArray[($key+1)];
	}else {
		return '';
	}
}

function set_upgrade_vars(){
	logThis('setting session variables...');
	$upgrade_progress_dir = sugar_cached('upgrades/temp');
	if(!is_dir($upgrade_progress_dir)){
		mkdir_recursive($upgrade_progress_dir);
	}
	$upgrade_progress_file = $upgrade_progress_dir.'/upgrade_progress.php';
	if(file_exists($upgrade_progress_file)){
		include($upgrade_progress_file);
	}
	else{
		fopen($upgrade_progress_file, 'w+');
	}
	if(!isset($upgrade_config) || $upgrade_config == null){
		$upgrade_config = array();
		$upgrade_config[1]['upgrade_vars']=array();
	}
	if(isset($upgrade_config[1]) && isset($upgrade_config[1]['upgrade_vars']) && !is_array($upgrade_config[1]['upgrade_vars'])){
		$upgrade_config[1]['upgrade_vars'] = array();
	}

	if(!isset($upgrade_vars) || $upgrade_vars == NULL){
		$upgrade_vars = array();
	}
	if(isset($_SESSION['unzip_dir']) && !empty($_SESSION['unzip_dir']) && file_exists($_SESSION['unzip_dir'])){
		$upgrade_vars['unzip_dir']=$_SESSION['unzip_dir'];
	}
	if(isset($_SESSION['install_file']) && !empty($_SESSION['install_file']) && file_exists($_SESSION['install_file'])){
		$upgrade_vars['install_file']=$_SESSION['install_file'];
	}
	if(isset($_SESSION['Upgraded451Wizard']) && !empty($_SESSION['Upgraded451Wizard'])){
		$upgrade_vars['Upgraded451Wizard']=$_SESSION['Upgraded451Wizard'];
	}
	if(isset($_SESSION['license_shown']) && !empty($_SESSION['license_shown'])){
		$upgrade_vars['license_shown']=$_SESSION['license_shown'];
	}
	if(isset($_SESSION['Initial_451to500_Step']) && !empty($_SESSION['Initial_451to500_Step'])){
		$upgrade_vars['Initial_451to500_Step']=$_SESSION['Initial_451to500_Step'];
	}
	if(isset($_SESSION['zip_from_dir']) && !empty($_SESSION['zip_from_dir'])){
		$upgrade_vars['zip_from_dir']=$_SESSION['zip_from_dir'];
	}
	//place into the upgrade_config array and rewrite config array only if new values are being inserted
	if(isset($upgrade_vars) && $upgrade_vars != null && sizeof($upgrade_vars) > 0){
		foreach($upgrade_vars as $key=>$val){
			if($key != null && $val != null){
				$upgrade_config[1]['upgrade_vars'][$key]=$upgrade_vars[$key];
			}
		}
		ksort($upgrade_config);
		if(is_writable($upgrade_progress_file) && write_array_to_file( "upgrade_config", $upgrade_config,
				$upgrade_progress_file)) {
			//writing to the file
		}
	}
}

function initialize_session_vars(){
	$upgrade_progress_dir = sugar_cached('upgrades/temp');
	$upgrade_progress_file = $upgrade_progress_dir.'/upgrade_progress.php';
	if(file_exists($upgrade_progress_file)){
		include($upgrade_progress_file);
		if(isset($upgrade_config) && $upgrade_config != null && is_array($upgrade_config) && sizeof($upgrade_config) >0){
			$currVarsArray=$upgrade_config[1]['upgrade_vars'];
			//print_r($currVarsArray);
			if(isset($currVarsArray) && $currVarsArray != null && is_array($currVarsArray) && sizeof($currVarsArray)>0){
				foreach($currVarsArray as $key=>$val){
					if($key != null && $val !=null){
						//set session variables
						$_SESSION[$key]=$val;
						//set varibales
						'$'.$key=$val;
					}
				}
			}
		}
	}
}
//track the upgrade progress on each step
//track the upgrade progress on each step
function set_upgrade_progress($currStep,$currState,$currStepSub='',$currStepSubState=''){

	$upgrade_progress_dir = sugar_cached('upgrades/temp');
	if(!is_dir($upgrade_progress_dir)){
		mkdir_recursive($upgrade_progress_dir);
	}
	$upgrade_progress_file = $upgrade_progress_dir.'/upgrade_progress.php';
	if(file_exists($upgrade_progress_file)){
		include($upgrade_progress_file);
	}
	else{
		if(function_exists('sugar_fopen')){
			sugar_fopen($upgrade_progress_file, 'w+');
		}
		else{
			fopen($upgrade_progress_file, 'w+');
		}
	}
	if(!isset($upgrade_config) || $upgrade_config == null){
		$upgrade_config = array();
		$upgrade_config[1]['upgrade_vars']=array();
	}
	if(!is_array($upgrade_config[1]['upgrade_vars'])){
		$upgrade_config[1]['upgrade_vars'] = array();
	}
	if($currStep != null && $currState != null){
		if(sizeof($upgrade_config) > 0){
			if($currStepSub != null && $currStepSubState !=null){
				//check if new status to be set or update
				//get the latest in array. since it has sub components prepare an array
				if(!empty($upgrade_config[sizeof($upgrade_config)][$currStep]) && is_array($upgrade_config[sizeof($upgrade_config)][$currStep])){
					$latestStepSub = currSubStep($upgrade_config[sizeof($upgrade_config)][$currStep]);
					if($latestStepSub == $currStepSub){
						$upgrade_config[sizeof($upgrade_config)][$currStep][$latestStepSub]=$currStepSubState;
						$upgrade_config[sizeof($upgrade_config)][$currStep][$currStep] = $currState;
					}
					else{
						$upgrade_config[sizeof($upgrade_config)][$currStep][$currStepSub]=$currStepSubState;
						$upgrade_config[sizeof($upgrade_config)][$currStep][$currStep] = $currState;
					}
				}
				else{
					$currArray = array();
					$currArray[$currStep] = $currState;
					$currArray[$currStepSub] = $currStepSubState;
					$upgrade_config[sizeof($upgrade_config)+1][$currStep] = $currArray;
				}
			}
			else{
				//get the current upgrade progress
				$latestStep = get_upgrade_progress();
				//set the upgrade progress
				if($latestStep == $currStep){
					//update the current step with new progress status
					$upgrade_config[sizeof($upgrade_config)][$latestStep]=$currState;
				}
				else{
					//it's a new step
					$upgrade_config[sizeof($upgrade_config)+1][$currStep]=$currState;
				}
				// now check if there elements within array substeps
			}
		}
		else{
			//set the upgrade progress  (just starting)
			$upgrade_config[sizeof($upgrade_config)+1][$currStep]= $currState;
		}

		if(is_writable($upgrade_progress_file) && write_array_to_file( "upgrade_config", $upgrade_config,
				$upgrade_progress_file)) {
			//writing to the file
		}

	}
}

function get_upgrade_progress(){
	$upgrade_progress_dir = sugar_cached('upgrades/temp');
	$upgrade_progress_file = $upgrade_progress_dir.'/upgrade_progress.php';
	$currState = '';

	if(file_exists($upgrade_progress_file)){
		include($upgrade_progress_file);
		if(!isset($upgrade_config) || $upgrade_config == null){
			$upgrade_config = array();
		}
		if($upgrade_config != null && sizeof($upgrade_config) >1){
			$currArr = $upgrade_config[sizeof($upgrade_config)];
			if(is_array($currArr)){
				foreach($currArr as $key=>$val){
					$currState = $key;
				}
			}
		}
	}
	return $currState;
}
function currSubStep($currStep){
	$currSubStep = '';
	if(is_array($currStep)){
		foreach($currStep as $key=>$val){
			if($key != null){
				$currState = $key;
			}
		}
	}
	return $currState;
}
function currUpgradeState($currState){
	$currState = '';
	if(is_array($currState)){
		foreach($currState as $key=>$val){
			if(is_array($val)){
				foreach($val as $k=>$v){
					if($k != null){
						$currState = $k;
					}
				}
			}
			else{
				$currState = $key;
			}
		}
	}
	return $currState;
}

function didThisStepRunBefore($step,$SubStep=''){
	if($step == null) return;
	$upgrade_progress_dir = sugar_cached('upgrades/temp');
	$upgrade_progress_file = $upgrade_progress_dir.'/upgrade_progress.php';
	$currState = '';
	$stepRan = false;
	if(file_exists($upgrade_progress_file)){
		include($upgrade_progress_file);
		if(isset($upgrade_config) && $upgrade_config != null && is_array($upgrade_config) && sizeof($upgrade_config) >0){
			for($i=1;$i<=sizeof($upgrade_config);$i++){
				if(is_array($upgrade_config[$i])){
					foreach($upgrade_config[$i] as $key=>$val){
						if($key==$step){
							if(is_array($upgrade_config[$i][$step])){
								//now process
								foreach ($upgrade_config[$i][$step] as $k=>$v){
									if(is_array($v)){
										foreach($v as $k1=>$v1){
											if($SubStep != null){
												if($SubStep ==$k1 && $v1=='done'){
													$stepRan = true;
													break;
												}
											}
										}//foreach
									}
									elseif($SubStep !=null){
										if($SubStep==$k && $v=='done'){
											$stepRan = true;
											break;
										}
									}
									elseif($step==$k && $v=='done'){
										$stepRan = true;
										break;
									}
								}//foreach
							}
							elseif($val=='done'){
								$stepRan = true;
							}
						}
					}//foreach
				}
			}//for
		}
	}
	return $stepRan;
}



//get and set post install status
function post_install_progress($progArray='',$action=''){
	$upgrade_progress_dir = sugar_cached('upgrades/temp');
	$upgrade_progress_file = $upgrade_progress_dir.'/upgrade_progress.php';
	if($action=='' || $action=='get'){
		//get the state of post install
		$currProg = array();
		if(file_exists($upgrade_progress_file)){
			include($upgrade_progress_file);
			if(is_array($upgrade_config[sizeof($upgrade_config)]['commit']['post_install']) && sizeof($upgrade_config[sizeof($upgrade_config)]['commit']['post_install'])>0){
				foreach($upgrade_config[sizeof($upgrade_config)]['commit']['post_install'] as $k=>$v){
					$currProg[$k]=$v;
				}
			}
		}
		return $currProg;
	}
	elseif($action=='set'){
		if(!is_dir($upgrade_progress_dir)){
			mkdir($upgrade_progress_dir);
		}
		if(file_exists($upgrade_progress_file)){
			include($upgrade_progress_file);
		}
		else{
			fopen($upgrade_progress_file, 'w+');
		}
		if(!is_array($upgrade_config[sizeof($upgrade_config)]['commit']['post_install'])){
			$upgrade_config[sizeof($upgrade_config)]['commit']['post_install']=array();
			$upgrade_config[sizeof($upgrade_config)]['commit']['post_install']['post_install'] = 'in_progress';
		}
		if($progArray != null && is_array($progArray)){
			foreach($progArray as $key=>$val){
				$upgrade_config[sizeof($upgrade_config)]['commit']['post_install'][$key]=$val;
			}
		}
		if(is_writable($upgrade_progress_file) && write_array_to_file( "upgrade_config", $upgrade_config,
				$upgrade_progress_file)) {
			//writing to the file
		}
	}
}

function repairDBForUpgrade($execute=false,$path=''){

	global $current_user, $beanFiles;
	global $dictionary;
	set_time_limit(3600);

	$db = &DBManagerFactory::getInstance();
	$sql = '';
	VardefManager::clearVardef();
	require_once('include/ListView/ListView.php');
	foreach ($beanFiles as $bean => $file) {
		require_once ($file);
		$focus = new $bean ();
		$sql .= $db->repairTable($focus, $execute);

	}
	//echo $sql;
	$olddictionary = $dictionary;
	unset ($dictionary);
	include ('modules/TableDictionary.php');
	foreach ($dictionary as $meta) {
		$tablename = $meta['table'];
		$fielddefs = $meta['fields'];
		$indices = $meta['indices'];
		$sql .= $db->repairTableParams($tablename, $fielddefs, $indices, $execute);
	}
	$qry_str = "";
	foreach (explode("\n", $sql) as $line) {
		if (!empty ($line) && substr($line, -2) != "*/") {
			$line .= ";";
		}
		$qry_str .= $line . "\n";
	}
	$sql = str_replace(
		array(
			"\n",
			'&#039;',
		),
		array(
			'',
			"'",
		),
		preg_replace('#(/\*.+?\*/\n*)#', '', $qry_str)
	);
	logThis("*******START EXECUTING DB UPGRADE QUERIES***************",$path);
	logThis($sql,$path);
	logThis("*******END EXECUTING DB UPGRADE QUERIES****************",$path);
	if(!$execute){
		return $sql;
	}
}



/**
 * upgradeUserPreferences
 * This method updates the user_preferences table and sets the pages/dashlets for users
 * which have ACL access to Trackers so that the Tracker dashlets are set in their user perferences
 *
 */
function upgradeUserPreferences() {
	global $sugar_config, $sugar_version;
	$uw_strings = return_module_language($GLOBALS['current_language'], 'UpgradeWizard');

	$localization = new Localization();
	$localeCoreDefaults = $localization->getLocaleConfigDefaults();

	// check the current system wide default_locale_name_format and add it to the list if it's not there
	if(empty($sugar_config['name_formats'])) {
		$sugar_config['name_formats'] = $localeCoreDefaults['name_formats'];
		if(!rebuildConfigFile($sugar_config, $sugar_version)) {
			$errors[] = $uw_strings['ERR_UW_CONFIG_WRITE'];
		}
	}

	$currentDefaultLocaleNameFormat = $sugar_config['default_locale_name_format'];

	if ($localization->isAllowedNameFormat($currentDefaultLocaleNameFormat)) {
		upgradeLocaleNameFormat($currentDefaultLocaleNameFormat);
	} else {
		$sugar_config['default_locale_name_format'] = $localeCoreDefaults['default_locale_name_format'];
		if(!rebuildConfigFile($sugar_config, $sugar_version)) {
			$errors[] = $uw_strings['ERR_UW_CONFIG_WRITE'];
		}
		$localization->createInvalidLocaleNameFormatUpgradeNotice();
	}

	$db = &DBManagerFactory::getInstance();
	$result = $db->query("SELECT id FROM users where deleted = '0'");
	while($row = $db->fetchByAssoc($result))
	{
		$current_user = new User();
		$current_user->retrieve($row['id']);

		// get the user's name locale format, check if it's in our list, add it if it's not, keep it as user's default
		$currentUserNameFormat = $current_user->getPreference('default_locale_name_format');
		if ($localization->isAllowedNameFormat($currentUserNameFormat)) {
			upgradeLocaleNameFormat($currentUserNameFormat);
		} else {
			$current_user->setPreference('default_locale_name_format', 's f l', 0, 'global');
			$current_user->savePreferencesToDB();
		}

		$changed = false;
		if(!$current_user->getPreference('calendar_publish_key')) {
			// set publish key if not set already
			$current_user->setPreference('calendar_publish_key', create_guid());
			$changed = true;
		}


		// we need to force save the changes to disk, otherwise we lose them.
		if($changed)
		{
			$current_user->savePreferencesToDB();
		}

	} //while
}


/**
 * Checks if a locale name format is part of the default list, if not adds it to the config
 * @param $name_format string a local name format string such as 's f l'
 * @return bool true on successful write to config file, false on failure;
 */
function upgradeLocaleNameFormat($name_format) {
	global $sugar_config, $sugar_version;

	$localization = new Localization();
	$localeConfigDefaults = $localization->getLocaleConfigDefaults();

	$uw_strings = return_module_language($GLOBALS['current_language'], 'UpgradeWizard');
	if(empty($sugar_config['name_formats'])) {
		$sugar_config['name_formats'] = $localeConfigDefaults['name_formats'];
		if(!rebuildConfigFile($sugar_config, $sugar_version)) {
			$errors[] = $uw_strings['ERR_UW_CONFIG_WRITE'];
		}
	}
	if (!in_array($name_format, $sugar_config['name_formats'])) {
		$new_config = sugarArrayMerge($sugar_config['name_formats'], array($name_format=>$name_format));
		$sugar_config['name_formats'] = $new_config;
		if(!rebuildConfigFile($sugar_config, $sugar_version)) {
			$errors[] = $uw_strings['ERR_UW_CONFIG_WRITE'];
			return false;
		}
	}
	return true;
}



function add_custom_modules_favorites_search(){
	$module_directories = scandir('modules');

	foreach($module_directories as $module_dir){
		if($module_dir == '.' || $module_dir == '..' || !is_dir("modules/{$module_dir}")){
			continue;
		}

		$matches = array();
		preg_match('/^[a-z0-9]{1,5}_[a-z0-9_]+$/i' , $module_dir, $matches);

		// Make sure the module was created by module builder
		if(empty($matches)){
			continue;
		}

		$full_module_dir = "modules/{$module_dir}/";
		$read_searchdefs_from = "{$full_module_dir}/metadata/searchdefs.php";
		$read_SearchFields_from = "{$full_module_dir}/metadata/SearchFields.php";
		$read_custom_SearchFields_from = "custom/{$full_module_dir}/metadata/SearchFields.php";

		// Studio can possibly override this file, so we check for a custom version of it
		if(file_exists("custom/{$full_module_dir}/metadata/searchdefs.php")){
			$read_searchdefs_from = "custom/{$full_module_dir}/metadata/searchdefs.php";
		}

		if(file_exists($read_searchdefs_from) && file_exists($read_SearchFields_from)){
			$found_sf1 = false;
			$found_sf2 = false;
			require($read_searchdefs_from);
			foreach($searchdefs[$module_dir]['layout']['basic_search'] as $sf_array){
				if(isset($sf_array['name']) && $sf_array['name'] == 'favorites_only'){
					$found_sf1 = true;
				}
			}

			require($read_SearchFields_from);
			if(isset($searchFields[$module_dir]['favorites_only'])){
				$found_sf2 = true;
			}

			if(!$found_sf1 && !$found_sf2){
				$searchdefs[$module_dir]['layout']['basic_search']['favorites_only'] = array('name' => 'favorites_only','label' => 'LBL_FAVORITES_FILTER','type' => 'bool',);
				$searchdefs[$module_dir]['layout']['advanced_search']['favorites_only'] = array('name' => 'favorites_only','label' => 'LBL_FAVORITES_FILTER','type' => 'bool',);
				$searchFields[$module_dir]['favorites_only'] = array(
					'query_type'=>'format',
					'operator' => 'subquery',
					'subquery' => 'SELECT sugarfavorites.record_id FROM sugarfavorites
								WHERE sugarfavorites.deleted=0
									and sugarfavorites.module = \''.$module_dir.'\'
									and sugarfavorites.assigned_user_id = \'{0}\'',
					'db_field'=>array('id')
				);

				if(!is_dir("custom/{$full_module_dir}/metadata")){
					mkdir_recursive("custom/{$full_module_dir}/metadata");
				}
				$success_sf1 = write_array_to_file('searchdefs', $searchdefs, "custom/{$full_module_dir}/metadata/searchdefs.php");
				$success_sf2 = write_array_to_file('searchFields', $searchFields, "{$full_module_dir}/metadata/SearchFields.php");

				if(!$success_sf1){
					logThis("add_custom_modules_favorites_search failed for searchdefs.php for {$module_dir}");
				}
				if(!$success_sf2){
					logThis("add_custom_modules_favorites_search failed for SearchFields.php for {$module_dir}");
				}
				if($success_sf1 && $success_sf2){
					logThis("add_custom_modules_favorites_search successfully updated searchdefs and searchFields for {$module_dir}");
				}
			}
		}
	}
}


/**
 * upgradeModulesForTeamsets
 *
 * This method adds the team_set_id values to the module tables that have the new team_set_id column
 * added through the SugarCRM 5.5.x upgrade process.  It also adds the values into the team_sets and
 * team_sets_teams tables.
 *
 * @param filter Array of modules to process; empty by default
 */
function upgradeModulesForTeamsets($filter=array()) {
	require('include/modules.php');
	foreach($beanList as $moduleName=>$beanName) {
		if(!empty($filter) && array_search($moduleName, $filter) === false) {
			continue;
		}
		if($moduleName == 'TeamMemberships' || $moduleName == 'ForecastOpportunities'){
			continue;
		}
		$bean = loadBean($moduleName);
		if(empty($bean) ||
			empty($bean->table_name)) {
			continue;
		}

		$FieldArray = DBManagerFactory::getInstance()->helper->get_columns($bean->table_name);
		if(!isset($FieldArray['team_id'])) {
			continue;
		}

		upgradeTeamColumn($bean, 'team_id');

	} //foreach

	//Upgrade users table
	$bean = loadBean('Users');
	upgradeTeamColumn($bean, 'default_team');
	$result = DBManagerFactory::getInstance()->query("SELECT id FROM teams where deleted=0");
	while($row = DBManagerFactory::getInstance()->fetchByAssoc($result)) {
		$teamset = new TeamSet();
		$teamset->addTeams($row['id']);
	}
}


/**
 * upgradeTeamColumn
 * Helper function to create a team_set_id column and also set team_set_id column
 * to have the value of the $column_name parameter
 *
 * @param $bean SugarBean which we are adding team_set_id column to
 * @param $column_name The name of the column containing the default team_set_id value
 */
function upgradeTeamColumn($bean, $column_name) {
	//first let's check to ensure that the team_set_id field is defined, if not it could be the case that this is an older
	//module that does not use the SugarObjects
	if(empty($bean->field_defs['team_set_id']) && $bean->module_dir != 'Trackers'){

		//at this point we could assume that since we have a team_id defined and not a team_set_id that we need to
		//add that field and the corresponding relationships
		$object = $bean->object_name;
		$module = $bean->module_dir;
		$object_name = $object;
		$_object_name = strtolower($object_name);

		if(!empty($GLOBALS['dictionary'][$object]['table'])){
			$table_name = $GLOBALS['dictionary'][$object]['table'];
		}else{
			$table_name = strtolower($module);
		}

		$path = 'include/SugarObjects/implements/team_security/vardefs.php';
		require($path);
		//go through each entry in the vardefs from team_security and unset anything that is already set in the core module
		//this will ensure we have the proper ordering.
		$fieldDiff = array_diff_assoc($vardefs['fields'], $GLOBALS['dictionary'][$bean->object_name]['fields']);

		$file = 'custom/Extension/modules/' . $bean->module_dir. '/Ext/Vardefs/teams.php';
		$contents = "<?php\n";
		if(!empty($fieldDiff)){
			foreach($fieldDiff as $key => $val){
				$contents .= "\n\$GLOBALS['dictionary']['". $object . "']['fields']['". $key . "']=" . var_export_helper($val) . ";";
			}
		}
		$relationshipDiff = array_diff_assoc($vardefs['relationships'], $GLOBALS['dictionary'][$bean->object_name]['relationships']);
		if(!empty($relationshipDiff)){
			foreach($relationshipDiff as $key => $val){
				$contents .= "\n\$GLOBALS['dictionary']['". $object . "']['relationships']['". $key . "']=" . var_export_helper($val) . ";";
			}
		}
		$indexDiff = array_diff_assoc($vardefs['indices'], $GLOBALS['dictionary'][$bean->object_name]['indices']);
		if(!empty($indexDiff)){
			foreach($indexDiff as $key => $val){
				$contents .= "\n\$GLOBALS['dictionary']['". $object . "']['indices']['". $key . "']=" . var_export_helper($val) . ";";
			}
		}
		if( $fh = @sugar_fopen( $file, 'wt' ) )
		{
			fputs( $fh, $contents);
			fclose( $fh );
		}


		//we have written out the teams.php into custom/Extension/modules/{$module_dir}/Ext/Vardefs/teams.php'
		//now let's merge back into vardefs.ext.php
		require_once('ModuleInstall/ModuleInstaller.php');
		$mi = new ModuleInstaller();
		$mi->merge_files('Ext/Vardefs/', 'vardefs.ext.php');
		VardefManager::loadVardef($bean->module_dir, $bean->object_name, true);
		$bean->field_defs = $GLOBALS['dictionary'][$bean->object_name]['fields'];
	}

	if(isset($bean->field_defs['team_set_id'])) {
		//Create the team_set_id column
		$FieldArray = DBManagerFactory::getInstance()->helper->get_columns($bean->table_name);
		if(!isset($FieldArray['team_set_id'])) {
			DBManagerFactory::getInstance()->addColumn($bean->table_name, $bean->field_defs['team_set_id']);
		}
		$indexArray =  DBManagerFactory::getInstance()->helper->get_indices($bean->table_name);

		$indexName = getValidDBName('idx_'.strtolower($bean->table_name).'_tmst_id', true, 34);
		$indexDef = array(
			array(
				'name' => $indexName,
				'type' => 'index',
				'fields' => array('team_set_id')
			)
		);
		if(!isset($indexArray[$indexName])) {
			DBManagerFactory::getInstance()->addIndexes($bean->table_name, $indexDef);
		}

		//Update the table's team_set_id column to have the same values as team_id
		DBManagerFactory::getInstance()->query("UPDATE {$bean->table_name} SET team_set_id = {$column_name}");
	}
}

/**
 *  Update the folder subscription table which confirms to the team security mechanism but
 *  the class SugarFolders does not extend SugarBean and is therefore never picked up by the
 *  upgradeModulesForTeamsets function.
 */
function upgradeFolderSubscriptionsTeamSetId()
{
	logThis("In upgradeFolderSubscriptionsTeamSetId()");
	$query = "UPDATE folders SET team_set_id = team_id";
	$result = DBManagerFactory::getInstance()->query($query);
	logThis("Finished upgradeFolderSubscriptionsTeamSetId()");
}

/**
 * upgradeModulesForTeam
 *
 * This method update the associated_user_id, name, name_2 to the private team records on teams table
 * This function is used for upgrade process from 5.1.x and 5.2.x.
 *
 */
function upgradeModulesForTeam() {
	logThis("In upgradeModulesForTeam()");
	$result = DBManagerFactory::getInstance()->query("SELECT id, user_name, first_name, last_name FROM users where deleted=0");

	while($row = DBManagerFactory::getInstance()->fetchByAssoc($result)) {
		$results2 = DBManagerFactory::getInstance()->query("SELECT id FROM teams WHERE name = '({$row['user_name']})'");
		$assoc = '';
		if(!$assoc = DBManagerFactory::getInstance()->fetchByAssoc($results2)) {
			//if team does not exist, then lets create the team for this user
			$team = new Team();
			$user = new User();
			$user->retrieve($row['id']);
			$team->new_user_created($user);
			$team_id = $team->id;
		}else{
			$team_id =$assoc['id'];
		}

		//upgrade the team
		$name = is_null($row['first_name'])?'':$row['first_name'];
		$name_2 = is_null($row['last_name'])?'':$row['last_name'];
		$associated_user_id = $row['id'];

		//Bug 32914
		//Ensure team->name is not empty by using team->name_2 if available
		if(empty($name) && !empty($name_2)) {
			$name = $name_2;
			$name_2 = '';
		}

		$query = "UPDATE teams SET name = '{$name}', name_2 = '{$name_2}', associated_user_id = '{$associated_user_id}' WHERE id = '{$team_id}'";
		DBManagerFactory::getInstance()->query($query);
	} //while

	//Update the team_set_id and default_team columns
	$ce_to_pro_or_ent = (isset($_SESSION['upgrade_from_flavor']) && ($_SESSION['upgrade_from_flavor'] == 'SugarCE to SugarPro' || $_SESSION['upgrade_from_flavor'] == 'SugarCE to SugarEnt' || $_SESSION['upgrade_from_flavor'] == 'SugarCE to SugarCorp' || $_SESSION['upgrade_from_flavor'] == 'SugarCE to SugarUlt'));

	//Update team_set_id
	if($ce_to_pro_or_ent) {
		DBManagerFactory::getInstance()->query("update users set team_set_id = (select teams.id from teams where teams.associated_user_id = users.id)");
		DBManagerFactory::getInstance()->query("update users set default_team = (select teams.id from teams where teams.associated_user_id = users.id)");
	}

}


function addNewSystemTabsFromUpgrade($from_dir){
	global $path;
	if(isset($_SESSION['upgrade_from_flavor'])){

		//check to see if there are any new files that need to be added to systems tab
		//retrieve old modules list
		logThis('check to see if new modules exist',$path);
		$oldModuleList = array();
		$newModuleList = array();
		include($from_dir.'/include/modules.php');
		$oldModuleList = $moduleList;
		include('include/modules.php');
		$newModuleList = $moduleList;

		//include tab controller
		require_once('modules/MySettings/TabController.php');
		$newTB = new TabController();

		//make sure new modules list has a key we can reference directly
		$newModuleList = $newTB->get_key_array($newModuleList);
		$oldModuleList = $newTB->get_key_array($oldModuleList);

		//iterate through list and remove commonalities to get new modules
		foreach ($newModuleList as $remove_mod){
			if(in_array($remove_mod, $oldModuleList)){
				unset($newModuleList[$remove_mod]);
			}
		}
		//new modules list now has left over modules which are new to this install, so lets add them to the system tabs
		logThis('new modules to add are '.var_export($newModuleList,true),$path);

		if(!empty($newModuleList))
		{
			//grab the existing system tabs
			$tabs = $newTB->get_system_tabs();

			//add the new tabs to the array
			foreach($newModuleList as $nm ){
				$tabs[$nm] = $nm;
			}

			$newTB->set_system_tabs($tabs);
		}
		logThis('module tabs updated',$path);
	}
}

/**
 * fix_dropdown_list
 * This method attempts to fix dropdown lists that were incorrectly named.
 * There were versions of SugarCRM that did not enforce naming convention rules
 * for the dropdown list field name.  This method attempts to resolve that by
 * fixing the language files that may have been affected and then updating the
 * fields_meta_data table accordingly.  It also refreshes any vardefs that may
 * have been affected.
 *
 */
function fix_dropdown_list() {
	if(file_exists('custom/include/language')) {
		$files = array();
		$affected_modules = array();
		$affected_keys = array();

		getFiles($files, 'custom/include/language', '/\.php$/i');
		foreach($files as $file) {

			if(file_exists($file . '.bak')) {
				$bak_mod_time = filemtime($file . '.bak');
				$php_mod_time = filemtime($file);
				//We're saying if the .php file was modified 30 seconds no more than php.bak file then we
				//run these additional cleanup checks
				if($php_mod_time - $bak_mod_time < 30) {

					$app_list_strings = array();
					$GLOBALS['app_list_strings'] = array();
					require($file . '.bak');
					$bak_app_list_strings = array_merge($app_list_strings, $GLOBALS['app_list_strings']);

					$app_list_strings = array();
					$GLOBALS['app_list_strings'] = array();
					require($file);
					$php_app_list_strings = array_merge($app_list_strings, $GLOBALS['app_list_strings']);

					//Get the file contents
					$contents = file_get_contents($file);

					//Now simulate a fix for the file before we compare w/ the .php file
					//we also append to the $contents
					foreach($bak_app_list_strings as $key=>$entry) {
						if(preg_match('/([^A-Za-z_])/', $key, $matches) && is_array($entry)) {
							$new_key = preg_replace('/[^A-Za-z_]/', '_', $key);
							$bak_app_list_strings[$new_key] = $bak_app_list_strings[$key];
							unset($bak_app_list_strings[$key]);
							//Now if the entry doesn't exists in the .php file, then add to contents
							if(!isset($php_app_list_strings[$new_key])) {
								$contents .= "\n\$GLOBALS['app_list_strings']['{$new_key}'] = " . var_export_helper($bak_app_list_strings[$new_key]) . ";";
							}
						} //if
					} //foreach

					//Now load the .php file to do the comparison
					foreach($php_app_list_strings as $key=>$entry) {
						if(isset($bak_app_list_strings[$key])) {
							$diff = array_diff($bak_app_list_strings[$key], $entry);
							if(!empty($diff)) {
								//There is a difference, so copy the $bak_app_list_strings version into the .php file
								$contents .= "\n\$GLOBALS['app_list_strings']['{$key}'] = " . var_export_helper($bak_app_list_strings[$key]) . ";";
							} //if
						} //if
					} //foreach

					//Now write out the file contents
					//Create backup just in case
					copy($file, $file . '.php_bak');
					$fp = @sugar_fopen($file, 'w');
					if($fp) {
						fwrite($fp, $contents);
						fclose($fp);
					} else {
						$GLOBALS['log']->error("Unable to update file contents in fix_dropdown_list for {$file}");
					} //if-else
				}
			}

			unset($GLOBALS['app_strings']);
			unset($GLOBALS['app_list_strings']);
			$app_list_strings = array();
			require($file);
			$touched = false;
			$contents = file_get_contents($file);
			if ( !isset($GLOBALS['app_list_strings']) ) {
				$GLOBALS['app_list_strings'] = $app_list_strings;
			}
			else {
				$GLOBALS['app_list_strings'] = array_merge($app_list_strings, $GLOBALS['app_list_strings']);
			}

			if(isset($GLOBALS['app_list_strings']) && is_array($GLOBALS['app_list_strings'])) {
				foreach($GLOBALS['app_list_strings'] as $key=>$entry) {
					if(preg_match('/([^A-Za-z_])/', $key, $matches) && is_array($entry)) {
						$result = DBManagerFactory::getInstance()->query("SELECT custom_module FROM fields_meta_data WHERE ext1 = '{$key}'");
						if(!empty($result)) {
							while($row = DBManagerFactory::getInstance()->fetchByAssoc($result)) {
								$custom_module = $row['custom_module'];
								if(!empty($GLOBALS['beanList'][$custom_module])) {
									$affected_modules[$custom_module] = $GLOBALS['beanList'][$custom_module];
								}
							} //while
						}

						//Replace all invalid characters with '_' character
						$new_key = preg_replace('/[^A-Za-z_]/', '_', $key);
						$affected_keys[$key] = $new_key;

						$GLOBALS['app_list_strings'][$new_key] = $GLOBALS['app_list_strings'][$key];
						unset($GLOBALS['app_list_strings'][$key]);

						$pattern_match = "/(\[\s*\'{$key}\'\s*\])/";
						$new_key = "['{$new_key}']";
						$out = preg_replace($pattern_match, $new_key, $contents);
						$contents = $out;
						$touched = true;
					} //if
				} //foreach

				//This is a check for g => h instances where the file contents were incorrectly written
				//and also fixes the scenario where via a UI upgrade, the app_list_strings were incorrectly
				//merged with app_list_strings variables declared elsewhere
				if(!$touched) {
					if(preg_match('/\$GLOBALS\s*\[\s*[\"|\']app_list_strings[\"|\']\s*\]\s*=\s*array\s*\(/', $contents)) {
						//Now also remove all the non-custom labels that were added
						if(preg_match('/language\/([^\.]+)\.lang\.php$/', $file, $matches)) {
							$language = $matches[1];

							$app_list_strings = array();

							if(file_exists("include/language/$language.lang.php")) {
								include("include/language/$language.lang.php");
							}
							if(file_exists("include/language/$language.lang.override.php")) {
								$app_list_strings =  _mergeCustomAppListStrings("include/language/$language.lang.override.php" , $app_list_strings) ;
							}
							if(file_exists("custom/application/Ext/Language/$language.ext.lang.php")) {
								$app_list_strings =  _mergeCustomAppListStrings("custom/application/Ext/Language/$language.ext.lang.php" , $app_list_strings) ;
							}
							if(file_exists("custom/application/Ext/Language/$language.lang.ext.php")) {
								$app_list_strings =  _mergeCustomAppListStrings("custom/application/Ext/Language/$language.lang.ext.php" , $app_list_strings) ;
							}

							$all_non_custom_include_language_strings = $app_strings;
							$all_non_custom_include_language_list_strings = $app_list_strings;

							$unset_keys = array();
							if(!empty($GLOBALS['app_list_strings'])) {
								foreach($GLOBALS['app_list_strings'] as $key=>$value) {
									$diff = array();
									if(isset($all_non_custom_include_language_list_strings[$key])) {
										$diff = array_diff($all_non_custom_include_language_list_strings[$key], $GLOBALS['app_list_strings'][$key]);
									}

									if(!empty($all_non_custom_include_language_list_strings[$key]) && empty($diff)) {
										$unset_keys[] = $key;
									}
								}
							}

							foreach($unset_keys as $key) {
								unset($GLOBALS['app_list_strings'][$key]);
							}

							if(!empty($GLOBALS['app_strings'])) {
								foreach($GLOBALS['app_strings'] as $key=>$value) {
									if(!empty($all_non_custom_include_language_strings[$key])) {
										unset($GLOBALS['app_strings'][$key]);
									}
								}
							}
						} //if(preg_match...)

						$out = "<?php \n";
						if(!empty($GLOBALS['app_strings'])) {
							foreach($GLOBALS['app_strings'] as $key=>$entry) {
								$out .= "\n\$GLOBALS['app_strings']['$key']=" . var_export_helper($entry) . ";";
							}
						}

						foreach($GLOBALS['app_list_strings'] as $key=>$entry) {
							$out .= "\n\$GLOBALS['app_list_strings']['$key']=" . var_export_helper($entry) . ";";
						} //foreach

						$touched = true;
					} //if(preg_match...)
				} //if(!$touched)

				if($touched) {
					//Create a backup just in case
					copy($file, $file . '.bak');
					$fp = @sugar_fopen($file, 'w');
					if($fp) {
						fwrite($fp, $out);
						fclose($fp);
					} else {
						//If we can't update the file, just return
						$GLOBALS['log']->error("Unable to update file contents in fix_dropdown_list.");
						return;
					}
				} //if($touched)
			} //if

		} //foreach($files)

		//Update db entries (the order matters here... need to process database changes first)
		if(!empty($affected_keys)) {
			foreach($affected_keys as $old_key=>$new_key) {
				DBManagerFactory::getInstance()->query("UPDATE fields_meta_data SET ext1 = '{$new_key}' WHERE ext1 = '{$old_key}'");
			}
		}

		//Update vardef files for affected modules
		if(!empty($affected_modules)) {
			foreach($affected_modules as $module=>$object) {
				VardefManager::refreshVardefs($module, $object);
			}
		}
	}
}


function update_iframe_dashlets(){
	require_once(sugar_cached('dashlets/dashlets.php'));

	$db = DBManagerFactory::getInstance();
	$query = "SELECT id, contents, assigned_user_id FROM user_preferences WHERE deleted = 0 AND category = 'Home'";
	$result = $db->query($query, true, "Unable to update new default dashlets! ");
	while ($row = $db->fetchByAssoc($result)) {
		$content = unserialize(base64_decode($row['contents']));
		$assigned_user_id = $row['assigned_user_id'];
		$record_id = $row['id'];

		$current_user = new User();
		$current_user->retrieve($row['assigned_user_id']);

		if(!empty($content['dashlets']) && !empty($content['pages'])){
			$originalDashlets = $content['dashlets'];
			foreach($originalDashlets as $key => $ds){
				if(!empty($ds['options']['url']) && stristr($ds['options']['url'],'https://suitecrm.com/')){
					unset($originalDashlets[$key]);
				}
			}
			$current_user->setPreference('dashlets', $originalDashlets, 0, 'Home');
		}
	}
}


/**
 * convertImageToText
 * @deprecated
 * This method attempts to convert date type image to text on Microsoft SQL Server.
 * This method could NOT be used in any other type of datebases.
 */
function convertImageToText($table_name,$column_name){
	$set_lang = "SET LANGUAGE us_english";
	DBManagerFactory::getInstance()->query($set_lang);
	if(DBManagerFactory::getInstance()->lastError()){
		logThis('An error occurred when performing this query-->'.$set_lang);
	}
	$q="SELECT data_type
        FROM INFORMATION_SCHEMA.Tables T JOIN INFORMATION_SCHEMA.Columns C
        ON T.TABLE_NAME = C.TABLE_NAME where T.TABLE_NAME = '$table_name' and C.COLUMN_NAME = '$column_name'";
	$res= DBManagerFactory::getInstance()->query($q);
	if(DBManagerFactory::getInstance()->lastError()){
		logThis('An error occurred when performing this query-->'.$q);
	}
	$row= DBManagerFactory::getInstance()->fetchByAssoc($res);

	if(trim(strtolower($row['data_type'])) == 'image'){
		$addContent_temp = "alter table {$table_name} add {$column_name}_temp text null";
		DBManagerFactory::getInstance()->query($addContent_temp);
		if(DBManagerFactory::getInstance()->lastError()){
			logThis('An error occurred when performing this query-->'.$addContent_temp);
		}
		$qN = "select count=datalength({$column_name}), id, {$column_name} from {$table_name}";
		$result = DBManagerFactory::getInstance()->query($qN);
		while($row = DBManagerFactory::getInstance()->fetchByAssoc($result)){
			if($row['count'] >8000){
				$contentLength = $row['count'];
				$start = 1;
				$next=8000;
				$convertedContent = '';
				while($contentLength >0){
					$stepsQuery = "select cont=convert(varchar(max), convert(varbinary(8000), substring({$column_name},{$start},{$next}))) from {$table_name} where id= '{$row['id']}'";
					$steContQ = DBManagerFactory::getInstance()->query($stepsQuery);
					if(DBManagerFactory::getInstance()->lastError()){
						logThis('An error occurred when performing this query-->'.$stepsQuery);
					}
					$stepCont = DBManagerFactory::getInstance()->fetchByAssoc($steContQ);
					if(isset($stepCont['cont'])){
						$convertedContent = $convertedContent.$stepCont['cont'];
					}
					$start = $start+$next;
					$contentLength = $contentLength - $next;
				}
				$addContentDataText="update {$table_name} set {$column_name}_temp = '{$convertedContent}' where id= '{$row['id']}'";
				DBManagerFactory::getInstance()->query($addContentDataText);
				if(DBManagerFactory::getInstance()->lastError()){
					logThis('An error occurred when performing this query-->'.$addContentDataText);
				}
			}
			else{
				$addContentDataText="update {$table_name} set {$column_name}_temp =
                convert(varchar(max), convert(varbinary(8000), {$column_name})) where id= '{$row['id']}'";
				DBManagerFactory::getInstance()->query($addContentDataText);
				if(DBManagerFactory::getInstance()->lastError()){
					logThis('An error occurred when performing this query-->'.$addContentDataText);
				}
			}
		}
		//drop the contents now and change contents_temp to contents
		$dropColumn = "alter table {$table_name} drop column {$column_name}";
		DBManagerFactory::getInstance()->query($dropColumn);
		if(DBManagerFactory::getInstance()->lastError()){
			logThis('An error occurred when performing this query-->'.$dropColumn);
		}
		$changeColumnName = "EXEC sp_rename '{$table_name}.[{$column_name}_temp]','{$column_name}','COLUMN'";
		DBManagerFactory::getInstance()->query($changeColumnName);
		if(DBManagerFactory::getInstance()->lastError()){
			logThis('An error occurred when performing this query-->'.$changeColumnName);
		}
	}
}

/**
 * clearHelpFiles
 * This method attempts to delete all English inline help files.
 * This method was introduced by 5.5.0RC2.
 */
function clearHelpFiles(){
	$modulePath = clean_path(getcwd() . '/modules');
	$allHelpFiles = array();
	getFiles($allHelpFiles, $modulePath, "/en_us.help.*/");

	foreach( $allHelpFiles as $the_file ){
		if( is_file( $the_file ) ){
			unlink( $the_file );
			logThis("Deleted file: $the_file");
		}
	}
}



/**
 * upgradeDateTimeFields
 *
 * This method came from bug: 39757 where the date_end field is a date field and not a datetime field
 * which prevents you from performing timezone offset calculations once the data has been saved.
 *
 * @param path String location to log file, empty by default
 */
function upgradeDateTimeFields($path)
{
	//bug: 39757
	$db = DBManagerFactory::getInstance();
	$meetingsSql = "UPDATE meetings SET date_end = ".$db->convert("date_start", 'add_time', array('duration_hours', 'duration_minutes'));
	$callsSql = "UPDATE calls SET date_end = ".$db->convert("date_start", 'add_time', array('duration_hours', 'duration_minutes'));
	logThis('upgradeDateTimeFields Meetings SQL:' . $meetingsSql, $path);
	$db->query($meetingsSql);

	logThis('upgradeDateTimeFields Calls SQL:' . $callsSql, $path);
	$db->query($callsSql);
}

/**
 * upgradeDocumentTypeFields
 *
 */
function upgradeDocumentTypeFields($path){
	//bug: 39757
	$db = DBManagerFactory::getInstance();

	$documentsSql = "UPDATE documents SET doc_type = 'Sugar' WHERE doc_type IS NULL";
	$meetingsSql = "UPDATE meetings SET type = 'Sugar' WHERE type IS NULL";

	logThis('upgradeDocumentTypeFields Documents SQL:' . $documentsSql, $path);
	$db->query($documentsSql);
	logThis('upgradeDocumentTypeFields Meetings SQL:' . $meetingsSql, $path);
	$db->query($meetingsSql);
}


/**
 * merge_config_si_settings
 * This method checks for the presence of a config_si.php file and, if found, merges the configuration
 * settings from the config_si.php file into config.php.  If a config_si_location parameter value is not
 * supplied it will attempt to discover the config_si.php file location from where the executing script
 * was invoked.
 *
 * @param write_to_upgrade_log boolean optional value to write to the upgradeWizard.log file
 * @param config_location String optional value to config.php file location
 * @param config_si_location String optional value to config_si.php file location
 * @param path String file of the location of log file to write to
 * @return boolean value indicating whether or not a merge was attempted with config_si.php file
 */
function merge_config_si_settings($write_to_upgrade_log=false, $config_location='', $config_si_location='', $path='')
{
    if (!empty($config_location) && !file_exists($config_location)) {
        if ($write_to_upgrade_log) {
            logThis('config.php file specified in ' . $config_si_location . ' could not be found.  Skip merging', $path);
        }
        return false;
    } elseif (empty($config_location)) {
        global $argv;
        //We are assuming this is from the silentUpgrade scripts so argv[3] will point to SugarCRM install location
        if (isset($argv[3]) && is_dir($argv[3])) {
            $config_location = $argv[3] . DIRECTORY_SEPARATOR . 'config.php';
        }
    }

    //If config_location is still empty or if the file cannot be found, skip merging
    if (empty($config_location) || !file_exists($config_location)) {
        if ($write_to_upgrade_log) {
            logThis('config.php file at (' . $config_location . ') could not be found.  Skip merging.', $path);
        }
        return false;
    }
    if ($write_to_upgrade_log) {
        logThis('Loading config.php file at (' . $config_location . ') for merging.', $path);
    }

    include($config_location);
    if (empty($sugar_config)) {
        if ($write_to_upgrade_log) {
            logThis('config.php contents are empty.  Skip merging.', $path);
        }
        return false;
    }


    if (!empty($config_si_location) && !file_exists($config_si_location)) {
        if ($write_to_upgrade_log) {
            logThis('config_si.php file specified in ' . $config_si_location . ' could not be found.  Skip merging', $path);
        }
        return false;
    } elseif (empty($config_si_location)) {
        if (isset($argv[0]) && is_file($argv[0])) {
            $php_file = $argv[0];
            $p_info = pathinfo($php_file);
            $php_dir = (isset($p_info['dirname']) && $p_info['dirname'] != '.') ?  $p_info['dirname'] . DIRECTORY_SEPARATOR : '';
            $config_si_location = $php_dir . 'config_si.php';
        }
    }

    //If config_si_location is still empty or if the file cannot be found, skip merging
    if (empty($config_si_location) || !file_exists($config_si_location)) {
        if ($write_to_upgrade_log) {
            logThis('config_si.php file at (' . $config_si_location . ') could not be found.  Skip merging.', $path);
        }
        return false;
    }
    if ($write_to_upgrade_log) {
        logThis('Loading config_si.php file at (' . $config_si_location . ') for merging.', $path);
    }

    include($config_si_location);
    if (empty($sugar_config_si)) {
        if ($write_to_upgrade_log) {
            logThis('config_si.php contents are empty.  Skip merging.', $path);
        }
        return false;
    }


    //Now perform the merge operation
    $modified = false;
    foreach ($sugar_config_si as $key=>$value) {
        if (!preg_match('/^setup_/', $key) && !isset($sugar_config[$key])) {
            if ($write_to_upgrade_log) {
                logThis('Merge key (' . $key . ') with value (' . $value . ')', $path);
            }
            $sugar_config[$key] = $value;
            $modified = true;
        }
    }

    if ($modified) {
        if ($write_to_upgrade_log) {
            logThis('Update config.php file with new values', $path);
        }

        if (!write_array_to_file("sugar_config", $sugar_config, $config_location)) {
            if ($write_to_upgrade_log) {
                logThis('*** ERROR: could not write to config.php', $path);
            }
            return false;
        }
    } else {
        if ($write_to_upgrade_log) {
            logThis('config.php values are in sync with config_si.php values.  Skipped merging.', $path);
        }
        return false;
    }

    if ($write_to_upgrade_log) {
        logThis('End merge_config_si_settings', $path);
    }
    return true;
}


/**
 * upgrade_connectors
 *
 * This function handles support for upgrading connectors it is invoked from both end.php and silentUpgrade_step2.php
 *
 */
function upgrade_connectors() {
	require_once('include/connectors/utils/ConnectorUtils.php');
	remove_linkedin_config();

	if(!ConnectorUtils::updateMetaDataFiles()) {
		$GLOBALS['log']->fatal('Cannot update metadata files for connectors');
	}

	//Delete the custom connectors.php file if it exists so that it may be properly rebuilt
	if(file_exists('custom/modules/Connectors/metadata/connectors.php'))
	{
		unlink('custom/modules/Connectors/metadata/connectors.php');
	}

	remove_linkedin_connector();
}

/**
 * remove_linkedin_config
 *
 * This function removes linkedin config from custom/modules/Connectors/metadata/display_config.php, linkedin connector is removed in 6.5.16
 *
 */
function remove_linkedin_config()
{
	$display_file = 'custom/modules/Connectors/metadata/display_config.php';

	if (file_exists($display_file)) {
		require($display_file);

		if (!empty($modules_sources)) {
			foreach ($modules_sources as $module => $config) {
				if (isset($config['ext_rest_linkedin'])) {
					unset($modules_sources[$module]['ext_rest_linkedin']);
				}
			}
			if(!write_array_to_file('modules_sources', $modules_sources, $display_file)) {
				//Log error
				$GLOBALS['log']->fatal("Cannot write \$modules_sources to " . $display_file);
			}
		}
	}

	$search_file = 'custom/modules/Connectors/metadata/searchdefs.php';

	if (file_exists($search_file)) {
		require($search_file);

		if (isset($searchdefs['ext_rest_linkedin'])) {
			unset($searchdefs['ext_rest_linkedin']);

			if(!write_array_to_file('searchdefs', $searchdefs, $search_file)) {
				//Log error
				$GLOBALS['log']->fatal("Cannot write \$searchdefs to " . $search_file);
			}
		}
	}
}

/**
 * remove_linkedin_connector
 *
 * This function removes linkedin connector from upgrade, linkedin connector is removed in 6.5.16
 *
 */
function remove_linkedin_connector() {

	if (file_exists('modules/Connectors/connectors/formatters/ext/rest/linkedin')) {
		deleteDirectory('modules/Connectors/connectors/formatters/ext/rest/linkedin');
	}

	if (file_exists('modules/Connectors/connectors/sources/ext/rest/linkedin')) {
		deleteDirectory('modules/Connectors/connectors/sources/ext/rest/linkedin');
	}

	if (file_exists('custom/modules/Connectors/connectors/sources/ext/rest/linkedin')) {
		deleteDirectory('custom/modules/Connectors/connectors/sources/ext/rest/linkedin');
	}

	if (file_exists('include/externalAPI/LinkedIn')) {
		deleteDirectory('include/externalAPI/LinkedIn');
	}
}


/**
 * Enable the InsideView connector for the four default modules.
 */
function upgradeEnableInsideViewConnector($path='')
{
	logThis('Begin upgradeEnableInsideViewConnector', $path);

	// Load up the existing mapping and hand it to the InsideView connector to have it setup the correct logic hooks
	$mapFile = 'modules/Connectors/connectors/sources/ext/rest/insideview/mapping.php';
	if ( file_exists('custom/'.$mapFile) ) {
		logThis('Found CUSTOM mappings', $path);
		require('custom/'.$mapFile);
	} else {
		logThis('Used default mapping', $path);
		require($mapFile);
	}

	require_once('include/connectors/sources/SourceFactory.php');
	$source = SourceFactory::getSource('ext_rest_insideview');

	// $mapping is brought in from the mapping.php file above
	$source->saveMappingHook($mapping);

	require_once('include/connectors/utils/ConnectorUtils.php');
	ConnectorUtils::installSource('ext_rest_insideview');

	// Now time to set the various modules to active, because this part ignores the default config
	require(CONNECTOR_DISPLAY_CONFIG_FILE);
	// $modules_sources come from that config file
	foreach ( $source->allowedModuleList as $module ) {
		$modules_sources[$module]['ext_rest_insideview'] = 'ext_rest_insideview';
	}
	if(!write_array_to_file('modules_sources', $modules_sources, CONNECTOR_DISPLAY_CONFIG_FILE)) {
		//Log error and return empty array
		logThis("Cannot write \$modules_sources to " . CONNECTOR_DISPLAY_CONFIG_FILE,$path);
	}

	logThis('End upgradeEnableInsideViewConnector', $path);

}

function repair_long_relationship_names($path='')
{
	logThis("Begin repair_long_relationship_names", $path);
	require_once 'modules/ModuleBuilder/parsers/relationships/DeployedRelationships.php' ;
	$GLOBALS['mi_remove_tables'] = false;
	$touched = array();
	foreach($GLOBALS['moduleList'] as $module)
	{
		$relationships = new DeployedRelationships ($module) ;
		foreach($relationships->getRelationshipList() as $rel_name)
		{
			if (strlen($rel_name) > 27 && empty($touched[$rel_name]))
			{
				logThis("Rebuilding relationship fields for $rel_name", $path);
				$touched[$rel_name] = true;
				$rel_obj = $relationships->get($rel_name);
				$rel_obj->setReadonly(false);
				$relationships->delete($rel_name);
				$relationships->save();
				$relationships->add($rel_obj);
				$relationships->save();
				$relationships->build () ;
			}
		}
	}
	logThis("End repair_long_relationship_names", $path);
}

function removeSilentUpgradeVarsCache(){
	global $silent_upgrade_vars_loaded;

	$cacheFileDir = "{$GLOBALS['sugar_config']['cache_dir']}/silentUpgrader";
	$cacheFile = "{$cacheFileDir}/silentUpgradeCache.php";

	if(file_exists($cacheFile)){
		unlink($cacheFile);
	}

	$silent_upgrade_vars_loaded = array(); // Set to empty to reset it

	return true;
}

function loadSilentUpgradeVars(){
	global $silent_upgrade_vars_loaded;

	if(empty($silent_upgrade_vars_loaded)){
		$cacheFile = "{$GLOBALS['sugar_config']['cache_dir']}/silentUpgrader/silentUpgradeCache.php";
		// We have no pre existing vars
		if(!file_exists($cacheFile)){
			// Set the vars array so it's loaded
			$silent_upgrade_vars_loaded = array('vars' => array());
		}
		else{
			require_once($cacheFile);
			$silent_upgrade_vars_loaded = $silent_upgrade_vars_cache;
		}
	}

	return true;
}

function writeSilentUpgradeVars(){
	global $silent_upgrade_vars_loaded;

	if(empty($silent_upgrade_vars_loaded)){
		return false; // You should have set some values before trying to write the silent upgrade vars
	}

	$cacheFileDir = "{$GLOBALS['sugar_config']['cache_dir']}/silentUpgrader";
	$cacheFile = "{$cacheFileDir}/silentUpgradeCache.php";

	require_once('include/dir_inc.php');
	if(!mkdir_recursive($cacheFileDir)){
		return false;
	}
	require_once('include/utils/file_utils.php');
	if(!write_array_to_file('silent_upgrade_vars_cache', $silent_upgrade_vars_loaded, $cacheFile, 'w')){
		global $path;
		logThis("WARNING: writeSilentUpgradeVars could not write to {$cacheFile}", $path);
		return false;
	}

	return true;
}

function setSilentUpgradeVar($var, $value){
	if(!loadSilentUpgradeVars()){
		return false;
	}

	global $silent_upgrade_vars_loaded;

	$silent_upgrade_vars_loaded['vars'][$var] = $value;

	return true;
}

function getSilentUpgradeVar($var){
	if(!loadSilentUpgradeVars()){
		return false;
	}

	global $silent_upgrade_vars_loaded;

	if(!isset($silent_upgrade_vars_loaded['vars'][$var])){
		return null;
	}
	else{
		return $silent_upgrade_vars_loaded['vars'][$var];
	}
}


/**
 * add_unified_search_to_custom_modules_vardefs
 *
 * This method calls the repair code to remove the unified_search_modules.php fiel
 *
 */
function add_unified_search_to_custom_modules_vardefs()
{
	if(file_exists($cachefile = sugar_cached('modules/unified_search_modules.php')))
	{
		unlink($cachefile);
	}

}

/**
 * change from using the older SugarCache in 6.1 and below to the new one in 6.2
 */
function upgradeSugarCache($file)
{
    global $sugar_config;
    $cacheUploadUpgradesTemp = mk_temp_dir(sugar_cached('upgrades/temp'));

    unzip($file, $cacheUploadUpgradesTemp);

    if (!file_exists(clean_path("{$cacheUploadUpgradesTemp}/manifest.php"))) {
        logThis("*** ERROR: no manifest file detected while bootstraping upgrade wizard files!");
        return;
    }
    include(clean_path("{$cacheUploadUpgradesTemp}/manifest.php"));


    $from_dir = "{$cacheUploadUpgradesTemp}/{$manifest['copy_files']['from_dir']}";
    $allFiles = array();
    if (file_exists("$from_dir/include/SugarCache")) {
        $allFiles = findAllFiles("$from_dir/include/SugarCache", $allFiles);
    }
    if (file_exists("$from_dir/include/database")) {
        $allFiles = findAllFiles("$from_dir/include/database", $allFiles);
    }
    if (file_exists("$from_dir/include/utils/external_cache.php")) {
        $allFiles[] = "$from_dir/include/utils/external_cache.php";
    }
    if (file_exists("$from_dir/include/utils/sugar_file_utils.php")) {
        $allFiles[] = "$from_dir/include/utils/sugar_file_utils.php";
    }
    if (file_exists("$from_dir/include/utils/sugar_file_utils.php")) {
        $allFiles[] = "$from_dir/include/utils/sugar_file_utils.php";
    }
    if (file_exists("$from_dir/include/utils/autoloader.php")) {
        $allFiles[] = "$from_dir/include/utils/autoloader.php";
    }

    foreach ($allFiles as $k => $file) {
        $destFile = str_replace($from_dir."/", "", $file);
        if (!is_dir(dirname($destFile))) {
            mkdir_recursive(dirname($destFile)); // make sure the directory exists
        }
        if (stristr($file, 'uw_main.tpl')) {
            logThis('Skipping "'.$file.'" - file copy will during commit step.');
        } else {
            logThis('updating UpgradeWizard code: '.$destFile);
            copy_recursive($file, $destFile);
        }
    }
}

/**
 * unlinkUpgradeFiles
 * This is a helper function to clean up
 *
 * @param $version String value of current system version (pre upgrade)
 */
function unlinkUpgradeFiles($version)
{
	if(!isset($version))
	{
		return;
	}

	//First check if we even have the scripts_for_patch/files_to_remove directory
	require_once('modules/UpgradeWizard/UpgradeRemoval.php');

	/*
    if(empty($_SESSION['unzip_dir']))
    {
        global $sugar_config;
        $base_upgrade_dir		= $sugar_config['upload_dir'] . "/upgrades";
        $base_tmp_upgrade_dir	= "$base_upgrade_dir/temp";
        $_SESSION['unzip_dir'] = mk_temp_dir( $base_tmp_upgrade_dir );
    }
    */

	if(isset($_SESSION['unzip_dir']) && file_exists($_SESSION['unzip_dir'].'/scripts/files_to_remove'))
	{
		$files_to_remove = glob($_SESSION['unzip_dir'].'/scripts/files_to_remove/*.php');

		foreach($files_to_remove as $script)
		{
			if(preg_match('/UpgradeRemoval(\d+)x\.php/', $script, $matches))
			{
				$upgradeClass = 'UpgradeRemoval' . $matches[1] . 'x';
				require_once($_SESSION['unzip_dir'].'/scripts/files_to_remove/' . $upgradeClass . '.php');
				if (class_exists($upgradeClass) == false)
				{
					continue;
				}

				//Check to make sure we should load and run this UpgradeRemoval instance
				$upgradeInstance = new $upgradeClass();
				if ($upgradeInstance instanceof UpgradeRemoval && version_compare($upgradeInstance->version, $version, '<='))
				{
					logThis('Running UpgradeRemoval instance ' . $upgradeClass);
					logThis('Files will be backed up to custom/backup');
					$files = $upgradeInstance->getFilesToRemove($version);
					foreach($files as $file)
					{
						logThis($file);
					}
					$upgradeInstance->processFilesToRemove($files);
				}
			}
		}
	}

	//Check if we have a custom directory
	if(file_exists('custom/scripts/files_to_remove'))
	{
		//Now find
		$files_to_remove = glob('custom/scripts/files_to_remove/*.php');

		foreach($files_to_remove as $script)
		{
			if(preg_match('/\/files_to_remove\/(.*?)\.php$/', $script, $matches))
			{
				require_once($script);
				$upgradeClass  = $matches[1];

				if(!class_exists($upgradeClass))
				{
					continue;
				}

				$upgradeInstance = new $upgradeClass();
				if($upgradeInstance instanceof UpgradeRemoval)
				{
					logThis('Running Custom UpgradeRemoval instance ' . $upgradeClass);
					$files = $upgradeInstance->getFilesToRemove($version);
					foreach($files as $file)
					{
						logThis($file);
					}
					$upgradeInstance->processFilesToRemove($files);
				}
			}
		}
	}

}

if (!function_exists("getValidDBName"))
{
	/*
     * Return a version of $proposed that can be used as a column name in any of our supported databases
     * Practically this means no longer than 25 characters as the smallest identifier length for our supported DBs is 30 chars for Oracle plus we add on at least four characters in some places (for indicies for example)
     * @param string $name Proposed name for the column
     * @param string $ensureUnique
     * @return string Valid column name trimmed to right length and with invalid characters removed
     */
	function getValidDBName ($name, $ensureUnique = false, $maxLen = 30)
	{
		// first strip any invalid characters - all but alphanumerics and -
		$name = preg_replace ( '/[^\w-]+/i', '', $name ) ;
		$len = strlen ( $name ) ;
		$result = $name;
		if ($ensureUnique)
		{
			$md5str = md5($name);
			$tail = substr ( $name, -11) ;
			$temp = substr($md5str , strlen($md5str)-4 );
			$result = substr ( $name, 0, 10) . $temp . $tail ;
		}else if ($len > ($maxLen - 5))
		{
			$result = substr ( $name, 0, 11) . substr ( $name, 11 - $maxLen + 5);
		}
		return strtolower ( $result ) ;
	}


}

/**
 * Get UW directories
 * Provides compatibility with both 6.3 and pre-6.3 setup
 */
function getUWDirs()
{
	if(!class_exists('UploadStream')) {
		// we're still running the old code
		global $sugar_config;
		return array($sugar_config['upload_dir'] . "/upgrades", $sugar_config['cache_dir'] . "upload/upgrades/temp");
	} else {
		if(!in_array("upload", stream_get_wrappers())) {
			UploadStream::register(); // just in case file was copied, but not run
		}
		return array("upload://upgrades", sugar_cached("upgrades/temp"));
	}
}

/**
 * Whether directory exists within list of directories to skip
 * @param string $dir dir to be checked
 * @param array $skipDirs list with skipped dirs
 * @return boolean
 */
function whetherNeedToSkipDir($dir, $skipDirs)
{
	foreach($skipDirs as $skipMe) {
		if(strpos( clean_path($dir), $skipMe ) !== false) {
			return true;
		}
	}
	return false;
}


/*
 * rebuildSprites
 * @param silentUpgrade boolean flag indicating whether or not we should treat running the SugarSpriteBuilder as an upgrade operation
 *
 */
function rebuildSprites($fromUpgrade=true)
{
	require_once('modules/Administration/SugarSpriteBuilder.php');
	$sb = new SugarSpriteBuilder();
	$sb->cssMinify = true;
	$sb->fromSilentUpgrade = $fromUpgrade;
	$sb->silentRun = $fromUpgrade;

	// add common image directories
	$sb->addDirectory('default', 'include/images');
	$sb->addDirectory('default', 'themes/default/images');
	$sb->addDirectory('default', 'themes/default/images/SugarLogic');

	// add all theme image directories
	if($dh = opendir('themes'))
	{
		while (($dir = readdir($dh)) !== false)
		{
			if ($dir != "." && $dir != ".." && $dir != 'default' && is_dir('themes/'.$dir)) {
				$sb->addDirectory($dir, "themes/{$dir}/images");
			}
		}
		closedir($dh);
	}

	// add all theme custom image directories
	$custom_themes_dir = "custom/themes";
	if (is_dir($custom_themes_dir)) {
		if($dh = opendir($custom_themes_dir))
		{
			while (($dir = readdir($dh)) !== false)
			{
				//Since the custom theme directories don't require an images directory
				// we check for it implicitly
				if ($dir != "." && $dir != ".." && is_dir('custom/themes/'.$dir."/images")) {
					$sb->addDirectory($dir, "custom/themes/{$dir}/images");
				}
			}
			closedir($dh);
		}
	}

	// generate the sprite goodies
	// everything is saved into cache/sprites
	$sb->createSprites();
}


/**
 * repairSearchFields
 *
 * This method goes through the list of SearchFields files based and calls TemplateRange::repairCustomSearchFields
 * method on the files in an attempt to ensure the range search attributes are properly set in SearchFields.php.
 *
 * @param $globString String value used for glob search defaults to searching for all SearchFields.php files in modules directory
 * @param $path String value used to point to log file should logging be required.  Defaults to empty.
 *
 */
function repairSearchFields($globString='modules/*/metadata/SearchFields.php', $path='')
{
	if(!empty($path))
	{
		logThis('Begin repairSearchFields', $path);
	}

	require_once('include/dir_inc.php');
	require_once('modules/DynamicFields/templates/Fields/TemplateRange.php');
	require('include/modules.php');

	global $beanList;
	$searchFieldsFiles = glob($globString);

	foreach($searchFieldsFiles as $file)
	{
		if(preg_match('/modules\/(.*?)\/metadata\/SearchFields\.php/', $file, $matches) && isset($beanList[$matches[1]]))
		{
			$module = $matches[1];
			$beanName = $beanList[$module];
			VardefManager::loadVardef($module, $beanName);
			if(isset($GLOBALS['dictionary'][$beanName]['fields']))
			{
				if(!empty($path))
				{
					logThis('Calling TemplateRange::repairCustomSearchFields for module ' . $module, $path);
				}
				TemplateRange::repairCustomSearchFields($GLOBALS['dictionary'][$beanName]['fields'], $module);
			}
		}
	}

	if(!empty($path))
	{
		logThis('End repairSearchFields', $path);
	}
}

/**
 * repairUpgradeHistoryTable
 *
 * This is a helper function used in the upgrade process to fix upgrade_history entries so that the filename column points
 * to the new upload directory location introduced in 6.4 versions
 */
function repairUpgradeHistoryTable()
{
	require_once('modules/Configurator/Configurator.php');
	new Configurator();
	global $sugar_config;

	//Now upgrade the upgrade_history table entries
	$results = DBManagerFactory::getInstance()->query('SELECT id, filename FROM upgrade_history');
	$upload_dir = $sugar_config['cache_dir'].'upload/';

	//Create regular expression string to
	$match = '/^' . str_replace('/', '\/', $upload_dir) . '(.*?)$/';

	while(($row = DBManagerFactory::getInstance()->fetchByAssoc($results)))
	{
		$file = str_replace('//', '/', $row['filename']); //Strip out double-paths that may exist

		if(!empty($file) && preg_match($match, $file, $matches))
		{
			//Update new file location to use the new $sugar_config['upload_dir'] value
			$new_file_location = $sugar_config['upload_dir'] . $matches[1];
			DBManagerFactory::getInstance()->query("UPDATE upgrade_history SET filename = '{$new_file_location}' WHERE id = '{$row['id']}'");
		}
	}

}<|MERGE_RESOLUTION|>--- conflicted
+++ resolved
@@ -2406,19 +2406,7 @@
 
 function executeConvertTablesSql($tables)
 {
-<<<<<<< HEAD
 	$db = DBManagerFactory::getInstance();
-
-	foreach($tables as $table){
-		$query = "ALTER TABLE " . $table . " CONVERT TO CHARACTER SET utf8 COLLATE utf8_general_ci";
-		if(!empty($table)){
-			logThis("Sending query: ".$query);
-			$db->query($query);//, true, "An error has occured while performing db query.  See log file for details.<br>");
-		}
-	}
-	return true;
-=======
-    $db = DBManagerFactory::getInstance();
 
     foreach ($tables as $table) {
         $query = "ALTER TABLE " . $table . " CONVERT TO CHARACTER SET utf8 COLLATE utf8_general_ci";
@@ -2428,7 +2416,6 @@
         }
     }
     return true;
->>>>>>> 7d886ad4
 }
 
 function testThis() {
