<?php

/**
 *
 * SugarCRM Community Edition is a customer relationship management program developed by
 * SugarCRM, Inc. Copyright (C) 2004-2013 SugarCRM Inc.
 *
 * SuiteCRM is an extension to SugarCRM Community Edition developed by SalesAgility Ltd.
 * Copyright (C) 2011 - 2018 SalesAgility Ltd.
 *
 * This program is free software; you can redistribute it and/or modify it under
 * the terms of the GNU Affero General Public License version 3 as published by the
 * Free Software Foundation with the addition of the following permission added
 * to Section 15 as permitted in Section 7(a): FOR ANY PART OF THE COVERED WORK
 * IN WHICH THE COPYRIGHT IS OWNED BY SUGARCRM, SUGARCRM DISCLAIMS THE WARRANTY
 * OF NON INFRINGEMENT OF THIRD PARTY RIGHTS.
 *
 * This program is distributed in the hope that it will be useful, but WITHOUT
 * ANY WARRANTY; without even the implied warranty of MERCHANTABILITY or FITNESS
 * FOR A PARTICULAR PURPOSE. See the GNU Affero General Public License for more
 * details.
 *
 * You should have received a copy of the GNU Affero General Public License along with
 * this program; if not, see http://www.gnu.org/licenses or write to the Free
 * Software Foundation, Inc., 51 Franklin Street, Fifth Floor, Boston, MA
 * 02110-1301 USA.
 *
 * You can contact SugarCRM, Inc. headquarters at 10050 North Wolfe Road,
 * SW2-130, Cupertino, CA 95014, USA. or at email address contact@sugarcrm.com.
 *
 * The interactive user interfaces in modified source and object code versions
 * of this program must display Appropriate Legal Notices, as required under
 * Section 5 of the GNU Affero General Public License version 3.
 *
 * In accordance with Section 7(b) of the GNU Affero General Public License version 3,
 * these Appropriate Legal Notices must retain the display of the "Powered by
 * SugarCRM" logo and "Supercharged by SuiteCRM" logo. If the display of the logos is not
 * reasonably feasible for technical reasons, the Appropriate Legal Notices must
 * display the words "Powered by SugarCRM" and "Supercharged by SuiteCRM".
 */
class AOR_Field extends Basic
{
    public $new_schema = true;
    public $module_dir = 'AOR_Fields';
    public $object_name = 'AOR_Field';
    public $table_name = 'aor_fields';
    public $tracker_visibility = false;
    public $importable = true;
    public $disable_row_level_security = true;

    public $id;
    public $name;
    public $date_entered;
    public $date_modified;
    public $modified_user_id;
    public $modified_by_name;
    public $created_by;
    public $created_by_name;
    public $description;
    public $deleted;
    public $created_by_link;
    public $modified_user_link;
    public $field_order;
    public $field;
    public $display;
    public $label;
    public $field_function;
    public $sort_by;
    public $sort_order;
    public $format;
    public $group_by;
    public $group_order;
    public $group_display;
    public $aor_report_id;

    public function __construct()
    {
        parent::__construct();
    }

    /**
     * @deprecated deprecated since version 7.6, PHP4 Style Constructors are deprecated and will be remove in 7.8, please update your code, use __construct instead
     */
    public function AOR_Field()
    {
        $deprecatedMessage = 'PHP4 Style Constructors are deprecated and will be remove in 7.8, please update your code';
        if (isset($GLOBALS['log'])) {
            $GLOBALS['log']->deprecated($deprecatedMessage);
        } else {
            trigger_error($deprecatedMessage, E_USER_DEPRECATED);
        }
        self::__construct();
    }


    public function save_lines($post_data, $parent, $key = '')
    {
        require_once('modules/AOW_WorkFlow/aow_utils.php');

        $line_count = count($post_data[$key . 'field']);
        for ($i = 0; $i < $line_count; ++$i) {
<<<<<<< HEAD
            if (!isset($post_data[$key . 'deleted'][$i])) {
                LoggerManager::getLogger()->warn('AOR field save line error: Post data deleted key not found at index. Key and index were: [' . $key . '], [' . $i . ']');
                $postDataKeyDeleted = null;
            } else {
                $postDataKeyDeleted = $post_data[$key . 'deleted'][$i];
            }
            
            if ($postDataKeyDeleted == 1) {
=======
            
            if (!isset($post_data[$key . 'deleted'][$i])) {
                LoggerManager::getLogger()->warn('AOR Field trying to save lines but POST data does not contains the key "' . $key . 'deleted' . '" at index: ' . $i);
            }

            if (isset($post_data[$key . 'deleted'][$i]) && $post_data[$key . 'deleted'][$i] == 1) {
>>>>>>> f2b355db
                $this->mark_deleted($post_data[$key . 'id'][$i]);
            } else {
                $field = new AOR_Field();
                $field->group_display = false;

                if ($key == 'aor_fields_') {
                    foreach ($post_data['aor_fields_group_display'] as $gdKey => $gdValue) {
                        if ($gdValue == $i) {
                            $field->group_display = $gdKey + 1;
                            break;
                        }
                    }
                }

                foreach ($this->field_defs as $field_def) {
                    $field_name = $field_def['name'];
<<<<<<< HEAD
                    $postField = isset($post_data[$key . $field_name]) ? $post_data[$key . $field_name] : null;
                    if (is_array($postField)) {
                        if ($field_name != 'group_display' && isset($postField[$i])) {
                            if (is_array($postField[$i])) {
                                $postField[$i] = base64_encode(serialize($postField[$i]));
                            } elseif ($field_name == 'value') {
                                $postField[$i] = fixUpFormatting($_REQUEST['report_module'], $field->field, $postField[$i]);
=======
                    
                    if (!isset($post_data[$key . $field_name])) {
                        LoggerManager::getLogger()->warn('AOR Field trying to save lines but POST data does not contains a key "' . $key . $field_name . '" at index: ' . $i);
                    }
                    
                    if (isset($post_data[$key . $field_name]) && is_array($post_data[$key . $field_name])) {
                        if ($field_name != 'group_display' && isset($post_data[$key . $field_name][$i])) {
                            if (is_array($post_data[$key . $field_name][$i])) {
                                $post_data[$key . $field_name][$i] = base64_encode(serialize($post_data[$key . $field_name][$i]));
                            } else if ($field_name == 'value') {
                                $post_data[$key . $field_name][$i] = fixUpFormatting($_REQUEST['report_module'], $field->field, $post_data[$key . $field_name][$i]);
>>>>>>> f2b355db
                            }
                            if ($field_name == 'module_path') {
                                $postField[$i] = base64_encode(serialize(explode(":", $postField[$i])));
                            }
                            $field->$field_name = $postField[$i];
                        }
<<<<<<< HEAD
                    } elseif (is_null($postField)) {
                        // do nothing
=======
                    } elseif (!isset($post_data[$key . $field_name]) || is_null($post_data[$key . $field_name])) {
                        // DO LOG IT!!
                        LoggerManager::getLogger()->warn('Illegal type in post data at key');
>>>>>>> f2b355db
                    } else {
                        throw new Exception('illegal type in post data at key ' . $key . $field_name . ' ' . gettype($postField));
                    }
                }
                if (trim($field->field) != '') {
                    $field->aor_report_id = $parent->id;
                    $field->save();
                }
            }
        }
    }
}<|MERGE_RESOLUTION|>--- conflicted
+++ resolved
@@ -99,23 +99,12 @@
 
         $line_count = count($post_data[$key . 'field']);
         for ($i = 0; $i < $line_count; ++$i) {
-<<<<<<< HEAD
-            if (!isset($post_data[$key . 'deleted'][$i])) {
-                LoggerManager::getLogger()->warn('AOR field save line error: Post data deleted key not found at index. Key and index were: [' . $key . '], [' . $i . ']');
-                $postDataKeyDeleted = null;
-            } else {
-                $postDataKeyDeleted = $post_data[$key . 'deleted'][$i];
-            }
-            
-            if ($postDataKeyDeleted == 1) {
-=======
-            
+
             if (!isset($post_data[$key . 'deleted'][$i])) {
                 LoggerManager::getLogger()->warn('AOR Field trying to save lines but POST data does not contains the key "' . $key . 'deleted' . '" at index: ' . $i);
             }
 
             if (isset($post_data[$key . 'deleted'][$i]) && $post_data[$key . 'deleted'][$i] == 1) {
->>>>>>> f2b355db
                 $this->mark_deleted($post_data[$key . 'id'][$i]);
             } else {
                 $field = new AOR_Field();
@@ -132,41 +121,26 @@
 
                 foreach ($this->field_defs as $field_def) {
                     $field_name = $field_def['name'];
-<<<<<<< HEAD
-                    $postField = isset($post_data[$key . $field_name]) ? $post_data[$key . $field_name] : null;
-                    if (is_array($postField)) {
-                        if ($field_name != 'group_display' && isset($postField[$i])) {
-                            if (is_array($postField[$i])) {
-                                $postField[$i] = base64_encode(serialize($postField[$i]));
-                            } elseif ($field_name == 'value') {
-                                $postField[$i] = fixUpFormatting($_REQUEST['report_module'], $field->field, $postField[$i]);
-=======
-                    
+
                     if (!isset($post_data[$key . $field_name])) {
                         LoggerManager::getLogger()->warn('AOR Field trying to save lines but POST data does not contains a key "' . $key . $field_name . '" at index: ' . $i);
                     }
-                    
+
                     if (isset($post_data[$key . $field_name]) && is_array($post_data[$key . $field_name])) {
                         if ($field_name != 'group_display' && isset($post_data[$key . $field_name][$i])) {
                             if (is_array($post_data[$key . $field_name][$i])) {
                                 $post_data[$key . $field_name][$i] = base64_encode(serialize($post_data[$key . $field_name][$i]));
                             } else if ($field_name == 'value') {
                                 $post_data[$key . $field_name][$i] = fixUpFormatting($_REQUEST['report_module'], $field->field, $post_data[$key . $field_name][$i]);
->>>>>>> f2b355db
                             }
                             if ($field_name == 'module_path') {
                                 $postField[$i] = base64_encode(serialize(explode(":", $postField[$i])));
                             }
                             $field->$field_name = $postField[$i];
                         }
-<<<<<<< HEAD
-                    } elseif (is_null($postField)) {
-                        // do nothing
-=======
                     } elseif (!isset($post_data[$key . $field_name]) || is_null($post_data[$key . $field_name])) {
                         // DO LOG IT!!
                         LoggerManager::getLogger()->warn('Illegal type in post data at key');
->>>>>>> f2b355db
                     } else {
                         throw new Exception('illegal type in post data at key ' . $key . $field_name . ' ' . gettype($postField));
                     }
