<?php
/**
 *
 * SugarCRM Community Edition is a customer relationship management program developed by
 * SugarCRM, Inc. Copyright (C) 2004-2013 SugarCRM Inc.
 *
 * SuiteCRM is an extension to SugarCRM Community Edition developed by SalesAgility Ltd.
 * Copyright (C) 2011 - 2018 SalesAgility Ltd.
 *
 * This program is free software; you can redistribute it and/or modify it under
 * the terms of the GNU Affero General Public License version 3 as published by the
 * Free Software Foundation with the addition of the following permission added
 * to Section 15 as permitted in Section 7(a): FOR ANY PART OF THE COVERED WORK
 * IN WHICH THE COPYRIGHT IS OWNED BY SUGARCRM, SUGARCRM DISCLAIMS THE WARRANTY
 * OF NON INFRINGEMENT OF THIRD PARTY RIGHTS.
 *
 * This program is distributed in the hope that it will be useful, but WITHOUT
 * ANY WARRANTY; without even the implied warranty of MERCHANTABILITY or FITNESS
 * FOR A PARTICULAR PURPOSE. See the GNU Affero General Public License for more
 * details.
 *
 * You should have received a copy of the GNU Affero General Public License along with
 * this program; if not, see http://www.gnu.org/licenses or write to the Free
 * Software Foundation, Inc., 51 Franklin Street, Fifth Floor, Boston, MA
 * 02110-1301 USA.
 *
 * You can contact SugarCRM, Inc. headquarters at 10050 North Wolfe Road,
 * SW2-130, Cupertino, CA 95014, USA. or at email address contact@sugarcrm.com.
 *
 * The interactive user interfaces in modified source and object code versions
 * of this program must display Appropriate Legal Notices, as required under
 * Section 5 of the GNU Affero General Public License version 3.
 *
 * In accordance with Section 7(b) of the GNU Affero General Public License version 3,
 * these Appropriate Legal Notices must retain the display of the "Powered by
 * SugarCRM" logo and "Supercharged by SuiteCRM" logo. If the display of the logos is not
 * reasonably feasible for technical reasons, the Appropriate Legal Notices must
 * display the words "Powered by SugarCRM" and "Supercharged by SuiteCRM".
 */

if (!defined('sugarEntry') || !sugarEntry) {
    die('Not A Valid Entry Point');
}


$mod_strings = array(
    'LBL_BLANK' => ' ',
    'LBL_MODULE_NAME' => 'Calls',
    'LBL_MODULE_TITLE' => 'Calls: Home',
    'LBL_SEARCH_FORM_TITLE' => 'Call Search',
    'LBL_LIST_FORM_TITLE' => 'Call List',
    'LBL_NEW_FORM_TITLE' => 'Create Appointment',
    'LBL_LIST_CLOSE' => 'Close',
    'LBL_LIST_SUBJECT' => 'Subject',
    'LBL_LIST_CONTACT' => 'Contact',
    'LBL_LIST_RELATED_TO' => 'Related to',
    'LBL_LIST_RELATED_TO_ID' => 'Related to ID',
    'LBL_LIST_DATE' => 'Start Date',
    'LBL_LIST_TIME' => 'Start Time',
    'LBL_LIST_DURATION' => 'Duration',
    'LBL_LIST_DIRECTION' => 'Direction',
    'LBL_SUBJECT' => 'Subject:',
    'LBL_REMINDER' => 'Reminder:',
    'LBL_CONTACT_NAME' => 'Contact:',
    'LBL_DESCRIPTION_INFORMATION' => 'Description Information',
    'LBL_DESCRIPTION' => 'Description:',
    'LBL_STATUS' => 'Status:',
    'LBL_DIRECTION' => 'Direction:',
    'LBL_DATE' => 'Start Date:',
    'LBL_DURATION' => 'Duration:',
    'LBL_DURATION_HOURS' => 'Duration Hours:',
    'LBL_DURATION_MINUTES' => 'Duration Minutes:',
    'LBL_HOURS_MINUTES' => '(hours/minutes)',
    'LBL_CALL' => 'Call:',
    'LBL_DATE_TIME' => 'Start Date & Time:',
    'LBL_TIME' => 'Start Time:',
    'LBL_HOURS_ABBREV' => 'h',
    'LBL_MINSS_ABBREV' => 'm',
    'LBL_COLON' => ':',
    'LNK_NEW_CALL' => 'Log Call',
    'LNK_NEW_MEETING' => 'Schedule Meeting',
    'LNK_CALL_LIST' => 'View Calls',
    'LNK_IMPORT_CALLS' => 'Import Calls',
    'ERR_DELETE_RECORD' => 'A record number must be specified to delete the account.',
    'NTC_REMOVE_INVITEE' => 'Are you sure you want to remove this invitee from the call?',
    'LBL_INVITEE' => 'Invitees',
    'LBL_RELATED_TO' => 'Related To:',
    'LNK_NEW_APPOINTMENT' => 'Create Appointment',
    'LBL_SCHEDULING_FORM_TITLE' => 'Scheduling',
    'LBL_ADD_INVITEE' => 'Add Invitees',
    'LBL_NAME' => 'Name',
    'LBL_FIRST_NAME' => 'First Name',
    'LBL_LAST_NAME' => 'Last Name',
    'LBL_EMAIL' => 'Email',
    'LBL_PHONE' => 'Phone',
    'LBL_REMINDER_POPUP' => 'Popup',
    'LBL_REMINDER_EMAIL' => 'Email',
    'LBL_REMINDER_EMAIL_ALL_INVITEES' => 'Email all invitees',
    'LBL_EMAIL_REMINDER' => 'Email Reminder',
    'LBL_EMAIL_REMINDER_TIME' => 'Email Reminder Time',
    'LBL_SEND_BUTTON_TITLE' => 'Save & Send Invites',
    'LBL_SEND_BUTTON_KEY' => 'I',
    'LBL_SEND_BUTTON_LABEL' => 'Save & Send Invites',
    'LBL_DATE_END' => 'End Date',
    'LBL_TIME_END' => 'Time End',
    'LBL_REMINDER_TIME' => 'Reminder Time',
    'LBL_EMAIL_REMINDER_SENT' => 'Email reminder sent',
    'LBL_SEARCH_BUTTON' => 'Search',
    'LBL_ACTIVITIES_REPORTS' => 'Activities Report',
    'LBL_ADD_BUTTON' => 'Add',
    'LBL_DEFAULT_SUBPANEL_TITLE' => 'Calls',
    'LBL_LOG_CALL' => 'Log Call',
    'LNK_SELECT_ACCOUNT' => 'Select Account',
    'LNK_NEW_ACCOUNT' => 'New Account',
    'LNK_NEW_OPPORTUNITY' => 'New Opportunity',
    'LBL_DEL' => 'Del',
    'LBL_LEADS_SUBPANEL_TITLE' => 'Leads',
    'LBL_CONTACTS_SUBPANEL_TITLE' => 'Contacts',
    'LBL_USERS_SUBPANEL_TITLE' => 'Users',
    'LBL_OUTLOOK_ID' => 'Outlook ID',
    'LBL_MEMBER_OF' => 'Member Of',
    'LBL_HISTORY_SUBPANEL_TITLE' => 'Notes',
    'LBL_LIST_ASSIGNED_TO_NAME' => 'Assigned to',
    'LBL_LIST_MY_CALLS' => 'My Calls',
    'LBL_SELECT_FROM_DROPDOWN' => 'Please make a selection from the Related To dropdown list first.',
    'LBL_ASSIGNED_TO_NAME' => 'Assigned to',
    'LBL_ASSIGNED_TO_ID' => 'Assigned User',
    'NOTICE_DURATION_TIME' => 'Duration time must be greater than 0',
    'LBL_CALL_INFORMATION' => 'OVERVIEW',
    'LBL_REMOVE' => 'rem',
    'LBL_ACCEPT_STATUS' => 'Accept Status',
    'LBL_ACCEPT_LINK' => 'Accept Link',
    //For export labels
    'LBL_PARENT_ID' => 'Parent ID',
    'LBL_EXPORT_MODIFIED_USER_ID' => 'Modified By ID',
    'LBL_EXPORT_CREATED_BY' => 'Created By ID',
    'LBL_EXPORT_ASSIGNED_USER_ID' => 'Assigned User ID',
    'LBL_EXPORT_DATE_START' => 'Start Date and Time',
    'LBL_EXPORT_PARENT_TYPE' => 'Related To Module',
    'LBL_EXPORT_REMINDER_TIME' => 'Reminder Time (in minutes)',

    // create invitee functionallity
    'LBL_CREATE_INVITEE' => 'Create an invitee',
    'LBL_CREATE_CONTACT' => 'As Contact',
    'LBL_CREATE_LEAD' => 'As Lead',
    'LBL_CREATE_AND_ADD' => 'Create & Add',
    'LBL_CANCEL_CREATE_INVITEE' => 'Cancel',
    'LBL_EMPTY_SEARCH_RESULT' => 'Sorry, no results were found. Please create an invitee below.',
    'LBL_NO_ACCESS' => 'You have no access to create $module',

    'LBL_REPEAT_TYPE' => 'Repeat Type',
    'LBL_REPEAT_INTERVAL' => 'Repeat Interval',
    'LBL_REPEAT_DOW' => 'Repeat Dow',
    'LBL_REPEAT_UNTIL' => 'Repeat Until',
    'LBL_REPEAT_COUNT' => 'Repeat Count',
    'LBL_REPEAT_PARENT_ID' => 'Repeat Parent ID',
    'LBL_RECURRING_SOURCE' => 'Recurring Source',

    'LBL_SYNCED_RECURRING_MSG' => 'This call originated in another system and was synced to SuiteCRM. To make changes, go to the original call within the other system. Changes made in the other system can be synced to this record.',

    // for reminders
    'LBL_REMINDERS' => 'Reminders',
    'LBL_REMINDERS_ACTIONS' => 'Actions:',
    'LBL_REMINDERS_POPUP' => 'Popup',
    'LBL_REMINDERS_EMAIL' => 'Email invitees',
    'LBL_REMINDERS_WHEN' => 'When:',
    'LBL_REMINDERS_REMOVE_REMINDER' => 'Remove reminder',
    'LBL_REMINDERS_ADD_ALL_INVITEES' => 'Add All Invitees',
    'LBL_REMINDERS_ADD_REMINDER' => 'Add reminder',

    'LBL_RESCHEDULE' => 'Reschedule',
    'LBL_RESCHEDULE_COUNT' => 'Call Attempts',
    'LBL_RESCHEDULE_DATE' => 'Date',
    'LBL_RESCHEDULE_REASON' => 'Reason',
    'LBL_RESCHEDULE_ERROR1' => 'Please select a valid date',
    'LBL_RESCHEDULE_ERROR2' => 'Please select a reason',
    'LBL_RESCHEDULE_PANEL' => 'Reschedule',
    'LBL_RESCHEDULE_HISTORY' => 'Call Attempt History',
    'LBL_CANCEL' => 'Cancel',
    'LBL_SAVE' => 'Save',

    'LBL_CALLS_RESCHEDULE' => 'Calls Reschedule',
<<<<<<< HEAD

=======
    'LBL_LIST_STATUS'=>'Status',
    'LBL_LIST_DATE_MODIFIED'=>'Date Modified',
    'LBL_LIST_DUE_DATE'=>'Due Date',
>>>>>>> 73e1357e
);<|MERGE_RESOLUTION|>--- conflicted
+++ resolved
@@ -180,11 +180,7 @@
     'LBL_SAVE' => 'Save',
 
     'LBL_CALLS_RESCHEDULE' => 'Calls Reschedule',
-<<<<<<< HEAD
-
-=======
     'LBL_LIST_STATUS'=>'Status',
     'LBL_LIST_DATE_MODIFIED'=>'Date Modified',
     'LBL_LIST_DUE_DATE'=>'Due Date',
->>>>>>> 73e1357e
 );