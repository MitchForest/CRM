<?php
if (!defined('sugarEntry') || !sugarEntry) {
    die('Not A Valid Entry Point');
}
/**
 *
 * SugarCRM Community Edition is a customer relationship management program developed by
 * SugarCRM, Inc. Copyright (C) 2004-2013 SugarCRM Inc.
 *
 * SuiteCRM is an extension to SugarCRM Community Edition developed by SalesAgility Ltd.
 * Copyright (C) 2011 - 2018 SalesAgility Ltd.
 *
 * This program is free software; you can redistribute it and/or modify it under
 * the terms of the GNU Affero General Public License version 3 as published by the
 * Free Software Foundation with the addition of the following permission added
 * to Section 15 as permitted in Section 7(a): FOR ANY PART OF THE COVERED WORK
 * IN WHICH THE COPYRIGHT IS OWNED BY SUGARCRM, SUGARCRM DISCLAIMS THE WARRANTY
 * OF NON INFRINGEMENT OF THIRD PARTY RIGHTS.
 *
 * This program is distributed in the hope that it will be useful, but WITHOUT
 * ANY WARRANTY; without even the implied warranty of MERCHANTABILITY or FITNESS
 * FOR A PARTICULAR PURPOSE. See the GNU Affero General Public License for more
 * details.
 *
 * You should have received a copy of the GNU Affero General Public License along with
 * this program; if not, see http://www.gnu.org/licenses or write to the Free
 * Software Foundation, Inc., 51 Franklin Street, Fifth Floor, Boston, MA
 * 02110-1301 USA.
 *
 * You can contact SugarCRM, Inc. headquarters at 10050 North Wolfe Road,
 * SW2-130, Cupertino, CA 95014, USA. or at email address contact@sugarcrm.com.
 *
 * The interactive user interfaces in modified source and object code versions
 * of this program must display Appropriate Legal Notices, as required under
 * Section 5 of the GNU Affero General Public License version 3.
 *
 * In accordance with Section 7(b) of the GNU Affero General Public License version 3,
 * these Appropriate Legal Notices must retain the display of the "Powered by
 * SugarCRM" logo and "Supercharged by SuiteCRM" logo. If the display of the logos is not
 * reasonably feasible for technical reasons, the Appropriate Legal Notices must
 * display the words "Powered by SugarCRM" and "Supercharged by SuiteCRM".
 */




require_once('include/Dashlets/DashletGeneric.php');


class MyCallsDashlet extends DashletGeneric
{
    public function __construct($id, $def = null)
    {
        global $current_user, $app_strings;
        require('modules/Calls/Dashlets/MyCallsDashlet/MyCallsDashlet.data.php');

        parent::__construct($id, $def);

        if (empty($def['title'])) {
            $this->title = translate('LBL_LIST_MY_CALLS', 'Calls');
        }
        $this->searchFields = $dashletData['MyCallsDashlet']['searchFields'];
        if (empty($def['filters'])) {
            if (isset($this->searchFields['status'])) {
                if (!empty($this->searchFields['status']['default'])) {
                    $this->filters['status'] = $this->searchFields['status']['default'];
                }
            }
        }
        $this->columns = $dashletData['MyCallsDashlet']['columns'];
        /*$this->columns['set_accept_links']= array('width'    => '10',
                                              'label'    => translate('LBL_ACCEPT_THIS', 'Meetings'),
                                              'sortable' => false,
                                              'related_fields' => array('status'),
                                              'default' => 'true');*/
        $this->seedBean = new Call();
    }

    /**
     * @deprecated deprecated since version 7.6, PHP4 Style Constructors are deprecated and will be remove in 7.8, please update your code, use __construct instead
     */
    public function MyCallsDashlet($id, $def = null)
    {
        $deprecatedMessage = 'PHP4 Style Constructors are deprecated and will be remove in 7.8, please update your code';
        if (isset($GLOBALS['log'])) {
            $GLOBALS['log']->deprecated($deprecatedMessage);
        } else {
            trigger_error($deprecatedMessage, E_USER_DEPRECATED);
        }
        self::__construct($id, $def);
    }

    public function process($lvsParams = array(), $id = null)
    {
        global $current_language, $app_list_strings, $current_user;
        $mod_strings = return_module_language($current_language, 'Calls');

        // handle myitems only differently --  set the custom query to show assigned meetings and invitee meetings
        if ($this->myItemsOnly) {
            //join with meeting_users table to process related users
            $this->seedBean->listview_inner_join = array('LEFT JOIN  calls_users c_u on  c_u.call_id = calls.id');

            //set the custom query to include assigned meetings
            $lvsParams['custom_where'] = ' AND (calls.assigned_user_id = \'' . $current_user->id . '\' OR (c_u.user_id = \'' . $current_user->id . '\' AND c_u.deleted = 0  )) ';
        }

        $this->myItemsOnly = false;
        //query needs to be distinct to avoid multiple records being returned for the same meeting (one for each invited user),
        //so we need to make sure date entered is also set so the sort can work with the group by
        $lvsParams['custom_select']=', calls.date_entered ';
        $lvsParams['distinct']=true;

        parent::process($lvsParams);

        $keys = array();
        foreach ($this->lvs->data['data'] as $num => $row) {
            $keys[] = $row['ID'];
        }


<<<<<<< HEAD
        if (!empty($keys)) {
            $query = "SELECT call_id, accept_status FROM calls_users WHERE deleted = 0 and user_id = '" . $current_user->id . "' AND call_id IN ('" . implode("','", $keys). "')";
            $result = DBManagerFactory::getInstance()->query($query);

            while ($row = DBManagerFactory::getInstance()->fetchByAssoc($result)) {
                $rowNums = $this->lvs->data['pageData']['idIndex'][$row['call_id']]; // figure out which rows have this guid
                foreach ($rowNums as $rowNum) {
=======
       if(!empty($keys)){
            $query = "SELECT call_id, accept_status FROM calls_users WHERE deleted = 0 and user_id = '" . $current_user->id . "' AND call_id IN ('" . implode("','", $keys ). "')";
            $result = DBManagerFactory::getInstance()->query($query);

            while($row = DBManagerFactory::getInstance()->fetchByAssoc($result)) {
                 $rowNums = $this->lvs->data['pageData']['idIndex'][$row['call_id']]; // figure out which rows have this guid
                 foreach($rowNums as $rowNum) {
>>>>>>> f2b355db
                    $this->lvs->data['data'][$rowNum]['ACCEPT_STATUS'] = $row['accept_status'];
                }
            }
        }

        foreach ($this->lvs->data['data'] as $rowNum => $row) {
            if (empty($this->lvs->data['data'][$rowNum]['DURATION_HOURS'])) {
                $this->lvs->data['data'][$rowNum]['DURATION'] = '0' . $mod_strings['LBL_HOURS_ABBREV'];
            } else {
                $this->lvs->data['data'][$rowNum]['DURATION'] = $this->lvs->data['data'][$rowNum]['DURATION_HOURS'] . $mod_strings['LBL_HOURS_ABBREV'];
            }

            if (empty($this->lvs->data['data'][$rowNum]['DURATION_MINUTES']) || empty($this->seedBean->minutes_values[$this->lvs->data['data'][$rowNum]['DURATION_MINUTES']])) {
                $this->lvs->data['data'][$rowNum]['DURATION'] .= '00';
            } else {
                $this->lvs->data['data'][$rowNum]['DURATION'] .= $this->seedBean->minutes_values[$this->lvs->data['data'][$rowNum]['DURATION_MINUTES']];
            }
            if ($this->lvs->data['data'][$rowNum]['STATUS'] == $app_list_strings['meeting_status_dom']['Planned']) {
                if ($this->lvs->data['data'][$rowNum]['ACCEPT_STATUS'] == '') {
                    //if no status has been set, then do not show accept options
                    $this->lvs->data['data'][$rowNum]['SET_ACCEPT_LINKS'] = "<div id=\"accept".$this->id."\" ></div>";
                } elseif ($this->lvs->data['data'][$rowNum]['ACCEPT_STATUS'] == 'none') {
                    $this->lvs->data['data'][$rowNum]['SET_ACCEPT_LINKS'] = "<div id=\"accept".$this->id."\"><a title=\"".$app_list_strings['dom_meeting_accept_options']['accept'].
                        "\" href=\"javascript:SUGAR.util.retrieveAndFill('index.php?module=Activities&to_pdf=1&action=SetAcceptStatus&id=".$this->id."&object_type=Call&object_id=".$this->lvs->data['data'][$rowNum]['ID'] . "&accept_status=accept', null, null, SUGAR.mySugar.retrieveDashlet, '{$this->id}');\">".
                        SugarThemeRegistry::current()->getImage("accept_inline", "border='0'", null, null, '.gif', $app_list_strings['dom_meeting_accept_options']['accept']). "</a>&nbsp;<a title=\"".$app_list_strings['dom_meeting_accept_options']['tentative']."\" href=\"javascript:SUGAR.util.retrieveAndFill('index.php?module=Activities&to_pdf=1&action=SetAcceptStatus&id=".$this->id."&object_type=Call&object_id=".$this->lvs->data['data'][$rowNum]['ID'] . "&accept_status=tentative', null, null, SUGAR.mySugar.retrieveDashlet, '{$this->id}');\">".
                        SugarThemeRegistry::current()->getImage("tentative_inline", "border='0'", null, null, '.gif', $app_list_strings['dom_meeting_accept_options']['tentative'])."</a>&nbsp;<a title=\"".$app_list_strings['dom_meeting_accept_options']['decline']. "\" href=\"javascript:SUGAR.util.retrieveAndFill('index.php?module=Activities&to_pdf=1&action=SetAcceptStatus&id=".$this->id."&object_type=Call&object_id=".$this->lvs->data['data'][$rowNum]['ID'] . "&accept_status=decline', null, null, SUGAR.mySugar.retrieveDashlet, '{$this->id}');\">".
                        SugarThemeRegistry::current()->getImage("decline_inline", "border='0'", null, null, '.gif', $app_list_strings['dom_meeting_accept_options']['decline'])."</a></div>";
                } else {
                    $this->lvs->data['data'][$rowNum]['SET_ACCEPT_LINKS'] = $app_list_strings['dom_meeting_accept_status'][$this->lvs->data['data'][$rowNum]['ACCEPT_STATUS']];
                }
            }

            $this->lvs->data['data'][$rowNum]['DURATION'] .= $mod_strings['LBL_MINSS_ABBREV'];
        }
        $this->displayColumns[]= "set_accept_links";
    }

    public function displayOptions()
    {
        $this->processDisplayOptions();
        $this->configureSS->assign('strings', array('general' => $GLOBALS['mod_strings']['LBL_DASHLET_CONFIGURE_GENERAL'],
                                     'filters' => $GLOBALS['mod_strings']['LBL_DASHLET_CONFIGURE_FILTERS'],
                                     'myItems' => translate('LBL_DASHLET_CONFIGURE_MY_ITEMS_ONLY', 'Calls'),
                                     'displayRows' => $GLOBALS['mod_strings']['LBL_DASHLET_CONFIGURE_DISPLAY_ROWS'],
                                     'title' => $GLOBALS['mod_strings']['LBL_DASHLET_CONFIGURE_TITLE'],
                                     'clear' => $GLOBALS['app_strings']['LBL_CLEAR_BUTTON_LABEL'],
                                     'save' => $GLOBALS['app_strings']['LBL_SAVE_BUTTON_LABEL'],
                                     'autoRefresh' => $GLOBALS['app_strings']['LBL_DASHLET_CONFIGURE_AUTOREFRESH'],
                                     ));

        return $this->configureSS->fetch($this->configureTpl);
    }
}<|MERGE_RESOLUTION|>--- conflicted
+++ resolved
@@ -118,15 +118,6 @@
         }
 
 
-<<<<<<< HEAD
-        if (!empty($keys)) {
-            $query = "SELECT call_id, accept_status FROM calls_users WHERE deleted = 0 and user_id = '" . $current_user->id . "' AND call_id IN ('" . implode("','", $keys). "')";
-            $result = DBManagerFactory::getInstance()->query($query);
-
-            while ($row = DBManagerFactory::getInstance()->fetchByAssoc($result)) {
-                $rowNums = $this->lvs->data['pageData']['idIndex'][$row['call_id']]; // figure out which rows have this guid
-                foreach ($rowNums as $rowNum) {
-=======
        if(!empty($keys)){
             $query = "SELECT call_id, accept_status FROM calls_users WHERE deleted = 0 and user_id = '" . $current_user->id . "' AND call_id IN ('" . implode("','", $keys ). "')";
             $result = DBManagerFactory::getInstance()->query($query);
@@ -134,7 +125,6 @@
             while($row = DBManagerFactory::getInstance()->fetchByAssoc($result)) {
                  $rowNums = $this->lvs->data['pageData']['idIndex'][$row['call_id']]; // figure out which rows have this guid
                  foreach($rowNums as $rowNum) {
->>>>>>> f2b355db
                     $this->lvs->data['data'][$rowNum]['ACCEPT_STATUS'] = $row['accept_status'];
                 }
             }
