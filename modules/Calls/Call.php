<?php
if (!defined('sugarEntry') || !sugarEntry) {
    die('Not A Valid Entry Point');
}
/**
 *
 * SugarCRM Community Edition is a customer relationship management program developed by
 * SugarCRM, Inc. Copyright (C) 2004-2013 SugarCRM Inc.
 *
 * SuiteCRM is an extension to SugarCRM Community Edition developed by SalesAgility Ltd.
 * Copyright (C) 2011 - 2018 SalesAgility Ltd.
 *
 * This program is free software; you can redistribute it and/or modify it under
 * the terms of the GNU Affero General Public License version 3 as published by the
 * Free Software Foundation with the addition of the following permission added
 * to Section 15 as permitted in Section 7(a): FOR ANY PART OF THE COVERED WORK
 * IN WHICH THE COPYRIGHT IS OWNED BY SUGARCRM, SUGARCRM DISCLAIMS THE WARRANTY
 * OF NON INFRINGEMENT OF THIRD PARTY RIGHTS.
 *
 * This program is distributed in the hope that it will be useful, but WITHOUT
 * ANY WARRANTY; without even the implied warranty of MERCHANTABILITY or FITNESS
 * FOR A PARTICULAR PURPOSE. See the GNU Affero General Public License for more
 * details.
 *
 * You should have received a copy of the GNU Affero General Public License along with
 * this program; if not, see http://www.gnu.org/licenses or write to the Free
 * Software Foundation, Inc., 51 Franklin Street, Fifth Floor, Boston, MA
 * 02110-1301 USA.
 *
 * You can contact SugarCRM, Inc. headquarters at 10050 North Wolfe Road,
 * SW2-130, Cupertino, CA 95014, USA. or at email address contact@sugarcrm.com.
 *
 * The interactive user interfaces in modified source and object code versions
 * of this program must display Appropriate Legal Notices, as required under
 * Section 5 of the GNU Affero General Public License version 3.
 *
 * In accordance with Section 7(b) of the GNU Affero General Public License version 3,
 * these Appropriate Legal Notices must retain the display of the "Powered by
 * SugarCRM" logo and "Supercharged by SuiteCRM" logo. If the display of the logos is not
 * reasonably feasible for technical reasons, the Appropriate Legal Notices must
 * display the words "Powered by SugarCRM" and "Supercharged by SuiteCRM".
 */

/*********************************************************************************

 * Description:  TODO: To be written.
 * Portions created by SugarCRM are Copyright (C) SugarCRM, Inc.
 * All Rights Reserved.
 * Contributor(s): ______________________________________..
 ********************************************************************************/


class Call extends SugarBean
{
    public $field_name_map;
    // Stored fields
    public $id;
    public $json_id;
    public $date_entered;
    public $date_modified;
    public $assigned_user_id;
    public $modified_user_id;
    public $description;
    public $name;
    public $status;
    public $date_start;
    public $time_start;
    public $duration_hours;
    public $duration_minutes;
    public $date_end;
    public $parent_type;
    public $parent_type_options;
    public $parent_id;
    public $contact_id;
    public $user_id;
    public $lead_id;
    public $direction;
    public $reminder_time;
    public $reminder_time_options;
    public $reminder_checked;
    public $email_reminder_time;
    public $email_reminder_checked;
    public $email_reminder_sent;
    public $required;
    public $accept_status;
    public $created_by;
    public $created_by_name;
    public $modified_by_name;
    public $parent_name;
    public $contact_name;
    public $contact_phone;
    public $contact_email;
    public $account_id;
    public $opportunity_id;
    public $case_id;
    public $assigned_user_name;
    public $note_id;
    public $outlook_id;
    public $update_vcal = true;
    public $contacts_arr;
    public $users_arr;
    public $leads_arr;
    public $default_call_name_values = array('Assemble catalogs', 'Make travel arrangements', 'Send a letter', 'Send contract', 'Send fax', 'Send a follow-up letter', 'Send literature', 'Send proposal', 'Send quote');
    public $minutes_value_default = 15;
    public $minutes_values = array('0'=>'00','15'=>'15','30'=>'30','45'=>'45');
    public $table_name = "calls";
    public $rel_users_table = "calls_users";
    public $rel_contacts_table = "calls_contacts";
    public $rel_leads_table = "calls_leads";
    public $module_dir = 'Calls';
    public $object_name = "Call";
    public $new_schema = true;
    public $importable = true;
    public $syncing = false;
    public $recurring_source;

    // This is used to retrieve related fields from form posts.
    public $additional_column_fields = array('assigned_user_name', 'assigned_user_id', 'contact_id', 'user_id', 'contact_name');
    public $relationship_fields = array(	'account_id'		=> 'accounts',
                                        'opportunity_id'	=> 'opportunities',
                                        'contact_id'		=> 'contacts',
                                        'case_id'			=> 'cases',
                                        'user_id'			=> 'users',
                                        'assigned_user_id'	=> 'users',
                                        'note_id'			=> 'notes',
                                        'lead_id'			=> 'leads',
                                );

    public function __construct()
    {
        parent::__construct();
        global $app_list_strings;

        $this->setupCustomFields('Calls');

        foreach ($this->field_defs as $field) {
            $this->field_name_map[$field['name']] = $field;
        }




        if (!empty($GLOBALS['app_list_strings']['duration_intervals'])) {
            $this->minutes_values = $GLOBALS['app_list_strings']['duration_intervals'];
        }
    }

    /**
     * @deprecated deprecated since version 7.6, PHP4 Style Constructors are deprecated and will be remove in 7.8, please update your code, use __construct instead
     */
    public function Call()
    {
        $deprecatedMessage = 'PHP4 Style Constructors are deprecated and will be remove in 7.8, please update your code';
        if (isset($GLOBALS['log'])) {
            $GLOBALS['log']->deprecated($deprecatedMessage);
        } else {
            trigger_error($deprecatedMessage, E_USER_DEPRECATED);
        }
        self::__construct();
    }

    /**
     * Disable edit if call is recurring and source is not Sugar. It should be edited only from Outlook.
     * @param $view string
     * @param $is_owner bool
     */
    public function ACLAccess($view, $is_owner='not_set', $in_group='not_set')
    {
        // don't check if call is being synced from Outlook
        if ($this->syncing == false) {
            $view = strtolower($view);
            switch ($view) {
                case 'edit':
                case 'save':
                case 'editview':
                case 'delete':
                    if (!empty($this->recurring_source) && $this->recurring_source != "Sugar") {
                        return false;
                    }
            }
        }
        return parent::ACLAccess($view, $is_owner, $in_group);
    }
    
    // save date_end by calculating user input
    // this is for calendar
    public function save($check_notify = false)
    {
        global $timedate;

        if (!empty($this->date_start)) {
            if (!empty($this->duration_hours) && !empty($this->duration_minutes)) {
                $td = $timedate->fromDb($this->date_start);
                if ($td) {
                    $this->date_end = $td->modify(
                        "+{$this->duration_hours} hours {$this->duration_minutes} mins"
                    )->asDb();
                }
            } else {
                $this->date_end = $this->date_start;
            }
        }

        if (!empty($_REQUEST['send_invites']) && $_REQUEST['send_invites'] == '1') {
            $check_notify = true;
        } else {
            $check_notify = false;
        }
        if (empty($_REQUEST['send_invites'])) {
            if (!empty($this->id)) {
                $old_record = new Call();
                $old_record->retrieve($this->id);
                $old_assigned_user_id = $old_record->assigned_user_id;
            }
            if ((empty($this->id) && isset($_REQUEST['assigned_user_id']) && !empty($_REQUEST['assigned_user_id']) && $GLOBALS['current_user']->id != $_REQUEST['assigned_user_id']) || (isset($old_assigned_user_id) && !empty($old_assigned_user_id) && isset($_REQUEST['assigned_user_id']) && !empty($_REQUEST['assigned_user_id']) && $old_assigned_user_id != $_REQUEST['assigned_user_id'])) {
                $this->special_notification = true;
                if (!isset($GLOBALS['resavingRelatedBeans']) || $GLOBALS['resavingRelatedBeans'] == false) {
                    $check_notify = true;
                }
                if (isset($_REQUEST['assigned_user_name'])) {
                    $this->new_assigned_user_name = $_REQUEST['assigned_user_name'];
                }
            }
        }
        if (empty($this->status)) {
            $this->status = $this->getDefaultStatus();
        }

        // prevent a mass mailing for recurring meetings created in Calendar module
        if (empty($this->id) && !empty($_REQUEST['module']) && $_REQUEST['module'] == "Calendar" && !empty($_REQUEST['repeat_type']) && !empty($this->repeat_parent_id)) {
            $check_notify = false;
        }
        /*nsingh 7/3/08  commenting out as bug #20814 is invalid
        if($current_user->getPreference('reminder_time')!= -1 &&  isset($_POST['reminder_checked']) && isset($_POST['reminder_time']) && $_POST['reminder_checked']==0  && $_POST['reminder_time']==-1){
        	$this->reminder_checked = '1';
        	$this->reminder_time = $current_user->getPreference('reminder_time');
        }*/

        $return_id = parent::save($check_notify);
        global $current_user;


        if ($this->update_vcal) {
            vCal::cache_sugar_vcal($current_user);
        }

        if (isset($_REQUEST['reminders_data'])) {
            $reminderData = json_encode(
                $this->removeUnInvitedFromReminders(json_decode(html_entity_decode($_REQUEST['reminders_data']), true))
            );
            Reminder::saveRemindersDataJson('Calls', $return_id, $reminderData);
        }

        return $return_id;
    }

    /**
     * @param array $reminders
     * @return array
     */
<<<<<<< HEAD
    public function removeUnInvitedFromReminders($reminders)
    {
        $reminderData = $reminders;
        $uninvited = array();
        foreach ($reminders as $r => $reminder) {
            foreach ($reminder['invitees'] as $i => $invitee) {
                switch ($invitee['module']) {
                    case "Users":
                        if (in_array($invitee['module_id'], $this->users_arr) === false) {
                            // add to uninvited
                            $uninvited[] = $reminderData[$r]['invitees'][$i];
                            // remove user
                            unset($reminderData[$r]['invitees'][$i]);
                        }
                        break;
                    case "Contacts":
                        if (in_array($invitee['module_id'], $this->contacts_arr) === false) {
                            // add to uninvited
                            $uninvited[] = $reminderData[$r]['invitees'][$i];
                            // remove contact
                            unset($reminderData[$r]['invitees'][$i]);
                        }
                        break;
                    case "Leads":
                        if (in_array($invitee['module_id'], $this->leads_arr) === false) {
                            // add to uninvited
                            $uninvited[] = $reminderData[$r]['invitees'][$i];
                            // remove lead
                            unset($reminderData[$r]['invitees'][$i]);
                        }
                        break;
                }
            }
        }
        return $reminderData;
    }

    /** Returns a list of the associated contacts
     * Portions created by SugarCRM are Copyright (C) SugarCRM, Inc..
     * All Rights Reserved..
     * Contributor(s): ______________________________________..
    */
    public function get_contacts()
    {
        // First, get the list of IDs.
        $query = "SELECT contact_id as id from calls_contacts where call_id='$this->id' AND deleted=0";

        $contact = new Contact();
        return $this->build_related_list($query, $contact);
    }


    public function get_summary_text()
    {
        return "$this->name";
    }

    public function create_list_query($order_by, $where, $show_deleted=0)
    {
=======
	public function removeUnInvitedFromReminders($reminders) {

		$reminderData = $reminders;
		$uninvited = array();
		foreach($reminders as $r => $reminder) {
			foreach($reminder['invitees'] as $i => $invitee) {
				switch($invitee['module']) {
					case "Users":
						if(in_array($invitee['module_id'], $this->users_arr) === false) {
							// add to uninvited
							$uninvited[] = $reminderData[$r]['invitees'][$i];
							// remove user
							unset($reminderData[$r]['invitees'][$i]);
						}
						break;
					case "Contacts":
						if(in_array($invitee['module_id'], $this->contacts_arr) === false) {
							// add to uninvited
							$uninvited[] = $reminderData[$r]['invitees'][$i];
							// remove contact
							unset($reminderData[$r]['invitees'][$i]);
						}
						break;
					case "Leads":
						if(in_array($invitee['module_id'], $this->leads_arr) === false) {
							// add to uninvited
							$uninvited[] = $reminderData[$r]['invitees'][$i];
							// remove lead
							unset($reminderData[$r]['invitees'][$i]);
						}
						break;
				}
			}
		}
		return $reminderData;
	}

	/** Returns a list of the associated contacts
	 * Portions created by SugarCRM are Copyright (C) SugarCRM, Inc..
	 * All Rights Reserved..
	 * Contributor(s): ______________________________________..
	*/
	function get_contacts()
	{
		// First, get the list of IDs.
		$query = "SELECT contact_id as id from calls_contacts where call_id='$this->id' AND deleted=0";
		$contact = new Contact();

		return $this->build_related_list($query, $contact);
	}


	function get_summary_text()
	{
		return "$this->name";
	}

	function create_list_query($order_by, $where, $show_deleted=0)
	{
>>>>>>> f2b355db
        $custom_join = $this->getCustomJoin();
        $query = "SELECT ";
        $query .= "
			calls.*,";
        if (preg_match("/calls_users\.user_id/", $where)) {
            $query .= "calls_users.required,
				calls_users.accept_status,";
        }

        $query .= "
			users.user_name as assigned_user_name";
        $query .= $custom_join['select'];

        // this line will help generate a GMT-metric to compare to a locale's timezone

        if (preg_match("/contacts/", $where)) {
            $query .= ", contacts.first_name, contacts.last_name";
            $query .= ", contacts.assigned_user_id contact_name_owner";
        }
        $query .= " FROM calls ";

        if (preg_match("/contacts/", $where)) {
            $query .=	"LEFT JOIN calls_contacts
	                    ON calls.id=calls_contacts.call_id
	                    LEFT JOIN contacts
	                    ON calls_contacts.contact_id=contacts.id ";
        }
        if (preg_match('/calls_users\.user_id/', $where)) {
            $query .= "LEFT JOIN calls_users
			ON calls.id=calls_users.call_id and calls_users.deleted=0 ";
        }
        $query .= "
			LEFT JOIN users
			ON calls.assigned_user_id=users.id ";
        $query .= $custom_join['join'];
        $where_auto = '1=1';
        if ($show_deleted == 0) {
            $where_auto = " $this->table_name.deleted=0  ";
        } elseif ($show_deleted == 1) {
            $where_auto = " $this->table_name.deleted=1 ";
        }

        //$where_auto .= " GROUP BY calls.id";

        if ($where != "") {
            $query .= "where $where AND ".$where_auto;
        } else {
            $query .= "where ".$where_auto;
        }

        $order_by = $this->process_order_by($order_by);
        if (empty($order_by)) {
            $order_by = 'calls.name';
        }
        $query .= ' ORDER BY ' . $order_by;

        return $query;
    }

    public function create_export_query($order_by, $where, $relate_link_join='')
    {
        $custom_join = $this->getCustomJoin(true, true, $where);
        $custom_join['join'] .= $relate_link_join;
        $contact_required = stristr($where, "contacts");
        if ($contact_required) {
            $query = "SELECT calls.*, contacts.first_name, contacts.last_name, users.user_name as assigned_user_name ";
            $query .= $custom_join['select'];
            $query .= " FROM contacts, calls, calls_contacts ";
            $where_auto = "calls_contacts.contact_id = contacts.id AND calls_contacts.call_id = calls.id AND calls.deleted=0 AND contacts.deleted=0";
        } else {
            $query = 'SELECT calls.*, users.user_name as assigned_user_name ';
            $query .= $custom_join['select'];
            $query .= ' FROM calls ';
            $where_auto = "calls.deleted=0";
        }


        $query .= "  LEFT JOIN users ON calls.assigned_user_id=users.id ";

        $query .= $custom_join['join'];

        if ($where != "") {
            $query .= "where $where AND ".$where_auto;
        } else {
            $query .= "where ".$where_auto;
        }

        $order_by = $this->process_order_by($order_by);
        if (empty($order_by)) {
            $order_by = 'calls.name';
        }
        $query .= ' ORDER BY ' . $order_by;

        return $query;
    }





    public function fill_in_additional_detail_fields()
    {
        global $locale;
        parent::fill_in_additional_detail_fields();
        if (!empty($this->contact_id)) {
            $query  = "SELECT first_name, last_name FROM contacts ";
            $query .= "WHERE id='$this->contact_id' AND deleted=0";
            $result = $this->db->limitQuery($query, 0, 1, true, " Error filling in additional detail fields: ");

            // Get the contact name.
            $row = $this->db->fetchByAssoc($result);
            $GLOBALS['log']->info("additional call fields $query");
            if ($row != null) {
                $this->contact_name = $locale->getLocaleFormattedName($row['first_name'], $row['last_name'], '', '');
                $GLOBALS['log']->debug("Call($this->id): contact_name = $this->contact_name");
                $GLOBALS['log']->debug("Call($this->id): contact_id = $this->contact_id");
            }
        }
        if (!isset($this->duration_minutes)) {
            $this->duration_minutes = $this->minutes_value_default;
        }

        global $timedate;
        //setting default date and time
        if (is_null($this->date_start)) {
            $this->date_start = $timedate->now();
        }

        if (is_null($this->duration_hours)) {
            $this->duration_hours = "0";
        }
        if (is_null($this->duration_minutes)) {
            $this->duration_minutes = "1";
        }

        $this->fill_in_additional_parent_fields();

        global $app_list_strings;
        $parent_types = $app_list_strings['record_type_display'];
        $disabled_parent_types = ACLController::disabledModuleList($parent_types, false, 'list');
        foreach ($disabled_parent_types as $disabled_parent_type) {
            if ($disabled_parent_type != $this->parent_type) {
                unset($parent_types[$disabled_parent_type]);
            }
        }

        $this->parent_type_options = get_select_options_with_id($parent_types, $this->parent_type);

        if (empty($this->reminder_time)) {
            $this->reminder_time = -1;
        }

        if (empty($this->id)) {
            $reminder_t = $GLOBALS['current_user']->getPreference('reminder_time');
            if (isset($reminder_t)) {
                $this->reminder_time = $reminder_t;
            }
        }
        $this->reminder_checked = $this->reminder_time == -1 ? false : true;

        if (empty($this->email_reminder_time)) {
            $this->email_reminder_time = -1;
        }
        if (empty($this->id)) {
            $reminder_t = $GLOBALS['current_user']->getPreference('email_reminder_time');
            if (isset($reminder_t)) {
                $this->email_reminder_time = $reminder_t;
            }
        }
        $this->email_reminder_checked = $this->email_reminder_time == -1 ? false : true;

        if (isset($_REQUEST['parent_type']) && empty($this->parent_type)) {
            $this->parent_type = $_REQUEST['parent_type'];
        } elseif (is_null($this->parent_type)) {
            $this->parent_type = $app_list_strings['record_type_default_key'];
        }
    }


    public function get_list_view_data()
    {
        $call_fields = $this->get_list_view_array();
        global $app_list_strings, $focus, $action, $currentModule;
        if (isset($focus->id)) {
            $id = $focus->id;
        } else {
            $id = '';
        }
        if (isset($this->parent_type) && $this->parent_type != null) {
            $call_fields['PARENT_MODULE'] = $this->parent_type;
        }
        if ($this->status == "Planned") {
            //cn: added this if() to deal with sequential Closes in Meetings.  this is a hack to a hack (formbase.php->handleRedirect)
            if (empty($action)) {
                $action = "index";
            }

            $setCompleteUrl = "<b><a id='{$this->id}' class='list-view-data-icon' title='".translate('LBL_CLOSEINLINE')."' onclick='SUGAR.util.closeActivityPanel.show(\"{$this->module_dir}\",\"{$this->id}\",\"Held\",\"listview\",\"1\");'>";
            if ($this->ACLAccess('edit')) {
                $call_fields['SET_COMPLETE'] = $setCompleteUrl ."<span class='suitepicon suitepicon-action-clear'></span></a></b>";
            } else {
                $call_fields['SET_COMPLETE'] = '';
            }
<<<<<<< HEAD
        }
        global $timedate;
        $today = $timedate->nowDb();
        $nextday = $timedate->asDbDate($timedate->getNow()->modify("+1 day"));
        if (!isset($call_fields['DATE_START'])) {
            LoggerManager::getLogger()->warn('Call has not DATE_START field for list view data.');
        }
        $mergeTime = isset($call_fields['DATE_START']) ? $call_fields['DATE_START'] : null; //$timedate->merge_date_time($call_fields['DATE_START'], $call_fields['TIME_START']);
        $date_db = $timedate->to_db($mergeTime);
        if ($date_db	< $today) {
            if ($call_fields['STATUS']=='Held' || $call_fields['STATUS']=='Not Held') {
                $call_fields['DATE_START']= "<font>".$call_fields['DATE_START']."</font>";
            } else {
                if (!isset($call_fields['DATE_START'])) {
                    LoggerManager::getLogger()->warn('Call field has not START_DATE when trying to get list view data.');
                    $dateStart = null;
                } else {
                    $dateStart = $call_fields['DATE_START'];
                }
                $call_fields['DATE_START']= "<font class='overdueTask'>".$dateStart."</font>";
            }
        } elseif ($date_db < $nextday) {
            $call_fields['DATE_START'] = "<font class='todaysTask'>".$call_fields['DATE_START']."</font>";
        } else {
            $call_fields['DATE_START'] = "<font class='futureTask'>".$call_fields['DATE_START']."</font>";
        }
        $this->fill_in_additional_detail_fields();

        //make sure we grab the localized version of the contact name, if a contact is provided
        if (!empty($this->contact_id)) {
            // Bug# 46125 - make first name, last name, salutation and title of Contacts respect field level ACLs
=======
		}
		global $timedate;
		$today = $timedate->nowDb();
		$nextday = $timedate->asDbDate($timedate->getNow()->modify("+1 day"));
                
                
                $dateStart = null;
                if (isset($call_fields['DATE_START'])) {
                    $dateStart = $call_fields['DATE_START'];
                } else {
                    LoggerManager::getLogger()->warn('DATE_START is undefined for Call list view data');
                }
                
		$mergeTime = $dateStart; //$timedate->merge_date_time($call_fields['DATE_START'], $call_fields['TIME_START']);
		$date_db = $timedate->to_db($mergeTime);
		if( $date_db	< $today){
			if($call_fields['STATUS']=='Held' || $call_fields['STATUS']=='Not Held')   
			{    
				$call_fields['DATE_START']= "<font>".$dateStart."</font>";   
			}   
			else   
			{    
				$call_fields['DATE_START']= "<font class='overdueTask'>".$dateStart."</font>";   
			}
		}else if($date_db < $nextday){
			$call_fields['DATE_START'] = "<font class='todaysTask'>".$dateStart."</font>";
		}else{
			$call_fields['DATE_START'] = "<font class='futureTask'>".$dateStart."</font>";
		}
		$this->fill_in_additional_detail_fields();

		//make sure we grab the localized version of the contact name, if a contact is provided
		if (!empty($this->contact_id)) {
           // Bug# 46125 - make first name, last name, salutation and title of Contacts respect field level ACLs
>>>>>>> f2b355db
            $contact_temp = BeanFactory::getBean("Contacts", $this->contact_id);
            if (!empty($contact_temp)) {
                $contact_temp->_create_proper_name_field();
                $this->contact_name = $contact_temp->full_name;
            }
        }

        $call_fields['CONTACT_ID'] = $this->contact_id;
        $call_fields['CONTACT_NAME'] = $this->contact_name;
        $call_fields['PARENT_NAME'] = $this->parent_name;
        $call_fields['REMINDER_CHECKED'] = $this->reminder_time==-1 ? false : true;
        $call_fields['EMAIL_REMINDER_CHECKED'] = $this->email_reminder_time==-1 ? false : true;

        return $call_fields;
    }

    public function set_notification_body($xtpl, $call)
    {
        global $sugar_config;
        global $app_list_strings;
        global $current_user;
        global $app_list_strings;
        global $timedate;

        // rrs: bug 42684 - passing a contact breaks this call
        $notifyUser =($call->current_notify_user->object_name == 'User') ? $call->current_notify_user : $current_user;


        // Assumes $call dates are in user format
        $calldate = $timedate->fromDb($call->date_start);
        $xOffset = $timedate->asUser($calldate, $notifyUser).' '.$timedate->userTimezoneSuffix($calldate, $notifyUser);

        if (strtolower(get_class($call->current_notify_user)) == 'contact') {
            $xtpl->assign("ACCEPT_URL", $sugar_config['site_url'].
                  '/index.php?entryPoint=acceptDecline&module=Calls&contact_id='.$call->current_notify_user->id.'&record='.$call->id);
        } elseif (strtolower(get_class($call->current_notify_user)) == 'lead') {
            $xtpl->assign("ACCEPT_URL", $sugar_config['site_url'].
                  '/index.php?entryPoint=acceptDecline&module=Calls&lead_id='.$call->current_notify_user->id.'&record='.$call->id);
        } else {
            $xtpl->assign("ACCEPT_URL", $sugar_config['site_url'].
                  '/index.php?entryPoint=acceptDecline&module=Calls&user_id='.$call->current_notify_user->id.'&record='.$call->id);
        }

        $xtpl->assign("CALL_TO", $call->current_notify_user->new_assigned_user_name);
        $xtpl->assign("CALL_SUBJECT", $call->name);
        $xtpl->assign("CALL_STARTDATE", $xOffset);
        $xtpl->assign("CALL_HOURS", $call->duration_hours);
        $xtpl->assign("CALL_MINUTES", $call->duration_minutes);
        $xtpl->assign("CALL_STATUS", ((isset($call->status))?$app_list_strings['call_status_dom'][$call->status] : ""));
        $xtpl->assign("CALL_DESCRIPTION", $call->description);

        return $xtpl;
    }


    public function get_call_users()
    {
        $template = new User();
        // First, get the list of IDs.
        $query = "SELECT calls_users.required, calls_users.accept_status, calls_users.user_id from calls_users where calls_users.call_id='$this->id' AND calls_users.deleted=0";
        $GLOBALS['log']->debug("Finding linked records $this->object_name: ".$query);
        $result = $this->db->query($query, true);
        $list = array();

        while ($row = $this->db->fetchByAssoc($result)) {
            $template = new User(); // PHP 5 will retrieve by reference, always over-writing the "old" one
            $record = $template->retrieve($row['user_id']);
            $template->required = $row['required'];
            $template->accept_status = $row['accept_status'];

            if ($record != null) {
                // this copies the object into the array
                $list[] = $template;
            }
        }
        return $list;
    }


    public function get_invite_calls(&$user)
    {
        $template = $this;
        // First, get the list of IDs.
        $query = "SELECT calls_users.required, calls_users.accept_status, calls_users.call_id from calls_users where calls_users.user_id='$user->id' AND ( calls_users.accept_status IS NULL OR  calls_users.accept_status='none') AND calls_users.deleted=0";
        $GLOBALS['log']->debug("Finding linked records $this->object_name: ".$query);


        $result = $this->db->query($query, true);


        $list = array();


        while ($row = $this->db->fetchByAssoc($result)) {
            $record = $template->retrieve($row['call_id']);
            $template->required = $row['required'];
            $template->accept_status = $row['accept_status'];


            if ($record != null) {
                // this copies the object into the array
                $list[] = $template;
            }
        }
        return $list;
    }


    public function set_accept_status(&$user, $status)
    {
        if ($user->object_name == 'User') {
            $relate_values = array('user_id'=>$user->id,'call_id'=>$this->id);
            $data_values = array('accept_status'=>$status);
            $this->set_relationship($this->rel_users_table, $relate_values, true, true, $data_values);
            global $current_user;

            if ($this->update_vcal) {
                vCal::cache_sugar_vcal($user);
            }
        } elseif ($user->object_name == 'Contact') {
            $relate_values = array('contact_id'=>$user->id,'call_id'=>$this->id);
            $data_values = array('accept_status'=>$status);
            $this->set_relationship($this->rel_contacts_table, $relate_values, true, true, $data_values);
        } elseif ($user->object_name == 'Lead') {
            $relate_values = array('lead_id'=>$user->id,'call_id'=>$this->id);
            $data_values = array('accept_status'=>$status);
            $this->set_relationship($this->rel_leads_table, $relate_values, true, true, $data_values);
        }
    }



    public function get_notification_recipients()
    {
        if ($this->special_notification) {
            return parent::get_notification_recipients();
        }

        //		$GLOBALS['log']->debug('Call.php->get_notification_recipients():'.print_r($this,true));
        $list = array();
        if (!is_array($this->contacts_arr)) {
            $this->contacts_arr =	array();
        }

        if (!is_array($this->users_arr)) {
            $this->users_arr =	array();
        }

        if (!is_array($this->leads_arr)) {
            $this->leads_arr =	array();
        }

        foreach ($this->users_arr as $user_id) {
            $notify_user = new User();
            $notify_user->retrieve($user_id);
            $notify_user->new_assigned_user_name = $notify_user->full_name;
            $GLOBALS['log']->info("Notifications: recipient is $notify_user->new_assigned_user_name");
            $list[$notify_user->id] = $notify_user;
        }

        foreach ($this->contacts_arr as $contact_id) {
            $notify_user = new Contact();
            $notify_user->retrieve($contact_id);
            $notify_user->new_assigned_user_name = $notify_user->full_name;
            $GLOBALS['log']->info("Notifications: recipient is $notify_user->new_assigned_user_name");
            $list[$notify_user->id] = $notify_user;
        }

        foreach ($this->leads_arr as $lead_id) {
            $notify_user = new Lead();
            $notify_user->retrieve($lead_id);
            $notify_user->new_assigned_user_name = $notify_user->full_name;
            $GLOBALS['log']->info("Notifications: recipient is $notify_user->new_assigned_user_name");
            $list[$notify_user->id] = $notify_user;
        }
        global $sugar_config;
        if (isset($sugar_config['disable_notify_current_user']) && $sugar_config['disable_notify_current_user']) {
            global $current_user;
            if (isset($list[$current_user->id])) {
                unset($list[$current_user->id]);
            }
        }
        //		$GLOBALS['log']->debug('Call.php->get_notification_recipients():'.print_r($list,true));
        return $list;
    }

    public function bean_implements($interface)
    {
        switch ($interface) {
            case 'ACL':return true;
        }
        return false;
    }

    public function listviewACLHelper()
    {
        $array_assign = parent::listviewACLHelper();
        $is_owner = false;
        $in_group = false; //SECURITY GROUPS
        if (!empty($this->parent_name)) {
            if (!empty($this->parent_name_owner)) {
                global $current_user;
                $is_owner = $current_user->id == $this->parent_name_owner;
            }
            /* BEGIN - SECURITY GROUPS */
            //parent_name_owner not being set for whatever reason so we need to figure this out
            elseif (!empty($this->parent_type) && !empty($this->parent_id)) {
                global $current_user;
                $parent_bean = BeanFactory::getBean($this->parent_type, $this->parent_id);
                if ($parent_bean !== false) {
                    $is_owner = $current_user->id == $parent_bean->assigned_user_id;
                }
            }
            require_once("modules/SecurityGroups/SecurityGroup.php");
            $in_group = SecurityGroup::groupHasAccess($this->parent_type, $this->parent_id, 'view');
            /* END - SECURITY GROUPS */
        }

        /* BEGIN - SECURITY GROUPS */
        /**
        if(!ACLController::moduleSupportsACL($this->parent_type) || ACLController::checkAccess($this->parent_type, 'view', $is_owner)){
        */
        if (!ACLController::moduleSupportsACL($this->parent_type) || ACLController::checkAccess($this->parent_type, 'view', $is_owner, 'module', $in_group)) {
            /* END - SECURITY GROUPS */
            $array_assign['PARENT'] = 'a';
        } else {
            $array_assign['PARENT'] = 'span';
        }
        $is_owner = false;
        $in_group = false; //SECURITY GROUPS
        if (!empty($this->contact_name)) {
            if (!empty($this->contact_name_owner)) {
                global $current_user;
                $is_owner = $current_user->id == $this->contact_name_owner;
            }
            /* BEGIN - SECURITY GROUPS */
            //contact_name_owner not being set for whatever reason so we need to figure this out
            else {
                global $current_user;
                $parent_bean = BeanFactory::getBean('Contacts', $this->contact_id);
                if ($parent_bean !== false) {
                    $is_owner = $current_user->id == $parent_bean->assigned_user_id;
                }
            }
            require_once("modules/SecurityGroups/SecurityGroup.php");
            $in_group = SecurityGroup::groupHasAccess('Contacts', $this->contact_id, 'view');
            /* END - SECURITY GROUPS */
        }
        /* BEGIN - SECURITY GROUPS */
        /**
        if( ACLController::checkAccess('Contacts', 'view', $is_owner)){
        */
        if (ACLController::checkAccess('Contacts', 'view', $is_owner, 'module', $in_group)) {
            /* END - SECURITY GROUPS */
            $array_assign['CONTACT'] = 'a';
        } else {
            $array_assign['CONTACT'] = 'span';
        }

        return $array_assign;
    }

    public function save_relationship_changes($is_update, $exclude = array())
    {
        if (empty($this->in_workflow)) {
            if (empty($this->in_import)) {
                //if the global soap_server_object variable is not empty (as in from a soap/OPI call), then process the assigned_user_id relationship, otherwise
                //add assigned_user_id to exclude list and let the logic from MeetingFormBase determine whether assigned user id gets added to the relationship
                if (!empty($GLOBALS['soap_server_object'])) {
                    $exclude = array('lead_id', 'contact_id', 'user_id');
                } else {
                    $exclude = array('lead_id', 'contact_id', 'user_id', 'assigned_user_id');
                }
            } else {
                $exclude = array('user_id');
            }
        }
        parent::save_relationship_changes($is_update, $exclude);
    }

    public function getDefaultStatus()
    {
        $def = $this->field_defs['status'];
        if (isset($def['default'])) {
            return $def['default'];
        }
        $app = return_app_list_strings_language($GLOBALS['current_language']);
        if (isset($def['options']) && isset($app[$def['options']])) {
            $keys = array_keys($app[$def['options']]);
            return $keys[0];
        }
        
        return '';
    }

    public function mark_deleted($id)
    {
        require_once("modules/Calendar/CalendarUtils.php");
        CalendarUtils::correctRecurrences($this, $id);

        parent::mark_deleted($id);
    }
}<|MERGE_RESOLUTION|>--- conflicted
+++ resolved
@@ -181,7 +181,7 @@
         }
         return parent::ACLAccess($view, $is_owner, $in_group);
     }
-    
+
     // save date_end by calculating user input
     // this is for calendar
     public function save($check_notify = false)
@@ -258,7 +258,6 @@
      * @param array $reminders
      * @return array
      */
-<<<<<<< HEAD
     public function removeUnInvitedFromReminders($reminders)
     {
         $reminderData = $reminders;
@@ -318,67 +317,6 @@
 
     public function create_list_query($order_by, $where, $show_deleted=0)
     {
-=======
-	public function removeUnInvitedFromReminders($reminders) {
-
-		$reminderData = $reminders;
-		$uninvited = array();
-		foreach($reminders as $r => $reminder) {
-			foreach($reminder['invitees'] as $i => $invitee) {
-				switch($invitee['module']) {
-					case "Users":
-						if(in_array($invitee['module_id'], $this->users_arr) === false) {
-							// add to uninvited
-							$uninvited[] = $reminderData[$r]['invitees'][$i];
-							// remove user
-							unset($reminderData[$r]['invitees'][$i]);
-						}
-						break;
-					case "Contacts":
-						if(in_array($invitee['module_id'], $this->contacts_arr) === false) {
-							// add to uninvited
-							$uninvited[] = $reminderData[$r]['invitees'][$i];
-							// remove contact
-							unset($reminderData[$r]['invitees'][$i]);
-						}
-						break;
-					case "Leads":
-						if(in_array($invitee['module_id'], $this->leads_arr) === false) {
-							// add to uninvited
-							$uninvited[] = $reminderData[$r]['invitees'][$i];
-							// remove lead
-							unset($reminderData[$r]['invitees'][$i]);
-						}
-						break;
-				}
-			}
-		}
-		return $reminderData;
-	}
-
-	/** Returns a list of the associated contacts
-	 * Portions created by SugarCRM are Copyright (C) SugarCRM, Inc..
-	 * All Rights Reserved..
-	 * Contributor(s): ______________________________________..
-	*/
-	function get_contacts()
-	{
-		// First, get the list of IDs.
-		$query = "SELECT contact_id as id from calls_contacts where call_id='$this->id' AND deleted=0";
-		$contact = new Contact();
-
-		return $this->build_related_list($query, $contact);
-	}
-
-
-	function get_summary_text()
-	{
-		return "$this->name";
-	}
-
-	function create_list_query($order_by, $where, $show_deleted=0)
-	{
->>>>>>> f2b355db
         $custom_join = $this->getCustomJoin();
         $query = "SELECT ";
         $query .= "
@@ -582,7 +520,6 @@
             } else {
                 $call_fields['SET_COMPLETE'] = '';
             }
-<<<<<<< HEAD
         }
         global $timedate;
         $today = $timedate->nowDb();
@@ -614,42 +551,6 @@
         //make sure we grab the localized version of the contact name, if a contact is provided
         if (!empty($this->contact_id)) {
             // Bug# 46125 - make first name, last name, salutation and title of Contacts respect field level ACLs
-=======
-		}
-		global $timedate;
-		$today = $timedate->nowDb();
-		$nextday = $timedate->asDbDate($timedate->getNow()->modify("+1 day"));
-                
-                
-                $dateStart = null;
-                if (isset($call_fields['DATE_START'])) {
-                    $dateStart = $call_fields['DATE_START'];
-                } else {
-                    LoggerManager::getLogger()->warn('DATE_START is undefined for Call list view data');
-                }
-                
-		$mergeTime = $dateStart; //$timedate->merge_date_time($call_fields['DATE_START'], $call_fields['TIME_START']);
-		$date_db = $timedate->to_db($mergeTime);
-		if( $date_db	< $today){
-			if($call_fields['STATUS']=='Held' || $call_fields['STATUS']=='Not Held')   
-			{    
-				$call_fields['DATE_START']= "<font>".$dateStart."</font>";   
-			}   
-			else   
-			{    
-				$call_fields['DATE_START']= "<font class='overdueTask'>".$dateStart."</font>";   
-			}
-		}else if($date_db < $nextday){
-			$call_fields['DATE_START'] = "<font class='todaysTask'>".$dateStart."</font>";
-		}else{
-			$call_fields['DATE_START'] = "<font class='futureTask'>".$dateStart."</font>";
-		}
-		$this->fill_in_additional_detail_fields();
-
-		//make sure we grab the localized version of the contact name, if a contact is provided
-		if (!empty($this->contact_id)) {
-           // Bug# 46125 - make first name, last name, salutation and title of Contacts respect field level ACLs
->>>>>>> f2b355db
             $contact_temp = BeanFactory::getBean("Contacts", $this->contact_id);
             if (!empty($contact_temp)) {
                 $contact_temp->_create_proper_name_field();
@@ -941,7 +842,7 @@
             $keys = array_keys($app[$def['options']]);
             return $keys[0];
         }
-        
+
         return '';
     }
 
