--- conflicted
+++ resolved
@@ -1,14 +1,9 @@
 <?php
-<<<<<<< HEAD
-if(!defined('sugarEntry') || !sugarEntry) die('Not A Valid Entry Point');
-/*********************************************************************************
-=======
 if (!defined('sugarEntry') || !sugarEntry) {
     die('Not A Valid Entry Point');
 }
 /**
  *
->>>>>>> b29c16a8
  * SugarCRM Community Edition is a customer relationship management program developed by
  * SugarCRM, Inc. Copyright (C) 2004-2013 SugarCRM Inc.
  *
@@ -128,63 +123,6 @@
 										'assigned_user_id'	=> 'users',
 										'note_id'			=> 'notes',
                                         'lead_id'			=> 'leads',
-<<<<<<< HEAD
-								);
-
-	public function __construct() {
-	    parent::__construct();
-		global $app_list_strings;
-
-       	$this->setupCustomFields('Calls');
-
-		foreach ($this->field_defs as $field) {
-			$this->field_name_map[$field['name']] = $field;
-		}
-
-
-
-
-         if(!empty($GLOBALS['app_list_strings']['duration_intervals']))
-        	$this->minutes_values = $GLOBALS['app_list_strings']['duration_intervals'];
-	}
-
-	/**
-	 * @deprecated deprecated since version 7.6, PHP4 Style Constructors are deprecated and will be remove in 7.8, please update your code, use __construct instead
-	 */
-	public function Call(){
-		$deprecatedMessage = 'PHP4 Style Constructors are deprecated and will be remove in 7.8, please update your code';
-		if(isset($GLOBALS['log'])) {
-			$GLOBALS['log']->deprecated($deprecatedMessage);
-		}
-		else {
-			trigger_error($deprecatedMessage, E_USER_DEPRECATED);
-		}
-		self::__construct();
-	}
-
-	/**
-	 * Disable edit if call is recurring and source is not Sugar. It should be edited only from Outlook.
-	 * @param $view string
-	 * @param $is_owner bool
-	 */
-	function ACLAccess($view,$is_owner='not_set',$in_group='not_set'){
-		// don't check if call is being synced from Outlook
-		if($this->syncing == false){
-			$view = strtolower($view);
-			switch($view){
-				case 'edit':
-				case 'save':
-				case 'editview':
-				case 'delete':
-					if(!empty($this->recurring_source) && $this->recurring_source != "Sugar"){
-						return false;
-					}
-			}
-		}
-		return parent::ACLAccess($view,$is_owner,$in_group);
-	}
-	
-=======
                                 );
 
     public function __construct()
@@ -243,7 +181,6 @@
         return parent::ACLAccess($view, $is_owner, $in_group);
     }
 
->>>>>>> b29c16a8
     // save date_end by calculating user input
     // this is for calendar
     function save($check_notify = false)
@@ -917,10 +854,7 @@
                 return $keys[0];
             }
         }
-<<<<<<< HEAD
-=======
-
->>>>>>> b29c16a8
+
         return '';
     }
 
