<?php
/**
 * Class for backwards compatibility only
 */
<<<<<<< HEAD

/** Zend_Search_Lucene_FSMAction */
require_once 'Zend/Search/Lucene/FSMAction.php';

/**
 * Abstract Finite State Machine
 *
 * Take a look on Wikipedia state machine description: http://en.wikipedia.org/wiki/Finite_state_machine
 *
 * Any type of Transducers (Moore machine or Mealy machine) also may be implemented by using this abstract FSM.
 * process() methods invokes a specified actions which may construct FSM output.
 * Actions may be also used to signal, that we have reached Accept State
 *
 * @category   Zend
 * @package    Zend_Search_Lucene
 * @copyright  Copyright (c) 2005-2012 Zend Technologies USA Inc. (http://www.zend.com)
 * @license    http://framework.zend.com/license/new-bsd     New BSD License
 */
abstract class Zend_Search_Lucene_FSM
{
    /**
     * Machine States alphabet
     *
     * @var array
     */
    private $_states = array();

    /**
     * Current state
     *
     * @var integer|string
     */
    private $_currentState = null;

    /**
     * Input alphabet
     *
     * @var array
     */
    private $_inputAphabet = array();

    /**
     * State transition table
     *
     * [sourceState][input] => targetState
     *
     * @var array
     */
    private $_rules = array();

    /**
     * List of entry actions
     * Each action executes when entering the state
     *
     * [state] => action
     *
     * @var array
     */
    private $_entryActions =  array();

    /**
     * List of exit actions
     * Each action executes when exiting the state
     *
     * [state] => action
     *
     * @var array
     */
    private $_exitActions =  array();

    /**
     * List of input actions
     * Each action executes when entering the state
     *
     * [state][input] => action
     *
     * @var array
     */
    private $_inputActions =  array();

    /**
     * List of input actions
     * Each action executes when entering the state
     *
     * [state1][state2] => action
     *
     * @var array
     */
    private $_transitionActions =  array();

    /**
     * Finite State machine constructor
     *
     * $states is an array of integers or strings with a list of possible machine states
     * constructor treats fist list element as a sturt state (assignes it to $_current state).
     * It may be reassigned by setState() call.
     * States list may be empty and can be extended later by addState() or addStates() calls.
     *
     * $inputAphabet is the same as $states, but represents input alphabet
     * it also may be extended later by addInputSymbols() or addInputSymbol() calls.
     *
     * $rules parameter describes FSM transitions and has a structure:
     * array( array(sourseState, input, targetState[, inputAction]),
     *        array(sourseState, input, targetState[, inputAction]),
     *        array(sourseState, input, targetState[, inputAction]),
     *        ...
     *      )
     * Rules also can be added later by addRules() and addRule() calls.
     *
     * FSM actions are very flexible and may be defined by addEntryAction(), addExitAction(),
     * addInputAction() and addTransitionAction() calls.
     *
     * @param array $states
     * @param array $inputAphabet
     * @param array $rules
     */
    public function __construct($states = array(), $inputAphabet = array(), $rules = array())
    {
        $this->addStates($states);
        $this->addInputSymbols($inputAphabet);
        $this->addRules($rules);
    }

    /**
     * Add states to the state machine
     *
     * @param array $states
     */
    public function addStates($states)
    {
        foreach ($states as $state) {
            $this->addState($state);
        }
    }

    /**
     * Add state to the state machine
     *
     * @param integer|string $state
     */
    public function addState($state)
    {
        $this->_states[$state] = $state;

        if ($this->_currentState === null) {
            $this->_currentState = $state;
        }
    }

    /**
     * Set FSM state.
     * No any action is invoked
     *
     * @param integer|string $state
     * @throws Zend_Search_Exception
     */
    public function setState($state)
    {
        if (!isset($this->_states[$state])) {
            require_once 'Zend/Search/Exception.php';
            throw new Zend_Search_Exception('State \'' . $state . '\' is not on of the possible FSM states.');
        }

        $this->_currentState = $state;
    }

    /**
     * Get FSM state.
     *
     * @return integer|string $state|null
     */
    public function getState()
    {
        return $this->_currentState;
    }

    /**
     * Add symbols to the input alphabet
     *
     * @param array $inputAphabet
     */
    public function addInputSymbols($inputAphabet)
    {
        foreach ($inputAphabet as $inputSymbol) {
            $this->addInputSymbol($inputSymbol);
        }
    }

    /**
     * Add symbol to the input alphabet
     *
     * @param integer|string $inputSymbol
     */
    public function addInputSymbol($inputSymbol)
    {
        $this->_inputAphabet[$inputSymbol] = $inputSymbol;
    }


    /**
     * Add transition rules
     *
     * array structure:
     * array( array(sourseState, input, targetState[, inputAction]),
     *        array(sourseState, input, targetState[, inputAction]),
     *        array(sourseState, input, targetState[, inputAction]),
     *        ...
     *      )
     *
     * @param array $rules
     */
    public function addRules($rules)
    {
        foreach ($rules as $rule) {
            $this->addrule($rule[0], $rule[1], $rule[2], isset($rule[3])?$rule[3]:null);
        }
    }

    /**
     * Add symbol to the input alphabet
     *
     * @param integer|string $sourceState
     * @param integer|string $input
     * @param integer|string $targetState
     * @param Zend_Search_Lucene_FSMAction|null $inputAction
     * @throws Zend_Search_Exception
     */
    public function addRule($sourceState, $input, $targetState, $inputAction = null)
    {
        if (!isset($this->_states[$sourceState])) {
            require_once 'Zend/Search/Exception.php';
            throw new Zend_Search_Exception('Undefined source state (' . $sourceState . ').');
        }
        if (!isset($this->_states[$targetState])) {
            require_once 'Zend/Search/Exception.php';
            throw new Zend_Search_Exception('Undefined target state (' . $targetState . ').');
        }
        if (!isset($this->_inputAphabet[$input])) {
            require_once 'Zend/Search/Exception.php';
            throw new Zend_Search_Exception('Undefined input symbol (' . $input . ').');
        }

        if (!isset($this->_rules[$sourceState])) {
            $this->_rules[$sourceState] = array();
        }
        if (isset($this->_rules[$sourceState][$input])) {
            require_once 'Zend/Search/Exception.php';
            throw new Zend_Search_Exception('Rule for {state,input} pair (' . $sourceState . ', '. $input . ') is already defined.');
        }

        $this->_rules[$sourceState][$input] = $targetState;


        if ($inputAction !== null) {
            $this->addInputAction($sourceState, $input, $inputAction);
        }
    }


    /**
     * Add state entry action.
     * Several entry actions are allowed.
     * Action execution order is defined by addEntryAction() calls
     *
     * @param integer|string $state
     * @param Zend_Search_Lucene_FSMAction $action
     */
    public function addEntryAction($state, Zend_Search_Lucene_FSMAction $action)
    {
        if (!isset($this->_states[$state])) {
            require_once 'Zend/Search/Exception.php';
            throw new Zend_Search_Exception('Undefined state (' . $state. ').');
        }

        if (!isset($this->_entryActions[$state])) {
            $this->_entryActions[$state] = array();
        }

        $this->_entryActions[$state][] = $action;
    }

    /**
     * Add state exit action.
     * Several exit actions are allowed.
     * Action execution order is defined by addEntryAction() calls
     *
     * @param integer|string $state
     * @param Zend_Search_Lucene_FSMAction $action
     */
    public function addExitAction($state, Zend_Search_Lucene_FSMAction $action)
    {
        if (!isset($this->_states[$state])) {
            require_once 'Zend/Search/Exception.php';
            throw new Zend_Search_Exception('Undefined state (' . $state. ').');
        }

        if (!isset($this->_exitActions[$state])) {
            $this->_exitActions[$state] = array();
        }

        $this->_exitActions[$state][] = $action;
    }

    /**
     * Add input action (defined by {state, input} pair).
     * Several input actions are allowed.
     * Action execution order is defined by addInputAction() calls
     *
     * @param integer|string $state
     * @param integer|string $input
     * @param Zend_Search_Lucene_FSMAction $action
     */
    public function addInputAction($state, $inputSymbol, Zend_Search_Lucene_FSMAction $action)
    {
        if (!isset($this->_states[$state])) {
            require_once 'Zend/Search/Exception.php';
            throw new Zend_Search_Exception('Undefined state (' . $state. ').');
        }
        if (!isset($this->_inputAphabet[$inputSymbol])) {
            require_once 'Zend/Search/Exception.php';
            throw new Zend_Search_Exception('Undefined input symbol (' . $inputSymbol. ').');
        }

        if (!isset($this->_inputActions[$state])) {
            $this->_inputActions[$state] = array();
        }
        if (!isset($this->_inputActions[$state][$inputSymbol])) {
            $this->_inputActions[$state][$inputSymbol] = array();
        }

        $this->_inputActions[$state][$inputSymbol][] = $action;
    }

    /**
     * Add transition action (defined by {state, input} pair).
     * Several transition actions are allowed.
     * Action execution order is defined by addTransitionAction() calls
     *
     * @param integer|string $sourceState
     * @param integer|string $targetState
     * @param Zend_Search_Lucene_FSMAction $action
     */
    public function addTransitionAction($sourceState, $targetState, Zend_Search_Lucene_FSMAction $action)
    {
        if (!isset($this->_states[$sourceState])) {
            require_once 'Zend/Search/Exception.php';
            throw new Zend_Search_Exception('Undefined source state (' . $sourceState. ').');
        }
        if (!isset($this->_states[$targetState])) {
            require_once 'Zend/Search/Exception.php';
            throw new Zend_Search_Exception('Undefined source state (' . $targetState. ').');
        }

        if (!isset($this->_transitionActions[$sourceState])) {
            $this->_transitionActions[$sourceState] = array();
        }
        if (!isset($this->_transitionActions[$sourceState][$targetState])) {
            $this->_transitionActions[$sourceState][$targetState] = array();
        }

        $this->_transitionActions[$sourceState][$targetState][] = $action;
    }


    /**
     * Process an input
     *
     * @param mixed $input
     * @throws Zend_Search_Exception
     */
    public function process($input)
    {
        if (!isset($this->_rules[$this->_currentState])) {
            require_once 'Zend/Search/Exception.php';
            throw new Zend_Search_Exception('There is no any rule for current state (' . $this->_currentState . ').');
        }
        if (!isset($this->_rules[$this->_currentState][$input])) {
            require_once 'Zend/Search/Exception.php';
            throw new Zend_Search_Exception('There is no any rule for {current state, input} pair (' . $this->_currentState . ', ' . $input . ').');
        }

        $sourceState = $this->_currentState;
        $targetState = $this->_rules[$this->_currentState][$input];

        if ($sourceState != $targetState  &&  isset($this->_exitActions[$sourceState])) {
            foreach ($this->_exitActions[$sourceState] as $action) {
                $action->doAction();
            }
        }
        if (isset($this->_inputActions[$sourceState]) &&
            isset($this->_inputActions[$sourceState][$input])) {
            foreach ($this->_inputActions[$sourceState][$input] as $action) {
                $action->doAction();
            }
        }


        $this->_currentState = $targetState;

        if (isset($this->_transitionActions[$sourceState]) &&
            isset($this->_transitionActions[$sourceState][$targetState])) {
            foreach ($this->_transitionActions[$sourceState][$targetState] as $action) {
                $action->doAction();
            }
        }
        if ($sourceState != $targetState  &&  isset($this->_entryActions[$targetState])) {
            foreach ($this->_entryActions[$targetState] as $action) {
                $action->doAction();
            }
        }
    }

    public function reset()
    {
        if (count($this->_states) == 0) {
            require_once 'Zend/Search/Exception.php';
            throw new Zend_Search_Exception('There is no any state defined for FSM.');
        }

        $this->_currentState = $this->_states[0];
    }
}
=======
>>>>>>> 48c6bd6a
<|MERGE_RESOLUTION|>--- conflicted
+++ resolved
@@ -2,428 +2,3 @@
 /**
  * Class for backwards compatibility only
  */
-<<<<<<< HEAD
-
-/** Zend_Search_Lucene_FSMAction */
-require_once 'Zend/Search/Lucene/FSMAction.php';
-
-/**
- * Abstract Finite State Machine
- *
- * Take a look on Wikipedia state machine description: http://en.wikipedia.org/wiki/Finite_state_machine
- *
- * Any type of Transducers (Moore machine or Mealy machine) also may be implemented by using this abstract FSM.
- * process() methods invokes a specified actions which may construct FSM output.
- * Actions may be also used to signal, that we have reached Accept State
- *
- * @category   Zend
- * @package    Zend_Search_Lucene
- * @copyright  Copyright (c) 2005-2012 Zend Technologies USA Inc. (http://www.zend.com)
- * @license    http://framework.zend.com/license/new-bsd     New BSD License
- */
-abstract class Zend_Search_Lucene_FSM
-{
-    /**
-     * Machine States alphabet
-     *
-     * @var array
-     */
-    private $_states = array();
-
-    /**
-     * Current state
-     *
-     * @var integer|string
-     */
-    private $_currentState = null;
-
-    /**
-     * Input alphabet
-     *
-     * @var array
-     */
-    private $_inputAphabet = array();
-
-    /**
-     * State transition table
-     *
-     * [sourceState][input] => targetState
-     *
-     * @var array
-     */
-    private $_rules = array();
-
-    /**
-     * List of entry actions
-     * Each action executes when entering the state
-     *
-     * [state] => action
-     *
-     * @var array
-     */
-    private $_entryActions =  array();
-
-    /**
-     * List of exit actions
-     * Each action executes when exiting the state
-     *
-     * [state] => action
-     *
-     * @var array
-     */
-    private $_exitActions =  array();
-
-    /**
-     * List of input actions
-     * Each action executes when entering the state
-     *
-     * [state][input] => action
-     *
-     * @var array
-     */
-    private $_inputActions =  array();
-
-    /**
-     * List of input actions
-     * Each action executes when entering the state
-     *
-     * [state1][state2] => action
-     *
-     * @var array
-     */
-    private $_transitionActions =  array();
-
-    /**
-     * Finite State machine constructor
-     *
-     * $states is an array of integers or strings with a list of possible machine states
-     * constructor treats fist list element as a sturt state (assignes it to $_current state).
-     * It may be reassigned by setState() call.
-     * States list may be empty and can be extended later by addState() or addStates() calls.
-     *
-     * $inputAphabet is the same as $states, but represents input alphabet
-     * it also may be extended later by addInputSymbols() or addInputSymbol() calls.
-     *
-     * $rules parameter describes FSM transitions and has a structure:
-     * array( array(sourseState, input, targetState[, inputAction]),
-     *        array(sourseState, input, targetState[, inputAction]),
-     *        array(sourseState, input, targetState[, inputAction]),
-     *        ...
-     *      )
-     * Rules also can be added later by addRules() and addRule() calls.
-     *
-     * FSM actions are very flexible and may be defined by addEntryAction(), addExitAction(),
-     * addInputAction() and addTransitionAction() calls.
-     *
-     * @param array $states
-     * @param array $inputAphabet
-     * @param array $rules
-     */
-    public function __construct($states = array(), $inputAphabet = array(), $rules = array())
-    {
-        $this->addStates($states);
-        $this->addInputSymbols($inputAphabet);
-        $this->addRules($rules);
-    }
-
-    /**
-     * Add states to the state machine
-     *
-     * @param array $states
-     */
-    public function addStates($states)
-    {
-        foreach ($states as $state) {
-            $this->addState($state);
-        }
-    }
-
-    /**
-     * Add state to the state machine
-     *
-     * @param integer|string $state
-     */
-    public function addState($state)
-    {
-        $this->_states[$state] = $state;
-
-        if ($this->_currentState === null) {
-            $this->_currentState = $state;
-        }
-    }
-
-    /**
-     * Set FSM state.
-     * No any action is invoked
-     *
-     * @param integer|string $state
-     * @throws Zend_Search_Exception
-     */
-    public function setState($state)
-    {
-        if (!isset($this->_states[$state])) {
-            require_once 'Zend/Search/Exception.php';
-            throw new Zend_Search_Exception('State \'' . $state . '\' is not on of the possible FSM states.');
-        }
-
-        $this->_currentState = $state;
-    }
-
-    /**
-     * Get FSM state.
-     *
-     * @return integer|string $state|null
-     */
-    public function getState()
-    {
-        return $this->_currentState;
-    }
-
-    /**
-     * Add symbols to the input alphabet
-     *
-     * @param array $inputAphabet
-     */
-    public function addInputSymbols($inputAphabet)
-    {
-        foreach ($inputAphabet as $inputSymbol) {
-            $this->addInputSymbol($inputSymbol);
-        }
-    }
-
-    /**
-     * Add symbol to the input alphabet
-     *
-     * @param integer|string $inputSymbol
-     */
-    public function addInputSymbol($inputSymbol)
-    {
-        $this->_inputAphabet[$inputSymbol] = $inputSymbol;
-    }
-
-
-    /**
-     * Add transition rules
-     *
-     * array structure:
-     * array( array(sourseState, input, targetState[, inputAction]),
-     *        array(sourseState, input, targetState[, inputAction]),
-     *        array(sourseState, input, targetState[, inputAction]),
-     *        ...
-     *      )
-     *
-     * @param array $rules
-     */
-    public function addRules($rules)
-    {
-        foreach ($rules as $rule) {
-            $this->addrule($rule[0], $rule[1], $rule[2], isset($rule[3])?$rule[3]:null);
-        }
-    }
-
-    /**
-     * Add symbol to the input alphabet
-     *
-     * @param integer|string $sourceState
-     * @param integer|string $input
-     * @param integer|string $targetState
-     * @param Zend_Search_Lucene_FSMAction|null $inputAction
-     * @throws Zend_Search_Exception
-     */
-    public function addRule($sourceState, $input, $targetState, $inputAction = null)
-    {
-        if (!isset($this->_states[$sourceState])) {
-            require_once 'Zend/Search/Exception.php';
-            throw new Zend_Search_Exception('Undefined source state (' . $sourceState . ').');
-        }
-        if (!isset($this->_states[$targetState])) {
-            require_once 'Zend/Search/Exception.php';
-            throw new Zend_Search_Exception('Undefined target state (' . $targetState . ').');
-        }
-        if (!isset($this->_inputAphabet[$input])) {
-            require_once 'Zend/Search/Exception.php';
-            throw new Zend_Search_Exception('Undefined input symbol (' . $input . ').');
-        }
-
-        if (!isset($this->_rules[$sourceState])) {
-            $this->_rules[$sourceState] = array();
-        }
-        if (isset($this->_rules[$sourceState][$input])) {
-            require_once 'Zend/Search/Exception.php';
-            throw new Zend_Search_Exception('Rule for {state,input} pair (' . $sourceState . ', '. $input . ') is already defined.');
-        }
-
-        $this->_rules[$sourceState][$input] = $targetState;
-
-
-        if ($inputAction !== null) {
-            $this->addInputAction($sourceState, $input, $inputAction);
-        }
-    }
-
-
-    /**
-     * Add state entry action.
-     * Several entry actions are allowed.
-     * Action execution order is defined by addEntryAction() calls
-     *
-     * @param integer|string $state
-     * @param Zend_Search_Lucene_FSMAction $action
-     */
-    public function addEntryAction($state, Zend_Search_Lucene_FSMAction $action)
-    {
-        if (!isset($this->_states[$state])) {
-            require_once 'Zend/Search/Exception.php';
-            throw new Zend_Search_Exception('Undefined state (' . $state. ').');
-        }
-
-        if (!isset($this->_entryActions[$state])) {
-            $this->_entryActions[$state] = array();
-        }
-
-        $this->_entryActions[$state][] = $action;
-    }
-
-    /**
-     * Add state exit action.
-     * Several exit actions are allowed.
-     * Action execution order is defined by addEntryAction() calls
-     *
-     * @param integer|string $state
-     * @param Zend_Search_Lucene_FSMAction $action
-     */
-    public function addExitAction($state, Zend_Search_Lucene_FSMAction $action)
-    {
-        if (!isset($this->_states[$state])) {
-            require_once 'Zend/Search/Exception.php';
-            throw new Zend_Search_Exception('Undefined state (' . $state. ').');
-        }
-
-        if (!isset($this->_exitActions[$state])) {
-            $this->_exitActions[$state] = array();
-        }
-
-        $this->_exitActions[$state][] = $action;
-    }
-
-    /**
-     * Add input action (defined by {state, input} pair).
-     * Several input actions are allowed.
-     * Action execution order is defined by addInputAction() calls
-     *
-     * @param integer|string $state
-     * @param integer|string $input
-     * @param Zend_Search_Lucene_FSMAction $action
-     */
-    public function addInputAction($state, $inputSymbol, Zend_Search_Lucene_FSMAction $action)
-    {
-        if (!isset($this->_states[$state])) {
-            require_once 'Zend/Search/Exception.php';
-            throw new Zend_Search_Exception('Undefined state (' . $state. ').');
-        }
-        if (!isset($this->_inputAphabet[$inputSymbol])) {
-            require_once 'Zend/Search/Exception.php';
-            throw new Zend_Search_Exception('Undefined input symbol (' . $inputSymbol. ').');
-        }
-
-        if (!isset($this->_inputActions[$state])) {
-            $this->_inputActions[$state] = array();
-        }
-        if (!isset($this->_inputActions[$state][$inputSymbol])) {
-            $this->_inputActions[$state][$inputSymbol] = array();
-        }
-
-        $this->_inputActions[$state][$inputSymbol][] = $action;
-    }
-
-    /**
-     * Add transition action (defined by {state, input} pair).
-     * Several transition actions are allowed.
-     * Action execution order is defined by addTransitionAction() calls
-     *
-     * @param integer|string $sourceState
-     * @param integer|string $targetState
-     * @param Zend_Search_Lucene_FSMAction $action
-     */
-    public function addTransitionAction($sourceState, $targetState, Zend_Search_Lucene_FSMAction $action)
-    {
-        if (!isset($this->_states[$sourceState])) {
-            require_once 'Zend/Search/Exception.php';
-            throw new Zend_Search_Exception('Undefined source state (' . $sourceState. ').');
-        }
-        if (!isset($this->_states[$targetState])) {
-            require_once 'Zend/Search/Exception.php';
-            throw new Zend_Search_Exception('Undefined source state (' . $targetState. ').');
-        }
-
-        if (!isset($this->_transitionActions[$sourceState])) {
-            $this->_transitionActions[$sourceState] = array();
-        }
-        if (!isset($this->_transitionActions[$sourceState][$targetState])) {
-            $this->_transitionActions[$sourceState][$targetState] = array();
-        }
-
-        $this->_transitionActions[$sourceState][$targetState][] = $action;
-    }
-
-
-    /**
-     * Process an input
-     *
-     * @param mixed $input
-     * @throws Zend_Search_Exception
-     */
-    public function process($input)
-    {
-        if (!isset($this->_rules[$this->_currentState])) {
-            require_once 'Zend/Search/Exception.php';
-            throw new Zend_Search_Exception('There is no any rule for current state (' . $this->_currentState . ').');
-        }
-        if (!isset($this->_rules[$this->_currentState][$input])) {
-            require_once 'Zend/Search/Exception.php';
-            throw new Zend_Search_Exception('There is no any rule for {current state, input} pair (' . $this->_currentState . ', ' . $input . ').');
-        }
-
-        $sourceState = $this->_currentState;
-        $targetState = $this->_rules[$this->_currentState][$input];
-
-        if ($sourceState != $targetState  &&  isset($this->_exitActions[$sourceState])) {
-            foreach ($this->_exitActions[$sourceState] as $action) {
-                $action->doAction();
-            }
-        }
-        if (isset($this->_inputActions[$sourceState]) &&
-            isset($this->_inputActions[$sourceState][$input])) {
-            foreach ($this->_inputActions[$sourceState][$input] as $action) {
-                $action->doAction();
-            }
-        }
-
-
-        $this->_currentState = $targetState;
-
-        if (isset($this->_transitionActions[$sourceState]) &&
-            isset($this->_transitionActions[$sourceState][$targetState])) {
-            foreach ($this->_transitionActions[$sourceState][$targetState] as $action) {
-                $action->doAction();
-            }
-        }
-        if ($sourceState != $targetState  &&  isset($this->_entryActions[$targetState])) {
-            foreach ($this->_entryActions[$targetState] as $action) {
-                $action->doAction();
-            }
-        }
-    }
-
-    public function reset()
-    {
-        if (count($this->_states) == 0) {
-            require_once 'Zend/Search/Exception.php';
-            throw new Zend_Search_Exception('There is no any state defined for FSM.');
-        }
-
-        $this->_currentState = $this->_states[0];
-    }
-}
-=======
->>>>>>> 48c6bd6a
