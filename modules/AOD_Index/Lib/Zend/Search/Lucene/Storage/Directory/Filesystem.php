--- conflicted
+++ resolved
@@ -2,347 +2,3 @@
 /**
  * Class for backwards compatibility only
  */
-<<<<<<< HEAD
-
-
-/** Zend_Search_Lucene_Storage_Directory */
-require_once 'Zend/Search/Lucene/Storage/Directory.php';
-
-
-/**
- * FileSystem implementation of Directory abstraction.
- *
- * @category   Zend
- * @package    Zend_Search_Lucene
- * @subpackage Storage
- * @copyright  Copyright (c) 2005-2012 Zend Technologies USA Inc. (http://www.zend.com)
- * @license    http://framework.zend.com/license/new-bsd     New BSD License
- */
-class Zend_Search_Lucene_Storage_Directory_Filesystem extends Zend_Search_Lucene_Storage_Directory
-{
-    /**
-     * Filesystem path to the directory
-     *
-     * @var string
-     */
-    protected $_dirPath = null;
-
-    /**
-     * Cache for Zend_Search_Lucene_Storage_File_Filesystem objects
-     * Array: filename => Zend_Search_Lucene_Storage_File object
-     *
-     * @var array
-     * @throws Zend_Search_Lucene_Exception
-     */
-    protected $_fileHandlers;
-
-    /**
-     * Default file permissions
-     *
-     * @var integer
-     */
-    protected static $_defaultFilePermissions = 0666;
-
-
-    /**
-     * Get default file permissions
-     *
-     * @return integer
-     */
-    public static function getDefaultFilePermissions()
-    {
-        return self::$_defaultFilePermissions;
-    }
-
-    /**
-     * Set default file permissions
-     *
-     * @param integer $mode
-     */
-    public static function setDefaultFilePermissions($mode)
-    {
-        self::$_defaultFilePermissions = $mode;
-    }
-
-
-    /**
-     * Utility function to recursive directory creation
-     *
-     * @param string $dir
-     * @param integer $mode
-     * @param boolean $recursive
-     * @return boolean
-     */
-
-    public static function mkdirs($dir, $mode = 0777, $recursive = true)
-    {
-        if (($dir === null) || $dir === '') {
-            return false;
-        }
-        if (is_dir($dir) || $dir === '/') {
-            return true;
-        }
-        if (self::mkdirs(dirname($dir), $mode, $recursive)) {
-            return mkdir($dir, $mode);
-        }
-        return false;
-    }
-
-
-    /**
-     * Object constructor
-     * Checks if $path is a directory or tries to create it.
-     *
-     * @param string $path
-     * @throws Zend_Search_Lucene_Exception
-     */
-    public function __construct($path)
-    {
-        if (!is_dir($path)) {
-            if (file_exists($path)) {
-                require_once 'Zend/Search/Lucene/Exception.php';
-                throw new Zend_Search_Lucene_Exception('Path exists, but it\'s not a directory');
-            } else {
-                if (!self::mkdirs($path)) {
-                    require_once 'Zend/Search/Lucene/Exception.php';
-                    throw new Zend_Search_Lucene_Exception("Can't create directory '$path'.");
-                }
-            }
-        }
-        $this->_dirPath = $path;
-        $this->_fileHandlers = array();
-    }
-
-
-    /**
-     * Closes the store.
-     *
-     * @return void
-     */
-    public function close()
-    {
-        foreach ($this->_fileHandlers as $fileObject) {
-            $fileObject->close();
-        }
-
-        $this->_fileHandlers = array();
-    }
-
-
-    /**
-     * Returns an array of strings, one for each file in the directory.
-     *
-     * @return array
-     */
-    public function fileList()
-    {
-        $result = array();
-
-        $dirContent = opendir( $this->_dirPath );
-        while (($file = readdir($dirContent)) !== false) {
-            if (($file == '..')||($file == '.'))   continue;
-
-            if( !is_dir($this->_dirPath . '/' . $file) ) {
-                $result[] = $file;
-            }
-        }
-        closedir($dirContent);
-
-        return $result;
-    }
-
-    /**
-     * Creates a new, empty file in the directory with the given $filename.
-     *
-     * @param string $filename
-     * @return Zend_Search_Lucene_Storage_File
-     * @throws Zend_Search_Lucene_Exception
-     */
-    public function createFile($filename)
-    {
-        if (isset($this->_fileHandlers[$filename])) {
-            $this->_fileHandlers[$filename]->close();
-        }
-        unset($this->_fileHandlers[$filename]);
-        require_once 'Zend/Search/Lucene/Storage/File/Filesystem.php';
-        $this->_fileHandlers[$filename] = new Zend_Search_Lucene_Storage_File_Filesystem($this->_dirPath . '/' . $filename, 'w+b');
-
-        // Set file permissions, but don't care about any possible failures, since file may be already
-        // created by anther user which has to care about right permissions
-        @chmod($this->_dirPath . '/' . $filename, self::$_defaultFilePermissions);
-
-        return $this->_fileHandlers[$filename];
-    }
-
-
-    /**
-     * Removes an existing $filename in the directory.
-     *
-     * @param string $filename
-     * @return void
-     * @throws Zend_Search_Lucene_Exception
-     */
-    public function deleteFile($filename)
-    {
-        if (isset($this->_fileHandlers[$filename])) {
-            $this->_fileHandlers[$filename]->close();
-        }
-        unset($this->_fileHandlers[$filename]);
-
-        global $php_errormsg;
-        $trackErrors = ini_get('track_errors');
-        ini_set('track_errors', '1');
-        if (!@unlink($this->_dirPath . '/' . $filename)) {
-            ini_set('track_errors', $trackErrors);
-            require_once 'Zend/Search/Lucene/Exception.php';
-            throw new Zend_Search_Lucene_Exception('Can\'t delete file: ' . $php_errormsg);
-        }
-        ini_set('track_errors', $trackErrors);
-    }
-
-    /**
-     * Purge file if it's cached by directory object
-     *
-     * Method is used to prevent 'too many open files' error
-     *
-     * @param string $filename
-     * @return void
-     */
-    public function purgeFile($filename)
-    {
-        if (isset($this->_fileHandlers[$filename])) {
-            $this->_fileHandlers[$filename]->close();
-        }
-        unset($this->_fileHandlers[$filename]);
-    }
-
-
-    /**
-     * Returns true if a file with the given $filename exists.
-     *
-     * @param string $filename
-     * @return boolean
-     */
-    public function fileExists($filename)
-    {
-        return isset($this->_fileHandlers[$filename]) ||
-               file_exists($this->_dirPath . '/' . $filename);
-    }
-
-
-    /**
-     * Returns the length of a $filename in the directory.
-     *
-     * @param string $filename
-     * @return integer
-     */
-    public function fileLength($filename)
-    {
-        if (isset( $this->_fileHandlers[$filename] )) {
-            return $this->_fileHandlers[$filename]->size();
-        }
-        return filesize($this->_dirPath .'/'. $filename);
-    }
-
-
-    /**
-     * Returns the UNIX timestamp $filename was last modified.
-     *
-     * @param string $filename
-     * @return integer
-     */
-    public function fileModified($filename)
-    {
-        return filemtime($this->_dirPath .'/'. $filename);
-    }
-
-
-    /**
-     * Renames an existing file in the directory.
-     *
-     * @param string $from
-     * @param string $to
-     * @return void
-     * @throws Zend_Search_Lucene_Exception
-     */
-    public function renameFile($from, $to)
-    {
-        global $php_errormsg;
-
-        if (isset($this->_fileHandlers[$from])) {
-            $this->_fileHandlers[$from]->close();
-        }
-        unset($this->_fileHandlers[$from]);
-
-        if (isset($this->_fileHandlers[$to])) {
-            $this->_fileHandlers[$to]->close();
-        }
-        unset($this->_fileHandlers[$to]);
-
-        if (file_exists($this->_dirPath . '/' . $to)) {
-            if (!unlink($this->_dirPath . '/' . $to)) {
-                require_once 'Zend/Search/Lucene/Exception.php';
-                throw new Zend_Search_Lucene_Exception('Delete operation failed');
-            }
-        }
-
-        $trackErrors = ini_get('track_errors');
-        ini_set('track_errors', '1');
-
-        $success = @rename($this->_dirPath . '/' . $from, $this->_dirPath . '/' . $to);
-        if (!$success) {
-            ini_set('track_errors', $trackErrors);
-            require_once 'Zend/Search/Lucene/Exception.php';
-            throw new Zend_Search_Lucene_Exception($php_errormsg);
-        }
-
-        ini_set('track_errors', $trackErrors);
-
-        return $success;
-    }
-
-
-    /**
-     * Sets the modified time of $filename to now.
-     *
-     * @param string $filename
-     * @return void
-     */
-    public function touchFile($filename)
-    {
-        return touch($this->_dirPath .'/'. $filename);
-    }
-
-
-    /**
-     * Returns a Zend_Search_Lucene_Storage_File object for a given $filename in the directory.
-     *
-     * If $shareHandler option is true, then file handler can be shared between File Object
-     * requests. It speed-ups performance, but makes problems with file position.
-     * Shared handler are good for short atomic requests.
-     * Non-shared handlers are useful for stream file reading (especial for compound files).
-     *
-     * @param string $filename
-     * @param boolean $shareHandler
-     * @return Zend_Search_Lucene_Storage_File
-     */
-    public function getFileObject($filename, $shareHandler = true)
-    {
-        $fullFilename = $this->_dirPath . '/' . $filename;
-
-        require_once 'Zend/Search/Lucene/Storage/File/Filesystem.php';
-        if (!$shareHandler) {
-            return new Zend_Search_Lucene_Storage_File_Filesystem($fullFilename);
-        }
-
-        if (isset( $this->_fileHandlers[$filename] )) {
-            $this->_fileHandlers[$filename]->seek(0);
-            return $this->_fileHandlers[$filename];
-        }
-
-        $this->_fileHandlers[$filename] = new Zend_Search_Lucene_Storage_File_Filesystem($fullFilename);
-        return $this->_fileHandlers[$filename];
-    }
-}
-=======
->>>>>>> 48c6bd6a
