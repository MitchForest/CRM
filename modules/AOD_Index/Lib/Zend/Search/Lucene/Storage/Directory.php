--- conflicted
+++ resolved
@@ -2,120 +2,3 @@
 /**
  * Class for backwards compatibility only
  */
-<<<<<<< HEAD
-
-
-/**
- * @category   Zend
- * @package    Zend_Search_Lucene
- * @subpackage Storage
- * @copyright  Copyright (c) 2005-2012 Zend Technologies USA Inc. (http://www.zend.com)
- * @license    http://framework.zend.com/license/new-bsd     New BSD License
- */
-abstract class Zend_Search_Lucene_Storage_Directory
-{
-
-    /**
-     * Closes the store.
-     *
-     * @return void
-     */
-    abstract public function close();
-
-    /**
-     * Returns an array of strings, one for each file in the directory.
-     *
-     * @return array
-     */
-    abstract public function fileList();
-
-    /**
-     * Creates a new, empty file in the directory with the given $filename.
-     *
-     * @param string $filename
-     * @return Zend_Search_Lucene_Storage_File
-     */
-    abstract public function createFile($filename);
-
-
-    /**
-     * Removes an existing $filename in the directory.
-     *
-     * @param string $filename
-     * @return void
-     */
-    abstract public function deleteFile($filename);
-
-    /**
-     * Purge file if it's cached by directory object
-     *
-     * Method is used to prevent 'too many open files' error
-     *
-     * @param string $filename
-     * @return void
-     */
-    abstract public function purgeFile($filename);
-
-    /**
-     * Returns true if a file with the given $filename exists.
-     *
-     * @param string $filename
-     * @return boolean
-     */
-    abstract public function fileExists($filename);
-
-
-    /**
-     * Returns the length of a $filename in the directory.
-     *
-     * @param string $filename
-     * @return integer
-     */
-    abstract public function fileLength($filename);
-
-
-    /**
-     * Returns the UNIX timestamp $filename was last modified.
-     *
-     * @param string $filename
-     * @return integer
-     */
-    abstract public function fileModified($filename);
-
-
-    /**
-     * Renames an existing file in the directory.
-     *
-     * @param string $from
-     * @param string $to
-     * @return void
-     */
-    abstract public function renameFile($from, $to);
-
-
-    /**
-     * Sets the modified time of $filename to now.
-     *
-     * @param string $filename
-     * @return void
-     */
-    abstract public function touchFile($filename);
-
-
-    /**
-     * Returns a Zend_Search_Lucene_Storage_File object for a given $filename in the directory.
-     *
-     * If $shareHandler option is true, then file handler can be shared between File Object
-     * requests. It speed-ups performance, but makes problems with file position.
-     * Shared handler are good for short atomic requests.
-     * Non-shared handlers are useful for stream file reading (especial for compound files).
-     *
-     * @param string $filename
-     * @param boolean $shareHandler
-     * @return Zend_Search_Lucene_Storage_File
-     */
-    abstract public function getFileObject($filename, $shareHandler = true);
-
-}
-=======
->>>>>>> 48c6bd6a
