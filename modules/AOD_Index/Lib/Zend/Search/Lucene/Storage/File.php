--- conflicted
+++ resolved
@@ -167,16 +167,11 @@
      */
     public function writeInt($value)
     {
-<<<<<<< HEAD
-        settype($value, 'integer');
-        $this->_fwrite( chr($value>>24 & 0xFF) .
-=======
         $value = (int)$value;
         $this->_fwrite(chr($value>>24 & 0xFF) .
->>>>>>> 6c6f667b
                         chr($value>>16 & 0xFF) .
                         chr($value>>8  & 0xFF) .
-                        chr($value     & 0xFF),   4  );
+                        chr($value     & 0xFF), 4);
     }
 
 
@@ -204,9 +199,8 @@
                     ord($str[5]) << 16  |
                     ord($str[6]) << 8   |
                     ord($str[7]);
-        } else {
-            return $this->readLong32Bit();
-        }
+        }
+        return $this->readLong32Bit();
     }
 
     /**
@@ -222,20 +216,15 @@
          * fseek() and ftell() use long for offset. Thus, largest index segment file size in 32bit mode is 2Gb
          */
         if (PHP_INT_SIZE > 4) {
-<<<<<<< HEAD
-            settype($value, 'integer');
-            $this->_fwrite( chr($value>>56 & 0xFF) .
-=======
             $value = (int)$value;
             $this->_fwrite(chr($value>>56 & 0xFF) .
->>>>>>> 6c6f667b
                             chr($value>>48 & 0xFF) .
                             chr($value>>40 & 0xFF) .
                             chr($value>>32 & 0xFF) .
                             chr($value>>24 & 0xFF) .
                             chr($value>>16 & 0xFF) .
                             chr($value>>8  & 0xFF) .
-                            chr($value     & 0xFF),   8  );
+                            chr($value     & 0xFF), 8);
         } else {
             $this->writeLong32Bit($value);
         }
@@ -258,11 +247,9 @@
             // It's a negative value since the highest bit is set
             if ($wordHigh == (int)0xFFFFFFFF  &&  ($wordLow & (int)0x80000000)) {
                 return $wordLow;
-            } else {
-                require_once 'Zend/Search/Lucene/Exception.php';
-                throw new Zend_Search_Lucene_Exception('Long integers lower than -2147483648 (0x80000000) are not supported on 32-bit platforms.');
             }
-
+            require_once 'Zend/Search/Lucene/Exception.php';
+            throw new Zend_Search_Lucene_Exception('Long integers lower than -2147483648 (0x80000000) are not supported on 32-bit platforms.');
         }
 
         if ($wordLow < 0) {
@@ -339,7 +326,7 @@
     {
         $value = (int)$value;
         while ($value > 0x7F) {
-            $this->_fwrite(chr( ($value & 0x7F)|0x80 ));
+            $this->_fwrite(chr(($value & 0x7F)|0x80));
             $value >>= 7;
         }
         $this->_fwrite(chr($value));
@@ -357,60 +344,7 @@
         $strlen = $this->readVInt();
         if ($strlen == 0) {
             return '';
-        } else {
-            /**
-             * This implementation supports only Basic Multilingual Plane
-             * (BMP) characters (from 0x0000 to 0xFFFF) and doesn't support
-             * "supplementary characters" (characters whose code points are
-             * greater than 0xFFFF)
-             * Java 2 represents these characters as a pair of char (16-bit)
-             * values, the first from the high-surrogates range (0xD800-0xDBFF),
-             * the second from the low-surrogates range (0xDC00-0xDFFF). Then
-             * they are encoded as usual UTF-8 characters in six bytes.
-             * Standard UTF-8 representation uses four bytes for supplementary
-             * characters.
-             */
-
-            $str_val = $this->_fread($strlen);
-
-            for ($count = 0; $count < $strlen; $count++ ) {
-                if (( ord($str_val[$count]) & 0xC0 ) == 0xC0) {
-                    $addBytes = 1;
-                    if (ord($str_val[$count]) & 0x20 ) {
-                        $addBytes++;
-
-                        // Never used. Java2 doesn't encode strings in four bytes
-                        if (ord($str_val[$count]) & 0x10 ) {
-                            $addBytes++;
-                        }
-                    }
-                    $str_val .= $this->_fread($addBytes);
-                    $strlen += $addBytes;
-
-                    // Check for null character. Java2 encodes null character
-                    // in two bytes.
-                    if (ord($str_val[$count])   == 0xC0 &&
-                        ord($str_val[$count+1]) == 0x80   ) {
-                        $str_val[$count] = 0;
-                        $str_val = substr($str_val,0,$count+1)
-                                 . substr($str_val,$count+2);
-                    }
-                    $count += $addBytes;
-                }
-            }
-
-            return $str_val;
-        }
-    }
-
-    /**
-     * Writes a string to the end of file.
-     *
-     * @param string $str
-     * @throws Zend_Search_Lucene_Exception
-     */
-    public function writeString($str)
-    {
+        }
         /**
          * This implementation supports only Basic Multilingual Plane
          * (BMP) characters (from 0x0000 to 0xFFFF) and doesn't support
@@ -424,13 +358,65 @@
          * characters.
          */
 
+        $str_val = $this->_fread($strlen);
+
+        for ($count = 0; $count < $strlen; $count++) {
+            if ((ord($str_val[$count]) & 0xC0) == 0xC0) {
+                $addBytes = 1;
+                if (ord($str_val[$count]) & 0x20) {
+                    $addBytes++;
+
+                    // Never used. Java2 doesn't encode strings in four bytes
+                    if (ord($str_val[$count]) & 0x10) {
+                        $addBytes++;
+                    }
+                }
+                $str_val .= $this->_fread($addBytes);
+                $strlen += $addBytes;
+
+                // Check for null character. Java2 encodes null character
+                // in two bytes.
+                if (ord($str_val[$count])   == 0xC0 &&
+                        ord($str_val[$count+1]) == 0x80) {
+                    $str_val[$count] = 0;
+                    $str_val = substr($str_val, 0, $count+1)
+                                 . substr($str_val, $count+2);
+                }
+                $count += $addBytes;
+            }
+        }
+
+        return $str_val;
+    }
+
+    /**
+     * Writes a string to the end of file.
+     *
+     * @param string $str
+     * @throws Zend_Search_Lucene_Exception
+     */
+    public function writeString($str)
+    {
+        /**
+         * This implementation supports only Basic Multilingual Plane
+         * (BMP) characters (from 0x0000 to 0xFFFF) and doesn't support
+         * "supplementary characters" (characters whose code points are
+         * greater than 0xFFFF)
+         * Java 2 represents these characters as a pair of char (16-bit)
+         * values, the first from the high-surrogates range (0xD800-0xDBFF),
+         * the second from the low-surrogates range (0xDC00-0xDFFF). Then
+         * they are encoded as usual UTF-8 characters in six bytes.
+         * Standard UTF-8 representation uses four bytes for supplementary
+         * characters.
+         */
+
         // convert input to a string before iterating string characters
         $str = (string)$str;
 
         $chars = $strlen = strlen($str);
         $containNullChars = false;
 
-        for ($count = 0; $count < $strlen; $count++ ) {
+        for ($count = 0; $count < $strlen; $count++) {
             /**
              * String is already in Java 2 representation.
              * We should only calculate actual string length and replace
@@ -438,18 +424,18 @@
              */
             if ((ord($str[$count]) & 0xC0) == 0xC0) {
                 $addBytes = 1;
-                if (ord($str[$count]) & 0x20 ) {
+                if (ord($str[$count]) & 0x20) {
                     $addBytes++;
 
                     // Never used. Java2 doesn't encode strings in four bytes
                     // and we dont't support non-BMP characters
-                    if (ord($str[$count]) & 0x10 ) {
+                    if (ord($str[$count]) & 0x10) {
                         $addBytes++;
                     }
                 }
                 $chars -= $addBytes;
 
-                if (ord($str[$count]) == 0 ) {
+                if (ord($str[$count]) == 0) {
                     $containNullChars = true;
                 }
                 $count += $addBytes;
