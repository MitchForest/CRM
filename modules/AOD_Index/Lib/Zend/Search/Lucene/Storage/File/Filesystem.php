--- conflicted
+++ resolved
@@ -161,11 +161,7 @@
             $nextBlock = fread($this->_fileHandle, $length);
             if ($nextBlock === false) {
                 require_once 'Zend/Search/Lucene/Exception.php';
-<<<<<<< HEAD
-                throw new Zend_Search_Lucene_Exception( "Error occured while file reading." );
-=======
                 throw new Zend_Search_Lucene_Exception("Error occurred while file reading.");
->>>>>>> 7d886ad4
             }
 
             $data .= $nextBlock;
@@ -173,11 +169,7 @@
         }
         if ($length != 0) {
             require_once 'Zend/Search/Lucene/Exception.php';
-<<<<<<< HEAD
-            throw new Zend_Search_Lucene_Exception( "Error occured while file reading." );
-=======
             throw new Zend_Search_Lucene_Exception("Error occurred while file reading.");
->>>>>>> 7d886ad4
         }
 
         return $data;
