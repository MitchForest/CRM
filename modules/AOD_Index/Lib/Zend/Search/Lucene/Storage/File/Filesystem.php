<?php
/**
 * Class for backwards compatibility only
 */
<<<<<<< HEAD

/** Zend_Search_Lucene_Storage_File */
require_once 'Zend/Search/Lucene/Storage/File.php';

/**
 * @category   Zend
 * @package    Zend_Search_Lucene
 * @subpackage Storage
 * @copyright  Copyright (c) 2005-2012 Zend Technologies USA Inc. (http://www.zend.com)
 * @license    http://framework.zend.com/license/new-bsd     New BSD License
 */
class Zend_Search_Lucene_Storage_File_Filesystem extends Zend_Search_Lucene_Storage_File
{
    /**
     * Resource of the open file
     *
     * @var resource
     */
    protected $_fileHandle;


    /**
     * Class constructor.  Open the file.
     *
     * @param string $filename
     * @param string $mode
     */
    public function __construct($filename, $mode='r+b')
    {
        global $php_errormsg;

        if (strpos($mode, 'w') === false  &&  !is_readable($filename)) {
            // opening for reading non-readable file
            require_once 'Zend/Search/Lucene/Exception.php';
            throw new Zend_Search_Lucene_Exception('File \'' . $filename . '\' is not readable.');
        }

        $trackErrors = ini_get('track_errors');
        ini_set('track_errors', '1');
        $this->_fileHandle = @fopen($filename, $mode);
        if ($this->_fileHandle === false) {
            ini_set('track_errors', $trackErrors);
            require_once 'Zend/Search/Lucene/Exception.php';
            throw new Zend_Search_Lucene_Exception($php_errormsg);
        }

        ini_set('track_errors', $trackErrors);
    }

    /**
     * Sets the file position indicator and advances the file pointer.
     * The new position, measured in bytes from the beginning of the file,
     * is obtained by adding offset to the position specified by whence,
     * whose values are defined as follows:
     * SEEK_SET - Set position equal to offset bytes.
     * SEEK_CUR - Set position to current location plus offset.
     * SEEK_END - Set position to end-of-file plus offset. (To move to
     * a position before the end-of-file, you need to pass a negative value
     * in offset.)
     * SEEK_CUR is the only supported offset type for compound files
     *
     * Upon success, returns 0; otherwise, returns -1
     *
     * @param integer $offset
     * @param integer $whence
     * @return integer
     */
    public function seek($offset, $whence=SEEK_SET)
    {
        return fseek($this->_fileHandle, $offset, $whence);
    }


    /**
     * Get file position.
     *
     * @return integer
     */
    public function tell()
    {
        return ftell($this->_fileHandle);
    }

    /**
     * Flush output.
     *
     * Returns true on success or false on failure.
     *
     * @return boolean
     */
    public function flush()
    {
        return fflush($this->_fileHandle);
    }

    /**
     * Close File object
     */
    public function close()
    {
        if ($this->_fileHandle !== null ) {
            @fclose($this->_fileHandle);
            $this->_fileHandle = null;
        }
    }

    /**
     * Get the size of the already opened file
     *
     * @return integer
     */
    public function size()
    {
        $position = ftell($this->_fileHandle);
        fseek($this->_fileHandle, 0, SEEK_END);
        $size = ftell($this->_fileHandle);
        fseek($this->_fileHandle,$position);

        return $size;
    }

    /**
     * Read a $length bytes from the file and advance the file pointer.
     *
     * @param integer $length
     * @return string
     */
    protected function _fread($length=1)
    {
        if ($length == 0) {
            return '';
        }

        if ($length < 1024) {
            return fread($this->_fileHandle, $length);
        }

        $data = '';
        while ($length > 0 && !feof($this->_fileHandle)) {
            $nextBlock = fread($this->_fileHandle, $length);
            if ($nextBlock === false) {
                require_once 'Zend/Search/Lucene/Exception.php';
                throw new Zend_Search_Lucene_Exception("Error occurred while file reading.");
            }

            $data .= $nextBlock;
            $length -= strlen($nextBlock);
        }
        if ($length != 0) {
            require_once 'Zend/Search/Lucene/Exception.php';
            throw new Zend_Search_Lucene_Exception("Error occurred while file reading.");
        }

        return $data;
    }


    /**
     * Writes $length number of bytes (all, if $length===null) to the end
     * of the file.
     *
     * @param string $data
     * @param integer $length
     */
    protected function _fwrite($data, $length=null)
    {
        if ($length === null ) {
            fwrite($this->_fileHandle, $data);
        } else {
            fwrite($this->_fileHandle, $data, $length);
        }
    }

    /**
     * Lock file
     *
     * Lock type may be a LOCK_SH (shared lock) or a LOCK_EX (exclusive lock)
     *
     * @param integer $lockType
     * @param boolean $nonBlockingLock
     * @return boolean
     */
    public function lock($lockType, $nonBlockingLock = false)
    {
        if ($nonBlockingLock) {
            return flock($this->_fileHandle, $lockType | LOCK_NB);
        } else {
            return flock($this->_fileHandle, $lockType);
        }
    }

    /**
     * Unlock file
     *
     * Returns true on success
     *
     * @return boolean
     */
    public function unlock()
    {
        if ($this->_fileHandle !== null ) {
            return flock($this->_fileHandle, LOCK_UN);
        } else {
            return true;
        }
    }
}
=======
>>>>>>> 48c6bd6a
<|MERGE_RESOLUTION|>--- conflicted
+++ resolved
@@ -2,213 +2,3 @@
 /**
  * Class for backwards compatibility only
  */
-<<<<<<< HEAD
-
-/** Zend_Search_Lucene_Storage_File */
-require_once 'Zend/Search/Lucene/Storage/File.php';
-
-/**
- * @category   Zend
- * @package    Zend_Search_Lucene
- * @subpackage Storage
- * @copyright  Copyright (c) 2005-2012 Zend Technologies USA Inc. (http://www.zend.com)
- * @license    http://framework.zend.com/license/new-bsd     New BSD License
- */
-class Zend_Search_Lucene_Storage_File_Filesystem extends Zend_Search_Lucene_Storage_File
-{
-    /**
-     * Resource of the open file
-     *
-     * @var resource
-     */
-    protected $_fileHandle;
-
-
-    /**
-     * Class constructor.  Open the file.
-     *
-     * @param string $filename
-     * @param string $mode
-     */
-    public function __construct($filename, $mode='r+b')
-    {
-        global $php_errormsg;
-
-        if (strpos($mode, 'w') === false  &&  !is_readable($filename)) {
-            // opening for reading non-readable file
-            require_once 'Zend/Search/Lucene/Exception.php';
-            throw new Zend_Search_Lucene_Exception('File \'' . $filename . '\' is not readable.');
-        }
-
-        $trackErrors = ini_get('track_errors');
-        ini_set('track_errors', '1');
-        $this->_fileHandle = @fopen($filename, $mode);
-        if ($this->_fileHandle === false) {
-            ini_set('track_errors', $trackErrors);
-            require_once 'Zend/Search/Lucene/Exception.php';
-            throw new Zend_Search_Lucene_Exception($php_errormsg);
-        }
-
-        ini_set('track_errors', $trackErrors);
-    }
-
-    /**
-     * Sets the file position indicator and advances the file pointer.
-     * The new position, measured in bytes from the beginning of the file,
-     * is obtained by adding offset to the position specified by whence,
-     * whose values are defined as follows:
-     * SEEK_SET - Set position equal to offset bytes.
-     * SEEK_CUR - Set position to current location plus offset.
-     * SEEK_END - Set position to end-of-file plus offset. (To move to
-     * a position before the end-of-file, you need to pass a negative value
-     * in offset.)
-     * SEEK_CUR is the only supported offset type for compound files
-     *
-     * Upon success, returns 0; otherwise, returns -1
-     *
-     * @param integer $offset
-     * @param integer $whence
-     * @return integer
-     */
-    public function seek($offset, $whence=SEEK_SET)
-    {
-        return fseek($this->_fileHandle, $offset, $whence);
-    }
-
-
-    /**
-     * Get file position.
-     *
-     * @return integer
-     */
-    public function tell()
-    {
-        return ftell($this->_fileHandle);
-    }
-
-    /**
-     * Flush output.
-     *
-     * Returns true on success or false on failure.
-     *
-     * @return boolean
-     */
-    public function flush()
-    {
-        return fflush($this->_fileHandle);
-    }
-
-    /**
-     * Close File object
-     */
-    public function close()
-    {
-        if ($this->_fileHandle !== null ) {
-            @fclose($this->_fileHandle);
-            $this->_fileHandle = null;
-        }
-    }
-
-    /**
-     * Get the size of the already opened file
-     *
-     * @return integer
-     */
-    public function size()
-    {
-        $position = ftell($this->_fileHandle);
-        fseek($this->_fileHandle, 0, SEEK_END);
-        $size = ftell($this->_fileHandle);
-        fseek($this->_fileHandle,$position);
-
-        return $size;
-    }
-
-    /**
-     * Read a $length bytes from the file and advance the file pointer.
-     *
-     * @param integer $length
-     * @return string
-     */
-    protected function _fread($length=1)
-    {
-        if ($length == 0) {
-            return '';
-        }
-
-        if ($length < 1024) {
-            return fread($this->_fileHandle, $length);
-        }
-
-        $data = '';
-        while ($length > 0 && !feof($this->_fileHandle)) {
-            $nextBlock = fread($this->_fileHandle, $length);
-            if ($nextBlock === false) {
-                require_once 'Zend/Search/Lucene/Exception.php';
-                throw new Zend_Search_Lucene_Exception("Error occurred while file reading.");
-            }
-
-            $data .= $nextBlock;
-            $length -= strlen($nextBlock);
-        }
-        if ($length != 0) {
-            require_once 'Zend/Search/Lucene/Exception.php';
-            throw new Zend_Search_Lucene_Exception("Error occurred while file reading.");
-        }
-
-        return $data;
-    }
-
-
-    /**
-     * Writes $length number of bytes (all, if $length===null) to the end
-     * of the file.
-     *
-     * @param string $data
-     * @param integer $length
-     */
-    protected function _fwrite($data, $length=null)
-    {
-        if ($length === null ) {
-            fwrite($this->_fileHandle, $data);
-        } else {
-            fwrite($this->_fileHandle, $data, $length);
-        }
-    }
-
-    /**
-     * Lock file
-     *
-     * Lock type may be a LOCK_SH (shared lock) or a LOCK_EX (exclusive lock)
-     *
-     * @param integer $lockType
-     * @param boolean $nonBlockingLock
-     * @return boolean
-     */
-    public function lock($lockType, $nonBlockingLock = false)
-    {
-        if ($nonBlockingLock) {
-            return flock($this->_fileHandle, $lockType | LOCK_NB);
-        } else {
-            return flock($this->_fileHandle, $lockType);
-        }
-    }
-
-    /**
-     * Unlock file
-     *
-     * Returns true on success
-     *
-     * @return boolean
-     */
-    public function unlock()
-    {
-        if ($this->_fileHandle !== null ) {
-            return flock($this->_fileHandle, LOCK_UN);
-        } else {
-            return true;
-        }
-    }
-}
-=======
->>>>>>> 48c6bd6a
