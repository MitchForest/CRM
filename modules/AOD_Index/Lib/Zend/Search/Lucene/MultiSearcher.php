<?php
/**
 * Class for backwards compatibility only
 */
<<<<<<< HEAD


/** Zend_Search_Lucene_Interface */
require_once 'Zend/Search/Lucene/Interface.php';

/**
 * Import Zend_Search_Lucene_Interface_MultiSearcher for BC (see ZF-12067)
 * @see Zend_Search_Lucene_Interface_MultiSearcher 
 */
require_once 'Zend/Search/Lucene/Interface/MultiSearcher.php';

/**
 * Multisearcher allows to search through several independent indexes.
 *
 * @category   Zend
 * @package    Zend_Search_Lucene
 * @copyright  Copyright (c) 2005-2012 Zend Technologies USA Inc. (http://www.zend.com)
 * @license    http://framework.zend.com/license/new-bsd     New BSD License
 */
class Zend_Search_Lucene_MultiSearcher implements Zend_Search_Lucene_Interface
{
    /**
     * List of indices for searching.
     * Array of Zend_Search_Lucene_Interface objects
     *
     * @var array
     */
    protected $_indices;

    /**
     * Object constructor.
     *
     * @param array $indices   Arrays of indices for search
     * @throws Zend_Search_Lucene_Exception
     */
    public function __construct($indices = array())
    {
        $this->_indices = $indices;

        foreach ($this->_indices as $index) {
            if (!$index instanceof Zend_Search_Lucene_Interface) {
                require_once 'Zend/Search/Lucene/Exception.php';
                throw new Zend_Search_Lucene_Exception('sub-index objects have to implement Zend_Search_Lucene_Interface.');
            }
        }
    }

    /**
     * Add index for searching.
     *
     * @param Zend_Search_Lucene_Interface $index
     */
    public function addIndex(Zend_Search_Lucene_Interface $index)
    {
        $this->_indices[] = $index;
    }


    /**
     * Get current generation number
     *
     * Returns generation number
     * 0 means pre-2.1 index format
     * -1 means there are no segments files.
     *
     * @param Zend_Search_Lucene_Storage_Directory $directory
     * @return integer
     * @throws Zend_Search_Lucene_Exception
     */
    public static function getActualGeneration(Zend_Search_Lucene_Storage_Directory $directory)
    {
        require_once 'Zend/Search/Lucene/Exception.php';
        throw new Zend_Search_Lucene_Exception("Generation number can't be retrieved for multi-searcher");
    }

    /**
     * Get segments file name
     *
     * @param integer $generation
     * @return string
     */
    public static function getSegmentFileName($generation)
    {
        return Zend_Search_Lucene::getSegmentFileName($generation);
    }

    /**
     * Get index format version
     *
     * @return integer
     * @throws Zend_Search_Lucene_Exception
     */
    public function getFormatVersion()
    {
        require_once 'Zend/Search/Lucene/Exception.php';
        throw new Zend_Search_Lucene_Exception("Format version can't be retrieved for multi-searcher");
    }

    /**
     * Set index format version.
     * Index is converted to this format at the nearest upfdate time
     *
     * @param int $formatVersion
     */
    public function setFormatVersion($formatVersion)
    {
        foreach ($this->_indices as $index) {
            $index->setFormatVersion($formatVersion);
        }
    }

    /**
     * Returns the Zend_Search_Lucene_Storage_Directory instance for this index.
     *
     * @return Zend_Search_Lucene_Storage_Directory
     */
    public function getDirectory()
    {
        require_once 'Zend/Search/Lucene/Exception.php';
        throw new Zend_Search_Lucene_Exception("Index directory can't be retrieved for multi-searcher");
    }

    /**
     * Returns the total number of documents in this index (including deleted documents).
     *
     * @return integer
     */
    public function count()
    {
        $count = 0;

        foreach ($this->_indices as $index) {
            $count += $index->count();
        }

        return $count;
    }

    /**
     * Returns one greater than the largest possible document number.
     * This may be used to, e.g., determine how big to allocate a structure which will have
     * an element for every document number in an index.
     *
     * @return integer
     */
    public function maxDoc()
    {
        return $this->count();
    }

    /**
     * Returns the total number of non-deleted documents in this index.
     *
     * @return integer
     */
    public function numDocs()
    {
        $docs = 0;

        foreach ($this->_indices as $index) {
            $docs += $index->numDocs();
        }

        return $docs;
    }

    /**
     * Checks, that document is deleted
     *
     * @param integer $id
     * @return boolean
     * @throws Zend_Search_Lucene_Exception    Exception is thrown if $id is out of the range
     */
    public function isDeleted($id)
    {
        foreach ($this->_indices as $index) {
            $indexCount = $index->count();

            if ($indexCount > $id) {
                return $index->isDeleted($id);
            }

            $id -= $indexCount;
        }

        require_once 'Zend/Search/Lucene/Exception.php';
        throw new Zend_Search_Lucene_Exception('Document id is out of the range.');
    }

    /**
     * Set default search field.
     *
     * Null means, that search is performed through all fields by default
     *
     * Default value is null
     *
     * @param string $fieldName
     */
    public static function setDefaultSearchField($fieldName)
    {
        foreach ($this->_indices as $index) {
            $index->setDefaultSearchField($fieldName);
        }
    }


    /**
     * Get default search field.
     *
     * Null means, that search is performed through all fields by default
     *
     * @return string
     * @throws Zend_Search_Lucene_Exception
     */
    public static function getDefaultSearchField()
    {
        if (count($this->_indices) == 0) {
            require_once 'Zend/Search/Lucene/Exception.php';
            throw new Zend_Search_Lucene_Exception('Indices list is empty');
        }

        $defaultSearchField = reset($this->_indices)->getDefaultSearchField();

        foreach ($this->_indices as $index) {
            if ($index->getDefaultSearchField() !== $defaultSearchField) {
                require_once 'Zend/Search/Lucene/Exception.php';
                throw new Zend_Search_Lucene_Exception('Indices have different default search field.');
            }
        }

        return $defaultSearchField;
    }

    /**
     * Set result set limit.
     *
     * 0 (default) means no limit
     *
     * @param integer $limit
     */
    public static function setResultSetLimit($limit)
    {
        foreach ($this->_indices as $index) {
            $index->setResultSetLimit($limit);
        }
    }

    /**
     * Set result set limit.
     *
     * 0 means no limit
     *
     * @return integer
     * @throws Zend_Search_Lucene_Exception
     */
    public static function getResultSetLimit()
    {
        if (count($this->_indices) == 0) {
            require_once 'Zend/Search/Lucene/Exception.php';
            throw new Zend_Search_Lucene_Exception('Indices list is empty');
        }

        $defaultResultSetLimit = reset($this->_indices)->getResultSetLimit();

        foreach ($this->_indices as $index) {
            if ($index->getResultSetLimit() !== $defaultResultSetLimit) {
                require_once 'Zend/Search/Lucene/Exception.php';
                throw new Zend_Search_Lucene_Exception('Indices have different default search field.');
            }
        }

        return $defaultResultSetLimit;
    }

    /**
     * Retrieve index maxBufferedDocs option
     *
     * maxBufferedDocs is a minimal number of documents required before
     * the buffered in-memory documents are written into a new Segment
     *
     * Default value is 10
     *
     * @return integer
     * @throws Zend_Search_Lucene_Exception
     */
    public function getMaxBufferedDocs()
    {
        if (count($this->_indices) == 0) {
            require_once 'Zend/Search/Lucene/Exception.php';
            throw new Zend_Search_Lucene_Exception('Indices list is empty');
        }

        $maxBufferedDocs = reset($this->_indices)->getMaxBufferedDocs();

        foreach ($this->_indices as $index) {
            if ($index->getMaxBufferedDocs() !== $maxBufferedDocs) {
                require_once 'Zend/Search/Lucene/Exception.php';
                throw new Zend_Search_Lucene_Exception('Indices have different default search field.');
            }
        }

        return $maxBufferedDocs;
    }

    /**
     * Set index maxBufferedDocs option
     *
     * maxBufferedDocs is a minimal number of documents required before
     * the buffered in-memory documents are written into a new Segment
     *
     * Default value is 10
     *
     * @param integer $maxBufferedDocs
     */
    public function setMaxBufferedDocs($maxBufferedDocs)
    {
        foreach ($this->_indices as $index) {
            $index->setMaxBufferedDocs($maxBufferedDocs);
        }
    }

    /**
     * Retrieve index maxMergeDocs option
     *
     * maxMergeDocs is a largest number of documents ever merged by addDocument().
     * Small values (e.g., less than 10,000) are best for interactive indexing,
     * as this limits the length of pauses while indexing to a few seconds.
     * Larger values are best for batched indexing and speedier searches.
     *
     * Default value is PHP_INT_MAX
     *
     * @return integer
     * @throws Zend_Search_Lucene_Exception
     */
    public function getMaxMergeDocs()
    {
        if (count($this->_indices) == 0) {
            require_once 'Zend/Search/Lucene/Exception.php';
            throw new Zend_Search_Lucene_Exception('Indices list is empty');
        }

        $maxMergeDocs = reset($this->_indices)->getMaxMergeDocs();

        foreach ($this->_indices as $index) {
            if ($index->getMaxMergeDocs() !== $maxMergeDocs) {
                require_once 'Zend/Search/Lucene/Exception.php';
                throw new Zend_Search_Lucene_Exception('Indices have different default search field.');
            }
        }

        return $maxMergeDocs;
    }

    /**
     * Set index maxMergeDocs option
     *
     * maxMergeDocs is a largest number of documents ever merged by addDocument().
     * Small values (e.g., less than 10,000) are best for interactive indexing,
     * as this limits the length of pauses while indexing to a few seconds.
     * Larger values are best for batched indexing and speedier searches.
     *
     * Default value is PHP_INT_MAX
     *
     * @param integer $maxMergeDocs
     */
    public function setMaxMergeDocs($maxMergeDocs)
    {
        foreach ($this->_indices as $index) {
            $index->setMaxMergeDocs($maxMergeDocs);
        }
    }

    /**
     * Retrieve index mergeFactor option
     *
     * mergeFactor determines how often segment indices are merged by addDocument().
     * With smaller values, less RAM is used while indexing,
     * and searches on unoptimized indices are faster,
     * but indexing speed is slower.
     * With larger values, more RAM is used during indexing,
     * and while searches on unoptimized indices are slower,
     * indexing is faster.
     * Thus larger values (> 10) are best for batch index creation,
     * and smaller values (< 10) for indices that are interactively maintained.
     *
     * Default value is 10
     *
     * @return integer
     * @throws Zend_Search_Lucene_Exception
     */
    public function getMergeFactor()
    {
        if (count($this->_indices) == 0) {
            require_once 'Zend/Search/Lucene/Exception.php';
            throw new Zend_Search_Lucene_Exception('Indices list is empty');
        }

        $mergeFactor = reset($this->_indices)->getMergeFactor();

        foreach ($this->_indices as $index) {
            if ($index->getMergeFactor() !== $mergeFactor) {
                require_once 'Zend/Search/Lucene/Exception.php';
                throw new Zend_Search_Lucene_Exception('Indices have different default search field.');
            }
        }

        return $mergeFactor;
    }

    /**
     * Set index mergeFactor option
     *
     * mergeFactor determines how often segment indices are merged by addDocument().
     * With smaller values, less RAM is used while indexing,
     * and searches on unoptimized indices are faster,
     * but indexing speed is slower.
     * With larger values, more RAM is used during indexing,
     * and while searches on unoptimized indices are slower,
     * indexing is faster.
     * Thus larger values (> 10) are best for batch index creation,
     * and smaller values (< 10) for indices that are interactively maintained.
     *
     * Default value is 10
     *
     * @param integer $maxMergeDocs
     */
    public function setMergeFactor($mergeFactor)
    {
        foreach ($this->_indices as $index) {
            $index->setMaxMergeDocs($mergeFactor);
        }
    }

    /**
     * Performs a query against the index and returns an array
     * of Zend_Search_Lucene_Search_QueryHit objects.
     * Input is a string or Zend_Search_Lucene_Search_Query.
     *
     * @param mixed $query
     * @return array Zend_Search_Lucene_Search_QueryHit
     * @throws Zend_Search_Lucene_Exception
     */
    public function find($query)
    {
        if (count($this->_indices) == 0) {
            return array();
        }

        $hitsList = array();

        $indexShift = 0;
        foreach ($this->_indices as $index) {
            $hits = $index->find($query);

            if ($indexShift != 0) {
                foreach ($hits as $hit) {
                    $hit->id += $indexShift;
                }
            }

            $indexShift += $index->count();
            $hitsList[] = $hits;
        }

        /** @todo Implement advanced sorting */

        return call_user_func_array('array_merge', $hitsList);
    }

    /**
     * Returns a list of all unique field names that exist in this index.
     *
     * @param boolean $indexed
     * @return array
     */
    public function getFieldNames($indexed = false)
    {
        $fieldNamesList = array();

        foreach ($this->_indices as $index) {
            $fieldNamesList[] = $index->getFieldNames($indexed);
        }

        return array_unique(call_user_func_array('array_merge', $fieldNamesList));
    }

    /**
     * Returns a Zend_Search_Lucene_Document object for the document
     * number $id in this index.
     *
     * @param integer|Zend_Search_Lucene_Search_QueryHit $id
     * @return Zend_Search_Lucene_Document
     * @throws Zend_Search_Lucene_Exception    Exception is thrown if $id is out of the range
     */
    public function getDocument($id)
    {
        if ($id instanceof Zend_Search_Lucene_Search_QueryHit) {
            /* @var $id Zend_Search_Lucene_Search_QueryHit */
            $id = $id->id;
        }

        foreach ($this->_indices as $index) {
            $indexCount = $index->count();

            if ($indexCount > $id) {
                return $index->getDocument($id);
            }

            $id -= $indexCount;
        }

        require_once 'Zend/Search/Lucene/Exception.php';
        throw new Zend_Search_Lucene_Exception('Document id is out of the range.');
    }

    /**
     * Returns true if index contain documents with specified term.
     *
     * Is used for query optimization.
     *
     * @param Zend_Search_Lucene_Index_Term $term
     * @return boolean
     */
    public function hasTerm(Zend_Search_Lucene_Index_Term $term)
    {
        foreach ($this->_indices as $index) {
            if ($index->hasTerm($term)) {
                return true;
            }
        }

        return false;
    }

    /**
     * Returns IDs of all the documents containing term.
     *
     * @param Zend_Search_Lucene_Index_Term $term
     * @param Zend_Search_Lucene_Index_DocsFilter|null $docsFilter
     * @return array
     * @throws Zend_Search_Lucene_Exception
     */
    public function termDocs(Zend_Search_Lucene_Index_Term $term, $docsFilter = null)
    {
        if ($docsFilter != null) {
            require_once 'Zend/Search/Lucene/Exception.php';
            throw new Zend_Search_Lucene_Exception('Document filters could not used with multi-searcher');
        }

        $docsList = array();

        $indexShift = 0;
        foreach ($this->_indices as $index) {
            $docs = $index->termDocs($term);

            if ($indexShift != 0) {
                foreach ($docs as $id => $docId) {
                    $docs[$id] += $indexShift;
                }
            }

            $indexShift += $index->count();
            $docsList[] = $docs;
        }

        return call_user_func_array('array_merge', $docsList);
    }

    /**
     * Returns documents filter for all documents containing term.
     *
     * It performs the same operation as termDocs, but return result as
     * Zend_Search_Lucene_Index_DocsFilter object
     *
     * @param Zend_Search_Lucene_Index_Term $term
     * @param Zend_Search_Lucene_Index_DocsFilter|null $docsFilter
     * @return Zend_Search_Lucene_Index_DocsFilter
     * @throws Zend_Search_Lucene_Exception
     */
    public function termDocsFilter(Zend_Search_Lucene_Index_Term $term, $docsFilter = null)
    {
        require_once 'Zend/Search/Lucene/Exception.php';
        throw new Zend_Search_Lucene_Exception('Document filters could not used with multi-searcher');
    }

    /**
     * Returns an array of all term freqs.
     * Return array structure: array( docId => freq, ...)
     *
     * @param Zend_Search_Lucene_Index_Term $term
     * @param Zend_Search_Lucene_Index_DocsFilter|null $docsFilter
     * @return integer
     * @throws Zend_Search_Lucene_Exception
     */
    public function termFreqs(Zend_Search_Lucene_Index_Term $term, $docsFilter = null)
    {
        if ($docsFilter != null) {
            require_once 'Zend/Search/Lucene/Exception.php';
            throw new Zend_Search_Lucene_Exception('Document filters could not used with multi-searcher');
        }

        $freqsList = array();

        $indexShift = 0;
        foreach ($this->_indices as $index) {
            $freqs = $index->termFreqs($term);

            if ($indexShift != 0) {
                $freqsShifted = array();

                foreach ($freqs as $docId => $freq) {
                    $freqsShifted[$docId + $indexShift] = $freq;
                }
                $freqs = $freqsShifted;
            }

            $indexShift += $index->count();
            $freqsList[] = $freqs;
        }

        return call_user_func_array('array_merge', $freqsList);
    }

    /**
     * Returns an array of all term positions in the documents.
     * Return array structure: array( docId => array( pos1, pos2, ...), ...)
     *
     * @param Zend_Search_Lucene_Index_Term $term
     * @param Zend_Search_Lucene_Index_DocsFilter|null $docsFilter
     * @return array
     * @throws Zend_Search_Lucene_Exception
     */
    public function termPositions(Zend_Search_Lucene_Index_Term $term, $docsFilter = null)
    {
        if ($docsFilter != null) {
            require_once 'Zend/Search/Lucene/Exception.php';
            throw new Zend_Search_Lucene_Exception('Document filters could not used with multi-searcher');
        }

        $termPositionsList = array();

        $indexShift = 0;
        foreach ($this->_indices as $index) {
            $termPositions = $index->termPositions($term);

            if ($indexShift != 0) {
                $termPositionsShifted = array();

                foreach ($termPositions as $docId => $positions) {
                    $termPositions[$docId + $indexShift] = $positions;
                }
                $termPositions = $termPositionsShifted;
            }

            $indexShift += $index->count();
            $termPositionsList[] = $termPositions;
        }

        return call_user_func_array('array_merge', $termPositions);
    }

    /**
     * Returns the number of documents in this index containing the $term.
     *
     * @param Zend_Search_Lucene_Index_Term $term
     * @return integer
     */
    public function docFreq(Zend_Search_Lucene_Index_Term $term)
    {
        $docFreq = 0;

        foreach ($this->_indices as $index) {
            $docFreq += $index->docFreq($term);
        }

        return $docFreq;
    }

    /**
     * Retrive similarity used by index reader
     *
     * @return Zend_Search_Lucene_Search_Similarity
     * @throws Zend_Search_Lucene_Exception
     */
    public function getSimilarity()
    {
        if (count($this->_indices) == 0) {
            require_once 'Zend/Search/Lucene/Exception.php';
            throw new Zend_Search_Lucene_Exception('Indices list is empty');
        }

        $similarity = reset($this->_indices)->getSimilarity();

        foreach ($this->_indices as $index) {
            if ($index->getSimilarity() !== $similarity) {
                require_once 'Zend/Search/Lucene/Exception.php';
                throw new Zend_Search_Lucene_Exception('Indices have different similarity.');
            }
        }

        return $similarity;
    }

    /**
     * Returns a normalization factor for "field, document" pair.
     *
     * @param integer $id
     * @param string $fieldName
     * @return float
     */
    public function norm($id, $fieldName)
    {
        foreach ($this->_indices as $index) {
            $indexCount = $index->count();

            if ($indexCount > $id) {
                return $index->norm($id, $fieldName);
            }

            $id -= $indexCount;
        }

        return null;
    }

    /**
     * Returns true if any documents have been deleted from this index.
     *
     * @return boolean
     */
    public function hasDeletions()
    {
        foreach ($this->_indices as $index) {
            if ($index->hasDeletions()) {
                return true;
            }
        }

        return false;
    }

    /**
     * Deletes a document from the index.
     * $id is an internal document id
     *
     * @param integer|Zend_Search_Lucene_Search_QueryHit $id
     * @throws Zend_Search_Lucene_Exception
     */
    public function delete($id)
    {
        foreach ($this->_indices as $index) {
            $indexCount = $index->count();

            if ($indexCount > $id) {
                $index->delete($id);
                return;
            }

            $id -= $indexCount;
        }

        require_once 'Zend/Search/Lucene/Exception.php';
        throw new Zend_Search_Lucene_Exception('Document id is out of the range.');
    }


    /**
     * Callback used to choose target index for new documents
     *
     * Function/method signature:
     *    Zend_Search_Lucene_Interface  callbackFunction(Zend_Search_Lucene_Document $document, array $indices);
     *
     * null means "default documents distributing algorithm"
     *
     * @var callback
     */
    protected $_documentDistributorCallBack = null;

    /**
     * Set callback for choosing target index.
     *
     * @param callback $callback
     * @throws Zend_Search_Lucene_Exception
     */
    public function setDocumentDistributorCallback($callback)
    {
        if ($callback !== null  &&  !is_callable($callback)) {
            require_once 'Zend/Search/Lucene/Exception.php';
            throw new Zend_Search_Lucene_Exception('$callback parameter must be a valid callback.');
        }

        $this->_documentDistributorCallBack = $callback;
    }

    /**
     * Get callback for choosing target index.
     *
     * @return callback
     */
    public function getDocumentDistributorCallback()
    {
        return $this->_documentDistributorCallBack;
    }

    /**
     * Adds a document to this index.
     *
     * @param Zend_Search_Lucene_Document $document
     * @throws Zend_Search_Lucene_Exception
     */
    public function addDocument(Zend_Search_Lucene_Document $document)
    {
        if ($this->_documentDistributorCallBack !== null) {
            $index = call_user_func($this->_documentDistributorCallBack, $document, $this->_indices);
        } else {
            $index = $this->_indices[array_rand($this->_indices)];
        }

        $index->addDocument($document);
    }

    /**
     * Commit changes resulting from delete() or undeleteAll() operations.
     */
    public function commit()
    {
        foreach ($this->_indices as $index) {
            $index->commit();
        }
    }

    /**
     * Optimize index.
     *
     * Merges all segments into one
     */
    public function optimize()
    {
        foreach ($this->_indices as $index) {
            $index->optimise();
        }
    }

    /**
     * Returns an array of all terms in this index.
     *
     * @return array
     */
    public function terms()
    {
        $termsList = array();

        foreach ($this->_indices as $index) {
            $termsList[] = $index->terms();
        }

        return array_unique(call_user_func_array('array_merge', $termsList));
    }


    /**
     * Terms stream priority queue object
     *
     * @var Zend_Search_Lucene_TermStreamsPriorityQueue
     */
    private $_termsStream = null;

    /**
     * Reset terms stream.
     */
    public function resetTermsStream()
    {
        if ($this->_termsStream === null) {
            /** Zend_Search_Lucene_TermStreamsPriorityQueue */
            require_once 'Zend/Search/Lucene/TermStreamsPriorityQueue.php';

            $this->_termsStream = new Zend_Search_Lucene_TermStreamsPriorityQueue($this->_indices);
        } else {
            $this->_termsStream->resetTermsStream();
        }
    }

    /**
     * Skip terms stream up to specified term preffix.
     *
     * Prefix contains fully specified field info and portion of searched term
     *
     * @param Zend_Search_Lucene_Index_Term $prefix
     */
    public function skipTo(Zend_Search_Lucene_Index_Term $prefix)
    {
        $this->_termsStream->skipTo($prefix);
    }

    /**
     * Scans terms dictionary and returns next term
     *
     * @return Zend_Search_Lucene_Index_Term|null
     */
    public function nextTerm()
    {
        return $this->_termsStream->nextTerm();
    }

    /**
     * Returns term in current position
     *
     * @return Zend_Search_Lucene_Index_Term|null
     */
    public function currentTerm()
    {
        return $this->_termsStream->currentTerm();
    }

    /**
     * Close terms stream
     *
     * Should be used for resources clean up if stream is not read up to the end
     */
    public function closeTermsStream()
    {
        $this->_termsStream->closeTermsStream();
        $this->_termsStream = null;
    }


    /**
     * Undeletes all documents currently marked as deleted in this index.
     */
    public function undeleteAll()
    {
        foreach ($this->_indices as $index) {
            $index->undeleteAll();
        }
    }


    /**
     * Add reference to the index object
     *
     * @internal
     */
    public function addReference()
    {
        // Do nothing, since it's never referenced by indices
    }

    /**
     * Remove reference from the index object
     *
     * When reference count becomes zero, index is closed and resources are cleaned up
     *
     * @internal
     */
    public function removeReference()
    {
        // Do nothing, since it's never referenced by indices
    }
}

/**
 * This class is provided for backwards-compatibility (See ZF-12067)
 *
 * @category   Zend
 * @package    Zend_Search_Lucene
 * @copyright  Copyright (c) 2005-2012 Zend Technologies USA Inc. (http://www.zend.com)
 * @license    http://framework.zend.com/license/new-bsd     New BSD License
 */
class Zend_Search_Lucene_Interface_MultiSearcher
    extends Zend_Search_Lucene_MultiSearcher
{
}
=======
>>>>>>> 48c6bd6a
<|MERGE_RESOLUTION|>--- conflicted
+++ resolved
@@ -2,978 +2,3 @@
 /**
  * Class for backwards compatibility only
  */
-<<<<<<< HEAD
-
-
-/** Zend_Search_Lucene_Interface */
-require_once 'Zend/Search/Lucene/Interface.php';
-
-/**
- * Import Zend_Search_Lucene_Interface_MultiSearcher for BC (see ZF-12067)
- * @see Zend_Search_Lucene_Interface_MultiSearcher 
- */
-require_once 'Zend/Search/Lucene/Interface/MultiSearcher.php';
-
-/**
- * Multisearcher allows to search through several independent indexes.
- *
- * @category   Zend
- * @package    Zend_Search_Lucene
- * @copyright  Copyright (c) 2005-2012 Zend Technologies USA Inc. (http://www.zend.com)
- * @license    http://framework.zend.com/license/new-bsd     New BSD License
- */
-class Zend_Search_Lucene_MultiSearcher implements Zend_Search_Lucene_Interface
-{
-    /**
-     * List of indices for searching.
-     * Array of Zend_Search_Lucene_Interface objects
-     *
-     * @var array
-     */
-    protected $_indices;
-
-    /**
-     * Object constructor.
-     *
-     * @param array $indices   Arrays of indices for search
-     * @throws Zend_Search_Lucene_Exception
-     */
-    public function __construct($indices = array())
-    {
-        $this->_indices = $indices;
-
-        foreach ($this->_indices as $index) {
-            if (!$index instanceof Zend_Search_Lucene_Interface) {
-                require_once 'Zend/Search/Lucene/Exception.php';
-                throw new Zend_Search_Lucene_Exception('sub-index objects have to implement Zend_Search_Lucene_Interface.');
-            }
-        }
-    }
-
-    /**
-     * Add index for searching.
-     *
-     * @param Zend_Search_Lucene_Interface $index
-     */
-    public function addIndex(Zend_Search_Lucene_Interface $index)
-    {
-        $this->_indices[] = $index;
-    }
-
-
-    /**
-     * Get current generation number
-     *
-     * Returns generation number
-     * 0 means pre-2.1 index format
-     * -1 means there are no segments files.
-     *
-     * @param Zend_Search_Lucene_Storage_Directory $directory
-     * @return integer
-     * @throws Zend_Search_Lucene_Exception
-     */
-    public static function getActualGeneration(Zend_Search_Lucene_Storage_Directory $directory)
-    {
-        require_once 'Zend/Search/Lucene/Exception.php';
-        throw new Zend_Search_Lucene_Exception("Generation number can't be retrieved for multi-searcher");
-    }
-
-    /**
-     * Get segments file name
-     *
-     * @param integer $generation
-     * @return string
-     */
-    public static function getSegmentFileName($generation)
-    {
-        return Zend_Search_Lucene::getSegmentFileName($generation);
-    }
-
-    /**
-     * Get index format version
-     *
-     * @return integer
-     * @throws Zend_Search_Lucene_Exception
-     */
-    public function getFormatVersion()
-    {
-        require_once 'Zend/Search/Lucene/Exception.php';
-        throw new Zend_Search_Lucene_Exception("Format version can't be retrieved for multi-searcher");
-    }
-
-    /**
-     * Set index format version.
-     * Index is converted to this format at the nearest upfdate time
-     *
-     * @param int $formatVersion
-     */
-    public function setFormatVersion($formatVersion)
-    {
-        foreach ($this->_indices as $index) {
-            $index->setFormatVersion($formatVersion);
-        }
-    }
-
-    /**
-     * Returns the Zend_Search_Lucene_Storage_Directory instance for this index.
-     *
-     * @return Zend_Search_Lucene_Storage_Directory
-     */
-    public function getDirectory()
-    {
-        require_once 'Zend/Search/Lucene/Exception.php';
-        throw new Zend_Search_Lucene_Exception("Index directory can't be retrieved for multi-searcher");
-    }
-
-    /**
-     * Returns the total number of documents in this index (including deleted documents).
-     *
-     * @return integer
-     */
-    public function count()
-    {
-        $count = 0;
-
-        foreach ($this->_indices as $index) {
-            $count += $index->count();
-        }
-
-        return $count;
-    }
-
-    /**
-     * Returns one greater than the largest possible document number.
-     * This may be used to, e.g., determine how big to allocate a structure which will have
-     * an element for every document number in an index.
-     *
-     * @return integer
-     */
-    public function maxDoc()
-    {
-        return $this->count();
-    }
-
-    /**
-     * Returns the total number of non-deleted documents in this index.
-     *
-     * @return integer
-     */
-    public function numDocs()
-    {
-        $docs = 0;
-
-        foreach ($this->_indices as $index) {
-            $docs += $index->numDocs();
-        }
-
-        return $docs;
-    }
-
-    /**
-     * Checks, that document is deleted
-     *
-     * @param integer $id
-     * @return boolean
-     * @throws Zend_Search_Lucene_Exception    Exception is thrown if $id is out of the range
-     */
-    public function isDeleted($id)
-    {
-        foreach ($this->_indices as $index) {
-            $indexCount = $index->count();
-
-            if ($indexCount > $id) {
-                return $index->isDeleted($id);
-            }
-
-            $id -= $indexCount;
-        }
-
-        require_once 'Zend/Search/Lucene/Exception.php';
-        throw new Zend_Search_Lucene_Exception('Document id is out of the range.');
-    }
-
-    /**
-     * Set default search field.
-     *
-     * Null means, that search is performed through all fields by default
-     *
-     * Default value is null
-     *
-     * @param string $fieldName
-     */
-    public static function setDefaultSearchField($fieldName)
-    {
-        foreach ($this->_indices as $index) {
-            $index->setDefaultSearchField($fieldName);
-        }
-    }
-
-
-    /**
-     * Get default search field.
-     *
-     * Null means, that search is performed through all fields by default
-     *
-     * @return string
-     * @throws Zend_Search_Lucene_Exception
-     */
-    public static function getDefaultSearchField()
-    {
-        if (count($this->_indices) == 0) {
-            require_once 'Zend/Search/Lucene/Exception.php';
-            throw new Zend_Search_Lucene_Exception('Indices list is empty');
-        }
-
-        $defaultSearchField = reset($this->_indices)->getDefaultSearchField();
-
-        foreach ($this->_indices as $index) {
-            if ($index->getDefaultSearchField() !== $defaultSearchField) {
-                require_once 'Zend/Search/Lucene/Exception.php';
-                throw new Zend_Search_Lucene_Exception('Indices have different default search field.');
-            }
-        }
-
-        return $defaultSearchField;
-    }
-
-    /**
-     * Set result set limit.
-     *
-     * 0 (default) means no limit
-     *
-     * @param integer $limit
-     */
-    public static function setResultSetLimit($limit)
-    {
-        foreach ($this->_indices as $index) {
-            $index->setResultSetLimit($limit);
-        }
-    }
-
-    /**
-     * Set result set limit.
-     *
-     * 0 means no limit
-     *
-     * @return integer
-     * @throws Zend_Search_Lucene_Exception
-     */
-    public static function getResultSetLimit()
-    {
-        if (count($this->_indices) == 0) {
-            require_once 'Zend/Search/Lucene/Exception.php';
-            throw new Zend_Search_Lucene_Exception('Indices list is empty');
-        }
-
-        $defaultResultSetLimit = reset($this->_indices)->getResultSetLimit();
-
-        foreach ($this->_indices as $index) {
-            if ($index->getResultSetLimit() !== $defaultResultSetLimit) {
-                require_once 'Zend/Search/Lucene/Exception.php';
-                throw new Zend_Search_Lucene_Exception('Indices have different default search field.');
-            }
-        }
-
-        return $defaultResultSetLimit;
-    }
-
-    /**
-     * Retrieve index maxBufferedDocs option
-     *
-     * maxBufferedDocs is a minimal number of documents required before
-     * the buffered in-memory documents are written into a new Segment
-     *
-     * Default value is 10
-     *
-     * @return integer
-     * @throws Zend_Search_Lucene_Exception
-     */
-    public function getMaxBufferedDocs()
-    {
-        if (count($this->_indices) == 0) {
-            require_once 'Zend/Search/Lucene/Exception.php';
-            throw new Zend_Search_Lucene_Exception('Indices list is empty');
-        }
-
-        $maxBufferedDocs = reset($this->_indices)->getMaxBufferedDocs();
-
-        foreach ($this->_indices as $index) {
-            if ($index->getMaxBufferedDocs() !== $maxBufferedDocs) {
-                require_once 'Zend/Search/Lucene/Exception.php';
-                throw new Zend_Search_Lucene_Exception('Indices have different default search field.');
-            }
-        }
-
-        return $maxBufferedDocs;
-    }
-
-    /**
-     * Set index maxBufferedDocs option
-     *
-     * maxBufferedDocs is a minimal number of documents required before
-     * the buffered in-memory documents are written into a new Segment
-     *
-     * Default value is 10
-     *
-     * @param integer $maxBufferedDocs
-     */
-    public function setMaxBufferedDocs($maxBufferedDocs)
-    {
-        foreach ($this->_indices as $index) {
-            $index->setMaxBufferedDocs($maxBufferedDocs);
-        }
-    }
-
-    /**
-     * Retrieve index maxMergeDocs option
-     *
-     * maxMergeDocs is a largest number of documents ever merged by addDocument().
-     * Small values (e.g., less than 10,000) are best for interactive indexing,
-     * as this limits the length of pauses while indexing to a few seconds.
-     * Larger values are best for batched indexing and speedier searches.
-     *
-     * Default value is PHP_INT_MAX
-     *
-     * @return integer
-     * @throws Zend_Search_Lucene_Exception
-     */
-    public function getMaxMergeDocs()
-    {
-        if (count($this->_indices) == 0) {
-            require_once 'Zend/Search/Lucene/Exception.php';
-            throw new Zend_Search_Lucene_Exception('Indices list is empty');
-        }
-
-        $maxMergeDocs = reset($this->_indices)->getMaxMergeDocs();
-
-        foreach ($this->_indices as $index) {
-            if ($index->getMaxMergeDocs() !== $maxMergeDocs) {
-                require_once 'Zend/Search/Lucene/Exception.php';
-                throw new Zend_Search_Lucene_Exception('Indices have different default search field.');
-            }
-        }
-
-        return $maxMergeDocs;
-    }
-
-    /**
-     * Set index maxMergeDocs option
-     *
-     * maxMergeDocs is a largest number of documents ever merged by addDocument().
-     * Small values (e.g., less than 10,000) are best for interactive indexing,
-     * as this limits the length of pauses while indexing to a few seconds.
-     * Larger values are best for batched indexing and speedier searches.
-     *
-     * Default value is PHP_INT_MAX
-     *
-     * @param integer $maxMergeDocs
-     */
-    public function setMaxMergeDocs($maxMergeDocs)
-    {
-        foreach ($this->_indices as $index) {
-            $index->setMaxMergeDocs($maxMergeDocs);
-        }
-    }
-
-    /**
-     * Retrieve index mergeFactor option
-     *
-     * mergeFactor determines how often segment indices are merged by addDocument().
-     * With smaller values, less RAM is used while indexing,
-     * and searches on unoptimized indices are faster,
-     * but indexing speed is slower.
-     * With larger values, more RAM is used during indexing,
-     * and while searches on unoptimized indices are slower,
-     * indexing is faster.
-     * Thus larger values (> 10) are best for batch index creation,
-     * and smaller values (< 10) for indices that are interactively maintained.
-     *
-     * Default value is 10
-     *
-     * @return integer
-     * @throws Zend_Search_Lucene_Exception
-     */
-    public function getMergeFactor()
-    {
-        if (count($this->_indices) == 0) {
-            require_once 'Zend/Search/Lucene/Exception.php';
-            throw new Zend_Search_Lucene_Exception('Indices list is empty');
-        }
-
-        $mergeFactor = reset($this->_indices)->getMergeFactor();
-
-        foreach ($this->_indices as $index) {
-            if ($index->getMergeFactor() !== $mergeFactor) {
-                require_once 'Zend/Search/Lucene/Exception.php';
-                throw new Zend_Search_Lucene_Exception('Indices have different default search field.');
-            }
-        }
-
-        return $mergeFactor;
-    }
-
-    /**
-     * Set index mergeFactor option
-     *
-     * mergeFactor determines how often segment indices are merged by addDocument().
-     * With smaller values, less RAM is used while indexing,
-     * and searches on unoptimized indices are faster,
-     * but indexing speed is slower.
-     * With larger values, more RAM is used during indexing,
-     * and while searches on unoptimized indices are slower,
-     * indexing is faster.
-     * Thus larger values (> 10) are best for batch index creation,
-     * and smaller values (< 10) for indices that are interactively maintained.
-     *
-     * Default value is 10
-     *
-     * @param integer $maxMergeDocs
-     */
-    public function setMergeFactor($mergeFactor)
-    {
-        foreach ($this->_indices as $index) {
-            $index->setMaxMergeDocs($mergeFactor);
-        }
-    }
-
-    /**
-     * Performs a query against the index and returns an array
-     * of Zend_Search_Lucene_Search_QueryHit objects.
-     * Input is a string or Zend_Search_Lucene_Search_Query.
-     *
-     * @param mixed $query
-     * @return array Zend_Search_Lucene_Search_QueryHit
-     * @throws Zend_Search_Lucene_Exception
-     */
-    public function find($query)
-    {
-        if (count($this->_indices) == 0) {
-            return array();
-        }
-
-        $hitsList = array();
-
-        $indexShift = 0;
-        foreach ($this->_indices as $index) {
-            $hits = $index->find($query);
-
-            if ($indexShift != 0) {
-                foreach ($hits as $hit) {
-                    $hit->id += $indexShift;
-                }
-            }
-
-            $indexShift += $index->count();
-            $hitsList[] = $hits;
-        }
-
-        /** @todo Implement advanced sorting */
-
-        return call_user_func_array('array_merge', $hitsList);
-    }
-
-    /**
-     * Returns a list of all unique field names that exist in this index.
-     *
-     * @param boolean $indexed
-     * @return array
-     */
-    public function getFieldNames($indexed = false)
-    {
-        $fieldNamesList = array();
-
-        foreach ($this->_indices as $index) {
-            $fieldNamesList[] = $index->getFieldNames($indexed);
-        }
-
-        return array_unique(call_user_func_array('array_merge', $fieldNamesList));
-    }
-
-    /**
-     * Returns a Zend_Search_Lucene_Document object for the document
-     * number $id in this index.
-     *
-     * @param integer|Zend_Search_Lucene_Search_QueryHit $id
-     * @return Zend_Search_Lucene_Document
-     * @throws Zend_Search_Lucene_Exception    Exception is thrown if $id is out of the range
-     */
-    public function getDocument($id)
-    {
-        if ($id instanceof Zend_Search_Lucene_Search_QueryHit) {
-            /* @var $id Zend_Search_Lucene_Search_QueryHit */
-            $id = $id->id;
-        }
-
-        foreach ($this->_indices as $index) {
-            $indexCount = $index->count();
-
-            if ($indexCount > $id) {
-                return $index->getDocument($id);
-            }
-
-            $id -= $indexCount;
-        }
-
-        require_once 'Zend/Search/Lucene/Exception.php';
-        throw new Zend_Search_Lucene_Exception('Document id is out of the range.');
-    }
-
-    /**
-     * Returns true if index contain documents with specified term.
-     *
-     * Is used for query optimization.
-     *
-     * @param Zend_Search_Lucene_Index_Term $term
-     * @return boolean
-     */
-    public function hasTerm(Zend_Search_Lucene_Index_Term $term)
-    {
-        foreach ($this->_indices as $index) {
-            if ($index->hasTerm($term)) {
-                return true;
-            }
-        }
-
-        return false;
-    }
-
-    /**
-     * Returns IDs of all the documents containing term.
-     *
-     * @param Zend_Search_Lucene_Index_Term $term
-     * @param Zend_Search_Lucene_Index_DocsFilter|null $docsFilter
-     * @return array
-     * @throws Zend_Search_Lucene_Exception
-     */
-    public function termDocs(Zend_Search_Lucene_Index_Term $term, $docsFilter = null)
-    {
-        if ($docsFilter != null) {
-            require_once 'Zend/Search/Lucene/Exception.php';
-            throw new Zend_Search_Lucene_Exception('Document filters could not used with multi-searcher');
-        }
-
-        $docsList = array();
-
-        $indexShift = 0;
-        foreach ($this->_indices as $index) {
-            $docs = $index->termDocs($term);
-
-            if ($indexShift != 0) {
-                foreach ($docs as $id => $docId) {
-                    $docs[$id] += $indexShift;
-                }
-            }
-
-            $indexShift += $index->count();
-            $docsList[] = $docs;
-        }
-
-        return call_user_func_array('array_merge', $docsList);
-    }
-
-    /**
-     * Returns documents filter for all documents containing term.
-     *
-     * It performs the same operation as termDocs, but return result as
-     * Zend_Search_Lucene_Index_DocsFilter object
-     *
-     * @param Zend_Search_Lucene_Index_Term $term
-     * @param Zend_Search_Lucene_Index_DocsFilter|null $docsFilter
-     * @return Zend_Search_Lucene_Index_DocsFilter
-     * @throws Zend_Search_Lucene_Exception
-     */
-    public function termDocsFilter(Zend_Search_Lucene_Index_Term $term, $docsFilter = null)
-    {
-        require_once 'Zend/Search/Lucene/Exception.php';
-        throw new Zend_Search_Lucene_Exception('Document filters could not used with multi-searcher');
-    }
-
-    /**
-     * Returns an array of all term freqs.
-     * Return array structure: array( docId => freq, ...)
-     *
-     * @param Zend_Search_Lucene_Index_Term $term
-     * @param Zend_Search_Lucene_Index_DocsFilter|null $docsFilter
-     * @return integer
-     * @throws Zend_Search_Lucene_Exception
-     */
-    public function termFreqs(Zend_Search_Lucene_Index_Term $term, $docsFilter = null)
-    {
-        if ($docsFilter != null) {
-            require_once 'Zend/Search/Lucene/Exception.php';
-            throw new Zend_Search_Lucene_Exception('Document filters could not used with multi-searcher');
-        }
-
-        $freqsList = array();
-
-        $indexShift = 0;
-        foreach ($this->_indices as $index) {
-            $freqs = $index->termFreqs($term);
-
-            if ($indexShift != 0) {
-                $freqsShifted = array();
-
-                foreach ($freqs as $docId => $freq) {
-                    $freqsShifted[$docId + $indexShift] = $freq;
-                }
-                $freqs = $freqsShifted;
-            }
-
-            $indexShift += $index->count();
-            $freqsList[] = $freqs;
-        }
-
-        return call_user_func_array('array_merge', $freqsList);
-    }
-
-    /**
-     * Returns an array of all term positions in the documents.
-     * Return array structure: array( docId => array( pos1, pos2, ...), ...)
-     *
-     * @param Zend_Search_Lucene_Index_Term $term
-     * @param Zend_Search_Lucene_Index_DocsFilter|null $docsFilter
-     * @return array
-     * @throws Zend_Search_Lucene_Exception
-     */
-    public function termPositions(Zend_Search_Lucene_Index_Term $term, $docsFilter = null)
-    {
-        if ($docsFilter != null) {
-            require_once 'Zend/Search/Lucene/Exception.php';
-            throw new Zend_Search_Lucene_Exception('Document filters could not used with multi-searcher');
-        }
-
-        $termPositionsList = array();
-
-        $indexShift = 0;
-        foreach ($this->_indices as $index) {
-            $termPositions = $index->termPositions($term);
-
-            if ($indexShift != 0) {
-                $termPositionsShifted = array();
-
-                foreach ($termPositions as $docId => $positions) {
-                    $termPositions[$docId + $indexShift] = $positions;
-                }
-                $termPositions = $termPositionsShifted;
-            }
-
-            $indexShift += $index->count();
-            $termPositionsList[] = $termPositions;
-        }
-
-        return call_user_func_array('array_merge', $termPositions);
-    }
-
-    /**
-     * Returns the number of documents in this index containing the $term.
-     *
-     * @param Zend_Search_Lucene_Index_Term $term
-     * @return integer
-     */
-    public function docFreq(Zend_Search_Lucene_Index_Term $term)
-    {
-        $docFreq = 0;
-
-        foreach ($this->_indices as $index) {
-            $docFreq += $index->docFreq($term);
-        }
-
-        return $docFreq;
-    }
-
-    /**
-     * Retrive similarity used by index reader
-     *
-     * @return Zend_Search_Lucene_Search_Similarity
-     * @throws Zend_Search_Lucene_Exception
-     */
-    public function getSimilarity()
-    {
-        if (count($this->_indices) == 0) {
-            require_once 'Zend/Search/Lucene/Exception.php';
-            throw new Zend_Search_Lucene_Exception('Indices list is empty');
-        }
-
-        $similarity = reset($this->_indices)->getSimilarity();
-
-        foreach ($this->_indices as $index) {
-            if ($index->getSimilarity() !== $similarity) {
-                require_once 'Zend/Search/Lucene/Exception.php';
-                throw new Zend_Search_Lucene_Exception('Indices have different similarity.');
-            }
-        }
-
-        return $similarity;
-    }
-
-    /**
-     * Returns a normalization factor for "field, document" pair.
-     *
-     * @param integer $id
-     * @param string $fieldName
-     * @return float
-     */
-    public function norm($id, $fieldName)
-    {
-        foreach ($this->_indices as $index) {
-            $indexCount = $index->count();
-
-            if ($indexCount > $id) {
-                return $index->norm($id, $fieldName);
-            }
-
-            $id -= $indexCount;
-        }
-
-        return null;
-    }
-
-    /**
-     * Returns true if any documents have been deleted from this index.
-     *
-     * @return boolean
-     */
-    public function hasDeletions()
-    {
-        foreach ($this->_indices as $index) {
-            if ($index->hasDeletions()) {
-                return true;
-            }
-        }
-
-        return false;
-    }
-
-    /**
-     * Deletes a document from the index.
-     * $id is an internal document id
-     *
-     * @param integer|Zend_Search_Lucene_Search_QueryHit $id
-     * @throws Zend_Search_Lucene_Exception
-     */
-    public function delete($id)
-    {
-        foreach ($this->_indices as $index) {
-            $indexCount = $index->count();
-
-            if ($indexCount > $id) {
-                $index->delete($id);
-                return;
-            }
-
-            $id -= $indexCount;
-        }
-
-        require_once 'Zend/Search/Lucene/Exception.php';
-        throw new Zend_Search_Lucene_Exception('Document id is out of the range.');
-    }
-
-
-    /**
-     * Callback used to choose target index for new documents
-     *
-     * Function/method signature:
-     *    Zend_Search_Lucene_Interface  callbackFunction(Zend_Search_Lucene_Document $document, array $indices);
-     *
-     * null means "default documents distributing algorithm"
-     *
-     * @var callback
-     */
-    protected $_documentDistributorCallBack = null;
-
-    /**
-     * Set callback for choosing target index.
-     *
-     * @param callback $callback
-     * @throws Zend_Search_Lucene_Exception
-     */
-    public function setDocumentDistributorCallback($callback)
-    {
-        if ($callback !== null  &&  !is_callable($callback)) {
-            require_once 'Zend/Search/Lucene/Exception.php';
-            throw new Zend_Search_Lucene_Exception('$callback parameter must be a valid callback.');
-        }
-
-        $this->_documentDistributorCallBack = $callback;
-    }
-
-    /**
-     * Get callback for choosing target index.
-     *
-     * @return callback
-     */
-    public function getDocumentDistributorCallback()
-    {
-        return $this->_documentDistributorCallBack;
-    }
-
-    /**
-     * Adds a document to this index.
-     *
-     * @param Zend_Search_Lucene_Document $document
-     * @throws Zend_Search_Lucene_Exception
-     */
-    public function addDocument(Zend_Search_Lucene_Document $document)
-    {
-        if ($this->_documentDistributorCallBack !== null) {
-            $index = call_user_func($this->_documentDistributorCallBack, $document, $this->_indices);
-        } else {
-            $index = $this->_indices[array_rand($this->_indices)];
-        }
-
-        $index->addDocument($document);
-    }
-
-    /**
-     * Commit changes resulting from delete() or undeleteAll() operations.
-     */
-    public function commit()
-    {
-        foreach ($this->_indices as $index) {
-            $index->commit();
-        }
-    }
-
-    /**
-     * Optimize index.
-     *
-     * Merges all segments into one
-     */
-    public function optimize()
-    {
-        foreach ($this->_indices as $index) {
-            $index->optimise();
-        }
-    }
-
-    /**
-     * Returns an array of all terms in this index.
-     *
-     * @return array
-     */
-    public function terms()
-    {
-        $termsList = array();
-
-        foreach ($this->_indices as $index) {
-            $termsList[] = $index->terms();
-        }
-
-        return array_unique(call_user_func_array('array_merge', $termsList));
-    }
-
-
-    /**
-     * Terms stream priority queue object
-     *
-     * @var Zend_Search_Lucene_TermStreamsPriorityQueue
-     */
-    private $_termsStream = null;
-
-    /**
-     * Reset terms stream.
-     */
-    public function resetTermsStream()
-    {
-        if ($this->_termsStream === null) {
-            /** Zend_Search_Lucene_TermStreamsPriorityQueue */
-            require_once 'Zend/Search/Lucene/TermStreamsPriorityQueue.php';
-
-            $this->_termsStream = new Zend_Search_Lucene_TermStreamsPriorityQueue($this->_indices);
-        } else {
-            $this->_termsStream->resetTermsStream();
-        }
-    }
-
-    /**
-     * Skip terms stream up to specified term preffix.
-     *
-     * Prefix contains fully specified field info and portion of searched term
-     *
-     * @param Zend_Search_Lucene_Index_Term $prefix
-     */
-    public function skipTo(Zend_Search_Lucene_Index_Term $prefix)
-    {
-        $this->_termsStream->skipTo($prefix);
-    }
-
-    /**
-     * Scans terms dictionary and returns next term
-     *
-     * @return Zend_Search_Lucene_Index_Term|null
-     */
-    public function nextTerm()
-    {
-        return $this->_termsStream->nextTerm();
-    }
-
-    /**
-     * Returns term in current position
-     *
-     * @return Zend_Search_Lucene_Index_Term|null
-     */
-    public function currentTerm()
-    {
-        return $this->_termsStream->currentTerm();
-    }
-
-    /**
-     * Close terms stream
-     *
-     * Should be used for resources clean up if stream is not read up to the end
-     */
-    public function closeTermsStream()
-    {
-        $this->_termsStream->closeTermsStream();
-        $this->_termsStream = null;
-    }
-
-
-    /**
-     * Undeletes all documents currently marked as deleted in this index.
-     */
-    public function undeleteAll()
-    {
-        foreach ($this->_indices as $index) {
-            $index->undeleteAll();
-        }
-    }
-
-
-    /**
-     * Add reference to the index object
-     *
-     * @internal
-     */
-    public function addReference()
-    {
-        // Do nothing, since it's never referenced by indices
-    }
-
-    /**
-     * Remove reference from the index object
-     *
-     * When reference count becomes zero, index is closed and resources are cleaned up
-     *
-     * @internal
-     */
-    public function removeReference()
-    {
-        // Do nothing, since it's never referenced by indices
-    }
-}
-
-/**
- * This class is provided for backwards-compatibility (See ZF-12067)
- *
- * @category   Zend
- * @package    Zend_Search_Lucene
- * @copyright  Copyright (c) 2005-2012 Zend Technologies USA Inc. (http://www.zend.com)
- * @license    http://framework.zend.com/license/new-bsd     New BSD License
- */
-class Zend_Search_Lucene_Interface_MultiSearcher
-    extends Zend_Search_Lucene_MultiSearcher
-{
-}
-=======
->>>>>>> 48c6bd6a
