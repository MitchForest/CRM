<?php
/**
 * Class for backwards compatibility only
 */
<<<<<<< HEAD


/** Zend_Search_Lucene_Document_OpenXml */
require_once 'Zend/Search/Lucene/Document/OpenXml.php';

/**
 * Pptx document.
 *
 * @category   Zend
 * @package    Zend_Search_Lucene
 * @subpackage Document
 * @copyright  Copyright (c) 2005-2012 Zend Technologies USA Inc. (http://www.zend.com)
 * @license    http://framework.zend.com/license/new-bsd     New BSD License
 */
class Zend_Search_Lucene_Document_Pptx extends Zend_Search_Lucene_Document_OpenXml
{
    /**
     * Xml Schema - PresentationML
     *
     * @var string
     */
    const SCHEMA_PRESENTATIONML = 'http://schemas.openxmlformats.org/presentationml/2006/main';

    /**
     * Xml Schema - DrawingML
     *
     * @var string
     */
    const SCHEMA_DRAWINGML = 'http://schemas.openxmlformats.org/drawingml/2006/main';

    /**
     * Xml Schema - Slide relation
     *
     * @var string
     */
    const SCHEMA_SLIDERELATION = 'http://schemas.openxmlformats.org/officeDocument/2006/relationships/slide';

    /**
     * Xml Schema - Slide notes relation
     *
     * @var string
     */
    const SCHEMA_SLIDENOTESRELATION = 'http://schemas.openxmlformats.org/officeDocument/2006/relationships/notesSlide';

    /**
     * Object constructor
     *
     * @param string  $fileName
     * @param boolean $storeContent
     * @throws Zend_Search_Lucene_Exception
     */
    private function __construct($fileName, $storeContent)
    {
        if (!class_exists('ZipArchive', false)) {
            require_once 'Zend/Search/Lucene/Exception.php';
            throw new Zend_Search_Lucene_Exception('MS Office documents processing functionality requires Zip extension to be loaded');
        }

        // Document data holders
        $slides = array();
        $slideNotes = array();
        $documentBody = array();
        $coreProperties = array();

        // Open OpenXML package
        $package = new ZipArchive();
        $package->open($fileName);

        // Read relations and search for officeDocument
        $relationsXml = $package->getFromName('_rels/.rels');
        if ($relationsXml === false) {
            require_once 'Zend/Search/Lucene/Exception.php';
            throw new Zend_Search_Lucene_Exception('Invalid archive or corrupted .pptx file.');
        }
        $relations = simplexml_load_string($relationsXml);
        foreach ($relations->Relationship as $rel) {
            if ($rel["Type"] == Zend_Search_Lucene_Document_OpenXml::SCHEMA_OFFICEDOCUMENT) {
                // Found office document! Search for slides...
                $slideRelations = simplexml_load_string($package->getFromName( $this->absoluteZipPath(dirname($rel["Target"]) . "/_rels/" . basename($rel["Target"]) . ".rels")) );
                foreach ($slideRelations->Relationship as $slideRel) {
                    if ($slideRel["Type"] == Zend_Search_Lucene_Document_Pptx::SCHEMA_SLIDERELATION) {
                        // Found slide!
                        $slides[ str_replace( 'rId', '', (string)$slideRel["Id"] ) ] = simplexml_load_string(
                            $package->getFromName( $this->absoluteZipPath(dirname($rel["Target"]) . "/" . dirname($slideRel["Target"]) . "/" . basename($slideRel["Target"])) )
                        );

                        // Search for slide notes
                        $slideNotesRelations = simplexml_load_string($package->getFromName( $this->absoluteZipPath(dirname($rel["Target"]) . "/" . dirname($slideRel["Target"]) . "/_rels/" . basename($slideRel["Target"]) . ".rels")) );
                        foreach ($slideNotesRelations->Relationship as $slideNoteRel) {
                            if ($slideNoteRel["Type"] == Zend_Search_Lucene_Document_Pptx::SCHEMA_SLIDENOTESRELATION) {
                                // Found slide notes!
                                $slideNotes[ str_replace( 'rId', '', (string)$slideRel["Id"] ) ] = simplexml_load_string(
                                    $package->getFromName( $this->absoluteZipPath(dirname($rel["Target"]) . "/" . dirname($slideRel["Target"]) . "/" . dirname($slideNoteRel["Target"]) . "/" . basename($slideNoteRel["Target"])) )
                                );

                                break;
                            }
                        }
                    }
                }

                break;
            }
        }

        // Sort slides
        ksort($slides);
        ksort($slideNotes);

        // Extract contents from slides
        foreach ($slides as $slideKey => $slide) {
            // Register namespaces
            $slide->registerXPathNamespace("p", Zend_Search_Lucene_Document_Pptx::SCHEMA_PRESENTATIONML);
            $slide->registerXPathNamespace("a", Zend_Search_Lucene_Document_Pptx::SCHEMA_DRAWINGML);

            // Fetch all text
            $textElements = $slide->xpath('//a:t');
            foreach ($textElements as $textElement) {
                $documentBody[] = (string)$textElement;
            }

            // Extract contents from slide notes
            if (isset($slideNotes[$slideKey])) {
                // Fetch slide note
                $slideNote = $slideNotes[$slideKey];

                // Register namespaces
                $slideNote->registerXPathNamespace("p", Zend_Search_Lucene_Document_Pptx::SCHEMA_PRESENTATIONML);
                $slideNote->registerXPathNamespace("a", Zend_Search_Lucene_Document_Pptx::SCHEMA_DRAWINGML);

                // Fetch all text
                $textElements = $slideNote->xpath('//a:t');
                foreach ($textElements as $textElement) {
                    $documentBody[] = (string)$textElement;
                }
            }
        }

        // Read core properties
        $coreProperties = $this->extractMetaData($package);

        // Close file
        $package->close();

        // Store filename
        $this->addField(Zend_Search_Lucene_Field::Text('filename', $fileName, 'UTF-8'));

            // Store contents
        if ($storeContent) {
            $this->addField(Zend_Search_Lucene_Field::Text('contents', implode(' ', $documentBody), 'UTF-8'));
        } else {
            $this->addField(Zend_Search_Lucene_Field::UnStored('contents', implode(' ', $documentBody), 'UTF-8'));
        }

        // Store meta data properties
        foreach ($coreProperties as $key => $value)
        {
            $this->addField(Zend_Search_Lucene_Field::Text($key, $value, 'UTF-8'));
        }

        // Store title (if not present in meta data)
        if (!isset($coreProperties['title']))
        {
            $this->addField(Zend_Search_Lucene_Field::Text('title', $fileName, 'UTF-8'));
        }
    }

    /**
     * Load Pptx document from a file
     *
     * @param string  $fileName
     * @param boolean $storeContent
     * @return Zend_Search_Lucene_Document_Pptx
     */
    public static function loadPptxFile($fileName, $storeContent = false)
    {
        return new Zend_Search_Lucene_Document_Pptx($fileName, $storeContent);
    }
}
=======
>>>>>>> 48c6bd6a
<|MERGE_RESOLUTION|>--- conflicted
+++ resolved
@@ -2,185 +2,3 @@
 /**
  * Class for backwards compatibility only
  */
-<<<<<<< HEAD
-
-
-/** Zend_Search_Lucene_Document_OpenXml */
-require_once 'Zend/Search/Lucene/Document/OpenXml.php';
-
-/**
- * Pptx document.
- *
- * @category   Zend
- * @package    Zend_Search_Lucene
- * @subpackage Document
- * @copyright  Copyright (c) 2005-2012 Zend Technologies USA Inc. (http://www.zend.com)
- * @license    http://framework.zend.com/license/new-bsd     New BSD License
- */
-class Zend_Search_Lucene_Document_Pptx extends Zend_Search_Lucene_Document_OpenXml
-{
-    /**
-     * Xml Schema - PresentationML
-     *
-     * @var string
-     */
-    const SCHEMA_PRESENTATIONML = 'http://schemas.openxmlformats.org/presentationml/2006/main';
-
-    /**
-     * Xml Schema - DrawingML
-     *
-     * @var string
-     */
-    const SCHEMA_DRAWINGML = 'http://schemas.openxmlformats.org/drawingml/2006/main';
-
-    /**
-     * Xml Schema - Slide relation
-     *
-     * @var string
-     */
-    const SCHEMA_SLIDERELATION = 'http://schemas.openxmlformats.org/officeDocument/2006/relationships/slide';
-
-    /**
-     * Xml Schema - Slide notes relation
-     *
-     * @var string
-     */
-    const SCHEMA_SLIDENOTESRELATION = 'http://schemas.openxmlformats.org/officeDocument/2006/relationships/notesSlide';
-
-    /**
-     * Object constructor
-     *
-     * @param string  $fileName
-     * @param boolean $storeContent
-     * @throws Zend_Search_Lucene_Exception
-     */
-    private function __construct($fileName, $storeContent)
-    {
-        if (!class_exists('ZipArchive', false)) {
-            require_once 'Zend/Search/Lucene/Exception.php';
-            throw new Zend_Search_Lucene_Exception('MS Office documents processing functionality requires Zip extension to be loaded');
-        }
-
-        // Document data holders
-        $slides = array();
-        $slideNotes = array();
-        $documentBody = array();
-        $coreProperties = array();
-
-        // Open OpenXML package
-        $package = new ZipArchive();
-        $package->open($fileName);
-
-        // Read relations and search for officeDocument
-        $relationsXml = $package->getFromName('_rels/.rels');
-        if ($relationsXml === false) {
-            require_once 'Zend/Search/Lucene/Exception.php';
-            throw new Zend_Search_Lucene_Exception('Invalid archive or corrupted .pptx file.');
-        }
-        $relations = simplexml_load_string($relationsXml);
-        foreach ($relations->Relationship as $rel) {
-            if ($rel["Type"] == Zend_Search_Lucene_Document_OpenXml::SCHEMA_OFFICEDOCUMENT) {
-                // Found office document! Search for slides...
-                $slideRelations = simplexml_load_string($package->getFromName( $this->absoluteZipPath(dirname($rel["Target"]) . "/_rels/" . basename($rel["Target"]) . ".rels")) );
-                foreach ($slideRelations->Relationship as $slideRel) {
-                    if ($slideRel["Type"] == Zend_Search_Lucene_Document_Pptx::SCHEMA_SLIDERELATION) {
-                        // Found slide!
-                        $slides[ str_replace( 'rId', '', (string)$slideRel["Id"] ) ] = simplexml_load_string(
-                            $package->getFromName( $this->absoluteZipPath(dirname($rel["Target"]) . "/" . dirname($slideRel["Target"]) . "/" . basename($slideRel["Target"])) )
-                        );
-
-                        // Search for slide notes
-                        $slideNotesRelations = simplexml_load_string($package->getFromName( $this->absoluteZipPath(dirname($rel["Target"]) . "/" . dirname($slideRel["Target"]) . "/_rels/" . basename($slideRel["Target"]) . ".rels")) );
-                        foreach ($slideNotesRelations->Relationship as $slideNoteRel) {
-                            if ($slideNoteRel["Type"] == Zend_Search_Lucene_Document_Pptx::SCHEMA_SLIDENOTESRELATION) {
-                                // Found slide notes!
-                                $slideNotes[ str_replace( 'rId', '', (string)$slideRel["Id"] ) ] = simplexml_load_string(
-                                    $package->getFromName( $this->absoluteZipPath(dirname($rel["Target"]) . "/" . dirname($slideRel["Target"]) . "/" . dirname($slideNoteRel["Target"]) . "/" . basename($slideNoteRel["Target"])) )
-                                );
-
-                                break;
-                            }
-                        }
-                    }
-                }
-
-                break;
-            }
-        }
-
-        // Sort slides
-        ksort($slides);
-        ksort($slideNotes);
-
-        // Extract contents from slides
-        foreach ($slides as $slideKey => $slide) {
-            // Register namespaces
-            $slide->registerXPathNamespace("p", Zend_Search_Lucene_Document_Pptx::SCHEMA_PRESENTATIONML);
-            $slide->registerXPathNamespace("a", Zend_Search_Lucene_Document_Pptx::SCHEMA_DRAWINGML);
-
-            // Fetch all text
-            $textElements = $slide->xpath('//a:t');
-            foreach ($textElements as $textElement) {
-                $documentBody[] = (string)$textElement;
-            }
-
-            // Extract contents from slide notes
-            if (isset($slideNotes[$slideKey])) {
-                // Fetch slide note
-                $slideNote = $slideNotes[$slideKey];
-
-                // Register namespaces
-                $slideNote->registerXPathNamespace("p", Zend_Search_Lucene_Document_Pptx::SCHEMA_PRESENTATIONML);
-                $slideNote->registerXPathNamespace("a", Zend_Search_Lucene_Document_Pptx::SCHEMA_DRAWINGML);
-
-                // Fetch all text
-                $textElements = $slideNote->xpath('//a:t');
-                foreach ($textElements as $textElement) {
-                    $documentBody[] = (string)$textElement;
-                }
-            }
-        }
-
-        // Read core properties
-        $coreProperties = $this->extractMetaData($package);
-
-        // Close file
-        $package->close();
-
-        // Store filename
-        $this->addField(Zend_Search_Lucene_Field::Text('filename', $fileName, 'UTF-8'));
-
-            // Store contents
-        if ($storeContent) {
-            $this->addField(Zend_Search_Lucene_Field::Text('contents', implode(' ', $documentBody), 'UTF-8'));
-        } else {
-            $this->addField(Zend_Search_Lucene_Field::UnStored('contents', implode(' ', $documentBody), 'UTF-8'));
-        }
-
-        // Store meta data properties
-        foreach ($coreProperties as $key => $value)
-        {
-            $this->addField(Zend_Search_Lucene_Field::Text($key, $value, 'UTF-8'));
-        }
-
-        // Store title (if not present in meta data)
-        if (!isset($coreProperties['title']))
-        {
-            $this->addField(Zend_Search_Lucene_Field::Text('title', $fileName, 'UTF-8'));
-        }
-    }
-
-    /**
-     * Load Pptx document from a file
-     *
-     * @param string  $fileName
-     * @param boolean $storeContent
-     * @return Zend_Search_Lucene_Document_Pptx
-     */
-    public static function loadPptxFile($fileName, $storeContent = false)
-    {
-        return new Zend_Search_Lucene_Document_Pptx($fileName, $storeContent);
-    }
-}
-=======
->>>>>>> 48c6bd6a
