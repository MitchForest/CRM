--- conflicted
+++ resolved
@@ -2,248 +2,3 @@
 /**
  * Class for backwards compatibility only
  */
-<<<<<<< HEAD
-
-
-/** Zend_Search_Lucene_Document_OpenXml */
-require_once 'Zend/Search/Lucene/Document/OpenXml.php';
-
-/**
- * Xlsx document.
- *
- * @category   Zend
- * @package    Zend_Search_Lucene
- * @subpackage Document
- * @copyright  Copyright (c) 2005-2012 Zend Technologies USA Inc. (http://www.zend.com)
- * @license    http://framework.zend.com/license/new-bsd     New BSD License
- */
-class Zend_Search_Lucene_Document_Xlsx extends Zend_Search_Lucene_Document_OpenXml
-{
-    /**
-     * Xml Schema - SpreadsheetML
-     *
-     * @var string
-     */
-    const SCHEMA_SPREADSHEETML = 'http://schemas.openxmlformats.org/spreadsheetml/2006/main';
-
-    /**
-     * Xml Schema - DrawingML
-     *
-     * @var string
-     */
-    const SCHEMA_DRAWINGML = 'http://schemas.openxmlformats.org/drawingml/2006/main';
-
-    /**
-     * Xml Schema - Shared Strings
-     *
-     * @var string
-     */
-    const SCHEMA_SHAREDSTRINGS = 'http://schemas.openxmlformats.org/officeDocument/2006/relationships/sharedStrings';
-
-    /**
-     * Xml Schema - Worksheet relation
-     *
-     * @var string
-     */
-    const SCHEMA_WORKSHEETRELATION = 'http://schemas.openxmlformats.org/officeDocument/2006/relationships/worksheet';
-
-    /**
-     * Xml Schema - Slide notes relation
-     *
-     * @var string
-     */
-    const SCHEMA_SLIDENOTESRELATION = 'http://schemas.openxmlformats.org/officeDocument/2006/relationships/notesSlide';
-
-    /**
-     * Object constructor
-     *
-     * @param string  $fileName
-     * @param boolean $storeContent
-     * @throws Zend_Search_Lucene_Exception
-     */
-    private function __construct($fileName, $storeContent)
-    {
-        if (!class_exists('ZipArchive', false)) {
-            require_once 'Zend/Search/Lucene/Exception.php';
-            throw new Zend_Search_Lucene_Exception('MS Office documents processing functionality requires Zip extension to be loaded');
-        }
-
-        // Document data holders
-        $sharedStrings = array();
-        $worksheets = array();
-        $documentBody = array();
-        $coreProperties = array();
-
-        // Open OpenXML package
-        $package = new ZipArchive();
-        $package->open($fileName);
-
-        // Read relations and search for officeDocument
-        $relationsXml = $package->getFromName('_rels/.rels');
-        if ($relationsXml === false) {
-            require_once 'Zend/Search/Lucene/Exception.php';
-            throw new Zend_Search_Lucene_Exception('Invalid archive or corrupted .xlsx file.');
-        }
-        $relations = simplexml_load_string($relationsXml);
-        foreach ($relations->Relationship as $rel) {
-            if ($rel["Type"] == Zend_Search_Lucene_Document_OpenXml::SCHEMA_OFFICEDOCUMENT) {
-                // Found office document! Read relations for workbook...
-                $workbookRelations = simplexml_load_string($package->getFromName( $this->absoluteZipPath(dirname($rel["Target"]) . "/_rels/" . basename($rel["Target"]) . ".rels")) );
-                $workbookRelations->registerXPathNamespace("rel", Zend_Search_Lucene_Document_OpenXml::SCHEMA_RELATIONSHIP);
-
-                // Read shared strings
-                $sharedStringsPath = $workbookRelations->xpath("rel:Relationship[@Type='" . Zend_Search_Lucene_Document_Xlsx::SCHEMA_SHAREDSTRINGS . "']");
-                $sharedStringsPath = (string)$sharedStringsPath[0]['Target'];
-                $xmlStrings = simplexml_load_string($package->getFromName( $this->absoluteZipPath(dirname($rel["Target"]) . "/" . $sharedStringsPath)) );
-                if (isset($xmlStrings) && isset($xmlStrings->si)) {
-                    foreach ($xmlStrings->si as $val) {
-                        if (isset($val->t)) {
-                            $sharedStrings[] = (string)$val->t;
-                        } elseif (isset($val->r)) {
-                            $sharedStrings[] = $this->_parseRichText($val);
-                        }
-                    }
-                }
-
-                // Loop relations for workbook and extract worksheets...
-                foreach ($workbookRelations->Relationship as $workbookRelation) {
-                    if ($workbookRelation["Type"] == Zend_Search_Lucene_Document_Xlsx::SCHEMA_WORKSHEETRELATION) {
-                        $worksheets[ str_replace( 'rId', '', (string)$workbookRelation["Id"]) ] = simplexml_load_string(
-                            $package->getFromName( $this->absoluteZipPath(dirname($rel["Target"]) . "/" . dirname($workbookRelation["Target"]) . "/" . basename($workbookRelation["Target"])) )
-                        );
-                    }
-                }
-
-                break;
-            }
-        }
-
-        // Sort worksheets
-        ksort($worksheets);
-
-        // Extract contents from worksheets
-        foreach ($worksheets as $sheetKey => $worksheet) {
-            foreach ($worksheet->sheetData->row as $row) {
-                foreach ($row->c as $c) {
-                    // Determine data type
-                    $dataType = (string)$c["t"];
-                    switch ($dataType) {
-                        case "s":
-                            // Value is a shared string
-                            if ((string)$c->v != '') {
-                                $value = $sharedStrings[(int)$c->v];
-                            } else {
-                                $value = '';
-                            }
-
-                            break;
-
-                        case "b":
-                            // Value is boolean
-                            $value = (string)$c->v;
-                            if ($value == '0') {
-                                $value = false;
-                            } else if ($value == '1') {
-                                $value = true;
-                            } else {
-                                $value = (bool)$c->v;
-                            }
-
-                            break;
-
-                        case "inlineStr":
-                            // Value is rich text inline
-                            $value = $this->_parseRichText($c->is);
-
-                            break;
-
-                        case "e":
-                            // Value is an error message
-                            if ((string)$c->v != '') {
-                                $value = (string)$c->v;
-                            } else {
-                                $value = '';
-                            }
-
-                            break;
-
-                        default:
-                            // Value is a string
-                            $value = (string)$c->v;
-
-                            // Check for numeric values
-                            if (is_numeric($value) && $dataType != 's') {
-                                if ($value == (int)$value) $value = (int)$value;
-                                elseif ($value == (float)$value) $value = (float)$value;
-                                elseif ($value == (double)$value) $value = (double)$value;
-                            }
-                    }
-
-                    $documentBody[] = $value;
-                }
-            }
-        }
-
-        // Read core properties
-        $coreProperties = $this->extractMetaData($package);
-
-        // Close file
-        $package->close();
-
-        // Store filename
-        $this->addField(Zend_Search_Lucene_Field::Text('filename', $fileName, 'UTF-8'));
-
-        // Store contents
-        if ($storeContent) {
-            $this->addField(Zend_Search_Lucene_Field::Text('contents', implode(' ', $documentBody), 'UTF-8'));
-        } else {
-            $this->addField(Zend_Search_Lucene_Field::UnStored('contents', implode(' ', $documentBody), 'UTF-8'));
-        }
-
-        // Store meta data properties
-        foreach ($coreProperties as $key => $value)
-        {
-            $this->addField(Zend_Search_Lucene_Field::Text($key, $value, 'UTF-8'));
-        }
-
-        // Store title (if not present in meta data)
-        if (!isset($coreProperties['title']))
-        {
-            $this->addField(Zend_Search_Lucene_Field::Text('title', $fileName, 'UTF-8'));
-        }
-    }
-
-    /**
-     * Parse rich text XML
-     *
-     * @param SimpleXMLElement $is
-     * @return string
-     */
-    private function _parseRichText($is = null) {
-        $value = array();
-
-        if (isset($is->t)) {
-            $value[] = (string)$is->t;
-        } else {
-            foreach ($is->r as $run) {
-                $value[] = (string)$run->t;
-            }
-        }
-
-        return implode('', $value);
-    }
-
-    /**
-     * Load Xlsx document from a file
-     *
-     * @param string  $fileName
-     * @param boolean $storeContent
-     * @return Zend_Search_Lucene_Document_Xlsx
-     */
-    public static function loadXlsxFile($fileName, $storeContent = false)
-    {
-        return new Zend_Search_Lucene_Document_Xlsx($fileName, $storeContent);
-    }
-}
-=======
->>>>>>> 48c6bd6a
