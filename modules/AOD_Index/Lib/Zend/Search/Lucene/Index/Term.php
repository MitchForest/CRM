--- conflicted
+++ resolved
@@ -2,128 +2,3 @@
 /**
  * Class for backwards compatibility only
  */
-<<<<<<< HEAD
-
-
-/**
- * A Term represents a word from text.  This is the unit of search.  It is
- * composed of two elements, the text of the word, as a string, and the name of
- * the field that the text occurred in, an interned string.
- *
- * Note that terms may represent more than words from text fields, but also
- * things like dates, email addresses, urls, etc.
- *
- * @category   Zend
- * @package    Zend_Search_Lucene
- * @subpackage Index
- * @copyright  Copyright (c) 2005-2012 Zend Technologies USA Inc. (http://www.zend.com)
- * @license    http://framework.zend.com/license/new-bsd     New BSD License
- */
-class Zend_Search_Lucene_Index_Term
-{
-    /**
-     * Field name or field number (depending from context)
-     *
-     * @var mixed
-     */
-    public $field;
-
-    /**
-     * Term value
-     *
-     * @var string
-     */
-    public $text;
-
-
-    /**
-     * Object constructor
-     */
-    public function __construct($text, $field = null)
-    {
-        $this->field = ($field === null)?  Zend_Search_Lucene::getDefaultSearchField() : $field;
-        $this->text  = $text;
-    }
-
-
-    /**
-     * Returns term key
-     *
-     * @return string
-     */
-    public function key()
-    {
-        return $this->field . chr(0) . $this->text;
-    }
-
-    /**
-     * Get term prefix
-     *
-     * @param string $str
-     * @param integer $length
-     * @return string
-     */
-    public static function getPrefix($str, $length)
-    {
-        $prefixBytes = 0;
-        $prefixChars = 0;
-        while ($prefixBytes < strlen($str)  &&  $prefixChars < $length) {
-            $charBytes = 1;
-            if ((ord($str[$prefixBytes]) & 0xC0) == 0xC0) {
-                $charBytes++;
-                if (ord($str[$prefixBytes]) & 0x20 ) {
-                    $charBytes++;
-                    if (ord($str[$prefixBytes]) & 0x10 ) {
-                        $charBytes++;
-                    }
-                }
-            }
-
-            if ($prefixBytes + $charBytes > strlen($str)) {
-                // wrong character
-                break;
-            }
-
-            $prefixChars++;
-            $prefixBytes += $charBytes;
-        }
-
-        return substr($str, 0, $prefixBytes);
-    }
-
-    /**
-     * Get UTF-8 string length
-     *
-     * @param string $str
-     * @return string
-     */
-    public static function getLength($str)
-    {
-        $bytes = 0;
-        $chars = 0;
-        while ($bytes < strlen($str)) {
-            $charBytes = 1;
-            if ((ord($str[$bytes]) & 0xC0) == 0xC0) {
-                $charBytes++;
-                if (ord($str[$bytes]) & 0x20 ) {
-                    $charBytes++;
-                    if (ord($str[$bytes]) & 0x10 ) {
-                        $charBytes++;
-                    }
-                }
-            }
-
-            if ($bytes + $charBytes > strlen($str)) {
-                // wrong character
-                break;
-            }
-
-            $chars++;
-            $bytes += $charBytes;
-        }
-
-        return $chars;
-    }
-}
-=======
->>>>>>> 48c6bd6a
