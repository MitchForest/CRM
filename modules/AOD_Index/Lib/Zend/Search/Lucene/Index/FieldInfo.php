<?php
/**
 * Class for backwards compatibility only
 */
<<<<<<< HEAD


/**
 * @category   Zend
 * @package    Zend_Search_Lucene
 * @subpackage Index
 * @copyright  Copyright (c) 2005-2012 Zend Technologies USA Inc. (http://www.zend.com)
 * @license    http://framework.zend.com/license/new-bsd     New BSD License
 */
class Zend_Search_Lucene_Index_FieldInfo
{
    public $name;
    public $isIndexed;
    public $number;
    public $storeTermVector;
    public $normsOmitted;
    public $payloadsStored;

    public function __construct($name, $isIndexed, $number, $storeTermVector, $normsOmitted = false, $payloadsStored = false)
    {
        $this->name            = $name;
        $this->isIndexed       = $isIndexed;
        $this->number          = $number;
        $this->storeTermVector = $storeTermVector;
        $this->normsOmitted    = $normsOmitted;
        $this->payloadsStored  = $payloadsStored;
    }
}
=======
>>>>>>> 48c6bd6a
<|MERGE_RESOLUTION|>--- conflicted
+++ resolved
@@ -2,34 +2,3 @@
 /**
  * Class for backwards compatibility only
  */
-<<<<<<< HEAD
-
-
-/**
- * @category   Zend
- * @package    Zend_Search_Lucene
- * @subpackage Index
- * @copyright  Copyright (c) 2005-2012 Zend Technologies USA Inc. (http://www.zend.com)
- * @license    http://framework.zend.com/license/new-bsd     New BSD License
- */
-class Zend_Search_Lucene_Index_FieldInfo
-{
-    public $name;
-    public $isIndexed;
-    public $number;
-    public $storeTermVector;
-    public $normsOmitted;
-    public $payloadsStored;
-
-    public function __construct($name, $isIndexed, $number, $storeTermVector, $normsOmitted = false, $payloadsStored = false)
-    {
-        $this->name            = $name;
-        $this->isIndexed       = $isIndexed;
-        $this->number          = $number;
-        $this->storeTermVector = $storeTermVector;
-        $this->normsOmitted    = $normsOmitted;
-        $this->payloadsStored  = $payloadsStored;
-    }
-}
-=======
->>>>>>> 48c6bd6a
