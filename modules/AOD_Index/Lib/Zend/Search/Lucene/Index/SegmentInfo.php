<?php
/**
 * Zend Framework
 *
 * LICENSE
 *
 * This source file is subject to the new BSD license that is bundled
 * with this package in the file LICENSE.txt.
 * It is also available through the world-wide-web at this URL:
 * http://framework.zend.com/license/new-bsd
 * If you did not receive a copy of the license and are unable to
 * obtain it through the world-wide-web, please send an email
 * to license@zend.com so we can send you a copy immediately.
 *
 * @category   Zend
 * @package    Zend_Search_Lucene
 * @subpackage Index
 * @copyright  Copyright (c) 2005-2012 Zend Technologies USA Inc. (http://www.zend.com)
 * @license    http://framework.zend.com/license/new-bsd     New BSD License
 * @version    $Id: SegmentInfo.php 24593 2012-01-05 20:35:02Z matthew $
 */

/** Zend_Search_Lucene_Index_TermsStream_Interface */
require_once 'Zend/Search/Lucene/Index/TermsStream/Interface.php';


/** Zend_Search_Lucene_Search_Similarity */
require_once 'Zend/Search/Lucene/Search/Similarity.php';

/** Zend_Search_Lucene_Index_FieldInfo */
require_once 'Zend/Search/Lucene/Index/FieldInfo.php';

/** Zend_Search_Lucene_Index_Term */
require_once 'Zend/Search/Lucene/Index/Term.php';

/** Zend_Search_Lucene_Index_TermInfo */
require_once 'Zend/Search/Lucene/Index/TermInfo.php';

/**
 * @category   Zend
 * @package    Zend_Search_Lucene
 * @subpackage Index
 * @copyright  Copyright (c) 2005-2012 Zend Technologies USA Inc. (http://www.zend.com)
 * @license    http://framework.zend.com/license/new-bsd     New BSD License
 */
class Zend_Search_Lucene_Index_SegmentInfo implements Zend_Search_Lucene_Index_TermsStream_Interface
{
    /**
     * "Full scan vs fetch" boundary.
     *
     * If filter selectivity is less than this value, then full scan is performed
     * (since term entries fetching has some additional overhead).
     */
    const FULL_SCAN_VS_FETCH_BOUNDARY = 5;

    /**
     * Number of docs in a segment
     *
     * @var integer
     */
    private $_docCount;

    /**
     * Segment name
     *
     * @var string
     */
    private $_name;

    /**
     * Term Dictionary Index
     *
     * Array of arrays (Zend_Search_Lucene_Index_Term objects are represented as arrays because
     * of performance considerations)
     * [0] -> $termValue
     * [1] -> $termFieldNum
     *
     * Corresponding Zend_Search_Lucene_Index_TermInfo object stored in the $_termDictionaryInfos
     *
     * @var array
     */
    private $_termDictionary;

    /**
     * Term Dictionary Index TermInfos
     *
     * Array of arrays (Zend_Search_Lucene_Index_TermInfo objects are represented as arrays because
     * of performance considerations)
     * [0] -> $docFreq
     * [1] -> $freqPointer
     * [2] -> $proxPointer
     * [3] -> $skipOffset
     * [4] -> $indexPointer
     *
     * @var array
     */
    private $_termDictionaryInfos;

    /**
     * Segment fields. Array of Zend_Search_Lucene_Index_FieldInfo objects for this segment
     *
     * @var array
     */
    private $_fields;

    /**
     * Field positions in a dictionary.
     * (Term dictionary contains filelds ordered by names)
     *
     * @var array
     */
    private $_fieldsDicPositions;


    /**
     * Associative array where the key is the file name and the value is data offset
     * in a compound segment file (.csf).
     *
     * @var array
     */
    private $_segFiles;

    /**
     * Associative array where the key is the file name and the value is file size (.csf).
     *
     * @var array
     */
    private $_segFileSizes;

    /**
     * Delete file generation number
     *
     * -2 means autodetect latest delete generation
     * -1 means 'there is no delete file'
     *  0 means pre-2.1 format delete file
     *  X specifies used delete file
     *
     * @var integer
     */
    private $_delGen;

    /**
     * Segment has single norms file
     *
     * If true then one .nrm file is used for all fields
     * Otherwise .fN files are used
     *
     * @var boolean
     */
    private $_hasSingleNormFile;

    /**
     * Use compound segment file (*.cfs) to collect all other segment files
     * (excluding .del files)
     *
     * @var boolean
     */
    private $_isCompound;


    /**
     * File system adapter.
     *
     * @var Zend_Search_Lucene_Storage_Directory_Filesystem
     */
    private $_directory;

    /**
     * Normalization factors.
     * An array fieldName => normVector
     * normVector is a binary string.
     * Each byte corresponds to an indexed document in a segment and
     * encodes normalization factor (float value, encoded by
     * Zend_Search_Lucene_Search_Similarity::encodeNorm())
     *
     * @var array
     */
    private $_norms = array();

    /**
     * List of deleted documents.
     * bitset if bitset extension is loaded or array otherwise.
     *
     * @var mixed
     */
    private $_deleted = null;

    /**
     * $this->_deleted update flag
     *
     * @var boolean
     */
    private $_deletedDirty = false;

    /**
     * True if segment uses shared doc store
     *
     * @var boolean
     */
    private $_usesSharedDocStore;

    /*
     * Shared doc store options.
     * It's an assotiative array with the following items:
     * - 'offset'     => $docStoreOffset           The starting document in the shared doc store files where this segment's documents begin
     * - 'segment'    => $docStoreSegment          The name of the segment that has the shared doc store files.
     * - 'isCompound' => $docStoreIsCompoundFile   True, if compound file format is used for the shared doc store files (.cfx file).
     */
    private $_sharedDocStoreOptions;


    /**
     * Zend_Search_Lucene_Index_SegmentInfo constructor
     *
     * @param Zend_Search_Lucene_Storage_Directory $directory
     * @param string     $name
     * @param integer    $docCount
     * @param integer    $delGen
     * @param array|null $docStoreOptions
     * @param boolean    $hasSingleNormFile
     * @param boolean    $isCompound
     */
    public function __construct(Zend_Search_Lucene_Storage_Directory $directory, $name, $docCount, $delGen = 0, $docStoreOptions = null, $hasSingleNormFile = false, $isCompound = null)
    {
        $this->_directory = $directory;
        $this->_name      = $name;
        $this->_docCount  = $docCount;

        if ($docStoreOptions !== null) {
            $this->_usesSharedDocStore    = true;
            $this->_sharedDocStoreOptions = $docStoreOptions;

            if ($docStoreOptions['isCompound']) {
                $cfxFile       = $this->_directory->getFileObject($docStoreOptions['segment'] . '.cfx');
                $cfxFilesCount = $cfxFile->readVInt();

                $cfxFiles     = array();
                $cfxFileSizes = array();

                for ($count = 0; $count < $cfxFilesCount; $count++) {
                    $dataOffset = $cfxFile->readLong();
                    if ($count != 0) {
                        $cfxFileSizes[$fileName] = $dataOffset - end($cfxFiles);
                    }
                    $fileName            = $cfxFile->readString();
                    $cfxFiles[$fileName] = $dataOffset;
                }
                if ($count != 0) {
                    $cfxFileSizes[$fileName] = $this->_directory->fileLength($docStoreOptions['segment'] . '.cfx') - $dataOffset;
                }

                $this->_sharedDocStoreOptions['files']     = $cfxFiles;
                $this->_sharedDocStoreOptions['fileSizes'] = $cfxFileSizes;
            }
        }

        $this->_hasSingleNormFile = $hasSingleNormFile;
        $this->_delGen            = $delGen;
        $this->_termDictionary    = null;


        if ($isCompound !== null) {
            $this->_isCompound    = $isCompound;
        } else {
            // It's a pre-2.1 segment or isCompound is set to 'unknown'
            // Detect if segment uses compound file
            require_once 'Zend/Search/Lucene/Exception.php';
            try {
                // Try to open compound file
                $this->_directory->getFileObject($name . '.cfs');

                // Compound file is found
                $this->_isCompound = true;
            } catch (Zend_Search_Lucene_Exception $e) {
                if (strpos($e->getMessage(), 'is not readable') !== false) {
                    // Compound file is not found or is not readable
                    $this->_isCompound = false;
                } else {
                    throw new Zend_Search_Lucene_Exception($e->getMessage(), $e->getCode(), $e);
                }
            }
        }

        $this->_segFiles = array();
        if ($this->_isCompound) {
            $cfsFile = $this->_directory->getFileObject($name . '.cfs');
            $segFilesCount = $cfsFile->readVInt();

            for ($count = 0; $count < $segFilesCount; $count++) {
                $dataOffset = $cfsFile->readLong();
                if ($count != 0) {
                    $this->_segFileSizes[$fileName] = $dataOffset - end($this->_segFiles);
                }
                $fileName = $cfsFile->readString();
                $this->_segFiles[$fileName] = $dataOffset;
            }
            if ($count != 0) {
                $this->_segFileSizes[$fileName] = $this->_directory->fileLength($name . '.cfs') - $dataOffset;
            }
        }

        $fnmFile = $this->openCompoundFile('.fnm');
        $fieldsCount = $fnmFile->readVInt();
        $fieldNames = array();
        $fieldNums  = array();
        $this->_fields = array();

        for ($count=0; $count < $fieldsCount; $count++) {
            $fieldName = $fnmFile->readString();
            $fieldBits = $fnmFile->readByte();
<<<<<<< HEAD
            $this->_fields[$count] = new Zend_Search_Lucene_Index_FieldInfo($fieldName,
                                                                            $fieldBits & 0x01 /* field is indexed */,
                                                                            $count,
                                                                            $fieldBits & 0x02 /* termvectors are stored */,
                                                                            $fieldBits & 0x10 /* norms are omitted */,
                                                                            $fieldBits & 0x20 /* payloads are stored */);
=======
            $this->_fields[$count] = new Zend_Search_Lucene_Index_FieldInfo(
                $fieldName,
                $fieldBits & 0x01 /* field is indexed */,
                $count,
                $fieldBits & 0x02 /* termvectors are stored */,
                $fieldBits & 0x10 /* norms are omitted */,
                $fieldBits & 0x20 /* payloads are stored */
            );
>>>>>>> 19ad0466
            if ($fieldBits & 0x10) {
                // norms are omitted for the indexed field
                $this->_norms[$count] = str_repeat(chr(Zend_Search_Lucene_Search_Similarity::encodeNorm(1.0)), $docCount);
            }

            $fieldNums[$count]  = $count;
            $fieldNames[$count] = $fieldName;
        }
        array_multisort($fieldNames, SORT_ASC, SORT_REGULAR, $fieldNums);
        $this->_fieldsDicPositions = array_flip($fieldNums);

        if ($this->_delGen == -2) {
            // SegmentInfo constructor is invoked from index writer
            // Autodetect current delete file generation number
            $this->_delGen = $this->_detectLatestDelGen();
        }

        // Load deletions
        $this->_deleted = $this->_loadDelFile();
    }

    /**
     * Load detetions file
     *
     * Returns bitset or an array depending on bitset extension availability
     *
     * @return mixed
     * @throws Zend_Search_Lucene_Exception
     */
    private function _loadDelFile()
    {
        if ($this->_delGen == -1) {
            // There is no delete file for this segment
            return null;
        } else if ($this->_delGen == 0) {
            // It's a segment with pre-2.1 format delete file
            // Try to load deletions file
            return $this->_loadPre21DelFile();
        } else {
            // It's 2.1+ format deleteions file
            return $this->_load21DelFile();
        }
    }

    /**
     * Load pre-2.1 detetions file
     *
     * Returns bitset or an array depending on bitset extension availability
     *
     * @return mixed
     * @throws Zend_Search_Lucene_Exception
     */
    private function _loadPre21DelFile()
    {
        require_once 'Zend/Search/Lucene/Exception.php';
        try {
            // '.del' files always stored in a separate file
            // Segment compound is not used
            $delFile = $this->_directory->getFileObject($this->_name . '.del');

            $byteCount = $delFile->readInt();
            $byteCount = ceil($byteCount/8);
            $bitCount  = $delFile->readInt();

            if ($bitCount == 0) {
                $delBytes = '';
            } else {
                $delBytes = $delFile->readBytes($byteCount);
            }

            if (extension_loaded('bitset')) {
                return $delBytes;
            } else {
                $deletions = array();
                for ($count = 0; $count < $byteCount; $count++) {
                    $byte = ord($delBytes[$count]);
                    for ($bit = 0; $bit < 8; $bit++) {
                        if ($byte & (1<<$bit)) {
                            $deletions[$count*8 + $bit] = 1;
                        }
                    }
                }

                return $deletions;
            }
        } catch(Zend_Search_Lucene_Exception $e) {
            if (strpos($e->getMessage(), 'is not readable') === false) {
                throw new Zend_Search_Lucene_Exception($e->getMessage(), $e->getCode(), $e);
            }
            // There is no deletion file
            $this->_delGen = -1;

            return null;
        }
    }

    /**
     * Load 2.1+ format detetions file
     *
     * Returns bitset or an array depending on bitset extension availability
     *
     * @return mixed
     */
    private function _load21DelFile()
    {
        $delFile = $this->_directory->getFileObject($this->_name . '_' . base_convert($this->_delGen, 10, 36) . '.del');

        $format = $delFile->readInt();

        if ($format == (int)0xFFFFFFFF) {
            if (extension_loaded('bitset')) {
                $deletions = bitset_empty();
            } else {
                $deletions = array();
            }

            $byteCount = $delFile->readInt();
            $bitCount  = $delFile->readInt();

            $delFileSize = $this->_directory->fileLength($this->_name . '_' . base_convert($this->_delGen, 10, 36) . '.del');
            $byteNum = 0;

            do {
                $dgap = $delFile->readVInt();
                $nonZeroByte = $delFile->readByte();

                $byteNum += $dgap;


                if (extension_loaded('bitset')) {
                    for ($bit = 0; $bit < 8; $bit++) {
                        if ($nonZeroByte & (1<<$bit)) {
                            bitset_incl($deletions, $byteNum*8 + $bit);
                        }
                    }
                    return $deletions;
                } else {
                    for ($bit = 0; $bit < 8; $bit++) {
                        if ($nonZeroByte & (1<<$bit)) {
                            $deletions[$byteNum*8 + $bit] = 1;
                        }
                    }
                    return (count($deletions) > 0) ? $deletions : null;
                }

            } while ($delFile->tell() < $delFileSize);
        } else {
            // $format is actually byte count
            $byteCount = ceil($format/8);
            $bitCount  = $delFile->readInt();

            if ($bitCount == 0) {
                $delBytes = '';
            } else {
                $delBytes = $delFile->readBytes($byteCount);
            }

            if (extension_loaded('bitset')) {
                return $delBytes;
            } else {
                $deletions = array();
                for ($count = 0; $count < $byteCount; $count++) {
                    $byte = ord($delBytes[$count]);
                    for ($bit = 0; $bit < 8; $bit++) {
                        if ($byte & (1<<$bit)) {
                            $deletions[$count*8 + $bit] = 1;
                        }
                    }
                }

                return (count($deletions) > 0) ? $deletions : null;
            }
        }
    }

    /**
     * Opens index file stoted within compound index file
     *
     * @param string $extension
     * @param boolean $shareHandler
     * @throws Zend_Search_Lucene_Exception
     * @return Zend_Search_Lucene_Storage_File
     */
    public function openCompoundFile($extension, $shareHandler = true)
    {
        if (($extension == '.fdx'  || $extension == '.fdt')  &&  $this->_usesSharedDocStore) {
            $fdxFName = $this->_sharedDocStoreOptions['segment'] . '.fdx';
            $fdtFName = $this->_sharedDocStoreOptions['segment'] . '.fdt';

            if (!$this->_sharedDocStoreOptions['isCompound']) {
                $fdxFile = $this->_directory->getFileObject($fdxFName, $shareHandler);
                $fdxFile->seek($this->_sharedDocStoreOptions['offset']*8, SEEK_CUR);

                if ($extension == '.fdx') {
                    // '.fdx' file is requested
                    return $fdxFile;
                } else {
                    // '.fdt' file is requested
                    $fdtStartOffset = $fdxFile->readLong();

                    $fdtFile = $this->_directory->getFileObject($fdtFName, $shareHandler);
                    $fdtFile->seek($fdtStartOffset, SEEK_CUR);

                    return $fdtFile;
                }
            }

            if( !isset($this->_sharedDocStoreOptions['files'][$fdxFName]) ) {
                require_once 'Zend/Search/Lucene/Exception.php';
                throw new Zend_Search_Lucene_Exception('Shared doc storage segment compound file doesn\'t contain '
                                       . $fdxFName . ' file.' );
            }
            if( !isset($this->_sharedDocStoreOptions['files'][$fdtFName]) ) {
                require_once 'Zend/Search/Lucene/Exception.php';
                throw new Zend_Search_Lucene_Exception('Shared doc storage segment compound file doesn\'t contain '
                                       . $fdtFName . ' file.' );
            }

            // Open shared docstore segment file
            $cfxFile = $this->_directory->getFileObject($this->_sharedDocStoreOptions['segment'] . '.cfx', $shareHandler);
            // Seek to the start of '.fdx' file within compound file
            $cfxFile->seek($this->_sharedDocStoreOptions['files'][$fdxFName]);
            // Seek to the start of current segment documents section
            $cfxFile->seek($this->_sharedDocStoreOptions['offset']*8, SEEK_CUR);

            if ($extension == '.fdx') {
                // '.fdx' file is requested
                return $cfxFile;
            } else {
                // '.fdt' file is requested
                $fdtStartOffset = $cfxFile->readLong();

                // Seek to the start of '.fdt' file within compound file
                $cfxFile->seek($this->_sharedDocStoreOptions['files'][$fdtFName]);
                // Seek to the start of current segment documents section
                $cfxFile->seek($fdtStartOffset, SEEK_CUR);

                return $fdtFile;
            }
        }

        $filename = $this->_name . $extension;

        if (!$this->_isCompound) {
            return $this->_directory->getFileObject($filename, $shareHandler);
        }

        if( !isset($this->_segFiles[$filename]) ) {
            require_once 'Zend/Search/Lucene/Exception.php';
            throw new Zend_Search_Lucene_Exception('Segment compound file doesn\'t contain '
                                       . $filename . ' file.' );
        }

        $file = $this->_directory->getFileObject($this->_name . '.cfs', $shareHandler);
        $file->seek($this->_segFiles[$filename]);
        return $file;
    }

    /**
     * Get compound file length
     *
     * @param string $extension
     * @return integer
     */
    public function compoundFileLength($extension)
    {
        if (($extension == '.fdx'  || $extension == '.fdt')  &&  $this->_usesSharedDocStore) {
            $filename = $this->_sharedDocStoreOptions['segment'] . $extension;

            if (!$this->_sharedDocStoreOptions['isCompound']) {
                return $this->_directory->fileLength($filename);
            }

            if( !isset($this->_sharedDocStoreOptions['fileSizes'][$filename]) ) {
                require_once 'Zend/Search/Lucene/Exception.php';
                throw new Zend_Search_Lucene_Exception('Shared doc store compound file doesn\'t contain '
                                           . $filename . ' file.' );
            }

            return $this->_sharedDocStoreOptions['fileSizes'][$filename];
        }


        $filename = $this->_name . $extension;

        // Try to get common file first
        if ($this->_directory->fileExists($filename)) {
            return $this->_directory->fileLength($filename);
        }

        if( !isset($this->_segFileSizes[$filename]) ) {
            require_once 'Zend/Search/Lucene/Exception.php';
            throw new Zend_Search_Lucene_Exception('Index compound file doesn\'t contain '
                                       . $filename . ' file.' );
        }

        return $this->_segFileSizes[$filename];
    }

    /**
     * Returns field index or -1 if field is not found
     *
     * @param string $fieldName
     * @return integer
     */
    public function getFieldNum($fieldName)
    {
        foreach( $this->_fields as $field ) {
            if( $field->name == $fieldName ) {
                return $field->number;
            }
        }

        return -1;
    }

    /**
     * Returns field info for specified field
     *
     * @param integer $fieldNum
     * @return Zend_Search_Lucene_Index_FieldInfo
     */
    public function getField($fieldNum)
    {
        return $this->_fields[$fieldNum];
    }

    /**
     * Returns array of fields.
     * if $indexed parameter is true, then returns only indexed fields.
     *
     * @param boolean $indexed
     * @return array
     */
    public function getFields($indexed = false)
    {
        $result = array();
        foreach( $this->_fields as $field ) {
            if( (!$indexed) || $field->isIndexed ) {
                $result[ $field->name ] = $field->name;
            }
        }
        return $result;
    }

    /**
     * Returns array of FieldInfo objects.
     *
     * @return array
     */
    public function getFieldInfos()
    {
        return $this->_fields;
    }

    /**
     * Returns actual deletions file generation number.
     *
     * @return integer
     */
    public function getDelGen()
    {
        return $this->_delGen;
    }

    /**
     * Returns the total number of documents in this segment (including deleted documents).
     *
     * @return integer
     */
    public function count()
    {
        return $this->_docCount;
    }

    /**
     * Returns number of deleted documents.
     *
     * @return integer
     */
    private function _deletedCount()
    {
        if ($this->_deleted === null) {
            return 0;
        }

        if (extension_loaded('bitset')) {
            return count(bitset_to_array($this->_deleted));
        } else {
            return count($this->_deleted);
        }
    }

    /**
     * Returns the total number of non-deleted documents in this segment.
     *
     * @return integer
     */
    public function numDocs()
    {
        if ($this->hasDeletions()) {
            return $this->_docCount - $this->_deletedCount();
        } else {
            return $this->_docCount;
        }
    }

    /**
     * Get field position in a fields dictionary
     *
     * @param integer $fieldNum
     * @return integer
     */
    private function _getFieldPosition($fieldNum) {
        // Treat values which are not in a translation table as a 'direct value'
        return isset($this->_fieldsDicPositions[$fieldNum]) ?
                           $this->_fieldsDicPositions[$fieldNum] : $fieldNum;
    }

    /**
     * Return segment name
     *
     * @return string
     */
    public function getName()
    {
        return $this->_name;
    }


    /**
     * TermInfo cache
     *
     * Size is 1024.
     * Numbers are used instead of class constants because of performance considerations
     *
     * @var array
     */
    private $_termInfoCache = array();

    private function _cleanUpTermInfoCache()
    {
        // Clean 256 term infos
        foreach ($this->_termInfoCache as $key => $termInfo) {
            unset($this->_termInfoCache[$key]);

            // leave 768 last used term infos
            if (count($this->_termInfoCache) == 768) {
                break;
            }
        }
    }

    /**
     * Load terms dictionary index
     *
     * @throws Zend_Search_Lucene_Exception
     */
    private function _loadDictionaryIndex()
    {
        // Check, if index is already serialized
        if ($this->_directory->fileExists($this->_name . '.sti')) {
            // Load serialized dictionary index data
            $stiFile = $this->_directory->getFileObject($this->_name . '.sti');
            $stiFileData = $stiFile->readBytes($this->_directory->fileLength($this->_name . '.sti'));

            // Load dictionary index data
            if (($unserializedData = @unserialize($stiFileData)) !== false) {
                list($this->_termDictionary, $this->_termDictionaryInfos) = $unserializedData;
                return;
            }
        }

        // Load data from .tii file and generate .sti file

        // Prefetch dictionary index data
        $tiiFile = $this->openCompoundFile('.tii');
        $tiiFileData = $tiiFile->readBytes($this->compoundFileLength('.tii'));

        /** Zend_Search_Lucene_Index_DictionaryLoader */
        require_once 'Zend/Search/Lucene/Index/DictionaryLoader.php';

        // Load dictionary index data
        list($this->_termDictionary, $this->_termDictionaryInfos) =
                    Zend_Search_Lucene_Index_DictionaryLoader::load($tiiFileData);

        $stiFileData = serialize(array($this->_termDictionary, $this->_termDictionaryInfos));
        $stiFile = $this->_directory->createFile($this->_name . '.sti');
        $stiFile->writeBytes($stiFileData);
    }

    /**
     * Scans terms dictionary and returns term info
     *
     * @param Zend_Search_Lucene_Index_Term $term
     * @return Zend_Search_Lucene_Index_TermInfo
     */
    public function getTermInfo(Zend_Search_Lucene_Index_Term $term)
    {
        $termKey = $term->key();
        if (isset($this->_termInfoCache[$termKey])) {
            $termInfo = $this->_termInfoCache[$termKey];

            // Move termInfo to the end of cache
            unset($this->_termInfoCache[$termKey]);
            $this->_termInfoCache[$termKey] = $termInfo;

            return $termInfo;
        }


        if ($this->_termDictionary === null) {
            $this->_loadDictionaryIndex();
        }

        $searchField = $this->getFieldNum($term->field);

        if ($searchField == -1) {
            return null;
        }
        $searchDicField = $this->_getFieldPosition($searchField);

        // search for appropriate value in dictionary
        $lowIndex = 0;
        $highIndex = count($this->_termDictionary)-1;
        while ($highIndex >= $lowIndex) {
            // $mid = ($highIndex - $lowIndex)/2;
            $mid = ($highIndex + $lowIndex) >> 1;
            $midTerm = $this->_termDictionary[$mid];

            $fieldNum = $this->_getFieldPosition($midTerm[0] /* field */);
            $delta = $searchDicField - $fieldNum;
            if ($delta == 0) {
                $delta = strcmp($term->text, $midTerm[1] /* text */);
            }

            if ($delta < 0) {
                $highIndex = $mid-1;
            } elseif ($delta > 0) {
                $lowIndex  = $mid+1;
            } else {
                // return $this->_termDictionaryInfos[$mid]; // We got it!
                $a = $this->_termDictionaryInfos[$mid];
                $termInfo = new Zend_Search_Lucene_Index_TermInfo($a[0], $a[1], $a[2], $a[3], $a[4]);

                // Put loaded termInfo into cache
                $this->_termInfoCache[$termKey] = $termInfo;

                return $termInfo;
            }
        }

        if ($highIndex == -1) {
            // Term is out of the dictionary range
            return null;
        }

        $prevPosition = $highIndex;
        $prevTerm = $this->_termDictionary[$prevPosition];
        $prevTermInfo = $this->_termDictionaryInfos[$prevPosition];

        $tisFile = $this->openCompoundFile('.tis');
        $tiVersion = $tisFile->readInt();
        if ($tiVersion != (int)0xFFFFFFFE /* pre-2.1 format */  &&
            $tiVersion != (int)0xFFFFFFFD /* 2.1+ format    */) {
            require_once 'Zend/Search/Lucene/Exception.php';
            throw new Zend_Search_Lucene_Exception('Wrong TermInfoFile file format');
        }

        $termCount     = $tisFile->readLong();
        $indexInterval = $tisFile->readInt();
        $skipInterval  = $tisFile->readInt();
        if ($tiVersion == (int)0xFFFFFFFD /* 2.1+ format */) {
            $maxSkipLevels = $tisFile->readInt();
        }

        $tisFile->seek($prevTermInfo[4] /* indexPointer */ - (($tiVersion == (int)0xFFFFFFFD)? 24 : 20) /* header size*/, SEEK_CUR);

        $termValue    = $prevTerm[1] /* text */;
        $termFieldNum = $prevTerm[0] /* field */;
        $freqPointer = $prevTermInfo[1] /* freqPointer */;
        $proxPointer = $prevTermInfo[2] /* proxPointer */;
        for ($count = $prevPosition*$indexInterval + 1;
             $count <= $termCount &&
             ( $this->_getFieldPosition($termFieldNum) < $searchDicField ||
              ($this->_getFieldPosition($termFieldNum) == $searchDicField &&
               strcmp($termValue, $term->text) < 0) );
             $count++) {
            $termPrefixLength = $tisFile->readVInt();
            $termSuffix       = $tisFile->readString();
            $termFieldNum     = $tisFile->readVInt();
            $termValue        = Zend_Search_Lucene_Index_Term::getPrefix($termValue, $termPrefixLength) . $termSuffix;

            $docFreq      = $tisFile->readVInt();
            $freqPointer += $tisFile->readVInt();
            $proxPointer += $tisFile->readVInt();
            if( $docFreq >= $skipInterval ) {
                $skipOffset = $tisFile->readVInt();
            } else {
                $skipOffset = 0;
            }
        }

        if ($termFieldNum == $searchField && $termValue == $term->text) {
            $termInfo = new Zend_Search_Lucene_Index_TermInfo($docFreq, $freqPointer, $proxPointer, $skipOffset);
        } else {
            $termInfo = null;
        }

        // Put loaded termInfo into cache
        $this->_termInfoCache[$termKey] = $termInfo;

        if (count($this->_termInfoCache) == 1024) {
            $this->_cleanUpTermInfoCache();
        }

        return $termInfo;
    }

    /**
     * Returns IDs of all the documents containing term.
     *
     * @param Zend_Search_Lucene_Index_Term $term
     * @param integer $shift
     * @param Zend_Search_Lucene_Index_DocsFilter|null $docsFilter
     * @return array
     */
    public function termDocs(Zend_Search_Lucene_Index_Term $term, $shift = 0, $docsFilter = null)
    {
        $termInfo = $this->getTermInfo($term);

        if (!$termInfo instanceof Zend_Search_Lucene_Index_TermInfo) {
            if ($docsFilter !== null  &&  $docsFilter instanceof Zend_Search_Lucene_Index_DocsFilter) {
                $docsFilter->segmentFilters[$this->_name] = array();
            }
            return array();
        }

        $frqFile = $this->openCompoundFile('.frq');
        $frqFile->seek($termInfo->freqPointer,SEEK_CUR);
        $docId  = 0;
        $result = array();

        if ($docsFilter !== null) {
            if (!$docsFilter instanceof Zend_Search_Lucene_Index_DocsFilter) {
                require_once 'Zend/Search/Lucene/Exception.php';
                throw new Zend_Search_Lucene_Exception('Documents filter must be an instance of Zend_Search_Lucene_Index_DocsFilter or null.');
            }

            if (isset($docsFilter->segmentFilters[$this->_name])) {
                // Filter already has some data for the current segment

                // Make short name for the filter (which doesn't need additional dereferencing)
                $filter = &$docsFilter->segmentFilters[$this->_name];

                // Check if filter is not empty
                if (count($filter) == 0) {
                    return array();
                }

                if ($this->_docCount/count($filter) < self::FULL_SCAN_VS_FETCH_BOUNDARY) {
                    // Perform fetching
// ---------------------------------------------------------------
                    $updatedFilterData = array();

                    for( $count=0; $count < $termInfo->docFreq; $count++ ) {
                        $docDelta = $frqFile->readVInt();
                        if( $docDelta % 2 == 1 ) {
                            $docId += ($docDelta-1)/2;
                        } else {
                            $docId += $docDelta/2;
                            // read freq
                            $frqFile->readVInt();
                        }

                        if (isset($filter[$docId])) {
                           $result[] = $shift + $docId;
                           $updatedFilterData[$docId] = 1; // 1 is just a some constant value, so we don't need additional var dereference here
                        }
                    }
                    $docsFilter->segmentFilters[$this->_name] = $updatedFilterData;
// ---------------------------------------------------------------
                } else {
                    // Perform full scan
                    $updatedFilterData = array();

                    for( $count=0; $count < $termInfo->docFreq; $count++ ) {
                        $docDelta = $frqFile->readVInt();
                        if( $docDelta % 2 == 1 ) {
                            $docId += ($docDelta-1)/2;
                        } else {
                            $docId += $docDelta/2;
                            // read freq
                            $frqFile->readVInt();
                        }

                        if (isset($filter[$docId])) {
                           $result[] = $shift + $docId;
                           $updatedFilterData[$docId] = 1; // 1 is just a some constant value, so we don't need additional var dereference here
                        }
                    }
                    $docsFilter->segmentFilters[$this->_name] = $updatedFilterData;
                }
            } else {
                // Filter is present, but doesn't has data for the current segment yet
                $filterData = array();
                for( $count=0; $count < $termInfo->docFreq; $count++ ) {
                    $docDelta = $frqFile->readVInt();
                    if( $docDelta % 2 == 1 ) {
                        $docId += ($docDelta-1)/2;
                    } else {
                        $docId += $docDelta/2;
                        // read freq
                        $frqFile->readVInt();
                    }

                    $result[] = $shift + $docId;
                    $filterData[$docId] = 1; // 1 is just a some constant value, so we don't need additional var dereference here
                }
                $docsFilter->segmentFilters[$this->_name] = $filterData;
            }
        } else {
            for( $count=0; $count < $termInfo->docFreq; $count++ ) {
                $docDelta = $frqFile->readVInt();
                if( $docDelta % 2 == 1 ) {
                    $docId += ($docDelta-1)/2;
                } else {
                    $docId += $docDelta/2;
                    // read freq
                    $frqFile->readVInt();
                }

                $result[] = $shift + $docId;
            }
        }

        return $result;
    }

    /**
     * Returns term freqs array.
     * Result array structure: array(docId => freq, ...)
     *
     * @param Zend_Search_Lucene_Index_Term $term
     * @param integer $shift
     * @param Zend_Search_Lucene_Index_DocsFilter|null $docsFilter
     * @return Zend_Search_Lucene_Index_TermInfo
     */
    public function termFreqs(Zend_Search_Lucene_Index_Term $term, $shift = 0, $docsFilter = null)
    {
        $termInfo = $this->getTermInfo($term);

        if (!$termInfo instanceof Zend_Search_Lucene_Index_TermInfo) {
            if ($docsFilter !== null  &&  $docsFilter instanceof Zend_Search_Lucene_Index_DocsFilter) {
                $docsFilter->segmentFilters[$this->_name] = array();
            }
            return array();
        }

        $frqFile = $this->openCompoundFile('.frq');
        $frqFile->seek($termInfo->freqPointer,SEEK_CUR);
        $result = array();
        $docId = 0;

        $result = array();

        if ($docsFilter !== null) {
            if (!$docsFilter instanceof Zend_Search_Lucene_Index_DocsFilter) {
                require_once 'Zend/Search/Lucene/Exception.php';
                throw new Zend_Search_Lucene_Exception('Documents filter must be an instance of Zend_Search_Lucene_Index_DocsFilter or null.');
            }

            if (isset($docsFilter->segmentFilters[$this->_name])) {
                // Filter already has some data for the current segment

                // Make short name for the filter (which doesn't need additional dereferencing)
                $filter = &$docsFilter->segmentFilters[$this->_name];

                // Check if filter is not empty
                if (count($filter) == 0) {
                    return array();
                }


                if ($this->_docCount/count($filter) < self::FULL_SCAN_VS_FETCH_BOUNDARY) {
                    // Perform fetching
// ---------------------------------------------------------------
                    $updatedFilterData = array();

                    for ($count = 0; $count < $termInfo->docFreq; $count++) {
                        $docDelta = $frqFile->readVInt();
                        if ($docDelta % 2 == 1) {
                            $docId += ($docDelta-1)/2;
                            if (isset($filter[$docId])) {
                                $result[$shift + $docId] = 1;
                                $updatedFilterData[$docId] = 1; // 1 is just a some constant value, so we don't need additional var dereference here
                            }
                        } else {
                            $docId += $docDelta/2;
                            $freq = $frqFile->readVInt();
                            if (isset($filter[$docId])) {
                                $result[$shift + $docId] = $freq;
                                $updatedFilterData[$docId] = 1; // 1 is just a some constant value, so we don't need additional var dereference here
                            }
                        }
                    }
                    $docsFilter->segmentFilters[$this->_name] = $updatedFilterData;
// ---------------------------------------------------------------
                } else {
                    // Perform full scan
                    $updatedFilterData = array();

                    for ($count = 0; $count < $termInfo->docFreq; $count++) {
                        $docDelta = $frqFile->readVInt();
                        if ($docDelta % 2 == 1) {
                            $docId += ($docDelta-1)/2;
                            if (isset($filter[$docId])) {
                                $result[$shift + $docId] = 1;
                                $updatedFilterData[$docId] = 1; // 1 is just some constant value, so we don't need additional var dereference here
                            }
                        } else {
                            $docId += $docDelta/2;
                            $freq = $frqFile->readVInt();
                            if (isset($filter[$docId])) {
                                $result[$shift + $docId] = $freq;
                                $updatedFilterData[$docId] = 1; // 1 is just some constant value, so we don't need additional var dereference here
                            }
                        }
                    }
                    $docsFilter->segmentFilters[$this->_name] = $updatedFilterData;
                }
            } else {
                // Filter doesn't has data for current segment
                $filterData = array();

                for ($count = 0; $count < $termInfo->docFreq; $count++) {
                    $docDelta = $frqFile->readVInt();
                    if ($docDelta % 2 == 1) {
                        $docId += ($docDelta-1)/2;
                        $result[$shift + $docId] = 1;
                        $filterData[$docId] = 1; // 1 is just a some constant value, so we don't need additional var dereference here
                    } else {
                        $docId += $docDelta/2;
                        $result[$shift + $docId] = $frqFile->readVInt();
                        $filterData[$docId] = 1; // 1 is just a some constant value, so we don't need additional var dereference here
                    }
                }

                $docsFilter->segmentFilters[$this->_name] = $filterData;
            }
        } else {
            for ($count = 0; $count < $termInfo->docFreq; $count++) {
                $docDelta = $frqFile->readVInt();
                if ($docDelta % 2 == 1) {
                    $docId += ($docDelta-1)/2;
                    $result[$shift + $docId] = 1;
                } else {
                    $docId += $docDelta/2;
                    $result[$shift + $docId] = $frqFile->readVInt();
                }
            }
        }

        return $result;
    }

    /**
     * Returns term positions array.
     * Result array structure: array(docId => array(pos1, pos2, ...), ...)
     *
     * @param Zend_Search_Lucene_Index_Term $term
     * @param integer $shift
     * @param Zend_Search_Lucene_Index_DocsFilter|null $docsFilter
     * @return Zend_Search_Lucene_Index_TermInfo
     */
    public function termPositions(Zend_Search_Lucene_Index_Term $term, $shift = 0, $docsFilter = null)
    {
        $termInfo = $this->getTermInfo($term);

        if (!$termInfo instanceof Zend_Search_Lucene_Index_TermInfo) {
            if ($docsFilter !== null  &&  $docsFilter instanceof Zend_Search_Lucene_Index_DocsFilter) {
                $docsFilter->segmentFilters[$this->_name] = array();
            }
            return array();
        }

        $frqFile = $this->openCompoundFile('.frq');
        $frqFile->seek($termInfo->freqPointer,SEEK_CUR);

        $docId = 0;
        $freqs = array();


        if ($docsFilter !== null) {
            if (!$docsFilter instanceof Zend_Search_Lucene_Index_DocsFilter) {
                require_once 'Zend/Search/Lucene/Exception.php';
                throw new Zend_Search_Lucene_Exception('Documents filter must be an instance of Zend_Search_Lucene_Index_DocsFilter or null.');
            }

            if (isset($docsFilter->segmentFilters[$this->_name])) {
                // Filter already has some data for the current segment

                // Make short name for the filter (which doesn't need additional dereferencing)
                $filter = &$docsFilter->segmentFilters[$this->_name];

                // Check if filter is not empty
                if (count($filter) == 0) {
                    return array();
                }

                if ($this->_docCount/count($filter) < self::FULL_SCAN_VS_FETCH_BOUNDARY) {
                    // Perform fetching
// ---------------------------------------------------------------
                    for ($count = 0; $count < $termInfo->docFreq; $count++) {
                        $docDelta = $frqFile->readVInt();
                        if ($docDelta % 2 == 1) {
                            $docId += ($docDelta-1)/2;
                            $freqs[$docId] = 1;
                        } else {
                            $docId += $docDelta/2;
                            $freqs[$docId] = $frqFile->readVInt();
                        }
                    }

                    $updatedFilterData = array();
                    $result = array();
                    $prxFile = $this->openCompoundFile('.prx');
                    $prxFile->seek($termInfo->proxPointer, SEEK_CUR);
                    foreach ($freqs as $docId => $freq) {
                        $termPosition = 0;
                        $positions = array();

                        // we have to read .prx file to get right position for next doc
                        // even filter doesn't match current document
                        for ($count = 0; $count < $freq; $count++ ) {
                            $termPosition += $prxFile->readVInt();
                            $positions[] = $termPosition;
                        }

                        // Include into updated filter and into result only if doc is matched by filter
                        if (isset($filter[$docId])) {
                            $updatedFilterData[$docId] = 1; // 1 is just a some constant value, so we don't need additional var dereference here
                            $result[$shift + $docId] = $positions;
                        }
                    }

                    $docsFilter->segmentFilters[$this->_name] = $updatedFilterData;
// ---------------------------------------------------------------
                } else {
                    // Perform full scan
                    for ($count = 0; $count < $termInfo->docFreq; $count++) {
                        $docDelta = $frqFile->readVInt();
                        if ($docDelta % 2 == 1) {
                            $docId += ($docDelta-1)/2;
                            $freqs[$docId] = 1;
                        } else {
                            $docId += $docDelta/2;
                            $freqs[$docId] = $frqFile->readVInt();
                        }
                    }

                    $updatedFilterData = array();
                    $result = array();
                    $prxFile = $this->openCompoundFile('.prx');
                    $prxFile->seek($termInfo->proxPointer, SEEK_CUR);
                    foreach ($freqs as $docId => $freq) {
                        $termPosition = 0;
                        $positions = array();

                        // we have to read .prx file to get right position for next doc
                        // even filter doesn't match current document
                        for ($count = 0; $count < $freq; $count++ ) {
                            $termPosition += $prxFile->readVInt();
                            $positions[] = $termPosition;
                        }

                        // Include into updated filter and into result only if doc is matched by filter
                        if (isset($filter[$docId])) {
                            $updatedFilterData[$docId] = 1; // 1 is just a some constant value, so we don't need additional var dereference here
                            $result[$shift + $docId] = $positions;
                        }
                    }

                    $docsFilter->segmentFilters[$this->_name] = $updatedFilterData;
                }
            } else {
                // Filter doesn't has data for current segment
                for ($count = 0; $count < $termInfo->docFreq; $count++) {
                    $docDelta = $frqFile->readVInt();
                    if ($docDelta % 2 == 1) {
                        $docId += ($docDelta-1)/2;
                        $freqs[$docId] = 1;
                    } else {
                        $docId += $docDelta/2;
                        $freqs[$docId] = $frqFile->readVInt();
                    }
                }

                $filterData = array();
                $result = array();
                $prxFile = $this->openCompoundFile('.prx');
                $prxFile->seek($termInfo->proxPointer, SEEK_CUR);
                foreach ($freqs as $docId => $freq) {
                    $filterData[$docId] = 1; // 1 is just a some constant value, so we don't need additional var dereference here

                    $termPosition = 0;
                    $positions = array();

                    for ($count = 0; $count < $freq; $count++ ) {
                        $termPosition += $prxFile->readVInt();
                        $positions[] = $termPosition;
                    }

                    $result[$shift + $docId] = $positions;
                }

                $docsFilter->segmentFilters[$this->_name] = $filterData;
            }
        } else {
            for ($count = 0; $count < $termInfo->docFreq; $count++) {
                $docDelta = $frqFile->readVInt();
                if ($docDelta % 2 == 1) {
                    $docId += ($docDelta-1)/2;
                    $freqs[$docId] = 1;
                } else {
                    $docId += $docDelta/2;
                    $freqs[$docId] = $frqFile->readVInt();
                }
            }

            $result = array();
            $prxFile = $this->openCompoundFile('.prx');
            $prxFile->seek($termInfo->proxPointer, SEEK_CUR);
            foreach ($freqs as $docId => $freq) {
                $termPosition = 0;
                $positions = array();

                for ($count = 0; $count < $freq; $count++ ) {
                    $termPosition += $prxFile->readVInt();
                    $positions[] = $termPosition;
                }

                $result[$shift + $docId] = $positions;
            }
        }

        return $result;
    }

    /**
     * Load normalizatin factors from an index file
     *
     * @param integer $fieldNum
     * @throws Zend_Search_Lucene_Exception
     */
    private function _loadNorm($fieldNum)
    {
        if ($this->_hasSingleNormFile) {
            $normfFile = $this->openCompoundFile('.nrm');

            $header              = $normfFile->readBytes(3);
            $headerFormatVersion = $normfFile->readByte();

            if ($header != 'NRM'  ||  $headerFormatVersion != (int)0xFF) {
                require_once 'Zend/Search/Lucene/Exception.php';
                throw new  Zend_Search_Lucene_Exception('Wrong norms file format.');
            }

            foreach ($this->_fields as $fNum => $fieldInfo) {
                if ($fieldInfo->isIndexed) {
                    $this->_norms[$fNum] = $normfFile->readBytes($this->_docCount);
                }
            }
        } else {
            $fFile = $this->openCompoundFile('.f' . $fieldNum);
            $this->_norms[$fieldNum] = $fFile->readBytes($this->_docCount);
        }
    }

    /**
     * Returns normalization factor for specified documents
     *
     * @param integer $id
     * @param string $fieldName
     * @return float
     */
    public function norm($id, $fieldName)
    {
        $fieldNum = $this->getFieldNum($fieldName);

        if ( !($this->_fields[$fieldNum]->isIndexed) ) {
            return null;
        }

        if (!isset($this->_norms[$fieldNum])) {
            $this->_loadNorm($fieldNum);
        }

        return Zend_Search_Lucene_Search_Similarity::decodeNorm( ord($this->_norms[$fieldNum][$id]) );
    }

    /**
     * Returns norm vector, encoded in a byte string
     *
     * @param string $fieldName
     * @return string
     */
    public function normVector($fieldName)
    {
        $fieldNum = $this->getFieldNum($fieldName);

        if ($fieldNum == -1  ||  !($this->_fields[$fieldNum]->isIndexed)) {
            $similarity = Zend_Search_Lucene_Search_Similarity::getDefault();

<<<<<<< HEAD
            return str_repeat(chr($similarity->encodeNorm( $similarity->lengthNorm($fieldName, 0) )),
                              $this->_docCount);
=======
            return str_repeat(
                chr($similarity->encodeNorm($similarity->lengthNorm($fieldName, 0))),
                $this->_docCount
            );
>>>>>>> 19ad0466
        }

        if (!isset($this->_norms[$fieldNum])) {
            $this->_loadNorm($fieldNum);
        }

        return $this->_norms[$fieldNum];
    }


    /**
     * Returns true if any documents have been deleted from this index segment.
     *
     * @return boolean
     */
    public function hasDeletions()
    {
        return $this->_deleted !== null;
    }


    /**
     * Returns true if segment has single norms file.
     *
     * @return boolean
     */
    public function hasSingleNormFile()
    {
        return $this->_hasSingleNormFile ? true : false;
    }

    /**
     * Returns true if segment is stored using compound segment file.
     *
     * @return boolean
     */
    public function isCompound()
    {
        return $this->_isCompound;
    }

    /**
     * Deletes a document from the index segment.
     * $id is an internal document id
     *
     * @param integer
     */
    public function delete($id)
    {
        $this->_deletedDirty = true;

        if (extension_loaded('bitset')) {
            if ($this->_deleted === null) {
                $this->_deleted = bitset_empty($id);
            }
            bitset_incl($this->_deleted, $id);
        } else {
            if ($this->_deleted === null) {
                $this->_deleted = array();
            }

            $this->_deleted[$id] = 1;
        }
    }

    /**
     * Checks, that document is deleted
     *
     * @param integer
     * @return boolean
     */
    public function isDeleted($id)
    {
        if ($this->_deleted === null) {
            return false;
        }

        if (extension_loaded('bitset')) {
            return bitset_in($this->_deleted, $id);
        } else {
            return isset($this->_deleted[$id]);
        }
    }

    /**
     * Detect latest delete generation
     *
     * Is actualy used from writeChanges() method or from the constructor if it's invoked from
     * Index writer. In both cases index write lock is already obtained, so we shouldn't care
     * about it
     *
     * @return integer
     */
    private function _detectLatestDelGen()
    {
        $delFileList = array();
        foreach ($this->_directory->fileList() as $file) {
            if ($file == $this->_name . '.del') {
                // Matches <segment_name>.del file name
                $delFileList[] = 0;
            } else if (preg_match('/^' . $this->_name . '_([a-zA-Z0-9]+)\.del$/i', $file, $matches)) {
                // Matches <segment_name>_NNN.del file names
                $delFileList[] = (int)base_convert($matches[1], 36, 10);
            }
        }

        if (count($delFileList) == 0) {
            // There is no deletions file for current segment in the directory
            // Set deletions file generation number to 1
            return -1;
        } else {
            // There are some deletions files for current segment in the directory
            // Set deletions file generation number to the highest nuber
            return max($delFileList);
        }
    }

    /**
     * Write changes if it's necessary.
     *
     * This method must be invoked only from the Writer _updateSegments() method,
     * so index Write lock has to be already obtained.
     *
     * @internal
     * @throws Zend_Search_Lucene_Exceptions
     */
    public function writeChanges()
    {
        // Get new generation number
        $latestDelGen = $this->_detectLatestDelGen();

        if (!$this->_deletedDirty) {
            // There was no deletions by current process

            if ($latestDelGen == $this->_delGen) {
                // Delete file hasn't been updated by any concurrent process
                return;
            } else if ($latestDelGen > $this->_delGen) {
                // Delete file has been updated by some concurrent process
                // Reload deletions file
                $this->_delGen  = $latestDelGen;
                $this->_deleted = $this->_loadDelFile();

                return;
            } else {
                require_once 'Zend/Search/Lucene/Exception.php';
                throw new Zend_Search_Lucene_Exception('Delete file processing workflow is corrupted for the segment \'' . $this->_name . '\'.');
            }
        }

        if ($latestDelGen > $this->_delGen) {
            // Merge current deletions with latest deletions file
            $this->_delGen = $latestDelGen;

            $latestDelete = $this->_loadDelFile();

            if (extension_loaded('bitset')) {
                $this->_deleted = bitset_union($this->_deleted, $latestDelete);
            } else {
                $this->_deleted += $latestDelete;
            }
        }

        if (extension_loaded('bitset')) {
            $delBytes = $this->_deleted;
            $bitCount = count(bitset_to_array($delBytes));
        } else {
            $byteCount = floor($this->_docCount/8)+1;
            $delBytes = str_repeat(chr(0), $byteCount);
            for ($count = 0; $count < $byteCount; $count++) {
                $byte = 0;
                for ($bit = 0; $bit < 8; $bit++) {
                    if (isset($this->_deleted[$count*8 + $bit])) {
                        $byte |= (1<<$bit);
                    }
                }
                $delBytes[$count] = chr($byte);
            }
            $bitCount = count($this->_deleted);
        }

        if ($this->_delGen == -1) {
            // Set delete file generation number to 1
            $this->_delGen = 1;
        } else {
            // Increase delete file generation number by 1
            $this->_delGen++;
        }

        $delFile = $this->_directory->createFile($this->_name . '_' . base_convert($this->_delGen, 10, 36) . '.del');
        $delFile->writeInt($this->_docCount);
        $delFile->writeInt($bitCount);
        $delFile->writeBytes($delBytes);

        $this->_deletedDirty = false;
    }


    /**
     * Term Dictionary File object for stream like terms reading
     *
     * @var Zend_Search_Lucene_Storage_File
     */
    private $_tisFile = null;

    /**
     * Actual offset of the .tis file data
     *
     * @var integer
     */
    private $_tisFileOffset;

    /**
     * Frequencies File object for stream like terms reading
     *
     * @var Zend_Search_Lucene_Storage_File
     */
    private $_frqFile = null;

    /**
     * Actual offset of the .frq file data
     *
     * @var integer
     */
    private $_frqFileOffset;

    /**
     * Positions File object for stream like terms reading
     *
     * @var Zend_Search_Lucene_Storage_File
     */
    private $_prxFile = null;

    /**
     * Actual offset of the .prx file in the compound file
     *
     * @var integer
     */
    private $_prxFileOffset;


    /**
     * Actual number of terms in term stream
     *
     * @var integer
     */
    private $_termCount = 0;

    /**
     * Overall number of terms in term stream
     *
     * @var integer
     */
    private $_termNum = 0;

    /**
     * Segment index interval
     *
     * @var integer
     */
    private $_indexInterval;

    /**
     * Segment skip interval
     *
     * @var integer
     */
    private $_skipInterval;

    /**
     * Last TermInfo in a terms stream
     *
     * @var Zend_Search_Lucene_Index_TermInfo
     */
    private $_lastTermInfo = null;

    /**
     * Last Term in a terms stream
     *
     * @var Zend_Search_Lucene_Index_Term
     */
    private $_lastTerm = null;

    /**
     * Map of the document IDs
     * Used to get new docID after removing deleted documents.
     * It's not very effective from memory usage point of view,
     * but much more faster, then other methods
     *
     * @var array|null
     */
    private $_docMap = null;

    /**
     * An array of all term positions in the documents.
     * Array structure: array( docId => array( pos1, pos2, ...), ...)
     *
     * Is set to null if term positions loading has to be skipped
     *
     * @var array|null
     */
    private $_lastTermPositions;


    /**
     * Terms scan mode
     *
     * Values:
     *
     * self::SM_TERMS_ONLY - terms are scanned, no additional info is retrieved
     * self::SM_FULL_INFO  - terms are scanned, frequency and position info is retrieved
     * self::SM_MERGE_INFO - terms are scanned, frequency and position info is retrieved
     *                       document numbers are compacted (shifted if segment has deleted documents)
     *
     * @var integer
     */
    private $_termsScanMode;

    /** Scan modes */
    const SM_TERMS_ONLY = 0;    // terms are scanned, no additional info is retrieved
    const SM_FULL_INFO  = 1;    // terms are scanned, frequency and position info is retrieved
    const SM_MERGE_INFO = 2;    // terms are scanned, frequency and position info is retrieved
                                // document numbers are compacted (shifted if segment contains deleted documents)

    /**
     * Reset terms stream
     *
     * $startId - id for the fist document
     * $compact - remove deleted documents
     *
     * Returns start document id for the next segment
     *
     * @param integer $startId
     * @param integer $mode
     * @throws Zend_Search_Lucene_Exception
     * @return integer
     */
    public function resetTermsStream(/** $startId = 0, $mode = self::SM_TERMS_ONLY */)
    {
        /**
         * SegmentInfo->resetTermsStream() method actually takes two optional parameters:
         *   $startId (default value is 0)
         *   $mode (default value is self::SM_TERMS_ONLY)
         */
        $argList = func_get_args();
        if (count($argList) > 2) {
            require_once 'Zend/Search/Lucene/Exception.php';
            throw new Zend_Search_Lucene_Exception('Wrong number of arguments');
        } else if (count($argList) == 2) {
            $startId = $argList[0];
            $mode    = $argList[1];
        } else if (count($argList) == 1) {
            $startId = $argList[0];
            $mode    = self::SM_TERMS_ONLY;
        } else {
            $startId = 0;
            $mode    = self::SM_TERMS_ONLY;
        }

        if ($this->_tisFile !== null) {
            $this->_tisFile = null;
        }

        $this->_tisFile = $this->openCompoundFile('.tis', false);
        $this->_tisFileOffset = $this->_tisFile->tell();

        $tiVersion = $this->_tisFile->readInt();
        if ($tiVersion != (int)0xFFFFFFFE /* pre-2.1 format */  &&
            $tiVersion != (int)0xFFFFFFFD /* 2.1+ format    */) {
            require_once 'Zend/Search/Lucene/Exception.php';
            throw new Zend_Search_Lucene_Exception('Wrong TermInfoFile file format');
        }

        $this->_termCount     =
              $this->_termNum = $this->_tisFile->readLong(); // Read terms count
        $this->_indexInterval = $this->_tisFile->readInt();  // Read Index interval
        $this->_skipInterval  = $this->_tisFile->readInt();  // Read skip interval
        if ($tiVersion == (int)0xFFFFFFFD /* 2.1+ format */) {
            $maxSkipLevels = $this->_tisFile->readInt();
        }

        if ($this->_frqFile !== null) {
            $this->_frqFile = null;
        }
        if ($this->_prxFile !== null) {
            $this->_prxFile = null;
        }
        $this->_docMap = array();

        $this->_lastTerm          = new Zend_Search_Lucene_Index_Term('', -1);
        $this->_lastTermInfo      = new Zend_Search_Lucene_Index_TermInfo(0, 0, 0, 0);
        $this->_lastTermPositions = null;

        $this->_termsScanMode = $mode;

        switch ($mode) {
            case self::SM_TERMS_ONLY:
                // Do nothing
                break;

            case self::SM_FULL_INFO:
                // break intentionally omitted
            case self::SM_MERGE_INFO:
                $this->_frqFile = $this->openCompoundFile('.frq', false);
                $this->_frqFileOffset = $this->_frqFile->tell();

                $this->_prxFile = $this->openCompoundFile('.prx', false);
                $this->_prxFileOffset = $this->_prxFile->tell();

                for ($count = 0; $count < $this->_docCount; $count++) {
                    if (!$this->isDeleted($count)) {
                        $this->_docMap[$count] = $startId + (($mode == self::SM_MERGE_INFO) ? count($this->_docMap) : $count);
                    }
                }
                break;

            default:
                require_once 'Zend/Search/Lucene/Exception.php';
                throw new Zend_Search_Lucene_Exception('Wrong terms scaning mode specified.');
                break;
        }

        // Calculate next segment start id (since $this->_docMap structure may be cleaned by $this->nextTerm() call)
        $nextSegmentStartId = $startId + (($mode == self::SM_MERGE_INFO) ? count($this->_docMap) : $this->_docCount);
        $this->nextTerm();

        return $nextSegmentStartId;
    }


    /**
     * Skip terms stream up to the specified term preffix.
     *
     * Prefix contains fully specified field info and portion of searched term
     *
     * @param Zend_Search_Lucene_Index_Term $prefix
     * @throws Zend_Search_Lucene_Exception
     */
    public function skipTo(Zend_Search_Lucene_Index_Term $prefix)
    {
        if ($this->_termDictionary === null) {
            $this->_loadDictionaryIndex();
        }

        $searchField = $this->getFieldNum($prefix->field);

        if ($searchField == -1) {
            /**
             * Field is not presented in this segment
             * Go to the end of dictionary
             */
            $this->_tisFile = null;
            $this->_frqFile = null;
            $this->_prxFile = null;

            $this->_lastTerm          = null;
            $this->_lastTermInfo      = null;
            $this->_lastTermPositions = null;

            return;
        }
        $searchDicField = $this->_getFieldPosition($searchField);

        // search for appropriate value in dictionary
        $lowIndex = 0;
        $highIndex = count($this->_termDictionary)-1;
        while ($highIndex >= $lowIndex) {
            // $mid = ($highIndex - $lowIndex)/2;
            $mid = ($highIndex + $lowIndex) >> 1;
            $midTerm = $this->_termDictionary[$mid];

            $fieldNum = $this->_getFieldPosition($midTerm[0] /* field */);
            $delta = $searchDicField - $fieldNum;
            if ($delta == 0) {
                $delta = strcmp($prefix->text, $midTerm[1] /* text */);
            }

            if ($delta < 0) {
                $highIndex = $mid-1;
            } elseif ($delta > 0) {
                $lowIndex  = $mid+1;
            } else {
                // We have reached term we are looking for
                break;
            }
        }

        if ($highIndex == -1) {
            // Term is out of the dictionary range
            $this->_tisFile = null;
            $this->_frqFile = null;
            $this->_prxFile = null;

            $this->_lastTerm          = null;
            $this->_lastTermInfo      = null;
            $this->_lastTermPositions = null;

            return;
        }

        $prevPosition = $highIndex;
        $prevTerm = $this->_termDictionary[$prevPosition];
        $prevTermInfo = $this->_termDictionaryInfos[$prevPosition];

        if ($this->_tisFile === null) {
            // The end of terms stream is reached and terms dictionary file is closed
            // Perform mini-reset operation
            $this->_tisFile = $this->openCompoundFile('.tis', false);

            if ($this->_termsScanMode == self::SM_FULL_INFO  ||  $this->_termsScanMode == self::SM_MERGE_INFO) {
                $this->_frqFile = $this->openCompoundFile('.frq', false);
                $this->_prxFile = $this->openCompoundFile('.prx', false);
            }
        }
        $this->_tisFile->seek($this->_tisFileOffset + $prevTermInfo[4], SEEK_SET);

<<<<<<< HEAD
        $this->_lastTerm     = new Zend_Search_Lucene_Index_Term($prevTerm[1] /* text */,
                                                                 ($prevTerm[0] == -1) ? '' : $this->_fields[$prevTerm[0] /* field */]->name);
        $this->_lastTermInfo = new Zend_Search_Lucene_Index_TermInfo($prevTermInfo[0] /* docFreq */,
                                                                     $prevTermInfo[1] /* freqPointer */,
                                                                     $prevTermInfo[2] /* proxPointer */,
                                                                     $prevTermInfo[3] /* skipOffset */);
=======
        $this->_lastTerm     = new Zend_Search_Lucene_Index_Term(
            $prevTerm[1] /* text */,
            ($prevTerm[0] == -1) ? '' : $this->_fields[$prevTerm[0] /* field */]->name
        );
        $this->_lastTermInfo = new Zend_Search_Lucene_Index_TermInfo(
            $prevTermInfo[0] /* docFreq */,
            $prevTermInfo[1] /* freqPointer */,
            $prevTermInfo[2] /* proxPointer */,
            $prevTermInfo[3] /* skipOffset */
        );
>>>>>>> 19ad0466
        $this->_termCount  =  $this->_termNum - $prevPosition*$this->_indexInterval;

        if ($highIndex == 0) {
            // skip start entry
            $this->nextTerm();
        } else if ($prefix->field == $this->_lastTerm->field  &&  $prefix->text  == $this->_lastTerm->text) {
            // We got exact match in the dictionary index

            if ($this->_termsScanMode == self::SM_FULL_INFO  ||  $this->_termsScanMode == self::SM_MERGE_INFO) {
                $this->_lastTermPositions = array();

                $this->_frqFile->seek($this->_lastTermInfo->freqPointer + $this->_frqFileOffset, SEEK_SET);
                $freqs = array();   $docId = 0;
                for( $count = 0; $count < $this->_lastTermInfo->docFreq; $count++ ) {
                    $docDelta = $this->_frqFile->readVInt();
                    if( $docDelta % 2 == 1 ) {
                        $docId += ($docDelta-1)/2;
                        $freqs[ $docId ] = 1;
                    } else {
                        $docId += $docDelta/2;
                        $freqs[ $docId ] = $this->_frqFile->readVInt();
                    }
                }

                $this->_prxFile->seek($this->_lastTermInfo->proxPointer + $this->_prxFileOffset, SEEK_SET);
                foreach ($freqs as $docId => $freq) {
                    $termPosition = 0;  $positions = array();

                    for ($count = 0; $count < $freq; $count++ ) {
                        $termPosition += $this->_prxFile->readVInt();
                        $positions[] = $termPosition;
                    }

                    if (isset($this->_docMap[$docId])) {
                        $this->_lastTermPositions[$this->_docMap[$docId]] = $positions;
                    }
                }
            }

            return;
        }

        // Search term matching specified prefix
        while ($this->_lastTerm !== null) {
            if ( strcmp($this->_lastTerm->field, $prefix->field) > 0  ||
                 ($prefix->field == $this->_lastTerm->field  &&  strcmp($this->_lastTerm->text, $prefix->text) >= 0) ) {
                    // Current term matches or greate than the pattern
                    return;
            }

            $this->nextTerm();
        }
    }


    /**
     * Scans terms dictionary and returns next term
     *
     * @return Zend_Search_Lucene_Index_Term|null
     */
    public function nextTerm()
    {
        if ($this->_tisFile === null  ||  $this->_termCount == 0) {
            $this->_lastTerm          = null;
            $this->_lastTermInfo      = null;
            $this->_lastTermPositions = null;
            $this->_docMap            = null;

            // may be necessary for "empty" segment
            $this->_tisFile = null;
            $this->_frqFile = null;
            $this->_prxFile = null;

            return null;
        }

        $termPrefixLength = $this->_tisFile->readVInt();
        $termSuffix       = $this->_tisFile->readString();
        $termFieldNum     = $this->_tisFile->readVInt();
        $termValue        = Zend_Search_Lucene_Index_Term::getPrefix($this->_lastTerm->text, $termPrefixLength) . $termSuffix;

        $this->_lastTerm = new Zend_Search_Lucene_Index_Term($termValue, $this->_fields[$termFieldNum]->name);

        $docFreq     = $this->_tisFile->readVInt();
        $freqPointer = $this->_lastTermInfo->freqPointer + $this->_tisFile->readVInt();
        $proxPointer = $this->_lastTermInfo->proxPointer + $this->_tisFile->readVInt();
        if ($docFreq >= $this->_skipInterval) {
            $skipOffset = $this->_tisFile->readVInt();
        } else {
            $skipOffset = 0;
        }

        $this->_lastTermInfo = new Zend_Search_Lucene_Index_TermInfo($docFreq, $freqPointer, $proxPointer, $skipOffset);


        if ($this->_termsScanMode == self::SM_FULL_INFO  ||  $this->_termsScanMode == self::SM_MERGE_INFO) {
            $this->_lastTermPositions = array();

            $this->_frqFile->seek($this->_lastTermInfo->freqPointer + $this->_frqFileOffset, SEEK_SET);
            $freqs = array();   $docId = 0;
            for( $count = 0; $count < $this->_lastTermInfo->docFreq; $count++ ) {
                $docDelta = $this->_frqFile->readVInt();
                if( $docDelta % 2 == 1 ) {
                    $docId += ($docDelta-1)/2;
                    $freqs[ $docId ] = 1;
                } else {
                    $docId += $docDelta/2;
                    $freqs[ $docId ] = $this->_frqFile->readVInt();
                }
            }

            $this->_prxFile->seek($this->_lastTermInfo->proxPointer + $this->_prxFileOffset, SEEK_SET);
            foreach ($freqs as $docId => $freq) {
                $termPosition = 0;  $positions = array();

                for ($count = 0; $count < $freq; $count++ ) {
                    $termPosition += $this->_prxFile->readVInt();
                    $positions[] = $termPosition;
                }

                if (isset($this->_docMap[$docId])) {
                    $this->_lastTermPositions[$this->_docMap[$docId]] = $positions;
                }
            }
        }

        $this->_termCount--;
        if ($this->_termCount == 0) {
            $this->_tisFile = null;
            $this->_frqFile = null;
            $this->_prxFile = null;
        }

        return $this->_lastTerm;
    }

    /**
     * Close terms stream
     *
     * Should be used for resources clean up if stream is not read up to the end
     */
    public function closeTermsStream()
    {
        $this->_tisFile = null;
        $this->_frqFile = null;
        $this->_prxFile = null;

        $this->_lastTerm          = null;
        $this->_lastTermInfo      = null;
        $this->_lastTermPositions = null;

        $this->_docMap            = null;
    }


    /**
     * Returns term in current position
     *
     * @return Zend_Search_Lucene_Index_Term|null
     */
    public function currentTerm()
    {
        return $this->_lastTerm;
    }


    /**
     * Returns an array of all term positions in the documents.
     * Return array structure: array( docId => array( pos1, pos2, ...), ...)
     *
     * @return array
     */
    public function currentTermPositions()
    {
        return $this->_lastTermPositions;
    }
}
<|MERGE_RESOLUTION|>--- conflicted
+++ resolved
@@ -308,14 +308,6 @@
         for ($count=0; $count < $fieldsCount; $count++) {
             $fieldName = $fnmFile->readString();
             $fieldBits = $fnmFile->readByte();
-<<<<<<< HEAD
-            $this->_fields[$count] = new Zend_Search_Lucene_Index_FieldInfo($fieldName,
-                                                                            $fieldBits & 0x01 /* field is indexed */,
-                                                                            $count,
-                                                                            $fieldBits & 0x02 /* termvectors are stored */,
-                                                                            $fieldBits & 0x10 /* norms are omitted */,
-                                                                            $fieldBits & 0x20 /* payloads are stored */);
-=======
             $this->_fields[$count] = new Zend_Search_Lucene_Index_FieldInfo(
                 $fieldName,
                 $fieldBits & 0x01 /* field is indexed */,
@@ -324,7 +316,6 @@
                 $fieldBits & 0x10 /* norms are omitted */,
                 $fieldBits & 0x20 /* payloads are stored */
             );
->>>>>>> 19ad0466
             if ($fieldBits & 0x10) {
                 // norms are omitted for the indexed field
                 $this->_norms[$count] = str_repeat(chr(Zend_Search_Lucene_Search_Similarity::encodeNorm(1.0)), $docCount);
@@ -359,14 +350,13 @@
         if ($this->_delGen == -1) {
             // There is no delete file for this segment
             return null;
-        } else if ($this->_delGen == 0) {
+        } elseif ($this->_delGen == 0) {
             // It's a segment with pre-2.1 format delete file
             // Try to load deletions file
             return $this->_loadPre21DelFile();
-        } else {
-            // It's 2.1+ format deleteions file
-            return $this->_load21DelFile();
-        }
+        }
+        // It's 2.1+ format deleteions file
+        return $this->_load21DelFile();
     }
 
     /**
@@ -397,20 +387,19 @@
 
             if (extension_loaded('bitset')) {
                 return $delBytes;
-            } else {
-                $deletions = array();
-                for ($count = 0; $count < $byteCount; $count++) {
-                    $byte = ord($delBytes[$count]);
-                    for ($bit = 0; $bit < 8; $bit++) {
-                        if ($byte & (1<<$bit)) {
-                            $deletions[$count*8 + $bit] = 1;
-                        }
+            }
+            $deletions = array();
+            for ($count = 0; $count < $byteCount; $count++) {
+                $byte = ord($delBytes[$count]);
+                for ($bit = 0; $bit < 8; $bit++) {
+                    if ($byte & (1<<$bit)) {
+                        $deletions[$count*8 + $bit] = 1;
                     }
                 }
-
-                return $deletions;
-            }
-        } catch(Zend_Search_Lucene_Exception $e) {
+            }
+
+            return $deletions;
+        } catch (Zend_Search_Lucene_Exception $e) {
             if (strpos($e->getMessage(), 'is not readable') === false) {
                 throw new Zend_Search_Lucene_Exception($e->getMessage(), $e->getCode(), $e);
             }
@@ -461,15 +450,13 @@
                         }
                     }
                     return $deletions;
-                } else {
-                    for ($bit = 0; $bit < 8; $bit++) {
-                        if ($nonZeroByte & (1<<$bit)) {
-                            $deletions[$byteNum*8 + $bit] = 1;
-                        }
+                }
+                for ($bit = 0; $bit < 8; $bit++) {
+                    if ($nonZeroByte & (1<<$bit)) {
+                        $deletions[$byteNum*8 + $bit] = 1;
                     }
-                    return (count($deletions) > 0) ? $deletions : null;
-                }
-
+                }
+                return (count($deletions) > 0) ? $deletions : null;
             } while ($delFile->tell() < $delFileSize);
         } else {
             // $format is actually byte count
@@ -484,19 +471,18 @@
 
             if (extension_loaded('bitset')) {
                 return $delBytes;
-            } else {
-                $deletions = array();
-                for ($count = 0; $count < $byteCount; $count++) {
-                    $byte = ord($delBytes[$count]);
-                    for ($bit = 0; $bit < 8; $bit++) {
-                        if ($byte & (1<<$bit)) {
-                            $deletions[$count*8 + $bit] = 1;
-                        }
+            }
+            $deletions = array();
+            for ($count = 0; $count < $byteCount; $count++) {
+                $byte = ord($delBytes[$count]);
+                for ($bit = 0; $bit < 8; $bit++) {
+                    if ($byte & (1<<$bit)) {
+                        $deletions[$count*8 + $bit] = 1;
                     }
                 }
-
-                return (count($deletions) > 0) ? $deletions : null;
-            }
+            }
+
+            return (count($deletions) > 0) ? $deletions : null;
         }
     }
 
@@ -521,26 +507,25 @@
                 if ($extension == '.fdx') {
                     // '.fdx' file is requested
                     return $fdxFile;
-                } else {
-                    // '.fdt' file is requested
-                    $fdtStartOffset = $fdxFile->readLong();
-
-                    $fdtFile = $this->_directory->getFileObject($fdtFName, $shareHandler);
-                    $fdtFile->seek($fdtStartOffset, SEEK_CUR);
-
-                    return $fdtFile;
-                }
-            }
-
-            if( !isset($this->_sharedDocStoreOptions['files'][$fdxFName]) ) {
+                }
+                // '.fdt' file is requested
+                $fdtStartOffset = $fdxFile->readLong();
+
+                $fdtFile = $this->_directory->getFileObject($fdtFName, $shareHandler);
+                $fdtFile->seek($fdtStartOffset, SEEK_CUR);
+
+                return $fdtFile;
+            }
+
+            if (!isset($this->_sharedDocStoreOptions['files'][$fdxFName])) {
                 require_once 'Zend/Search/Lucene/Exception.php';
                 throw new Zend_Search_Lucene_Exception('Shared doc storage segment compound file doesn\'t contain '
-                                       . $fdxFName . ' file.' );
-            }
-            if( !isset($this->_sharedDocStoreOptions['files'][$fdtFName]) ) {
+                                       . $fdxFName . ' file.');
+            }
+            if (!isset($this->_sharedDocStoreOptions['files'][$fdtFName])) {
                 require_once 'Zend/Search/Lucene/Exception.php';
                 throw new Zend_Search_Lucene_Exception('Shared doc storage segment compound file doesn\'t contain '
-                                       . $fdtFName . ' file.' );
+                                       . $fdtFName . ' file.');
             }
 
             // Open shared docstore segment file
@@ -553,17 +538,16 @@
             if ($extension == '.fdx') {
                 // '.fdx' file is requested
                 return $cfxFile;
-            } else {
-                // '.fdt' file is requested
-                $fdtStartOffset = $cfxFile->readLong();
-
-                // Seek to the start of '.fdt' file within compound file
-                $cfxFile->seek($this->_sharedDocStoreOptions['files'][$fdtFName]);
-                // Seek to the start of current segment documents section
-                $cfxFile->seek($fdtStartOffset, SEEK_CUR);
-
-                return $fdtFile;
-            }
+            }
+            // '.fdt' file is requested
+            $fdtStartOffset = $cfxFile->readLong();
+
+            // Seek to the start of '.fdt' file within compound file
+            $cfxFile->seek($this->_sharedDocStoreOptions['files'][$fdtFName]);
+            // Seek to the start of current segment documents section
+            $cfxFile->seek($fdtStartOffset, SEEK_CUR);
+
+            return $fdtFile;
         }
 
         $filename = $this->_name . $extension;
@@ -572,10 +556,10 @@
             return $this->_directory->getFileObject($filename, $shareHandler);
         }
 
-        if( !isset($this->_segFiles[$filename]) ) {
+        if (!isset($this->_segFiles[$filename])) {
             require_once 'Zend/Search/Lucene/Exception.php';
             throw new Zend_Search_Lucene_Exception('Segment compound file doesn\'t contain '
-                                       . $filename . ' file.' );
+                                       . $filename . ' file.');
         }
 
         $file = $this->_directory->getFileObject($this->_name . '.cfs', $shareHandler);
@@ -598,10 +582,10 @@
                 return $this->_directory->fileLength($filename);
             }
 
-            if( !isset($this->_sharedDocStoreOptions['fileSizes'][$filename]) ) {
+            if (!isset($this->_sharedDocStoreOptions['fileSizes'][$filename])) {
                 require_once 'Zend/Search/Lucene/Exception.php';
                 throw new Zend_Search_Lucene_Exception('Shared doc store compound file doesn\'t contain '
-                                           . $filename . ' file.' );
+                                           . $filename . ' file.');
             }
 
             return $this->_sharedDocStoreOptions['fileSizes'][$filename];
@@ -615,10 +599,10 @@
             return $this->_directory->fileLength($filename);
         }
 
-        if( !isset($this->_segFileSizes[$filename]) ) {
+        if (!isset($this->_segFileSizes[$filename])) {
             require_once 'Zend/Search/Lucene/Exception.php';
             throw new Zend_Search_Lucene_Exception('Index compound file doesn\'t contain '
-                                       . $filename . ' file.' );
+                                       . $filename . ' file.');
         }
 
         return $this->_segFileSizes[$filename];
@@ -632,8 +616,8 @@
      */
     public function getFieldNum($fieldName)
     {
-        foreach( $this->_fields as $field ) {
-            if( $field->name == $fieldName ) {
+        foreach ($this->_fields as $field) {
+            if ($field->name == $fieldName) {
                 return $field->number;
             }
         }
@@ -662,8 +646,8 @@
     public function getFields($indexed = false)
     {
         $result = array();
-        foreach( $this->_fields as $field ) {
-            if( (!$indexed) || $field->isIndexed ) {
+        foreach ($this->_fields as $field) {
+            if ((!$indexed) || $field->isIndexed) {
                 $result[ $field->name ] = $field->name;
             }
         }
@@ -713,9 +697,8 @@
 
         if (extension_loaded('bitset')) {
             return count(bitset_to_array($this->_deleted));
-        } else {
-            return count($this->_deleted);
-        }
+        }
+        return count($this->_deleted);
     }
 
     /**
@@ -727,9 +710,8 @@
     {
         if ($this->hasDeletions()) {
             return $this->_docCount - $this->_deletedCount();
-        } else {
-            return $this->_docCount;
-        }
+        }
+        return $this->_docCount;
     }
 
     /**
@@ -738,7 +720,8 @@
      * @param integer $fieldNum
      * @return integer
      */
-    private function _getFieldPosition($fieldNum) {
+    private function _getFieldPosition($fieldNum)
+    {
         // Treat values which are not in a translation table as a 'direct value'
         return isset($this->_fieldsDicPositions[$fieldNum]) ?
                            $this->_fieldsDicPositions[$fieldNum] : $fieldNum;
@@ -909,9 +892,9 @@
         $proxPointer = $prevTermInfo[2] /* proxPointer */;
         for ($count = $prevPosition*$indexInterval + 1;
              $count <= $termCount &&
-             ( $this->_getFieldPosition($termFieldNum) < $searchDicField ||
+             ($this->_getFieldPosition($termFieldNum) < $searchDicField ||
               ($this->_getFieldPosition($termFieldNum) == $searchDicField &&
-               strcmp($termValue, $term->text) < 0) );
+               strcmp($termValue, $term->text) < 0));
              $count++) {
             $termPrefixLength = $tisFile->readVInt();
             $termSuffix       = $tisFile->readString();
@@ -921,7 +904,7 @@
             $docFreq      = $tisFile->readVInt();
             $freqPointer += $tisFile->readVInt();
             $proxPointer += $tisFile->readVInt();
-            if( $docFreq >= $skipInterval ) {
+            if ($docFreq >= $skipInterval) {
                 $skipOffset = $tisFile->readVInt();
             } else {
                 $skipOffset = 0;
@@ -964,7 +947,7 @@
         }
 
         $frqFile = $this->openCompoundFile('.frq');
-        $frqFile->seek($termInfo->freqPointer,SEEK_CUR);
+        $frqFile->seek($termInfo->freqPointer, SEEK_CUR);
         $docId  = 0;
         $result = array();
 
@@ -987,12 +970,12 @@
 
                 if ($this->_docCount/count($filter) < self::FULL_SCAN_VS_FETCH_BOUNDARY) {
                     // Perform fetching
-// ---------------------------------------------------------------
+                    // ---------------------------------------------------------------
                     $updatedFilterData = array();
 
-                    for( $count=0; $count < $termInfo->docFreq; $count++ ) {
+                    for ($count=0; $count < $termInfo->docFreq; $count++) {
                         $docDelta = $frqFile->readVInt();
-                        if( $docDelta % 2 == 1 ) {
+                        if ($docDelta % 2 == 1) {
                             $docId += ($docDelta-1)/2;
                         } else {
                             $docId += $docDelta/2;
@@ -1001,19 +984,19 @@
                         }
 
                         if (isset($filter[$docId])) {
-                           $result[] = $shift + $docId;
-                           $updatedFilterData[$docId] = 1; // 1 is just a some constant value, so we don't need additional var dereference here
+                            $result[] = $shift + $docId;
+                            $updatedFilterData[$docId] = 1; // 1 is just a some constant value, so we don't need additional var dereference here
                         }
                     }
                     $docsFilter->segmentFilters[$this->_name] = $updatedFilterData;
-// ---------------------------------------------------------------
+                // ---------------------------------------------------------------
                 } else {
                     // Perform full scan
                     $updatedFilterData = array();
 
-                    for( $count=0; $count < $termInfo->docFreq; $count++ ) {
+                    for ($count=0; $count < $termInfo->docFreq; $count++) {
                         $docDelta = $frqFile->readVInt();
-                        if( $docDelta % 2 == 1 ) {
+                        if ($docDelta % 2 == 1) {
                             $docId += ($docDelta-1)/2;
                         } else {
                             $docId += $docDelta/2;
@@ -1022,8 +1005,8 @@
                         }
 
                         if (isset($filter[$docId])) {
-                           $result[] = $shift + $docId;
-                           $updatedFilterData[$docId] = 1; // 1 is just a some constant value, so we don't need additional var dereference here
+                            $result[] = $shift + $docId;
+                            $updatedFilterData[$docId] = 1; // 1 is just a some constant value, so we don't need additional var dereference here
                         }
                     }
                     $docsFilter->segmentFilters[$this->_name] = $updatedFilterData;
@@ -1031,9 +1014,9 @@
             } else {
                 // Filter is present, but doesn't has data for the current segment yet
                 $filterData = array();
-                for( $count=0; $count < $termInfo->docFreq; $count++ ) {
+                for ($count=0; $count < $termInfo->docFreq; $count++) {
                     $docDelta = $frqFile->readVInt();
-                    if( $docDelta % 2 == 1 ) {
+                    if ($docDelta % 2 == 1) {
                         $docId += ($docDelta-1)/2;
                     } else {
                         $docId += $docDelta/2;
@@ -1047,9 +1030,9 @@
                 $docsFilter->segmentFilters[$this->_name] = $filterData;
             }
         } else {
-            for( $count=0; $count < $termInfo->docFreq; $count++ ) {
+            for ($count=0; $count < $termInfo->docFreq; $count++) {
                 $docDelta = $frqFile->readVInt();
-                if( $docDelta % 2 == 1 ) {
+                if ($docDelta % 2 == 1) {
                     $docId += ($docDelta-1)/2;
                 } else {
                     $docId += $docDelta/2;
@@ -1085,7 +1068,7 @@
         }
 
         $frqFile = $this->openCompoundFile('.frq');
-        $frqFile->seek($termInfo->freqPointer,SEEK_CUR);
+        $frqFile->seek($termInfo->freqPointer, SEEK_CUR);
         $result = array();
         $docId = 0;
 
@@ -1111,7 +1094,7 @@
 
                 if ($this->_docCount/count($filter) < self::FULL_SCAN_VS_FETCH_BOUNDARY) {
                     // Perform fetching
-// ---------------------------------------------------------------
+                    // ---------------------------------------------------------------
                     $updatedFilterData = array();
 
                     for ($count = 0; $count < $termInfo->docFreq; $count++) {
@@ -1132,7 +1115,7 @@
                         }
                     }
                     $docsFilter->segmentFilters[$this->_name] = $updatedFilterData;
-// ---------------------------------------------------------------
+                // ---------------------------------------------------------------
                 } else {
                     // Perform full scan
                     $updatedFilterData = array();
@@ -1212,7 +1195,7 @@
         }
 
         $frqFile = $this->openCompoundFile('.frq');
-        $frqFile->seek($termInfo->freqPointer,SEEK_CUR);
+        $frqFile->seek($termInfo->freqPointer, SEEK_CUR);
 
         $docId = 0;
         $freqs = array();
@@ -1237,7 +1220,7 @@
 
                 if ($this->_docCount/count($filter) < self::FULL_SCAN_VS_FETCH_BOUNDARY) {
                     // Perform fetching
-// ---------------------------------------------------------------
+                    // ---------------------------------------------------------------
                     for ($count = 0; $count < $termInfo->docFreq; $count++) {
                         $docDelta = $frqFile->readVInt();
                         if ($docDelta % 2 == 1) {
@@ -1259,7 +1242,7 @@
 
                         // we have to read .prx file to get right position for next doc
                         // even filter doesn't match current document
-                        for ($count = 0; $count < $freq; $count++ ) {
+                        for ($count = 0; $count < $freq; $count++) {
                             $termPosition += $prxFile->readVInt();
                             $positions[] = $termPosition;
                         }
@@ -1272,7 +1255,7 @@
                     }
 
                     $docsFilter->segmentFilters[$this->_name] = $updatedFilterData;
-// ---------------------------------------------------------------
+                // ---------------------------------------------------------------
                 } else {
                     // Perform full scan
                     for ($count = 0; $count < $termInfo->docFreq; $count++) {
@@ -1296,7 +1279,7 @@
 
                         // we have to read .prx file to get right position for next doc
                         // even filter doesn't match current document
-                        for ($count = 0; $count < $freq; $count++ ) {
+                        for ($count = 0; $count < $freq; $count++) {
                             $termPosition += $prxFile->readVInt();
                             $positions[] = $termPosition;
                         }
@@ -1333,7 +1316,7 @@
                     $termPosition = 0;
                     $positions = array();
 
-                    for ($count = 0; $count < $freq; $count++ ) {
+                    for ($count = 0; $count < $freq; $count++) {
                         $termPosition += $prxFile->readVInt();
                         $positions[] = $termPosition;
                     }
@@ -1362,7 +1345,7 @@
                 $termPosition = 0;
                 $positions = array();
 
-                for ($count = 0; $count < $freq; $count++ ) {
+                for ($count = 0; $count < $freq; $count++) {
                     $termPosition += $prxFile->readVInt();
                     $positions[] = $termPosition;
                 }
@@ -1415,7 +1398,7 @@
     {
         $fieldNum = $this->getFieldNum($fieldName);
 
-        if ( !($this->_fields[$fieldNum]->isIndexed) ) {
+        if (!($this->_fields[$fieldNum]->isIndexed)) {
             return null;
         }
 
@@ -1423,7 +1406,7 @@
             $this->_loadNorm($fieldNum);
         }
 
-        return Zend_Search_Lucene_Search_Similarity::decodeNorm( ord($this->_norms[$fieldNum][$id]) );
+        return Zend_Search_Lucene_Search_Similarity::decodeNorm(ord($this->_norms[$fieldNum][$id]));
     }
 
     /**
@@ -1439,15 +1422,10 @@
         if ($fieldNum == -1  ||  !($this->_fields[$fieldNum]->isIndexed)) {
             $similarity = Zend_Search_Lucene_Search_Similarity::getDefault();
 
-<<<<<<< HEAD
-            return str_repeat(chr($similarity->encodeNorm( $similarity->lengthNorm($fieldName, 0) )),
-                              $this->_docCount);
-=======
             return str_repeat(
                 chr($similarity->encodeNorm($similarity->lengthNorm($fieldName, 0))),
                 $this->_docCount
             );
->>>>>>> 19ad0466
         }
 
         if (!isset($this->_norms[$fieldNum])) {
@@ -1527,9 +1505,8 @@
 
         if (extension_loaded('bitset')) {
             return bitset_in($this->_deleted, $id);
-        } else {
-            return isset($this->_deleted[$id]);
-        }
+        }
+        return isset($this->_deleted[$id]);
     }
 
     /**
@@ -1548,7 +1525,7 @@
             if ($file == $this->_name . '.del') {
                 // Matches <segment_name>.del file name
                 $delFileList[] = 0;
-            } else if (preg_match('/^' . $this->_name . '_([a-zA-Z0-9]+)\.del$/i', $file, $matches)) {
+            } elseif (preg_match('/^' . $this->_name . '_([a-zA-Z0-9]+)\.del$/i', $file, $matches)) {
                 // Matches <segment_name>_NNN.del file names
                 $delFileList[] = (int)base_convert($matches[1], 36, 10);
             }
@@ -1558,11 +1535,10 @@
             // There is no deletions file for current segment in the directory
             // Set deletions file generation number to 1
             return -1;
-        } else {
-            // There are some deletions files for current segment in the directory
-            // Set deletions file generation number to the highest nuber
-            return max($delFileList);
-        }
+        }
+        // There are some deletions files for current segment in the directory
+        // Set deletions file generation number to the highest nuber
+        return max($delFileList);
     }
 
     /**
@@ -1585,17 +1561,16 @@
             if ($latestDelGen == $this->_delGen) {
                 // Delete file hasn't been updated by any concurrent process
                 return;
-            } else if ($latestDelGen > $this->_delGen) {
+            } elseif ($latestDelGen > $this->_delGen) {
                 // Delete file has been updated by some concurrent process
                 // Reload deletions file
                 $this->_delGen  = $latestDelGen;
                 $this->_deleted = $this->_loadDelFile();
 
                 return;
-            } else {
-                require_once 'Zend/Search/Lucene/Exception.php';
-                throw new Zend_Search_Lucene_Exception('Delete file processing workflow is corrupted for the segment \'' . $this->_name . '\'.');
-            }
+            }
+            require_once 'Zend/Search/Lucene/Exception.php';
+            throw new Zend_Search_Lucene_Exception('Delete file processing workflow is corrupted for the segment \'' . $this->_name . '\'.');
         }
 
         if ($latestDelGen > $this->_delGen) {
@@ -1796,10 +1771,10 @@
         if (count($argList) > 2) {
             require_once 'Zend/Search/Lucene/Exception.php';
             throw new Zend_Search_Lucene_Exception('Wrong number of arguments');
-        } else if (count($argList) == 2) {
+        } elseif (count($argList) == 2) {
             $startId = $argList[0];
             $mode    = $argList[1];
-        } else if (count($argList) == 1) {
+        } elseif (count($argList) == 1) {
             $startId = $argList[0];
             $mode    = self::SM_TERMS_ONLY;
         } else {
@@ -1964,14 +1939,6 @@
         }
         $this->_tisFile->seek($this->_tisFileOffset + $prevTermInfo[4], SEEK_SET);
 
-<<<<<<< HEAD
-        $this->_lastTerm     = new Zend_Search_Lucene_Index_Term($prevTerm[1] /* text */,
-                                                                 ($prevTerm[0] == -1) ? '' : $this->_fields[$prevTerm[0] /* field */]->name);
-        $this->_lastTermInfo = new Zend_Search_Lucene_Index_TermInfo($prevTermInfo[0] /* docFreq */,
-                                                                     $prevTermInfo[1] /* freqPointer */,
-                                                                     $prevTermInfo[2] /* proxPointer */,
-                                                                     $prevTermInfo[3] /* skipOffset */);
-=======
         $this->_lastTerm     = new Zend_Search_Lucene_Index_Term(
             $prevTerm[1] /* text */,
             ($prevTerm[0] == -1) ? '' : $this->_fields[$prevTerm[0] /* field */]->name
@@ -1982,23 +1949,23 @@
             $prevTermInfo[2] /* proxPointer */,
             $prevTermInfo[3] /* skipOffset */
         );
->>>>>>> 19ad0466
         $this->_termCount  =  $this->_termNum - $prevPosition*$this->_indexInterval;
 
         if ($highIndex == 0) {
             // skip start entry
             $this->nextTerm();
-        } else if ($prefix->field == $this->_lastTerm->field  &&  $prefix->text  == $this->_lastTerm->text) {
+        } elseif ($prefix->field == $this->_lastTerm->field  &&  $prefix->text  == $this->_lastTerm->text) {
             // We got exact match in the dictionary index
 
             if ($this->_termsScanMode == self::SM_FULL_INFO  ||  $this->_termsScanMode == self::SM_MERGE_INFO) {
                 $this->_lastTermPositions = array();
 
                 $this->_frqFile->seek($this->_lastTermInfo->freqPointer + $this->_frqFileOffset, SEEK_SET);
-                $freqs = array();   $docId = 0;
-                for( $count = 0; $count < $this->_lastTermInfo->docFreq; $count++ ) {
+                $freqs = array();
+                $docId = 0;
+                for ($count = 0; $count < $this->_lastTermInfo->docFreq; $count++) {
                     $docDelta = $this->_frqFile->readVInt();
-                    if( $docDelta % 2 == 1 ) {
+                    if ($docDelta % 2 == 1) {
                         $docId += ($docDelta-1)/2;
                         $freqs[ $docId ] = 1;
                     } else {
@@ -2009,9 +1976,10 @@
 
                 $this->_prxFile->seek($this->_lastTermInfo->proxPointer + $this->_prxFileOffset, SEEK_SET);
                 foreach ($freqs as $docId => $freq) {
-                    $termPosition = 0;  $positions = array();
-
-                    for ($count = 0; $count < $freq; $count++ ) {
+                    $termPosition = 0;
+                    $positions = array();
+
+                    for ($count = 0; $count < $freq; $count++) {
                         $termPosition += $this->_prxFile->readVInt();
                         $positions[] = $termPosition;
                     }
@@ -2027,10 +1995,10 @@
 
         // Search term matching specified prefix
         while ($this->_lastTerm !== null) {
-            if ( strcmp($this->_lastTerm->field, $prefix->field) > 0  ||
-                 ($prefix->field == $this->_lastTerm->field  &&  strcmp($this->_lastTerm->text, $prefix->text) >= 0) ) {
-                    // Current term matches or greate than the pattern
-                    return;
+            if (strcmp($this->_lastTerm->field, $prefix->field) > 0  ||
+                 ($prefix->field == $this->_lastTerm->field  &&  strcmp($this->_lastTerm->text, $prefix->text) >= 0)) {
+                // Current term matches or greate than the pattern
+                return;
             }
 
             $this->nextTerm();
@@ -2082,10 +2050,11 @@
             $this->_lastTermPositions = array();
 
             $this->_frqFile->seek($this->_lastTermInfo->freqPointer + $this->_frqFileOffset, SEEK_SET);
-            $freqs = array();   $docId = 0;
-            for( $count = 0; $count < $this->_lastTermInfo->docFreq; $count++ ) {
+            $freqs = array();
+            $docId = 0;
+            for ($count = 0; $count < $this->_lastTermInfo->docFreq; $count++) {
                 $docDelta = $this->_frqFile->readVInt();
-                if( $docDelta % 2 == 1 ) {
+                if ($docDelta % 2 == 1) {
                     $docId += ($docDelta-1)/2;
                     $freqs[ $docId ] = 1;
                 } else {
@@ -2096,9 +2065,10 @@
 
             $this->_prxFile->seek($this->_lastTermInfo->proxPointer + $this->_prxFileOffset, SEEK_SET);
             foreach ($freqs as $docId => $freq) {
-                $termPosition = 0;  $positions = array();
-
-                for ($count = 0; $count < $freq; $count++ ) {
+                $termPosition = 0;
+                $positions = array();
+
+                for ($count = 0; $count < $freq; $count++) {
                     $termPosition += $this->_prxFile->readVInt();
                     $positions[] = $termPosition;
                 }
@@ -2159,4 +2129,4 @@
     {
         return $this->_lastTermPositions;
     }
-}
+}