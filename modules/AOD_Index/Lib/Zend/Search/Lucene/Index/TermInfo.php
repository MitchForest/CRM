<?php
/**
 * Class for backwards compatibility only
 */
<<<<<<< HEAD


/**
 * A Zend_Search_Lucene_Index_TermInfo represents a record of information stored for a term.
 *
 * @category   Zend
 * @package    Zend_Search_Lucene
 * @subpackage Index
 * @copyright  Copyright (c) 2005-2012 Zend Technologies USA Inc. (http://www.zend.com)
 * @license    http://framework.zend.com/license/new-bsd     New BSD License
 */
class Zend_Search_Lucene_Index_TermInfo
{
    /**
     * The number of documents which contain the term.
     *
     * @var integer
     */
    public $docFreq;

    /**
     * Data offset in a Frequencies file.
     *
     * @var integer
     */
    public $freqPointer;

    /**
     * Data offset in a Positions file.
     *
     * @var integer
     */
    public $proxPointer;

    /**
     * ScipData offset in a Frequencies file.
     *
     * @var integer
     */
    public $skipOffset;

    /**
     * Term offset of the _next_ term in a TermDictionary file.
     * Used only for Term Index
     *
     * @var integer
     */
    public $indexPointer;

    public function __construct($docFreq, $freqPointer, $proxPointer, $skipOffset, $indexPointer = null)
    {
        $this->docFreq      = $docFreq;
        $this->freqPointer  = $freqPointer;
        $this->proxPointer  = $proxPointer;
        $this->skipOffset   = $skipOffset;
        $this->indexPointer = $indexPointer;
    }
}
=======
>>>>>>> 48c6bd6a
<|MERGE_RESOLUTION|>--- conflicted
+++ resolved
@@ -2,64 +2,3 @@
 /**
  * Class for backwards compatibility only
  */
-<<<<<<< HEAD
-
-
-/**
- * A Zend_Search_Lucene_Index_TermInfo represents a record of information stored for a term.
- *
- * @category   Zend
- * @package    Zend_Search_Lucene
- * @subpackage Index
- * @copyright  Copyright (c) 2005-2012 Zend Technologies USA Inc. (http://www.zend.com)
- * @license    http://framework.zend.com/license/new-bsd     New BSD License
- */
-class Zend_Search_Lucene_Index_TermInfo
-{
-    /**
-     * The number of documents which contain the term.
-     *
-     * @var integer
-     */
-    public $docFreq;
-
-    /**
-     * Data offset in a Frequencies file.
-     *
-     * @var integer
-     */
-    public $freqPointer;
-
-    /**
-     * Data offset in a Positions file.
-     *
-     * @var integer
-     */
-    public $proxPointer;
-
-    /**
-     * ScipData offset in a Frequencies file.
-     *
-     * @var integer
-     */
-    public $skipOffset;
-
-    /**
-     * Term offset of the _next_ term in a TermDictionary file.
-     * Used only for Term Index
-     *
-     * @var integer
-     */
-    public $indexPointer;
-
-    public function __construct($docFreq, $freqPointer, $proxPointer, $skipOffset, $indexPointer = null)
-    {
-        $this->docFreq      = $docFreq;
-        $this->freqPointer  = $freqPointer;
-        $this->proxPointer  = $proxPointer;
-        $this->skipOffset   = $skipOffset;
-        $this->indexPointer = $indexPointer;
-    }
-}
-=======
->>>>>>> 48c6bd6a
