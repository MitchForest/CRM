--- conflicted
+++ resolved
@@ -2,34 +2,3 @@
 /**
  * Class for backwards compatibility only
  */
-<<<<<<< HEAD
-
-/** Zend_Search_Lucene_PriorityQueue */
-require_once 'Zend/Search/Lucene/PriorityQueue.php';
-
-/**
- * @category   Zend
- * @package    Zend_Search_Lucene
- * @subpackage Index
- * @copyright  Copyright (c) 2005-2012 Zend Technologies USA Inc. (http://www.zend.com)
- * @license    http://framework.zend.com/license/new-bsd     New BSD License
- */
-class Zend_Search_Lucene_Index_TermsPriorityQueue extends Zend_Search_Lucene_PriorityQueue
-{
-    /**
-     * Compare elements
-     *
-     * Returns true, if $termsStream1 is "less" than $termsStream2; else otherwise
-     *
-     * @param mixed $termsStream1
-     * @param mixed $termsStream2
-     * @return boolean
-     */
-    protected function _less($termsStream1, $termsStream2)
-    {
-        return strcmp($termsStream1->currentTerm()->key(), $termsStream2->currentTerm()->key()) < 0;
-    }
-
-}
-=======
->>>>>>> 48c6bd6a
