--- conflicted
+++ resolved
@@ -2,252 +2,3 @@
 /**
  * Class for backwards compatibility only
  */
-<<<<<<< HEAD
-
-/**
- * Dictionary loader
- *
- * It's a dummy class which is created to encapsulate non-good structured code.
- * Manual "method inlining" is performed to increase dictionary index loading operation
- * which is major bottelneck for search performance.
- *
- *
- * @category   Zend
- * @package    Zend_Search_Lucene
- * @subpackage Index
- * @copyright  Copyright (c) 2005-2012 Zend Technologies USA Inc. (http://www.zend.com)
- * @license    http://framework.zend.com/license/new-bsd     New BSD License
- */
-class Zend_Search_Lucene_Index_DictionaryLoader
-{
-    /**
-     * Dictionary index loader.
-     *
-     * It takes a string which is actually <segment_name>.tii index file data and
-     * returns two arrays - term and tremInfo lists.
-     *
-     * See Zend_Search_Lucene_Index_SegmintInfo class for details
-     *
-     * @param string $data
-     * @return array
-     * @throws Zend_Search_Lucene_Exception
-     */
-    public static function load($data)
-    {
-        $termDictionary = array();
-        $termInfos      = array();
-        $pos = 0;
-
-        // $tiVersion = $tiiFile->readInt();
-        $tiVersion = ord($data[0]) << 24 | ord($data[1]) << 16 | ord($data[2]) << 8  | ord($data[3]);
-        $pos += 4;
-        if ($tiVersion != (int)0xFFFFFFFE /* pre-2.1 format */ &&
-            $tiVersion != (int)0xFFFFFFFD /* 2.1+ format    */) {
-                require_once 'Zend/Search/Lucene/Exception.php';
-                throw new Zend_Search_Lucene_Exception('Wrong TermInfoIndexFile file format');
-        }
-
-        // $indexTermCount = $tiiFile->readLong();
-        if (PHP_INT_SIZE > 4) {
-            $indexTermCount = ord($data[$pos]) << 56  |
-                              ord($data[$pos+1]) << 48  |
-                              ord($data[$pos+2]) << 40  |
-                              ord($data[$pos+3]) << 32  |
-                              ord($data[$pos+4]) << 24  |
-                              ord($data[$pos+5]) << 16  |
-                              ord($data[$pos+6]) << 8   |
-                              ord($data[$pos+7]);
-        } else {
-            if ((ord($data[$pos])            != 0) ||
-                (ord($data[$pos+1])          != 0) ||
-                (ord($data[$pos+2])          != 0) ||
-                (ord($data[$pos+3])          != 0) ||
-                ((ord($data[$pos+4]) & 0x80) != 0)) {
-                    require_once 'Zend/Search/Lucene/Exception.php';
-                    throw new Zend_Search_Lucene_Exception('Largest supported segment size (for 32-bit mode) is 2Gb');
-                 }
-
-            $indexTermCount = ord($data[$pos+4]) << 24  |
-                              ord($data[$pos+5]) << 16  |
-                              ord($data[$pos+6]) << 8   |
-                              ord($data[$pos+7]);
-        }
-        $pos += 8;
-
-        //                  $tiiFile->readInt();  // IndexInterval
-        $pos += 4;
-
-        // $skipInterval   = $tiiFile->readInt();
-        $skipInterval = ord($data[$pos]) << 24 | ord($data[$pos+1]) << 16 | ord($data[$pos+2]) << 8  | ord($data[$pos+3]);
-        $pos += 4;
-        if ($indexTermCount < 1) {
-            require_once 'Zend/Search/Lucene/Exception.php';
-            throw new Zend_Search_Lucene_Exception('Wrong number of terms in a term dictionary index');
-        }
-
-        if ($tiVersion == (int)0xFFFFFFFD /* 2.1+ format */) {
-            /* Skip MaxSkipLevels value */
-            $pos += 4;
-        }
-
-        $prevTerm     = '';
-        $freqPointer  =  0;
-        $proxPointer  =  0;
-        $indexPointer =  0;
-        for ($count = 0; $count < $indexTermCount; $count++) {
-            //$termPrefixLength = $tiiFile->readVInt();
-            $nbyte = ord($data[$pos++]);
-            $termPrefixLength = $nbyte & 0x7F;
-            for ($shift=7; ($nbyte & 0x80) != 0; $shift += 7) {
-                $nbyte = ord($data[$pos++]);
-                $termPrefixLength |= ($nbyte & 0x7F) << $shift;
-            }
-
-            // $termSuffix       = $tiiFile->readString();
-            $nbyte = ord($data[$pos++]);
-            $len = $nbyte & 0x7F;
-            for ($shift=7; ($nbyte & 0x80) != 0; $shift += 7) {
-                $nbyte = ord($data[$pos++]);
-                $len |= ($nbyte & 0x7F) << $shift;
-            }
-            if ($len == 0) {
-                $termSuffix = '';
-            } else {
-                $termSuffix = substr($data, $pos, $len);
-                $pos += $len;
-                for ($count1 = 0; $count1 < $len; $count1++ ) {
-                    if (( ord($termSuffix[$count1]) & 0xC0 ) == 0xC0) {
-                        $addBytes = 1;
-                        if (ord($termSuffix[$count1]) & 0x20 ) {
-                            $addBytes++;
-
-                            // Never used for Java Lucene created index.
-                            // Java2 doesn't encode strings in four bytes
-                            if (ord($termSuffix[$count1]) & 0x10 ) {
-                                $addBytes++;
-                            }
-                        }
-                        $termSuffix .= substr($data, $pos, $addBytes);
-                        $pos += $addBytes;
-                        $len += $addBytes;
-
-                        // Check for null character. Java2 encodes null character
-                        // in two bytes.
-                        if (ord($termSuffix[$count1]) == 0xC0 &&
-                            ord($termSuffix[$count1+1]) == 0x80   ) {
-                            $termSuffix[$count1] = 0;
-                            $termSuffix = substr($termSuffix,0,$count1+1)
-                                        . substr($termSuffix,$count1+2);
-                        }
-                        $count1 += $addBytes;
-                    }
-                }
-            }
-
-            // $termValue        = Zend_Search_Lucene_Index_Term::getPrefix($prevTerm, $termPrefixLength) . $termSuffix;
-            $pb = 0; $pc = 0;
-            while ($pb < strlen($prevTerm)  &&  $pc < $termPrefixLength) {
-                $charBytes = 1;
-                if ((ord($prevTerm[$pb]) & 0xC0) == 0xC0) {
-                    $charBytes++;
-                    if (ord($prevTerm[$pb]) & 0x20 ) {
-                        $charBytes++;
-                        if (ord($prevTerm[$pb]) & 0x10 ) {
-                            $charBytes++;
-                        }
-                    }
-                }
-
-                if ($pb + $charBytes > strlen($data)) {
-                    // wrong character
-                    break;
-                }
-
-                $pc++;
-                $pb += $charBytes;
-            }
-            $termValue = substr($prevTerm, 0, $pb) . $termSuffix;
-
-            // $termFieldNum     = $tiiFile->readVInt();
-            $nbyte = ord($data[$pos++]);
-            $termFieldNum = $nbyte & 0x7F;
-            for ($shift=7; ($nbyte & 0x80) != 0; $shift += 7) {
-                $nbyte = ord($data[$pos++]);
-                $termFieldNum |= ($nbyte & 0x7F) << $shift;
-            }
-
-            // $docFreq          = $tiiFile->readVInt();
-            $nbyte = ord($data[$pos++]);
-            $docFreq = $nbyte & 0x7F;
-            for ($shift=7; ($nbyte & 0x80) != 0; $shift += 7) {
-                $nbyte = ord($data[$pos++]);
-                $docFreq |= ($nbyte & 0x7F) << $shift;
-            }
-
-            // $freqPointer     += $tiiFile->readVInt();
-            $nbyte = ord($data[$pos++]);
-            $vint = $nbyte & 0x7F;
-            for ($shift=7; ($nbyte & 0x80) != 0; $shift += 7) {
-                $nbyte = ord($data[$pos++]);
-                $vint |= ($nbyte & 0x7F) << $shift;
-            }
-            $freqPointer += $vint;
-
-            // $proxPointer     += $tiiFile->readVInt();
-            $nbyte = ord($data[$pos++]);
-            $vint = $nbyte & 0x7F;
-            for ($shift=7; ($nbyte & 0x80) != 0; $shift += 7) {
-                $nbyte = ord($data[$pos++]);
-                $vint |= ($nbyte & 0x7F) << $shift;
-            }
-            $proxPointer += $vint;
-
-            if( $docFreq >= $skipInterval ) {
-                // $skipDelta = $tiiFile->readVInt();
-                $nbyte = ord($data[$pos++]);
-                $vint = $nbyte & 0x7F;
-                for ($shift=7; ($nbyte & 0x80) != 0; $shift += 7) {
-                    $nbyte = ord($data[$pos++]);
-                    $vint |= ($nbyte & 0x7F) << $shift;
-                }
-                $skipDelta = $vint;
-            } else {
-                $skipDelta = 0;
-            }
-
-            // $indexPointer += $tiiFile->readVInt();
-            $nbyte = ord($data[$pos++]);
-            $vint = $nbyte & 0x7F;
-            for ($shift=7; ($nbyte & 0x80) != 0; $shift += 7) {
-                $nbyte = ord($data[$pos++]);
-                $vint |= ($nbyte & 0x7F) << $shift;
-            }
-            $indexPointer += $vint;
-
-
-            // $this->_termDictionary[] =  new Zend_Search_Lucene_Index_Term($termValue, $termFieldNum);
-            $termDictionary[] = array($termFieldNum, $termValue);
-
-            $termInfos[] =
-                 // new Zend_Search_Lucene_Index_TermInfo($docFreq, $freqPointer, $proxPointer, $skipDelta, $indexPointer);
-                 array($docFreq, $freqPointer, $proxPointer, $skipDelta, $indexPointer);
-
-            $prevTerm = $termValue;
-        }
-
-        // Check special index entry mark
-        if ($termDictionary[0][0] != (int)0xFFFFFFFF) {
-            require_once 'Zend/Search/Lucene/Exception.php';
-            throw new Zend_Search_Lucene_Exception('Wrong TermInfoIndexFile file format');
-        }
-
-        if (PHP_INT_SIZE > 4) {
-            // Treat 64-bit 0xFFFFFFFF as -1
-            $termDictionary[0][0] = -1;
-        }
-
-        return array($termDictionary, $termInfos);
-    }
-}
-=======
->>>>>>> 48c6bd6a
