<?php
/**
 * Zend Framework
 *
 * LICENSE
 *
 * This source file is subject to the new BSD license that is bundled
 * with this package in the file LICENSE.txt.
 * It is also available through the world-wide-web at this URL:
 * http://framework.zend.com/license/new-bsd
 * If you did not receive a copy of the license and are unable to
 * obtain it through the world-wide-web, please send an email
 * to license@zend.com so we can send you a copy immediately.
 *
 * @category   Zend
 * @package    Zend_Search_Lucene
 * @subpackage Index
 * @copyright  Copyright (c) 2005-2012 Zend Technologies USA Inc. (http://www.zend.com)
 * @license    http://framework.zend.com/license/new-bsd     New BSD License
 * @version    $Id: DocumentWriter.php 24593 2012-01-05 20:35:02Z matthew $
 */

/** Zend_Search_Lucene_Index_SegmentWriter */
require_once 'Zend/Search/Lucene/Index/SegmentWriter.php';

/**
 * @category   Zend
 * @package    Zend_Search_Lucene
 * @subpackage Index
 * @copyright  Copyright (c) 2005-2012 Zend Technologies USA Inc. (http://www.zend.com)
 * @license    http://framework.zend.com/license/new-bsd     New BSD License
 */
class Zend_Search_Lucene_Index_SegmentWriter_DocumentWriter extends Zend_Search_Lucene_Index_SegmentWriter
{
    /**
     * Term Dictionary
     * Array of the Zend_Search_Lucene_Index_Term objects
     * Corresponding Zend_Search_Lucene_Index_TermInfo object stored in the $_termDictionaryInfos
     *
     * @var array
     */
    protected $_termDictionary;

    /**
     * Documents, which contain the term
     *
     * @var array
     */
    protected $_termDocs;

    /**
     * Object constructor.
     *
     * @param Zend_Search_Lucene_Storage_Directory $directory
     * @param string $name
     */
    public function __construct(Zend_Search_Lucene_Storage_Directory $directory, $name)
    {
        parent::__construct($directory, $name);

        $this->_termDocs       = array();
        $this->_termDictionary = array();
    }


    /**
     * Adds a document to this segment.
     *
     * @param Zend_Search_Lucene_Document $document
     * @throws Zend_Search_Lucene_Exception
     */
    public function addDocument(Zend_Search_Lucene_Document $document)
    {
        /** Zend_Search_Lucene_Search_Similarity */
        require_once 'Zend/Search/Lucene/Search/Similarity.php';

        $storedFields = array();
        $docNorms     = array();
        $similarity   = Zend_Search_Lucene_Search_Similarity::getDefault();

        foreach ($document->getFieldNames() as $fieldName) {
            $field = $document->getField($fieldName);

            if ($field->storeTermVector) {
                /**
                 * @todo term vector storing support
                 */
                require_once 'Zend/Search/Lucene/Exception.php';
                throw new Zend_Search_Lucene_Exception('Store term vector functionality is not supported yet.');
            }

            if ($field->isIndexed) {
                if ($field->isTokenized) {
                    /** Zend_Search_Lucene_Analysis_Analyzer */
                    require_once 'Zend/Search/Lucene/Analysis/Analyzer.php';

                    $analyzer = Zend_Search_Lucene_Analysis_Analyzer::getDefault();
                    $analyzer->setInput($field->value, $field->encoding);

                    $position     = 0;
                    $tokenCounter = 0;
                    while (($token = $analyzer->nextToken()) !== null) {
                        $tokenCounter++;

                        $term = new Zend_Search_Lucene_Index_Term($token->getTermText(), $field->name);
                        $termKey = $term->key();

                        if (!isset($this->_termDictionary[$termKey])) {
                            // New term
                            $this->_termDictionary[$termKey] = $term;
                            $this->_termDocs[$termKey] = array();
                            $this->_termDocs[$termKey][$this->_docCount] = array();
                        } else if (!isset($this->_termDocs[$termKey][$this->_docCount])) {
                            // Existing term, but new term entry
                            $this->_termDocs[$termKey][$this->_docCount] = array();
                        }
                        $position += $token->getPositionIncrement();
                        $this->_termDocs[$termKey][$this->_docCount][] = $position;
                    }

                    if ($tokenCounter == 0) {
                        // Field contains empty value. Treat it as non-indexed and non-tokenized
                        $field = clone($field);
                        $field->isIndexed = $field->isTokenized = false;
                    } else {
<<<<<<< HEAD
                        $docNorms[$field->name] = chr($similarity->encodeNorm( $similarity->lengthNorm($field->name,
                                                                                                       $tokenCounter)*
=======
                        $docNorms[$field->name] = chr($similarity->encodeNorm($similarity->lengthNorm(
                            $field->name,
                            $tokenCounter
                        )*
>>>>>>> 19ad0466
                                                                               $document->boost*
                                                                               $field->boost ));
                    }
                } else if (($fieldUtf8Value = $field->getUtf8Value()) == '') {
                    // Field contains empty value. Treat it as non-indexed and non-tokenized
                    $field = clone($field);
                    $field->isIndexed = $field->isTokenized = false;
                } else {
                    $term = new Zend_Search_Lucene_Index_Term($fieldUtf8Value, $field->name);
                    $termKey = $term->key();

                    if (!isset($this->_termDictionary[$termKey])) {
                        // New term
                        $this->_termDictionary[$termKey] = $term;
                        $this->_termDocs[$termKey] = array();
                        $this->_termDocs[$termKey][$this->_docCount] = array();
                    } else if (!isset($this->_termDocs[$termKey][$this->_docCount])) {
                        // Existing term, but new term entry
                        $this->_termDocs[$termKey][$this->_docCount] = array();
                    }
                    $this->_termDocs[$termKey][$this->_docCount][] = 0; // position

                    $docNorms[$field->name] = chr($similarity->encodeNorm( $similarity->lengthNorm($field->name, 1)*
                                                                           $document->boost*
                                                                           $field->boost ));
                }
            }

            if ($field->isStored) {
                $storedFields[] = $field;
            }

            $this->addField($field);
        }

        foreach ($this->_fields as $fieldName => $field) {
            if (!$field->isIndexed) {
                continue;
            }

            if (!isset($this->_norms[$fieldName])) {
<<<<<<< HEAD
                $this->_norms[$fieldName] = str_repeat(chr($similarity->encodeNorm( $similarity->lengthNorm($fieldName, 0) )),
                                                       $this->_docCount);
=======
                $this->_norms[$fieldName] = str_repeat(
                    chr($similarity->encodeNorm($similarity->lengthNorm($fieldName, 0))),
                    $this->_docCount
                );
>>>>>>> 19ad0466
            }

            if (isset($docNorms[$fieldName])){
                $this->_norms[$fieldName] .= $docNorms[$fieldName];
            } else {
                $this->_norms[$fieldName] .= chr($similarity->encodeNorm( $similarity->lengthNorm($fieldName, 0) ));
            }
        }

        $this->addStoredFields($storedFields);
    }


    /**
     * Dump Term Dictionary (.tis) and Term Dictionary Index (.tii) segment files
     */
    protected function _dumpDictionary()
    {
        ksort($this->_termDictionary, SORT_STRING);

        $this->initializeDictionaryFiles();

        foreach ($this->_termDictionary as $termId => $term) {
            $this->addTerm($term, $this->_termDocs[$termId]);
        }

        $this->closeDictionaryFiles();
    }


    /**
     * Close segment, write it to disk and return segment info
     *
     * @return Zend_Search_Lucene_Index_SegmentInfo
     */
    public function close()
    {
        if ($this->_docCount == 0) {
            return null;
        }

        $this->_dumpFNM();
        $this->_dumpDictionary();

        $this->_generateCFS();

        /** Zend_Search_Lucene_Index_SegmentInfo */
        require_once 'Zend/Search/Lucene/Index/SegmentInfo.php';

<<<<<<< HEAD
        return new Zend_Search_Lucene_Index_SegmentInfo($this->_directory,
                                                        $this->_name,
                                                        $this->_docCount,
                                                        -1,
                                                        null,
                                                        true,
                                                        true);
=======
        return new Zend_Search_Lucene_Index_SegmentInfo(
            $this->_directory,
            $this->_name,
            $this->_docCount,
            -1,
            null,
            true,
            true
        );
>>>>>>> 19ad0466
    }

}
<|MERGE_RESOLUTION|>--- conflicted
+++ resolved
@@ -110,7 +110,7 @@
                             $this->_termDictionary[$termKey] = $term;
                             $this->_termDocs[$termKey] = array();
                             $this->_termDocs[$termKey][$this->_docCount] = array();
-                        } else if (!isset($this->_termDocs[$termKey][$this->_docCount])) {
+                        } elseif (!isset($this->_termDocs[$termKey][$this->_docCount])) {
                             // Existing term, but new term entry
                             $this->_termDocs[$termKey][$this->_docCount] = array();
                         }
@@ -123,19 +123,14 @@
                         $field = clone($field);
                         $field->isIndexed = $field->isTokenized = false;
                     } else {
-<<<<<<< HEAD
-                        $docNorms[$field->name] = chr($similarity->encodeNorm( $similarity->lengthNorm($field->name,
-                                                                                                       $tokenCounter)*
-=======
                         $docNorms[$field->name] = chr($similarity->encodeNorm($similarity->lengthNorm(
                             $field->name,
                             $tokenCounter
                         )*
->>>>>>> 19ad0466
                                                                                $document->boost*
-                                                                               $field->boost ));
+                                                                               $field->boost));
                     }
-                } else if (($fieldUtf8Value = $field->getUtf8Value()) == '') {
+                } elseif (($fieldUtf8Value = $field->getUtf8Value()) == '') {
                     // Field contains empty value. Treat it as non-indexed and non-tokenized
                     $field = clone($field);
                     $field->isIndexed = $field->isTokenized = false;
@@ -148,15 +143,15 @@
                         $this->_termDictionary[$termKey] = $term;
                         $this->_termDocs[$termKey] = array();
                         $this->_termDocs[$termKey][$this->_docCount] = array();
-                    } else if (!isset($this->_termDocs[$termKey][$this->_docCount])) {
+                    } elseif (!isset($this->_termDocs[$termKey][$this->_docCount])) {
                         // Existing term, but new term entry
                         $this->_termDocs[$termKey][$this->_docCount] = array();
                     }
                     $this->_termDocs[$termKey][$this->_docCount][] = 0; // position
 
-                    $docNorms[$field->name] = chr($similarity->encodeNorm( $similarity->lengthNorm($field->name, 1)*
+                    $docNorms[$field->name] = chr($similarity->encodeNorm($similarity->lengthNorm($field->name, 1)*
                                                                            $document->boost*
-                                                                           $field->boost ));
+                                                                           $field->boost));
                 }
             }
 
@@ -173,21 +168,16 @@
             }
 
             if (!isset($this->_norms[$fieldName])) {
-<<<<<<< HEAD
-                $this->_norms[$fieldName] = str_repeat(chr($similarity->encodeNorm( $similarity->lengthNorm($fieldName, 0) )),
-                                                       $this->_docCount);
-=======
                 $this->_norms[$fieldName] = str_repeat(
                     chr($similarity->encodeNorm($similarity->lengthNorm($fieldName, 0))),
                     $this->_docCount
                 );
->>>>>>> 19ad0466
-            }
-
-            if (isset($docNorms[$fieldName])){
+            }
+
+            if (isset($docNorms[$fieldName])) {
                 $this->_norms[$fieldName] .= $docNorms[$fieldName];
             } else {
-                $this->_norms[$fieldName] .= chr($similarity->encodeNorm( $similarity->lengthNorm($fieldName, 0) ));
+                $this->_norms[$fieldName] .= chr($similarity->encodeNorm($similarity->lengthNorm($fieldName, 0)));
             }
         }
 
@@ -231,15 +221,6 @@
         /** Zend_Search_Lucene_Index_SegmentInfo */
         require_once 'Zend/Search/Lucene/Index/SegmentInfo.php';
 
-<<<<<<< HEAD
-        return new Zend_Search_Lucene_Index_SegmentInfo($this->_directory,
-                                                        $this->_name,
-                                                        $this->_docCount,
-                                                        -1,
-                                                        null,
-                                                        true,
-                                                        true);
-=======
         return new Zend_Search_Lucene_Index_SegmentInfo(
             $this->_directory,
             $this->_name,
@@ -249,7 +230,5 @@
             true,
             true
         );
->>>>>>> 19ad0466
-    }
-
-}
+    }
+}