--- conflicted
+++ resolved
@@ -2,159 +2,3 @@
 /**
  * Class for backwards compatibility only
  */
-<<<<<<< HEAD
-
-
-/** User land classes and interfaces turned on by Zend/Search/Analyzer.php file inclusion. */
-/** @todo Section should be removed with ZF 2.0 release as obsolete                      */
-if (!defined('ZEND_SEARCH_LUCENE_COMMON_ANALYZER_PROCESSED')) {
-    /** Zend_Search_Lucene_Analysis_Analyzer_Common_Utf8 */
-    require_once 'Zend/Search/Lucene/Analysis/Analyzer/Common/Utf8.php';
-
-    /** Zend_Search_Lucene_Analysis_Analyzer_Common_Utf8_CaseInsensitive */
-    require_once 'Zend/Search/Lucene/Analysis/Analyzer/Common/Utf8/CaseInsensitive.php';
-
-    /** Zend_Search_Lucene_Analysis_Analyzer_Common_Utf8Num */
-    require_once 'Zend/Search/Lucene/Analysis/Analyzer/Common/Utf8Num.php';
-
-    /** Zend_Search_Lucene_Analysis_Analyzer_Common_Utf8Num_CaseInsensitive */
-    require_once 'Zend/Search/Lucene/Analysis/Analyzer/Common/Utf8Num/CaseInsensitive.php';
-
-    /** Zend_Search_Lucene_Analysis_Analyzer_Common_Text */
-    require_once 'Zend/Search/Lucene/Analysis/Analyzer/Common/Text.php';
-
-    /** Zend_Search_Lucene_Analysis_Analyzer_Common_Text_CaseInsensitive */
-    require_once 'Zend/Search/Lucene/Analysis/Analyzer/Common/Text/CaseInsensitive.php';
-
-    /** Zend_Search_Lucene_Analysis_Analyzer_Common_TextNum */
-    require_once 'Zend/Search/Lucene/Analysis/Analyzer/Common/TextNum.php';
-
-    /** Zend_Search_Lucene_Analysis_Analyzer_Common_TextNum_CaseInsensitive */
-    require_once 'Zend/Search/Lucene/Analysis/Analyzer/Common/TextNum/CaseInsensitive.php';
-}
-
-
-/**
- * An Analyzer is used to analyze text.
- * It thus represents a policy for extracting index terms from text.
- *
- * Note:
- * Lucene Java implementation is oriented to streams. It provides effective work
- * with a huge documents (more then 20Mb).
- * But engine itself is not oriented such documents.
- * Thus Zend_Search_Lucene analysis API works with data strings and sets (arrays).
- *
- * @category   Zend
- * @package    Zend_Search_Lucene
- * @subpackage Analysis
- * @copyright  Copyright (c) 2005-2012 Zend Technologies USA Inc. (http://www.zend.com)
- * @license    http://framework.zend.com/license/new-bsd     New BSD License
- */
-
-abstract class Zend_Search_Lucene_Analysis_Analyzer
-{
-    /**
-     * The Analyzer implementation used by default.
-     *
-     * @var Zend_Search_Lucene_Analysis_Analyzer
-     */
-    private static $_defaultImpl;
-
-    /**
-     * Input string
-     *
-     * @var string
-     */
-    protected $_input = null;
-
-    /**
-     * Input string encoding
-     *
-     * @var string
-     */
-    protected $_encoding = '';
-
-    /**
-     * Tokenize text to a terms
-     * Returns array of Zend_Search_Lucene_Analysis_Token objects
-     *
-     * Tokens are returned in UTF-8 (internal Zend_Search_Lucene encoding)
-     *
-     * @param string $data
-     * @return array
-     */
-    public function tokenize($data, $encoding = '')
-    {
-        $this->setInput($data, $encoding);
-
-        $tokenList = array();
-        while (($nextToken = $this->nextToken()) !== null) {
-            $tokenList[] = $nextToken;
-        }
-
-        return $tokenList;
-    }
-
-
-    /**
-     * Tokenization stream API
-     * Set input
-     *
-     * @param string $data
-     */
-    public function setInput($data, $encoding = '')
-    {
-        $this->_input    = $data;
-        $this->_encoding = $encoding;
-        $this->reset();
-    }
-
-    /**
-     * Reset token stream
-     */
-    abstract public function reset();
-
-    /**
-     * Tokenization stream API
-     * Get next token
-     * Returns null at the end of stream
-     *
-     * Tokens are returned in UTF-8 (internal Zend_Search_Lucene encoding)
-     *
-     * @return Zend_Search_Lucene_Analysis_Token|null
-     */
-    abstract public function nextToken();
-
-
-
-
-    /**
-     * Set the default Analyzer implementation used by indexing code.
-     *
-     * @param Zend_Search_Lucene_Analysis_Analyzer $similarity
-     */
-    public static function setDefault(Zend_Search_Lucene_Analysis_Analyzer $analyzer)
-    {
-        self::$_defaultImpl = $analyzer;
-    }
-
-
-    /**
-     * Return the default Analyzer implementation used by indexing code.
-     *
-     * @return Zend_Search_Lucene_Analysis_Analyzer
-     */
-    public static function getDefault()
-    {
-        /** Zend_Search_Lucene_Analysis_Analyzer_Common_Text_CaseInsensitive */
-        require_once 'Zend/Search/Lucene/Analysis/Analyzer/Common/Text/CaseInsensitive.php';
-
-        if (!self::$_defaultImpl instanceof Zend_Search_Lucene_Analysis_Analyzer) {
-            self::$_defaultImpl = new Zend_Search_Lucene_Analysis_Analyzer_Common_Text_CaseInsensitive();
-        }
-
-        return self::$_defaultImpl;
-    }
-}
-=======
->>>>>>> 48c6bd6a
