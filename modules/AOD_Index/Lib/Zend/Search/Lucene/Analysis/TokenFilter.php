<?php
/**
 * Class for backwards compatibility only
 */
<<<<<<< HEAD


/** Zend_Search_Lucene_Analysis_Token */
require_once 'Zend/Search/Lucene/Analysis/Token.php';


/**
 * Token filter converts (normalizes) Token ore removes it from a token stream.
 *
 * @category   Zend
 * @package    Zend_Search_Lucene
 * @subpackage Analysis
 * @copyright  Copyright (c) 2005-2012 Zend Technologies USA Inc. (http://www.zend.com)
 * @license    http://framework.zend.com/license/new-bsd     New BSD License
 */
abstract class Zend_Search_Lucene_Analysis_TokenFilter
{
    /**
     * Normalize Token or remove it (if null is returned)
     *
     * @param Zend_Search_Lucene_Analysis_Token $srcToken
     * @return Zend_Search_Lucene_Analysis_Token
     */
    abstract public function normalize(Zend_Search_Lucene_Analysis_Token $srcToken);
}
=======
>>>>>>> 48c6bd6a
<|MERGE_RESOLUTION|>--- conflicted
+++ resolved
@@ -2,31 +2,3 @@
 /**
  * Class for backwards compatibility only
  */
-<<<<<<< HEAD
-
-
-/** Zend_Search_Lucene_Analysis_Token */
-require_once 'Zend/Search/Lucene/Analysis/Token.php';
-
-
-/**
- * Token filter converts (normalizes) Token ore removes it from a token stream.
- *
- * @category   Zend
- * @package    Zend_Search_Lucene
- * @subpackage Analysis
- * @copyright  Copyright (c) 2005-2012 Zend Technologies USA Inc. (http://www.zend.com)
- * @license    http://framework.zend.com/license/new-bsd     New BSD License
- */
-abstract class Zend_Search_Lucene_Analysis_TokenFilter
-{
-    /**
-     * Normalize Token or remove it (if null is returned)
-     *
-     * @param Zend_Search_Lucene_Analysis_Token $srcToken
-     * @return Zend_Search_Lucene_Analysis_Token
-     */
-    abstract public function normalize(Zend_Search_Lucene_Analysis_Token $srcToken);
-}
-=======
->>>>>>> 48c6bd6a
