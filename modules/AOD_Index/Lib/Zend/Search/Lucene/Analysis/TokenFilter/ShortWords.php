--- conflicted
+++ resolved
@@ -2,53 +2,3 @@
 /**
  * Class for backwards compatibility only
  */
-<<<<<<< HEAD
-
-
-/** Zend_Search_Lucene_Analysis_TokenFilter */
-require_once 'Zend/Search/Lucene/Analysis/TokenFilter.php';
-
-
-/**
- * Token filter that removes short words. What is short word can be configured with constructor.
- *
- * @category   Zend
- * @package    Zend_Search_Lucene
- * @subpackage Analysis
- * @copyright  Copyright (c) 2005-2012 Zend Technologies USA Inc. (http://www.zend.com)
- * @license    http://framework.zend.com/license/new-bsd     New BSD License
- */
-
-class Zend_Search_Lucene_Analysis_TokenFilter_ShortWords extends Zend_Search_Lucene_Analysis_TokenFilter
-{
-    /**
-     * Minimum allowed term length
-     * @var integer
-     */
-    private $length;
-
-    /**
-     * Constructs new instance of this filter.
-     *
-     * @param integer $short  minimum allowed length of term which passes this filter (default 2)
-     */
-    public function __construct($length = 2) {
-        $this->length = $length;
-    }
-
-    /**
-     * Normalize Token or remove it (if null is returned)
-     *
-     * @param Zend_Search_Lucene_Analysis_Token $srcToken
-     * @return Zend_Search_Lucene_Analysis_Token
-     */
-    public function normalize(Zend_Search_Lucene_Analysis_Token $srcToken) {
-        if (strlen($srcToken->getTermText()) < $this->length) {
-            return null;
-        } else {
-            return $srcToken;
-        }
-    }
-}
-=======
->>>>>>> 48c6bd6a
