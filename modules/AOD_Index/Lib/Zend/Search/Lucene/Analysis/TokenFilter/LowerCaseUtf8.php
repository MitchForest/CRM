<?php
/**
 * Class for backwards compatibility only
 */
<<<<<<< HEAD


/** Zend_Search_Lucene_Analysis_TokenFilter */
require_once 'Zend/Search/Lucene/Analysis/TokenFilter.php';


/**
 * Lower case Token filter.
 *
 * @category   Zend
 * @package    Zend_Search_Lucene
 * @subpackage Analysis
 * @copyright  Copyright (c) 2005-2012 Zend Technologies USA Inc. (http://www.zend.com)
 * @license    http://framework.zend.com/license/new-bsd     New BSD License
 */

class Zend_Search_Lucene_Analysis_TokenFilter_LowerCaseUtf8 extends Zend_Search_Lucene_Analysis_TokenFilter
{
    /**
     * Object constructor
     */
    public function __construct()
    {
        if (!function_exists('mb_strtolower')) {
            // mbstring extension is disabled
            require_once 'Zend/Search/Lucene/Exception.php';
            throw new Zend_Search_Lucene_Exception('Utf8 compatible lower case filter needs mbstring extension to be enabled.');
        }
    }

    /**
     * Normalize Token or remove it (if null is returned)
     *
     * @param Zend_Search_Lucene_Analysis_Token $srcToken
     * @return Zend_Search_Lucene_Analysis_Token
     */
    public function normalize(Zend_Search_Lucene_Analysis_Token $srcToken)
    {
        $srcToken->setTermText(mb_strtolower($srcToken->getTermText(), 'UTF-8'));
        return $srcToken;
    }
}
=======
>>>>>>> 48c6bd6a
<|MERGE_RESOLUTION|>--- conflicted
+++ resolved
@@ -2,48 +2,3 @@
 /**
  * Class for backwards compatibility only
  */
-<<<<<<< HEAD
-
-
-/** Zend_Search_Lucene_Analysis_TokenFilter */
-require_once 'Zend/Search/Lucene/Analysis/TokenFilter.php';
-
-
-/**
- * Lower case Token filter.
- *
- * @category   Zend
- * @package    Zend_Search_Lucene
- * @subpackage Analysis
- * @copyright  Copyright (c) 2005-2012 Zend Technologies USA Inc. (http://www.zend.com)
- * @license    http://framework.zend.com/license/new-bsd     New BSD License
- */
-
-class Zend_Search_Lucene_Analysis_TokenFilter_LowerCaseUtf8 extends Zend_Search_Lucene_Analysis_TokenFilter
-{
-    /**
-     * Object constructor
-     */
-    public function __construct()
-    {
-        if (!function_exists('mb_strtolower')) {
-            // mbstring extension is disabled
-            require_once 'Zend/Search/Lucene/Exception.php';
-            throw new Zend_Search_Lucene_Exception('Utf8 compatible lower case filter needs mbstring extension to be enabled.');
-        }
-    }
-
-    /**
-     * Normalize Token or remove it (if null is returned)
-     *
-     * @param Zend_Search_Lucene_Analysis_Token $srcToken
-     * @return Zend_Search_Lucene_Analysis_Token
-     */
-    public function normalize(Zend_Search_Lucene_Analysis_Token $srcToken)
-    {
-        $srcToken->setTermText(mb_strtolower($srcToken->getTermText(), 'UTF-8'));
-        return $srcToken;
-    }
-}
-=======
->>>>>>> 48c6bd6a
