--- conflicted
+++ resolved
@@ -2,85 +2,3 @@
 /**
  * Class for backwards compatibility only
  */
-<<<<<<< HEAD
-
-/** Zend_Search_Lucene_Analysis_TokenFilter */
-require_once 'Zend/Search/Lucene/Analysis/TokenFilter.php';
-
-/**
- * Token filter that removes stop words. These words must be provided as array (set), example:
- * $stopwords = array('the' => 1, 'an' => '1');
- *
- * We do recommend to provide all words in lowercase and concatenate this class after the lowercase filter.
- *
- * @category   Zend
- * @package    Zend_Search_Lucene
- * @subpackage Analysis
- * @copyright  Copyright (c) 2005-2012 Zend Technologies USA Inc. (http://www.zend.com)
- * @license    http://framework.zend.com/license/new-bsd     New BSD License
- */
-
-class Zend_Search_Lucene_Analysis_TokenFilter_StopWords extends Zend_Search_Lucene_Analysis_TokenFilter
-{
-    /**
-     * Stop Words
-     * @var array
-     */
-    private $_stopSet;
-
-    /**
-     * Constructs new instance of this filter.
-     *
-     * @param array $stopwords array (set) of words that will be filtered out
-     */
-    public function __construct($stopwords = array()) {
-        $this->_stopSet = array_flip($stopwords);
-    }
-
-    /**
-     * Normalize Token or remove it (if null is returned)
-     *
-     * @param Zend_Search_Lucene_Analysis_Token $srcToken
-     * @return Zend_Search_Lucene_Analysis_Token
-     */
-    public function normalize(Zend_Search_Lucene_Analysis_Token $srcToken) {
-        if (array_key_exists($srcToken->getTermText(), $this->_stopSet)) {
-            return null;
-        } else {
-            return $srcToken;
-        }
-    }
-
-    /**
-     * Fills stopwords set from a text file. Each line contains one stopword, lines with '#' in the first
-     * column are ignored (as comments).
-     *
-     * You can call this method one or more times. New stopwords are always added to current set.
-     *
-     * @param string $filepath full path for text file with stopwords
-     * @throws Zend_Search_Exception When the file doesn`t exists or is not readable.
-     */
-    public function loadFromFile($filepath = null) {
-        if (! $filepath || ! file_exists($filepath)) {
-            require_once 'Zend/Search/Lucene/Exception.php';
-            throw new Zend_Search_Lucene_Exception('You have to provide valid file path');
-        }
-        $fd = fopen($filepath, 'rb');
-        if (! $fd) {
-            require_once 'Zend/Search/Lucene/Exception.php';
-            throw new Zend_Search_Lucene_Exception('Cannot open file ' . $filepath);
-        }
-        while (!feof ($fd)) {
-            $buffer = trim(fgets($fd));
-            if (strlen($buffer) > 0 && $buffer[0] != '#') {
-                $this->_stopSet[$buffer] = 1;
-            }
-        }
-        if (!fclose($fd)) {
-            require_once 'Zend/Search/Lucene/Exception.php';
-            throw new Zend_Search_Lucene_Exception('Cannot close file ' . $filepath);
-        }
-    }
-}
-=======
->>>>>>> 48c6bd6a
