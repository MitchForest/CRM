<?php
/**
 * Class for backwards compatibility only
 */
<<<<<<< HEAD


/** Zend_Search_Lucene_Analysis_Analyzer_Common_TextNum */
require_once 'Zend/Search/Lucene/Analysis/Analyzer/Common/TextNum.php';

/** Zend_Search_Lucene_Analysis_TokenFilter_LowerCase */
require_once 'Zend/Search/Lucene/Analysis/TokenFilter/LowerCase.php';


/**
 * @category   Zend
 * @package    Zend_Search_Lucene
 * @subpackage Analysis
 * @copyright  Copyright (c) 2005-2012 Zend Technologies USA Inc. (http://www.zend.com)
 * @license    http://framework.zend.com/license/new-bsd     New BSD License
 */


class Zend_Search_Lucene_Analysis_Analyzer_Common_TextNum_CaseInsensitive extends Zend_Search_Lucene_Analysis_Analyzer_Common_TextNum
{
    public function __construct()
    {
        $this->addFilter(new Zend_Search_Lucene_Analysis_TokenFilter_LowerCase());
    }
}
=======
>>>>>>> 48c6bd6a
<|MERGE_RESOLUTION|>--- conflicted
+++ resolved
@@ -2,31 +2,3 @@
 /**
  * Class for backwards compatibility only
  */
-<<<<<<< HEAD
-
-
-/** Zend_Search_Lucene_Analysis_Analyzer_Common_TextNum */
-require_once 'Zend/Search/Lucene/Analysis/Analyzer/Common/TextNum.php';
-
-/** Zend_Search_Lucene_Analysis_TokenFilter_LowerCase */
-require_once 'Zend/Search/Lucene/Analysis/TokenFilter/LowerCase.php';
-
-
-/**
- * @category   Zend
- * @package    Zend_Search_Lucene
- * @subpackage Analysis
- * @copyright  Copyright (c) 2005-2012 Zend Technologies USA Inc. (http://www.zend.com)
- * @license    http://framework.zend.com/license/new-bsd     New BSD License
- */
-
-
-class Zend_Search_Lucene_Analysis_Analyzer_Common_TextNum_CaseInsensitive extends Zend_Search_Lucene_Analysis_Analyzer_Common_TextNum
-{
-    public function __construct()
-    {
-        $this->addFilter(new Zend_Search_Lucene_Analysis_TokenFilter_LowerCase());
-    }
-}
-=======
->>>>>>> 48c6bd6a
