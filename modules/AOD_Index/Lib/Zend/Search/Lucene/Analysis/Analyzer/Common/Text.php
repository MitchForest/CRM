--- conflicted
+++ resolved
@@ -2,80 +2,3 @@
 /**
  * Class for backwards compatibility only
  */
-<<<<<<< HEAD
-
-
-/** Zend_Search_Lucene_Analysis_Analyzer_Common */
-require_once 'Zend/Search/Lucene/Analysis/Analyzer/Common.php';
-
-
-/**
- * @category   Zend
- * @package    Zend_Search_Lucene
- * @subpackage Analysis
- * @copyright  Copyright (c) 2005-2012 Zend Technologies USA Inc. (http://www.zend.com)
- * @license    http://framework.zend.com/license/new-bsd     New BSD License
- */
-
-class Zend_Search_Lucene_Analysis_Analyzer_Common_Text extends Zend_Search_Lucene_Analysis_Analyzer_Common
-{
-    /**
-     * Current position in a stream
-     *
-     * @var integer
-     */
-    private $_position;
-
-    /**
-     * Reset token stream
-     */
-    public function reset()
-    {
-        $this->_position = 0;
-
-        if ($this->_input === null) {
-            return;
-        }
-
-        // convert input into ascii
-        if (PHP_OS != 'AIX') {
-            $this->_input = iconv($this->_encoding, 'ASCII//TRANSLIT', $this->_input);
-        }
-        $this->_encoding = 'ASCII';
-    }
-
-    /**
-     * Tokenization stream API
-     * Get next token
-     * Returns null at the end of stream
-     *
-     * @return Zend_Search_Lucene_Analysis_Token|null
-     */
-    public function nextToken()
-    {
-        if ($this->_input === null) {
-            return null;
-        }
-
-
-        do {
-            if (! preg_match('/[a-zA-Z]+/', $this->_input, $match, PREG_OFFSET_CAPTURE, $this->_position)) {
-                // It covers both cases a) there are no matches (preg_match(...) === 0)
-                // b) error occurred (preg_match(...) === FALSE)
-                return null;
-            }
-
-            $str = $match[0][0];
-            $pos = $match[0][1];
-            $endpos = $pos + strlen($str);
-
-            $this->_position = $endpos;
-
-            $token = $this->normalize(new Zend_Search_Lucene_Analysis_Token($str, $pos, $endpos));
-        } while ($token === null); // try again if token is skipped
-
-        return $token;
-    }
-}
-=======
->>>>>>> 48c6bd6a
