--- conflicted
+++ resolved
@@ -96,7 +96,8 @@
 
     public function __construct()
     {
-        parent::__construct( array(self::ST_WHITE_SPACE,
+        parent::__construct(
+            array(self::ST_WHITE_SPACE,
                                    self::ST_SYNT_LEXEME,
                                    self::ST_LEXEME,
                                    self::ST_QUOTED_LEXEME,
@@ -114,7 +115,8 @@
                                    self::IN_QUOTE,
                                    self::IN_DECIMAL_POINT,
                                    self::IN_ASCII_DIGIT,
-                                   self::IN_CHAR));
+                                   self::IN_CHAR)
+        );
 
 
         $lexemeModifierErrorAction    = new Zend_Search_Lucene_FSMAction($this, 'lexModifierErrException');
@@ -252,22 +254,22 @@
 
 
         /** Syntax lexeme */
-        $this->addEntryAction(self::ST_SYNT_LEXEME,  $syntaxLexemeAction);
+        $this->addEntryAction(self::ST_SYNT_LEXEME, $syntaxLexemeAction);
         // Two lexemes in succession
         $this->addTransitionAction(self::ST_SYNT_LEXEME, self::ST_SYNT_LEXEME, $syntaxLexemeAction);
 
 
         /** Lexeme */
-        $this->addEntryAction(self::ST_LEXEME,                       $addLexemeCharAction);
+        $this->addEntryAction(self::ST_LEXEME, $addLexemeCharAction);
         $this->addTransitionAction(self::ST_LEXEME, self::ST_LEXEME, $addLexemeCharAction);
         // ST_ESCAPED_CHAR => ST_LEXEME transition is covered by ST_LEXEME entry action
 
-        $this->addTransitionAction(self::ST_LEXEME, self::ST_WHITE_SPACE,     $addLexemeAction);
-        $this->addTransitionAction(self::ST_LEXEME, self::ST_SYNT_LEXEME,     $addLexemeAction);
-        $this->addTransitionAction(self::ST_LEXEME, self::ST_QUOTED_LEXEME,   $addLexemeAction);
+        $this->addTransitionAction(self::ST_LEXEME, self::ST_WHITE_SPACE, $addLexemeAction);
+        $this->addTransitionAction(self::ST_LEXEME, self::ST_SYNT_LEXEME, $addLexemeAction);
+        $this->addTransitionAction(self::ST_LEXEME, self::ST_QUOTED_LEXEME, $addLexemeAction);
         $this->addTransitionAction(self::ST_LEXEME, self::ST_LEXEME_MODIFIER, $addLexemeAction);
-        $this->addTransitionAction(self::ST_LEXEME, self::ST_NUMBER,          $addLexemeAction);
-        $this->addTransitionAction(self::ST_LEXEME, self::ST_MANTISSA,        $addLexemeAction);
+        $this->addTransitionAction(self::ST_LEXEME, self::ST_NUMBER, $addLexemeAction);
+        $this->addTransitionAction(self::ST_LEXEME, self::ST_MANTISSA, $addLexemeAction);
 
 
         /** Quoted lexeme */
@@ -275,7 +277,7 @@
         $this->addTransitionAction(self::ST_QUOTED_LEXEME, self::ST_QUOTED_LEXEME, $addLexemeCharAction);
         $this->addTransitionAction(self::ST_ESCAPED_QCHAR, self::ST_QUOTED_LEXEME, $addLexemeCharAction);
         // Closing quote changes state to the ST_WHITE_SPACE   other states are not used
-        $this->addTransitionAction(self::ST_QUOTED_LEXEME, self::ST_WHITE_SPACE,   $addQuotedLexemeAction);
+        $this->addTransitionAction(self::ST_QUOTED_LEXEME, self::ST_WHITE_SPACE, $addQuotedLexemeAction);
 
 
         /** Lexeme modifier */
@@ -283,17 +285,17 @@
 
 
         /** Number */
-        $this->addEntryAction(self::ST_NUMBER,                           $addLexemeCharAction);
-        $this->addEntryAction(self::ST_MANTISSA,                         $addLexemeCharAction);
-        $this->addTransitionAction(self::ST_NUMBER,   self::ST_NUMBER,   $addLexemeCharAction);
+        $this->addEntryAction(self::ST_NUMBER, $addLexemeCharAction);
+        $this->addEntryAction(self::ST_MANTISSA, $addLexemeCharAction);
+        $this->addTransitionAction(self::ST_NUMBER, self::ST_NUMBER, $addLexemeCharAction);
         // ST_NUMBER => ST_MANTISSA transition is covered by ST_MANTISSA entry action
         $this->addTransitionAction(self::ST_MANTISSA, self::ST_MANTISSA, $addLexemeCharAction);
 
-        $this->addTransitionAction(self::ST_NUMBER,   self::ST_WHITE_SPACE,     $addNumberLexemeAction);
-        $this->addTransitionAction(self::ST_NUMBER,   self::ST_SYNT_LEXEME,     $addNumberLexemeAction);
-        $this->addTransitionAction(self::ST_NUMBER,   self::ST_LEXEME_MODIFIER, $addNumberLexemeAction);
-        $this->addTransitionAction(self::ST_MANTISSA, self::ST_WHITE_SPACE,     $addNumberLexemeAction);
-        $this->addTransitionAction(self::ST_MANTISSA, self::ST_SYNT_LEXEME,     $addNumberLexemeAction);
+        $this->addTransitionAction(self::ST_NUMBER, self::ST_WHITE_SPACE, $addNumberLexemeAction);
+        $this->addTransitionAction(self::ST_NUMBER, self::ST_SYNT_LEXEME, $addNumberLexemeAction);
+        $this->addTransitionAction(self::ST_NUMBER, self::ST_LEXEME_MODIFIER, $addNumberLexemeAction);
+        $this->addTransitionAction(self::ST_MANTISSA, self::ST_WHITE_SPACE, $addNumberLexemeAction);
+        $this->addTransitionAction(self::ST_MANTISSA, self::ST_SYNT_LEXEME, $addNumberLexemeAction);
         $this->addTransitionAction(self::ST_MANTISSA, self::ST_LEXEME_MODIFIER, $addNumberLexemeAction);
     }
 
@@ -308,16 +310,24 @@
      */
     private function _translateInput($char)
     {
-        if        (strpos(self::QUERY_WHITE_SPACE_CHARS,    $char) !== false) { return self::IN_WHITE_SPACE;
-        } else if (strpos(self::QUERY_SYNT_CHARS,           $char) !== false) { return self::IN_SYNT_CHAR;
-        } else if (strpos(self::QUERY_MUTABLE_CHARS,        $char) !== false) { return self::IN_MUTABLE_CHAR;
-        } else if (strpos(self::QUERY_LEXEMEMODIFIER_CHARS, $char) !== false) { return self::IN_LEXEME_MODIFIER;
-        } else if (strpos(self::QUERY_ASCIIDIGITS_CHARS,    $char) !== false) { return self::IN_ASCII_DIGIT;
-        } else if ($char === '"' )                                            { return self::IN_QUOTE;
-        } else if ($char === '.' )                                            { return self::IN_DECIMAL_POINT;
-        } else if ($char === '\\')                                            { return self::IN_ESCAPE_CHAR;
-        } else                                                                { return self::IN_CHAR;
-        }
+        if (strpos(self::QUERY_WHITE_SPACE_CHARS, $char) !== false) {
+            return self::IN_WHITE_SPACE;
+        } elseif (strpos(self::QUERY_SYNT_CHARS, $char) !== false) {
+            return self::IN_SYNT_CHAR;
+        } elseif (strpos(self::QUERY_MUTABLE_CHARS, $char) !== false) {
+            return self::IN_MUTABLE_CHAR;
+        } elseif (strpos(self::QUERY_LEXEMEMODIFIER_CHARS, $char) !== false) {
+            return self::IN_LEXEME_MODIFIER;
+        } elseif (strpos(self::QUERY_ASCIIDIGITS_CHARS, $char) !== false) {
+            return self::IN_ASCII_DIGIT;
+        } elseif ($char === '"') {
+            return self::IN_QUOTE;
+        } elseif ($char === '.') {
+            return self::IN_DECIMAL_POINT;
+        } elseif ($char === '\\') {
+            return self::IN_ESCAPE_CHAR;
+        }
+        return self::IN_CHAR;
     }
 
 
@@ -391,25 +401,19 @@
             // check,
             if ($this->_queryStringPosition == count($this->_queryString)  ||
                 $this->_queryString[$this->_queryStringPosition] != $lexeme) {
-                    require_once 'Zend/Search/Lucene/Search/QueryParserException.php';
-                    throw new Zend_Search_Lucene_Search_QueryParserException('Two chars lexeme expected. ' . $this->_positionMsg());
-                }
+                require_once 'Zend/Search/Lucene/Search/QueryParserException.php';
+                throw new Zend_Search_Lucene_Search_QueryParserException('Two chars lexeme expected. ' . $this->_positionMsg());
+            }
 
             // duplicate character
             $lexeme .= $lexeme;
         }
 
         $token = new Zend_Search_Lucene_Search_QueryToken(
-<<<<<<< HEAD
-                                Zend_Search_Lucene_Search_QueryToken::TC_SYNTAX_ELEMENT,
-                                $lexeme,
-                                $this->_queryStringPosition);
-=======
             Zend_Search_Lucene_Search_QueryToken::TC_SYNTAX_ELEMENT,
             $lexeme,
             $this->_queryStringPosition
         );
->>>>>>> 19ad0466
 
         // Skip this lexeme if it's a field indicator ':' and treat previous as 'field' instead of 'word'
         if ($token->type == Zend_Search_Lucene_Search_QueryToken::TT_FIELD_INDICATOR) {
@@ -431,16 +435,10 @@
     public function addLexemeModifier()
     {
         $this->_lexemes[] = new Zend_Search_Lucene_Search_QueryToken(
-<<<<<<< HEAD
-                                    Zend_Search_Lucene_Search_QueryToken::TC_SYNTAX_ELEMENT,
-                                    $this->_queryString[$this->_queryStringPosition],
-                                    $this->_queryStringPosition);
-=======
             Zend_Search_Lucene_Search_QueryToken::TC_SYNTAX_ELEMENT,
             $this->_queryString[$this->_queryStringPosition],
             $this->_queryStringPosition
         );
->>>>>>> 19ad0466
     }
 
 
@@ -450,16 +448,10 @@
     public function addLexeme()
     {
         $this->_lexemes[] = new Zend_Search_Lucene_Search_QueryToken(
-<<<<<<< HEAD
-                                    Zend_Search_Lucene_Search_QueryToken::TC_WORD,
-                                    $this->_currentLexeme,
-                                    $this->_queryStringPosition - 1);
-=======
             Zend_Search_Lucene_Search_QueryToken::TC_WORD,
             $this->_currentLexeme,
             $this->_queryStringPosition - 1
         );
->>>>>>> 19ad0466
 
         $this->_currentLexeme = '';
     }
@@ -470,16 +462,10 @@
     public function addQuotedLexeme()
     {
         $this->_lexemes[] = new Zend_Search_Lucene_Search_QueryToken(
-<<<<<<< HEAD
-                                    Zend_Search_Lucene_Search_QueryToken::TC_PHRASE,
-                                    $this->_currentLexeme,
-                                    $this->_queryStringPosition);
-=======
             Zend_Search_Lucene_Search_QueryToken::TC_PHRASE,
             $this->_currentLexeme,
             $this->_queryStringPosition
         );
->>>>>>> 19ad0466
 
         $this->_currentLexeme = '';
     }
@@ -490,16 +476,10 @@
     public function addNumberLexeme()
     {
         $this->_lexemes[] = new Zend_Search_Lucene_Search_QueryToken(
-<<<<<<< HEAD
-                                    Zend_Search_Lucene_Search_QueryToken::TC_NUMBER,
-                                    $this->_currentLexeme,
-                                    $this->_queryStringPosition - 1);
-=======
             Zend_Search_Lucene_Search_QueryToken::TC_NUMBER,
             $this->_currentLexeme,
             $this->_queryStringPosition - 1
         );
->>>>>>> 19ad0466
         $this->_currentLexeme = '';
     }
 
@@ -541,4 +521,4 @@
         require_once 'Zend/Search/Lucene/Search/QueryParserException.php';
         throw new Zend_Search_Lucene_Search_QueryParserException('Wrong number syntax.' . $this->_positionMsg());
     }
-}
+}