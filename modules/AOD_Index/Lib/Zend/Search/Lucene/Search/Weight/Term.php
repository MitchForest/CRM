--- conflicted
+++ resolved
@@ -78,18 +78,11 @@
      * @param Zend_Search_Lucene_Search_Query $query
      * @param Zend_Search_Lucene_Interface    $reader
      */
-<<<<<<< HEAD
-    public function __construct(Zend_Search_Lucene_Index_Term   $term,
-                                Zend_Search_Lucene_Search_Query $query,
-                                Zend_Search_Lucene_Interface    $reader)
-    {
-=======
     public function __construct(
         Zend_Search_Lucene_Index_Term   $term,
         Zend_Search_Lucene_Search_Query $query,
         Zend_Search_Lucene_Interface    $reader
     ) {
->>>>>>> 19ad0466
         $this->_term   = $term;
         $this->_query  = $query;
         $this->_reader = $reader;
@@ -129,4 +122,4 @@
         // idf for documents
         $this->_value = $this->_queryWeight * $this->_idf;
     }
-}
+}