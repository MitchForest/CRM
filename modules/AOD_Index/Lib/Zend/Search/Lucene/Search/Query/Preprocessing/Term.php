<?php
/**
 * Zend Framework
 *
 * LICENSE
 *
 * This source file is subject to the new BSD license that is bundled
 * with this package in the file LICENSE.txt.
 * It is also available through the world-wide-web at this URL:
 * http://framework.zend.com/license/new-bsd
 * If you did not receive a copy of the license and are unable to
 * obtain it through the world-wide-web, please send an email
 * to license@zend.com so we can send you a copy immediately.
 *
 * @category   Zend
 * @package    Zend_Search_Lucene
 * @subpackage Search
 * @copyright  Copyright (c) 2005-2012 Zend Technologies USA Inc. (http://www.zend.com)
 * @license    http://framework.zend.com/license/new-bsd     New BSD License
 * @version    $Id: Term.php 24593 2012-01-05 20:35:02Z matthew $
 */


/** Zend_Search_Lucene_Search_Query_Processing */
require_once 'Zend/Search/Lucene/Search/Query/Preprocessing.php';


/**
 * It's an internal abstract class intended to finalize ase a query processing after query parsing.
 * This type of query is not actually involved into query execution.
 *
 * @category   Zend
 * @package    Zend_Search_Lucene
 * @subpackage Search
 * @internal
 * @copyright  Copyright (c) 2005-2012 Zend Technologies USA Inc. (http://www.zend.com)
 * @license    http://framework.zend.com/license/new-bsd     New BSD License
 */
class Zend_Search_Lucene_Search_Query_Preprocessing_Term extends Zend_Search_Lucene_Search_Query_Preprocessing
{
    /**
     * word (query parser lexeme) to find.
     *
     * @var string
     */
    private $_word;

    /**
     * Word encoding (field name is always provided using UTF-8 encoding since it may be retrieved from index).
     *
     * @var string
     */
    private $_encoding;


    /**
     * Field name.
     *
     * @var string
     */
    private $_field;

    /**
     * Class constructor.  Create a new preprocessing object for prase query.
     *
     * @param string $word       Non-tokenized word (query parser lexeme) to search.
     * @param string $encoding   Word encoding.
     * @param string $fieldName  Field name.
     */
    public function __construct($word, $encoding, $fieldName)
    {
        $this->_word     = $word;
        $this->_encoding = $encoding;
        $this->_field    = $fieldName;
    }

    /**
     * Re-write query into primitive queries in the context of specified index
     *
     * @param Zend_Search_Lucene_Interface $index
     * @return Zend_Search_Lucene_Search_Query
     */
    public function rewrite(Zend_Search_Lucene_Interface $index)
    {
        if ($this->_field === null) {
            require_once 'Zend/Search/Lucene/Search/Query/MultiTerm.php';
            $query = new Zend_Search_Lucene_Search_Query_MultiTerm();
            $query->setBoost($this->getBoost());

            $hasInsignificantSubqueries = false;

            require_once 'Zend/Search/Lucene.php';
            if (Zend_Search_Lucene::getDefaultSearchField() === null) {
                $searchFields = $index->getFieldNames(true);
            } else {
                $searchFields = array(Zend_Search_Lucene::getDefaultSearchField());
            }

            require_once 'Zend/Search/Lucene/Search/Query/Preprocessing/Term.php';
            foreach ($searchFields as $fieldName) {
<<<<<<< HEAD
                $subquery = new Zend_Search_Lucene_Search_Query_Preprocessing_Term($this->_word,
                                                                                   $this->_encoding,
                                                                                   $fieldName);
=======
                $subquery = new Zend_Search_Lucene_Search_Query_Preprocessing_Term(
                    $this->_word,
                    $this->_encoding,
                    $fieldName
                );
>>>>>>> 19ad0466
                $rewrittenSubquery = $subquery->rewrite($index);
                foreach ($rewrittenSubquery->getQueryTerms() as $term) {
                    $query->addTerm($term);
                }

                if ($rewrittenSubquery instanceof Zend_Search_Lucene_Search_Query_Insignificant) {
                    $hasInsignificantSubqueries = true;
                }
            }

            if (count($query->getTerms()) == 0) {
                $this->_matches = array();
                if ($hasInsignificantSubqueries) {
                    require_once 'Zend/Search/Lucene/Search/Query/Insignificant.php';
                    return new Zend_Search_Lucene_Search_Query_Insignificant();
                } else {
                    require_once 'Zend/Search/Lucene/Search/Query/Empty.php';
                    return new Zend_Search_Lucene_Search_Query_Empty();
                }
            }

            $this->_matches = $query->getQueryTerms();
            return $query;
        }

        // -------------------------------------
        // Recognize exact term matching (it corresponds to Keyword fields stored in the index)
        // encoding is not used since we expect binary matching
        require_once 'Zend/Search/Lucene/Index/Term.php';
        $term = new Zend_Search_Lucene_Index_Term($this->_word, $this->_field);
        if ($index->hasTerm($term)) {
            require_once 'Zend/Search/Lucene/Search/Query/Term.php';
            $query = new Zend_Search_Lucene_Search_Query_Term($term);
            $query->setBoost($this->getBoost());

            $this->_matches = $query->getQueryTerms();
            return $query;
        }


        // -------------------------------------
        // Recognize wildcard queries

        /** @todo check for PCRE unicode support may be performed through Zend_Environment in some future */
        if (@preg_match('/\pL/u', 'a') == 1) {
            $word = iconv($this->_encoding, 'UTF-8', $this->_word);
            $wildcardsPattern = '/[*?]/u';
            $subPatternsEncoding = 'UTF-8';
        } else {
            $word = $this->_word;
            $wildcardsPattern = '/[*?]/';
            $subPatternsEncoding = $this->_encoding;
        }

        $subPatterns = preg_split($wildcardsPattern, $word, -1, PREG_SPLIT_OFFSET_CAPTURE);

        if (count($subPatterns) > 1) {
            // Wildcard query is recognized

            $pattern = '';

            require_once 'Zend/Search/Lucene/Analysis/Analyzer.php';
            foreach ($subPatterns as $id => $subPattern) {
                // Append corresponding wildcard character to the pattern before each sub-pattern (except first)
                if ($id != 0) {
                    $pattern .= $word[ $subPattern[1] - 1 ];
                }

                // Check if each subputtern is a single word in terms of current analyzer
                $tokens = Zend_Search_Lucene_Analysis_Analyzer::getDefault()->tokenize($subPattern[0], $subPatternsEncoding);
                if (count($tokens) > 1) {
                    require_once 'Zend/Search/Lucene/Search/QueryParserException.php';
                    throw new Zend_Search_Lucene_Search_QueryParserException('Wildcard search is supported only for non-multiple word terms');
                }
                foreach ($tokens as $token) {
                    $pattern .= $token->getTermText();
                }
            }

            require_once 'Zend/Search/Lucene/Index/Term.php';
            $term  = new Zend_Search_Lucene_Index_Term($pattern, $this->_field);
            require_once 'Zend/Search/Lucene/Search/Query/Wildcard.php';
            $query = new Zend_Search_Lucene_Search_Query_Wildcard($term);
            $query->setBoost($this->getBoost());

            // Get rewritten query. Important! It also fills terms matching container.
            $rewrittenQuery = $query->rewrite($index);
            $this->_matches = $query->getQueryTerms();

            return $rewrittenQuery;
        }


        // -------------------------------------
        // Recognize one-term multi-term and "insignificant" queries
        require_once 'Zend/Search/Lucene/Analysis/Analyzer.php';
        $tokens = Zend_Search_Lucene_Analysis_Analyzer::getDefault()->tokenize($this->_word, $this->_encoding);

        if (count($tokens) == 0) {
            $this->_matches = array();
            require_once 'Zend/Search/Lucene/Search/Query/Insignificant.php';
            return new Zend_Search_Lucene_Search_Query_Insignificant();
        }

        if (count($tokens) == 1) {
            require_once 'Zend/Search/Lucene/Index/Term.php';
            $term  = new Zend_Search_Lucene_Index_Term($tokens[0]->getTermText(), $this->_field);
            require_once 'Zend/Search/Lucene/Search/Query/Term.php';
            $query = new Zend_Search_Lucene_Search_Query_Term($term);
            $query->setBoost($this->getBoost());

            $this->_matches = $query->getQueryTerms();
            return $query;
        }

        //It's not insignificant or one term query
        require_once 'Zend/Search/Lucene/Search/Query/MultiTerm.php';
        $query = new Zend_Search_Lucene_Search_Query_MultiTerm();

        /**
         * @todo Process $token->getPositionIncrement() to support stemming, synonyms and other
         * analizer design features
         */
        require_once 'Zend/Search/Lucene/Index/Term.php';
        foreach ($tokens as $token) {
            $term = new Zend_Search_Lucene_Index_Term($token->getTermText(), $this->_field);
            $query->addTerm($term, true); // all subterms are required
        }

        $query->setBoost($this->getBoost());

        $this->_matches = $query->getQueryTerms();
        return $query;
    }

    /**
     * Query specific matches highlighting
     *
     * @param Zend_Search_Lucene_Search_Highlighter_Interface $highlighter  Highlighter object (also contains doc for highlighting)
     */
    protected function _highlightMatches(Zend_Search_Lucene_Search_Highlighter_Interface $highlighter)
    {
        /** Skip fields detection. We don't need it, since we expect all fields presented in the HTML body and don't differentiate them */

        /** Skip exact term matching recognition, keyword fields highlighting is not supported */

        // -------------------------------------
        // Recognize wildcard queries
        /** @todo check for PCRE unicode support may be performed through Zend_Environment in some future */
        if (@preg_match('/\pL/u', 'a') == 1) {
            $word = iconv($this->_encoding, 'UTF-8', $this->_word);
            $wildcardsPattern = '/[*?]/u';
            $subPatternsEncoding = 'UTF-8';
        } else {
            $word = $this->_word;
            $wildcardsPattern = '/[*?]/';
            $subPatternsEncoding = $this->_encoding;
        }
        $subPatterns = preg_split($wildcardsPattern, $word, -1, PREG_SPLIT_OFFSET_CAPTURE);
        if (count($subPatterns) > 1) {
            // Wildcard query is recognized

            $pattern = '';

            require_once 'Zend/Search/Lucene/Analysis/Analyzer.php';
            foreach ($subPatterns as $id => $subPattern) {
                // Append corresponding wildcard character to the pattern before each sub-pattern (except first)
                if ($id != 0) {
                    $pattern .= $word[ $subPattern[1] - 1 ];
                }

                // Check if each subputtern is a single word in terms of current analyzer
                $tokens = Zend_Search_Lucene_Analysis_Analyzer::getDefault()->tokenize($subPattern[0], $subPatternsEncoding);
                if (count($tokens) > 1) {
                    // Do nothing (nothing is highlighted)
                    return;
                }
                foreach ($tokens as $token) {
                    $pattern .= $token->getTermText();
                }
            }

            require_once 'Zend/Search/Lucene/Index/Term.php';
            $term  = new Zend_Search_Lucene_Index_Term($pattern, $this->_field);
            require_once 'Zend/Search/Lucene/Search/Query/Wildcard.php';
            $query = new Zend_Search_Lucene_Search_Query_Wildcard($term);

            $query->_highlightMatches($highlighter);
            return;
        }


        // -------------------------------------
        // Recognize one-term multi-term and "insignificant" queries
        require_once 'Zend/Search/Lucene/Analysis/Analyzer.php';
        $tokens = Zend_Search_Lucene_Analysis_Analyzer::getDefault()->tokenize($this->_word, $this->_encoding);

        if (count($tokens) == 0) {
            // Do nothing
            return;
        }

        if (count($tokens) == 1) {
            $highlighter->highlight($tokens[0]->getTermText());
            return;
        }

        //It's not insignificant or one term query
        $words = array();
        foreach ($tokens as $token) {
            $words[] = $token->getTermText();
        }
        $highlighter->highlight($words);
    }

    /**
     * Print a query
     *
     * @return string
     */
    public function __toString()
    {
        // It's used only for query visualisation, so we don't care about characters escaping
        if ($this->_field !== null) {
            $query = $this->_field . ':';
        } else {
            $query = '';
        }

        $query .= $this->_word;

        if ($this->getBoost() != 1) {
            $query .= '^' . round($this->getBoost(), 4);
        }

        return $query;
    }
}<|MERGE_RESOLUTION|>--- conflicted
+++ resolved
@@ -98,17 +98,11 @@
 
             require_once 'Zend/Search/Lucene/Search/Query/Preprocessing/Term.php';
             foreach ($searchFields as $fieldName) {
-<<<<<<< HEAD
-                $subquery = new Zend_Search_Lucene_Search_Query_Preprocessing_Term($this->_word,
-                                                                                   $this->_encoding,
-                                                                                   $fieldName);
-=======
                 $subquery = new Zend_Search_Lucene_Search_Query_Preprocessing_Term(
                     $this->_word,
                     $this->_encoding,
                     $fieldName
                 );
->>>>>>> 19ad0466
                 $rewrittenSubquery = $subquery->rewrite($index);
                 foreach ($rewrittenSubquery->getQueryTerms() as $term) {
                     $query->addTerm($term);
@@ -124,10 +118,9 @@
                 if ($hasInsignificantSubqueries) {
                     require_once 'Zend/Search/Lucene/Search/Query/Insignificant.php';
                     return new Zend_Search_Lucene_Search_Query_Insignificant();
-                } else {
-                    require_once 'Zend/Search/Lucene/Search/Query/Empty.php';
-                    return new Zend_Search_Lucene_Search_Query_Empty();
-                }
+                }
+                require_once 'Zend/Search/Lucene/Search/Query/Empty.php';
+                return new Zend_Search_Lucene_Search_Query_Empty();
             }
 
             $this->_matches = $query->getQueryTerms();
