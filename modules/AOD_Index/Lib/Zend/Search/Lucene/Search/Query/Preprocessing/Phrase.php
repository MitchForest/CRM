<?php
/**
 * Zend Framework
 *
 * LICENSE
 *
 * This source file is subject to the new BSD license that is bundled
 * with this package in the file LICENSE.txt.
 * It is also available through the world-wide-web at this URL:
 * http://framework.zend.com/license/new-bsd
 * If you did not receive a copy of the license and are unable to
 * obtain it through the world-wide-web, please send an email
 * to license@zend.com so we can send you a copy immediately.
 *
 * @category   Zend
 * @package    Zend_Search_Lucene
 * @subpackage Search
 * @copyright  Copyright (c) 2005-2012 Zend Technologies USA Inc. (http://www.zend.com)
 * @license    http://framework.zend.com/license/new-bsd     New BSD License
 * @version    $Id: Phrase.php 24593 2012-01-05 20:35:02Z matthew $
 */


/** Zend_Search_Lucene_Search_Query_Processing */
require_once 'Zend/Search/Lucene/Search/Query/Preprocessing.php';

/**
 * It's an internal abstract class intended to finalize ase a query processing after query parsing.
 * This type of query is not actually involved into query execution.
 *
 * @category   Zend
 * @package    Zend_Search_Lucene
 * @subpackage Search
 * @internal
 * @copyright  Copyright (c) 2005-2012 Zend Technologies USA Inc. (http://www.zend.com)
 * @license    http://framework.zend.com/license/new-bsd     New BSD License
 */
class Zend_Search_Lucene_Search_Query_Preprocessing_Phrase extends Zend_Search_Lucene_Search_Query_Preprocessing
{
    /**
     * Phrase to find.
     *
     * @var string
     */
    private $_phrase;

    /**
     * Phrase encoding (field name is always provided using UTF-8 encoding since it may be retrieved from index).
     *
     * @var string
     */
    private $_phraseEncoding;


    /**
     * Field name.
     *
     * @var string
     */
    private $_field;

    /**
     * Sets the number of other words permitted between words in query phrase.
     * If zero, then this is an exact phrase search.  For larger values this works
     * like a WITHIN or NEAR operator.
     *
     * The slop is in fact an edit-distance, where the units correspond to
     * moves of terms in the query phrase out of position.  For example, to switch
     * the order of two words requires two moves (the first move places the words
     * atop one another), so to permit re-orderings of phrases, the slop must be
     * at least two.
     * More exact matches are scored higher than sloppier matches, thus search
     * results are sorted by exactness.
     *
     * The slop is zero by default, requiring exact matches.
     *
     * @var integer
     */
    private $_slop;

    /**
     * Class constructor.  Create a new preprocessing object for prase query.
     *
     * @param string $phrase          Phrase to search.
     * @param string $phraseEncoding  Phrase encoding.
     * @param string $fieldName       Field name.
     */
    public function __construct($phrase, $phraseEncoding, $fieldName)
    {
        $this->_phrase         = $phrase;
        $this->_phraseEncoding = $phraseEncoding;
        $this->_field          = $fieldName;
    }

    /**
     * Set slop
     *
     * @param integer $slop
     */
    public function setSlop($slop)
    {
        $this->_slop = $slop;
    }


    /**
     * Get slop
     *
     * @return integer
     */
    public function getSlop()
    {
        return $this->_slop;
    }

    /**
     * Re-write query into primitive queries in the context of specified index
     *
     * @param Zend_Search_Lucene_Interface $index
     * @return Zend_Search_Lucene_Search_Query
     */
    public function rewrite(Zend_Search_Lucene_Interface $index)
    {
// Allow to use wildcards within phrases
// They are either removed by text analyzer or used as a part of keyword for keyword fields
//
//        if (strpos($this->_phrase, '?') !== false || strpos($this->_phrase, '*') !== false) {
//            require_once 'Zend/Search/Lucene/Search/QueryParserException.php';
//            throw new Zend_Search_Lucene_Search_QueryParserException('Wildcards are only allowed in a single terms.');
//        }

        // Split query into subqueries if field name is not specified
        if ($this->_field === null) {
            require_once 'Zend/Search/Lucene/Search/Query/Boolean.php';
            $query = new Zend_Search_Lucene_Search_Query_Boolean();
            $query->setBoost($this->getBoost());

            require_once 'Zend/Search/Lucene.php';
            if (Zend_Search_Lucene::getDefaultSearchField() === null) {
                $searchFields = $index->getFieldNames(true);
            } else {
                $searchFields = array(Zend_Search_Lucene::getDefaultSearchField());
            }

            foreach ($searchFields as $fieldName) {
<<<<<<< HEAD
                $subquery = new Zend_Search_Lucene_Search_Query_Preprocessing_Phrase($this->_phrase,
                                                                                     $this->_phraseEncoding,
                                                                                     $fieldName);
=======
                $subquery = new Zend_Search_Lucene_Search_Query_Preprocessing_Phrase(
                    $this->_phrase,
                    $this->_phraseEncoding,
                    $fieldName
                );
>>>>>>> 19ad0466
                $subquery->setSlop($this->getSlop());

                $query->addSubquery($subquery->rewrite($index));
            }

            $this->_matches = $query->getQueryTerms();
            return $query;
        }

        // Recognize exact term matching (it corresponds to Keyword fields stored in the index)
        // encoding is not used since we expect binary matching
        require_once 'Zend/Search/Lucene/Index/Term.php';
        $term = new Zend_Search_Lucene_Index_Term($this->_phrase, $this->_field);
        if ($index->hasTerm($term)) {
            require_once 'Zend/Search/Lucene/Search/Query/Term.php';
            $query = new Zend_Search_Lucene_Search_Query_Term($term);
            $query->setBoost($this->getBoost());

            $this->_matches = $query->getQueryTerms();
            return $query;
        }


        // tokenize phrase using current analyzer and process it as a phrase query
        require_once 'Zend/Search/Lucene/Analysis/Analyzer.php';
        $tokens = Zend_Search_Lucene_Analysis_Analyzer::getDefault()->tokenize($this->_phrase, $this->_phraseEncoding);

        if (count($tokens) == 0) {
            $this->_matches = array();
            require_once 'Zend/Search/Lucene/Search/Query/Insignificant.php';
            return new Zend_Search_Lucene_Search_Query_Insignificant();
        }

        if (count($tokens) == 1) {
            require_once 'Zend/Search/Lucene/Index/Term.php';
            $term  = new Zend_Search_Lucene_Index_Term($tokens[0]->getTermText(), $this->_field);
            require_once 'Zend/Search/Lucene/Search/Query/Term.php';
            $query = new Zend_Search_Lucene_Search_Query_Term($term);
            $query->setBoost($this->getBoost());

            $this->_matches = $query->getQueryTerms();
            return $query;
        }

        //It's non-trivial phrase query
        $position = -1;
        require_once 'Zend/Search/Lucene/Search/Query/Phrase.php';
        $query = new Zend_Search_Lucene_Search_Query_Phrase();
        require_once 'Zend/Search/Lucene/Index/Term.php';
        foreach ($tokens as $token) {
            $position += $token->getPositionIncrement();
            $term = new Zend_Search_Lucene_Index_Term($token->getTermText(), $this->_field);
            $query->addTerm($term, $position);
            $query->setSlop($this->getSlop());
        }
        $this->_matches = $query->getQueryTerms();
        return $query;
    }

    /**
     * Query specific matches highlighting
     *
     * @param Zend_Search_Lucene_Search_Highlighter_Interface $highlighter  Highlighter object (also contains doc for highlighting)
     */
    protected function _highlightMatches(Zend_Search_Lucene_Search_Highlighter_Interface $highlighter)
    {
        /** Skip fields detection. We don't need it, since we expect all fields presented in the HTML body and don't differentiate them */

        /** Skip exact term matching recognition, keyword fields highlighting is not supported */

        /** Skip wildcard queries recognition. Supported wildcards are removed by text analyzer */


        // tokenize phrase using current analyzer and process it as a phrase query
        require_once 'Zend/Search/Lucene/Analysis/Analyzer.php';
        $tokens = Zend_Search_Lucene_Analysis_Analyzer::getDefault()->tokenize($this->_phrase, $this->_phraseEncoding);

        if (count($tokens) == 0) {
            // Do nothing
            return;
        }

        if (count($tokens) == 1) {
            $highlighter->highlight($tokens[0]->getTermText());
            return;
        }

        //It's non-trivial phrase query
        $words = array();
        foreach ($tokens as $token) {
            $words[] = $token->getTermText();
        }
        $highlighter->highlight($words);
    }

    /**
     * Print a query
     *
     * @return string
     */
    public function __toString()
    {
        // It's used only for query visualisation, so we don't care about characters escaping
        if ($this->_field !== null) {
            $query = $this->_field . ':';
        } else {
            $query = '';
        }

        $query .= '"' . $this->_phrase . '"';

        if ($this->_slop != 0) {
            $query .= '~' . $this->_slop;
        }

        if ($this->getBoost() != 1) {
            $query .= '^' . round($this->getBoost(), 4);
        }

        return $query;
    }
}<|MERGE_RESOLUTION|>--- conflicted
+++ resolved
@@ -121,8 +121,8 @@
      */
     public function rewrite(Zend_Search_Lucene_Interface $index)
     {
-// Allow to use wildcards within phrases
-// They are either removed by text analyzer or used as a part of keyword for keyword fields
+        // Allow to use wildcards within phrases
+        // They are either removed by text analyzer or used as a part of keyword for keyword fields
 //
 //        if (strpos($this->_phrase, '?') !== false || strpos($this->_phrase, '*') !== false) {
 //            require_once 'Zend/Search/Lucene/Search/QueryParserException.php';
@@ -143,17 +143,11 @@
             }
 
             foreach ($searchFields as $fieldName) {
-<<<<<<< HEAD
-                $subquery = new Zend_Search_Lucene_Search_Query_Preprocessing_Phrase($this->_phrase,
-                                                                                     $this->_phraseEncoding,
-                                                                                     $fieldName);
-=======
                 $subquery = new Zend_Search_Lucene_Search_Query_Preprocessing_Phrase(
                     $this->_phrase,
                     $this->_phraseEncoding,
                     $fieldName
                 );
->>>>>>> 19ad0466
                 $subquery->setSlop($this->getSlop());
 
                 $query->addSubquery($subquery->rewrite($index));
