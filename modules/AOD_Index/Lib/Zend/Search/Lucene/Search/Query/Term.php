--- conflicted
+++ resolved
@@ -2,212 +2,3 @@
 /**
  * Class for backwards compatibility only
  */
-<<<<<<< HEAD
-
-
-/** Zend_Search_Lucene_Search_Query */
-require_once 'Zend/Search/Lucene/Search/Query.php';
-
-
-/**
- * @category   Zend
- * @package    Zend_Search_Lucene
- * @subpackage Search
- * @copyright  Copyright (c) 2005-2012 Zend Technologies USA Inc. (http://www.zend.com)
- * @license    http://framework.zend.com/license/new-bsd     New BSD License
- */
-class Zend_Search_Lucene_Search_Query_Term extends Zend_Search_Lucene_Search_Query
-{
-    /**
-     * Term to find.
-     *
-     * @var Zend_Search_Lucene_Index_Term
-     */
-    private $_term;
-
-    /**
-     * Documents vector.
-     *
-     * @var array
-     */
-    private $_docVector = null;
-
-    /**
-     * Term freqs vector.
-     * array(docId => freq, ...)
-     *
-     * @var array
-     */
-    private $_termFreqs;
-
-
-    /**
-     * Zend_Search_Lucene_Search_Query_Term constructor
-     *
-     * @param Zend_Search_Lucene_Index_Term $term
-     * @param boolean $sign
-     */
-    public function __construct(Zend_Search_Lucene_Index_Term $term)
-    {
-        $this->_term = $term;
-    }
-
-    /**
-     * Re-write query into primitive queries in the context of specified index
-     *
-     * @param Zend_Search_Lucene_Interface $index
-     * @return Zend_Search_Lucene_Search_Query
-     */
-    public function rewrite(Zend_Search_Lucene_Interface $index)
-    {
-        if ($this->_term->field != null) {
-            return $this;
-        } else {
-            require_once 'Zend/Search/Lucene/Search/Query/MultiTerm.php';
-            $query = new Zend_Search_Lucene_Search_Query_MultiTerm();
-            $query->setBoost($this->getBoost());
-
-            require_once 'Zend/Search/Lucene/Index/Term.php';
-            foreach ($index->getFieldNames(true) as $fieldName) {
-                $term = new Zend_Search_Lucene_Index_Term($this->_term->text, $fieldName);
-
-                $query->addTerm($term);
-            }
-
-            return $query->rewrite($index);
-        }
-    }
-
-    /**
-     * Optimize query in the context of specified index
-     *
-     * @param Zend_Search_Lucene_Interface $index
-     * @return Zend_Search_Lucene_Search_Query
-     */
-    public function optimize(Zend_Search_Lucene_Interface $index)
-    {
-        // Check, that index contains specified term
-        if (!$index->hasTerm($this->_term)) {
-            require_once 'Zend/Search/Lucene/Search/Query/Empty.php';
-            return new Zend_Search_Lucene_Search_Query_Empty();
-        }
-
-        return $this;
-    }
-
-
-    /**
-     * Constructs an appropriate Weight implementation for this query.
-     *
-     * @param Zend_Search_Lucene_Interface $reader
-     * @return Zend_Search_Lucene_Search_Weight
-     */
-    public function createWeight(Zend_Search_Lucene_Interface $reader)
-    {
-        require_once 'Zend/Search/Lucene/Search/Weight/Term.php';
-        $this->_weight = new Zend_Search_Lucene_Search_Weight_Term($this->_term, $this, $reader);
-        return $this->_weight;
-    }
-
-    /**
-     * Execute query in context of index reader
-     * It also initializes necessary internal structures
-     *
-     * @param Zend_Search_Lucene_Interface $reader
-     * @param Zend_Search_Lucene_Index_DocsFilter|null $docsFilter
-     */
-    public function execute(Zend_Search_Lucene_Interface $reader, $docsFilter = null)
-    {
-        $this->_docVector = array_flip($reader->termDocs($this->_term, $docsFilter));
-        $this->_termFreqs = $reader->termFreqs($this->_term, $docsFilter);
-
-        // Initialize weight if it's not done yet
-        $this->_initWeight($reader);
-    }
-
-    /**
-     * Get document ids likely matching the query
-     *
-     * It's an array with document ids as keys (performance considerations)
-     *
-     * @return array
-     */
-    public function matchedDocs()
-    {
-        return $this->_docVector;
-    }
-
-    /**
-     * Score specified document
-     *
-     * @param integer $docId
-     * @param Zend_Search_Lucene_Interface $reader
-     * @return float
-     */
-    public function score($docId, Zend_Search_Lucene_Interface $reader)
-    {
-        if (isset($this->_docVector[$docId])) {
-            return $reader->getSimilarity()->tf($this->_termFreqs[$docId]) *
-                   $this->_weight->getValue() *
-                   $reader->norm($docId, $this->_term->field) *
-                   $this->getBoost();
-        } else {
-            return 0;
-        }
-    }
-
-    /**
-     * Return query terms
-     *
-     * @return array
-     */
-    public function getQueryTerms()
-    {
-        return array($this->_term);
-    }
-
-    /**
-     * Return query term
-     *
-     * @return Zend_Search_Lucene_Index_Term
-     */
-    public function getTerm()
-    {
-        return $this->_term;
-    }
-
-    /**
-     * Query specific matches highlighting
-     *
-     * @param Zend_Search_Lucene_Search_Highlighter_Interface $highlighter  Highlighter object (also contains doc for highlighting)
-     */
-    protected function _highlightMatches(Zend_Search_Lucene_Search_Highlighter_Interface $highlighter)
-    {
-        $highlighter->highlight($this->_term->text);
-    }
-
-    /**
-     * Print a query
-     *
-     * @return string
-     */
-    public function __toString()
-    {
-        // It's used only for query visualisation, so we don't care about characters escaping
-        if ($this->_term->field !== null) {
-            $query = $this->_term->field . ':';
-        } else {
-            $query = '';
-        }
-
-        $query .= $this->_term->text;
-
-        if ($this->getBoost() != 1) {
-            $query = $query . '^' . round($this->getBoost(), 4);
-        }
-
-        return $query;
-    }
-}
-=======
->>>>>>> 48c6bd6a
