--- conflicted
+++ resolved
@@ -91,7 +91,7 @@
             $this->_signs = null;
             // Check if all subqueries are required
             if (is_array($signs)) {
-                foreach ($signs as $sign ) {
+                foreach ($signs as $sign) {
                     if ($sign !== true) {
                         $this->_signs = $signs;
                         break;
@@ -114,7 +114,8 @@
      * @param  boolean|null $sign
      * @return void
      */
-    public function addSubquery(Zend_Search_Lucene_Search_Query $subquery, $sign=null) {
+    public function addSubquery(Zend_Search_Lucene_Search_Query $subquery, $sign=null)
+    {
         if ($sign !== true || $this->_signs !== null) {       // Skip, if all subqueries are required
             if ($this->_signs === null) {                     // Check, If all previous subqueries are required
                 $this->_signs = array();
@@ -140,15 +141,10 @@
         $query->setBoost($this->getBoost());
 
         foreach ($this->_subqueries as $subqueryId => $subquery) {
-<<<<<<< HEAD
-            $query->addSubquery($subquery->rewrite($index),
-                                ($this->_signs === null)?  true : $this->_signs[$subqueryId]);
-=======
             $query->addSubquery(
                 $subquery->rewrite($index),
                 ($this->_signs === null)?  true : $this->_signs[$subqueryId]
             );
->>>>>>> 19ad0466
         }
 
         return $query;
@@ -205,12 +201,11 @@
                     // Matching is required, but is actually empty
                     require_once 'Zend/Search/Lucene/Search/Query/Empty.php';
                     return new Zend_Search_Lucene_Search_Query_Empty();
-                } else {
-                    // Matching is optional or prohibited, but is empty
-                    // Remove it from subqueries and signs list
-                    unset($subqueries[$id]);
-                    unset($signs[$id]);
                 }
+                // Matching is optional or prohibited, but is empty
+                // Remove it from subqueries and signs list
+                unset($subqueries[$id]);
+                unset($signs[$id]);
             }
         }
 
@@ -269,7 +264,7 @@
                 // remove subquery from a subqueries list
                 unset($subqueries[$id]);
                 unset($signs[$id]);
-           } else if ($subquery instanceof Zend_Search_Lucene_Search_Query_MultiTerm) {
+            } elseif ($subquery instanceof Zend_Search_Lucene_Search_Query_MultiTerm) {
                 $subTerms = $subquery->getTerms();
                 $subSigns = $subquery->getSigns();
 
@@ -291,7 +286,7 @@
                         foreach ($subSigns as $sign) {
                             if ($sign === true) {
                                 $hasRequired   = true;
-                            } else if ($sign === false) {
+                            } elseif ($sign === false) {
                                 $hasProhibited = true;
                                 break;
                             }
@@ -311,7 +306,6 @@
                     // remove subquery from a subqueries list
                     unset($subqueries[$id]);
                     unset($signs[$id]);
-
                 } else { // $signs[$id] === null  ||  $signs[$id] === false
                     // It's an optional or prohibited multi-term subquery.
                     // Something like '... (+term1 -term2 term3 ...) ...'
@@ -356,7 +350,7 @@
 
 
         // Check, if there are no decomposed subqueries
-        if (count($terms) == 0 ) {
+        if (count($terms) == 0) {
             // return prepared candidate
             return $optimizedQuery;
         }
@@ -397,7 +391,7 @@
 
             // Clear terms list
             $terms = array();
-        } else if (count($terms) > 1  &&  count(array_unique($boostFactors)) == 1) {
+        } elseif (count($terms) > 1  &&  count(array_unique($boostFactors)) == 1) {
             require_once 'Zend/Search/Lucene/Search/Query/MultiTerm.php';
             $clause = new Zend_Search_Lucene_Search_Query_MultiTerm($terms, $tsigns);
             $clause->setBoost(reset($boostFactors));
@@ -418,7 +412,7 @@
 
             // Clear prohibited terms list
             $prohibitedTerms = array();
-        } else if (count($prohibitedTerms) > 1) {
+        } elseif (count($prohibitedTerms) > 1) {
             // prepare signs array
             $prohibitedSigns = array();
             foreach ($prohibitedTerms as $id => $term) {
@@ -505,11 +499,6 @@
             $resVectorsIds[]   = $subqueryId;
         }
         // sort resvectors in order of subquery cardinality increasing
-<<<<<<< HEAD
-        array_multisort($resVectorsSizes, SORT_ASC, SORT_NUMERIC,
-                        $resVectorsIds,   SORT_ASC, SORT_NUMERIC,
-                        $resVectors);
-=======
         array_multisort(
             $resVectorsSizes,
             SORT_ASC,
@@ -519,10 +508,9 @@
             SORT_NUMERIC,
             $resVectors
         );
->>>>>>> 19ad0466
 
         foreach ($resVectors as $nextResVector) {
-            if($this->_resVector === null) {
+            if ($this->_resVector === null) {
                 $this->_resVector = $nextResVector;
             } else {
                 //$this->_resVector = array_intersect_key($this->_resVector, $nextResVector);
@@ -581,11 +569,6 @@
         }
 
         // sort resvectors in order of subquery cardinality increasing
-<<<<<<< HEAD
-        array_multisort($requiredVectorsSizes, SORT_ASC, SORT_NUMERIC,
-                        $requiredVectorsIds,   SORT_ASC, SORT_NUMERIC,
-                        $requiredVectors);
-=======
         array_multisort(
             $requiredVectorsSizes,
             SORT_ASC,
@@ -595,11 +578,10 @@
             SORT_NUMERIC,
             $requiredVectors
         );
->>>>>>> 19ad0466
 
         $required = null;
         foreach ($requiredVectors as $nextResVector) {
-            if($required === null) {
+            if ($required === null) {
                 $required = $nextResVector;
             } else {
                 //$required = array_intersect_key($required, $nextResVector);
@@ -643,15 +625,10 @@
     public function _conjunctionScore($docId, Zend_Search_Lucene_Interface $reader)
     {
         if ($this->_coord === null) {
-<<<<<<< HEAD
-            $this->_coord = $reader->getSimilarity()->coord(count($this->_subqueries),
-                                                            count($this->_subqueries) );
-=======
             $this->_coord = $reader->getSimilarity()->coord(
                 count($this->_subqueries),
                 count($this->_subqueries)
             );
->>>>>>> 19ad0466
         }
 
         $score = 0;
@@ -778,12 +755,10 @@
         if (isset($this->_resVector[$docId])) {
             if ($this->_signs === null) {
                 return $this->_conjunctionScore($docId, $reader);
-            } else {
-                return $this->_nonConjunctionScore($docId, $reader);
-            }
-        } else {
-            return 0;
-        }
+            }
+            return $this->_nonConjunctionScore($docId, $reader);
+        }
+        return 0;
     }
 
     /**
@@ -836,7 +811,7 @@
 
             if ($this->_signs === null || $this->_signs[$id] === true) {
                 $query .= '+';
-            } else if ($this->_signs[$id] === false) {
+            } elseif ($this->_signs[$id] === false) {
                 $query .= '-';
             }
 
@@ -849,4 +824,4 @@
 
         return $query;
     }
-}
+}