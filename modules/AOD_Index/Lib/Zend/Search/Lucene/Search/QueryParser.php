<?php
/**
 * Zend Framework
 *
 * LICENSE
 *
 * This source file is subject to the new BSD license that is bundled
 * with this package in the file LICENSE.txt.
 * It is also available through the world-wide-web at this URL:
 * http://framework.zend.com/license/new-bsd
 * If you did not receive a copy of the license and are unable to
 * obtain it through the world-wide-web, please send an email
 * to license@zend.com so we can send you a copy immediately.
 *
 * @category   Zend
 * @package    Zend_Search_Lucene
 * @subpackage Search
 * @copyright  Copyright (c) 2005-2012 Zend Technologies USA Inc. (http://www.zend.com)
 * @license    http://framework.zend.com/license/new-bsd     New BSD License
 * @version    $Id: QueryParser.php 24593 2012-01-05 20:35:02Z matthew $
 */


/** Internally used classes */

/** Zend_Search_Lucene_Analysis_Analyzer */
require_once 'Zend/Search/Lucene/Analysis/Analyzer.php';

/** Zend_Search_Lucene_Search_QueryToken */
require_once 'Zend/Search/Lucene/Search/QueryToken.php';



/** Zend_Search_Lucene_FSM */
require_once 'Zend/Search/Lucene/FSM.php';

/**
 * @category   Zend
 * @package    Zend_Search_Lucene
 * @subpackage Search
 * @copyright  Copyright (c) 2005-2012 Zend Technologies USA Inc. (http://www.zend.com)
 * @license    http://framework.zend.com/license/new-bsd     New BSD License
 */
class Zend_Search_Lucene_Search_QueryParser extends Zend_Search_Lucene_FSM
{
    /**
     * Parser instance
     *
     * @var Zend_Search_Lucene_Search_QueryParser
     */
    private static $_instance = null;


    /**
     * Query lexer
     *
     * @var Zend_Search_Lucene_Search_QueryLexer
     */
    private $_lexer;

    /**
     * Tokens list
     * Array of Zend_Search_Lucene_Search_QueryToken objects
     *
     * @var array
     */
    private $_tokens;

    /**
     * Current token
     *
     * @var integer|string
     */
    private $_currentToken;

    /**
     * Last token
     *
     * It can be processed within FSM states, but this addirional state simplifies FSM
     *
     * @var Zend_Search_Lucene_Search_QueryToken
     */
    private $_lastToken = null;

    /**
     * Range query first term
     *
     * @var string
     */
    private $_rqFirstTerm = null;

    /**
     * Current query parser context
     *
     * @var Zend_Search_Lucene_Search_QueryParserContext
     */
    private $_context;

    /**
     * Context stack
     *
     * @var array
     */
    private $_contextStack;

    /**
     * Query string encoding
     *
     * @var string
     */
    private $_encoding;

    /**
     * Query string default encoding
     *
     * @var string
     */
    private $_defaultEncoding = '';

    /**
     * Defines query parsing mode.
     *
     * If this option is turned on, then query parser suppress query parser exceptions
     * and constructs multi-term query using all words from a query.
     *
     * That helps to avoid exceptions caused by queries, which don't conform to query language,
     * but limits possibilities to check, that query entered by user has some inconsistencies.
     *
     *
     * Default is true.
     *
     * Use {@link Zend_Search_Lucene::suppressQueryParsingExceptions()},
     * {@link Zend_Search_Lucene::dontSuppressQueryParsingExceptions()} and
     * {@link Zend_Search_Lucene::checkQueryParsingExceptionsSuppressMode()} to operate
     * with this setting.
     *
     * @var boolean
     */
    private $_suppressQueryParsingExceptions = true;

    /**
     * Boolean operators constants
     */
    const B_OR  = 0;
    const B_AND = 1;

    /**
     * Default boolean queries operator
     *
     * @var integer
     */
    private $_defaultOperator = self::B_OR;


    /** Query parser State Machine states */
    const ST_COMMON_QUERY_ELEMENT       = 0;   // Terms, phrases, operators
    const ST_CLOSEDINT_RQ_START         = 1;   // Range query start (closed interval) - '['
    const ST_CLOSEDINT_RQ_FIRST_TERM    = 2;   // First term in '[term1 to term2]' construction
    const ST_CLOSEDINT_RQ_TO_TERM       = 3;   // 'TO' lexeme in '[term1 to term2]' construction
    const ST_CLOSEDINT_RQ_LAST_TERM     = 4;   // Second term in '[term1 to term2]' construction
    const ST_CLOSEDINT_RQ_END           = 5;   // Range query end (closed interval) - ']'
    const ST_OPENEDINT_RQ_START         = 6;   // Range query start (opened interval) - '{'
    const ST_OPENEDINT_RQ_FIRST_TERM    = 7;   // First term in '{term1 to term2}' construction
    const ST_OPENEDINT_RQ_TO_TERM       = 8;   // 'TO' lexeme in '{term1 to term2}' construction
    const ST_OPENEDINT_RQ_LAST_TERM     = 9;   // Second term in '{term1 to term2}' construction
    const ST_OPENEDINT_RQ_END           = 10;  // Range query end (opened interval) - '}'

    /**
     * Parser constructor
     */
    public function __construct()
    {
        parent::__construct(array(self::ST_COMMON_QUERY_ELEMENT,
                                  self::ST_CLOSEDINT_RQ_START,
                                  self::ST_CLOSEDINT_RQ_FIRST_TERM,
                                  self::ST_CLOSEDINT_RQ_TO_TERM,
                                  self::ST_CLOSEDINT_RQ_LAST_TERM,
                                  self::ST_CLOSEDINT_RQ_END,
                                  self::ST_OPENEDINT_RQ_START,
                                  self::ST_OPENEDINT_RQ_FIRST_TERM,
                                  self::ST_OPENEDINT_RQ_TO_TERM,
                                  self::ST_OPENEDINT_RQ_LAST_TERM,
                                  self::ST_OPENEDINT_RQ_END
                                 ),
<<<<<<< HEAD
                            Zend_Search_Lucene_Search_QueryToken::getTypes());
=======
            Zend_Search_Lucene_Search_QueryToken::getTypes()
        );
>>>>>>> 19ad0466

        $this->addRules(
            array(array(self::ST_COMMON_QUERY_ELEMENT, Zend_Search_Lucene_Search_QueryToken::TT_WORD,             self::ST_COMMON_QUERY_ELEMENT),
                   array(self::ST_COMMON_QUERY_ELEMENT, Zend_Search_Lucene_Search_QueryToken::TT_PHRASE,           self::ST_COMMON_QUERY_ELEMENT),
                   array(self::ST_COMMON_QUERY_ELEMENT, Zend_Search_Lucene_Search_QueryToken::TT_FIELD,            self::ST_COMMON_QUERY_ELEMENT),
                   array(self::ST_COMMON_QUERY_ELEMENT, Zend_Search_Lucene_Search_QueryToken::TT_REQUIRED,         self::ST_COMMON_QUERY_ELEMENT),
                   array(self::ST_COMMON_QUERY_ELEMENT, Zend_Search_Lucene_Search_QueryToken::TT_PROHIBITED,       self::ST_COMMON_QUERY_ELEMENT),
                   array(self::ST_COMMON_QUERY_ELEMENT, Zend_Search_Lucene_Search_QueryToken::TT_FUZZY_PROX_MARK,  self::ST_COMMON_QUERY_ELEMENT),
                   array(self::ST_COMMON_QUERY_ELEMENT, Zend_Search_Lucene_Search_QueryToken::TT_BOOSTING_MARK,    self::ST_COMMON_QUERY_ELEMENT),
                   array(self::ST_COMMON_QUERY_ELEMENT, Zend_Search_Lucene_Search_QueryToken::TT_RANGE_INCL_START, self::ST_CLOSEDINT_RQ_START),
                   array(self::ST_COMMON_QUERY_ELEMENT, Zend_Search_Lucene_Search_QueryToken::TT_RANGE_EXCL_START, self::ST_OPENEDINT_RQ_START),
                   array(self::ST_COMMON_QUERY_ELEMENT, Zend_Search_Lucene_Search_QueryToken::TT_SUBQUERY_START,   self::ST_COMMON_QUERY_ELEMENT),
                   array(self::ST_COMMON_QUERY_ELEMENT, Zend_Search_Lucene_Search_QueryToken::TT_SUBQUERY_END,     self::ST_COMMON_QUERY_ELEMENT),
                   array(self::ST_COMMON_QUERY_ELEMENT, Zend_Search_Lucene_Search_QueryToken::TT_AND_LEXEME,       self::ST_COMMON_QUERY_ELEMENT),
                   array(self::ST_COMMON_QUERY_ELEMENT, Zend_Search_Lucene_Search_QueryToken::TT_OR_LEXEME,        self::ST_COMMON_QUERY_ELEMENT),
                   array(self::ST_COMMON_QUERY_ELEMENT, Zend_Search_Lucene_Search_QueryToken::TT_NOT_LEXEME,       self::ST_COMMON_QUERY_ELEMENT),
                   array(self::ST_COMMON_QUERY_ELEMENT, Zend_Search_Lucene_Search_QueryToken::TT_NUMBER,           self::ST_COMMON_QUERY_ELEMENT)
                  ));
        $this->addRules(
            array(array(self::ST_CLOSEDINT_RQ_START,      Zend_Search_Lucene_Search_QueryToken::TT_WORD,           self::ST_CLOSEDINT_RQ_FIRST_TERM),
                   array(self::ST_CLOSEDINT_RQ_FIRST_TERM, Zend_Search_Lucene_Search_QueryToken::TT_TO_LEXEME,      self::ST_CLOSEDINT_RQ_TO_TERM),
                   array(self::ST_CLOSEDINT_RQ_TO_TERM,    Zend_Search_Lucene_Search_QueryToken::TT_WORD,           self::ST_CLOSEDINT_RQ_LAST_TERM),
                   array(self::ST_CLOSEDINT_RQ_LAST_TERM,  Zend_Search_Lucene_Search_QueryToken::TT_RANGE_INCL_END, self::ST_COMMON_QUERY_ELEMENT)
                  ));
        $this->addRules(
            array(array(self::ST_OPENEDINT_RQ_START,      Zend_Search_Lucene_Search_QueryToken::TT_WORD,           self::ST_OPENEDINT_RQ_FIRST_TERM),
                   array(self::ST_OPENEDINT_RQ_FIRST_TERM, Zend_Search_Lucene_Search_QueryToken::TT_TO_LEXEME,      self::ST_OPENEDINT_RQ_TO_TERM),
                   array(self::ST_OPENEDINT_RQ_TO_TERM,    Zend_Search_Lucene_Search_QueryToken::TT_WORD,           self::ST_OPENEDINT_RQ_LAST_TERM),
                   array(self::ST_OPENEDINT_RQ_LAST_TERM,  Zend_Search_Lucene_Search_QueryToken::TT_RANGE_EXCL_END, self::ST_COMMON_QUERY_ELEMENT)
                  ));



        $addTermEntryAction             = new Zend_Search_Lucene_FSMAction($this, 'addTermEntry');
        $addPhraseEntryAction           = new Zend_Search_Lucene_FSMAction($this, 'addPhraseEntry');
        $setFieldAction                 = new Zend_Search_Lucene_FSMAction($this, 'setField');
        $setSignAction                  = new Zend_Search_Lucene_FSMAction($this, 'setSign');
        $setFuzzyProxAction             = new Zend_Search_Lucene_FSMAction($this, 'processFuzzyProximityModifier');
        $processModifierParameterAction = new Zend_Search_Lucene_FSMAction($this, 'processModifierParameter');
        $subqueryStartAction            = new Zend_Search_Lucene_FSMAction($this, 'subqueryStart');
        $subqueryEndAction              = new Zend_Search_Lucene_FSMAction($this, 'subqueryEnd');
        $logicalOperatorAction          = new Zend_Search_Lucene_FSMAction($this, 'logicalOperator');
        $openedRQFirstTermAction        = new Zend_Search_Lucene_FSMAction($this, 'openedRQFirstTerm');
        $openedRQLastTermAction         = new Zend_Search_Lucene_FSMAction($this, 'openedRQLastTerm');
        $closedRQFirstTermAction        = new Zend_Search_Lucene_FSMAction($this, 'closedRQFirstTerm');
        $closedRQLastTermAction         = new Zend_Search_Lucene_FSMAction($this, 'closedRQLastTerm');


        $this->addInputAction(self::ST_COMMON_QUERY_ELEMENT, Zend_Search_Lucene_Search_QueryToken::TT_WORD,            $addTermEntryAction);
        $this->addInputAction(self::ST_COMMON_QUERY_ELEMENT, Zend_Search_Lucene_Search_QueryToken::TT_PHRASE,          $addPhraseEntryAction);
        $this->addInputAction(self::ST_COMMON_QUERY_ELEMENT, Zend_Search_Lucene_Search_QueryToken::TT_FIELD,           $setFieldAction);
        $this->addInputAction(self::ST_COMMON_QUERY_ELEMENT, Zend_Search_Lucene_Search_QueryToken::TT_REQUIRED,        $setSignAction);
        $this->addInputAction(self::ST_COMMON_QUERY_ELEMENT, Zend_Search_Lucene_Search_QueryToken::TT_PROHIBITED,      $setSignAction);
        $this->addInputAction(self::ST_COMMON_QUERY_ELEMENT, Zend_Search_Lucene_Search_QueryToken::TT_FUZZY_PROX_MARK, $setFuzzyProxAction);
        $this->addInputAction(self::ST_COMMON_QUERY_ELEMENT, Zend_Search_Lucene_Search_QueryToken::TT_NUMBER,          $processModifierParameterAction);
        $this->addInputAction(self::ST_COMMON_QUERY_ELEMENT, Zend_Search_Lucene_Search_QueryToken::TT_SUBQUERY_START,  $subqueryStartAction);
        $this->addInputAction(self::ST_COMMON_QUERY_ELEMENT, Zend_Search_Lucene_Search_QueryToken::TT_SUBQUERY_END,    $subqueryEndAction);
        $this->addInputAction(self::ST_COMMON_QUERY_ELEMENT, Zend_Search_Lucene_Search_QueryToken::TT_AND_LEXEME,      $logicalOperatorAction);
        $this->addInputAction(self::ST_COMMON_QUERY_ELEMENT, Zend_Search_Lucene_Search_QueryToken::TT_OR_LEXEME,       $logicalOperatorAction);
        $this->addInputAction(self::ST_COMMON_QUERY_ELEMENT, Zend_Search_Lucene_Search_QueryToken::TT_NOT_LEXEME,      $logicalOperatorAction);

        $this->addEntryAction(self::ST_OPENEDINT_RQ_FIRST_TERM, $openedRQFirstTermAction);
        $this->addEntryAction(self::ST_OPENEDINT_RQ_LAST_TERM,  $openedRQLastTermAction);
        $this->addEntryAction(self::ST_CLOSEDINT_RQ_FIRST_TERM, $closedRQFirstTermAction);
        $this->addEntryAction(self::ST_CLOSEDINT_RQ_LAST_TERM,  $closedRQLastTermAction);


        require_once 'Zend/Search/Lucene/Search/QueryLexer.php';
        $this->_lexer = new Zend_Search_Lucene_Search_QueryLexer();
    }

    /**
     * Get query parser instance
     *
     * @return Zend_Search_Lucene_Search_QueryParser
     */
    private static function _getInstance()
    {
        if (self::$_instance === null) {
            self::$_instance = new self();
        }
        return self::$_instance;
    }

    /**
     * Set query string default encoding
     *
     * @param string $encoding
     */
    public static function setDefaultEncoding($encoding)
    {
        self::_getInstance()->_defaultEncoding = $encoding;
    }

    /**
     * Get query string default encoding
     *
     * @return string
     */
    public static function getDefaultEncoding()
    {
       return self::_getInstance()->_defaultEncoding;
    }

    /**
     * Set default boolean operator
     *
     * @param integer $operator
     */
    public static function setDefaultOperator($operator)
    {
        self::_getInstance()->_defaultOperator = $operator;
    }

    /**
     * Get default boolean operator
     *
     * @return integer
     */
    public static function getDefaultOperator()
    {
        return self::_getInstance()->_defaultOperator;
    }

    /**
     * Turn on 'suppress query parser exceptions' mode.
     */
    public static function suppressQueryParsingExceptions()
    {
        self::_getInstance()->_suppressQueryParsingExceptions = true;
    }
    /**
     * Turn off 'suppress query parser exceptions' mode.
     */
    public static function dontSuppressQueryParsingExceptions()
    {
        self::_getInstance()->_suppressQueryParsingExceptions = false;
    }
    /**
     * Check 'suppress query parser exceptions' mode.
     * @return boolean
     */
    public static function queryParsingExceptionsSuppressed()
    {
        return self::_getInstance()->_suppressQueryParsingExceptions;
    }


    /**
     * Escape keyword to force it to be parsed as one term
     *
     * @param string $keyword
     * @return string
     */
    public static function escape($keyword)
    {
        return '\\' . implode('\\', str_split($keyword));
    }

    /**
     * Parses a query string
     *
     * @param string $strQuery
     * @param string $encoding
     * @return Zend_Search_Lucene_Search_Query
     * @throws Zend_Search_Lucene_Search_QueryParserException
     */
    public static function parse($strQuery, $encoding = null)
    {
        self::_getInstance();

        // Reset FSM if previous parse operation didn't return it into a correct state
        self::$_instance->reset();

        require_once 'Zend/Search/Lucene/Search/QueryParserException.php';
        try {
            require_once 'Zend/Search/Lucene/Search/QueryParserContext.php';

            self::$_instance->_encoding     = ($encoding !== null) ? $encoding : self::$_instance->_defaultEncoding;
            self::$_instance->_lastToken    = null;
            self::$_instance->_context      = new Zend_Search_Lucene_Search_QueryParserContext(self::$_instance->_encoding);
            self::$_instance->_contextStack = array();
            self::$_instance->_tokens       = self::$_instance->_lexer->tokenize($strQuery, self::$_instance->_encoding);

            // Empty query
            if (count(self::$_instance->_tokens) == 0) {
                require_once 'Zend/Search/Lucene/Search/Query/Insignificant.php';
                return new Zend_Search_Lucene_Search_Query_Insignificant();
            }


            foreach (self::$_instance->_tokens as $token) {
                try {
                    self::$_instance->_currentToken = $token;
                    self::$_instance->process($token->type);

                    self::$_instance->_lastToken = $token;
                } catch (Exception $e) {
                    if (strpos($e->getMessage(), 'There is no any rule for') !== false) {
                        throw new Zend_Search_Lucene_Search_QueryParserException( 'Syntax error at char position ' . $token->position . '.', 0, $e);
                    }

                    require_once 'Zend/Search/Lucene/Exception.php';
                    throw new Zend_Search_Lucene_Exception($e->getMessage(), $e->getCode(), $e);
                }
            }

            if (count(self::$_instance->_contextStack) != 0) {
                throw new Zend_Search_Lucene_Search_QueryParserException('Syntax Error: mismatched parentheses, every opening must have closing.' );
            }

            return self::$_instance->_context->getQuery();
        } catch (Zend_Search_Lucene_Search_QueryParserException $e) {
            if (self::$_instance->_suppressQueryParsingExceptions) {
                $queryTokens = Zend_Search_Lucene_Analysis_Analyzer::getDefault()->tokenize($strQuery, self::$_instance->_encoding);

                require_once 'Zend/Search/Lucene/Search/Query/MultiTerm.php';
                $query = new Zend_Search_Lucene_Search_Query_MultiTerm();
                $termsSign = (self::$_instance->_defaultOperator == self::B_AND) ? true /* required term */ :
                                                                                   null /* optional term */;

                require_once 'Zend/Search/Lucene/Index/Term.php';
                foreach ($queryTokens as $token) {
                    $query->addTerm(new Zend_Search_Lucene_Index_Term($token->getTermText()), $termsSign);
                }


                return $query;
            } else {
                require_once 'Zend/Search/Lucene/Exception.php';
                throw new Zend_Search_Lucene_Exception($e->getMessage(), $e->getCode(), $e);
            }
        }
    }

    /*********************************************************************
     * Actions implementation
     *
     * Actions affect on recognized lexemes list
     *********************************************************************/

    /**
     * Add term to a query
     */
    public function addTermEntry()
    {
        require_once 'Zend/Search/Lucene/Search/QueryEntry/Term.php';
        $entry = new Zend_Search_Lucene_Search_QueryEntry_Term($this->_currentToken->text, $this->_context->getField());
        $this->_context->addEntry($entry);
    }

    /**
     * Add phrase to a query
     */
    public function addPhraseEntry()
    {
        require_once 'Zend/Search/Lucene/Search/QueryEntry/Phrase.php';
        $entry = new Zend_Search_Lucene_Search_QueryEntry_Phrase($this->_currentToken->text, $this->_context->getField());
        $this->_context->addEntry($entry);
    }

    /**
     * Set entry field
     */
    public function setField()
    {
        $this->_context->setNextEntryField($this->_currentToken->text);
    }

    /**
     * Set entry sign
     */
    public function setSign()
    {
        $this->_context->setNextEntrySign($this->_currentToken->type);
    }


    /**
     * Process fuzzy search/proximity modifier - '~'
     */
    public function processFuzzyProximityModifier()
    {
        $this->_context->processFuzzyProximityModifier();
    }

    /**
     * Process modifier parameter
     *
     * @throws Zend_Search_Lucene_Exception
     */
    public function processModifierParameter()
    {
        if ($this->_lastToken === null) {
            require_once 'Zend/Search/Lucene/Search/QueryParserException.php';
            throw new Zend_Search_Lucene_Search_QueryParserException('Lexeme modifier parameter must follow lexeme modifier. Char position 0.' );
        }

        switch ($this->_lastToken->type) {
            case Zend_Search_Lucene_Search_QueryToken::TT_FUZZY_PROX_MARK:
                $this->_context->processFuzzyProximityModifier($this->_currentToken->text);
                break;

            case Zend_Search_Lucene_Search_QueryToken::TT_BOOSTING_MARK:
                $this->_context->boost($this->_currentToken->text);
                break;

            default:
                // It's not a user input exception
                require_once 'Zend/Search/Lucene/Exception.php';
                throw new Zend_Search_Lucene_Exception('Lexeme modifier parameter must follow lexeme modifier. Char position 0.' );
        }
    }


    /**
     * Start subquery
     */
    public function subqueryStart()
    {
        require_once 'Zend/Search/Lucene/Search/QueryParserContext.php';

        $this->_contextStack[] = $this->_context;
        $this->_context        = new Zend_Search_Lucene_Search_QueryParserContext($this->_encoding, $this->_context->getField());
    }

    /**
     * End subquery
     */
    public function subqueryEnd()
    {
        if (count($this->_contextStack) == 0) {
            require_once 'Zend/Search/Lucene/Search/QueryParserException.php';
            throw new Zend_Search_Lucene_Search_QueryParserException('Syntax Error: mismatched parentheses, every opening must have closing. Char position ' . $this->_currentToken->position . '.' );
        }

        $query          = $this->_context->getQuery();
        $this->_context = array_pop($this->_contextStack);

        require_once 'Zend/Search/Lucene/Search/QueryEntry/Subquery.php';
        $this->_context->addEntry(new Zend_Search_Lucene_Search_QueryEntry_Subquery($query));
    }

    /**
     * Process logical operator
     */
    public function logicalOperator()
    {
        $this->_context->addLogicalOperator($this->_currentToken->type);
    }

    /**
     * Process first range query term (opened interval)
     */
    public function openedRQFirstTerm()
    {
        $this->_rqFirstTerm = $this->_currentToken->text;
    }

    /**
     * Process last range query term (opened interval)
     *
     * @throws Zend_Search_Lucene_Search_QueryParserException
     */
    public function openedRQLastTerm()
    {
        $tokens = Zend_Search_Lucene_Analysis_Analyzer::getDefault()->tokenize($this->_rqFirstTerm, $this->_encoding);
        if (count($tokens) > 1) {
            require_once 'Zend/Search/Lucene/Search/QueryParserException.php';
            throw new Zend_Search_Lucene_Search_QueryParserException('Range query boundary terms must be non-multiple word terms');
        } else if (count($tokens) == 1) {
            require_once 'Zend/Search/Lucene/Index/Term.php';
            $from = new Zend_Search_Lucene_Index_Term(reset($tokens)->getTermText(), $this->_context->getField());
        } else {
            $from = null;
        }

        $tokens = Zend_Search_Lucene_Analysis_Analyzer::getDefault()->tokenize($this->_currentToken->text, $this->_encoding);
        if (count($tokens) > 1) {
            require_once 'Zend/Search/Lucene/Search/QueryParserException.php';
            throw new Zend_Search_Lucene_Search_QueryParserException('Range query boundary terms must be non-multiple word terms');
        } else if (count($tokens) == 1) {
            require_once 'Zend/Search/Lucene/Index/Term.php';
            $to = new Zend_Search_Lucene_Index_Term(reset($tokens)->getTermText(), $this->_context->getField());
        } else {
            $to = null;
        }

        if ($from === null  &&  $to === null) {
            require_once 'Zend/Search/Lucene/Search/QueryParserException.php';
            throw new Zend_Search_Lucene_Search_QueryParserException('At least one range query boundary term must be non-empty term');
        }

        require_once 'Zend/Search/Lucene/Search/Query/Range.php';
        $rangeQuery = new Zend_Search_Lucene_Search_Query_Range($from, $to, false);
        require_once 'Zend/Search/Lucene/Search/QueryEntry/Subquery.php';
        $entry      = new Zend_Search_Lucene_Search_QueryEntry_Subquery($rangeQuery);
        $this->_context->addEntry($entry);
    }

    /**
     * Process first range query term (closed interval)
     */
    public function closedRQFirstTerm()
    {
        $this->_rqFirstTerm = $this->_currentToken->text;
    }

    /**
     * Process last range query term (closed interval)
     *
     * @throws Zend_Search_Lucene_Search_QueryParserException
     */
    public function closedRQLastTerm()
    {
        $tokens = Zend_Search_Lucene_Analysis_Analyzer::getDefault()->tokenize($this->_rqFirstTerm, $this->_encoding);
        if (count($tokens) > 1) {
            require_once 'Zend/Search/Lucene/Search/QueryParserException.php';
            throw new Zend_Search_Lucene_Search_QueryParserException('Range query boundary terms must be non-multiple word terms');
        } else if (count($tokens) == 1) {
            require_once 'Zend/Search/Lucene/Index/Term.php';
            $from = new Zend_Search_Lucene_Index_Term(reset($tokens)->getTermText(), $this->_context->getField());
        } else {
            $from = null;
        }

        $tokens = Zend_Search_Lucene_Analysis_Analyzer::getDefault()->tokenize($this->_currentToken->text, $this->_encoding);
        if (count($tokens) > 1) {
            require_once 'Zend/Search/Lucene/Search/QueryParserException.php';
            throw new Zend_Search_Lucene_Search_QueryParserException('Range query boundary terms must be non-multiple word terms');
        } else if (count($tokens) == 1) {
            require_once 'Zend/Search/Lucene/Index/Term.php';
            $to = new Zend_Search_Lucene_Index_Term(reset($tokens)->getTermText(), $this->_context->getField());
        } else {
            $to = null;
        }

        if ($from === null  &&  $to === null) {
            require_once 'Zend/Search/Lucene/Search/QueryParserException.php';
            throw new Zend_Search_Lucene_Search_QueryParserException('At least one range query boundary term must be non-empty term');
        }

        require_once 'Zend/Search/Lucene/Search/Query/Range.php';
        $rangeQuery = new Zend_Search_Lucene_Search_Query_Range($from, $to, true);
        require_once 'Zend/Search/Lucene/Search/QueryEntry/Subquery.php';
        $entry      = new Zend_Search_Lucene_Search_QueryEntry_Subquery($rangeQuery);
        $this->_context->addEntry($entry);
    }
}
<|MERGE_RESOLUTION|>--- conflicted
+++ resolved
@@ -170,7 +170,8 @@
      */
     public function __construct()
     {
-        parent::__construct(array(self::ST_COMMON_QUERY_ELEMENT,
+        parent::__construct(
+            array(self::ST_COMMON_QUERY_ELEMENT,
                                   self::ST_CLOSEDINT_RQ_START,
                                   self::ST_CLOSEDINT_RQ_FIRST_TERM,
                                   self::ST_CLOSEDINT_RQ_TO_TERM,
@@ -182,12 +183,8 @@
                                   self::ST_OPENEDINT_RQ_LAST_TERM,
                                   self::ST_OPENEDINT_RQ_END
                                  ),
-<<<<<<< HEAD
-                            Zend_Search_Lucene_Search_QueryToken::getTypes());
-=======
             Zend_Search_Lucene_Search_QueryToken::getTypes()
         );
->>>>>>> 19ad0466
 
         $this->addRules(
             array(array(self::ST_COMMON_QUERY_ELEMENT, Zend_Search_Lucene_Search_QueryToken::TT_WORD,             self::ST_COMMON_QUERY_ELEMENT),
@@ -205,19 +202,22 @@
                    array(self::ST_COMMON_QUERY_ELEMENT, Zend_Search_Lucene_Search_QueryToken::TT_OR_LEXEME,        self::ST_COMMON_QUERY_ELEMENT),
                    array(self::ST_COMMON_QUERY_ELEMENT, Zend_Search_Lucene_Search_QueryToken::TT_NOT_LEXEME,       self::ST_COMMON_QUERY_ELEMENT),
                    array(self::ST_COMMON_QUERY_ELEMENT, Zend_Search_Lucene_Search_QueryToken::TT_NUMBER,           self::ST_COMMON_QUERY_ELEMENT)
-                  ));
+                  )
+        );
         $this->addRules(
             array(array(self::ST_CLOSEDINT_RQ_START,      Zend_Search_Lucene_Search_QueryToken::TT_WORD,           self::ST_CLOSEDINT_RQ_FIRST_TERM),
                    array(self::ST_CLOSEDINT_RQ_FIRST_TERM, Zend_Search_Lucene_Search_QueryToken::TT_TO_LEXEME,      self::ST_CLOSEDINT_RQ_TO_TERM),
                    array(self::ST_CLOSEDINT_RQ_TO_TERM,    Zend_Search_Lucene_Search_QueryToken::TT_WORD,           self::ST_CLOSEDINT_RQ_LAST_TERM),
                    array(self::ST_CLOSEDINT_RQ_LAST_TERM,  Zend_Search_Lucene_Search_QueryToken::TT_RANGE_INCL_END, self::ST_COMMON_QUERY_ELEMENT)
-                  ));
+                  )
+        );
         $this->addRules(
             array(array(self::ST_OPENEDINT_RQ_START,      Zend_Search_Lucene_Search_QueryToken::TT_WORD,           self::ST_OPENEDINT_RQ_FIRST_TERM),
                    array(self::ST_OPENEDINT_RQ_FIRST_TERM, Zend_Search_Lucene_Search_QueryToken::TT_TO_LEXEME,      self::ST_OPENEDINT_RQ_TO_TERM),
                    array(self::ST_OPENEDINT_RQ_TO_TERM,    Zend_Search_Lucene_Search_QueryToken::TT_WORD,           self::ST_OPENEDINT_RQ_LAST_TERM),
                    array(self::ST_OPENEDINT_RQ_LAST_TERM,  Zend_Search_Lucene_Search_QueryToken::TT_RANGE_EXCL_END, self::ST_COMMON_QUERY_ELEMENT)
-                  ));
+                  )
+        );
 
 
 
@@ -236,23 +236,23 @@
         $closedRQLastTermAction         = new Zend_Search_Lucene_FSMAction($this, 'closedRQLastTerm');
 
 
-        $this->addInputAction(self::ST_COMMON_QUERY_ELEMENT, Zend_Search_Lucene_Search_QueryToken::TT_WORD,            $addTermEntryAction);
-        $this->addInputAction(self::ST_COMMON_QUERY_ELEMENT, Zend_Search_Lucene_Search_QueryToken::TT_PHRASE,          $addPhraseEntryAction);
-        $this->addInputAction(self::ST_COMMON_QUERY_ELEMENT, Zend_Search_Lucene_Search_QueryToken::TT_FIELD,           $setFieldAction);
-        $this->addInputAction(self::ST_COMMON_QUERY_ELEMENT, Zend_Search_Lucene_Search_QueryToken::TT_REQUIRED,        $setSignAction);
-        $this->addInputAction(self::ST_COMMON_QUERY_ELEMENT, Zend_Search_Lucene_Search_QueryToken::TT_PROHIBITED,      $setSignAction);
+        $this->addInputAction(self::ST_COMMON_QUERY_ELEMENT, Zend_Search_Lucene_Search_QueryToken::TT_WORD, $addTermEntryAction);
+        $this->addInputAction(self::ST_COMMON_QUERY_ELEMENT, Zend_Search_Lucene_Search_QueryToken::TT_PHRASE, $addPhraseEntryAction);
+        $this->addInputAction(self::ST_COMMON_QUERY_ELEMENT, Zend_Search_Lucene_Search_QueryToken::TT_FIELD, $setFieldAction);
+        $this->addInputAction(self::ST_COMMON_QUERY_ELEMENT, Zend_Search_Lucene_Search_QueryToken::TT_REQUIRED, $setSignAction);
+        $this->addInputAction(self::ST_COMMON_QUERY_ELEMENT, Zend_Search_Lucene_Search_QueryToken::TT_PROHIBITED, $setSignAction);
         $this->addInputAction(self::ST_COMMON_QUERY_ELEMENT, Zend_Search_Lucene_Search_QueryToken::TT_FUZZY_PROX_MARK, $setFuzzyProxAction);
-        $this->addInputAction(self::ST_COMMON_QUERY_ELEMENT, Zend_Search_Lucene_Search_QueryToken::TT_NUMBER,          $processModifierParameterAction);
-        $this->addInputAction(self::ST_COMMON_QUERY_ELEMENT, Zend_Search_Lucene_Search_QueryToken::TT_SUBQUERY_START,  $subqueryStartAction);
-        $this->addInputAction(self::ST_COMMON_QUERY_ELEMENT, Zend_Search_Lucene_Search_QueryToken::TT_SUBQUERY_END,    $subqueryEndAction);
-        $this->addInputAction(self::ST_COMMON_QUERY_ELEMENT, Zend_Search_Lucene_Search_QueryToken::TT_AND_LEXEME,      $logicalOperatorAction);
-        $this->addInputAction(self::ST_COMMON_QUERY_ELEMENT, Zend_Search_Lucene_Search_QueryToken::TT_OR_LEXEME,       $logicalOperatorAction);
-        $this->addInputAction(self::ST_COMMON_QUERY_ELEMENT, Zend_Search_Lucene_Search_QueryToken::TT_NOT_LEXEME,      $logicalOperatorAction);
+        $this->addInputAction(self::ST_COMMON_QUERY_ELEMENT, Zend_Search_Lucene_Search_QueryToken::TT_NUMBER, $processModifierParameterAction);
+        $this->addInputAction(self::ST_COMMON_QUERY_ELEMENT, Zend_Search_Lucene_Search_QueryToken::TT_SUBQUERY_START, $subqueryStartAction);
+        $this->addInputAction(self::ST_COMMON_QUERY_ELEMENT, Zend_Search_Lucene_Search_QueryToken::TT_SUBQUERY_END, $subqueryEndAction);
+        $this->addInputAction(self::ST_COMMON_QUERY_ELEMENT, Zend_Search_Lucene_Search_QueryToken::TT_AND_LEXEME, $logicalOperatorAction);
+        $this->addInputAction(self::ST_COMMON_QUERY_ELEMENT, Zend_Search_Lucene_Search_QueryToken::TT_OR_LEXEME, $logicalOperatorAction);
+        $this->addInputAction(self::ST_COMMON_QUERY_ELEMENT, Zend_Search_Lucene_Search_QueryToken::TT_NOT_LEXEME, $logicalOperatorAction);
 
         $this->addEntryAction(self::ST_OPENEDINT_RQ_FIRST_TERM, $openedRQFirstTermAction);
-        $this->addEntryAction(self::ST_OPENEDINT_RQ_LAST_TERM,  $openedRQLastTermAction);
+        $this->addEntryAction(self::ST_OPENEDINT_RQ_LAST_TERM, $openedRQLastTermAction);
         $this->addEntryAction(self::ST_CLOSEDINT_RQ_FIRST_TERM, $closedRQFirstTermAction);
-        $this->addEntryAction(self::ST_CLOSEDINT_RQ_LAST_TERM,  $closedRQLastTermAction);
+        $this->addEntryAction(self::ST_CLOSEDINT_RQ_LAST_TERM, $closedRQLastTermAction);
 
 
         require_once 'Zend/Search/Lucene/Search/QueryLexer.php';
@@ -289,7 +289,7 @@
      */
     public static function getDefaultEncoding()
     {
-       return self::_getInstance()->_defaultEncoding;
+        return self::_getInstance()->_defaultEncoding;
     }
 
     /**
@@ -387,7 +387,7 @@
                     self::$_instance->_lastToken = $token;
                 } catch (Exception $e) {
                     if (strpos($e->getMessage(), 'There is no any rule for') !== false) {
-                        throw new Zend_Search_Lucene_Search_QueryParserException( 'Syntax error at char position ' . $token->position . '.', 0, $e);
+                        throw new Zend_Search_Lucene_Search_QueryParserException('Syntax error at char position ' . $token->position . '.', 0, $e);
                     }
 
                     require_once 'Zend/Search/Lucene/Exception.php';
@@ -396,7 +396,7 @@
             }
 
             if (count(self::$_instance->_contextStack) != 0) {
-                throw new Zend_Search_Lucene_Search_QueryParserException('Syntax Error: mismatched parentheses, every opening must have closing.' );
+                throw new Zend_Search_Lucene_Search_QueryParserException('Syntax Error: mismatched parentheses, every opening must have closing.');
             }
 
             return self::$_instance->_context->getQuery();
@@ -416,10 +416,9 @@
 
 
                 return $query;
-            } else {
-                require_once 'Zend/Search/Lucene/Exception.php';
-                throw new Zend_Search_Lucene_Exception($e->getMessage(), $e->getCode(), $e);
             }
+            require_once 'Zend/Search/Lucene/Exception.php';
+            throw new Zend_Search_Lucene_Exception($e->getMessage(), $e->getCode(), $e);
         }
     }
 
@@ -483,7 +482,7 @@
     {
         if ($this->_lastToken === null) {
             require_once 'Zend/Search/Lucene/Search/QueryParserException.php';
-            throw new Zend_Search_Lucene_Search_QueryParserException('Lexeme modifier parameter must follow lexeme modifier. Char position 0.' );
+            throw new Zend_Search_Lucene_Search_QueryParserException('Lexeme modifier parameter must follow lexeme modifier. Char position 0.');
         }
 
         switch ($this->_lastToken->type) {
@@ -498,7 +497,7 @@
             default:
                 // It's not a user input exception
                 require_once 'Zend/Search/Lucene/Exception.php';
-                throw new Zend_Search_Lucene_Exception('Lexeme modifier parameter must follow lexeme modifier. Char position 0.' );
+                throw new Zend_Search_Lucene_Exception('Lexeme modifier parameter must follow lexeme modifier. Char position 0.');
         }
     }
 
@@ -521,7 +520,7 @@
     {
         if (count($this->_contextStack) == 0) {
             require_once 'Zend/Search/Lucene/Search/QueryParserException.php';
-            throw new Zend_Search_Lucene_Search_QueryParserException('Syntax Error: mismatched parentheses, every opening must have closing. Char position ' . $this->_currentToken->position . '.' );
+            throw new Zend_Search_Lucene_Search_QueryParserException('Syntax Error: mismatched parentheses, every opening must have closing. Char position ' . $this->_currentToken->position . '.');
         }
 
         $query          = $this->_context->getQuery();
@@ -558,7 +557,7 @@
         if (count($tokens) > 1) {
             require_once 'Zend/Search/Lucene/Search/QueryParserException.php';
             throw new Zend_Search_Lucene_Search_QueryParserException('Range query boundary terms must be non-multiple word terms');
-        } else if (count($tokens) == 1) {
+        } elseif (count($tokens) == 1) {
             require_once 'Zend/Search/Lucene/Index/Term.php';
             $from = new Zend_Search_Lucene_Index_Term(reset($tokens)->getTermText(), $this->_context->getField());
         } else {
@@ -569,7 +568,7 @@
         if (count($tokens) > 1) {
             require_once 'Zend/Search/Lucene/Search/QueryParserException.php';
             throw new Zend_Search_Lucene_Search_QueryParserException('Range query boundary terms must be non-multiple word terms');
-        } else if (count($tokens) == 1) {
+        } elseif (count($tokens) == 1) {
             require_once 'Zend/Search/Lucene/Index/Term.php';
             $to = new Zend_Search_Lucene_Index_Term(reset($tokens)->getTermText(), $this->_context->getField());
         } else {
@@ -607,7 +606,7 @@
         if (count($tokens) > 1) {
             require_once 'Zend/Search/Lucene/Search/QueryParserException.php';
             throw new Zend_Search_Lucene_Search_QueryParserException('Range query boundary terms must be non-multiple word terms');
-        } else if (count($tokens) == 1) {
+        } elseif (count($tokens) == 1) {
             require_once 'Zend/Search/Lucene/Index/Term.php';
             $from = new Zend_Search_Lucene_Index_Term(reset($tokens)->getTermText(), $this->_context->getField());
         } else {
@@ -618,7 +617,7 @@
         if (count($tokens) > 1) {
             require_once 'Zend/Search/Lucene/Search/QueryParserException.php';
             throw new Zend_Search_Lucene_Search_QueryParserException('Range query boundary terms must be non-multiple word terms');
-        } else if (count($tokens) == 1) {
+        } elseif (count($tokens) == 1) {
             require_once 'Zend/Search/Lucene/Index/Term.php';
             $to = new Zend_Search_Lucene_Index_Term(reset($tokens)->getTermText(), $this->_context->getField());
         } else {
@@ -636,4 +635,4 @@
         $entry      = new Zend_Search_Lucene_Search_QueryEntry_Subquery($rangeQuery);
         $this->_context->addEntry($entry);
     }
-}
+}