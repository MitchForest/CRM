--- conflicted
+++ resolved
@@ -2,79 +2,3 @@
 /**
  * Class for backwards compatibility only
  */
-<<<<<<< HEAD
-
-/** @see Zend_Search_Lucene_Search_Highlighter_Interface */
-require_once 'Zend/Search/Lucene/Search/Highlighter/Interface.php';
-/**
- * @category   Zend
- * @package    Zend_Search_Lucene
- * @subpackage Search
- * @copyright  Copyright (c) 2005-2012 Zend Technologies USA Inc. (http://www.zend.com)
- * @license    http://framework.zend.com/license/new-bsd     New BSD License
- */
-class Zend_Search_Lucene_Search_Highlighter_Default implements Zend_Search_Lucene_Search_Highlighter_Interface
-{
-    /**
-     * List of colors for text highlighting
-     *
-     * @var array
-     */
-    protected $_highlightColors = array('#66ffff', '#ff66ff', '#ffff66',
-                                        '#ff8888', '#88ff88', '#8888ff',
-                                        '#88dddd', '#dd88dd', '#dddd88',
-                                        '#aaddff', '#aaffdd', '#ddaaff',
-                                        '#ddffaa', '#ffaadd', '#ffddaa');
-
-    /**
-     * Index of current color for highlighting
-     *
-     * Index is increased at each highlight() call, so terms matching different queries are highlighted using different colors.
-     *
-     * @var integer
-     */
-    protected $_currentColorIndex = 0;
-
-    /**
-     * HTML document for highlighting
-     *
-     * @var Zend_Search_Lucene_Document_Html
-     */
-    protected $_doc;
-
-    /**
-     * Set document for highlighting.
-     *
-     * @param Zend_Search_Lucene_Document_Html $document
-     */
-    public function setDocument(Zend_Search_Lucene_Document_Html $document)
-    {
-        $this->_doc = $document;
-    }
-
-    /**
-     * Get document for highlighting.
-     *
-     * @return Zend_Search_Lucene_Document_Html $document
-     */
-    public function getDocument()
-    {
-        return $this->_doc;
-    }
-
-    /**
-     * Highlight specified words
-     *
-     * @param string|array $words  Words to highlight. They could be organized using the array or string.
-     */
-    public function highlight($words)
-    {
-        $color = $this->_highlightColors[$this->_currentColorIndex];
-        $this->_currentColorIndex = ($this->_currentColorIndex + 1) % count($this->_highlightColors);
-
-        $this->_doc->highlight($words, $color);
-    }
-
-}
-=======
->>>>>>> 48c6bd6a
