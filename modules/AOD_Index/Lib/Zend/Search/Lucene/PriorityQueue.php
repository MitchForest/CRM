<?php
/**
 * Class for backwards compatibility only
 */
<<<<<<< HEAD


/**
 * Abstract Priority Queue
 *
 * It implements a priority queue.
 * Please go to "Data Structures and Algorithms",
 * Aho, Hopcroft, and Ullman, Addison-Wesley, 1983 (corrected 1987 edition),
 * for implementation details.
 *
 * It provides O(log(N)) time of put/pop operations, where N is a size of queue
 *
 * @category   Zend
 * @package    Zend_Search_Lucene
 * @copyright  Copyright (c) 2005-2012 Zend Technologies USA Inc. (http://www.zend.com)
 * @license    http://framework.zend.com/license/new-bsd     New BSD License
 */
abstract class Zend_Search_Lucene_PriorityQueue
{
    /**
     * Queue heap
     *
     * Heap contains balanced partial ordered binary tree represented in array
     * [0] - top of the tree
     * [1] - first child of [0]
     * [2] - second child of [0]
     * ...
     * [2*n + 1] - first child of [n]
     * [2*n + 2] - second child of [n]
     *
     * @var array
     */
    private $_heap = array();


    /**
     * Add element to the queue
     *
     * O(log(N)) time
     *
     * @param mixed $element
     */
    public function put($element)
    {
        $nodeId   = count($this->_heap);
        $parentId = ($nodeId-1) >> 1;   // floor( ($nodeId-1)/2 )

        while ($nodeId != 0  &&  $this->_less($element, $this->_heap[$parentId])) {
            // Move parent node down
            $this->_heap[$nodeId] = $this->_heap[$parentId];

            // Move pointer to the next level of tree
            $nodeId   = $parentId;
            $parentId = ($nodeId-1) >> 1;   // floor( ($nodeId-1)/2 )
        }

        // Put new node into the tree
        $this->_heap[$nodeId] = $element;
    }


    /**
     * Return least element of the queue
     *
     * Constant time
     *
     * @return mixed
     */
    public function top()
    {
        if (count($this->_heap) == 0) {
            return null;
        }

        return $this->_heap[0];
    }


    /**
     * Removes and return least element of the queue
     *
     * O(log(N)) time
     *
     * @return mixed
     */
    public function pop()
    {
        if (count($this->_heap) == 0) {
            return null;
        }

        $top = $this->_heap[0];
        $lastId = count($this->_heap) - 1;

        /**
         * Find appropriate position for last node
         */
        $nodeId  = 0;     // Start from a top
        $childId = 1;     // First child

        // Choose smaller child
        if ($lastId > 2  &&  $this->_less($this->_heap[2], $this->_heap[1])) {
            $childId = 2;
        }

        while ($childId < $lastId  &&
               $this->_less($this->_heap[$childId], $this->_heap[$lastId])
          ) {
            // Move child node up
            $this->_heap[$nodeId] = $this->_heap[$childId];

            $nodeId  = $childId;               // Go down
            $childId = ($nodeId << 1) + 1;     // First child

            // Choose smaller child
            if (($childId+1) < $lastId  &&
                $this->_less($this->_heap[$childId+1], $this->_heap[$childId])
               ) {
                $childId++;
            }
        }

        // Move last element to the new position
        $this->_heap[$nodeId] = $this->_heap[$lastId];
        unset($this->_heap[$lastId]);

        return $top;
    }


    /**
     * Clear queue
     */
    public function clear()
    {
        $this->_heap = array();
    }


    /**
     * Compare elements
     *
     * Returns true, if $el1 is less than $el2; else otherwise
     *
     * @param mixed $el1
     * @param mixed $el2
     * @return boolean
     */
    abstract protected function _less($el1, $el2);
}
=======
>>>>>>> 48c6bd6a
<|MERGE_RESOLUTION|>--- conflicted
+++ resolved
@@ -2,156 +2,3 @@
 /**
  * Class for backwards compatibility only
  */
-<<<<<<< HEAD
-
-
-/**
- * Abstract Priority Queue
- *
- * It implements a priority queue.
- * Please go to "Data Structures and Algorithms",
- * Aho, Hopcroft, and Ullman, Addison-Wesley, 1983 (corrected 1987 edition),
- * for implementation details.
- *
- * It provides O(log(N)) time of put/pop operations, where N is a size of queue
- *
- * @category   Zend
- * @package    Zend_Search_Lucene
- * @copyright  Copyright (c) 2005-2012 Zend Technologies USA Inc. (http://www.zend.com)
- * @license    http://framework.zend.com/license/new-bsd     New BSD License
- */
-abstract class Zend_Search_Lucene_PriorityQueue
-{
-    /**
-     * Queue heap
-     *
-     * Heap contains balanced partial ordered binary tree represented in array
-     * [0] - top of the tree
-     * [1] - first child of [0]
-     * [2] - second child of [0]
-     * ...
-     * [2*n + 1] - first child of [n]
-     * [2*n + 2] - second child of [n]
-     *
-     * @var array
-     */
-    private $_heap = array();
-
-
-    /**
-     * Add element to the queue
-     *
-     * O(log(N)) time
-     *
-     * @param mixed $element
-     */
-    public function put($element)
-    {
-        $nodeId   = count($this->_heap);
-        $parentId = ($nodeId-1) >> 1;   // floor( ($nodeId-1)/2 )
-
-        while ($nodeId != 0  &&  $this->_less($element, $this->_heap[$parentId])) {
-            // Move parent node down
-            $this->_heap[$nodeId] = $this->_heap[$parentId];
-
-            // Move pointer to the next level of tree
-            $nodeId   = $parentId;
-            $parentId = ($nodeId-1) >> 1;   // floor( ($nodeId-1)/2 )
-        }
-
-        // Put new node into the tree
-        $this->_heap[$nodeId] = $element;
-    }
-
-
-    /**
-     * Return least element of the queue
-     *
-     * Constant time
-     *
-     * @return mixed
-     */
-    public function top()
-    {
-        if (count($this->_heap) == 0) {
-            return null;
-        }
-
-        return $this->_heap[0];
-    }
-
-
-    /**
-     * Removes and return least element of the queue
-     *
-     * O(log(N)) time
-     *
-     * @return mixed
-     */
-    public function pop()
-    {
-        if (count($this->_heap) == 0) {
-            return null;
-        }
-
-        $top = $this->_heap[0];
-        $lastId = count($this->_heap) - 1;
-
-        /**
-         * Find appropriate position for last node
-         */
-        $nodeId  = 0;     // Start from a top
-        $childId = 1;     // First child
-
-        // Choose smaller child
-        if ($lastId > 2  &&  $this->_less($this->_heap[2], $this->_heap[1])) {
-            $childId = 2;
-        }
-
-        while ($childId < $lastId  &&
-               $this->_less($this->_heap[$childId], $this->_heap[$lastId])
-          ) {
-            // Move child node up
-            $this->_heap[$nodeId] = $this->_heap[$childId];
-
-            $nodeId  = $childId;               // Go down
-            $childId = ($nodeId << 1) + 1;     // First child
-
-            // Choose smaller child
-            if (($childId+1) < $lastId  &&
-                $this->_less($this->_heap[$childId+1], $this->_heap[$childId])
-               ) {
-                $childId++;
-            }
-        }
-
-        // Move last element to the new position
-        $this->_heap[$nodeId] = $this->_heap[$lastId];
-        unset($this->_heap[$lastId]);
-
-        return $top;
-    }
-
-
-    /**
-     * Clear queue
-     */
-    public function clear()
-    {
-        $this->_heap = array();
-    }
-
-
-    /**
-     * Compare elements
-     *
-     * Returns true, if $el1 is less than $el2; else otherwise
-     *
-     * @param mixed $el1
-     * @param mixed $el2
-     * @return boolean
-     */
-    abstract protected function _less($el1, $el2);
-}
-=======
->>>>>>> 48c6bd6a
