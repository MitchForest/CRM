<?php
/**
 * Class for backwards compatibility only
 */
<<<<<<< HEAD

/** Zend_Search_Lucene_Storage_Directory */
require_once 'Zend/Search/Lucene/Storage/Directory.php';

/** Zend_Search_Lucene_Storage_File */
require_once 'Zend/Search/Lucene/Storage/File.php';

/**
 * This is an utility class which provides index locks processing functionality
 *
 * @category   Zend
 * @package    Zend_Search_Lucene
 * @copyright  Copyright (c) 2005-2012 Zend Technologies USA Inc. (http://www.zend.com)
 * @license    http://framework.zend.com/license/new-bsd     New BSD License
 */
class Zend_Search_Lucene_LockManager
{
    /**
     * consts for name of file to show lock status
     */
    const WRITE_LOCK_FILE                = 'write.lock.file';
    const READ_LOCK_FILE                 = 'read.lock.file';
    const READ_LOCK_PROCESSING_LOCK_FILE = 'read-lock-processing.lock.file';
    const OPTIMIZATION_LOCK_FILE         = 'optimization.lock.file';

    /**
     * Obtain exclusive write lock on the index
     *
     * @param Zend_Search_Lucene_Storage_Directory $lockDirectory
     * @return Zend_Search_Lucene_Storage_File
     * @throws Zend_Search_Lucene_Exception
     */
    public static function obtainWriteLock(Zend_Search_Lucene_Storage_Directory $lockDirectory)
    {
        $lock = $lockDirectory->createFile(self::WRITE_LOCK_FILE);
        if (!$lock->lock(LOCK_EX)) {
            require_once 'Zend/Search/Lucene/Exception.php';
            throw new Zend_Search_Lucene_Exception('Can\'t obtain exclusive index lock');
        }
        return $lock;
    }

    /**
     * Release exclusive write lock
     *
     * @param Zend_Search_Lucene_Storage_Directory $lockDirectory
     */
    public static function releaseWriteLock(Zend_Search_Lucene_Storage_Directory $lockDirectory)
    {
        $lock = $lockDirectory->getFileObject(self::WRITE_LOCK_FILE);
        $lock->unlock();
    }

    /**
     * Obtain the exclusive "read escalation/de-escalation" lock
     *
     * Required to protect the escalate/de-escalate read lock process
     * on GFS (and potentially other) mounted filesystems.
     *
     * Why we need this:
     *  While GFS supports cluster-wide locking via flock(), it's
     *  implementation isn't quite what it should be.  The locking
     *  semantics that work consistently on a local filesystem tend to
     *  fail on GFS mounted filesystems.  This appears to be a design defect
     *  in the implementation of GFS.  How this manifests itself is that
     *  conditional promotion of a shared lock to exclusive will always
     *  fail, lock release requests are honored but not immediately
     *  processed (causing erratic failures of subsequent conditional
     *  requests) and the releasing of the exclusive lock before the
     *  shared lock is set when a lock is demoted (which can open a window
     *  of opportunity for another process to gain an exclusive lock when
     *  it shoudln't be allowed to).
     *
     * @param Zend_Search_Lucene_Storage_Directory $lockDirectory
     * @return Zend_Search_Lucene_Storage_File
     * @throws Zend_Search_Lucene_Exception
     */
    private static function _startReadLockProcessing(Zend_Search_Lucene_Storage_Directory $lockDirectory)
    {
        $lock = $lockDirectory->createFile(self::READ_LOCK_PROCESSING_LOCK_FILE);
        if (!$lock->lock(LOCK_EX)) {
            require_once 'Zend/Search/Lucene/Exception.php';
            throw new Zend_Search_Lucene_Exception('Can\'t obtain exclusive lock for the read lock processing file');
        }
        return $lock;
    }

    /**
     * Release the exclusive "read escalation/de-escalation" lock
     *
     * Required to protect the escalate/de-escalate read lock process
     * on GFS (and potentially other) mounted filesystems.
     *
     * @param Zend_Search_Lucene_Storage_Directory $lockDirectory
     */
    private static function _stopReadLockProcessing(Zend_Search_Lucene_Storage_Directory $lockDirectory)
    {
        $lock = $lockDirectory->getFileObject(self::READ_LOCK_PROCESSING_LOCK_FILE);
        $lock->unlock();
    }


    /**
     * Obtain shared read lock on the index
     *
     * It doesn't block other read or update processes, but prevent index from the premature cleaning-up
     *
     * @param Zend_Search_Lucene_Storage_Directory $defaultLockDirectory
     * @return Zend_Search_Lucene_Storage_File
     * @throws Zend_Search_Lucene_Exception
     */
    public static function obtainReadLock(Zend_Search_Lucene_Storage_Directory $lockDirectory)
    {
        $lock = $lockDirectory->createFile(self::READ_LOCK_FILE);
        if (!$lock->lock(LOCK_SH)) {
            require_once 'Zend/Search/Lucene/Exception.php';
            throw new Zend_Search_Lucene_Exception('Can\'t obtain shared reading index lock');
        }
        return $lock;
    }

    /**
     * Release shared read lock
     *
     * @param Zend_Search_Lucene_Storage_Directory $lockDirectory
     */
    public static function releaseReadLock(Zend_Search_Lucene_Storage_Directory $lockDirectory)
    {
        $lock = $lockDirectory->getFileObject(self::READ_LOCK_FILE);
        $lock->unlock();
    }

    /**
     * Escalate Read lock to exclusive level
     *
     * @param Zend_Search_Lucene_Storage_Directory $lockDirectory
     * @return boolean
     */
    public static function escalateReadLock(Zend_Search_Lucene_Storage_Directory $lockDirectory)
    {
        self::_startReadLockProcessing($lockDirectory);

        $lock = $lockDirectory->getFileObject(self::READ_LOCK_FILE);

        // First, release the shared lock for the benefit of GFS since
        // it will fail the conditional request to promote the lock to
        // "exclusive" while the shared lock is held (even when we are
        // the only holder).
        $lock->unlock();

        // GFS is really poor.  While the above "unlock" returns, GFS
        // doesn't clean up it's tables right away (which will potentially
        // cause the conditional locking for the "exclusive" lock to fail.
        // We will retry the conditional lock request several times on a
        // failure to get past this.  The performance hit is negligible
        // in the grand scheme of things and only will occur with GFS
        // filesystems or if another local process has the shared lock
        // on local filesystems.
        for ($retries = 0; $retries < 10; $retries++) {
            if ($lock->lock(LOCK_EX, true)) {
                // Exclusive lock is obtained!
                self::_stopReadLockProcessing($lockDirectory);
                return true;
            }

            // wait 1 microsecond
            usleep(1);
        }

        // Restore lock state
        $lock->lock(LOCK_SH);

        self::_stopReadLockProcessing($lockDirectory);
        return false;
    }

    /**
     * De-escalate Read lock to shared level
     *
     * @param Zend_Search_Lucene_Storage_Directory $lockDirectory
     */
    public static function deEscalateReadLock(Zend_Search_Lucene_Storage_Directory $lockDirectory)
    {
        $lock = $lockDirectory->getFileObject(self::READ_LOCK_FILE);
        $lock->lock(LOCK_SH);
    }

    /**
     * Obtain exclusive optimization lock on the index
     *
     * Returns lock object on success and false otherwise (doesn't block execution)
     *
     * @param Zend_Search_Lucene_Storage_Directory $lockDirectory
     * @return mixed
     */
    public static function obtainOptimizationLock(Zend_Search_Lucene_Storage_Directory $lockDirectory)
    {
        $lock = $lockDirectory->createFile(self::OPTIMIZATION_LOCK_FILE);
        if (!$lock->lock(LOCK_EX, true)) {
            return false;
        }
        return $lock;
    }

    /**
     * Release exclusive optimization lock
     *
     * @param Zend_Search_Lucene_Storage_Directory $lockDirectory
     */
    public static function releaseOptimizationLock(Zend_Search_Lucene_Storage_Directory $lockDirectory)
    {
        $lock = $lockDirectory->getFileObject(self::OPTIMIZATION_LOCK_FILE);
        $lock->unlock();
    }

}
=======
>>>>>>> 48c6bd6a
<|MERGE_RESOLUTION|>--- conflicted
+++ resolved
@@ -2,222 +2,3 @@
 /**
  * Class for backwards compatibility only
  */
-<<<<<<< HEAD
-
-/** Zend_Search_Lucene_Storage_Directory */
-require_once 'Zend/Search/Lucene/Storage/Directory.php';
-
-/** Zend_Search_Lucene_Storage_File */
-require_once 'Zend/Search/Lucene/Storage/File.php';
-
-/**
- * This is an utility class which provides index locks processing functionality
- *
- * @category   Zend
- * @package    Zend_Search_Lucene
- * @copyright  Copyright (c) 2005-2012 Zend Technologies USA Inc. (http://www.zend.com)
- * @license    http://framework.zend.com/license/new-bsd     New BSD License
- */
-class Zend_Search_Lucene_LockManager
-{
-    /**
-     * consts for name of file to show lock status
-     */
-    const WRITE_LOCK_FILE                = 'write.lock.file';
-    const READ_LOCK_FILE                 = 'read.lock.file';
-    const READ_LOCK_PROCESSING_LOCK_FILE = 'read-lock-processing.lock.file';
-    const OPTIMIZATION_LOCK_FILE         = 'optimization.lock.file';
-
-    /**
-     * Obtain exclusive write lock on the index
-     *
-     * @param Zend_Search_Lucene_Storage_Directory $lockDirectory
-     * @return Zend_Search_Lucene_Storage_File
-     * @throws Zend_Search_Lucene_Exception
-     */
-    public static function obtainWriteLock(Zend_Search_Lucene_Storage_Directory $lockDirectory)
-    {
-        $lock = $lockDirectory->createFile(self::WRITE_LOCK_FILE);
-        if (!$lock->lock(LOCK_EX)) {
-            require_once 'Zend/Search/Lucene/Exception.php';
-            throw new Zend_Search_Lucene_Exception('Can\'t obtain exclusive index lock');
-        }
-        return $lock;
-    }
-
-    /**
-     * Release exclusive write lock
-     *
-     * @param Zend_Search_Lucene_Storage_Directory $lockDirectory
-     */
-    public static function releaseWriteLock(Zend_Search_Lucene_Storage_Directory $lockDirectory)
-    {
-        $lock = $lockDirectory->getFileObject(self::WRITE_LOCK_FILE);
-        $lock->unlock();
-    }
-
-    /**
-     * Obtain the exclusive "read escalation/de-escalation" lock
-     *
-     * Required to protect the escalate/de-escalate read lock process
-     * on GFS (and potentially other) mounted filesystems.
-     *
-     * Why we need this:
-     *  While GFS supports cluster-wide locking via flock(), it's
-     *  implementation isn't quite what it should be.  The locking
-     *  semantics that work consistently on a local filesystem tend to
-     *  fail on GFS mounted filesystems.  This appears to be a design defect
-     *  in the implementation of GFS.  How this manifests itself is that
-     *  conditional promotion of a shared lock to exclusive will always
-     *  fail, lock release requests are honored but not immediately
-     *  processed (causing erratic failures of subsequent conditional
-     *  requests) and the releasing of the exclusive lock before the
-     *  shared lock is set when a lock is demoted (which can open a window
-     *  of opportunity for another process to gain an exclusive lock when
-     *  it shoudln't be allowed to).
-     *
-     * @param Zend_Search_Lucene_Storage_Directory $lockDirectory
-     * @return Zend_Search_Lucene_Storage_File
-     * @throws Zend_Search_Lucene_Exception
-     */
-    private static function _startReadLockProcessing(Zend_Search_Lucene_Storage_Directory $lockDirectory)
-    {
-        $lock = $lockDirectory->createFile(self::READ_LOCK_PROCESSING_LOCK_FILE);
-        if (!$lock->lock(LOCK_EX)) {
-            require_once 'Zend/Search/Lucene/Exception.php';
-            throw new Zend_Search_Lucene_Exception('Can\'t obtain exclusive lock for the read lock processing file');
-        }
-        return $lock;
-    }
-
-    /**
-     * Release the exclusive "read escalation/de-escalation" lock
-     *
-     * Required to protect the escalate/de-escalate read lock process
-     * on GFS (and potentially other) mounted filesystems.
-     *
-     * @param Zend_Search_Lucene_Storage_Directory $lockDirectory
-     */
-    private static function _stopReadLockProcessing(Zend_Search_Lucene_Storage_Directory $lockDirectory)
-    {
-        $lock = $lockDirectory->getFileObject(self::READ_LOCK_PROCESSING_LOCK_FILE);
-        $lock->unlock();
-    }
-
-
-    /**
-     * Obtain shared read lock on the index
-     *
-     * It doesn't block other read or update processes, but prevent index from the premature cleaning-up
-     *
-     * @param Zend_Search_Lucene_Storage_Directory $defaultLockDirectory
-     * @return Zend_Search_Lucene_Storage_File
-     * @throws Zend_Search_Lucene_Exception
-     */
-    public static function obtainReadLock(Zend_Search_Lucene_Storage_Directory $lockDirectory)
-    {
-        $lock = $lockDirectory->createFile(self::READ_LOCK_FILE);
-        if (!$lock->lock(LOCK_SH)) {
-            require_once 'Zend/Search/Lucene/Exception.php';
-            throw new Zend_Search_Lucene_Exception('Can\'t obtain shared reading index lock');
-        }
-        return $lock;
-    }
-
-    /**
-     * Release shared read lock
-     *
-     * @param Zend_Search_Lucene_Storage_Directory $lockDirectory
-     */
-    public static function releaseReadLock(Zend_Search_Lucene_Storage_Directory $lockDirectory)
-    {
-        $lock = $lockDirectory->getFileObject(self::READ_LOCK_FILE);
-        $lock->unlock();
-    }
-
-    /**
-     * Escalate Read lock to exclusive level
-     *
-     * @param Zend_Search_Lucene_Storage_Directory $lockDirectory
-     * @return boolean
-     */
-    public static function escalateReadLock(Zend_Search_Lucene_Storage_Directory $lockDirectory)
-    {
-        self::_startReadLockProcessing($lockDirectory);
-
-        $lock = $lockDirectory->getFileObject(self::READ_LOCK_FILE);
-
-        // First, release the shared lock for the benefit of GFS since
-        // it will fail the conditional request to promote the lock to
-        // "exclusive" while the shared lock is held (even when we are
-        // the only holder).
-        $lock->unlock();
-
-        // GFS is really poor.  While the above "unlock" returns, GFS
-        // doesn't clean up it's tables right away (which will potentially
-        // cause the conditional locking for the "exclusive" lock to fail.
-        // We will retry the conditional lock request several times on a
-        // failure to get past this.  The performance hit is negligible
-        // in the grand scheme of things and only will occur with GFS
-        // filesystems or if another local process has the shared lock
-        // on local filesystems.
-        for ($retries = 0; $retries < 10; $retries++) {
-            if ($lock->lock(LOCK_EX, true)) {
-                // Exclusive lock is obtained!
-                self::_stopReadLockProcessing($lockDirectory);
-                return true;
-            }
-
-            // wait 1 microsecond
-            usleep(1);
-        }
-
-        // Restore lock state
-        $lock->lock(LOCK_SH);
-
-        self::_stopReadLockProcessing($lockDirectory);
-        return false;
-    }
-
-    /**
-     * De-escalate Read lock to shared level
-     *
-     * @param Zend_Search_Lucene_Storage_Directory $lockDirectory
-     */
-    public static function deEscalateReadLock(Zend_Search_Lucene_Storage_Directory $lockDirectory)
-    {
-        $lock = $lockDirectory->getFileObject(self::READ_LOCK_FILE);
-        $lock->lock(LOCK_SH);
-    }
-
-    /**
-     * Obtain exclusive optimization lock on the index
-     *
-     * Returns lock object on success and false otherwise (doesn't block execution)
-     *
-     * @param Zend_Search_Lucene_Storage_Directory $lockDirectory
-     * @return mixed
-     */
-    public static function obtainOptimizationLock(Zend_Search_Lucene_Storage_Directory $lockDirectory)
-    {
-        $lock = $lockDirectory->createFile(self::OPTIMIZATION_LOCK_FILE);
-        if (!$lock->lock(LOCK_EX, true)) {
-            return false;
-        }
-        return $lock;
-    }
-
-    /**
-     * Release exclusive optimization lock
-     *
-     * @param Zend_Search_Lucene_Storage_Directory $lockDirectory
-     */
-    public static function releaseOptimizationLock(Zend_Search_Lucene_Storage_Directory $lockDirectory)
-    {
-        $lock = $lockDirectory->getFileObject(self::OPTIMIZATION_LOCK_FILE);
-        $lock->unlock();
-    }
-
-}
-=======
->>>>>>> 48c6bd6a
