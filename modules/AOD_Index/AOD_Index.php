<?php
/**
 *
 * SugarCRM Community Edition is a customer relationship management program developed by
 * SugarCRM, Inc. Copyright (C) 2004-2013 SugarCRM Inc.
 *
 * SuiteCRM is an extension to SugarCRM Community Edition developed by SalesAgility Ltd.
 * Copyright (C) 2011 - 2018 SalesAgility Ltd.
 *
 * This program is free software; you can redistribute it and/or modify it under
 * the terms of the GNU Affero General Public License version 3 as published by the
 * Free Software Foundation with the addition of the following permission added
 * to Section 15 as permitted in Section 7(a): FOR ANY PART OF THE COVERED WORK
 * IN WHICH THE COPYRIGHT IS OWNED BY SUGARCRM, SUGARCRM DISCLAIMS THE WARRANTY
 * OF NON INFRINGEMENT OF THIRD PARTY RIGHTS.
 *
 * This program is distributed in the hope that it will be useful, but WITHOUT
 * ANY WARRANTY; without even the implied warranty of MERCHANTABILITY or FITNESS
 * FOR A PARTICULAR PURPOSE. See the GNU Affero General Public License for more
 * details.
 *
 * You should have received a copy of the GNU Affero General Public License along with
 * this program; if not, see http://www.gnu.org/licenses or write to the Free
 * Software Foundation, Inc., 51 Franklin Street, Fifth Floor, Boston, MA
 * 02110-1301 USA.
 *
 * You can contact SugarCRM, Inc. headquarters at 10050 North Wolfe Road,
 * SW2-130, Cupertino, CA 95014, USA. or at email address contact@sugarcrm.com.
 *
 * The interactive user interfaces in modified source and object code versions
 * of this program must display Appropriate Legal Notices, as required under
 * Section 5 of the GNU Affero General Public License version 3.
 *
 * In accordance with Section 7(b) of the GNU Affero General Public License version 3,
 * these Appropriate Legal Notices must retain the display of the "Powered by
 * SugarCRM" logo and "Supercharged by SuiteCRM" logo. If the display of the logos is not
 * reasonably feasible for technical reasons, the Appropriate Legal Notices must
 * display the words "Powered by SugarCRM" and "Supercharged by SuiteCRM".
 */

/**
 * THIS CLASS IS FOR DEVELOPERS TO MAKE CUSTOMIZATIONS IN
 */
require_once('modules/AOD_Index/AOD_Index_sugar.php');
require_once('modules/AOD_Index/LuceneUtils.php');

class AOD_Index extends AOD_Index_sugar
{
    public function __construct()
    {
        parent::__construct();
        Zend_Search_Lucene_Search_QueryParser::setDefaultEncoding('utf-8');
        Zend_Search_Lucene_Analysis_Analyzer::setDefault(new Zend_Search_Lucene_Analysis_Analyzer_Common_Utf8Num_CaseInsensitive());
    }

    /**
     * @deprecated deprecated since version 7.6, PHP4 Style Constructors are deprecated and will be remove in 7.8, please update your code, use __construct instead
     */
    public function AOD_Index()
    {
        $deprecatedMessage = 'PHP4 Style Constructors are deprecated and will be remove in 7.8, please update your code';
        if (isset($GLOBALS['log'])) {
            $GLOBALS['log']->deprecated($deprecatedMessage);
        } else {
            trigger_error($deprecatedMessage, E_USER_DEPRECATED);
        }
        self::__construct();
    }


    public function isEnabled()
    {
        global $sugar_config;
        return !empty($sugar_config['aod']['enable_aod']);
    }

    public function find($queryString)
    {
        $queryString = strtolower($queryString);
        $hits = $this->getLuceneIndex()->find($queryString);
        return $hits;
    }

    public function optimise()
    {
        if (!$this->isEnabled()) {
            return;
        }
        global $timedate;
        $this->getLuceneIndex()->optimize();
        $this->last_optimised = $timedate->getNow()->asDb();
        $this->save();
    }

    public function getIndex()
    {
        $index = BeanFactory::getBean('AOD_Index', 1);
        if (!empty($index) && !empty($index->id)) {
            return $index;
        } else {
            $index = new AOD_Index();
            $index->id = 1;
            $index->new_with_id = true;
            $index->name = "Index";
            $index->location = "modules/AOD_Index/Index/Index";
            $index->save();
            return $index;
        }
<<<<<<< HEAD
=======
        $index = BeanFactory::newBean('AOD_Index');
        $index->id = 1;
        $index->new_with_id = true;
        $index->name = "Index";
        $index->location = "modules/AOD_Index/Index/Index";
        $index->save();
        return $index;
>>>>>>> ed01964c
    }

    /**
     * @param $revision
     * @return bool|Zend_Search_Lucene_Document
     */
    private function getDocumentForRevision($revision)
    {
        $path = getDocumentRevisionPath($revision->id);
        if (!file_exists($path)) {
            return array("error"=>"File not found");
        }
        //Convert the file to a lucene document
        $mime = $revision->file_mime_type;
        switch ($mime) {
            case 'application/pdf':
                $document = createPDFDocument($path);
                break;
            case 'application/msword':
                $document = createDocDocument($path);
                break;
            case 'application/vnd.oasis.opendocument.text':
                $document = createOdtDocument($path);
                break;
            case 'application/vnd.openxmlformats-officedocument.wordprocessingml.document':
                $document = createDocXDocument($path);
                break;
            case 'text/html':
                $document = createHTMLDocument($path);
                break;
            case 'application/vnd.openxmlformats-officedocument.spreadsheetml.sheet':
                $document = createXLSXDocument($path);
                break;
            case 'application/rtf':
                $document = createRTFDocument($path);
                // no break
            case 'text/csv':
            case 'text/plain':
                $document = createTextDocument($path);
                break;
            case 'application/vnd.openxmlformats-officedocument.presentationml.presentation':
                $document = createPPTXDocument($path);
                break;
            case 'application/vnd.oasis.opendocument.spreadsheet':
            case 'application/vnd.ms-powerpoint':
            case 'application/vnd.ms-excel':
            default:
                return array("error"=>"Mime type $mime not supported");
        }
        if (!$document) {
            return array("error"=>"Failed to parse document");
        }
        $document->addField(Zend_Search_Lucene_Field::text("filename", $revision->filename));
        return array("error"=>false,"document"=>$document);
    }

    public function getDocumentForBean(SugarBean $bean)
    {
        if ($bean->module_name == 'DocumentRevisions') {
            $document = $this->getDocumentForRevision($bean);
        } else {
            $document = array("error"=>false,"document"=>new Zend_Search_Lucene_Document());
        }
        if ($document["error"]) {
            return $document;
        }
        $document["document"]->addField(Zend_Search_Lucene_Field::Keyword("aod_id", $bean->module_name." ".$bean->id));
        $document["document"]->addField(Zend_Search_Lucene_Field::UnIndexed("record_id", $bean->id));
        $document["document"]->addField(Zend_Search_Lucene_Field::UnIndexed("record_module", $bean->module_name));
        foreach ($GLOBALS['dictionary'][$bean->getObjectName()]['fields'] as $key => $field) {
            switch ($field['type']) {
                case "enum":
                    if (property_exists($bean, $key)) {
                        $document["document"]->addField(Zend_Search_Lucene_Field::Keyword($key, strtolower($bean->$key), 'UTF-8'));
                    }
                    break;

                case "multienum":
                    if (property_exists($bean, $key)) {
                        $vals = unencodeMultienum($bean->$key);
                        $document["document"]->addField(Zend_Search_Lucene_Field::unStored($key, strtolower(implode(" ", $vals)), 'UTF-8'));
                    }
                    break;
                case "name":
                case "phone":
                case "html":
                case "text":
                case "url":
                case "varchar":
                    if (property_exists($bean, $key)) {
                        $val = strtolower($bean->$key);
                    } else {
                        $val = '';
                    }
                    $field = Zend_Search_Lucene_Field::unStored($key, $val, 'UTF-8');
                    $field->boost = $this->getBoost($bean->module_name, $key);
                    $document["document"]->addField($field);
                    break;
                case "address":
                case "bool":
                case "currency":
                case "date":
                case "datetimecombo":
                case "decimal":
                case "float":
                case "iframe":
                case "int":
                case "radioenum":
                case "relate":
                default:
                    break;
            }
        }

        return $document;
    }

    private function getBoost($module, $field)
    {
        $fieldBoosts = array('name' =>0.5, 'first_name' => 0.5, 'last_name' => 0.5);
        $moduleBoosts = array('Accounts' => 0.5, 'Contacts' => 0.5, 'Leads' => 0.5, 'Opportunities' => 0.5);
        $boost = 1;
        if (!empty($fieldBoosts[$field])) {
            $boost += $fieldBoosts[$field];
        }
        if (!empty($moduleBoosts[$module])) {
            $boost += $moduleBoosts[$module];
        }
        return $boost;
    }

    private function getIndexEvent($module, $beanId)
    {
        global $timedate;
        $indexEventBean = BeanFactory::getBean("AOD_IndexEvent");
        $indexEvents = $indexEventBean->get_full_list('', "aod_indexevent.record_id = '".$beanId."' AND aod_indexevent.record_module = '".$module."'");
        if ($indexEvents) {
            $indexEvent = $indexEvents[0];
            if (count($indexEvents) > 1) {
                for ($x = 1; $x < count($indexEvents); $x++) {
                    $duplicateIE = $indexEvents[$x];
                    $duplicateIE->mark_deleted($duplicateIE->id);
                }
            }
        } else {
            $indexEvent = BeanFactory::newBean("AOD_IndexEvent");
            $indexEvent->record_id = $beanId;
            $indexEvent->record_module = $module;
        }
        /*
         * "Now" is cached in the SugarBean which means for long running processes (such as the indexing scheduler) that
         * the date_modified could be in the past. This caused issues when comparing the date modified of the event with that
         * of a bean. Here we explicitly set the date modified to be the current date.
         */
        $indexEvent->update_date_modified = false;
        $indexEvent->date_modified = $timedate->asDb(new DateTime());
        return $indexEvent;
    }

    public function commit()
    {
        if (!$this->isEnabled()) {
            return;
        }
        $this->getLuceneIndex()->commit();
    }

    public static function isModuleSearchable($module, $beanName)
    {
        $whiteList = array("DocumentRevisions","Cases");
        if (in_array($module, $whiteList)) {
            return true;
        }
        $blackList = array("AOD_IndexEvent","AOD_Index","AOW_Actions","AOW_Conditions","AOW_Processed","SchedulersJobs");
        if (in_array($module, $blackList)) {
            return false;
        }
        $manager = new VardefManager();
        $manager->loadVardef($module, $beanName);
        if (empty($GLOBALS['dictionary'][$beanName]['unified_search'])) {
            return false;
        }
        return true;
    }

    public function index($module, $beanId)
    {
        try {
            if (!$this->isEnabled()) {
                return;
            }
            if (empty($GLOBALS['beanList'][$module])) {
                return false;
            }
            $bean_name = $GLOBALS['beanList'][$module];
            $bean = new $bean_name();
            if (!$bean || ! $bean instanceof SugarBean) {
                return false;
            }

            if (!self::isModuleSearchable($module, BeanFactory::getObjectName($module))) {
                return false;
            }

            $bean = $bean->retrieve($beanId);
            if (!$bean) {
                return false;
            }

            $indexEvent = $this->getIndexEvent($module, $beanId);
            $indexEvent->name = $bean->get_summary_text();

            $document = $this->getDocumentForBean($bean);
            //Index name, id, date, filename
            if (!$document['error']) {
                $this->remove($module, $beanId);
                $this->getLuceneIndex()->addDocument($document['document']);
                $indexEvent->success = true;
            } else {
                $indexEvent->success = false;
                $indexEvent->error = $document['error'];
            }
            $indexEvent->save();
        } catch (Exception $ex) {
            $GLOBALS['log']->error($ex->getMessage());
            return false;
        }
        return true;
    }
    private function getIdForDoc($module, $beanId)
    {
        return $module . " " . $beanId;
    }

    public function remove($module, $beanId)
    {
        $term  = new Zend_Search_Lucene_Index_Term($module.' '.$beanId, 'aod_id');
        $query = new Zend_Search_Lucene_Search_Query_Term($term);
        $hits = $this->getLuceneIndex()->find($query);
        foreach ($hits as $hit) {
            $this->getLuceneIndex()->delete($hit->id);
        }
    }

    /**
     * Returns a handle on the actual lucene index.
     * @return Zend_Search_Lucene_Interface
     */
    private function getLuceneIndex()
    {
        if (file_exists($this->location)) {
            $this->index = new Zend_Search_Lucene($this->location);
        } else {
            $this->index = Zend_Search_Lucene::create($this->location);
        }
        $this->index->setMaxBufferedDocs(64);
        //$this->index->setMaxMergeDocs(50);
        Zend_Search_Lucene_Search_Query_Fuzzy::setDefaultPrefixLength(1);
        $this->index->setMergeFactor(5);
        return $this->index;
    }


    public function getIndexableModules()
    {
        $modules = array();
        $beanList = $GLOBALS['beanList'];
        ksort($beanList);
        foreach ($beanList as $beanModule => $beanName) {
            if (self::isModuleSearchable($beanModule, $beanName)) {
                $modules[$beanModule] = $beanName;
            }
        }
        return $modules;
    }
}<|MERGE_RESOLUTION|>--- conflicted
+++ resolved
@@ -97,17 +97,7 @@
         $index = BeanFactory::getBean('AOD_Index', 1);
         if (!empty($index) && !empty($index->id)) {
             return $index;
-        } else {
-            $index = new AOD_Index();
-            $index->id = 1;
-            $index->new_with_id = true;
-            $index->name = "Index";
-            $index->location = "modules/AOD_Index/Index/Index";
-            $index->save();
-            return $index;
-        }
-<<<<<<< HEAD
-=======
+        }
         $index = BeanFactory::newBean('AOD_Index');
         $index->id = 1;
         $index->new_with_id = true;
@@ -115,7 +105,6 @@
         $index->location = "modules/AOD_Index/Index/Index";
         $index->save();
         return $index;
->>>>>>> ed01964c
     }
 
     /**
