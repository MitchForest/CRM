--- conflicted
+++ resolved
@@ -35,16 +35,10 @@
     /**
      * display the form
      */
-<<<<<<< HEAD
-    public function display()
-    {
-        global $db, $timedate, $current_language;
-=======
     public function display(){
         global $timedate, $current_language;
         $db = DBManagerFactory::getInstance();
-        
->>>>>>> f2b355db
+
         parent::display();
 
         $index = BeanFactory::getBean("AOD_Index");
