--- conflicted
+++ resolved
@@ -5,11 +5,7 @@
  * SugarCRM, Inc. Copyright (C) 2004-2013 SugarCRM Inc.
  *
  * SuiteCRM is an extension to SugarCRM Community Edition developed by SalesAgility Ltd.
-<<<<<<< HEAD
- * Copyright (C) 2011 - 2017 SalesAgility Ltd.
-=======
  * Copyright (C) 2011 - 2018 SalesAgility Ltd.
->>>>>>> aa0be269
  *
  * This program is free software; you can redistribute it and/or modify it under
  * the terms of the GNU Affero General Public License version 3 as published by the
@@ -87,29 +83,18 @@
             $skip = true;
         }
         if (!$skip) {
-<<<<<<< HEAD
-            $contents .= $line;
-=======
             $oldcontents .= $line;
->>>>>>> aa0be269
         }
         if (preg_match('/\s*#\s*END\s*SUGARCRM\s*RESTRICTIONS/i', $line)) {
             $skip = false;
         }
     }
 }
-<<<<<<< HEAD
-=======
-
->>>>>>> aa0be269
 if (substr($contents, -1) != "\n") {
     $restrict_str = "\n" . $restrict_str;
 }
 $status = file_put_contents($htaccess_file, $contents . $restrict_str);
-<<<<<<< HEAD
-=======
 
->>>>>>> aa0be269
 if (!$status) {
     echo '<p>' . $mod_strings['LBL_HT_NO_WRITE'] . "<span class=stop>{$htaccess_file}</span></p>\n";
     echo '<p>' . $mod_strings['LBL_HT_NO_WRITE_2'] . "</p>\n";
@@ -119,10 +104,7 @@
 // new content should be prepended to the file
 file_put_contents($htaccess_file, $oldcontents, FILE_APPEND);
 
-<<<<<<< HEAD
-=======
 // cn: bug 9365 - security for filesystem
->>>>>>> aa0be269
 $uploadDir = '';
 $uploadHta = '';
 
@@ -138,17 +120,10 @@
 eoq;
 
 if (file_exists($uploadHta) && filesize($uploadHta)) {
-<<<<<<< HEAD
-    // File exists, parse to make sure it is current
-    if (is_writable($uploadHta)) {
-        $oldHtaccess = file_get_contents($uploadHta);
-        // Use a different regex boundary b/c .htaccess uses the typicals
-=======
     // file exists, parse to make sure it is current
     if (is_writable($uploadHta)) {
         $oldHtaccess = file_get_contents($uploadHta);
         // use a different regex boundary b/c .htaccess uses the typicals
->>>>>>> aa0be269
         if (strstr($oldHtaccess, $denyAll) === false) {
             $oldHtaccess .= "\n";
             $oldHtaccess .= $denyAll;
@@ -160,21 +135,13 @@
         $htaccess_failed = true;
     }
 } else {
-<<<<<<< HEAD
-    // No .htaccess yet, create a fill
-    if (!file_put_contents($uploadHta, $denyAll)) {
-        $htaccess_failed = true;
-    }
-=======
     // no .htaccess yet, create a fill
     if (!file_put_contents($uploadHta, $denyAll)) {
         $htaccess_failed = true;
     }
 }
 
-
 if (isset($_REQUEST['action']) && $_REQUEST['action'] === 'UpgradeAccess') {
     // only display message in the repair tool and not during the upgrade process
     echo "\n" . $mod_strings['LBL_HT_DONE'] . "<br />\n";
->>>>>>> aa0be269
 }