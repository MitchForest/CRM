<?php
/**
 *
 * SugarCRM Community Edition is a customer relationship management program developed by
 * SugarCRM, Inc. Copyright (C) 2004-2013 SugarCRM Inc.
 *
 * SuiteCRM is an extension to SugarCRM Community Edition developed by SalesAgility Ltd.
 * Copyright (C) 2011 - 2018 SalesAgility Ltd.
 *
 * This program is free software; you can redistribute it and/or modify it under
 * the terms of the GNU Affero General Public License version 3 as published by the
 * Free Software Foundation with the addition of the following permission added
 * to Section 15 as permitted in Section 7(a): FOR ANY PART OF THE COVERED WORK
 * IN WHICH THE COPYRIGHT IS OWNED BY SUGARCRM, SUGARCRM DISCLAIMS THE WARRANTY
 * OF NON INFRINGEMENT OF THIRD PARTY RIGHTS.
 *
 * This program is distributed in the hope that it will be useful, but WITHOUT
 * ANY WARRANTY; without even the implied warranty of MERCHANTABILITY or FITNESS
 * FOR A PARTICULAR PURPOSE. See the GNU Affero General Public License for more
 * details.
 *
 * You should have received a copy of the GNU Affero General Public License along with
 * this program; if not, see http://www.gnu.org/licenses or write to the Free
 * Software Foundation, Inc., 51 Franklin Street, Fifth Floor, Boston, MA
 * 02110-1301 USA.
 *
 * You can contact SugarCRM, Inc. headquarters at 10050 North Wolfe Road,
 * SW2-130, Cupertino, CA 95014, USA. or at email address contact@sugarcrm.com.
 *
 * The interactive user interfaces in modified source and object code versions
 * of this program must display Appropriate Legal Notices, as required under
 * Section 5 of the GNU Affero General Public License version 3.
 *
 * In accordance with Section 7(b) of the GNU Affero General Public License version 3,
 * these Appropriate Legal Notices must retain the display of the "Powered by
 * SugarCRM" logo and "Supercharged by SuiteCRM" logo. If the display of the logos is not
 * reasonably feasible for technical reasons, the Appropriate Legal Notices must
 * display the words "Powered by SugarCRM" and "Supercharged by SuiteCRM".
 */

<<<<<<< HEAD

if (!defined('sugarEntry') || !sugarEntry) {
    die('Not A Valid Entry Point');
=======
global $current_user, $timedate;
$db = DBManagerFactory::getInstance();

function displayAdminError($errorString)
{
    $output = '<p class="error">'.$errorString.'</p>';
    echo $output;
>>>>>>> f2b355db
}

global $db, $current_user, $timedate;



if (isset($_SESSION['rebuild_relationships'])) {
    displayAdminError(translate('MSG_REBUILD_RELATIONSHIPS', 'Administration'));
}

if (isset($_SESSION['rebuild_extensions'])) {
    displayAdminError(translate('MSG_REBUILD_EXTENSIONS', 'Administration'));
}

<<<<<<< HEAD
if ((strpos((string) (isset($_SERVER['SERVER_SOFTWARE']) ? $_SERVER['SERVER_SOFTWARE'] : null), 'Microsoft-IIS') !== false) && (php_sapi_name() == 'cgi-fcgi') && (ini_get('fastcgi.logging') != '0')
) {
=======
if (!isset($_SERVER['SERVER_SOFTWARE'])) {
    LoggerManager::getLogger()->warn('SERVER_SOFTVARE is undefined got Display Warnings');
}

if (isset($_SERVER['SERVER_SOFTWARE']) && (strpos($_SERVER['SERVER_SOFTWARE'], 'Microsoft-IIS') !== false) && (php_sapi_name() == 'cgi-fcgi') && (ini_get('fastcgi.logging') != '0')) {
>>>>>>> f2b355db
    displayAdminError(translate('LBL_FASTCGI_LOGGING', 'Administration'));
}
if (is_admin($current_user)) {
    if (!empty($_SESSION['COULD_NOT_CONNECT'])) {
        displayAdminError(translate('LBL_COULD_NOT_CONNECT', 'Administration') . ' ' . $timedate->to_display_date_time($_SESSION['COULD_NOT_CONNECT']));
    }

    //No SMTP server is set up Error.
    $admin = new Administration();
    $smtp_error = $admin->checkSmtpError();

    if (!isset($sugar_config['installer_locked']) || $sugar_config['installer_locked'] == false) {
        displayAdminError(translate('WARN_INSTALLER_LOCKED', 'Administration'));
    }

    if (empty($sugar_config['admin_access_control'])) {
        if (isset($_SESSION['invalid_versions'])) {
            $invalid_versions = $_SESSION['invalid_versions'];
            foreach ($invalid_versions as $invalid) {
                displayAdminError(translate('WARN_UPGRADE', 'Administration') . $invalid['name'] . translate('WARN_UPGRADE2', 'Administration'));
            }
        }
    }

    if (isset($_SESSION['administrator_error'])) {
        // Only print DB errors once otherwise they will still look broken
        // after they are fixed.
        displayAdminError($_SESSION['administrator_error']);
    }

    unset($_SESSION['administrator_error']);
}<|MERGE_RESOLUTION|>--- conflicted
+++ resolved
@@ -37,12 +37,10 @@
  * reasonably feasible for technical reasons, the Appropriate Legal Notices must
  * display the words "Powered by SugarCRM" and "Supercharged by SuiteCRM".
  */
-
-<<<<<<< HEAD
-
 if (!defined('sugarEntry') || !sugarEntry) {
     die('Not A Valid Entry Point');
-=======
+}
+
 global $current_user, $timedate;
 $db = DBManagerFactory::getInstance();
 
@@ -50,12 +48,7 @@
 {
     $output = '<p class="error">'.$errorString.'</p>';
     echo $output;
->>>>>>> f2b355db
 }
-
-global $db, $current_user, $timedate;
-
-
 
 if (isset($_SESSION['rebuild_relationships'])) {
     displayAdminError(translate('MSG_REBUILD_RELATIONSHIPS', 'Administration'));
@@ -65,16 +58,11 @@
     displayAdminError(translate('MSG_REBUILD_EXTENSIONS', 'Administration'));
 }
 
-<<<<<<< HEAD
-if ((strpos((string) (isset($_SERVER['SERVER_SOFTWARE']) ? $_SERVER['SERVER_SOFTWARE'] : null), 'Microsoft-IIS') !== false) && (php_sapi_name() == 'cgi-fcgi') && (ini_get('fastcgi.logging') != '0')
-) {
-=======
 if (!isset($_SERVER['SERVER_SOFTWARE'])) {
     LoggerManager::getLogger()->warn('SERVER_SOFTVARE is undefined got Display Warnings');
 }
 
 if (isset($_SERVER['SERVER_SOFTWARE']) && (strpos($_SERVER['SERVER_SOFTWARE'], 'Microsoft-IIS') !== false) && (php_sapi_name() == 'cgi-fcgi') && (ini_get('fastcgi.logging') != '0')) {
->>>>>>> f2b355db
     displayAdminError(translate('LBL_FASTCGI_LOGGING', 'Administration'));
 }
 if (is_admin($current_user)) {
