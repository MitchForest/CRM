<?php
/**
 *
 * SugarCRM Community Edition is a customer relationship management program developed by
 * SugarCRM, Inc. Copyright (C) 2004-2013 SugarCRM Inc.
 *
 * SuiteCRM is an extension to SugarCRM Community Edition developed by SalesAgility Ltd.
 * Copyright (C) 2011 - 2018 SalesAgility Ltd.
 *
 * This program is free software; you can redistribute it and/or modify it under
 * the terms of the GNU Affero General Public License version 3 as published by the
 * Free Software Foundation with the addition of the following permission added
 * to Section 15 as permitted in Section 7(a): FOR ANY PART OF THE COVERED WORK
 * IN WHICH THE COPYRIGHT IS OWNED BY SUGARCRM, SUGARCRM DISCLAIMS THE WARRANTY
 * OF NON INFRINGEMENT OF THIRD PARTY RIGHTS.
 *
 * This program is distributed in the hope that it will be useful, but WITHOUT
 * ANY WARRANTY; without even the implied warranty of MERCHANTABILITY or FITNESS
 * FOR A PARTICULAR PURPOSE. See the GNU Affero General Public License for more
 * details.
 *
 * You should have received a copy of the GNU Affero General Public License along with
 * this program; if not, see http://www.gnu.org/licenses or write to the Free
 * Software Foundation, Inc., 51 Franklin Street, Fifth Floor, Boston, MA
 * 02110-1301 USA.
 *
 * You can contact SugarCRM, Inc. headquarters at 10050 North Wolfe Road,
 * SW2-130, Cupertino, CA 95014, USA. or at email address contact@sugarcrm.com.
 *
 * The interactive user interfaces in modified source and object code versions
 * of this program must display Appropriate Legal Notices, as required under
 * Section 5 of the GNU Affero General Public License version 3.
 *
 * In accordance with Section 7(b) of the GNU Affero General Public License version 3,
 * these Appropriate Legal Notices must retain the display of the "Powered by
 * SugarCRM" logo and "Supercharged by SuiteCRM" logo. If the display of the logos is not
 * reasonably feasible for technical reasons, the Appropriate Legal Notices must
 * display the words "Powered by SugarCRM" and "Supercharged by SuiteCRM".
 */

if (!defined('sugarEntry') || !sugarEntry) {
    die('Not A Valid Entry Point');
}

require_once('modules/Administration/UpgradeWizardCommon.php');

unset($_SESSION['rebuild_relationships']);
unset($_SESSION['rebuild_extensions']);
// process commands
if (empty($_REQUEST['install_file'])) {
    die("File to install not specified.");
}
if (!isset($_REQUEST['mode']) || ($_REQUEST['mode'] == "")) {
    die("No mode specified.");
}

if (!file_exists($base_tmp_upgrade_dir)) {
    mkdir($base_tmp_upgrade_dir, 0755, true);
}

$unzip_dir      = mk_temp_dir($base_tmp_upgrade_dir);
$install_file   = hashToFile($_REQUEST['install_file']);
$hidden_fields = "";
$new_lang_name = "";
$new_lang_desc = "";

$mode           = $_REQUEST['mode'];
$hidden_fields .= "<input type=hidden name=\"mode\" value=\"$mode\"/>";


$install_type   = getInstallType($install_file);

$version        = "";
$previous_version = "";
$show_files     = true;

$zip_from_dir   = ".";
$zip_to_dir     = ".";
$zip_force_copy = array();
$license_file = $unzip_dir.'/LICENSE.txt';
$readme_file  = $unzip_dir.'/README.txt';
$require_license = false;
$found_readme = false;
$author = '';
$name = '';
$description = '';
$is_uninstallable = true;
$id_name = '';
$dependencies = array();
$remove_tables = 'true';

unzip($install_file, $unzip_dir);
if ($install_type == 'module' && $mode != 'Uninstall') {
    if (file_exists($license_file)) {
        $require_license = true;
    }
}

//Scan the unzip dir for unsafe files
if (((defined('MODULE_INSTALLER_PACKAGE_SCAN') && MODULE_INSTALLER_PACKAGE_SCAN)
    || !empty($GLOBALS['sugar_config']['moduleInstaller']['packageScan'])) && $install_type != 'patch') {
    require_once('ModuleInstall/ModuleScanner.php');
    $ms = new ModuleScanner();
    $ms->scanPackage($unzip_dir);
    if ($ms->hasIssues()) {
        rmdir_recursive($unzip_dir);
        $ms->displayIssues();
        sugar_cleanup(true);
    }
}

// assumption -- already validated manifest.php at time of upload
require("$unzip_dir/manifest.php");



if (isset($manifest['copy_files']['from_dir']) && $manifest['copy_files']['from_dir'] != "") {
    $zip_from_dir   = $manifest['copy_files']['from_dir'];
}
if (isset($manifest['copy_files']['to_dir']) && $manifest['copy_files']['to_dir'] != "") {
    $zip_to_dir     = $manifest['copy_files']['to_dir'];
}
if (isset($manifest['copy_files']['force_copy']) && $manifest['copy_files']['force_copy'] != "") {
    $zip_force_copy     = $manifest['copy_files']['force_copy'];
}
if (isset($manifest['version'])) {
    $version    = $manifest['version'];
}
if (isset($manifest['author'])) {
    $author    = $manifest['author'];
}
if (isset($manifest['name'])) {
    $name    = $manifest['name'];
}
if (isset($manifest['description'])) {
    $description    = $manifest['description'];
}
if (isset($manifest['is_uninstallable'])) {
    $is_uninstallable    = $manifest['is_uninstallable'];
}
if (isset($installdefs) && isset($installdefs['id'])) {
    $id_name    = $installdefs['id'];
}
if (isset($manifest['dependencies'])) {
    $dependencies    = $manifest['dependencies'];
}
if (isset($manifest['remove_tables'])) {
    $remove_tables = $manifest['remove_tables'];
}

if ($remove_tables != 'prompt') {
    $hidden_fields .= "<input type=hidden name=\"remove_tables\" value='".$remove_tables."'>";
}
if (file_exists($readme_file) || !empty($manifest['readme'])) {
    $found_readme = true;
}
$uh = new UpgradeHistory();
//check dependencies first
if (!empty($dependencies)) {
    $not_found = $uh->checkDependencies($dependencies);
    if (!empty($not_found) && count($not_found) > 0) {
        die($mod_strings['ERR_UW_NO_DEPENDENCY']."[".implode(',', $not_found)."]");
    }//fi
}
switch ($install_type) {
    case "full":
    case "patch":
        if (!is_writable("config.php")) {
            die($mod_strings['ERR_UW_CONFIG']);
        }
        break;
    case "theme":
        break;
    case "langpack":
        // find name of language pack: find single file in include/language/xx_xx.lang.php
        $d = dir("$unzip_dir/$zip_from_dir/include/language");
        while ($f = $d->read()) {
            if ($f == "." || $f == "..") {
                continue;
            } elseif (preg_match("/(.*)\.lang\.php\$/", $f, $match)) {
                $new_lang_name = $match[1];
            }
        }
        if ($new_lang_name == "") {
            die($mod_strings['ERR_UW_NO_LANGPACK'].$install_file);
        }
        $hidden_fields .= "<input type=hidden name=\"new_lang_name\" value=\"$new_lang_name\"/>";

        $new_lang_desc = getLanguagePackName("$unzip_dir/$zip_from_dir/include/language/$new_lang_name.lang.php");
        if ($new_lang_desc == "") {
            die($mod_strings['ERR_UW_NO_LANG_DESC_1']."include/language/$new_lang_name.lang.php".$mod_strings['ERR_UW_NO_LANG_DESC_2']."$install_file.");
        }
        $hidden_fields .= "<input type=hidden name=\"new_lang_desc\" value=\"$new_lang_desc\"/>";

        if (!is_writable("config.php")) {
            die($mod_strings['ERR_UW_CONFIG']);
        }
        break;
    case "module":
        $previous_install = array();
        if (!empty($id_name) & !empty($version)) {
            $previous_install = $uh->determineIfUpgrade($id_name, $version);
        }
        $previous_version = (empty($previous_install['version'])) ? '' : $previous_install['version'];
        $previous_id = (empty($previous_install['id'])) ? '' : $previous_install['id'];
        $show_files = false;
        //rrs pull out unique_key
        $hidden_fields .= "<input type=hidden name=\"author\" value=\"$author\"/>";
        $hidden_fields .= "<input type=hidden name=\"name\" value=\"$name\"/>";
        $hidden_fields .= "<input type=hidden name=\"description\" value=\"$description\"/>";
        $hidden_fields .= "<input type=hidden name=\"is_uninstallable\" value=\"$is_uninstallable\"/>";
        $hidden_fields .= "<input type=hidden name=\"id_name\" value=\"$id_name\"/>";
        $hidden_fields .= "<input type=hidden name=\"previous_version\" value=\"$previous_version\"/>";
        $hidden_fields .= "<input type=hidden name=\"previous_id\" value=\"$previous_id\"/>";
        break;
    default:
        die($mod_strings['ERR_UW_WRONG_TYPE'].$install_type);
}


$new_files      = findAllFilesRelative("$unzip_dir/$zip_from_dir", array());
$hidden_fields .= "<input type=hidden name=\"version\" value=\"$version\"/>";
$serial_manifest = array();
$serial_manifest['manifest'] = (isset($manifest) ? $manifest : '');
$serial_manifest['installdefs'] = (isset($installdefs) ? $installdefs : '');
$serial_manifest['upgrade_manifest'] = (isset($upgrade_manifest) ? $upgrade_manifest : '');
$hidden_fields .= "<input type=hidden name=\"s_manifest\" value='".base64_encode(serialize($serial_manifest))."'>";
// present list to user
?>
<form action="<?php print($form_action . "_commit"); ?>" name="files" method="post"  onSubmit="return validateForm(<?php print($require_license); ?>);">
<?php
if (empty($new_studio_mod_files)) {
    if (!empty($mode) && $mode == 'Uninstall') {
        echo $mod_strings['LBL_UW_UNINSTALL_READY'];
    } elseif ($mode == 'Disable') {
        echo $mod_strings['LBL_UW_DISABLE_READY'];
    } elseif ($mode == 'Enable') {
        echo $mod_strings['LBL_UW_ENABLE_READY'];
    } else {
        echo $mod_strings['LBL_UW_PATCH_READY'];
    }
} else {
    echo $mod_strings['LBL_UW_PATCH_READY2'];
    echo '<input type="checkbox" onclick="toggle_these(0, ' . count($new_studio_mod_files) . ', this)"> '.$mod_strings['LBL_UW_CHECK_ALL'];
    foreach ($new_studio_mod_files as $the_file) {
        $new_file   = clean_path("$zip_to_dir/$the_file");
        print("<li><input id=\"copy_$count\" name=\"copy_$count\" type=\"checkbox\" value=\"" . $the_file . "\"> " . $new_file . "</li>");
        $count++;
    }
}
echo '<br>';
if ($require_license) {
    $contents = sugar_file_get_contents($license_file);
    $readme_contents = '';
    if ($found_readme) {
        if (file_exists($readme_file) && filesize($readme_file) > 0) {
            $readme_contents = file_get_contents($readme_file);
        } elseif (!empty($manifest['readme'])) {
            $readme_contents = $manifest['readme'];
        }
    }
    $license_final =<<<eoq2
	<table width='100%'>
	<tr>
	<td colspan="3"><ul class="tablist">
	<li id="license_li" class="active"><a id="license_link"  class="current" href="javascript:selectTabCSS('license');">{$mod_strings['LBL_LICENSE']}</a></li>
	<li class="active" id="readme_li"><a id="readme_link" href="javascript:selectTabCSS('readme');">{$mod_strings['LBL_README']}</a></li>
	</ul></td>
	</tr>
	</table>
	<div id='license_div'>
	<table>
	<tr>
	<td colspan="3">&nbsp;</td>
	</tr>
	<tr>
	<td align="left" valign="top" colspan=2>
	<b>{$mod_strings['LBL_MODULE_LICENSE']}</b>
	</td>
	</tr>
	<tr>
	<td align="left" valign="top" colspan=2>
	<textarea cols="100" rows="8" readonly>{$contents}</textarea>
	</td>

	</tr>
	<tr>
	<td align="left" valign="top" colspan=2>
	<input type='radio' id='radio_license_agreement_accept' name='radio_license_agreement' value='accept'>{$mod_strings['LBL_ACCEPT']}&nbsp;
	<input type='radio' id='radio_license_agreement_reject' name='radio_license_agreement' value='reject' checked>{$mod_strings['LBL_DENY']}
	</td>

	</tr></table>
	</div>
	<div id='readme_div' style='display: none;'>
	<table>
	<tr>
	<td colspan="3">&nbsp;</td>
	</tr>
	<tr>
	<td align="left" valign="top" colspan=2>
	<b>{$mod_strings['LBL_README']}</b>
	</td>
	</tr>
	<tr>
	<td align="left" valign="top" colspan=2>
	<textarea cols="100" rows="8" readonly>{$readme_contents}</textarea>
        </td>

    </tr>
</table>
</div>

eoq2;
    echo $license_final;
    echo "<br>";
}

switch ($mode) {
    case "Install":
        if ($install_type == "langpack") {
            print($mod_strings['LBL_UW_LANGPACK_READY']);
            echo '<br><br>';
        }
        break;
    case "Uninstall":
        if ($install_type == "langpack") {
            print($mod_strings['LBL_UW_LANGPACK_READY_UNISTALL']);
            echo '<br><br>';
        } elseif ($install_type != "module") {
            print($mod_strings['LBL_UW_FILES_REMOVED']);
        }
        break;
    case "Disable":
        if ($install_type == "langpack") {
            print($mod_strings['LBL_UW_LANGPACK_READY_DISABLE']);
            echo '<br><br>';
        }
        break;
    case "Enable":
        if ($install_type == "langpack") {
            print($mod_strings['LBL_UW_LANGPACK_READY_ENABLE']);
            echo '<br><br>';
        }
        break;
}


?>
<input type=submit value="<?php echo $mod_strings['LBL_ML_COMMIT'];?>" class="button" id="submit_button" />
<input type=button value="<?php echo $mod_strings['LBL_ML_CANCEL'];?>" class="button" onClick="location.href='index.php?module=Administration&action=UpgradeWizard&view=module';"/>

<?php

if ($remove_tables == 'prompt' && $mode == 'Uninstall') {
    print("<br/><br/>");
    print("<input type='radio' id='remove_tables_true' name='remove_tables' value='true' checked>".$mod_strings['ML_LBL_REMOVE_TABLES']."&nbsp;");
    print("<input type='radio' id='remove_tables_false' name='remove_tables' value='false'>".$mod_strings['ML_LBL_DO_NOT_REMOVE_TABLES']."<br>");
}
$count = 0;

if ($show_files == true) {
    $count = 0;

    $new_studio_mod_files = array();
    $new_sugar_mod_files = array();

    $cache_html_files = findAllFilesRelative(sugar_cached("layout"), array());

    foreach ($new_files as $the_file) {
        if (substr(strtolower($the_file), -5, 5) == '.html' && in_array($the_file, $cache_html_files)) {
            array_push($new_studio_mod_files, $the_file);
        } else {
            array_push($new_sugar_mod_files, $the_file);
        }
    }

    echo '<script>
            function toggle_these(start, end, ca) {
              while(start < end) {
                elem = eval("document.forms.files.copy_" + start);
                if(!ca.checked) elem.checked = false;
                else elem.checked = true;
                start++;
              }
            }
			</script>';



    global $theme;

    echo '<br/><br/>';

    echo '<div style="text-align: left; cursor: hand; cursor: pointer; text-decoration: underline;'.(($mode == 'Enable' || $mode == 'Disable')?'display:none;':'').'" onclick=\'this.style.display="none"; toggleDisplay("more");\'id="all_text">
        '.SugarThemeRegistry::current()->getImage('advanced_search', '', null, null, ".gif", $mod_strings['LBL_ADVANCED_SEARCH']).$mod_strings['LBL_UW_SHOW_DETAILS'].'</div><div id=\'more\' style=\'display: none\'>
              <div style="text-align: left; cursor: hand; cursor: pointer; text-decoration: underline;" onclick=\'document.getElementById("all_text").style.display=""; toggleDisplay("more");\'>'
         .SugarThemeRegistry::current()->getImage('basic_search', '', null, null, ".gif", $mod_strings['LBL_BASIC_SEARCH']).$mod_strings['LBL_UW_HIDE_DETAILS'].'</div><br>';
    echo '<input type="checkbox" checked onclick="toggle_these(' . count($new_studio_mod_files) . ',' . count($new_files) . ', this)"> '.$mod_strings['LBL_UW_CHECK_ALL'];
	echo '<ul>';
    foreach ($new_sugar_mod_files as $the_file) {
        $highlight_start = "";
        $highlight_end = "";
        $checked = "";
        $disabled = "";
        $unzip_file = "$unzip_dir/$zip_from_dir/$the_file";
        $new_file = clean_path("$zip_to_dir/$the_file");
        $forced_copy = false;

        if ($mode == "Install") {
            $checked = "checked";

            if ($install_type === 'langpack' && $the_file == "./manifest.php") {
                $checked = '';
                $disabled = "disabled=\"true\"";
            }

            foreach ($zip_force_copy as $pattern) {
                if (preg_match("#" . $pattern . "#", $unzip_file)) {
                    $disabled = "disabled=\"true\"";
                    $forced_copy = true;
                }
            }
            if (!$forced_copy && is_file($new_file) && (md5_file($unzip_file) == md5_file($new_file))) {
                $disabled = "disabled=\"true\"";
            }
            if ($checked != "" && $disabled != "") {    // need to put a hidden field
                print("<input name=\"copy_$count\" type=\"hidden\" value=\"" . $the_file . "\">\n");
            }
            print("<li><input id=\"copy_$count\" name=\"copy_$count\" type=\"checkbox\" value=\"" . $the_file . "\" $checked $disabled > " . $highlight_start . $new_file . $highlight_end);
            if ($checked == "" && $disabled != "") {    // need to explain this file hasn't changed
                print(" (no changes)");
            }
            print("<br>\n");
        } else {
            if ($mode == "Uninstall" && file_exists($new_file)) {
                if (md5_file($unzip_file) == md5_file($new_file)) {
                    $checked = "checked=\"true\"";
                } else {
                    $highlight_start = "<font color=red>";
                    $highlight_end = "</font>";
                }
                print("<li><input name=\"copy_$count\" type=\"checkbox\" value=\"" . $the_file . "\" $checked $disabled > " . $highlight_start . $new_file . $highlight_end . "<br>\n");
            }
        }
        $count++;
    }
    print("</ul>\n");
}

<<<<<<< HEAD
if ($mode == "Disable" || $mode == "Enable") {
    //check to see if any files have been modified
    $modified_files = getDiffFiles($unzip_dir, $install_file, ($mode == 'Enable'), $previous_version);
    if (count($modified_files) > 0) {
        //we need to tell the user that some files have been modified since they last did an install
        echo '<script>' .
=======
if($mode == "Disable" || $mode == "Enable"){
	//check to see if any files have been modified
	$modified_files = getDiffFiles($unzip_dir, $install_file, ($mode == 'Enable'), $previous_version);
	if(count($modified_files) > 0){
		//we need to tell the user that some files have been modified since they last did an install
		echo '<script>' .
>>>>>>> 66938777
                'function handleFileChange(){';
        if (count($modified_files) > 0) {
            echo 'if(document.getElementById("radio_overwrite_files") != null && document.getElementById("radio_do_not_overwrite_files") != null){
                			var overwrite = false;
                			if(document.getElementById("radio_overwrite_files").checked){
                   			 overwrite = true
                			}
            			}
        				return true;';
        } else {
            echo 'return true;';
        }
        echo '}</script>';
        print('<b>'.$mod_strings['ML_LBL_OVERWRITE_FILES'].'</b>');
        print('<table><td align="left" valign="top" colspan=2>');
        print("<input type='radio' id='radio_overwrite_files' name='radio_overwrite' value='overwrite'>{$mod_strings['LBL_OVERWRITE_FILES']}&nbsp;");
        print("<input type='radio' id='radio_do_not_overwrite_files' name='radio_overwrite' value='do_not_overwrite' checked>{$mod_strings['LBL_DO_OVERWRITE_FILES']}");
        print("</td></tr></table>");
        print('<ul>');
        foreach ($modified_files as $modified_file) {
            print('<li>'.$modified_file.'</li>');
        }
        print('</ul>');
    } else {
        echo '<script>' .
            'function handleFileChange(){';
        echo 'return true;';
        echo '}</script>';
    }
} else {
    echo '<script>' .
        'function handleFileChange(){';
    echo 'return true;';
    echo '}</script>';
}
echo '<script>' .
                 'function validateForm(process){'.
                     'return (handleCommit(process) && handleFileChange());'.
                 '}'.
                'function handleCommit(process){
        if(process == 1) {
            if(document.getElementById("radio_license_agreement_reject") != null && document.getElementById("radio_license_agreement_accept") != null){
                var accept = false;
                if(document.getElementById("radio_license_agreement_accept").checked){
                    accept = true
                }
                if(!accept){
                    //do not allow the form to submit
                    alert("'.$mod_strings['ERR_UW_ACCEPT_LICENSE'].'");
                    return false;
                }
            }
        }
        document.getElementById("submit_button").disabled = true;
        return true;
    }
    var keys = [ "license","readme"];
    function selectTabCSS(key){
            	for( var i=0; i<keys.length;i++)
              	{
                	var liclass = "";
                	var linkclass = "";

                	if ( key == keys[i])
                	{
                    	var liclass = "active";
                    	var linkclass = "current";
                    	document.getElementById(keys[i]+"_div").style.display = "block";
                	}else{
                    	document.getElementById(keys[i]+"_div").style.display = "none";
                	}
                	document.getElementById(keys[i]+"_li").className = liclass;
                	document.getElementById(keys[i]+"_link").className = linkclass;
            	}
                tabPreviousKey = key;
            }
      </script>';

    $fileHash = fileToHash($install_file);
?>
    <?php print($hidden_fields); ?>
    <input type="hidden" name="copy_count" value="<?php print($count);?>"/>
    <input type="hidden" name="run" value="commit" />
    <input type="hidden" name="install_file"  value="<?php echo $fileHash; ?>" />
    <input type="hidden" name="unzip_dir"     value="<?php echo basename($unzip_dir); ?>" />
    <input type="hidden" name="zip_from_dir"  value="<?php echo $zip_from_dir; ?>" />
    <input type="hidden" name="zip_to_dir"    value="<?php echo $zip_to_dir; ?>" />
</form>

<?php
    $GLOBALS['log']->info("Upgrade Wizard patches");
?><|MERGE_RESOLUTION|>--- conflicted
+++ resolved
@@ -448,21 +448,12 @@
     print("</ul>\n");
 }
 
-<<<<<<< HEAD
 if ($mode == "Disable" || $mode == "Enable") {
     //check to see if any files have been modified
     $modified_files = getDiffFiles($unzip_dir, $install_file, ($mode == 'Enable'), $previous_version);
     if (count($modified_files) > 0) {
         //we need to tell the user that some files have been modified since they last did an install
         echo '<script>' .
-=======
-if($mode == "Disable" || $mode == "Enable"){
-	//check to see if any files have been modified
-	$modified_files = getDiffFiles($unzip_dir, $install_file, ($mode == 'Enable'), $previous_version);
-	if(count($modified_files) > 0){
-		//we need to tell the user that some files have been modified since they last did an install
-		echo '<script>' .
->>>>>>> 66938777
                 'function handleFileChange(){';
         if (count($modified_files) > 0) {
             echo 'if(document.getElementById("radio_overwrite_files") != null && document.getElementById("radio_do_not_overwrite_files") != null){
