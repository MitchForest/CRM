--- conflicted
+++ resolved
@@ -58,9 +58,8 @@
         continue;
     }
     $processed_tables[$focus->table_name]=$focus->table_name;
-    
 
-<<<<<<< HEAD
+
     if (!empty($dictionary[$focus->object_name]['indices'])) {
         $indices=$dictionary[$focus->object_name]['indices'];
     } else {
@@ -76,21 +75,6 @@
             if (isset($definition['db']) and $definition['db'] != DBManagerFactory::getInstance()->dbType) {
                 continue;
             }
-=======
-	//clean vardef definitions.. removed indexes not value for this dbtype.
-	//set index name as the key.
-	$var_indices=array();
-	foreach ($indices as $definition) {
-		//database helpers do not know how to handle full text indices
-		if ($definition['type']=='fulltext') {
-			if (isset($definition['db']) and $definition['db'] != DBManagerFactory::getInstance()->dbType) {
-				continue;
-			}
-
-			echo "Rebuilding Index {$definition['name']} <BR/>";
-			DBManagerFactory::getInstance()->query('alter index ' .$definition['name'] . " REBUILD");
-		}
->>>>>>> f2b355db
 
             echo "Rebuilding Index {$definition['name']} <BR/>";
             DBManagerFactory::getInstance()->query('alter index ' .$definition['name'] . " REBUILD");
