--- conflicted
+++ resolved
@@ -1,12 +1,6 @@
 <?php
-<<<<<<< HEAD
-if(!defined('sugarEntry') || !sugarEntry) die('Not A Valid Entry Point');
-
-/*********************************************************************************
-=======
 /**
  *
->>>>>>> b29c16a8
  * SugarCRM Community Edition is a customer relationship management program developed by
  * SugarCRM, Inc. Copyright (C) 2004-2013 SugarCRM Inc.
  *
@@ -77,15 +71,9 @@
 echo getClassicModuleTitle(
         "Administration", 
         array(
-<<<<<<< HEAD
-            "<a href='index.php?module=Administration&action=index'>".translate('LBL_MODULE_NAME','Administration')."</a>",
-           $mod_strings['LBL_SUGAR_UPDATE_TITLE'],
-           ), 
-=======
             "<a href='index.php?module=Administration&action=index'>".translate('LBL_MODULE_NAME', 'Administration')."</a>",
            $mod_strings['LBL_SUITE_UPDATE_TITLE'],
            ),
->>>>>>> b29c16a8
         false
         );
 
