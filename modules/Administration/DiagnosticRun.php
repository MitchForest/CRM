<?php
if (!defined('sugarEntry') || !sugarEntry) {
    die('Not A Valid Entry Point');
}
/**
 *
 * SugarCRM Community Edition is a customer relationship management program developed by
 * SugarCRM, Inc. Copyright (C) 2004-2013 SugarCRM Inc.
 *
 * SuiteCRM is an extension to SugarCRM Community Edition developed by SalesAgility Ltd.
 * Copyright (C) 2011 - 2018 SalesAgility Ltd.
 *
 * This program is free software; you can redistribute it and/or modify it under
 * the terms of the GNU Affero General Public License version 3 as published by the
 * Free Software Foundation with the addition of the following permission added
 * to Section 15 as permitted in Section 7(a): FOR ANY PART OF THE COVERED WORK
 * IN WHICH THE COPYRIGHT IS OWNED BY SUGARCRM, SUGARCRM DISCLAIMS THE WARRANTY
 * OF NON INFRINGEMENT OF THIRD PARTY RIGHTS.
 *
 * This program is distributed in the hope that it will be useful, but WITHOUT
 * ANY WARRANTY; without even the implied warranty of MERCHANTABILITY or FITNESS
 * FOR A PARTICULAR PURPOSE. See the GNU Affero General Public License for more
 * details.
 *
 * You should have received a copy of the GNU Affero General Public License along with
 * this program; if not, see http://www.gnu.org/licenses or write to the Free
 * Software Foundation, Inc., 51 Franklin Street, Fifth Floor, Boston, MA
 * 02110-1301 USA.
 *
 * You can contact SugarCRM, Inc. headquarters at 10050 North Wolfe Road,
 * SW2-130, Cupertino, CA 95014, USA. or at email address contact@sugarcrm.com.
 *
 * The interactive user interfaces in modified source and object code versions
 * of this program must display Appropriate Legal Notices, as required under
 * Section 5 of the GNU Affero General Public License version 3.
 *
 * In accordance with Section 7(b) of the GNU Affero General Public License version 3,
 * these Appropriate Legal Notices must retain the display of the "Powered by
 * SugarCRM" logo and "Supercharged by SuiteCRM" logo. If the display of the logos is not
 * reasonably feasible for technical reasons, the Appropriate Legal Notices must
 * display the words "Powered by SugarCRM" and "Supercharged by SuiteCRM".
 */




require_once('include/utils/progress_bar_utils.php');
require_once('include/utils/zip_utils.php');

global $current_user;


if (!is_admin($current_user)) {
    sugar_die("Unauthorized access to administration.");
}
if (isset($GLOBALS['sugar_config']['hide_admin_diagnostics']) && $GLOBALS['sugar_config']['hide_admin_diagnostics']) {
    sugar_die("Unauthorized access to diagnostic tool.");
}


global $skip_md5_diff;
$skip_md5_diff = false;

set_time_limit(3600);
// get all needed globals
global $app_strings;
global $app_list_strings;
global $mod_strings;

global $theme;


$db = DBManagerFactory::getInstance();
<<<<<<< HEAD
if (empty($db)) {
    $db = DBManagerFactory::getInstance();
=======
if(empty($db)) {

	$db = DBManagerFactory::getInstance();
>>>>>>> f2b355db
}

global $current_user;
if (!is_admin($current_user)) {
    die($mod_strings['LBL_DIAGNOSTIC_ACCESS']);
}
global $sugar_config;
global $beanFiles;



//get sugar version and flavor
global $sugar_version;
global $sugar_flavor;


//guid used for directory path
global $sod_guid;
$sod_guid = create_guid();

//GET CURRENT DATETIME STAMP TO USE IN FILENAME
global $curdatetime;
$curdatetime = date("Ymd-His");


global $progress_bar_percent;
$progress_bar_percent = 0;
global $totalweight;
$totalweight = 0;
global $totalitems;
$totalitems = 0;
global $currentitems;
$currentitems = 0;
define("CONFIG_WEIGHT", 1);
define("CUSTOM_DIR_WEIGHT", 1);
define("PHPINFO_WEIGHT", 1);
define("SQL_DUMPS_WEIGHT", 2);
define("SQL_SCHEMA_WEIGHT", 3);
define("SQL_INFO_WEIGHT", 1);
define("MD5_WEIGHT", 5);
define("BEANLISTBEANFILES_WEIGHT", 1);
define("SUGARLOG_WEIGHT", 2);
define("VARDEFS_WEIGHT", 2);

//THIS MUST CHANGE IF THE NUMBER OF DIRECTORIES TRAVERSED TO GET TO
//   THE DIAGNOSTIC CACHE DIR CHANGES
define("RETURN_FROM_DIAG_DIR", "../../../..");

global $getDumpsFrom;
$getDumpsFrom = array();

global $cacheDir;
$cacheDir = "";

function sodUpdateProgressBar($itemweight)
{
    global $progress_bar_percent;
    global $totalweight;
    global $totalitems;
    global $currentitems;

    $currentitems++;
    if ($currentitems == $totalitems) {
        update_progress_bar("diagnostic", 100, 100);
    } else {
        $progress_bar_percent += ($itemweight / $GLOBALS['totalweight'] * 100);
        update_progress_bar("diagnostic", $progress_bar_percent, 100);
    }
}


/**
 * Dump table as array
 * @param  $header string table header
 * @param  $values array list of values
 * @return string
 */
function array_as_table($header, $values)
{
    $contents = "<table border=\"0\" cellpadding=\"0\" class=\"tabDetailView\">";
    $keys = array();
    foreach ($values as $field) {
        $keys = array_unique($keys + array_keys($field));
    }
    $cols = count($keys);

    $contents .= "<tr colspan=\"$cols\">$header</tr><tr>";
    foreach ($keys as $key) {
        $contents .= "<th class=\"tabDetailViewDL\"><b>$key</b></th>";
    }
    $contents .= "</tr>";
    foreach ($values as $field) {
        $contents .= "<tr>";
        foreach ($field as $item) {
            if (is_array($item)) {
                $item = join(",", $item);
            }
            $contents .= "<td class=\"tabDetailViewDF\">$item</td>";
        }
        $contents .= "</tr>";
    }
    $contents .= "</table>";
    return $contents;
}

// expects a string containing the name of the table you would like to get the dump of
// expects there to already be a connection to the db and the 'use database_name' to be done
// returns a string containing (in html) the dump of all rows
<<<<<<< HEAD
function getFullTableDump($tableName)
{
    $db = DBManagerFactory::getInstance();
=======
function getFullTableDump($tableName){

	$db = DBManagerFactory::getInstance();
>>>>>>> f2b355db

    $cols = $db->get_columns($tableName);
    $indexes = $db->get_indices($tableName);
    $returnString = "";
    //setting up table header for each file
    $returnString .= array_as_table("{$db->dbName} $tableName Definitions:", $cols);
    $returnString .= array_as_table("{$db->dbName} $tableName Keys:", $indexes);
    $returnString .= "<BR><BR>";

    $def_count = count($cols);

    $td_result = $db->query("select * from ".$tableName);
    if (!$td_result) {
        return $db->lastError();
    }
    $returnString .= "<table border=\"0\" cellpadding=\"0\" class=\"tabDetailView\"><tr><th class=\"tabDetailViewDL\">#</th>";
    $fields = $db->getFieldsArray($td_result);
    foreach ($fields as $field) {
        $returnString .= "<th class=\"tabDetailViewDL\">$field</th>";
    }
    $returnString .= "</tr>";
    $row_counter = 1;
    while ($row = $db->fetchByAssoc($td_result)) {
        $row = array_values($row);
        $returnString .= "<tr>";
        $returnString .= "<td class=\"tabDetailViewDL\">".$row_counter."</td>";
        for ($counter = 0; $counter < $def_count; $counter++) {
            $replace_val = false;
            //perform this check when counter is set to two, which means it is on the 'value' column
            if ($counter == 2) {
                //if the previous "name" column value was set to smtppass, set replace_val to true
                if (strcmp($row[$counter - 1], "smtppass") == 0) {
                    $replace_val = true;
                }

                //if the previous "name" column value was set to smtppass,
                //and the "category" value set to ldap, set replace_val to true
                if (strcmp($row[$counter - 2], "ldap") == 0 && strcmp($row[$counter - 1], "admin_password") == 0) {
                    $replace_val = true;
                }

                //if the previous "name" column value was set to password,
                //and the "category" value set to proxy, set replace_val to true
                if (strcmp($row[$counter - 2], "proxy") == 0 && strcmp($row[$counter - 1], "password") == 0) {
                    $replace_val = true;
                }
            }

            if ($replace_val) {
                $returnString .= "<td class=\"tabDetailViewDF\">********</td>";
            } else {
                $returnString .= "<td class=\"tabDetailViewDF\">".($row[$counter] == "" ? "&nbsp;" : $row[$counter])."</td>";
            }
        }
        $row_counter++;
        $returnString .= "</tr>";
    }
    $returnString .= "</table>";

    return $returnString;
}

// Deletes the directory recursively
function deleteDir($dir)
{
    if (substr($dir, strlen($dir)-1, 1) != '/') {
        $dir .= '/';
    }

    if ($handle = opendir($dir)) {
        while ($obj = readdir($handle)) {
            if ($obj != '.' && $obj != '..') {
                if (is_dir($dir.$obj)) {
                    if (!deleteDir($dir.$obj)) {
                        return false;
                    }
                } elseif (is_file($dir.$obj)) {
                    if (!unlink($dir.$obj)) {
                        return false;
                    }
                }
            }
        }

        closedir($handle);

        if (!@rmdir($dir)) {
            return false;
        }
        return true;
    }
    return false;
}


function prepareDiag()
{
    global $getDumpsFrom;
    global $cacheDir;
    global $curdatetime;
    global $progress_bar_percent;
    global $skip_md5_diff;
    global $sod_guid;
    global $mod_strings;

    echo getClassicModuleTitle(
        "Administration",
        array(
            "<a href='index.php?module=Administration&action=index'>{$mod_strings['LBL_MODULE_NAME']}</a>",
           translate('LBL_DIAGNOSTIC_TITLE')
           ),
        false
        );
    echo "<BR>";
    echo $mod_strings['LBL_DIAGNOSTIC_EXECUTING'];
    echo "<BR>";


    //determine if files.md5 exists or not
    if (file_exists('files.md5')) {
        $skip_md5_diff = false;
    } else {
        $skip_md5_diff = true;
    }

    // array of all tables that we need to pull rows from below
    $getDumpsFrom = array('config' => 'config',
                          'fields_meta_data' => 'fields_meta_data',
                          'upgrade_history' => 'upgrade_history',
                          'versions' => 'versions',
                          );


    //Creates the diagnostic directory in the cache directory
    $cacheDir = create_cache_directory("diagnostic/");
    $cacheDir = create_cache_directory("diagnostic/".$sod_guid);
    $cacheDir = create_cache_directory("diagnostic/".$sod_guid."/diagnostic".$curdatetime."/");

    display_progress_bar("diagnostic", $progress_bar_percent, 100);

    ob_flush();
}

function executesugarlog()
{
    //BEGIN COPY SUGARCRM.LOG
    //Copies the Sugarcrm log to our diagnostic directory
    global $cacheDir;
    require_once('include/SugarLogger/SugarLogger.php');
    $logger = new SugarLogger();
    if (!copy($logger->getLogFileNameWithPath(), $cacheDir.'/'.$logger->getLogFileName())) {
        echo "Couldn't copy suitecrm.log to cacheDir.<br>";
    }
    //END COPY SUGARCRM.LOG

    //UPDATING PROGRESS BAR
    sodUpdateProgressBar(SUGARLOG_WEIGHT);
}

function executephpinfo()
{
    //BEGIN GETPHPINFO
    //This gets phpinfo, writes to a buffer, then I write to phpinfo.html
    global $cacheDir;

    ob_start();
    phpinfo();
    $phpinfo = ob_get_contents();
    ob_clean();

    $handle = sugar_fopen($cacheDir."phpinfo.html", "w");
    if (fwrite($handle, $phpinfo) === false) {
        echo "Cannot write to file ".$cacheDir."phpinfo.html<br>";
    }
    fclose($handle);
    //END GETPHPINFO

    //UPDATING PROGRESS BAR
    sodUpdateProgressBar(PHPINFO_WEIGHT);
}

function executeconfigphp()
{
    //BEGIN COPY CONFIG.PHP
    //store db_password in temp var so we can get config.php w/o making anyone angry
    global $cacheDir;
    global $sugar_config;

    $tempPass = $sugar_config['dbconfig']['db_password'];
    $sugar_config['dbconfig']['db_password'] = '********';
    //write config.php to a file
    write_array_to_file("Diagnostic", $sugar_config, $cacheDir."config.php");
    //restore db_password so everything still works
    $sugar_config['dbconfig']['db_password'] = $tempPass;
    //END COPY CONFIG.PHP

    //UPDATING PROGRESS BAR
    sodUpdateProgressBar(CONFIG_WEIGHT);
}

function execute_sql($getinfo, $getdumps, $getschema)
{
    //BEGIN GET DB INFO
    global $getDumpsFrom;
    global $curdatetime;
    global $sod_guid;
    $db = DBManagerFactory::getInstance();

    $sqlInfoDir = create_cache_directory("diagnostic/".$sod_guid."/diagnostic".$curdatetime."/{$db->dbName}/");


    //create directory for table definitions
    if ($getschema) {
        $tablesSchemaDir = create_cache_directory("diagnostic/".$sod_guid."/diagnostic".$curdatetime."/{$db->dbName}/TableSchema/");
    }

    //make sure they checked the box to get basic info
    if ($getinfo) {
        $info = $db->getDbInfo();
        $content = '';
        if (!empty($info)) {
            foreach ($info as $name => $value) {
                $content .= "$name: $value<BR>";
            }
        }
        if (!empty($content)) {
            file_put_contents($sqlInfoDir."{$db->dbName}-General-info.html", $content);
            sodUpdateProgressBar(SQL_INFO_WEIGHT);
        }
    }

    $style = '<style>
.tabDetailView
{
    border-bottom:2px solid;
    border-top:2px solid;
    margin-bottom:10px;
    margin-top:2px;
    border-bottom-color:#ABC3D7;
    border-top-color:#4E8CCF;
}

.tabDetailView td table td
{
    border: 0;
    background: white;
}

.tabDetailView tr.pagination td
{
    padding-top: 4px;
    padding-bottom: 4px;
    border-bottom:1px solid #CBDAE6;
}

.tabDetailView tr.pagination td table td
{
    border: none;
}

.tabDetailViewDL
{
    background-color:#F6F6F6;
    color:#000000;
    border-bottom:1px solid #CBDAE6;
    font-size:12px;
    padding:5px 6px;
    text-align:left;
    vertical-align:top;
}

.tabDetailViewDF
{
    background-color:#FFFFFF;
    color:#444444;
    border-bottom:1px solid #CBDAE6;
    font-size:12px;
    padding:5px 10px 5px 8px;
    vertical-align:top;
}

.listViewThS1
{
    background:#EBEBED none repeat scroll 0 0;
    border-color:#CCCCCC -moz-use-text-color;
    border-style:solid none;
    border-width:1px medium;
    font-size:11px;
    font-weight:bold;
    padding:4px 5px;
    text-align:left;
}
    </style>';
    if ($getschema) {
        //BEGIN GET ALL TABLES SCHEMAS
        $all_tables = $db->getTablesArray();

        $contents = $style;

        foreach ($all_tables as $tablename) {
            $cols = $db->get_columns($tablename);
            $indexes = $db->get_indices($tablename);
            //setting up table header for each file
            $contents .= array_as_table("{$db->dbName} $tablename Definitions:", $cols);
            $contents .= array_as_table("{$db->dbName} $tablename Keys:", $indexes);
            $contents .= "<BR><BR>";
        }

        file_put_contents($tablesSchemaDir."{$db->dbName}TablesSchema.html", $contents);
        //END GET ALL TABLES SCHEMAS
        //BEGIN UPDATING PROGRESS BAR
        sodUpdateProgressBar(SQL_SCHEMA_WEIGHT);
        //END UPDATING PROGRESS BAR
    }

    if ($getdumps) {
        //BEGIN GET TABLEDUMPS
        $tableDumpsDir = create_cache_directory("diagnostic/".$sod_guid."/diagnostic".$curdatetime."/{$db->dbName}/TableDumps/");


        foreach ($getDumpsFrom as $table) {
            //calling function defined above to get the string for dump
            $contents = $style .getFullTableDump($table);
            file_put_contents($tableDumpsDir.$table.".html", $contents);
        }
        //END GET TABLEDUMPS
        //BEGIN UPDATING PROGRESS BAR
        sodUpdateProgressBar(SQL_DUMPS_WEIGHT);
        //END UPDATING PROGRESS BAR
    }
    //END GET DB INFO
}


function executebeanlistbeanfiles()
{
    //BEGIN CHECK BEANLIST FILES ARE AVAILABLE
    global $cacheDir;
    global $beanList;
    global $beanFiles;
    global $mod_strings;

    ob_start();

    echo $mod_strings['LBL_DIAGNOSTIC_BEANLIST_DESC'];
    echo "<BR>";
    echo "<font color=green>";
    echo $mod_strings['LBL_DIAGNOSTIC_BEANLIST_GREEN'];
    echo "</font>";
    echo "<BR>";
    echo "<font color=orange>";
    echo $mod_strings['LBL_DIAGNOSTIC_BEANLIST_ORANGE'];
    echo "</font>";
    echo "<BR>";
    echo "<font color=red>";
    echo $mod_strings['LBL_DIAGNOSTIC_BEANLIST_RED'];
    echo "</font>";
    echo "<BR><BR>";

    foreach ($beanList as $beanz) {
        if (!isset($beanFiles[$beanz])) {
            echo "<font color=orange>NO! --- ".$beanz." is not an index in \$beanFiles</font><br>";
        } else {
            if (file_exists($beanFiles[$beanz])) {
                echo "<font color=green>YES --- ".$beanz." file \"".$beanFiles[$beanz]."\" exists</font><br>";
            } else {
                echo "<font color=red>NO! --- ".$beanz." file \"".$beanFiles[$beanz]."\" does NOT exist</font><br>";
            }
        }
    }

    $content = ob_get_contents();
    ob_clean();

    $handle = sugar_fopen($cacheDir."beanFiles.html", "w");
    if (fwrite($handle, $content) === false) {
        echo "Cannot write to file ".$cacheDir."beanFiles.html<br>";
    }
    fclose($handle);
    //END CHECK BEANLIST FILES ARE AVAILABLE
    //BEGIN UPDATING PROGRESS BAR
    sodUpdateProgressBar(BEANLISTBEANFILES_WEIGHT);
    //END UPDATING PROGRESS BAR
}

function executecustom_dir()
{
    //BEGIN ZIP AND SAVE CUSTOM DIRECTORY
    global $cacheDir;

    zip_dir("custom", $cacheDir."custom_directory.zip");
    //END ZIP AND SAVE CUSTOM DIRECTORY
    //BEGIN UPDATING PROGRESS BAR
    sodUpdateProgressBar(CUSTOM_DIR_WEIGHT);
    //END UPDATING PROGRESS BAR
}

function executemd5($filesmd5, $md5calculated)
{
    //BEGIN ALL MD5 CHECKS
    global $curdatetime;
    global $skip_md5_diff;
    global $sod_guid;
    if (file_exists('files.md5')) {
        include('files.md5');
    }
    //create dir for md5s
    $md5_directory = create_cache_directory("diagnostic/".$sod_guid."/diagnostic".$curdatetime."/md5/");

    //skip this if the files.md5 didn't exist
    if (!$skip_md5_diff) {
        //make sure the files.md5
        if ($filesmd5) {
            if (!copy('files.md5', $md5_directory."files.md5")) {
                echo "Couldn't copy files.md5 to ".$md5_directory."<br>Skipping md5 checks.<br>";
            }
        }
    }

    $md5_string_calculated = generateMD5array('./');

    if ($md5calculated) {
        write_array_to_file('md5_string_calculated', $md5_string_calculated, $md5_directory."md5_array_calculated.php");
    }


    //if the files.md5 didn't exist, we can't do this
    if (!$skip_md5_diff) {
        $md5_string_diff = array_diff($md5_string_calculated, $md5_string);

        write_array_to_file('md5_string_diff', $md5_string_diff, $md5_directory."md5_array_diff.php");
    }
    //END ALL MD5 CHECKS
    //BEGIN UPDATING PROGRESS BAR
    sodUpdateProgressBar(MD5_WEIGHT);
    //END UPDATING PROGRESS BAR
}

function executevardefs()
{
    //BEGIN DUMP OF SUGAR SCHEMA (VARDEFS)

    //END DUMP OF SUGAR SCHEMA (VARDEFS)
    //BEGIN UPDATING PROGRESS BAR
    //This gets the vardefs, writes to a buffer, then I write to vardefschema.html
    global $cacheDir;
    global $beanList;
    global $beanFiles;
    global $dictionary;
    global $sugar_version;
    global $sugar_db_version;
    global $sugar_flavor;

    ob_start();
    foreach ($beanList as $beanz) {
        // echo "Module: ".$beanz."<br>";

        $path_parts = pathinfo($beanFiles[ $beanz ]);
        $vardefFileName = $path_parts[ 'dirname' ]."/vardefs.php";
        if (file_exists($vardefFileName)) {
            // echo "<br>".$vardefFileName."<br>";
        }
        include_once($vardefFileName);
    }

    echo "<html lang='en'>";
    echo "<BODY>";
    echo "<H1>Schema listing based on vardefs</H1>";
    echo "<P>Sugar version:  ".$sugar_version." / Sugar DB version:  ".$sugar_db_version." / Sugar flavor:  ".$sugar_flavor;
    echo "</P>";

    echo "<style> th { text-align: left; } </style>";

    $tables = array();
    foreach ($dictionary as $vardef) {
        $tables[] = $vardef['table'];
        $fields[$vardef['table']] = $vardef['fields'];
        $comments[$vardef['table']] = $vardef['comment'];
    }

    asort($tables);

    foreach ($tables as $t) {
        $name = $t;
        if ($name == "does_not_exist") {
            continue;
        }
        $comment = $comments[$t];
        echo "<h2>Table: $t</h2>
		<p><i>{$comment}</i></p>";
        echo "<table border=\"0\" cellpadding=\"3\" class=\"tabDetailView\">";
        echo '<TR BGCOLOR="#DFDFDF">
		<TD NOWRAP ALIGN=left class=\"tabDetailViewDL\">Column</TD>
		<TD NOWRAP class=\"tabDetailViewDL\">Type</TD>
		<TD NOWRAP class=\"tabDetailViewDL\">Length</TD>
		<TD NOWRAP class=\"tabDetailViewDL\">Required</TD>
		<TD NOWRAP class=\"tabDetailViewDL\">Comment</TD>
	</TR>';

        ksort($fields[ $t ]);

        foreach ($fields[$t] as $k => $v) {
            // we only care about physical tables ('source' can be 'non-db' or 'nondb' or 'function' )
            if (isset($v[ 'source' ])) {
                continue;
            }
            $columnname = $v[ 'name' ];
            $columntype = $v[ 'type' ];
            $columndbtype = $v[ 'dbType' ];
            $columnlen = $v[ 'len' ];
            $columncomment = $v[ 'comment' ];
            $columnrequired = $v[ 'required' ];

            if (empty($columnlen)) {
                $columnlen = '<i>n/a</i>';
            }
            if (empty($columncomment)) {
                $columncomment = '<i>(none)</i>';
            }
            if (!empty($columndbtype)) {
                $columntype = $columndbtype;
            }
            if (empty($columnrequired) || ($columnrequired == false)) {
                $columndisplayrequired = 'no';
            } else {
                $columndisplayrequired = 'yes';
            }

            echo '<TR BGCOLOR="#FFFFFF" ALIGN=left>
			<TD ALIGN=left class=\"tabDetailViewDF\">'.$columnname.'</TD>
	  		<TD NOWRAP class=\"tabDetailViewDF\">'.$columntype.'</TD>
			<TD NOWRAP class=\"tabDetailViewDF\">'.$columnlen.'</TD>
			<TD NOWRAP class=\"tabDetailViewDF"\">'.$columndisplayrequired.'</TD>
			<TD WRAP class=\"tabDetailViewDF\">'.$columncomment.'</TD></TR>';
        }

        echo "</table></p>";
    }

    echo "</body></html>";

    $vardefFormattedOutput = ob_get_contents();
    ob_clean();

    $handle = sugar_fopen($cacheDir."vardefschema.html", "w");
    if (fwrite($handle, $vardefFormattedOutput) === false) {
        echo "Cannot write to file ".$cacheDir."vardefschema.html<br>";
    }
    fclose($handle);
    sodUpdateProgressBar(VARDEFS_WEIGHT);
    //END UPDATING PROGRESS BAR
}

function finishDiag()
{
    //BEGIN ZIP ALL FILES AND EXTRACT IN CACHE ROOT
    global $cacheDir;
    global $curdatetime;
    global $sod_guid;
    global $mod_strings;

    chdir($cacheDir);
    zip_dir(".", "../diagnostic".$curdatetime.".zip");
    //END ZIP ALL FILES AND EXTRACT IN CACHE ROOT
    chdir(RETURN_FROM_DIAG_DIR);

    deleteDir($cacheDir);
    
    
    print "<a href=\"index.php?module=Administration&action=DiagnosticDownload&guid=$sod_guid&time=$curdatetime&to_pdf=1\">".$mod_strings['LBL_DIAGNOSTIC_DOWNLOADLINK']."</a><BR>";

    print "<a href=\"index.php?module=Administration&action=DiagnosticDelete&file=diagnostic".$curdatetime."&guid=".$sod_guid."\">".$mod_strings['LBL_DIAGNOSTIC_DELETELINK']."</a><br>";
}

//BEGIN check for what we are executing
$doconfigphp = ((empty($_POST['configphp']) || $_POST['configphp'] == 'off') ? false : true);
$docustom_dir = ((empty($_POST['custom_dir']) || $_POST['custom_dir'] == 'off') ? false : true);
$dophpinfo = ((empty($_POST['phpinfo']) || $_POST['phpinfo'] == 'off') ? false : true);
$domysql_dumps = ((empty($_POST['mysql_dumps']) || $_POST['mysql_dumps'] == 'off') ? false : true);
$domysql_schema = ((empty($_POST['mysql_schema']) || $_POST['mysql_schema'] == 'off') ? false : true);
$domysql_info = ((empty($_POST['mysql_info']) || $_POST['mysql_info'] == 'off') ? false : true);
$domd5 = ((empty($_POST['md5']) || $_POST['md5'] == 'off') ? false : true);
$domd5filesmd5 = ((empty($_POST['md5filesmd5']) || $_POST['md5filesmd5'] == 'off') ? false : true);
$domd5calculated = ((empty($_POST['md5calculated']) || $_POST['md5calculated'] == 'off') ? false : true);
$dobeanlistbeanfiles = ((empty($_POST['beanlistbeanfiles']) || $_POST['beanlistbeanfiles'] == 'off') ? false : true);
$dosugarlog = ((empty($_POST['sugarlog']) || $_POST['sugarlog'] == 'off') ? false : true);
$dovardefs = ((empty($_POST['vardefs']) || $_POST['vardefs'] == 'off') ? false : true);
//END check for what we are executing


//BEGIN items to calculate progress bar
$totalitems = 0;
$totalweight = 0;
if ($doconfigphp) {
    $totalweight += CONFIG_WEIGHT;
    $totalitems++;
}
if ($docustom_dir) {
    $totalweight += CUSTOM_DIR_WEIGHT;
    $totalitems++;
}
if ($dophpinfo) {
    $totalweight += PHPINFO_WEIGHT;
    $totalitems++;
}
if ($domysql_dumps) {
    $totalweight += SQL_DUMPS_WEIGHT;
    $totalitems++;
}
if ($domysql_schema) {
    $totalweight += SQL_SCHEMA_WEIGHT;
    $totalitems++;
}
if ($domysql_info) {
    $totalweight += SQL_INFO_WEIGHT;
    $totalitems++;
}
if ($domd5) {
    $totalweight += MD5_WEIGHT;
    $totalitems++;
}
if ($dobeanlistbeanfiles) {
    $totalweight += BEANLISTBEANFILES_WEIGHT;
    $totalitems++;
}
if ($dosugarlog) {
    $totalweight += SUGARLOG_WEIGHT;
    $totalitems++;
}
if ($dovardefs) {
    $totalweight += VARDEFS_WEIGHT;
    $totalitems++;
}
//END items to calculate progress bar

//prepare initial steps
prepareDiag();


if ($doconfigphp) {
    echo $mod_strings['LBL_DIAGNOSTIC_GETCONFPHP']."<BR>";
    executeconfigphp();
    echo $mod_strings['LBL_DIAGNOSTIC_DONE']."<BR><BR>";
}
if ($docustom_dir) {
    echo $mod_strings['LBL_DIAGNOSTIC_GETCUSTDIR']."<BR>";
    executecustom_dir();
    echo $mod_strings['LBL_DIAGNOSTIC_DONE']."<BR><BR>";
}
if ($dophpinfo) {
    echo $mod_strings['LBL_DIAGNOSTIC_GETPHPINFO']."<BR>";
    executephpinfo();
    echo $mod_strings['LBL_DIAGNOSTIC_DONE']."<BR><BR>";
}
if ($domysql_info || $domysql_dumps || $domysql_schema) {
    echo $mod_strings['LBL_DIAGNOSTIC_GETTING'].
                 ($domysql_info ? "... ".$mod_strings['LBL_DIAGNOSTIC_GETMYSQLINFO'] : " ").
                 ($domysql_dumps ? "... ".$mod_strings['LBL_DIAGNOSTIC_GETMYSQLTD'] : " ").
                 ($domysql_schema ? "... ".$mod_strings['LBL_DIAGNOSTIC_GETMYSQLTS'] : "...").
                 "<BR>";
    execute_sql($domysql_info, $domysql_dumps, $domysql_schema);
    echo $mod_strings['LBL_DIAGNOSTIC_DONE']."<BR><BR>";
}
if ($domd5) {
    echo $mod_strings['LBL_DIAGNOSTIC_GETMD5INFO']."<BR>";
    executemd5($domd5filesmd5, $domd5calculated);
    echo $mod_strings['LBL_DIAGNOSTIC_DONE']."<BR><BR>";
}
if ($dobeanlistbeanfiles) {
    echo $mod_strings['LBL_DIAGNOSTIC_GETBEANFILES']."<BR>";
    executebeanlistbeanfiles();
    echo $mod_strings['LBL_DIAGNOSTIC_DONE']."<BR><BR>";
}
if ($dosugarlog) {
    echo $mod_strings['LBL_DIAGNOSTIC_GETSUGARLOG']."<BR>";
    executesugarlog();
    echo $mod_strings['LBL_DIAGNOSTIC_DONE']."<BR><BR>";
}
if ($dovardefs) {
    echo $mod_strings['LBL_DIAGNOSTIC_VARDEFS']."<BR>";
    executevardefs();
    echo $mod_strings['LBL_DIAGNOSTIC_DONE']."<BR><BR>";
}

//finish up the last steps
finishDiag();<|MERGE_RESOLUTION|>--- conflicted
+++ resolved
@@ -71,14 +71,8 @@
 
 
 $db = DBManagerFactory::getInstance();
-<<<<<<< HEAD
 if (empty($db)) {
     $db = DBManagerFactory::getInstance();
-=======
-if(empty($db)) {
-
-	$db = DBManagerFactory::getInstance();
->>>>>>> f2b355db
 }
 
 global $current_user;
@@ -187,15 +181,9 @@
 // expects a string containing the name of the table you would like to get the dump of
 // expects there to already be a connection to the db and the 'use database_name' to be done
 // returns a string containing (in html) the dump of all rows
-<<<<<<< HEAD
 function getFullTableDump($tableName)
 {
     $db = DBManagerFactory::getInstance();
-=======
-function getFullTableDump($tableName){
-
-	$db = DBManagerFactory::getInstance();
->>>>>>> f2b355db
 
     $cols = $db->get_columns($tableName);
     $indexes = $db->get_indices($tableName);
@@ -763,8 +751,8 @@
     chdir(RETURN_FROM_DIAG_DIR);
 
     deleteDir($cacheDir);
-    
-    
+
+
     print "<a href=\"index.php?module=Administration&action=DiagnosticDownload&guid=$sod_guid&time=$curdatetime&to_pdf=1\">".$mod_strings['LBL_DIAGNOSTIC_DOWNLOADLINK']."</a><BR>";
 
     print "<a href=\"index.php?module=Administration&action=DiagnosticDelete&file=diagnostic".$curdatetime."&guid=".$sod_guid."\">".$mod_strings['LBL_DIAGNOSTIC_DELETELINK']."</a><br>";
