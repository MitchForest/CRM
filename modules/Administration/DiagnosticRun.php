<?php
<<<<<<< HEAD
if(!defined('sugarEntry') || !sugarEntry) die('Not A Valid Entry Point');
/*********************************************************************************
=======
if (!defined('sugarEntry') || !sugarEntry) {
    die('Not A Valid Entry Point');
}
/**
 *
>>>>>>> b29c16a8
 * SugarCRM Community Edition is a customer relationship management program developed by
 * SugarCRM, Inc. Copyright (C) 2004-2013 SugarCRM Inc.
 *
 * SuiteCRM is an extension to SugarCRM Community Edition developed by SalesAgility Ltd.
 * Copyright (C) 2011 - 2018 SalesAgility Ltd.
 *
 * This program is free software; you can redistribute it and/or modify it under
 * the terms of the GNU Affero General Public License version 3 as published by the
 * Free Software Foundation with the addition of the following permission added
 * to Section 15 as permitted in Section 7(a): FOR ANY PART OF THE COVERED WORK
 * IN WHICH THE COPYRIGHT IS OWNED BY SUGARCRM, SUGARCRM DISCLAIMS THE WARRANTY
 * OF NON INFRINGEMENT OF THIRD PARTY RIGHTS.
 *
 * This program is distributed in the hope that it will be useful, but WITHOUT
 * ANY WARRANTY; without even the implied warranty of MERCHANTABILITY or FITNESS
 * FOR A PARTICULAR PURPOSE. See the GNU Affero General Public License for more
 * details.
 *
 * You should have received a copy of the GNU Affero General Public License along with
 * this program; if not, see http://www.gnu.org/licenses or write to the Free
 * Software Foundation, Inc., 51 Franklin Street, Fifth Floor, Boston, MA
 * 02110-1301 USA.
 *
 * You can contact SugarCRM, Inc. headquarters at 10050 North Wolfe Road,
 * SW2-130, Cupertino, CA 95014, USA. or at email address contact@sugarcrm.com.
 *
 * The interactive user interfaces in modified source and object code versions
 * of this program must display Appropriate Legal Notices, as required under
 * Section 5 of the GNU Affero General Public License version 3.
 *
 * In accordance with Section 7(b) of the GNU Affero General Public License version 3,
 * these Appropriate Legal Notices must retain the display of the "Powered by
 * SugarCRM" logo and "Supercharged by SuiteCRM" logo. If the display of the logos is not
 * reasonably feasible for technical reasons, the Appropriate Legal Notices must
 * display the words "Powered by SugarCRM" and "Supercharged by SuiteCRM".
 */




require_once( 'include/utils/progress_bar_utils.php' );
require_once( 'include/utils/zip_utils.php' );

global $current_user;


if (!is_admin($current_user)) sugar_die("Unauthorized access to administration.");
if (isset($GLOBALS['sugar_config']['hide_admin_diagnostics']) && $GLOBALS['sugar_config']['hide_admin_diagnostics'])
{
    sugar_die("Unauthorized access to diagnostic tool.");
}


global $skip_md5_diff;
$skip_md5_diff = false;

set_time_limit(3600);
// get all needed globals
global $app_strings;
global $app_list_strings;
global $mod_strings;

global $theme;


$db = DBManagerFactory::getInstance();
if(empty($db)) {

	$db = DBManagerFactory::getInstance();
}

global $current_user;
if(!is_admin($current_user)){
	die($mod_strings['LBL_DIAGNOSTIC_ACCESS']);
}
global $sugar_config;
global $beanFiles;



//get sugar version and flavor
global $sugar_version;
global $sugar_flavor;


//guid used for directory path
global $sod_guid;
$sod_guid = create_guid();

//GET CURRENT DATETIME STAMP TO USE IN FILENAME
global $curdatetime;
$curdatetime = date("Ymd-His");


global $progress_bar_percent;
$progress_bar_percent = 0;
global $totalweight;
$totalweight = 0;
global $totalitems;
$totalitems = 0;
global $currentitems;
$currentitems = 0;
define("CONFIG_WEIGHT", 1);
define("CUSTOM_DIR_WEIGHT", 1);
define("PHPINFO_WEIGHT", 1);
define("SQL_DUMPS_WEIGHT", 2);
define("SQL_SCHEMA_WEIGHT", 3);
define("SQL_INFO_WEIGHT", 1);
define("MD5_WEIGHT", 5);
define("BEANLISTBEANFILES_WEIGHT", 1);
define("SUGARLOG_WEIGHT", 2);
define("VARDEFS_WEIGHT", 2);

//THIS MUST CHANGE IF THE NUMBER OF DIRECTORIES TRAVERSED TO GET TO
//   THE DIAGNOSTIC CACHE DIR CHANGES
define("RETURN_FROM_DIAG_DIR", "../../../..");

global $getDumpsFrom;
$getDumpsFrom = Array();

global $cacheDir;
$cacheDir = "";

function sodUpdateProgressBar($itemweight){
    global $progress_bar_percent;
    global $totalweight;
    global $totalitems;
    global $currentitems;

    $currentitems++;
    if($currentitems == $totalitems)
      update_progress_bar("diagnostic", 100, 100);
    else
    {
      $progress_bar_percent += ($itemweight / $GLOBALS['totalweight'] * 100);
      update_progress_bar("diagnostic", $progress_bar_percent, 100);
    }
}


/**
 * Dump table as array
 * @param  $header string table header
 * @param  $values array list of values
 * @return string
 */
function array_as_table($header, $values)
{
    $contents = "<table border=\"0\" cellpadding=\"0\" class=\"tabDetailView\">";
    $keys = array();
    foreach($values as $field) {
        $keys = array_unique($keys + array_keys($field));
    }
    $cols = count($keys);

    $contents .= "<tr colspan=\"$cols\">$header</tr><tr>";
    foreach($keys as $key) {
       $contents .= "<th class=\"tabDetailViewDL\"><b>$key</b></th>";
    }
    $contents .= "</tr>";
    foreach($values as $field) {
        $contents .= "<tr>";
        foreach($field as $item) {
            if(is_array($item)) {
                $item = join(",", $item);
            }
            $contents .= "<td class=\"tabDetailViewDF\">$item</td>";
        }
        $contents .= "</tr>";
    }
    $contents .= "</table>";
    return $contents;
}

// expects a string containing the name of the table you would like to get the dump of
// expects there to already be a connection to the db and the 'use database_name' to be done
// returns a string containing (in html) the dump of all rows
function getFullTableDump($tableName){

	$db = DBManagerFactory::getInstance();

    $cols = $db->get_columns($tableName);
    $indexes = $db->get_indices($tableName);
    $returnString = "";
    //setting up table header for each file
    $returnString .= array_as_table("{$db->dbName} $tableName Definitions:", $cols);
    $returnString .= array_as_table("{$db->dbName} $tableName Keys:", $indexes);
    $returnString .= "<BR><BR>";

    $def_count = count($cols);

	$td_result = $db->query("select * from ".$tableName);
    if(!$td_result) {
        return $db->lastError();
    }
    $returnString .= "<table border=\"0\" cellpadding=\"0\" class=\"tabDetailView\"><tr><th class=\"tabDetailViewDL\">#</th>";
    $fields = $db->getFieldsArray($td_result);
    foreach($fields as $field) {
        $returnString .= "<th class=\"tabDetailViewDL\">$field</th>";

    }
    $returnString .= "</tr>";
    $row_counter = 1;
	while($row = $db->fetchByAssoc($td_result))
	{
		$row = array_values($row);
		$returnString .= "<tr>";
		$returnString .= "<td class=\"tabDetailViewDL\">".$row_counter."</td>";
		for($counter = 0; $counter < $def_count; $counter++) {
            $replace_val = false;
			//perform this check when counter is set to two, which means it is on the 'value' column
			if($counter == 2) {
				//if the previous "name" column value was set to smtppass, set replace_val to true
				if(strcmp($row[$counter - 1], "smtppass") == 0  )
					$replace_val = true;

				//if the previous "name" column value was set to smtppass,
				//and the "category" value set to ldap, set replace_val to true
				if (strcmp($row[$counter - 2], "ldap") == 0 && strcmp($row[$counter - 1], "admin_password") == 0)
					$replace_val = true;

				//if the previous "name" column value was set to password,
				//and the "category" value set to proxy, set replace_val to true
				if(strcmp($row[$counter - 2], "proxy") == 0 && strcmp($row[$counter - 1], "password") == 0 )
					$replace_val = true;
			}

			if($replace_val) {
					$returnString .= "<td class=\"tabDetailViewDF\">********</td>";
            } else {
					$returnString .= "<td class=\"tabDetailViewDF\">".($row[$counter] == "" ? "&nbsp;" : $row[$counter])."</td>";
			}
	    }
        $row_counter++;
        $returnString .= "</tr>";
    }
	$returnString .= "</table>";

	return $returnString;
}

// Deletes the directory recursively
function deleteDir($dir)
{
   if (substr($dir, strlen($dir)-1, 1) != '/')
       $dir .= '/';

   if ($handle = opendir($dir))
   {
       while ($obj = readdir($handle))
       {
           if ($obj != '.' && $obj != '..')
           {
               if (is_dir($dir.$obj))
               {
                   if (!deleteDir($dir.$obj))
                       return false;
               }
               elseif (is_file($dir.$obj))
               {
                   if (!unlink($dir.$obj))
                       return false;
               }
           }
       }

       closedir($handle);

       if (!@rmdir($dir))
           return false;
       return true;
   }
   return false;
}


function prepareDiag()
{
	global $getDumpsFrom;
	global $cacheDir;
	global $curdatetime;
	global $progress_bar_percent;
	global $skip_md5_diff;
	global $sod_guid;
	global $mod_strings;

	echo getClassicModuleTitle(
        "Administration",
        array(
            "<a href='index.php?module=Administration&action=index'>{$mod_strings['LBL_MODULE_NAME']}</a>",
           translate('LBL_DIAGNOSTIC_TITLE')
           ),
        false
        );
	echo "<BR>";
	echo $mod_strings['LBL_DIAGNOSTIC_EXECUTING'];
	echo "<BR>";


	//determine if files.md5 exists or not
	if(file_exists('files.md5'))
		$skip_md5_diff = false;
	else
		$skip_md5_diff = true;

	// array of all tables that we need to pull rows from below
	$getDumpsFrom = array('config' => 'config',
	                      'fields_meta_data' => 'fields_meta_data',
	                      'upgrade_history' => 'upgrade_history',
	                      'versions' => 'versions',
	                      );


	//Creates the diagnostic directory in the cache directory
    $cacheDir = create_cache_directory("diagnostic/");
    $cacheDir = create_cache_directory("diagnostic/".$sod_guid);
    $cacheDir = create_cache_directory("diagnostic/".$sod_guid."/diagnostic".$curdatetime."/");

	display_progress_bar("diagnostic", $progress_bar_percent, 100);

	ob_flush();
}

function executesugarlog()
{
    //BEGIN COPY SUGARCRM.LOG
    //Copies the Sugarcrm log to our diagnostic directory
    global $cacheDir;
	require_once('include/SugarLogger/SugarLogger.php');
	$logger = new SugarLogger();
    if(!copy($logger->getLogFileNameWithPath(), $cacheDir.'/'.$logger->getLogFileName())) {
      echo "Couldn't copy suitecrm.log to cacheDir.<br>";
    }
    //END COPY SUGARCRM.LOG

    //UPDATING PROGRESS BAR
    sodUpdateProgressBar(SUGARLOG_WEIGHT);
}

function executephpinfo()
{
    //BEGIN GETPHPINFO
    //This gets phpinfo, writes to a buffer, then I write to phpinfo.html
    global $cacheDir;

    ob_start();
    phpinfo();
    $phpinfo = ob_get_contents();
    ob_clean();

    $handle = sugar_fopen($cacheDir."phpinfo.html", "w");
    if(fwrite($handle, $phpinfo) === FALSE){
      echo "Cannot write to file ".$cacheDir."phpinfo.html<br>";
    }
    fclose($handle);
    //END GETPHPINFO

    //UPDATING PROGRESS BAR
    sodUpdateProgressBar(PHPINFO_WEIGHT);
}

function executeconfigphp()
{
    //BEGIN COPY CONFIG.PHP
    //store db_password in temp var so we can get config.php w/o making anyone angry
    global $cacheDir;    global $sugar_config;

    $tempPass = $sugar_config['dbconfig']['db_password'];
    $sugar_config['dbconfig']['db_password'] = '********';
    //write config.php to a file
    write_array_to_file("Diagnostic", $sugar_config, $cacheDir."config.php");
    //restore db_password so everything still works
    $sugar_config['dbconfig']['db_password'] = $tempPass;
    //END COPY CONFIG.PHP

    //UPDATING PROGRESS BAR
    sodUpdateProgressBar(CONFIG_WEIGHT);
}

function execute_sql($getinfo, $getdumps, $getschema)
{
    //BEGIN GET DB INFO
    global $getDumpsFrom;
    global $curdatetime;
    global $sod_guid;
    $db = DBManagerFactory::getInstance();

    $sqlInfoDir = create_cache_directory("diagnostic/".$sod_guid."/diagnostic".$curdatetime."/{$db->dbName}/");


    //create directory for table definitions
    if($getschema)
      $tablesSchemaDir = create_cache_directory("diagnostic/".$sod_guid."/diagnostic".$curdatetime."/{$db->dbName}/TableSchema/");

    //make sure they checked the box to get basic info
    if($getinfo)
    {
        $info = $db->getDbInfo();
        $content = '';
        if(!empty($info)) {
            foreach($info as $name => $value) {
                $content .= "$name: $value<BR>";
            }
        }
        if(!empty($content)) {
            file_put_contents($sqlInfoDir."{$db->dbName}-General-info.html", $content);
            sodUpdateProgressBar(SQL_INFO_WEIGHT);
        }
    }

    $style = '<style>
.tabDetailView
{
    border-bottom:2px solid;
    border-top:2px solid;
    margin-bottom:10px;
    margin-top:2px;
    border-bottom-color:#ABC3D7;
    border-top-color:#4E8CCF;
}

.tabDetailView td table td
{
    border: 0;
    background: white;
}

.tabDetailView tr.pagination td
{
    padding-top: 4px;
    padding-bottom: 4px;
    border-bottom:1px solid #CBDAE6;
}

.tabDetailView tr.pagination td table td
{
    border: none;
}

.tabDetailViewDL
{
    background-color:#F6F6F6;
    color:#000000;
    border-bottom:1px solid #CBDAE6;
    font-size:12px;
    padding:5px 6px;
    text-align:left;
    vertical-align:top;
}

.tabDetailViewDF
{
    background-color:#FFFFFF;
    color:#444444;
    border-bottom:1px solid #CBDAE6;
    font-size:12px;
    padding:5px 10px 5px 8px;
    vertical-align:top;
}

.listViewThS1
{
    background:#EBEBED none repeat scroll 0 0;
    border-color:#CCCCCC -moz-use-text-color;
    border-style:solid none;
    border-width:1px medium;
    font-size:11px;
    font-weight:bold;
    padding:4px 5px;
    text-align:left;
}
    </style>';
    if($getschema)
    {
        //BEGIN GET ALL TABLES SCHEMAS
        $all_tables = $db->getTablesArray();

        $contents = $style;

        foreach($all_tables as $tablename){
            $cols = $db->get_columns($tablename);
            $indexes = $db->get_indices($tablename);
			//setting up table header for each file
            $contents .= array_as_table("{$db->dbName} $tablename Definitions:", $cols);
            $contents .= array_as_table("{$db->dbName} $tablename Keys:", $indexes);
			$contents .= "<BR><BR>";
		}

        file_put_contents($tablesSchemaDir."{$db->dbName}TablesSchema.html", $contents);
		//END GET ALL TABLES SCHEMAS
		//BEGIN UPDATING PROGRESS BAR
		sodUpdateProgressBar(SQL_SCHEMA_WEIGHT);
		//END UPDATING PROGRESS BAR
    }

    if($getdumps)
    {
		//BEGIN GET TABLEDUMPS
		$tableDumpsDir = create_cache_directory("diagnostic/".$sod_guid."/diagnostic".$curdatetime."/{$db->dbName}/TableDumps/");


		foreach ($getDumpsFrom as $table)
		{
			//calling function defined above to get the string for dump
			$contents = $style .getFullTableDump($table);
            file_put_contents($tableDumpsDir.$table.".html", $contents);
		}
		//END GET TABLEDUMPS
		//BEGIN UPDATING PROGRESS BAR
		sodUpdateProgressBar(SQL_DUMPS_WEIGHT);
		//END UPDATING PROGRESS BAR
	}
    //END GET DB INFO
}


function executebeanlistbeanfiles()
{
    //BEGIN CHECK BEANLIST FILES ARE AVAILABLE
    global $cacheDir;
    global $beanList;
    global $beanFiles;
    global $mod_strings;

    ob_start();

    echo $mod_strings['LBL_DIAGNOSTIC_BEANLIST_DESC'];
    echo "<BR>";
    echo "<font color=green>";
    echo $mod_strings['LBL_DIAGNOSTIC_BEANLIST_GREEN'];
    echo "</font>";
    echo "<BR>";
    echo "<font color=orange>";
    echo $mod_strings['LBL_DIAGNOSTIC_BEANLIST_ORANGE'];
    echo "</font>";
    echo "<BR>";
    echo "<font color=red>";
    echo $mod_strings['LBL_DIAGNOSTIC_BEANLIST_RED'];
    echo "</font>";
    echo "<BR><BR>";

	foreach ($beanList as $beanz)
	{
		if(!isset($beanFiles[$beanz]))
		{
			echo "<font color=orange>NO! --- ".$beanz." is not an index in \$beanFiles</font><br>";
		}
		else
		{
			if(file_exists($beanFiles[$beanz]))
				echo "<font color=green>YES --- ".$beanz." file \"".$beanFiles[$beanz]."\" exists</font><br>";
			else
				echo "<font color=red>NO! --- ".$beanz." file \"".$beanFiles[$beanz]."\" does NOT exist</font><br>";
		}
	}

	$content = ob_get_contents();
	ob_clean();

	$handle = sugar_fopen($cacheDir."beanFiles.html", "w");
	if(fwrite($handle, $content) === FALSE){
    	echo "Cannot write to file ".$cacheDir."beanFiles.html<br>";
    }
    fclose($handle);
    //END CHECK BEANLIST FILES ARE AVAILABLE
    //BEGIN UPDATING PROGRESS BAR
    sodUpdateProgressBar(BEANLISTBEANFILES_WEIGHT);
    //END UPDATING PROGRESS BAR
}

function executecustom_dir()
{
    //BEGIN ZIP AND SAVE CUSTOM DIRECTORY
    global $cacheDir;

    zip_dir("custom", $cacheDir."custom_directory.zip");
    //END ZIP AND SAVE CUSTOM DIRECTORY
    //BEGIN UPDATING PROGRESS BAR
    sodUpdateProgressBar(CUSTOM_DIR_WEIGHT);
    //END UPDATING PROGRESS BAR
}

function executemd5($filesmd5, $md5calculated)
{
	//BEGIN ALL MD5 CHECKS
	global $curdatetime;
	global $skip_md5_diff;
	global $sod_guid;
	if(file_exists('files.md5'))
        include( 'files.md5');
	//create dir for md5s
	$md5_directory = create_cache_directory("diagnostic/".$sod_guid."/diagnostic".$curdatetime."/md5/");

	//skip this if the files.md5 didn't exist
	if(!$skip_md5_diff)
	{
		//make sure the files.md5
		if($filesmd5)
			if(!copy('files.md5', $md5_directory."files.md5"))
				echo "Couldn't copy files.md5 to ".$md5_directory."<br>Skipping md5 checks.<br>";
	}

	$md5_string_calculated = generateMD5array('./');

	if($md5calculated)
		write_array_to_file('md5_string_calculated', $md5_string_calculated, $md5_directory."md5_array_calculated.php");


	//if the files.md5 didn't exist, we can't do this
	if(!$skip_md5_diff)
	{
		$md5_string_diff = array_diff($md5_string_calculated, $md5_string);

		write_array_to_file('md5_string_diff', $md5_string_diff, $md5_directory."md5_array_diff.php");
	}
	//END ALL MD5 CHECKS
    //BEGIN UPDATING PROGRESS BAR
    sodUpdateProgressBar(MD5_WEIGHT);
    //END UPDATING PROGRESS BAR
}

function executevardefs()
{
    //BEGIN DUMP OF SUGAR SCHEMA (VARDEFS)

    //END DUMP OF SUGAR SCHEMA (VARDEFS)
    //BEGIN UPDATING PROGRESS BAR
    //This gets the vardefs, writes to a buffer, then I write to vardefschema.html
    global $cacheDir;
    global $beanList;
    global $beanFiles;
    global $dictionary;
    global $sugar_version;
    global $sugar_db_version;
    global $sugar_flavor;

    ob_start();
    foreach ( $beanList as $beanz ) {
      // echo "Module: ".$beanz."<br>";

	$path_parts = pathinfo( $beanFiles[ $beanz ] );
	$vardefFileName = $path_parts[ 'dirname' ]."/vardefs.php";
	  if( file_exists( $vardefFileName )) {
	    // echo "<br>".$vardefFileName."<br>";
      }
      include_once( $vardefFileName );
    }

    echo "<html lang='en'>";
    echo "<BODY>";
    echo "<H1>Schema listing based on vardefs</H1>";
    echo "<P>Sugar version:  ".$sugar_version." / Sugar DB version:  ".$sugar_db_version." / Sugar flavor:  ".$sugar_flavor;
    echo "</P>";

    echo "<style> th { text-align: left; } </style>";

    $tables = array();
    foreach($dictionary as $vardef) {
	$tables[] = $vardef['table'];
	$fields[$vardef['table']] = $vardef['fields'];
	$comments[$vardef['table']] = $vardef['comment'];
    }

    asort($tables);

    foreach($tables as $t) {
	$name = $t;
	if ( $name == "does_not_exist" )
	  continue;
	$comment = $comments[$t];
	echo "<h2>Table: $t</h2>
		<p><i>{$comment}</i></p>";
	echo "<table border=\"0\" cellpadding=\"3\" class=\"tabDetailView\">";
	echo '<TR BGCOLOR="#DFDFDF">
		<TD NOWRAP ALIGN=left class=\"tabDetailViewDL\">Column</TD>
		<TD NOWRAP class=\"tabDetailViewDL\">Type</TD>
		<TD NOWRAP class=\"tabDetailViewDL\">Length</TD>
		<TD NOWRAP class=\"tabDetailViewDL\">Required</TD>
		<TD NOWRAP class=\"tabDetailViewDL\">Comment</TD>
	</TR>';

	ksort( $fields[ $t ] );

	foreach($fields[$t] as $k => $v) {
	  // we only care about physical tables ('source' can be 'non-db' or 'nondb' or 'function' )
	  if ( isset( $v[ 'source' ] ))
	    continue;
	  $columnname = $v[ 'name' ];
	  $columntype = $v[ 'type' ];
	  $columndbtype = $v[ 'dbType' ];
	  $columnlen = $v[ 'len' ];
	  $columncomment = $v[ 'comment' ];
	  $columnrequired = $v[ 'required' ];

	  if ( empty( $columnlen ) ) $columnlen = '<i>n/a</i>';
	  if ( empty( $columncomment ) ) $columncomment = '<i>(none)</i>';
	  if ( !empty( $columndbtype ) ) $columntype = $columndbtype;
	  if ( empty( $columnrequired ) || ( $columnrequired == false ))
	    $columndisplayrequired = 'no';
	  else
	    $columndisplayrequired = 'yes';

	  echo '<TR BGCOLOR="#FFFFFF" ALIGN=left>
			<TD ALIGN=left class=\"tabDetailViewDF\">'.$columnname.'</TD>
	  		<TD NOWRAP class=\"tabDetailViewDF\">'.$columntype.'</TD>
			<TD NOWRAP class=\"tabDetailViewDF\">'.$columnlen.'</TD>
			<TD NOWRAP class=\"tabDetailViewDF"\">'.$columndisplayrequired.'</TD>
			<TD WRAP class=\"tabDetailViewDF\">'.$columncomment.'</TD></TR>';
	}

	echo "</table></p>";
    }

    echo "</body></html>";

    $vardefFormattedOutput = ob_get_contents();
    ob_clean();

    $handle = sugar_fopen($cacheDir."vardefschema.html", "w");
    if(fwrite($handle, $vardefFormattedOutput) === FALSE){
      echo "Cannot write to file ".$cacheDir."vardefschema.html<br>";
    }
    fclose($handle);
    sodUpdateProgressBar(VARDEFS_WEIGHT);
    //END UPDATING PROGRESS BAR
}

function finishDiag(){
	//BEGIN ZIP ALL FILES AND EXTRACT IN CACHE ROOT
	global $cacheDir;
	global $curdatetime;
	global $sod_guid;
	global $mod_strings;

	chdir($cacheDir);
	zip_dir(".", "../diagnostic".$curdatetime.".zip");
	//END ZIP ALL FILES AND EXTRACT IN CACHE ROOT
	chdir(RETURN_FROM_DIAG_DIR);

	deleteDir($cacheDir);
	
	
	print "<a href=\"index.php?module=Administration&action=DiagnosticDownload&guid=$sod_guid&time=$curdatetime&to_pdf=1\">".$mod_strings['LBL_DIAGNOSTIC_DOWNLOADLINK']."</a><BR>";

<<<<<<< HEAD
	print "<a href=\"index.php?module=Administration&action=DiagnosticDelete&file=diagnostic".$curdatetime."&guid=".$sod_guid."\">".$mod_strings['LBL_DIAGNOSTIC_DELETELINK']."</a><br>";
=======
    deleteDir($cacheDir);


    print "<a href=\"index.php?module=Administration&action=DiagnosticDownload&guid=$sod_guid&time=$curdatetime&to_pdf=1\">".$mod_strings['LBL_DIAGNOSTIC_DOWNLOADLINK']."</a><BR>";
>>>>>>> b29c16a8

}

//BEGIN check for what we are executing
$doconfigphp = ((empty($_POST['configphp']) || $_POST['configphp'] == 'off') ? false : true);
$docustom_dir = ((empty($_POST['custom_dir']) || $_POST['custom_dir'] == 'off') ? false : true);
$dophpinfo = ((empty($_POST['phpinfo']) || $_POST['phpinfo'] == 'off') ? false : true);
$domysql_dumps = ((empty($_POST['mysql_dumps']) || $_POST['mysql_dumps'] == 'off') ? false : true);
$domysql_schema = ((empty($_POST['mysql_schema']) || $_POST['mysql_schema'] == 'off') ? false : true);
$domysql_info = ((empty($_POST['mysql_info']) || $_POST['mysql_info'] == 'off') ? false : true);
$domd5 = ((empty($_POST['md5']) || $_POST['md5'] == 'off') ? false : true);
$domd5filesmd5 = ((empty($_POST['md5filesmd5']) || $_POST['md5filesmd5'] == 'off') ? false : true);
$domd5calculated = ((empty($_POST['md5calculated']) || $_POST['md5calculated'] == 'off') ? false : true);
$dobeanlistbeanfiles = ((empty($_POST['beanlistbeanfiles']) || $_POST['beanlistbeanfiles'] == 'off') ? false : true);
$dosugarlog = ((empty($_POST['sugarlog']) || $_POST['sugarlog'] == 'off') ? false : true);
$dovardefs = ((empty($_POST['vardefs']) || $_POST['vardefs'] == 'off') ? false : true);
//END check for what we are executing


//BEGIN items to calculate progress bar
$totalitems = 0;
$totalweight = 0;
if($doconfigphp) {$totalweight += CONFIG_WEIGHT; $totalitems++;}
if($docustom_dir) {$totalweight += CUSTOM_DIR_WEIGHT; $totalitems++;}
if($dophpinfo) {$totalweight += PHPINFO_WEIGHT; $totalitems++;}
if($domysql_dumps) {$totalweight += SQL_DUMPS_WEIGHT; $totalitems++;}
if($domysql_schema) {$totalweight += SQL_SCHEMA_WEIGHT; $totalitems++;}
if($domysql_info) {$totalweight += SQL_INFO_WEIGHT; $totalitems++;}
if($domd5) {$totalweight += MD5_WEIGHT; $totalitems++;}
if($dobeanlistbeanfiles) {$totalweight += BEANLISTBEANFILES_WEIGHT; $totalitems++;}
if($dosugarlog) {$totalweight += SUGARLOG_WEIGHT; $totalitems++;}
if($dovardefs) {$totalweight += VARDEFS_WEIGHT; $totalitems++;}
//END items to calculate progress bar

//prepare initial steps
prepareDiag();


if($doconfigphp)
{
  echo $mod_strings['LBL_DIAGNOSTIC_GETCONFPHP']."<BR>";
  executeconfigphp();
  echo $mod_strings['LBL_DIAGNOSTIC_DONE']."<BR><BR>";
}
if($docustom_dir)
{
  echo $mod_strings['LBL_DIAGNOSTIC_GETCUSTDIR']."<BR>";
  executecustom_dir();
  echo $mod_strings['LBL_DIAGNOSTIC_DONE']."<BR><BR>";
}
if($dophpinfo)
{
  echo $mod_strings['LBL_DIAGNOSTIC_GETPHPINFO']."<BR>";
  executephpinfo();
  echo $mod_strings['LBL_DIAGNOSTIC_DONE']."<BR><BR>";
}
if($domysql_info || $domysql_dumps || $domysql_schema)
{
  echo $mod_strings['LBL_DIAGNOSTIC_GETTING'].
                 ($domysql_info ? "... ".$mod_strings['LBL_DIAGNOSTIC_GETMYSQLINFO'] : " ").
                 ($domysql_dumps ? "... ".$mod_strings['LBL_DIAGNOSTIC_GETMYSQLTD'] : " ").
                 ($domysql_schema ? "... ".$mod_strings['LBL_DIAGNOSTIC_GETMYSQLTS'] : "...").
                 "<BR>";
<<<<<<< HEAD
  execute_sql($domysql_info, $domysql_dumps, $domysql_schema);
  echo $mod_strings['LBL_DIAGNOSTIC_DONE']."<BR><BR>";
}
if($domd5)
{
  echo $mod_strings['LBL_DIAGNOSTIC_GETMD5INFO']."<BR>";
  executemd5($domd5filesmd5, $domd5calculated);
  echo $mod_strings['LBL_DIAGNOSTIC_DONE']."<BR><BR>";
}
if($dobeanlistbeanfiles)
{
  echo $mod_strings['LBL_DIAGNOSTIC_GETBEANFILES']."<BR>";
  executebeanlistbeanfiles();
  echo $mod_strings['LBL_DIAGNOSTIC_DONE']."<BR><BR>";
}
if($dosugarlog)
{
  echo $mod_strings['LBL_DIAGNOSTIC_GETSUGARLOG']."<BR>";
  executesugarlog();
  echo $mod_strings['LBL_DIAGNOSTIC_DONE']."<BR><BR>";
}
if($dovardefs)
{
  echo $mod_strings['LBL_DIAGNOSTIC_VARDEFS']."<BR>";
  executevardefs();
  echo $mod_strings['LBL_DIAGNOSTIC_DONE']."<BR><BR>";
=======
    execute_sql($domysql_info, $domysql_dumps, $domysql_schema);
    echo $mod_strings['LBL_DIAGNOSTIC_DONE']."<BR><BR>";
}
if ($domd5) {
    echo $mod_strings['LBL_DIAGNOSTIC_GETMD5INFO']."<BR>";
    executemd5($domd5filesmd5, $domd5calculated);
    echo $mod_strings['LBL_DIAGNOSTIC_DONE']."<BR><BR>";
}
if ($dobeanlistbeanfiles) {
    echo $mod_strings['LBL_DIAGNOSTIC_GETBEANFILES']."<BR>";
    executebeanlistbeanfiles();
    echo $mod_strings['LBL_DIAGNOSTIC_DONE']."<BR><BR>";
}
if ($dosugarlog) {
    echo $mod_strings['LBL_DIAGNOSTIC_GETSUITELOG']."<BR>";
    executesugarlog();
    echo $mod_strings['LBL_DIAGNOSTIC_DONE']."<BR><BR>";
}
if ($dovardefs) {
    echo $mod_strings['LBL_DIAGNOSTIC_VARDEFS']."<BR>";
    executevardefs();
    echo $mod_strings['LBL_DIAGNOSTIC_DONE']."<BR><BR>";
>>>>>>> b29c16a8
}

//finish up the last steps
finishDiag();<|MERGE_RESOLUTION|>--- conflicted
+++ resolved
@@ -1,14 +1,9 @@
 <?php
-<<<<<<< HEAD
-if(!defined('sugarEntry') || !sugarEntry) die('Not A Valid Entry Point');
-/*********************************************************************************
-=======
 if (!defined('sugarEntry') || !sugarEntry) {
     die('Not A Valid Entry Point');
 }
 /**
  *
->>>>>>> b29c16a8
  * SugarCRM Community Edition is a customer relationship management program developed by
  * SugarCRM, Inc. Copyright (C) 2004-2013 SugarCRM Inc.
  *
@@ -753,14 +748,10 @@
 	
 	print "<a href=\"index.php?module=Administration&action=DiagnosticDownload&guid=$sod_guid&time=$curdatetime&to_pdf=1\">".$mod_strings['LBL_DIAGNOSTIC_DOWNLOADLINK']."</a><BR>";
 
-<<<<<<< HEAD
-	print "<a href=\"index.php?module=Administration&action=DiagnosticDelete&file=diagnostic".$curdatetime."&guid=".$sod_guid."\">".$mod_strings['LBL_DIAGNOSTIC_DELETELINK']."</a><br>";
-=======
     deleteDir($cacheDir);
 
 
     print "<a href=\"index.php?module=Administration&action=DiagnosticDownload&guid=$sod_guid&time=$curdatetime&to_pdf=1\">".$mod_strings['LBL_DIAGNOSTIC_DOWNLOADLINK']."</a><BR>";
->>>>>>> b29c16a8
 
 }
 
@@ -824,34 +815,6 @@
                  ($domysql_dumps ? "... ".$mod_strings['LBL_DIAGNOSTIC_GETMYSQLTD'] : " ").
                  ($domysql_schema ? "... ".$mod_strings['LBL_DIAGNOSTIC_GETMYSQLTS'] : "...").
                  "<BR>";
-<<<<<<< HEAD
-  execute_sql($domysql_info, $domysql_dumps, $domysql_schema);
-  echo $mod_strings['LBL_DIAGNOSTIC_DONE']."<BR><BR>";
-}
-if($domd5)
-{
-  echo $mod_strings['LBL_DIAGNOSTIC_GETMD5INFO']."<BR>";
-  executemd5($domd5filesmd5, $domd5calculated);
-  echo $mod_strings['LBL_DIAGNOSTIC_DONE']."<BR><BR>";
-}
-if($dobeanlistbeanfiles)
-{
-  echo $mod_strings['LBL_DIAGNOSTIC_GETBEANFILES']."<BR>";
-  executebeanlistbeanfiles();
-  echo $mod_strings['LBL_DIAGNOSTIC_DONE']."<BR><BR>";
-}
-if($dosugarlog)
-{
-  echo $mod_strings['LBL_DIAGNOSTIC_GETSUGARLOG']."<BR>";
-  executesugarlog();
-  echo $mod_strings['LBL_DIAGNOSTIC_DONE']."<BR><BR>";
-}
-if($dovardefs)
-{
-  echo $mod_strings['LBL_DIAGNOSTIC_VARDEFS']."<BR>";
-  executevardefs();
-  echo $mod_strings['LBL_DIAGNOSTIC_DONE']."<BR><BR>";
-=======
     execute_sql($domysql_info, $domysql_dumps, $domysql_schema);
     echo $mod_strings['LBL_DIAGNOSTIC_DONE']."<BR><BR>";
 }
@@ -874,7 +837,6 @@
     echo $mod_strings['LBL_DIAGNOSTIC_VARDEFS']."<BR>";
     executevardefs();
     echo $mod_strings['LBL_DIAGNOSTIC_DONE']."<BR><BR>";
->>>>>>> b29c16a8
 }
 
 //finish up the last steps
