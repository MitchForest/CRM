--- conflicted
+++ resolved
@@ -37,10 +37,7 @@
  * reasonably feasible for technical reasons, the Appropriate Legal Notices must
  * display the words "Powered by SugarCRM" and "Supercharged by SuiteCRM".
  */
-<<<<<<< HEAD
 
-=======
->>>>>>> f2b355db
 -->
 *}
 
@@ -50,15 +47,12 @@
 
 		<div class="screen admin-panel">
 
-<<<<<<< HEAD
 {if isset($MY_FRAME)}
     {$MY_FRAME}
 {else}
     {log msg="MY_FRAME is not set"}
 {/if}
 
-=======
->>>>>>> f2b355db
 {foreach  from=$ADMIN_GROUP_HEADER key=j item=val1}
 
    {if isset($GROUP_HEADER[$j][1])}
