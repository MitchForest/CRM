<?php
/**
 *
 * SugarCRM Community Edition is a customer relationship management program developed by
 * SugarCRM, Inc. Copyright (C) 2004-2013 SugarCRM Inc.
 *
 * SuiteCRM is an extension to SugarCRM Community Edition developed by SalesAgility Ltd.
 * Copyright (C) 2011 - 2017 SalesAgility Ltd.
 *
 * This program is free software; you can redistribute it and/or modify it under
 * the terms of the GNU Affero General Public License version 3 as published by the
 * Free Software Foundation with the addition of the following permission added
 * to Section 15 as permitted in Section 7(a): FOR ANY PART OF THE COVERED WORK
 * IN WHICH THE COPYRIGHT IS OWNED BY SUGARCRM, SUGARCRM DISCLAIMS THE WARRANTY
 * OF NON INFRINGEMENT OF THIRD PARTY RIGHTS.
 *
 * This program is distributed in the hope that it will be useful, but WITHOUT
 * ANY WARRANTY; without even the implied warranty of MERCHANTABILITY or FITNESS
 * FOR A PARTICULAR PURPOSE. See the GNU Affero General Public License for more
 * details.
 *
 * You should have received a copy of the GNU Affero General Public License along with
 * this program; if not, see http://www.gnu.org/licenses or write to the Free
 * Software Foundation, Inc., 51 Franklin Street, Fifth Floor, Boston, MA
 * 02110-1301 USA.
 *
 * You can contact SugarCRM, Inc. headquarters at 10050 North Wolfe Road,
 * SW2-130, Cupertino, CA 95014, USA. or at email address contact@sugarcrm.com.
 *
 * The interactive user interfaces in modified source and object code versions
 * of this program must display Appropriate Legal Notices, as required under
 * Section 5 of the GNU Affero General Public License version 3.
 *
 * In accordance with Section 7(b) of the GNU Affero General Public License version 3,
 * these Appropriate Legal Notices must retain the display of the "Powered by
 * SugarCRM" logo and "Supercharged by SuiteCRM" logo. If the display of the logos is not
 * reasonably feasible for technical reasons, the Appropriate Legal Notices must
 * display the words "Powered by SugarCRM" and "Supercharged by SuiteCRM".
 */

if (!defined('sugarEntry') || !sugarEntry) {
    die ('Not A Valid Entry Point');
}

include 'include/modules.php';

global $db, $mod_strings;
$log = &$GLOBALS ['log'];

$query = 'DELETE FROM relationships';
$db->query($query);

//clear cache before proceeding..
VardefManager::clearVardef();

// loop through all of the modules and create entries in the Relationships table (the relationships metadata) for every standard relationship, that is, relationships defined in the /modules/<module>/vardefs.php
// SugarBean::createRelationshipMeta just takes the relationship definition in a file and inserts it as is into the Relationships table
// It does not override or recreate existing relationships
foreach ($GLOBALS['beanFiles'] as $bean => $file) {
    if (strlen($file) > 0 && file_exists($file)) {
        if (!class_exists($bean)) {
            require $file;
        }
        $focus = new $bean ();
        if ($focus instanceOf SugarBean) {
            $table_name = $focus->table_name;
            $empty = array();
            if (empty ($_REQUEST ['silent'])) {
                echo $mod_strings ['LBL_REBUILD_REL_PROC_META'] . $focus->table_name . '...';
            }
            SugarBean::createRelationshipMeta($focus->getObjectName(), $db, $table_name, $empty, $focus->module_dir);
            SugarBean::createRelationshipMeta($focus->getObjectName(), $db, $table_name, $empty, $focus->module_dir,
                true);
            if (empty ($_REQUEST ['silent'])) {
                echo $mod_strings ['LBL_DONE'] . '<br>';
            }
        }
    }
}

// finally, whip through the list of relationships defined in TableDictionary.php, that is all the relationships in the metadata directory, and install those
$dictionary = array();
require 'modules/TableDictionary.php';
//for module installer in case we already loaded the table dictionary
if (file_exists('custom/application/Ext/TableDictionary/tabledictionary.ext.php')) {
    include 'custom/application/Ext/TableDictionary/tabledictionary.ext.php';
}
$rel_dictionary = $dictionary;
foreach ($rel_dictionary as $rel_name => $rel_data) {
    $table = isset($rel_data ['table']) ? $rel_data ['table'] : '';

    if (empty ($_REQUEST ['silent'])) {
        echo $mod_strings ['LBL_REBUILD_REL_PROC_C_META'] . $rel_name . '...';
    }
    SugarBean::createRelationshipMeta($rel_name, $db, $table, $rel_dictionary, '');
    if (empty ($_REQUEST ['silent'])) {
        echo $mod_strings ['LBL_DONE'] . '<br>';
    }
}

//clean relationship cache..will be rebuilt upon first access.
if (empty ($_REQUEST ['silent'])) {
    echo $mod_strings ['LBL_REBUILD_REL_DEL_CACHE'];
}
Relationship::delete_cache();

//////////////////////////////////////////////////////////////////////////////
// Remove the "Rebuild Relationships" red text message on admin login


if (empty ($_REQUEST ['silent'])) {
    echo $mod_strings ['LBL_REBUILD_REL_UPD_WARNING'];
}

$rel = new Relationship();
Relationship::delete_cache();
$rel->build_relationship_cache();

// unset the session variable so it is not picked up in DisplayWarnings.php
if (isset ($_SESSION ['rebuild_relationships'])) {
    unset ($_SESSION ['rebuild_relationships']);
}

<<<<<<< HEAD
if (empty ( $_REQUEST [ 'silent' ] ))
    echo $mod_strings [ 'LBL_DONE' ] ;
=======
if (empty ($_REQUEST ['silent'])) {
    echo $mod_strings ['LBL_DONE'];
}
>>>>>>> 6fff9dbc
<|MERGE_RESOLUTION|>--- conflicted
+++ resolved
@@ -121,11 +121,6 @@
     unset ($_SESSION ['rebuild_relationships']);
 }
 
-<<<<<<< HEAD
-if (empty ( $_REQUEST [ 'silent' ] ))
-    echo $mod_strings [ 'LBL_DONE' ] ;
-=======
 if (empty ($_REQUEST ['silent'])) {
     echo $mod_strings ['LBL_DONE'];
-}
->>>>>>> 6fff9dbc
+}