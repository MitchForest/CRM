--- conflicted
+++ resolved
@@ -1,13 +1,8 @@
-<<<<<<< HEAD
-<?php if(!defined('sugarEntry') || !sugarEntry) die('Not A Valid Entry Point');
-/*********************************************************************************
-=======
 <?php if (!defined('sugarEntry') || !sugarEntry) {
     die('Not A Valid Entry Point');
 }
 /**
  *
->>>>>>> b29c16a8
  * SugarCRM Community Edition is a customer relationship management program developed by
  * SugarCRM, Inc. Copyright (C) 2004-2013 SugarCRM Inc.
  *
