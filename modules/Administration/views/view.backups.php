<?php
if (!defined('sugarEntry') || !sugarEntry) {
    die('Not A Valid Entry Point');
}
/**
 *
 * SugarCRM Community Edition is a customer relationship management program developed by
 * SugarCRM, Inc. Copyright (C) 2004-2013 SugarCRM Inc.
 *
 * SuiteCRM is an extension to SugarCRM Community Edition developed by SalesAgility Ltd.
 * Copyright (C) 2011 - 2018 SalesAgility Ltd.
 *
 * This program is free software; you can redistribute it and/or modify it under
 * the terms of the GNU Affero General Public License version 3 as published by the
 * Free Software Foundation with the addition of the following permission added
 * to Section 15 as permitted in Section 7(a): FOR ANY PART OF THE COVERED WORK
 * IN WHICH THE COPYRIGHT IS OWNED BY SUGARCRM, SUGARCRM DISCLAIMS THE WARRANTY
 * OF NON INFRINGEMENT OF THIRD PARTY RIGHTS.
 *
 * This program is distributed in the hope that it will be useful, but WITHOUT
 * ANY WARRANTY; without even the implied warranty of MERCHANTABILITY or FITNESS
 * FOR A PARTICULAR PURPOSE. See the GNU Affero General Public License for more
 * details.
 *
 * You should have received a copy of the GNU Affero General Public License along with
 * this program; if not, see http://www.gnu.org/licenses or write to the Free
 * Software Foundation, Inc., 51 Franklin Street, Fifth Floor, Boston, MA
 * 02110-1301 USA.
 *
 * You can contact SugarCRM, Inc. headquarters at 10050 North Wolfe Road,
 * SW2-130, Cupertino, CA 95014, USA. or at email address contact@sugarcrm.com.
 *
 * The interactive user interfaces in modified source and object code versions
 * of this program must display Appropriate Legal Notices, as required under
 * Section 5 of the GNU Affero General Public License version 3.
 *
 * In accordance with Section 7(b) of the GNU Affero General Public License version 3,
 * these Appropriate Legal Notices must retain the display of the "Powered by
 * SugarCRM" logo and "Supercharged by SuiteCRM" logo. If the display of the logos is not
 * reasonably feasible for technical reasons, the Appropriate Legal Notices must
 * display the words "Powered by SugarCRM" and "Supercharged by SuiteCRM".
 */


class ViewBackups extends SugarView
{
    /**
     * @see SugarView::_getModuleTitleParams()
     */
    protected function _getModuleTitleParams($browserTitle = false)
    {
        global $mod_strings;
        
        return array(
           "<a href='index.php?module=Administration&action=index'>".$mod_strings['LBL_MODULE_NAME']."</a>",
           $mod_strings['LBL_BACKUPS_TITLE']
           );
    }
    
    /**
     * @see SugarView::preDisplay()
     */
    public function preDisplay()
    {
        global $current_user;
        
        if (!is_admin($current_user)) {
            sugar_die("Unauthorized access to administration.");
        }
        if (isset($GLOBALS['sugar_config']['hide_admin_backup']) && $GLOBALS['sugar_config']['hide_admin_backup']) {
            sugar_die("Unauthorized access to backups.");
        }
    }
    
    /**
     * @see SugarView::display()
     */
    public function display()
    {
        require_once('include/utils/zip_utils.php');

        $form_action = "index.php?module=Administration&action=Backups";
        
        $backup_dir = "";
        $backup_zip = "";
        $run        = "confirm";
        $input_disabled = "";
        global $mod_strings;
        $errors = array();
        
        // process "run" commands
        if (isset($_REQUEST['run']) && ($_REQUEST['run'] != "")) {
            $run = $_REQUEST['run'];
        
            $backup_dir = $_REQUEST['backup_dir'];
            $backup_zip = $_REQUEST['backup_zip'];
<<<<<<< HEAD
            if (strpos($backup_dir, 'phar://') === 0) {
                $errors[] = $mod_strings['LBL_BACKUP_DIRECTORY_WRITABLE'];
=======
            if (strpos($backup_dir, 'phar://') !== false) {
                $errors[] = $mod_strings['LBL_BACKUP_DIRECTORY_WRITABLE'];

>>>>>>> ed01964c
                return $errors;
            }
            if ($run == "confirm") {
                if ($backup_dir == "") {
                    $errors[] = $mod_strings['LBL_BACKUP_DIRECTORY_ERROR'];
                }
                if ($backup_zip == "") {
                    $errors[] = $mod_strings['LBL_BACKUP_FILENAME_ERROR'];
                }
        
                if (count($errors) > 0) {
                    return($errors);
                }
        
                if (!is_dir($backup_dir)) {
                    if (!mkdir_recursive($backup_dir)) {
                        $errors[] = $mod_strings['LBL_BACKUP_DIRECTORY_EXISTS'];
                    }
                }
        
                if (!is_writable($backup_dir)) {
                    $errors[] = $mod_strings['LBL_BACKUP_DIRECTORY_NOT_WRITABLE'];
                }
        
                if (is_file("$backup_dir/$backup_zip")) {
                    $errors[] = $mod_strings['LBL_BACKUP_FILE_EXISTS'];
                }
                if (is_dir("$backup_dir/$backup_zip")) {
                    $errors[] = $mod_strings['LBL_BACKUP_FILE_AS_SUB'];
                }
                if (count($errors) == 0) {
                    $run = "confirmed";
                    $input_disabled = "readonly";
                }
            } else {
                if ($run == "confirmed") {
                    ini_set("memory_limit", "-1");
                    ini_set("max_execution_time", "0");
                    zip_dir(".", "$backup_dir/$backup_zip");
                    $run = "done";
                }
            }
        }
        if (count($errors) > 0) {
            foreach ($errors as $error) {
                print("<font color=\"red\">$error</font><br>");
            }
        }
        if ($run == "done") {
            $size = filesize("$backup_dir/$backup_zip");
            print($mod_strings['LBL_BACKUP_FILE_STORED'] . " $backup_dir/$backup_zip ($size bytes).<br>\n");
            print("<a href=\"index.php?module=Administration&action=index\">" . $mod_strings['LBL_BACKUP_BACK_HOME']. "</a>\n");
        } else {
            ?>
        
            <?php
            echo getClassicModuleTitle(
                "Administration",
                array(
                    "<a href='index.php?module=Administration&action=index'>".translate('LBL_MODULE_NAME', 'Administration')."</a>",
                   $mod_strings['LBL_BACKUPS_TITLE'],
                   ),
                false
                );
            echo $mod_strings['LBL_BACKUP_INSTRUCTIONS_1']; ?>
            <br>
            <?php echo $mod_strings['LBL_BACKUP_INSTRUCTIONS_2']; ?><br>
            <form action="<?php print($form_action); ?>" method="post">
            <table>
            <tr>
                <td><?php echo $mod_strings['LBL_BACKUP_DIRECTORY']; ?><br><i><?php echo $mod_strings['LBL_BACKUP_DIRECTORY_WRITABLE']; ?></i></td>
                <td><input size="100" type="input" name="backup_dir" <?php print($input_disabled); ?> value="<?php print($backup_dir); ?>"/></td>
            </tr>
            <tr>
                <td><?php echo $mod_strings['LBL_BACKUP_FILENAME']; ?></td>
                <td><input type="input" name="backup_zip" <?php print($input_disabled); ?> value="<?php print($backup_zip); ?>"/></td>
            </tr>
            </table>
            <input type=hidden name="run" value="<?php print($run); ?>" />
        
        <?php
            switch ($run) {
                case "confirm":
        ?>
                    <input type="submit" value="<?php echo $mod_strings['LBL_BACKUP_CONFIRM']; ?>" />
        <?php
                    break;
                case "confirmed":
        ?>
                    <?php echo $mod_strings['LBL_BACKUP_CONFIRMED']; ?><br>
                    <input type="submit" value="<?php echo $mod_strings['LBL_BACKUP_RUN_BACKUP']; ?>" />
        <?php
                    break;
            } ?>
        
            </form>
        
        <?php
        }   // end if/else of $run options
        $GLOBALS['log']->info("Backups");
    }
}<|MERGE_RESOLUTION|>--- conflicted
+++ resolved
@@ -94,14 +94,9 @@
         
             $backup_dir = $_REQUEST['backup_dir'];
             $backup_zip = $_REQUEST['backup_zip'];
-<<<<<<< HEAD
-            if (strpos($backup_dir, 'phar://') === 0) {
-                $errors[] = $mod_strings['LBL_BACKUP_DIRECTORY_WRITABLE'];
-=======
             if (strpos($backup_dir, 'phar://') !== false) {
                 $errors[] = $mod_strings['LBL_BACKUP_DIRECTORY_WRITABLE'];
 
->>>>>>> ed01964c
                 return $errors;
             }
             if ($run == "confirm") {
@@ -136,13 +131,11 @@
                     $run = "confirmed";
                     $input_disabled = "readonly";
                 }
-            } else {
-                if ($run == "confirmed") {
-                    ini_set("memory_limit", "-1");
-                    ini_set("max_execution_time", "0");
-                    zip_dir(".", "$backup_dir/$backup_zip");
-                    $run = "done";
-                }
+            } elseif ($run == "confirmed") {
+                ini_set("memory_limit", "-1");
+                ini_set("max_execution_time", "0");
+                zip_dir(".", "$backup_dir/$backup_zip");
+                $run = "done";
             }
         }
         if (count($errors) > 0) {
