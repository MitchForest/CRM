--- conflicted
+++ resolved
@@ -84,15 +84,10 @@
      * @throws SyncInboundEmailAccountsException
      * @throws SyncInboundEmailAccountsNoMethodException
      */
-<<<<<<< HEAD
-    public function __construct(SyncInboundEmailAccountsPage $sync) {
-
-=======
     public function __construct(SyncInboundEmailAccountsPage $sync, ImapHandlerInterface $imap)
     {
->>>>>>> 58d5f573
         global $mod_strings;
-        
+
         $this->imap = $imap;
         $this->sync = $sync;
 
@@ -289,28 +284,17 @@
     protected function handleIMAPErrors() {
 
         global $mod_strings;
-<<<<<<< HEAD
-
-        $errs = imap_errors();
-        if($errs) {
-=======
-        
+
         $errs = $this->imap->getErrors();
         if ($errs) {
->>>>>>> 58d5f573
             foreach ($errs as $err) {
                 $GLOBALS['log']->error("IMAP error detected: " . $err);
             }
             $this->output($mod_strings['LBL_SYNC_ERROR_FOUND']);
         }
 
-<<<<<<< HEAD
-        $warns = imap_alerts();
-        if($warns) {
-=======
         $warns = $this->imap->getAlerts();
         if ($warns) {
->>>>>>> 58d5f573
             foreach ($warns as $warn) {
                 $GLOBALS['log']->warn("IMAP error detected: " . $warn);
             }
@@ -430,15 +414,9 @@
 
         $imap_uids = $this->imap->sort(SORTDATE, 0, SE_UID);
         $headers = array();
-<<<<<<< HEAD
-        foreach($imap_uids as $imap_uid) {
-            $msgNo = imap_msgno ($ie->conn, (int)$imap_uid);
-            $headers[$imap_uid] = imap_header($ie->conn, $msgNo);
-=======
         foreach ($imap_uids as $imap_uid) {
             $msgNo = $this->imap->getMessageNo((int)$imap_uid);
             $headers[$imap_uid] = $this->imap->getHeaderInfo($msgNo);
->>>>>>> 58d5f573
             $headers[$imap_uid]->imap_uid = $imap_uid;
             $headers[$imap_uid]->imap_msgid_int = (int)$msgNo;
         }
@@ -465,17 +443,10 @@
      * @param null $msgNo
      * @return string
      */
-<<<<<<< HEAD
-    protected function getCompoundMessageIdMD5(InboundEmail $ie, $uid, $msgNo = null) {
-
-        if(empty($msgNo) and !empty($uid)) {
-            $msgNo = imap_msgno ($ie->conn, (int)$uid);
-=======
     protected function getCompoundMessageIdMD5(InboundEmail $ie, $uid, $msgNo = null)
     {
         if (empty($msgNo) and !empty($uid)) {
             $msgNo = $this->imap->getMessageNo((int)$uid);
->>>>>>> 58d5f573
         }
 
         $header = $this->imap->getHeaderInfo($msgNo);
