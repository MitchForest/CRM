<?php
/**
 *
 * SugarCRM Community Edition is a customer relationship management program developed by
 * SugarCRM, Inc. Copyright (C) 2004-2013 SugarCRM Inc.
 *
 * SuiteCRM is an extension to SugarCRM Community Edition developed by SalesAgility Ltd.
 * Copyright (C) 2011 - 2018 SalesAgility Ltd.
 *
 * This program is free software; you can redistribute it and/or modify it under
 * the terms of the GNU Affero General Public License version 3 as published by the
 * Free Software Foundation with the addition of the following permission added
 * to Section 15 as permitted in Section 7(a): FOR ANY PART OF THE COVERED WORK
 * IN WHICH THE COPYRIGHT IS OWNED BY SUGARCRM, SUGARCRM DISCLAIMS THE WARRANTY
 * OF NON INFRINGEMENT OF THIRD PARTY RIGHTS.
 *
 * This program is distributed in the hope that it will be useful, but WITHOUT
 * ANY WARRANTY; without even the implied warranty of MERCHANTABILITY or FITNESS
 * FOR A PARTICULAR PURPOSE. See the GNU Affero General Public License for more
 * details.
 *
 * You should have received a copy of the GNU Affero General Public License along with
 * this program; if not, see http://www.gnu.org/licenses or write to the Free
 * Software Foundation, Inc., 51 Franklin Street, Fifth Floor, Boston, MA
 * 02110-1301 USA.
 *
 * You can contact SugarCRM, Inc. headquarters at 10050 North Wolfe Road,
 * SW2-130, Cupertino, CA 95014, USA. or at email address contact@sugarcrm.com.
 *
 * The interactive user interfaces in modified source and object code versions
 * of this program must display Appropriate Legal Notices, as required under
 * Section 5 of the GNU Affero General Public License version 3.
 *
 * In accordance with Section 7(b) of the GNU Affero General Public License version 3,
 * these Appropriate Legal Notices must retain the display of the "Powered by
 * SugarCRM" logo and "Supercharged by SuiteCRM" logo. If the display of the logos is not
 * reasonably feasible for technical reasons, the Appropriate Legal Notices must
 * display the words "Powered by SugarCRM" and "Supercharged by SuiteCRM".
 */

if (!defined('sugarEntry') || !sugarEntry) {
    die('Not A Valid Entry Point');
}

use SuiteCRM\Utility\SuiteValidator;

/**
 * Class SyncInboundEmailAccountsSubActionHandler
 *
 * Separated methods specially for SyncInboundEmailAccounts sub-actions handling
 *
 */
class SyncInboundEmailAccountsSubActionHandler
{

    /**
     * @const string
     */
    const PROCESS_OUTPUT_FILE = "modules/Administration/SyncInboundEmailAccounts/sync_output.html";

    /**
     * @var SyncInboundEmailAccountsPage
     */
    protected $sync;

    /**
     * @var DBManager
     */
    protected $db;

    /**
     * SyncInboundEmailAccountsSubActionHandler constructor.
     *
     * Handle sub-action for Sync Inbound Email Accounts
     *
     * @param SyncInboundEmailAccountsPage $sync
     * @throws SyncInboundEmailAccountsException
     * @throws SyncInboundEmailAccountsNoMethodException
     */
    public function __construct(SyncInboundEmailAccountsPage $sync) {

        global $mod_strings;

        $this->sync = $sync;

        try {

            $this->db = DBManagerFactory::getInstance();

            $subAction = $this->getRequestedSubAction();

            switch ($subAction) {

                case 'index' :
                    $this->action_Index();
                    break;

                case 'sync' :
                    $this->action_Sync();
                    break;

                default:
                    throw new SyncInboundEmailAccountsNoMethodException(
                        "trying to call an unsupported method: " . $subAction);

            }
        } catch (SyncInboundEmailAccountsException $e) {
            $code = $e->getCode();
            switch($code) {

                case SyncInboundEmailAccountsException::PROCESS_OUTPUT_CLEANUP_ERROR:
                    $this->sync->showOutput($mod_strings['LBL_PROCESS_OUTPUT_CLEANUP_ERROR']);
                    break;

                case SyncInboundEmailAccountsException::PROCESS_OUTPUT_WRITE_ERROR:
                    $this->sync->showOutput($mod_strings['LBL_PROCESS_OUTPUT_WRITE_ERROR']);
                    break;

                default:
                    throw new SyncInboundEmailAccountsException("Unknown error in sync process, see previous exception",
                        SyncInboundEmailAccountsException::UNKNOWN_ERROR, $e);

            }
        }

    }

    /**
     * Return the requested sub action, use $_REQUEST['method']
     * or an 'index' string by default if request was empty or incorrect
     *
     * @return string
     * @throws SyncInboundEmailAccountsInvalidMethodTypeException
     */
    protected function getRequestedSubAction() {

        $ret = "index";

        // handle requested sub-action in method parameter

        if(isset($_REQUEST['method']) && $_REQUEST['method']) {
            $ret = $_REQUEST['method'];

            // validate for correct method
            if(!is_string($ret)) {
                throw new SyncInboundEmailAccountsInvalidMethodTypeException(
                    "Method name should be a string but received type is: " . gettype($ret));
            }
        }

        return $ret;
    }

    /**
     * Default 'index' action, shows the main form
     *
     */
    protected function action_Index() {

        // fetch data to view
        $ieList = $this->getInboundEmailRows();

        // show sync-form
        $this->sync->showForm($ieList);

    }

    /**
     * Return all results for non-deleted active inbound email account
     * in an inbound email account id indexed array
     *
     * @return array
     * @throws SyncInboundEmailAccountsEmptyException
     */
    protected function getInboundEmailRows() {

        $ret = $this->select("SELECT * FROM inbound_email WHERE status='Active' AND deleted = 0;");

        return $ret;
    }

    /**
     * @param string $emailId
     * @return bool|SugarBean
     */
    protected function getEmailBean($emailId) {
        $email = BeanFactory::getBean('Emails', $emailId);
        return $email;
    }

    /**
     * @param string $ieId
     * @return bool|SugarBean
     */
    protected function getInboundEmailBean($ieId) {
        $ie = BeanFactory::getBean('InboundEmail', $ieId);
        return $ie;
    }

    /**
     * @throws SyncInboundEmailAccountsException
     * @throws SyncInboundEmailAccountsInvalidSubActionArgumentsException
     * @throws SyncInboundEmailException
     */
    protected function action_Sync() {

        global $mod_strings;

        // make sure there is no time limit
        // so we will having enough time to sync everything
        set_time_limit(0);

        $this->cleanup();

        $this->output($mod_strings['LBL_SYNC_MESSAGE']);

        $ieList = $this->getRequestedInboundEmailAccounts();


        foreach ($ieList as $ieId) {

            // TODO: scrm-539 - BeanFactory::getBean() return value is SugarBean|bool but never can be (bool)true, it may cause confusion in future
            if($ie = $this->getInboundEmailBean($ieId)) {
                $this->output(sprintf($mod_strings['LBL_SYNC_PROCESSING'], $ie->name));
                try {

                    $IMAPHeaders = $this->getEmailHeadersOfIMAPServer($ie);

                    $emailIds = $this->getEmailIdsOfInboundEmail($ieId);

                    $updated = 0;
                    foreach ($emailIds as $emailId => $emailData) {
                        $e = $this->getEmailBean($emailId);
                        if ($e !== false) {
                            $e->orphaned = $this->isOrphanedEmail($e, $ie, $IMAPHeaders);
                            if ($e->uid = $this->getIMAPUID($e->message_id, $IMAPHeaders)) {
                                if ($e->save()) {
                                    $updated++;
                                }
                                // todo: scrm-539 handle if bean save failed
                            }
                            // todo: scrm-539 handle if there is no uid
                        }
                    }

                    $this->output(sprintf($mod_strings['LBL_SYNC_UPDATED'], $updated));

                } catch (SyncInboundEmailAccountsIMapConnectionException $e) {
                    $GLOBALS['log']->warn($e->getMessage());
                    $this->output($mod_strings['LBL_SYNC_ERROR_CONN']);
                } catch (SyncInboundEmailAccountsEmptyException $e) {
                    $this->output($mod_strings['LBL_SYNC_NO_EMAIL']);
                }

            } else {
                $this->output($mod_strings['LBL_IE_NOT_FOUND']);
                $GLOBALS['log']->debug("Inbound Email Account record not found, please check the record still exists and non-deleted: " . $ieId);
            }

        }
        $this->output($mod_strings['LBL_SYNC_DONE']);

        $this->handleIMAPErrors();

        $output = file_get_contents(self::PROCESS_OUTPUT_FILE);

        $this->cleanup();

        $this->sync->showOutput($output);
        die();
    }

    /**
     * @throws SyncInboundEmailAccountsException
     */
    protected function handleIMAPErrors() {

        global $mod_strings;

        $errs = imap_errors();
        if($errs) {
            foreach ($errs as $err) {
                $GLOBALS['log']->error("IMAP error detected: " . $err);
            }
            $this->output($mod_strings['LBL_SYNC_ERROR_FOUND']);
        }

        $warns = imap_alerts();
        if($warns) {
            foreach ($warns as $warn) {
                $GLOBALS['log']->warn("IMAP error detected: " . $warn);
            }
            $this->output($mod_strings['LBL_SYNC_ALERT_FOUND']);
        }
    }

    /**
     * @throws SyncInboundEmailAccountsException
     */
    protected function cleanup() {
        if(file_exists(self::PROCESS_OUTPUT_FILE)) {
            if(!unlink(self::PROCESS_OUTPUT_FILE)) {
                throw new SyncInboundEmailAccountsException("Unable to cleanup output file. Please check permission..",
                    SyncInboundEmailAccountsException::PROCESS_OUTPUT_CLEANUP_ERROR);
            }
        }
    }

    /**
     * @param $msg
     * @throws SyncInboundEmailAccountsException
     */
    protected function output($msg) {
        $msg = "{$msg}<br>";
        if(false === file_put_contents(self::PROCESS_OUTPUT_FILE, $msg, FILE_APPEND)) {
            throw new SyncInboundEmailAccountsException("Unable to write output file. Please check permission..",
                SyncInboundEmailAccountsException::PROCESS_OUTPUT_WRITE_ERROR);
        }
    }

    /**
     * @param $emailMD5
     * @param $IMAPHeaders
     * @return null|int
     */
    protected function getIMAPUID($emailMD5, $IMAPHeaders) {
        foreach($IMAPHeaders as $header) {
            if($header->message_id_md5 == $emailMD5) {
                return $header->imap_uid;
            }
        }
        return null;
    }

    /**
     * @param string $ieId
     * @return array
     * @throws SyncInboundEmailAccountsEmptyException
     * @throws SyncInboundEmailException
     */
<<<<<<< HEAD
    protected function getEmailIdsOfInboundEmail($ieId) {
        if(!isValidId($ieId)) {
=======
    protected function getEmailIdsOfInboundEmail($ieId)
    {
        $isValidator = new SuiteValidator();
        if (!$isValidator->isValidId($ieId)) {
>>>>>>> b29c16a8
            throw new SyncInboundEmailException("Invalid Inbound Email ID");
        }
        $query = "SELECT id FROM emails WHERE mailbox_id = '{$ieId}' AND deleted = 0;";
        $emailIds = $this->select($query);

        return $emailIds;
    }

    /**
     * @param $query
     * @return array
     * @throws SyncInboundEmailAccountsEmptyException
     */
    protected function select($query) {

        // run sql select, grab results into an array and pass back in return
        $ret = array();
        $r = $this->db->query($query);
        while($e = $this->db->fetchByAssoc($r)) {
            $ret[$e['id']] = $e;
        }
        if(empty($ret)) {
            throw new SyncInboundEmailAccountsEmptyException("No imported related Email to Inbound Email Account");
        }

        return $ret;
    }

    /**
     * @param InboundEmail $ie
     * @param bool $test
     * @param bool $force
     * @param null $useSsl
     * @return mixed
     * @throws SyncInboundEmailAccountsIMapConnectionException
     */
    protected function getEmailHeadersOfIMAPServer(InboundEmail $ie, $test = false, $force = false, $useSsl = null) {

        // ---------- CONNECT TO IMAP ------------

        // override $_REQUEST['ssl'] as an argument for
        // old one method InboundEmails::connectMailserver()
        // to make sure the behavior is same

        if(null != $useSsl) {
            $_REQUEST['ssl'] = $useSsl;
        }

        // connect to mail server view old method

        // TODO: SCRM-539 check first, may we have to restore the folder name to INBOX

        $results = $ie->connectMailserver($test, $force);

        // handle the error..

        if($results !== "true") {
            throw new SyncInboundEmailAccountsIMapConnectionException("Connection failed to IMap ({$ie->name}): " . $results);
        }

        // ------------- READ IMAP EMAIL-HEADERS AND CALCULATE MD5 BASED MESSAGE_IDs ----------------

        $imap_uids = imap_sort($ie->conn, SORTDATE, 0, SE_UID);
        $headers = array();
        foreach($imap_uids as $imap_uid) {
            $msgNo = imap_msgno ($ie->conn, (int)$imap_uid);
            $headers[$imap_uid] = imap_header($ie->conn, $msgNo);
            $headers[$imap_uid]->imap_uid = $imap_uid;
            $headers[$imap_uid]->imap_msgid_int = (int)$msgNo;
        }


        foreach($headers as &$header) {
            $header->message_id_md5 = $this->getCompoundMessageIdMD5($ie, $header->imap_uid);
        }


        // ------------ IMAP CLOSE -------------

        imap_close($ie->conn);


        return $headers;

    }

    /**
     * @param $header
     * @param InboundEmail $ie
     * @param $uid
     * @param null $msgNo
     * @return string
     */
    protected function getCompoundMessageIdMD5(InboundEmail $ie, $uid, $msgNo = null) {

        if(empty($msgNo) and !empty($uid)) {
            $msgNo = imap_msgno ($ie->conn, (int)$uid);
        }

        $header = imap_headerinfo($ie->conn, $msgNo);
        $fullHeader = imap_fetchheader($ie->conn, $msgNo);
        $message_id = $header->message_id;
        $deliveredTo = $ie->id;
        $matches = array();
        preg_match('/(delivered-to:|x-real-to:){1}\s*(\S+)\s*\n{1}/im', $fullHeader, $matches);
        if (count($matches)) {
            $deliveredTo = $matches[2];
        }
        if (empty($message_id) || !isset($message_id)) {
            $GLOBALS['log']->debug('*********** NO MESSAGE_ID.');
            $message_id = $ie->getMessageId($header);
        }

        // generate compound messageId
        $compoundMessageId = trim($message_id) . trim($deliveredTo);
        // if the length > 255 then md5 it so that the data will be of smaller length
        //if (strlen($compoundMessageId) > 255) {
            $compoundMessageId = md5($compoundMessageId);
        //} // if

        if (empty($compoundMessageId)) {
            return null; //throw new Exception('????');
        } // if
        //$counter++;
        $potentials = clean_xss($compoundMessageId, false);

        if (is_array($potentials) && !empty($potentials)) {
            foreach ($potentials as $bad) {
                $compoundMessageId = str_replace($bad, "", $compoundMessageId);
            }
        }

        return $compoundMessageId;
    }

    /**
     * @param Email $e
     * @param $IMAPheaders
     * @return bool
     */
    protected function isOrphanedEmail(Email $e, $IMAPheaders) {
        foreach($IMAPheaders as $header) {
            if($header->message_id_md5 == $e->message_id) {
                return false;
            }
        }
        return true;
    }


    /**
     * This function only for main form handling,
     * calling by sync action to get selected inbound email accounts
     *
     * @return mixed
     * @throws SyncInboundEmailAccountsInvalidSubActionArgumentsException
     */
    protected function getRequestedInboundEmailAccounts() {

        // validate for selected inbound email(s)

        if(!isset($_REQUEST['ie-sel'])) {
            // it's should be in the request
            throw new SyncInboundEmailAccountsInvalidSubActionArgumentsException("Invalid action parameter");
        }

        $ieSel = $_REQUEST['ie-sel'];

        if(!$ieSel) {
            // if there is not any selected, just fill out with all inbound email
            $ieSel = array_keys($this->getInboundEmailRows());
        }

        return $ieSel;
    }

}<|MERGE_RESOLUTION|>--- conflicted
+++ resolved
@@ -338,15 +338,10 @@
      * @throws SyncInboundEmailAccountsEmptyException
      * @throws SyncInboundEmailException
      */
-<<<<<<< HEAD
-    protected function getEmailIdsOfInboundEmail($ieId) {
-        if(!isValidId($ieId)) {
-=======
     protected function getEmailIdsOfInboundEmail($ieId)
     {
         $isValidator = new SuiteValidator();
         if (!$isValidator->isValidId($ieId)) {
->>>>>>> b29c16a8
             throw new SyncInboundEmailException("Invalid Inbound Email ID");
         }
         $query = "SELECT id FROM emails WHERE mailbox_id = '{$ieId}' AND deleted = 0;";
