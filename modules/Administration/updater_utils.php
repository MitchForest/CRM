<?php
if (!defined('sugarEntry') || !sugarEntry) {
    die('Not A Valid Entry Point');
}
/**
 *
 * SugarCRM Community Edition is a customer relationship management program developed by
 * SugarCRM, Inc. Copyright (C) 2004-2013 SugarCRM Inc.
 *
 * SuiteCRM is an extension to SugarCRM Community Edition developed by SalesAgility Ltd.
 * Copyright (C) 2011 - 2018 SalesAgility Ltd.
 *
 * This program is free software; you can redistribute it and/or modify it under
 * the terms of the GNU Affero General Public License version 3 as published by the
 * Free Software Foundation with the addition of the following permission added
 * to Section 15 as permitted in Section 7(a): FOR ANY PART OF THE COVERED WORK
 * IN WHICH THE COPYRIGHT IS OWNED BY SUGARCRM, SUGARCRM DISCLAIMS THE WARRANTY
 * OF NON INFRINGEMENT OF THIRD PARTY RIGHTS.
 *
 * This program is distributed in the hope that it will be useful, but WITHOUT
 * ANY WARRANTY; without even the implied warranty of MERCHANTABILITY or FITNESS
 * FOR A PARTICULAR PURPOSE. See the GNU Affero General Public License for more
 * details.
 *
 * You should have received a copy of the GNU Affero General Public License along with
 * this program; if not, see http://www.gnu.org/licenses or write to the Free
 * Software Foundation, Inc., 51 Franklin Street, Fifth Floor, Boston, MA
 * 02110-1301 USA.
 *
 * You can contact SugarCRM, Inc. headquarters at 10050 North Wolfe Road,
 * SW2-130, Cupertino, CA 95014, USA. or at email address contact@sugarcrm.com.
 *
 * The interactive user interfaces in modified source and object code versions
 * of this program must display Appropriate Legal Notices, as required under
 * Section 5 of the GNU Affero General Public License version 3.
 *
 * In accordance with Section 7(b) of the GNU Affero General Public License version 3,
 * these Appropriate Legal Notices must retain the display of the "Powered by
 * SugarCRM" logo and "Supercharged by SuiteCRM" logo. If the display of the logos is not
 * reasonably feasible for technical reasons, the Appropriate Legal Notices must
 * display the words "Powered by SugarCRM" and "Supercharged by SuiteCRM".
 */

/**

********************************************************************************/
require_once('include/utils/encryption_utils.php');

<<<<<<< HEAD
function getSystemInfo($send_usage_info=true)
{
    global $sugar_config;
    global $db, $administration, $timedate;
    $info=array();
    $info = getBaseSystemInfo($send_usage_info);
    if ($send_usage_info) {
        $info['application_key']=$sugar_config['unique_key'];
        $info['php_version']=phpversion();
        if (isset($_SERVER['SERVER_SOFTWARE'])) {
            $info['server_software'] = $_SERVER['SERVER_SOFTWARE'];
        } // if

        //get user count.

        $query = "SELECT count(*) as total from users WHERE " . User::getLicensedUsersWhere();
        $result = $db->getOne($query, false, 'fetching active users count');
        if ($result !== false) {
            $info['users'] = $result;
        }

        if (empty($administration)) {
            $administration = new Administration();
        }
        $administration->retrieveSettings('system');
        $info['system_name'] = (!empty($administration->settings['system_name']))?substr($administration->settings['system_name'], 0, 255):'';


        $result=$db->getOne("select count(*) count from users where status='Active' and deleted=0 and is_admin='1'", false, 'fetching admin count');
        if ($result !== false) {
            $info['admin_users'] = $result;
        }
=======
function getSystemInfo($send_usage_info=true){
	global $sugar_config;
	global $administration, $timedate;
        $db = DBManagerFactory::getInstance();
	$info=array();
	$info = getBaseSystemInfo($send_usage_info);
    if($send_usage_info){
		$info['application_key']=$sugar_config['unique_key'];
		$info['php_version']=phpversion();
		if(isset($_SERVER['SERVER_SOFTWARE'])) {
			$info['server_software'] = $_SERVER['SERVER_SOFTWARE'];
		} // if

		//get user count.

                $query = "SELECT count(*) as total from users WHERE " . User::getLicensedUsersWhere();
                $result = $db->getOne($query, false, 'fetching active users count');
                if ($result !== false) {
                    $info['users'] = $result;
                }

		if(empty($administration)){

			$administration = new Administration();
		}
		$administration->retrieveSettings('system');
		$info['system_name'] = (!empty($administration->settings['system_name']))?substr($administration->settings['system_name'], 0 ,255):'';


		$result=$db->getOne("select count(*) count from users where status='Active' and deleted=0 and is_admin='1'", false, 'fetching admin count');
		if($result !== false) {
			$info['admin_users'] = $result;
		}


		$result=$db->getOne("select count(*) count from users", false, 'fetching all users count');
		if($result !== false) {
			$info['registered_users'] = $result;
		}

		$lastMonth = $db->convert("'". $timedate->getNow()->modify("-30 days")->asDb(false) . "'", 'datetime');
		if( !$send_usage_info) {
			$info['users_active_30_days'] = -1;
		} else {
			$info['users_active_30_days'] = $db->getOne("SELECT count( DISTINCT users.id ) user_count FROM tracker, users WHERE users.id = tracker.user_id AND  tracker.date_modified >= $lastMonth", false, 'fetching last 30 users count');
		}




		if(!$send_usage_info){
			$info['latest_tracker_id'] = -1;
		}else{
			$id=$db->getOne("select id from tracker order by date_modified desc", false, 'fetching most recent tracker entry');
			if ( $id !== false )
			    $info['latest_tracker_id'] = $id;
		}

		$info['db_type']=$sugar_config['dbconfig']['db_type'];
		$info['db_version']=$db->version();
	}
	if(file_exists('distro.php')){
		include('distro.php');
		if(!empty($distro_name))$info['distro_name'] = $distro_name;
	}
	$info['os'] = php_uname('s');
	$info['os_version'] = php_uname('r');
	$info['timezone_u'] = $GLOBALS['current_user']->getPreference('timezone');
	$info['timezone'] = date('e');
	if($info['timezone'] == 'e'){
		$info['timezone'] = date('T');
	}
	return $info;
>>>>>>> f2b355db


        $result=$db->getOne("select count(*) count from users", false, 'fetching all users count');
        if ($result !== false) {
            $info['registered_users'] = $result;
        }

        $lastMonth = $db->convert("'". $timedate->getNow()->modify("-30 days")->asDb(false) . "'", 'datetime');
        if (!$send_usage_info) {
            $info['users_active_30_days'] = -1;
        } else {
            $info['users_active_30_days'] = $db->getOne("SELECT count( DISTINCT users.id ) user_count FROM tracker, users WHERE users.id = tracker.user_id AND  tracker.date_modified >= $lastMonth", false, 'fetching last 30 users count');
        }




        if (!$send_usage_info) {
            $info['latest_tracker_id'] = -1;
        } else {
            $id=$db->getOne("select id from tracker order by date_modified desc", false, 'fetching most recent tracker entry');
            if ($id !== false) {
                $info['latest_tracker_id'] = $id;
            }
        }

        $info['db_type']=$sugar_config['dbconfig']['db_type'];
        $info['db_version']=$db->version();
    }
    if (file_exists('distro.php')) {
        include('distro.php');
        if (!empty($distro_name)) {
            $info['distro_name'] = $distro_name;
        }
    }
    $info['os'] = php_uname('s');
    $info['os_version'] = php_uname('r');
    $info['timezone_u'] = $GLOBALS['current_user']->getPreference('timezone');
    $info['timezone'] = date('e');
    if ($info['timezone'] == 'e') {
        $info['timezone'] = date('T');
    }
    return $info;
}

function getBaseSystemInfo($send_usage_info=true)
{
    include('sugar_version.php');
    $info=array();

    if ($send_usage_info) {
        $info['sugar_db_version']=$sugar_db_version;
    }
    $info['sugar_version']=$sugar_version;
    $info['sugar_flavor']=$sugar_flavor;
    $info['auth_level'] = 0;



    return $info;
}

<<<<<<< HEAD
function check_now($send_usage_info=true, $get_request_data=false, $response_data = false, $from_install=false)
{
    global $sugar_config, $timedate;
    global $db, $license;
=======
function check_now($send_usage_info=true, $get_request_data=false, $response_data = false, $from_install=false ) {
	global $sugar_config, $timedate;
	global $license;
        $db = DBManagerFactory::getInstance();
        
>>>>>>> f2b355db
    include('sugar_version.php');


    $return_array=array();
    if (!$from_install && empty($license)) {
        loadLicense(true);
    }

    if (!$response_data) {
        if ($from_install) {
            $info = getBaseSystemInfo(false);
        } else {
            $info = getSystemInfo($send_usage_info);
        }

        require_once('include/nusoap/nusoap.php');

        $GLOBALS['log']->debug('USING HTTPS TO CONNECT TO HEARTBEAT');
        $sclient = new nusoapclient('https://updates.sugarcrm.com/heartbeat/soap.php', false, false, false, false, false, 15, 15);
        $ping = $sclient->call('sugarPing', array());
        if (empty($ping) || $sclient->getError()) {
            if (!$get_request_data) {
                return array(
                    array(
                        'version' => $sugar_version,
                        'description' => "You have the latest version."
                    )
                );
            }
        }


        $key = '4829482749329';



        $encoded = sugarEncode($key, serialize($info));

        if ($get_request_data) {
            $request_data = array('key'=>$key, 'data'=>$encoded);
            return serialize($request_data);
        }
        $encodedResult = $sclient->call('sugarHome', array('key'=>$key, 'data'=>$encoded));
    } else {
        $encodedResult = 	$response_data['data'];
        $key = $response_data['key'];
    }

    if ($response_data || !$sclient->getError()) {
        $serializedResultData = sugarDecode($key, $encodedResult);
        $resultData = unserialize($serializedResultData);
        if ($response_data && empty($resultData)) {
            $resultData = array();
            $resultData['validation'] = 'invalid validation key';
        }
    } else {
        $resultData = array();
        $resultData['versions'] = array();
    }

    if ($response_data || !$sclient->getError()) {
        if (!empty($resultData['msg'])) {
            if (!empty($resultData['msg']['admin'])) {
                $license->saveSetting('license', 'msg_admin', base64_encode($resultData['msg']['admin']));
            } else {
                $license->saveSetting('license', 'msg_admin', '');
            }
            if (!empty($resultData['msg']['all'])) {
                $license->saveSetting('license', 'msg_all', base64_encode($resultData['msg']['all']));
            } else {
                $license->saveSetting('license', 'msg_all', '');
            }
        } else {
            $license->saveSetting('license', 'msg_admin', '');
            $license->saveSetting('license', 'msg_all', '');
        }
        $license->saveSetting('license', 'last_validation', 'success');
        unset($_SESSION['COULD_NOT_CONNECT']);
    } else {
        $resultData = array();
        $resultData['versions'] = array();

        $license->saveSetting('license', 'last_connection_fail', TimeDate::getInstance()->nowDb());
        $license->saveSetting('license', 'last_validation', 'no_connection');

        if (empty($license->settings['license_last_validation_success']) && empty($license->settings['license_last_validation_fail']) && empty($license->settings['license_vk_end_date'])) {
            $license->saveSetting('license', 'vk_end_date', TimeDate::getInstance()->nowDb());

            $license->saveSetting('license', 'validation_key', base64_encode(serialize(array('verified'=>false))));
        }
        $_SESSION['COULD_NOT_CONNECT'] =TimeDate::getInstance()->nowDb();
    }
    if (!empty($resultData['versions'])) {
        $license->saveSetting('license', 'latest_versions', base64_encode(serialize($resultData['versions'])));
    } else {
        $resultData['versions'] = array();
        $license->saveSetting('license', 'latest_versions', '')	;
    }

    if (sizeof($resultData) == 1 && !empty($resultData['versions'][0]['version'])
        && compareVersions($sugar_version, $resultData['versions'][0]['version'])) {
        $resultData['versions'][0]['version'] = $sugar_version;
        $resultData['versions'][0]['description'] = "You have the latest version.";
    }


    return $resultData['versions'];
}
/*
 * returns true if $ver1 > $ver2
 */
function compareVersions($ver1, $ver2)
{
    return (version_compare($ver1, $ver2) === 1);
}
function set_CheckUpdates_config_setting($value)
{
    $admin=new Administration();
    $admin->saveSetting('Update', 'CheckUpdates', $value);
}
/* return's value for the 'CheckUpdates' config setting
* if the setting does not exist one gets created with a default value of automatic.
*/
function get_CheckUpdates_config_setting()
{
    $checkupdates='automatic';


    $admin=new Administration();
    $admin=$admin->retrieveSettings('Update', true);
    if (empty($admin->settings) or empty($admin->settings['Update_CheckUpdates'])) {
        $admin->saveSetting('Update', 'CheckUpdates', 'automatic');
    } else {
        $checkupdates=$admin->settings['Update_CheckUpdates'];
    }
    return $checkupdates;
}

function set_last_check_version_config_setting($value)
{
    $admin=new Administration();
    $admin->saveSetting('Update', 'last_check_version', $value);
}
function get_last_check_version_config_setting()
{
    $admin=new Administration();
    $admin=$admin->retrieveSettings('Update');
    if (empty($admin->settings) or empty($admin->settings['Update_last_check_version'])) {
        return null;
    }
    return $admin->settings['Update_last_check_version'];
}


function set_last_check_date_config_setting($value)
{
    $admin=new Administration();
    $admin->saveSetting('Update', 'last_check_date', $value);
}
function get_last_check_date_config_setting()
{
    $admin=new Administration();
    $admin=$admin->retrieveSettings('Update');
    if (empty($admin->settings) or empty($admin->settings['Update_last_check_date'])) {
        return 0;
    }
    return $admin->settings['Update_last_check_date'];
}

function set_sugarbeat($value)
{
    global $sugar_config;
    $_SUGARBEAT="sugarbeet";
    $sugar_config[$_SUGARBEAT] = $value;
    write_array_to_file("sugar_config", $sugar_config, "config.php");
}
function get_sugarbeat()
{
    global $sugar_config;
    $_SUGARBEAT="sugarbeet";

    if (isset($sugar_config[$_SUGARBEAT]) && $sugar_config[$_SUGARBEAT] == false) {
        return false;
    }
    return true;
}



function shouldCheckSugar()
{
    global $license, $timedate;
    if (

    get_CheckUpdates_config_setting() == 'automatic') {
        return true;
    }

    return false;
}



function loadLicense($firstLogin=false)
{
    $GLOBALS['license']=new Administration();
    $GLOBALS['license']=$GLOBALS['license']->retrieveSettings('license', $firstLogin);
}

function loginLicense()
{
    global $current_user, $license;
    loadLicense(true);


    if (shouldCheckSugar()) {
        $last_check_date=get_last_check_date_config_setting();
        $current_date_time=time();
        $time_period=3*23*3600 ;
        if (($current_date_time - $last_check_date) > $time_period
        ) {
            $version = check_now(get_sugarbeat());

            unset($_SESSION['license_seats_needed']);
            loadLicense();
            set_last_check_date_config_setting("$current_date_time");
            include('sugar_version.php');

            $newVersion = '';
            if (!empty($version) && count($version) == 1) {
                $newVersion = $version[0]['version'];
            }

            if (version_compare($newVersion, $sugar_version, '>') && is_admin($current_user)) {
                //set session variables.
                $_SESSION['available_version']=$version[0]['version'];
                $_SESSION['available_version_description']=$version[0]['description'];
                set_last_check_version_config_setting($version[0]['version']);
            }
        }
    }
}<|MERGE_RESOLUTION|>--- conflicted
+++ resolved
@@ -46,40 +46,6 @@
 ********************************************************************************/
 require_once('include/utils/encryption_utils.php');
 
-<<<<<<< HEAD
-function getSystemInfo($send_usage_info=true)
-{
-    global $sugar_config;
-    global $db, $administration, $timedate;
-    $info=array();
-    $info = getBaseSystemInfo($send_usage_info);
-    if ($send_usage_info) {
-        $info['application_key']=$sugar_config['unique_key'];
-        $info['php_version']=phpversion();
-        if (isset($_SERVER['SERVER_SOFTWARE'])) {
-            $info['server_software'] = $_SERVER['SERVER_SOFTWARE'];
-        } // if
-
-        //get user count.
-
-        $query = "SELECT count(*) as total from users WHERE " . User::getLicensedUsersWhere();
-        $result = $db->getOne($query, false, 'fetching active users count');
-        if ($result !== false) {
-            $info['users'] = $result;
-        }
-
-        if (empty($administration)) {
-            $administration = new Administration();
-        }
-        $administration->retrieveSettings('system');
-        $info['system_name'] = (!empty($administration->settings['system_name']))?substr($administration->settings['system_name'], 0, 255):'';
-
-
-        $result=$db->getOne("select count(*) count from users where status='Active' and deleted=0 and is_admin='1'", false, 'fetching admin count');
-        if ($result !== false) {
-            $info['admin_users'] = $result;
-        }
-=======
 function getSystemInfo($send_usage_info=true){
 	global $sugar_config;
 	global $administration, $timedate;
@@ -93,67 +59,25 @@
 			$info['server_software'] = $_SERVER['SERVER_SOFTWARE'];
 		} // if
 
-		//get user count.
-
-                $query = "SELECT count(*) as total from users WHERE " . User::getLicensedUsersWhere();
-                $result = $db->getOne($query, false, 'fetching active users count');
-                if ($result !== false) {
-                    $info['users'] = $result;
-                }
-
-		if(empty($administration)){
-
-			$administration = new Administration();
-		}
-		$administration->retrieveSettings('system');
-		$info['system_name'] = (!empty($administration->settings['system_name']))?substr($administration->settings['system_name'], 0 ,255):'';
-
-
-		$result=$db->getOne("select count(*) count from users where status='Active' and deleted=0 and is_admin='1'", false, 'fetching admin count');
-		if($result !== false) {
-			$info['admin_users'] = $result;
-		}
-
-
-		$result=$db->getOne("select count(*) count from users", false, 'fetching all users count');
-		if($result !== false) {
-			$info['registered_users'] = $result;
-		}
-
-		$lastMonth = $db->convert("'". $timedate->getNow()->modify("-30 days")->asDb(false) . "'", 'datetime');
-		if( !$send_usage_info) {
-			$info['users_active_30_days'] = -1;
-		} else {
-			$info['users_active_30_days'] = $db->getOne("SELECT count( DISTINCT users.id ) user_count FROM tracker, users WHERE users.id = tracker.user_id AND  tracker.date_modified >= $lastMonth", false, 'fetching last 30 users count');
-		}
-
-
-
-
-		if(!$send_usage_info){
-			$info['latest_tracker_id'] = -1;
-		}else{
-			$id=$db->getOne("select id from tracker order by date_modified desc", false, 'fetching most recent tracker entry');
-			if ( $id !== false )
-			    $info['latest_tracker_id'] = $id;
-		}
-
-		$info['db_type']=$sugar_config['dbconfig']['db_type'];
-		$info['db_version']=$db->version();
-	}
-	if(file_exists('distro.php')){
-		include('distro.php');
-		if(!empty($distro_name))$info['distro_name'] = $distro_name;
-	}
-	$info['os'] = php_uname('s');
-	$info['os_version'] = php_uname('r');
-	$info['timezone_u'] = $GLOBALS['current_user']->getPreference('timezone');
-	$info['timezone'] = date('e');
-	if($info['timezone'] == 'e'){
-		$info['timezone'] = date('T');
-	}
-	return $info;
->>>>>>> f2b355db
+        //get user count.
+
+        $query = "SELECT count(*) as total from users WHERE " . User::getLicensedUsersWhere();
+        $result = $db->getOne($query, false, 'fetching active users count');
+        if ($result !== false) {
+            $info['users'] = $result;
+        }
+
+        if (empty($administration)) {
+            $administration = new Administration();
+        }
+        $administration->retrieveSettings('system');
+        $info['system_name'] = (!empty($administration->settings['system_name']))?substr($administration->settings['system_name'], 0, 255):'';
+
+
+        $result=$db->getOne("select count(*) count from users where status='Active' and deleted=0 and is_admin='1'", false, 'fetching admin count');
+        if ($result !== false) {
+            $info['admin_users'] = $result;
+        }
 
 
         $result=$db->getOne("select count(*) count from users", false, 'fetching all users count');
@@ -216,18 +140,11 @@
     return $info;
 }
 
-<<<<<<< HEAD
-function check_now($send_usage_info=true, $get_request_data=false, $response_data = false, $from_install=false)
-{
-    global $sugar_config, $timedate;
-    global $db, $license;
-=======
 function check_now($send_usage_info=true, $get_request_data=false, $response_data = false, $from_install=false ) {
 	global $sugar_config, $timedate;
 	global $license;
         $db = DBManagerFactory::getInstance();
-        
->>>>>>> f2b355db
+
     include('sugar_version.php');
 
 
