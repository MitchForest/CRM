<?php
if (!defined('sugarEntry') || !sugarEntry) {
    die('Not A Valid Entry Point');
}
/**
 *
 * SugarCRM Community Edition is a customer relationship management program developed by
 * SugarCRM, Inc. Copyright (C) 2004-2013 SugarCRM Inc.
 *
 * SuiteCRM is an extension to SugarCRM Community Edition developed by SalesAgility Ltd.
 * Copyright (C) 2011 - 2018 SalesAgility Ltd.
 *
 * This program is free software; you can redistribute it and/or modify it under
 * the terms of the GNU Affero General Public License version 3 as published by the
 * Free Software Foundation with the addition of the following permission added
 * to Section 15 as permitted in Section 7(a): FOR ANY PART OF THE COVERED WORK
 * IN WHICH THE COPYRIGHT IS OWNED BY SUGARCRM, SUGARCRM DISCLAIMS THE WARRANTY
 * OF NON INFRINGEMENT OF THIRD PARTY RIGHTS.
 *
 * This program is distributed in the hope that it will be useful, but WITHOUT
 * ANY WARRANTY; without even the implied warranty of MERCHANTABILITY or FITNESS
 * FOR A PARTICULAR PURPOSE. See the GNU Affero General Public License for more
 * details.
 *
 * You should have received a copy of the GNU Affero General Public License along with
 * this program; if not, see http://www.gnu.org/licenses or write to the Free
 * Software Foundation, Inc., 51 Franklin Street, Fifth Floor, Boston, MA
 * 02110-1301 USA.
 *
 * You can contact SugarCRM, Inc. headquarters at 10050 North Wolfe Road,
 * SW2-130, Cupertino, CA 95014, USA. or at email address contact@sugarcrm.com.
 *
 * The interactive user interfaces in modified source and object code versions
 * of this program must display Appropriate Legal Notices, as required under
 * Section 5 of the GNU Affero General Public License version 3.
 *
 * In accordance with Section 7(b) of the GNU Affero General Public License version 3,
 * these Appropriate Legal Notices must retain the display of the "Powered by
 * SugarCRM" logo and "Supercharged by SuiteCRM" logo. If the display of the logos is not
 * reasonably feasible for technical reasons, the Appropriate Legal Notices must
 * display the words "Powered by SugarCRM" and "Supercharged by SuiteCRM".
 */


///////////////////////////////////////////////////////////////////////////////
////	LOCAL UTILITY
function compare($table_name, $db_indexes, $var_indexes)
{
    global $add_index, $drop_index, $change_index;
    if (empty($change_index)) {
        $change_index = array();
    }
    foreach ($var_indexes as $var_i_name=>$var_i_def) {
        //find corresponding db index with same name
        //else by columns in the index.
        $sel_db_index = null;
        $var_fields_string ='';
        if (count($var_i_def['fields'])>0) {
            $var_fields_string = implode('', $var_i_def['fields']);
        }
        $field_list_match = false;
        if (isset($db_indexes[$var_i_name])) {
            $sel_db_index = $db_indexes[$var_i_name];
            $db_fields_string = implode('', $db_indexes[$var_i_name]['fields']);
            if (strcasecmp($var_fields_string, $db_fields_string)==0) {
                $field_list_match=true;
            }
        } else {
            //search by column list.
            foreach ($db_indexes as $db_i_name=>$db_i_def) {
                $db_fields_string=implode('', $db_i_def['fields']);
                if (strcasecmp($var_fields_string, $db_fields_string)==0) {
                    $sel_db_index=$db_indexes[$db_i_name];
                    $field_list_match=true;
                    break;
                }
            }
        }

<<<<<<< HEAD
        //no matching index in database.
        if (empty($sel_db_index)) {
            $add_index[]=DBManagerFactory::getInstance()->add_drop_constraint($table_name, $var_i_def);
            continue;
        }
        if (!$field_list_match) {
            //drop the db index and create new index based on vardef
            $drop_index[]=DBManagerFactory::getInstance()->add_drop_constraint($table_name, $sel_db_index, true);
            $add_index[]=DBManagerFactory::getInstance()->add_drop_constraint($table_name, $var_i_def);
            continue;
        }
        //check for name match.
        //it should not occur for indexes of type primary or unique.
        if ($var_i_def['type'] != 'primary' and $var_i_def['type'] != 'unique' and $var_i_def['name'] != $sel_db_index['name']) {
            //rename index.
            $rename=DBManagerFactory::getInstance()->renameIndexDefs($sel_db_index, $var_i_def, $table_name);
            if (is_array($rename)) {
                $change_index=array_merge($change_index, $rename);
            } else {
                $change_index[]=$rename;
            }
            continue;
        }
    }
=======
		//no matching index in database.
		if(empty($sel_db_index)) {
			$add_index[]=DBManagerFactory::getInstance()->add_drop_constraint($table_name,$var_i_def);
			continue;
		}
		if(!$field_list_match) {
			//drop the db index and create new index based on vardef
			$drop_index[]=DBManagerFactory::getInstance()->add_drop_constraint($table_name,$sel_db_index,true);
			$add_index[]=DBManagerFactory::getInstance()->add_drop_constraint($table_name,$var_i_def);
			continue;
		}
		//check for name match.
		//it should not occur for indexes of type primary or unique.
		if( $var_i_def['type'] != 'primary' and $var_i_def['type'] != 'unique' and $var_i_def['name'] != $sel_db_index['name']) {
			//rename index.
			$rename=DBManagerFactory::getInstance()->renameIndexDefs($sel_db_index,$var_i_def,$table_name);
			if(is_array($rename)) {
				$change_index=array_merge($change_index,$rename);
			} else {
				$change_index[]=$rename;
			}
			continue;
		}
	}
>>>>>>> f2b355db
}
////	END LOCAL UTILITY
///////////////////////////////////////////////////////////////////////////////


///////////////////////////////////////////////////////////////////////////////
////	PROCESS
if (!is_admin($current_user)) {
    sugar_die("Unauthorized access to administration.");
}
set_time_limit(3600);
/**
 * Note: $_REQUEST['silent'] is set from ModuleInstaller::repair_indices();
 */
if (!isset($_REQUEST['silent'])) {
    $_REQUEST['silent'] = false;
}

$add_index=array();
$drop_index=array();
$change_index=array();

global $current_user, $beanFiles, $dictionary, $sugar_config, $mod_strings;;
include_once('include/database/DBManager.php');

$db = &DBManagerFactory::getInstance();
$processed_tables=array();

///////////////////////////////////////////////////////////////////////////////
////	PROCESS MODULE BEANS
(function_exists('logThis')) ? logThis("found ".count($beanFiles)." Beans to process") : "";
(function_exists('logThis')) ? logThis("found ".count($dictionary)." Dictionary entries to process") : "";

foreach ($beanFiles as $beanname=>$beanpath) {
    require_once($beanpath);
    $focus= new $beanname();

    //skips beans based on same tables. user, employee and group are an example.
    if (empty($focus->table_name) || isset($processed_tables[$focus->table_name])) {
        continue;
    }
    $processed_tables[$focus->table_name]=$focus->table_name;
    

    if (!empty($dictionary[$focus->object_name]['indices'])) {
        $indices=$dictionary[$focus->object_name]['indices'];
    } else {
        $indices=array();
    }

    //clean vardef defintions.. removed indexes not value for this dbtype.
    //set index name as the key.
    $var_indices=array();
    foreach ($indices as $definition) {
        //database helpers do not know how to handle full text indices
        if ($definition['type']=='fulltext') {
            continue;
        }

        if (empty($definition['db']) or $definition['db'] == $focus->db->dbType) {
            $var_indices[$definition['name']] = $definition;
        }
    }

    $db_indices=$focus->db->get_indices($focus->table_name);
    compare($focus->table_name, $db_indices, $var_indices);
}
////	END PROCESS MODULE BEANS
///////////////////////////////////////////////////////////////////////////////


///////////////////////////////////////////////////////////////////////////////
////	PROCESS RELATIONSHIP METADATA - run thru many to many relationship files too...
include('modules/TableDictionary.php');
foreach ($dictionary as $rel=>$rel_def) {
    if (!empty($rel_def['indices'])) {
        $indices=$rel_def['indices'];
    } else {
        $indices=array();
    }

    //clean vardef defintions.. removed indexes not value for this dbtype.
    //set index name as the key.
    $var_indices=array();
    foreach ($indices as $definition) {
        if (empty($definition['db']) or $definition['db'] == $focus->db->dbType) {
            $var_indices[$definition['name']] = $definition;
        }
    }

    $db_indices=$focus->db->get_indices($rel_def['table']);

    compare($rel_def['table'], $db_indices, $var_indices);
}
////	END PROCESS RELATIONSHIP METADATA
///////////////////////////////////////////////////////////////////////////////


(function_exists('logThis')) ? logThis("RepairIndex: we have ".count($drop_index)." indices to DROP.") : "";
(function_exists('logThis')) ? logThis("RepairIndex: we have ".count($add_index)." indices to ADD.") : "";
(function_exists('logThis')) ? logThis("RepairIndex: we have ".count($change_index)." indices to CHANGE.") : "";

if ((count($drop_index) > 0 or count($add_index) > 0 or count($change_index) > 0)) {
    if (!isset($_REQUEST['mode']) or $_REQUEST['mode'] != 'execute') {
        echo ($_REQUEST['silent']) ? "" : "<BR><BR><BR>";
        echo ($_REQUEST['silent']) ? "" : "<a href='index.php?module=Administration&action=RepairIndex&mode=execute'>Execute Script</a>";
    }

    $focus = new Account();
    if (count($drop_index) > 0) {
        if (isset($_REQUEST['mode']) and $_REQUEST['mode']=='execute') {
            echo ($_REQUEST['silent']) ? "" : $mod_strings['LBL_REPAIR_INDEX_DROPPING'];
            foreach ($drop_index as $statement) {
                echo ($_REQUEST['silent']) ? "" : $mod_strings['LBL_REPAIR_INDEX_EXECUTING'].$statement;
                (function_exists('logThis')) ? logThis("RepairIndex: {$statement}") : "";
                $focus->db->query($statement);
            }
        } else {
            echo ($_REQUEST['silent']) ? "" : $mod_strings['LBL_REPAIR_INDEX_DROP'];
            foreach ($drop_index as $statement) {
                echo ($_REQUEST['silent']) ? "" : "<BR>".$statement.";";
            }
        }
    }

    if (count($add_index) > 0) {
        if (isset($_REQUEST['mode']) and $_REQUEST['mode']=='execute') {
            echo ($_REQUEST['silent']) ? "" : $mod_strings['LBL_REPAIR_INDEX_ADDING'];
            foreach ($add_index as $statement) {
                echo ($_REQUEST['silent']) ? "" : $mod_strings['LBL_REPAIR_INDEX_EXECUTING'].$statement;
                (function_exists('logThis')) ? logThis("RepairIndex: {$statement}") : "";
                $focus->db->query($statement);
            }
        } else {
            echo ($_REQUEST['silent']) ? "" : $mod_strings['LBL_REPAIR_INDEX_ADD'];
            foreach ($add_index as $statement) {
                echo ($_REQUEST['silent']) ? "" : "<BR>".$statement.";";
            }
        }
    }
    if (count($change_index) > 0) {
        if (isset($_REQUEST['mode']) and $_REQUEST['mode']=='execute') {
            echo ($_REQUEST['silent']) ? "" : $mod_strings['LBL_REPAIR_INDEX_ALTERING'];
            foreach ($change_index as $statement) {
                echo ($_REQUEST['silent']) ? "" : $mod_strings['LBL_REPAIR_INDEX_EXECUTING'].$statement;
                (function_exists('logThis')) ? logThis("RepairIndex: {$statement}") : "";
                $focus->db->query($statement);
            }
        } else {
            echo ($_REQUEST['silent']) ? "" : $mod_strings['LBL_REPAIR_INDEX_ALTER'];
            foreach ($change_index as $statement) {
                echo ($_REQUEST['silent']) ? "" : "<BR>".$statement.";";
            }
        }
    }

    if (!isset($_REQUEST['mode']) or $_REQUEST['mode'] != 'execute') {
        echo ($_REQUEST['silent']) ? "" : "<BR><BR><BR>";
        echo ($_REQUEST['silent']) ? "" : "<a href='index.php?module=Administration&action=RepairIndex&mode=execute'>Execute Script</a>";
    }
} else {
    (function_exists('logThis')) ? logThis("RepairIndex: Index definitions are in sync.") : "";
    echo ($_REQUEST['silent']) ? "" : $mod_strings['LBL_REPAIR_INDEX_SYNC'];
}<|MERGE_RESOLUTION|>--- conflicted
+++ resolved
@@ -77,7 +77,6 @@
             }
         }
 
-<<<<<<< HEAD
         //no matching index in database.
         if (empty($sel_db_index)) {
             $add_index[]=DBManagerFactory::getInstance()->add_drop_constraint($table_name, $var_i_def);
@@ -102,32 +101,6 @@
             continue;
         }
     }
-=======
-		//no matching index in database.
-		if(empty($sel_db_index)) {
-			$add_index[]=DBManagerFactory::getInstance()->add_drop_constraint($table_name,$var_i_def);
-			continue;
-		}
-		if(!$field_list_match) {
-			//drop the db index and create new index based on vardef
-			$drop_index[]=DBManagerFactory::getInstance()->add_drop_constraint($table_name,$sel_db_index,true);
-			$add_index[]=DBManagerFactory::getInstance()->add_drop_constraint($table_name,$var_i_def);
-			continue;
-		}
-		//check for name match.
-		//it should not occur for indexes of type primary or unique.
-		if( $var_i_def['type'] != 'primary' and $var_i_def['type'] != 'unique' and $var_i_def['name'] != $sel_db_index['name']) {
-			//rename index.
-			$rename=DBManagerFactory::getInstance()->renameIndexDefs($sel_db_index,$var_i_def,$table_name);
-			if(is_array($rename)) {
-				$change_index=array_merge($change_index,$rename);
-			} else {
-				$change_index[]=$rename;
-			}
-			continue;
-		}
-	}
->>>>>>> f2b355db
 }
 ////	END LOCAL UTILITY
 ///////////////////////////////////////////////////////////////////////////////
@@ -170,7 +143,7 @@
         continue;
     }
     $processed_tables[$focus->table_name]=$focus->table_name;
-    
+
 
     if (!empty($dictionary[$focus->object_name]['indices'])) {
         $indices=$dictionary[$focus->object_name]['indices'];
