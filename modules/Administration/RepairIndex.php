--- conflicted
+++ resolved
@@ -1,14 +1,9 @@
 <?php
-<<<<<<< HEAD
-if(!defined('sugarEntry') || !sugarEntry) die('Not A Valid Entry Point');
-/*********************************************************************************
-=======
 if (!defined('sugarEntry') || !sugarEntry) {
     die('Not A Valid Entry Point');
 }
 /**
  *
->>>>>>> b29c16a8
  * SugarCRM Community Edition is a customer relationship management program developed by
  * SugarCRM, Inc. Copyright (C) 2004-2013 SugarCRM Inc.
  *
@@ -135,21 +130,12 @@
 	require_once($beanpath);
 	$focus= new $beanname();
 
-<<<<<<< HEAD
-	//skips beans based on same tables. user, employee and group are an example.
-	if(empty($focus->table_name) || isset($processed_tables[$focus->table_name])) {
-		continue;
-	} else {
-		$processed_tables[$focus->table_name]=$focus->table_name;
-	}
-=======
     //skips beans based on same tables. user, employee and group are an example.
     if (empty($focus->table_name) || isset($processed_tables[$focus->table_name])) {
         continue;
     }
     $processed_tables[$focus->table_name]=$focus->table_name;
 
->>>>>>> b29c16a8
 
 	if(!empty($dictionary[$focus->object_name]['indices'])) {
 		$indices=$dictionary[$focus->object_name]['indices'];
