--- conflicted
+++ resolved
@@ -153,13 +153,8 @@
 	 * @return array contains the remainders
 	 * @throws Exception
 	 */
-<<<<<<< HEAD
-	public static function loadRemindersData($eventModule, $eventModuleId) {
-		if(!$eventModuleId || !isset(self::$remindersData[$eventModule][$eventModuleId])) {
-=======
 	public static function loadRemindersData($eventModule, $eventModuleId, $isDuplicate = false) {
 		if(!isset(self::$remindersData[$eventModule][$eventModuleId]) || !$eventModuleId || $isDuplicate) {
->>>>>>> b8601dba
 			$ret = array();
 			$reminders = BeanFactory::getBean('Reminders')->get_full_list("reminders.date_entered", "reminders.related_event_module = '$eventModule' AND reminders.related_event_module_id = '$eventModuleId'");
 			if ($reminders) {
@@ -300,7 +295,7 @@
 		if($popupReminders) {
 			foreach($popupReminders as $popupReminder) {
 				$relatedEvent = BeanFactory::getBean($popupReminder->related_event_module, $popupReminder->related_event_module_id);
-				if( $relatedEvent && 
+				if( $relatedEvent &&
 					(!isset($relatedEvent->status) || $relatedEvent->status == 'Planned') &&
 					(!isset($relatedEvent->date_start) || (strtotime($relatedEvent->date_start) >= strtotime(self::unQuoteTime($dateTimeNow)) && strtotime($relatedEvent->date_start) <= strtotime(self::unQuoteTime($dateTimeMax))) ) &&
 					(!$checkDecline || ($checkDecline && !self::isDecline($relatedEvent, BeanFactory::getBean('Users', $current_user->id))))
