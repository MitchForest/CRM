--- conflicted
+++ resolved
@@ -55,7 +55,7 @@
     var $tracker_visibility = false;
     var $importable = false;
     var $disable_row_level_security = true;
-    
+
     /**
      *
      * @var int
@@ -106,8 +106,8 @@
             $reminderBean->timer_popup = $reminderData->timer_popup;
             $reminderBean->timer_email = $reminderData->timer_email;
             $reminderBean->related_event_module = $eventModule;
-            $reminderBean->related_event_module_id = $eventModuleId;	
-            
+            $reminderBean->related_event_module_id = $eventModuleId;
+
             //nullify date_willexecute (NULL) so it can be updated on next fetch run
             $reminderBean->date_willexecute = null;
 
@@ -285,7 +285,7 @@
 
         // cn: get a boundary limiter
         $dateTimeMax = $timedate->getNow(true)->modify("+{$app_list_strings['reminder_max_time']} seconds")->asDb(false);
-        
+
         $dateTimeMaxUnix = time()+$app_list_strings['reminder_max_time'];
 
         $dateTimeNow = $timedate->getNow(true)->asDb(false);
@@ -307,19 +307,15 @@
         ////	END MEETING INTEGRATION
         ///////////////////////////////////////////////////////////////////////
 
-<<<<<<< HEAD
-        $popupReminders = BeanFactory::getBean('Reminders')->get_full_list('', "reminders.popup = 1 AND popup_viewed = 0");
-=======
-
-        $popupReminders = BeanFactory::getBean('Reminders')->get_full_list('', 
+
+        $popupReminders = BeanFactory::getBean('Reminders')->get_full_list('',
                 "reminders.popup = 1 AND (reminders.date_willexecute = -1 OR reminders.date_willexecute >= " . $dateTimeMaxUnix . ")");
->>>>>>> e1f1cdc5
 
         if ($popupReminders) {
             $i_runs = 0;
             foreach ($popupReminders as $popupReminder) {
                 $relatedEvent = BeanFactory::getBean($popupReminder->related_event_module, $popupReminder->related_event_module_id);
-                
+
                 /** UPDATE REMINDER EXECUTION TIME *********************************************************************************************** */
                 if (
                         isset($popupReminder->fetched_row['date_willexecute']) &&
@@ -340,7 +336,7 @@
                     }
                 }
                 /** UPDATE REMINDER EXECUTION TIME END  ***************************************************************************************** */
-                
+
                 if ($relatedEvent &&
                     (!isset($relatedEvent->status) || $relatedEvent->status == 'Planned') &&
                     (!isset($relatedEvent->date_start) || (strtotime($relatedEvent->date_start) >= strtotime(self::unQuoteTime($dateTimeNow)) && strtotime($relatedEvent->date_start) <= strtotime(self::unQuoteTime($dateTimeMax)))) &&
