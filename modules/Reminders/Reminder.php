<?php
/*********************************************************************************
 * SugarCRM Community Edition is a customer relationship management program developed by
 * SugarCRM, Inc. Copyright (C) 2004-2013 SugarCRM Inc.
 *
 * SuiteCRM is an extension to SugarCRM Community Edition developed by Salesagility Ltd.
 * Copyright (C) 2011 - 2016 Salesagility Ltd.
 *
 * This program is free software; you can redistribute it and/or modify it under
 * the terms of the GNU Affero General Public License version 3 as published by the
 * Free Software Foundation with the addition of the following permission added
 * to Section 15 as permitted in Section 7(a): FOR ANY PART OF THE COVERED WORK
 * IN WHICH THE COPYRIGHT IS OWNED BY SUGARCRM, SUGARCRM DISCLAIMS THE WARRANTY
 * OF NON INFRINGEMENT OF THIRD PARTY RIGHTS.
 *
 * This program is distributed in the hope that it will be useful, but WITHOUT
 * ANY WARRANTY; without even the implied warranty of MERCHANTABILITY or FITNESS
 * FOR A PARTICULAR PURPOSE.  See the GNU Affero General Public License for more
 * details.
 *
 * You should have received a copy of the GNU Affero General Public License along with
 * this program; if not, see http://www.gnu.org/licenses or write to the Free
 * Software Foundation, Inc., 51 Franklin Street, Fifth Floor, Boston, MA
 * 02110-1301 USA.
 *
 * You can contact SugarCRM, Inc. headquarters at 10050 North Wolfe Road,
 * SW2-130, Cupertino, CA 95014, USA. or at email address contact@sugarcrm.com.
 *
 * The interactive user interfaces in modified source and object code versions
 * of this program must display Appropriate Legal Notices, as required under
 * Section 5 of the GNU Affero General Public License version 3.
 *
 * In accordance with Section 7(b) of the GNU Affero General Public License version 3,
 * these Appropriate Legal Notices must retain the display of the "Powered by
 * SugarCRM" logo and "Supercharged by SuiteCRM" logo. If the display of the logos is not
 * reasonably feasible for  technical reasons, the Appropriate Legal Notices must
 * display the words  "Powered by SugarCRM" and "Supercharged by SuiteCRM".
 ********************************************************************************/

/**
 * Reminder class
 *
 */
class Reminder extends Basic
{

    const UPGRADE_VERSION = '7.4.3';

    var $name;

    var $new_schema = true;
    var $module_dir = 'Reminders';
    var $object_name = 'Reminder';
    var $table_name = 'reminders';
    var $tracker_visibility = false;
    var $importable = false;
    var $disable_row_level_security = true;

    var $popup;
    var $email;
    var $email_sent = false;
    var $timer_popup;
    var $timer_email;
    var $related_event_module;
    var $related_event_module_id;

    private static $remindersData = array();

    public function __construct()
    {
        parent::Basic();
    }

    public function bean_implements($interface)
    {
        switch ($interface) {
            case 'ACL':
                return true;
        }
        return false;
    }

    // ---- save and load remainders on EditViews

    /**
     * Save multiple reminders data from clients Meetings/Calls EditView.
     * Call this static function in save action.
     *
     * @param string $eventModule Event Bean module name (e.g. Meetings, Calls)
     * @param string $eventModuleId Event Bean GUID
     * @param string $remindersDataJson Remainders data as Json string from POST data.
     * @throws Exception throw an Exception if json format is invalid.
     */
    public static function saveRemindersDataJson($eventModule, $eventModuleId, $remindersDataJson)
    {
        $reminderData = json_decode($remindersDataJson);
        if (!json_last_error()) {
            Reminder::saveRemindersData($eventModule, $eventModuleId, $reminderData);
        } else {
            throw new Exception(json_last_error_msg());
        }
    }

    private static function saveRemindersData($eventModule, $eventModuleId, $remindersData)
    {
        $savedReminderIds = array();
        foreach ($remindersData as $reminderData) {
            if (isset($_POST['isDuplicate']) && $_POST['isDuplicate']) $reminderData->id = '';
            $reminderBean = BeanFactory::getBean('Reminders', $reminderData->id);
            $reminderBean->popup = $reminderData->popup;
            $reminderBean->email = $reminderData->email;
            $reminderBean->timer_popup = $reminderData->timer_popup;
            $reminderBean->timer_email = $reminderData->timer_email;
            $reminderBean->related_event_module = $eventModule;
            $reminderBean->related_event_module_id = $eventModuleId;
            $reminderBean->save();
            $savedReminderIds[] = $reminderBean->id;
            $reminderId = $reminderBean->id;
            Reminder_Invitee::saveRemindersInviteesData($reminderId, $reminderData->invitees);
        }
        $reminders = BeanFactory::getBean('Reminders')->get_full_list("", "reminders.related_event_module = '$eventModule' AND reminders.related_event_module_id = '$eventModuleId'");
        if ($reminders) {
            foreach ($reminders as $reminder) {
                if (!in_array($reminder->id, $savedReminderIds)) {
                    Reminder_Invitee::deleteRemindersInviteesMultiple($reminder->id);
                    $reminder->mark_deleted($reminder->id);
                    $reminder->save();
                }
            }
        }
        unset(self::$remindersData[$eventModule][$eventModuleId]);
    }

    /**
     * Load multiple reminders JSON data for related Event module EditViews.
     * Call this function in module display function.
     *
     * @param string $eventModule Related event module name (Meetings/Calls)
     * @param string $eventModuleId Related event GUID
     * @return string JSON string contains the remainders
     * @throws Exception
     */
    public static function loadRemindersDataJson($eventModule, $eventModuleId, $isDuplicate = false)
    {
        $remindersData = self::loadRemindersData($eventModule, $eventModuleId, $isDuplicate);
        $remindersDataJson = json_encode($remindersData);
        if (!$remindersDataJson && json_last_error()) {
            throw new Exception(json_last_error_msg());
        }
        return $remindersDataJson;
    }

    /**
     * Load multiple reminders data for related Event module EditViews.
     * Call this function in module display function.
     *
     * @param string $eventModule Related event module name (Meetings/Calls)
     * @param string $eventModuleId Related event GUID
     * @return array contains the remainders
     * @throws Exception
     */
    public static function loadRemindersData($eventModule, $eventModuleId, $isDuplicate = false)
    {
        if (!isset(self::$remindersData[$eventModule][$eventModuleId]) || !$eventModuleId || $isDuplicate) {
            $ret = array();
            $reminders = BeanFactory::getBean('Reminders')->get_full_list("reminders.date_entered", "reminders.related_event_module = '$eventModule' AND reminders.related_event_module_id = '$eventModuleId'");
            if ($reminders) {
                foreach ($reminders as $reminder) {
                    $ret[] = array(
                        'id' => $isDuplicate ? null : $reminder->id,
                        'popup' => $reminder->popup,
                        'email' => $reminder->email,
                        'timer_popup' => $reminder->timer_popup,
                        'timer_email' => $reminder->timer_email,
                        'invitees' => Reminder_Invitee::loadRemindersInviteesData($reminder->id, $isDuplicate),
                    );
                }
            }
            self::$remindersData[$eventModule][$eventModuleId] = $ret;
        }
        return self::$remindersData[$eventModule][$eventModuleId];
    }

    // ---- sending email reminders

    /**
     * Sending multiple email reminders.
     * Call in EmainReminder and use original EmailRemainder class for sending.
     *
     * @param EmailReminder $emailReminder Caller EmailReminder
     * @param Administration $admin Administration module for EmailRemainder->sendReminders() function
     * @param boolean $checkDecline (optional) Send email if user accept status is not decline. Default is TRUE.
     */
    public static function sendEmailReminders(EmailReminder $emailReminder, Administration $admin, $checkDecline = true)
    {
        if ($reminders = self::getUnsentEmailReminders()) {
            foreach ($reminders as $reminderId => $reminder) {
                $recipients = self::getEmailReminderInviteesRecipients($reminderId, $checkDecline);
                $eventBean = BeanFactory::getBean($reminder->related_event_module, $reminder->related_event_module_id);
                if ($eventBean && $emailReminder->sendReminders($eventBean, $admin, $recipients)) {
                    $reminder->email_sent = 1;
                    $reminder->save();
                }
            }
        }
    }

    private static function getEmailReminderInviteesRecipients($reminderId, $checkDecline = true)
    {
        $emails = array();
        $reminder = BeanFactory::getBean('Reminders', $reminderId);
        $eventModule = $reminder->related_event_module;
        $eventModuleId = $reminder->related_event_module_id;
        $event = BeanFactory::getBean($eventModule, $eventModuleId);
        if ($event && (!isset($event->status) || $event->status != 'Held')) {
            $invitees = BeanFactory::getBean('Reminders_Invitees')->get_full_list('', "reminders_invitees.reminder_id = '$reminderId'");
            foreach ($invitees as $invitee) {
                $inviteeModule = $invitee->related_invitee_module;
                $inviteeModuleId = $invitee->related_invitee_module_id;
                $personBean = BeanFactory::getBean($inviteeModule, $inviteeModuleId);
                // The original email reminders check the accept_status field in related users/leads/contacts etc. and filtered these users who not decline this event.
                if ($checkDecline && !self::isDecline($event, $personBean)) {
                    if (!empty($personBean->email1)) {
                        $arr = array(
                            'type' => $inviteeModule,
                            'name' => $personBean->full_name,
                            'email' => $personBean->email1,
                        );
                        $emails[] = $arr;
                    }
                }
            }
        }
        return $emails;
    }

    private static function getUnsentEmailReminders()
    {
        global $timedate;
        $reminders = array();
        $reminderBeans = BeanFactory::getBean('Reminders')->get_full_list('', "reminders.email = 1 AND reminders.email_sent = 0");
        if (!empty($reminderBeans)) {
            foreach ($reminderBeans as $reminderBean) {
                $eventBean = BeanFactory::getBean($reminderBean->related_event_module, $reminderBean->related_event_module_id);
                if($eventBean) {
                    $remind_ts = $timedate->fromUser($eventBean->date_start)->modify("-{$reminderBean->timer_email} seconds")->ts;
                    $now_ts = $timedate->getNow()->ts;
                    if ($now_ts >= $remind_ts) {
                        $reminders[$reminderBean->id] = $reminderBean;
                    }
                } else {
                    $reminderBean->mark_deleted($reminderBean->id);
                }
            }
        }
        return $reminders;
    }

    // ---- popup and alert reminders

    /**
     * Show a popup and/or desktop notification alert for related users with related Event information.
     * Call in jsAlerts class and use original jsAlerts for show notifications.
     *
     * @global ??? $current_user
     * @global ??? $timedate
     * @global ??? $app_list_strings
     * @global ??? $db
     * @global ??? $sugar_config
     * @global ??? $app_strings
     * @param jsAlerts $alert caller jsAlerts object
     * @param boolean $checkDecline (optional) Send email if user accept status is not decline. Default is TRUE.
     * @return ???
     */
    public static function addNotifications(jsAlerts $alert, $checkDecline = true)
    {
        global $current_user, $timedate, $app_list_strings, $db, $sugar_config, $app_strings;

        if (empty($current_user->id)) {
            return;
        }

        // Create separate variable to hold timedate value
        // These timedates need to be in the user time zone as the
        // datetime returned by the Bean below is in the user time zone
        $alertDateTimeNow = $timedate->getNow(true)->asDb(false);

        // cn: get a boundary limiter
        $dateTimeMax = $timedate->getNow(true)->modify("+{$app_list_strings['reminder_max_time']} seconds")->asDb(false);
        $dateTimeNow = $timedate->getNow(true)->asDb(false);

        $dateTimeNow = $db->convert($db->quoted($dateTimeNow), 'datetime');
        $dateTimeMax = $db->convert($db->quoted($dateTimeMax), 'datetime');

        // Original jsAlert used to a meeting integration.

        ///////////////////////////////////////////////////////////////////////
        ////	MEETING INTEGRATION
        $meetingIntegration = null;
        if (isset($sugar_config['meeting_integration']) && !empty($sugar_config['meeting_integration'])) {
            if (!class_exists($sugar_config['meeting_integration'])) {
                require_once("modules/{$sugar_config['meeting_integration']}/{$sugar_config['meeting_integration']}.php");
            }
            $meetingIntegration = new $sugar_config['meeting_integration']();
        }
        ////	END MEETING INTEGRATION
        ///////////////////////////////////////////////////////////////////////

        $popupReminders = BeanFactory::getBean('Reminders')->get_full_list('', "reminders.popup = 1");

        if ($popupReminders) {
            foreach ($popupReminders as $popupReminder) {
                $relatedEvent = BeanFactory::getBean($popupReminder->related_event_module, $popupReminder->related_event_module_id);
                if ($relatedEvent &&
                    (!isset($relatedEvent->status) || $relatedEvent->status == 'Planned') &&
                    (!isset($relatedEvent->date_start) || (strtotime($relatedEvent->date_start) >= strtotime(self::unQuoteTime($dateTimeNow)) && strtotime($relatedEvent->date_start) <= strtotime(self::unQuoteTime($dateTimeMax)))) &&
                    (!$checkDecline || ($checkDecline && !self::isDecline($relatedEvent, BeanFactory::getBean('Users', $current_user->id))))
                ) {
                    // The original popup/alert reminders check the accept_status field in related users/leads/contacts etc. and filtered these users who not decline this event.
                    $invitees = BeanFactory::getBean('Reminders_Invitees')->get_full_list('', "reminders_invitees.reminder_id = '{$popupReminder->id}' AND reminders_invitees.related_invitee_module_id = '{$current_user->id}'");
                    if ($invitees) {
                        foreach ($invitees as $invitee) {
                            // need to concatenate since GMT times can bridge two local days
                            $timeStart = strtotime($db->fromConvert(isset($relatedEvent->date_start) ? $relatedEvent->date_start : date(TimeDate::DB_DATETIME_FORMAT), 'datetime'));
                            $timeRemind = $popupReminder->timer_popup;
                            $timeStart -= $timeRemind;

                            $url = 'index.php?action=DetailView&module=' . $popupReminder->related_event_module . '&record=' . $popupReminder->related_event_module_id;
                            $instructions = $app_strings['MSG_JS_ALERT_MTG_REMINDER_MEETING_MSG'];

                            if ($popupReminder->related_event_module == 'Meetings') {
                                ///////////////////////////////////////////////////////////////////
                                ////	MEETING INTEGRATION
                                if (!empty($meetingIntegration) && $meetingIntegration->isIntegratedMeeting($popupReminder->related_event_module_id)) {
                                    $url = $meetingIntegration->miUrlGetJsAlert((array)$popupReminder);
                                    $instructions = $meetingIntegration->miGetJsAlertInstructions();
                                }
                                ////	END MEETING INTEGRATION
                                ///////////////////////////////////////////////////////////////////
                            }

                            $meetingName = from_html(isset($relatedEvent->name) ? $relatedEvent->name : $app_strings['MSG_JS_ALERT_MTG_REMINDER_NO_EVENT_NAME']);
                            $desc1 = from_html(isset($relatedEvent->description) ? $relatedEvent->description : $app_strings['MSG_JS_ALERT_MTG_REMINDER_NO_DESCRIPTION']);
                            $location = from_html(isset($relatedEvent->location) ? $relatedEvent->location : $app_strings['MSG_JS_ALERT_MTG_REMINDER_NO_LOCATION']);

                            $relatedToMeeting = $alert->getRelatedName($popupReminder->related_event_module, $popupReminder->related_event_module_id);

                            $description = empty($desc1) ? '' : $app_strings['MSG_JS_ALERT_MTG_REMINDER_AGENDA'] . $desc1 . "\n";
                            $description = $description . "\n" . $app_strings['MSG_JS_ALERT_MTG_REMINDER_STATUS'] . (isset($relatedEvent->status) ? $relatedEvent->status : '') . "\n" . $app_strings['MSG_JS_ALERT_MTG_REMINDER_RELATED_TO'] . $relatedToMeeting;


                            if (isset($relatedEvent->date_start)) {
                                $time_dbFromConvert = $db->fromConvert($relatedEvent->date_start, 'datetime');
                                $time = $timedate->to_display_date_time($time_dbFromConvert);
                                if (!$time) {
                                    $time = $relatedEvent->date_start;
                                }
                                if (!$time) {
                                    $time = $app_strings['MSG_JS_ALERT_MTG_REMINDER_NO_START_DATE'];
                                }
                            } else {
                                $time = $app_strings['MSG_JS_ALERT_MTG_REMINDER_NO_START_DATE'];
                            }

                            // standard functionality
                            $alert->addAlert($app_strings['MSG_JS_ALERT_MTG_REMINDER_MEETING'], $meetingName,
                                $app_strings['MSG_JS_ALERT_MTG_REMINDER_TIME'] . $time,
                                $app_strings['MSG_JS_ALERT_MTG_REMINDER_LOC'] . $location .
                                $description .
                                $instructions,
                                $timeStart - strtotime($alertDateTimeNow),
                                $url
                            );
                        }
                    }
                }
            }
        }
    }

    private static function unQuoteTime($timestr)
    {
        $ret = '';
        for ($i = 0; $i < strlen($timestr); $i++) {
            if ($timestr[$i] != "'") $ret .= $timestr[$i];
        }
        return $ret;
    }

    // --- test for accept status decline is?

    private static function isDecline(SugarBean $event, SugarBean $person)
    {
        return self::testEventPersonAcceptStatus($event, $person, 'decline');
    }

    private static function testEventPersonAcceptStatus(SugarBean $event, SugarBean $person, $acceptStatus = 'decline')
    {
        if ($acceptStats = self::getEventPersonAcceptStatus($event, $person)) {
            $acceptStatusLower = strtolower($acceptStatus);
            foreach ((array)$acceptStats as $acceptStat) {
                if (strtolower($acceptStat) == $acceptStatusLower) {
                    return true;
                }
            }
        }
        return false;
    }

    private static function getEventPersonAcceptStatus(SugarBean $event, SugarBean $person)
    {
        global $db;
        $rel_person_table_Key = "rel_{$person->table_name}_table";
        $rel_person_table_Value = "{$event->table_name}_{$person->table_name}";
        if (isset($event->$rel_person_table_Key) && $event->$rel_person_table_Key == $rel_person_table_Value) {
            $query = self::getEventPersonQuery($event, $person);
            $re = $db->query($query);
            $ret = array();
            while ($row = $db->fetchByAssoc($re)) {
                if (!isset($row['accept_status'])) {
                    return null;
                }
                $ret[] = $row['accept_status'];
            }
            return $ret;
        }
        return null;
    }

    private function upgradeEventPersonQuery(SugarBean $event, $person_table)
    {
        $eventIdField = strtolower($event->object_name) . '_id';
        $query = "
			SELECT * FROM {$event->table_name}_{$person_table}
			WHERE
				{$eventIdField} = '{$event->id}' AND
				deleted = 0
		";
        return $query;
    }

    private static function getEventPersonQuery(SugarBean $event, SugarBean $person)
    {
        $eventIdField = array_search($event->table_name, $event->relationship_fields);
        if (!$eventIdField) {
            $eventIdField = strtolower($event->object_name . '_id');
        }
        $personIdField = strtolower($person->object_name) . '_id';
        $query = "
			SELECT * FROM {$event->table_name}_{$person->table_name}
			WHERE
				{$eventIdField} = '{$event->id}' AND
				{$personIdField} = '{$person->id}' AND
				deleted = 0
		";
        return $query;
    }

    // --- user preferences as default values in reminders

    /**
     * Default values for Reminders from User Preferences
     * @return string JSON encoded default values
     * @throws Exception on json_encode error
     */
    public static function loadRemindersDefaultValuesDataJson()
    {
        $ret = json_encode(self::loadRemindersDefaultValuesData());
        if (!$ret && json_last_error()) {
            throw new Exception(json_last_error_msg());
        }
<<<<<<< HEAD
        return $ret;
    }

    /**
     * Default values for Reminders from User Preferences
     * @return array default values
     */
    public static function loadRemindersDefaultValuesData()
    {
        global $current_user;

        $preferencePopupReminderTime = $current_user->getPreference('reminder_time');
        $preferenceEmailReminderTime = $current_user->getPreference('email_reminder_time');
        $preferencePopupReminderChecked = $current_user->getPreference('reminder_checked');
        $preferenceEmailReminderChecked = $current_user->getPreference('email_reminder_checked');

        return array(
            'popup' => $preferencePopupReminderChecked,
            'email' => $preferenceEmailReminderChecked,
            'timer_popup' => $preferencePopupReminderTime,
            'timer_email' => $preferenceEmailReminderTime,
        );
    }

    // --- upgrade

    /**
     * Reminders upgrade, old reminders migrate to multiple-reminders.
     * @throws Exception unknown event type or any error
     */
    public static function upgrade()
    {
        self::upgradeUserPreferences();
        self::upgradeEventReminders('Calls');
        self::upgradeEventReminders('Meetings');
        self::upgradeRestoreReminders();
    }

    private static function upgradeRestoreReminders()
    {
        if ($reminders = BeanFactory::getBean('Reminders')->get_full_list('', 'reminders.deleted = 1')) {
            foreach ($reminders as $reminder) {
                $reminder->deleted = 0;
                $reminder->save();
            }
        }
        if ($reminderInvitees = BeanFactory::getBean('Reminders_Invitees')->get_full_list('', 'reminders_invitees.deleted = 1')) {
            foreach ($reminderInvitees as $invitee) {
                $invitee->deleted = 0;
                $invitee->save();
            }
        }
        global $db;
        $q = "UPDATE reminders SET deleted = 0";
        $db->query($q);
        $q = "UPDATE reminders_invitees SET deleted = 0";
        $db->query($q);
    }

    private static function upgradeUserPreferences()
    {
        $users = User::getActiveUsers();
        foreach ($users as $user_id => $user_name) {
            $user = new User();
            $user->retrieve($user_id);

            $preferencePopupReminderTime = $user->getPreference('reminder_time');
            $preferenceEmailReminderTime = $user->getPreference('email_reminder_time');

            $preferencePopupReminderChecked = $preferencePopupReminderTime > -1;
            $preferenceEmailReminderChecked = $preferenceEmailReminderTime > -1;
            $user->setPreference('reminder_checked', $preferencePopupReminderChecked);
            $user->setPreference('email_reminder_checked', $preferenceEmailReminderChecked);

        }
    }

    /**
     * @param string $eventModule 'Calls' or 'Meetings'
     */
    private static function upgradeEventReminders($eventModule)
    {

        $eventBean = BeanFactory::getBean($eventModule);
        $events = BeanFactory::getBean($eventModule)->get_full_list('', "{$eventBean->table_name}.date_start >  '2015-11-01 00:00:00' AND ({$eventBean->table_name}.reminder_time != -1 OR ({$eventBean->table_name}.email_reminder_time != -1 AND {$eventBean->table_name}.email_reminder_sent != 1))");
        if ($events) {
            foreach ($events as $event) {

                $oldReminderPopupChecked = false;
                $oldReminderPopupTimer = null;
                if ($event->reminder_time != -1) {
                    $oldReminderPopupChecked = true;
                    $oldReminderPopupTimer = $event->reminder_time;
                }

                $oldReminderEmailChecked = false;
                $oldReminderEmailTimer = null;
                if ($event->email_reminder_time != -1) {
                    $oldReminderEmailChecked = true;
                    $oldReminderEmailTimer = $event->email_reminder_time;
                }

                $oldReminderEmailSent = $event->email_reminder_sent;

                if (($oldInvitees = self::getOldEventInvitees($event)) && ($event->reminder_time != -1 || ($event->email_reminder_time != -1 && $event->email_reminder_sent != 1))) {

                    self::migrateReminder(
                        $eventModule,
                        $event->id,
                        $oldReminderPopupChecked,
                        $oldReminderPopupTimer,
                        $oldReminderEmailChecked,
                        $oldReminderEmailTimer,
                        $oldReminderEmailSent,
                        $oldInvitees
                    );

                }
            }
        }

    }


    private static function getOldEventInvitees(SugarBean $event)
    {
        global $db;
        $ret = array();
        $persons = array('users', 'contacts', 'leads');
        foreach ($persons as $person) {
            $query = self::upgradeEventPersonQuery($event, $person);
            $re = $db->query($query);
            while ($row = $db->fetchByAssoc($re)) {
                $ret[] = $row;
            }
        }
        return $ret;
    }

    /**
     * @param string $eventModule 'Calls' or 'Meetings'
     * @param string $eventModuleId
     * @param bool $oldReminderPopupChecked
     * @param int $oldReminderPopupTimer
     * @param bool $oldReminderEmailChecked
     * @param int $oldReminderEmailTimer
     * @param array $oldInvitees
     */
    private static function migrateReminder($eventModule, $eventModuleId, $oldReminderPopupChecked, $oldReminderPopupTimer, $oldReminderEmailChecked, $oldReminderEmailTimer, $oldReminderEmailSent, $oldInvitees)
    {

        $reminder = BeanFactory::getBean('Reminders');
        $reminder->popup = $oldReminderPopupChecked;
        $reminder->email = $oldReminderEmailChecked;
        $reminder->email_sent = $oldReminderEmailSent;
        $reminder->timer_popup = $oldReminderPopupTimer;
        $reminder->timer_email = $oldReminderEmailTimer;
        $reminder->related_event_module = $eventModule;
        $reminder->related_event_module_id = $eventModuleId;
        $reminder->save();
        $reminderId = $reminder->id;
        self::migrateReminderInvitees($reminderId, $oldInvitees);

        self::removeOldReminder($eventModule, $eventModuleId);
    }

    private static function migrateReminderInvitees($reminderId, $invitees)
    {
        $ret = array();
        foreach ((array)$invitees as $invitee) {
            $newInvitee = BeanFactory::getBean('Reminders_Invitees');
            $newInvitee->reminder_id = $reminderId;
            $newInvitee->related_invitee_module = self::getRelatedInviteeModuleFromInviteeArray($invitee);
            $newInvitee->related_invitee_module_id = self::getRelatedInviteeModuleIdFromInviteeArray($invitee);
            $newInvitee->save();
        }
        return $ret;
    }

    private static function getRelatedInviteeModuleFromInviteeArray($invitee)
    {
        if (array_key_exists('user_id', $invitee)) {
            return 'Users';
        }
        if (array_key_exists('lead_id', $invitee)) {
            return 'Leads';
        }
        if (array_key_exists('contact_id', $invitee)) {
            return 'Contacts';
        }
        // TODO:!!!!
        throw new Exception('Unknown invitee module type');
        //return null;
    }

    private static function getRelatedInviteeModuleIdFromInviteeArray($invitee)
    {
        if (array_key_exists('user_id', $invitee)) {
            return $invitee['user_id'];
        }
        if (array_key_exists('lead_id', $invitee)) {
            return $invitee['lead_id'];
        }
        if (array_key_exists('contact_id', $invitee)) {
            return $invitee['contact_id'];
        }
        // TODO:!!!!
        throw new Exception('Unknown invitee type');
        //return null;
    }

    /**
     * @param string $eventModule 'Calls' or 'Meetings'
     * @param string $eventModuleId
     */
    private static function removeOldReminder($eventModule, $eventModuleId)
    {
        $event = BeanFactory::getBean($eventModule, $eventModuleId);
        $event->reminder_time = -1;
        $event->email_reminder_time = -1;
        $event->email_reminder_sent = 0;
        $event->save();
    }

    // --- reminders list on detail views

    /**
     * Return a list of related reminders for specified event (Calls/Meetings). Call it from DetailViews.
     * @param SugarBean $event a Call or Meeting Bean
     * @return mixed|string|void output of list (html)
     * @throws Exception on json error in Remainders
     */
    public static function getRemindersListView(SugarBean $event)
    {
        global $mod_strings, $app_list_strings;
        $tpl = new Sugar_Smarty();
        $tpl->assign('MOD', $mod_strings);
        $tpl->assign('reminder_time_options', $app_list_strings['reminder_time_options']);
        $tpl->assign('remindersData', Reminder::loadRemindersData($event->module_name, $event->id));
        $tpl->assign('remindersDataJson', Reminder::loadRemindersDataJson($event->module_name, $event->id));
        $tpl->assign('remindersDefaultValuesDataJson', Reminder::loadRemindersDefaultValuesDataJson());
        $tpl->assign('remindersDisabled', json_encode(true));
        return $tpl->fetch('modules/Reminders/tpls/reminders.tpl');
    }

    /*
     * @todo implenent it
     */
    public static function getRemindersListInlineEditView(SugarBean $event)
    {
        // TODO: getEditFieldHTML() function in InlineEditing.php:218 doesn't pass the Bean ID to this custom inline edit view function but we have to know which Bean are in the focus to editing.
        if (!$event->id) {
            throw new Exception("No GUID for edit.");
        }
    }
=======
		return $ret;
	}

	/**
	 * Default values for Reminders from User Preferences
	 * @return array default values
	 */
	public static function loadRemindersDefaultValuesData() {
		global $current_user;

		$preferencePopupReminderTime = $current_user->getPreference('reminder_time');
		$preferenceEmailReminderTime = $current_user->getPreference('email_reminder_time');
		$preferencePopupReminderChecked = $current_user->getPreference('reminder_checked');
		$preferenceEmailReminderChecked = $current_user->getPreference('email_reminder_checked');

		return array(
			'popup' => $preferencePopupReminderChecked,
			'email' => $preferenceEmailReminderChecked,
			'timer_popup' => $preferencePopupReminderTime,
			'timer_email' => $preferenceEmailReminderTime,
		);
	}

	// --- upgrade

	/**
	 * Reminders upgrade, old reminders migrate to multiple-reminders.
	 * @throws Exception unknown event type or any error
	 */
	public static function upgrade() {
		self::upgradeUserPreferences();
		self::upgradeEventReminders('Calls');
		self::upgradeEventReminders('Meetings');
		self::upgradeRestoreReminders();
	}

	private static function upgradeRestoreReminders() {
		if($reminders = BeanFactory::getBean('Reminders')->get_full_list('', 'reminders.deleted = 1')) {
			foreach($reminders as $reminder) {
				$reminder->deleted = 0;
				$reminder->save();
			}
		}
		if($reminderInvitees = BeanFactory::getBean('Reminders_Invitees')->get_full_list('', 'reminders_invitees.deleted = 1')) {
			foreach($reminderInvitees as $invitee) {
				$invitee->deleted = 0;
				$invitee->save();
			}
		}
		global $db;
		$q = "UPDATE reminders SET deleted = 0";
		$db->query($q);
		$q = "UPDATE reminders_invitees SET deleted = 0";
		$db->query($q);
	}

	private static function upgradeUserPreferences() {
		$users = User::getActiveUsers();
		foreach($users as $user_id => $user_name) {
			$user = new User();
			$user->retrieve($user_id);

			$preferencePopupReminderTime = $user->getPreference('reminder_time');
			$preferenceEmailReminderTime = $user->getPreference('email_reminder_time');

			$preferencePopupReminderChecked = $preferencePopupReminderTime > -1;
			$preferenceEmailReminderChecked = $preferenceEmailReminderTime > -1;
			$user->setPreference('reminder_checked', $preferencePopupReminderChecked);
			$user->setPreference('email_reminder_checked', $preferenceEmailReminderChecked);

		}
	}

	/**
	 * @param string $eventModule 'Calls' or 'Meetings'
	 */
    private static function upgradeEventReminders($eventModule) {
        global $db;

        $eventBean = BeanFactory::getBean($eventModule);
        $events = $eventBean->get_full_list('', "{$eventBean->table_name}.date_start >  {$db->convert('', 'today')} AND ({$eventBean->table_name}.reminder_time != -1 OR ({$eventBean->table_name}.email_reminder_time != -1 AND {$eventBean->table_name}.email_reminder_sent != 1))");
        if ($events) {
			foreach ($events as $event) {

				$oldReminderPopupChecked = false;
				$oldReminderPopupTimer = null;
				if ($event->reminder_time != -1) {
					$oldReminderPopupChecked = true;
					$oldReminderPopupTimer = $event->reminder_time;
				}

				$oldReminderEmailChecked = false;
				$oldReminderEmailTimer = null;
				if ($event->email_reminder_time != -1) {
					$oldReminderEmailChecked = true;
					$oldReminderEmailTimer = $event->email_reminder_time;
				}

				$oldReminderEmailSent = $event->email_reminder_sent;

				if( ($oldInvitees = self::getOldEventInvitees($event)) && ($event->reminder_time != -1 || ($event->email_reminder_time != -1 && $event->email_reminder_sent != 1)) ) {

					self::migrateReminder(
							$eventModule,
							$event->id,
							$oldReminderPopupChecked,
							$oldReminderPopupTimer,
							$oldReminderEmailChecked,
							$oldReminderEmailTimer,
							$oldReminderEmailSent,
							$oldInvitees
					);

				}
			}
		}

	}


	private static function getOldEventInvitees(SugarBean $event) {
		global $db;
		$ret = array();
		$persons = array('users','contacts','leads');
		foreach($persons as $person){
			$query = self::upgradeEventPersonQuery($event, $person);
			$re = $db->query($query);
			while($row = $db->fetchByAssoc($re) ) {
				$ret[] = $row;
			}
		}
		return $ret;
	}

	/**
	 * @param string	$eventModule 'Calls' or 'Meetings'
	 * @param string	$eventModuleId
	 * @param bool		$oldReminderPopupChecked
	 * @param int		$oldReminderPopupTimer
	 * @param bool		$oldReminderEmailChecked
	 * @param int		$oldReminderEmailTimer
	 * @param array		$oldInvitees
	 */
	private static function migrateReminder($eventModule, $eventModuleId, $oldReminderPopupChecked, $oldReminderPopupTimer, $oldReminderEmailChecked, $oldReminderEmailTimer, $oldReminderEmailSent, $oldInvitees) {

		$reminder = BeanFactory::getBean('Reminders');
		$reminder->popup = $oldReminderPopupChecked;
		$reminder->email = $oldReminderEmailChecked;
		$reminder->email_sent = $oldReminderEmailSent;
		$reminder->timer_popup = $oldReminderPopupTimer;
		$reminder->timer_email = $oldReminderEmailTimer;
		$reminder->related_event_module = $eventModule;
		$reminder->related_event_module_id = $eventModuleId;
		$reminder->save();
		$reminderId = $reminder->id;
		self::migrateReminderInvitees($reminderId, $oldInvitees);

		self::removeOldReminder($eventModule, $eventModuleId);
	}

	private static function migrateReminderInvitees($reminderId, $invitees) {
		$ret = array();
		foreach((array) $invitees as $invitee) {
			$newInvitee = BeanFactory::getBean('Reminders_Invitees');
			$newInvitee->reminder_id = $reminderId;
			$newInvitee->related_invitee_module = self::getRelatedInviteeModuleFromInviteeArray($invitee);
			$newInvitee->related_invitee_module_id = self::getRelatedInviteeModuleIdFromInviteeArray($invitee);
			$newInvitee->save();
		}
		return $ret;
	}

	private static function getRelatedInviteeModuleFromInviteeArray($invitee) {
		if(array_key_exists('user_id', $invitee)) {
			return 'Users';
		}
		if(array_key_exists('lead_id', $invitee)) {
			return 'Leads';
		}
		if(array_key_exists('contact_id', $invitee)) {
			return 'Contacts';
		}
		// TODO:!!!!
		throw new Exception('Unknown invitee module type');
		//return null;
	}

	private static function getRelatedInviteeModuleIdFromInviteeArray($invitee) {
		if(array_key_exists('user_id', $invitee)) {
			return $invitee['user_id'];
		}
		if(array_key_exists('lead_id', $invitee)) {
			return $invitee['lead_id'];
		}
		if(array_key_exists('contact_id', $invitee)) {
			return $invitee['contact_id'];
		}
		// TODO:!!!!
		throw new Exception('Unknown invitee type');
		//return null;
	}

	/**
	 * @param string	$eventModule 'Calls' or 'Meetings'
	 * @param string	$eventModuleId
	 */
	private static function removeOldReminder($eventModule, $eventModuleId) {
		$event = BeanFactory::getBean($eventModule, $eventModuleId);
		$event->reminder_time = -1;
		$event->email_reminder_time = -1;
		$event->email_reminder_sent = 0;
		$event->save();
	}

	// --- reminders list on detail views

	/**
	 * Return a list of related reminders for specified event (Calls/Meetings). Call it from DetailViews.
	 * @param SugarBean $event a Call or Meeting Bean
	 * @return mixed|string|void output of list (html)
	 * @throws Exception on json error in Remainders
	 */
	public static function getRemindersListView(SugarBean $event) {
		global $mod_strings, $app_list_strings;
		$tpl = new Sugar_Smarty();
		$tpl->assign('MOD', $mod_strings);
		$tpl->assign('reminder_time_options', $app_list_strings['reminder_time_options']);
		$tpl->assign('remindersData', Reminder::loadRemindersData($event->module_name, $event->id));
		$tpl->assign('remindersDataJson', Reminder::loadRemindersDataJson($event->module_name, $event->id));
		$tpl->assign('remindersDefaultValuesDataJson', Reminder::loadRemindersDefaultValuesDataJson());
		$tpl->assign('remindersDisabled', json_encode(true));
		return $tpl->fetch('modules/Reminders/tpls/reminders.tpl');
	}

	/*
	 * @todo implenent it
	 */
	public static function getRemindersListInlineEditView(SugarBean $event) {
		// TODO: getEditFieldHTML() function in InlineEditing.php:218 doesn't pass the Bean ID to this custom inline edit view function but we have to know which Bean are in the focus to editing.
		if(!$event->id) {
			throw new Exception("No GUID for edit.");
		}
	}
>>>>>>> af4cbafb

}

?><|MERGE_RESOLUTION|>--- conflicted
+++ resolved
@@ -469,7 +469,6 @@
         if (!$ret && json_last_error()) {
             throw new Exception(json_last_error_msg());
         }
-<<<<<<< HEAD
         return $ret;
     }
 
@@ -547,16 +546,17 @@
         }
     }
 
-    /**
-     * @param string $eventModule 'Calls' or 'Meetings'
-     */
+	/**
+	 * @param string $eventModule 'Calls' or 'Meetings'
+	 */
     private static function upgradeEventReminders($eventModule)
     {
+        global $db;
 
         $eventBean = BeanFactory::getBean($eventModule);
-        $events = BeanFactory::getBean($eventModule)->get_full_list('', "{$eventBean->table_name}.date_start >  '2015-11-01 00:00:00' AND ({$eventBean->table_name}.reminder_time != -1 OR ({$eventBean->table_name}.email_reminder_time != -1 AND {$eventBean->table_name}.email_reminder_sent != 1))");
+        $events = $eventBean->get_full_list('', "{$eventBean->table_name}.date_start >  {$db->convert('', 'today')} AND ({$eventBean->table_name}.reminder_time != -1 OR ({$eventBean->table_name}.email_reminder_time != -1 AND {$eventBean->table_name}.email_reminder_sent != 1))");
         if ($events) {
-            foreach ($events as $event) {
+			foreach ($events as $event) {
 
                 $oldReminderPopupChecked = false;
                 $oldReminderPopupTimer = null;
@@ -725,251 +725,6 @@
             throw new Exception("No GUID for edit.");
         }
     }
-=======
-		return $ret;
-	}
-
-	/**
-	 * Default values for Reminders from User Preferences
-	 * @return array default values
-	 */
-	public static function loadRemindersDefaultValuesData() {
-		global $current_user;
-
-		$preferencePopupReminderTime = $current_user->getPreference('reminder_time');
-		$preferenceEmailReminderTime = $current_user->getPreference('email_reminder_time');
-		$preferencePopupReminderChecked = $current_user->getPreference('reminder_checked');
-		$preferenceEmailReminderChecked = $current_user->getPreference('email_reminder_checked');
-
-		return array(
-			'popup' => $preferencePopupReminderChecked,
-			'email' => $preferenceEmailReminderChecked,
-			'timer_popup' => $preferencePopupReminderTime,
-			'timer_email' => $preferenceEmailReminderTime,
-		);
-	}
-
-	// --- upgrade
-
-	/**
-	 * Reminders upgrade, old reminders migrate to multiple-reminders.
-	 * @throws Exception unknown event type or any error
-	 */
-	public static function upgrade() {
-		self::upgradeUserPreferences();
-		self::upgradeEventReminders('Calls');
-		self::upgradeEventReminders('Meetings');
-		self::upgradeRestoreReminders();
-	}
-
-	private static function upgradeRestoreReminders() {
-		if($reminders = BeanFactory::getBean('Reminders')->get_full_list('', 'reminders.deleted = 1')) {
-			foreach($reminders as $reminder) {
-				$reminder->deleted = 0;
-				$reminder->save();
-			}
-		}
-		if($reminderInvitees = BeanFactory::getBean('Reminders_Invitees')->get_full_list('', 'reminders_invitees.deleted = 1')) {
-			foreach($reminderInvitees as $invitee) {
-				$invitee->deleted = 0;
-				$invitee->save();
-			}
-		}
-		global $db;
-		$q = "UPDATE reminders SET deleted = 0";
-		$db->query($q);
-		$q = "UPDATE reminders_invitees SET deleted = 0";
-		$db->query($q);
-	}
-
-	private static function upgradeUserPreferences() {
-		$users = User::getActiveUsers();
-		foreach($users as $user_id => $user_name) {
-			$user = new User();
-			$user->retrieve($user_id);
-
-			$preferencePopupReminderTime = $user->getPreference('reminder_time');
-			$preferenceEmailReminderTime = $user->getPreference('email_reminder_time');
-
-			$preferencePopupReminderChecked = $preferencePopupReminderTime > -1;
-			$preferenceEmailReminderChecked = $preferenceEmailReminderTime > -1;
-			$user->setPreference('reminder_checked', $preferencePopupReminderChecked);
-			$user->setPreference('email_reminder_checked', $preferenceEmailReminderChecked);
-
-		}
-	}
-
-	/**
-	 * @param string $eventModule 'Calls' or 'Meetings'
-	 */
-    private static function upgradeEventReminders($eventModule) {
-        global $db;
-
-        $eventBean = BeanFactory::getBean($eventModule);
-        $events = $eventBean->get_full_list('', "{$eventBean->table_name}.date_start >  {$db->convert('', 'today')} AND ({$eventBean->table_name}.reminder_time != -1 OR ({$eventBean->table_name}.email_reminder_time != -1 AND {$eventBean->table_name}.email_reminder_sent != 1))");
-        if ($events) {
-			foreach ($events as $event) {
-
-				$oldReminderPopupChecked = false;
-				$oldReminderPopupTimer = null;
-				if ($event->reminder_time != -1) {
-					$oldReminderPopupChecked = true;
-					$oldReminderPopupTimer = $event->reminder_time;
-				}
-
-				$oldReminderEmailChecked = false;
-				$oldReminderEmailTimer = null;
-				if ($event->email_reminder_time != -1) {
-					$oldReminderEmailChecked = true;
-					$oldReminderEmailTimer = $event->email_reminder_time;
-				}
-
-				$oldReminderEmailSent = $event->email_reminder_sent;
-
-				if( ($oldInvitees = self::getOldEventInvitees($event)) && ($event->reminder_time != -1 || ($event->email_reminder_time != -1 && $event->email_reminder_sent != 1)) ) {
-
-					self::migrateReminder(
-							$eventModule,
-							$event->id,
-							$oldReminderPopupChecked,
-							$oldReminderPopupTimer,
-							$oldReminderEmailChecked,
-							$oldReminderEmailTimer,
-							$oldReminderEmailSent,
-							$oldInvitees
-					);
-
-				}
-			}
-		}
-
-	}
-
-
-	private static function getOldEventInvitees(SugarBean $event) {
-		global $db;
-		$ret = array();
-		$persons = array('users','contacts','leads');
-		foreach($persons as $person){
-			$query = self::upgradeEventPersonQuery($event, $person);
-			$re = $db->query($query);
-			while($row = $db->fetchByAssoc($re) ) {
-				$ret[] = $row;
-			}
-		}
-		return $ret;
-	}
-
-	/**
-	 * @param string	$eventModule 'Calls' or 'Meetings'
-	 * @param string	$eventModuleId
-	 * @param bool		$oldReminderPopupChecked
-	 * @param int		$oldReminderPopupTimer
-	 * @param bool		$oldReminderEmailChecked
-	 * @param int		$oldReminderEmailTimer
-	 * @param array		$oldInvitees
-	 */
-	private static function migrateReminder($eventModule, $eventModuleId, $oldReminderPopupChecked, $oldReminderPopupTimer, $oldReminderEmailChecked, $oldReminderEmailTimer, $oldReminderEmailSent, $oldInvitees) {
-
-		$reminder = BeanFactory::getBean('Reminders');
-		$reminder->popup = $oldReminderPopupChecked;
-		$reminder->email = $oldReminderEmailChecked;
-		$reminder->email_sent = $oldReminderEmailSent;
-		$reminder->timer_popup = $oldReminderPopupTimer;
-		$reminder->timer_email = $oldReminderEmailTimer;
-		$reminder->related_event_module = $eventModule;
-		$reminder->related_event_module_id = $eventModuleId;
-		$reminder->save();
-		$reminderId = $reminder->id;
-		self::migrateReminderInvitees($reminderId, $oldInvitees);
-
-		self::removeOldReminder($eventModule, $eventModuleId);
-	}
-
-	private static function migrateReminderInvitees($reminderId, $invitees) {
-		$ret = array();
-		foreach((array) $invitees as $invitee) {
-			$newInvitee = BeanFactory::getBean('Reminders_Invitees');
-			$newInvitee->reminder_id = $reminderId;
-			$newInvitee->related_invitee_module = self::getRelatedInviteeModuleFromInviteeArray($invitee);
-			$newInvitee->related_invitee_module_id = self::getRelatedInviteeModuleIdFromInviteeArray($invitee);
-			$newInvitee->save();
-		}
-		return $ret;
-	}
-
-	private static function getRelatedInviteeModuleFromInviteeArray($invitee) {
-		if(array_key_exists('user_id', $invitee)) {
-			return 'Users';
-		}
-		if(array_key_exists('lead_id', $invitee)) {
-			return 'Leads';
-		}
-		if(array_key_exists('contact_id', $invitee)) {
-			return 'Contacts';
-		}
-		// TODO:!!!!
-		throw new Exception('Unknown invitee module type');
-		//return null;
-	}
-
-	private static function getRelatedInviteeModuleIdFromInviteeArray($invitee) {
-		if(array_key_exists('user_id', $invitee)) {
-			return $invitee['user_id'];
-		}
-		if(array_key_exists('lead_id', $invitee)) {
-			return $invitee['lead_id'];
-		}
-		if(array_key_exists('contact_id', $invitee)) {
-			return $invitee['contact_id'];
-		}
-		// TODO:!!!!
-		throw new Exception('Unknown invitee type');
-		//return null;
-	}
-
-	/**
-	 * @param string	$eventModule 'Calls' or 'Meetings'
-	 * @param string	$eventModuleId
-	 */
-	private static function removeOldReminder($eventModule, $eventModuleId) {
-		$event = BeanFactory::getBean($eventModule, $eventModuleId);
-		$event->reminder_time = -1;
-		$event->email_reminder_time = -1;
-		$event->email_reminder_sent = 0;
-		$event->save();
-	}
-
-	// --- reminders list on detail views
-
-	/**
-	 * Return a list of related reminders for specified event (Calls/Meetings). Call it from DetailViews.
-	 * @param SugarBean $event a Call or Meeting Bean
-	 * @return mixed|string|void output of list (html)
-	 * @throws Exception on json error in Remainders
-	 */
-	public static function getRemindersListView(SugarBean $event) {
-		global $mod_strings, $app_list_strings;
-		$tpl = new Sugar_Smarty();
-		$tpl->assign('MOD', $mod_strings);
-		$tpl->assign('reminder_time_options', $app_list_strings['reminder_time_options']);
-		$tpl->assign('remindersData', Reminder::loadRemindersData($event->module_name, $event->id));
-		$tpl->assign('remindersDataJson', Reminder::loadRemindersDataJson($event->module_name, $event->id));
-		$tpl->assign('remindersDefaultValuesDataJson', Reminder::loadRemindersDefaultValuesDataJson());
-		$tpl->assign('remindersDisabled', json_encode(true));
-		return $tpl->fetch('modules/Reminders/tpls/reminders.tpl');
-	}
-
-	/*
-	 * @todo implenent it
-	 */
-	public static function getRemindersListInlineEditView(SugarBean $event) {
-		// TODO: getEditFieldHTML() function in InlineEditing.php:218 doesn't pass the Bean ID to this custom inline edit view function but we have to know which Bean are in the focus to editing.
-		if(!$event->id) {
-			throw new Exception("No GUID for edit.");
-		}
-	}
->>>>>>> af4cbafb
 
 }
 
