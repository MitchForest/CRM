<?php
/**
 *
 * SugarCRM Community Edition is a customer relationship management program developed by
 * SugarCRM, Inc. Copyright (C) 2004-2013 SugarCRM Inc.
 *
 * SuiteCRM is an extension to SugarCRM Community Edition developed by SalesAgility Ltd.
 * Copyright (C) 2011 - 2017 SalesAgility Ltd.
 *
 * This program is free software; you can redistribute it and/or modify it under
 * the terms of the GNU Affero General Public License version 3 as published by the
 * Free Software Foundation with the addition of the following permission added
 * to Section 15 as permitted in Section 7(a): FOR ANY PART OF THE COVERED WORK
 * IN WHICH THE COPYRIGHT IS OWNED BY SUGARCRM, SUGARCRM DISCLAIMS THE WARRANTY
 * OF NON INFRINGEMENT OF THIRD PARTY RIGHTS.
 *
 * This program is distributed in the hope that it will be useful, but WITHOUT
 * ANY WARRANTY; without even the implied warranty of MERCHANTABILITY or FITNESS
 * FOR A PARTICULAR PURPOSE.  See the GNU Affero General Public License for more
 * details.
 *
 * You should have received a copy of the GNU Affero General Public License along with
 * this program; if not, see http://www.gnu.org/licenses or write to the Free
 * Software Foundation, Inc., 51 Franklin Street, Fifth Floor, Boston, MA
 * 02110-1301 USA.
 *
 * You can contact SugarCRM, Inc. headquarters at 10050 North Wolfe Road,
 * SW2-130, Cupertino, CA 95014, USA. or at email address contact@sugarcrm.com.
 *
 * The interactive user interfaces in modified source and object code versions
 * of this program must display Appropriate Legal Notices, as required under
 * Section 5 of the GNU Affero General Public License version 3.
 *
 * In accordance with Section 7(b) of the GNU Affero General Public License version 3,
 * these Appropriate Legal Notices must retain the display of the "Powered by
 * SugarCRM" logo and "Supercharged by SuiteCRM" logo. If the display of the logos is not
 * reasonably feasible for  technical reasons, the Appropriate Legal Notices must
 * display the words  "Powered by SugarCRM" and "Supercharged by SuiteCRM".
 */


$dictionary['Reminder'] = array(
    'table' => 'reminders',
    'audited' => false,
    'fields' => array(
        'popup' => array(
            'name' => 'popup',
            'vname' => 'LBL_POPUP',
            'type' => 'bool',
            'required' => false,
            'massupdate' => false,
            'studio' => false,
        ),
        'email' => array(
            'name' => 'email',
            'vname' => 'LBL_EMAIL',
            'type' => 'bool',
            'required' => false,
            'massupdate' => false,
            'studio' => false,
        ),
        'email_sent' => array(
            'name' => 'email_sent',
            'vname' => 'LBL_EMAIL_SENT',
            'type' => 'bool',
            'required' => false,
            'massupdate' => false,
            'studio' => false,
        ),
        'timer_popup' => array(
            'name' => 'timer_popup',
            'vname' => 'LBL_TIMER_POPUP',
            'type' => 'varchar',
            'len' => 32,
            'required' => true,
            'massupdate' => false,
            'studio' => false,
        ),
        'timer_email' => array(
            'name' => 'timer_email',
            'vname' => 'LBL_TIMER_EMAIL',
            'type' => 'varchar',
            'len' => 32,
            'required' => true,
            'massupdate' => false,
            'studio' => false,
        ),
        'related_event_module' => array(
            'name' => 'related_event_module',
            'vname' => 'LBL_RELATED_EVENT_MODULE',
            'type' => 'varchar',
            'len' => 32,
            'required' => true,
            'massupdate' => false,
            'studio' => false,
        ),
        'related_event_module_id' => array(
            'name' => 'related_event_module_id',
            'vname' => 'LBL_RELATED_EVENT_MODULE_ID',
            'type' => 'id',
            'required' => true,
            'massupdate' => false,
            'studio' => false,
        ),
<<<<<<< HEAD
=======
        'date_willexecute' => array(
            'name' => 'date_willexecute',
            'vname' => 'LBL_DATE_WILLEXECUTE',
            'type' => 'int',
            'default' => -1,
            'len' => 60,
            'required' => false,
            'massupdate' => false,
            'studio' => false,
        ),
>>>>>>> e1f1cdc5
        'popup_viewed' => [
            'name' => 'popup_viewed',
            'type' => 'bool',
            'default' => '0',
            'importable' => true,
            'duplicate_merge' => 'disabled',
        ]
    ),
    'indices' => array(
        array('name' => 'idx_reminder_name', 'type' => 'index', 'fields' => array('name')),
        array('name' => 'idx_reminder_deleted', 'type' => 'index', 'fields' => array('deleted')),
        array(
            'name' => 'idx_reminder_related_event_module',
            'type' => 'index',
            'fields' => array('related_event_module')
        ),
        array(
            'name' => 'idx_reminder_related_event_module_id',
            'type' => 'index',
            'fields' => array('related_event_module_id')
        ),
    )
);

if (!class_exists('VardefManager')){
    require_once 'include/SugarObjects/VardefManager.php';
}
VardefManager::createVardef('Reminders','Reminder', array('basic','assignable'));<|MERGE_RESOLUTION|>--- conflicted
+++ resolved
@@ -102,8 +102,6 @@
             'massupdate' => false,
             'studio' => false,
         ),
-<<<<<<< HEAD
-=======
         'date_willexecute' => array(
             'name' => 'date_willexecute',
             'vname' => 'LBL_DATE_WILLEXECUTE',
@@ -114,7 +112,6 @@
             'massupdate' => false,
             'studio' => false,
         ),
->>>>>>> e1f1cdc5
         'popup_viewed' => [
             'name' => 'popup_viewed',
             'type' => 'bool',
