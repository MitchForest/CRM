--- conflicted
+++ resolved
@@ -444,13 +444,8 @@
         } else {
             $dataId = $data['ID'];
         }
-<<<<<<< HEAD
-           
-        $replies = $seedBean->get_list('date_entered',"related_module = 'SugarFeed' AND related_id = '".$dataId."'");
-=======
 
         $replies = $seedBean->get_list('date_entered', "related_module = 'SugarFeed' AND related_id = '".$dataId."'");
->>>>>>> b29c16a8
 
         if ( count($replies['list']) < 1 ) {
             return '';
@@ -469,13 +464,8 @@
             } else {
                 $dataCreateBy = $data['CREATED_BY'];
             }
-<<<<<<< HEAD
-            
-            if(is_admin($GLOBALS['current_user']) || $dataCreateBy == $GLOBALS['current_user']->id) {
-=======
 
             if (is_admin($GLOBALS['current_user']) || $dataCreateBy == $GLOBALS['current_user']->id) {
->>>>>>> b29c16a8
                 $delete = '<a id="sugarFieldDeleteLink'.$reply->id.'" href="#" onclick=\'SugarFeed.deleteFeed("'. $reply->id . '", "{this.id}"); return false;\'>'. $GLOBALS['app_strings']['LBL_DELETE_BUTTON_LABEL'].'</a>';
             }
 
