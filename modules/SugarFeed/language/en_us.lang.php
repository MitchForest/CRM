<?php
/**
 *
 * SugarCRM Community Edition is a customer relationship management program developed by
 * SugarCRM, Inc. Copyright (C) 2004-2013 SugarCRM Inc.
 *
 * SuiteCRM is an extension to SugarCRM Community Edition developed by SalesAgility Ltd.
<<<<<<< HEAD
 * Copyright (C) 2011 - 2017 SalesAgility Ltd.
=======
 * Copyright (C) 2011 - 2018 SalesAgility Ltd.
>>>>>>> 460b91ab
 *
 * This program is free software; you can redistribute it and/or modify it under
 * the terms of the GNU Affero General Public License version 3 as published by the
 * Free Software Foundation with the addition of the following permission added
 * to Section 15 as permitted in Section 7(a): FOR ANY PART OF THE COVERED WORK
 * IN WHICH THE COPYRIGHT IS OWNED BY SUGARCRM, SUGARCRM DISCLAIMS THE WARRANTY
 * OF NON INFRINGEMENT OF THIRD PARTY RIGHTS.
 *
 * This program is distributed in the hope that it will be useful, but WITHOUT
 * ANY WARRANTY; without even the implied warranty of MERCHANTABILITY or FITNESS
 * FOR A PARTICULAR PURPOSE. See the GNU Affero General Public License for more
 * details.
 *
 * You should have received a copy of the GNU Affero General Public License along with
 * this program; if not, see http://www.gnu.org/licenses or write to the Free
 * Software Foundation, Inc., 51 Franklin Street, Fifth Floor, Boston, MA
 * 02110-1301 USA.
 *
 * You can contact SugarCRM, Inc. headquarters at 10050 North Wolfe Road,
 * SW2-130, Cupertino, CA 95014, USA. or at email address contact@sugarcrm.com.
 *
 * The interactive user interfaces in modified source and object code versions
 * of this program must display Appropriate Legal Notices, as required under
 * Section 5 of the GNU Affero General Public License version 3.
 *
 * In accordance with Section 7(b) of the GNU Affero General Public License version 3,
 * these Appropriate Legal Notices must retain the display of the "Powered by
 * SugarCRM" logo and "Supercharged by SuiteCRM" logo. If the display of the logos is not
 * reasonably feasible for technical reasons, the Appropriate Legal Notices must
 * display the words "Powered by SugarCRM" and "Supercharged by SuiteCRM".
 */

if (!defined('sugarEntry') || !sugarEntry) {
    die('Not A Valid Entry Point');
}

$mod_strings = array(
    'LBL_ASSIGNED_TO_ID' => 'Assigned User Id',
    'LBL_ASSIGNED_TO_NAME' => 'Assigned to',
    'LBL_ID' => 'ID',
    'LBL_DATE_ENTERED' => 'Date Created',
    'LBL_DATE_MODIFIED' => 'Date Modified',
    'LBL_MODIFIED' => 'Modified By',
    'LBL_MODIFIED_NAME' => 'Modified By Name',
    'LBL_CREATED' => 'Created By',
    'LBL_DESCRIPTION' => 'Description',
    'LBL_DELETED' => 'Deleted',
    'LBL_NAME' => 'Name',
    'LBL_SAVING' => 'Saving...',
    'LBL_SAVED' => 'Saved',
    'LBL_CREATED_USER' => 'Created by User',
    'LBL_MODIFIED_USER' => 'Modified by User',
    'LBL_LIST_FORM_TITLE' => 'Feed List',
    'LBL_MODULE_NAME' => 'Activity Streams',
    'LBL_MODULE_TITLE' => 'Activity Streams',
    'LBL_DASHLET_DISABLED' => 'Warning: The Feed system is disabled, no new feed entries will be posted until it is activated',
    'LBL_RECORDS_DELETED' => 'All previous Feed entries have been removed, if the Feed system is enabled, new entries will be generated automatically.',
    'LBL_CONFIRM_DELETE_RECORDS' => 'Are you sure you wish to delete all of the Feed entries?',
    'LBL_FLUSH_RECORDS' => 'Delete Feed Entries',
    'LBL_ENABLE_FEED' => 'Enable My Activity Stream Dashlet',
    'LBL_ENABLE_MODULE_LIST' => 'Activate Feeds For',
    'LBL_HOMEPAGE_TITLE' => 'My Activity Stream',
    'LNK_NEW_RECORD' => 'Create Feed',
    'LNK_LIST' => 'Feed',
    'LBL_SEARCH_FORM_TITLE' => 'Search Feed',
    'LBL_HISTORY_SUBPANEL_TITLE' => 'View History',
    'LBL_ACTIVITIES_SUBPANEL_TITLE' => 'Activities',
    'LBL_NEW_FORM_TITLE' => 'New Feed',
    'LBL_ALL' => 'All',
    'LBL_USER_FEED' => 'User Feed',
    'LBL_ENABLE_USER_FEED' => 'Activate User Feed',
    'LBL_TO' => 'Visible to Team',
    'LBL_IS' => 'is',
    'LBL_DONE' => 'Done',
    'LBL_TITLE' => 'Title',
    'LBL_ROWS' => 'Rows',
    'LBL_CATEGORIES' => 'Modules',
    'LBL_TIME_LAST_WEEK' => 'Last Week',
    'LBL_TIME_WEEKS' => 'weeks',
    'LBL_TIME_DAYS' => 'days',
    'LBL_TIME_YESTERDAY' => 'Yesterday',
    'LBL_TIME_HOURS' => 'Hours',
    'LBL_TIME_HOUR' => 'Hours',
    'LBL_TIME_MINUTES' => 'Minutes',
    'LBL_TIME_MINUTE' => 'Minute',
    'LBL_TIME_SECONDS' => 'Seconds',
    'LBL_TIME_SECOND' => 'Second',
    'LBL_TIME_AND' => 'and',
    'LBL_TIME_AGO' => 'ago',

    'CREATED_CONTACT' => 'created a <b>NEW</b> {0}',
    'CREATED_OPPORTUNITY' => 'created a <b>NEW</b> {0}',
    'CREATED_CASE' => 'created a <b>NEW</b> {0}',
    'CREATED_LEAD' => 'created a <b>NEW</b> {0}',
    'FOR' => 'for',
    'CLOSED_CASE' => '<b>CLOSED</b> a {0} ',
    'CONVERTED_LEAD' => '<b>CONVERTED</b> a {0}',
    'WON_OPPORTUNITY' => 'has <b>WON</b> an {0}',
    'WITH' => 'with',

    'LBL_LINK_TYPE_Link' => 'Link',
    'LBL_LINK_TYPE_Image' => 'Image',
    'LBL_LINK_TYPE_YouTube' => 'YouTube&#153;',

    'LBL_SELECT' => 'Select',
    'LBL_POST' => 'Post',
    'LBL_AUTHENTICATE' => 'Connect to',
    'LBL_AUTHENTICATION_PENDING' => 'Not all of the external accounts you have selected have been authenticated. Click \'Cancel\' to return to the Options window to authenticate the external accounts, or click \'Ok\' to proceed without authenticating.',
    'LBL_ADVANCED_SEARCH' => 'Advanced Filter' /*for 508 compliance fix*/,
    'LBL_SHOW_MORE_OPTIONS' => 'Show More Options',
    'LBL_HIDE_OPTIONS' => 'Hide Options',
    'LBL_VIEW' => 'View',
    'LBL_POST_TITLE' => 'Post Status Update for ',
    'LBL_URL_LINK_TITLE' => 'URL Link to use',
);<|MERGE_RESOLUTION|>--- conflicted
+++ resolved
@@ -5,11 +5,7 @@
  * SugarCRM, Inc. Copyright (C) 2004-2013 SugarCRM Inc.
  *
  * SuiteCRM is an extension to SugarCRM Community Edition developed by SalesAgility Ltd.
-<<<<<<< HEAD
- * Copyright (C) 2011 - 2017 SalesAgility Ltd.
-=======
  * Copyright (C) 2011 - 2018 SalesAgility Ltd.
->>>>>>> 460b91ab
  *
  * This program is free software; you can redistribute it and/or modify it under
  * the terms of the GNU Affero General Public License version 3 as published by the
