<?php
if(!defined('sugarEntry') || !sugarEntry) die('Not A Valid Entry Point');
/*********************************************************************************
 * SugarCRM Community Edition is a customer relationship management program developed by
 * SugarCRM, Inc. Copyright (C) 2004-2013 SugarCRM Inc.
 *
 * SuiteCRM is an extension to SugarCRM Community Edition developed by Salesagility Ltd.
 * Copyright (C) 2011 - 2016 Salesagility Ltd.
 *
 * This program is free software; you can redistribute it and/or modify it under
 * the terms of the GNU Affero General Public License version 3 as published by the
 * Free Software Foundation with the addition of the following permission added
 * to Section 15 as permitted in Section 7(a): FOR ANY PART OF THE COVERED WORK
 * IN WHICH THE COPYRIGHT IS OWNED BY SUGARCRM, SUGARCRM DISCLAIMS THE WARRANTY
 * OF NON INFRINGEMENT OF THIRD PARTY RIGHTS.
 *
 * This program is distributed in the hope that it will be useful, but WITHOUT
 * ANY WARRANTY; without even the implied warranty of MERCHANTABILITY or FITNESS
 * FOR A PARTICULAR PURPOSE.  See the GNU Affero General Public License for more
 * details.
 *
 * You should have received a copy of the GNU Affero General Public License along with
 * this program; if not, see http://www.gnu.org/licenses or write to the Free
 * Software Foundation, Inc., 51 Franklin Street, Fifth Floor, Boston, MA
 * 02110-1301 USA.
 *
 * You can contact SugarCRM, Inc. headquarters at 10050 North Wolfe Road,
 * SW2-130, Cupertino, CA 95014, USA. or at email address contact@sugarcrm.com.
 *
 * The interactive user interfaces in modified source and object code versions
 * of this program must display Appropriate Legal Notices, as required under
 * Section 5 of the GNU Affero General Public License version 3.
 *
 * In accordance with Section 7(b) of the GNU Affero General Public License version 3,
 * these Appropriate Legal Notices must retain the display of the "Powered by
 * SugarCRM" logo and "Supercharged by SuiteCRM" logo. If the display of the logos is not
 * reasonably feasible for  technical reasons, the Appropriate Legal Notices must
 * display the words  "Powered by SugarCRM" and "Supercharged by SuiteCRM".
 ********************************************************************************/


require_once('include/Dashlets/DashletGeneric.php');
require_once('include/externalAPI/ExternalAPIFactory.php');

class SugarFeedDashlet extends DashletGeneric {
var $displayRows = 15;

var $categories;

var $userfeed_created;

var $selectedCategories = array();


    function __construct($id, $def = null) {
		global $current_user, $app_strings, $app_list_strings;

		require_once('modules/SugarFeed/metadata/dashletviewdefs.php');
		$this->myItemsOnly = false;
        parent::__construct($id, $def);
		$this->myItemsOnly = false;
		$this->isConfigurable = true;
		$this->hasScript = true;
		$pattern = array();
		$pattern[] = "/-/";
		$pattern[] = "/[0-9]/";
		$replacements = array();
		$replacements[] = '';
		$replacements[] = '';
		$this->idjs = preg_replace($pattern,$replacements,$this->id);
        // Add in some default categories.
        $this->categories['ALL'] = translate('LBL_ALL','SugarFeed');
        // Need to get the rest of the active SugarFeed modules
        $module_list = SugarFeed::getActiveFeedModules();

        // Translate the category names
        if ( ! is_array($module_list) ) { $module_list = array(); }
        foreach ( $module_list as $module ) {
            if ( $module == 'UserFeed' ) {
                // Fake module, need to translate specially
                $this->categories[$module] = translate('LBL_USER_FEED','SugarFeed');
            } else {
                $this->categories[$module] = $app_list_strings['moduleList'][$module];
            }
        }

        // Need to add the external api's here
        $this->externalAPIList = ExternalAPIFactory::getModuleDropDown('SugarFeed',true);
        if ( !is_array($this->externalAPIList) ) { $this->externalAPIList = array(); }
        foreach ( $this->externalAPIList as $apiObj => $apiName ) {
            $this->categories[$apiObj] = $apiName;
        }


        if(empty($def['title'])) $this->title = translate('LBL_HOMEPAGE_TITLE', 'SugarFeed');
		if(!empty($def['rows']))$this->displayRows = $def['rows'];
		if(!empty($def['categories']))$this->selectedCategories = $def['categories'];
		if(!empty($def['userfeed_created'])) $this->userfeed_created = $def['userfeed_created'];
        $this->searchFields = $dashletData['SugarFeedDashlet']['searchFields'];
        $this->columns = $dashletData['SugarFeedDashlet']['columns'];

        $twitter_enabled = $this->check_enabled('twitter');
        $facebook_enabled = $this->check_enabled('facebook');

        if($facebook_enabled){
            $this->categories["Facebook"] = "Facebook";
        }

        if($twitter_enabled){
            $this->categories["Twitter"] = "Twitter";
        }

		$catCount = count($this->categories);
		ACLController::filterModuleList($this->categories, false);
		if(count($this->categories) < $catCount){
			if(!empty($this->selectedCategories)){
				ACLController::filterModuleList($this->selectedCategories, true);
			}else{
				$this->selectedCategories = array_keys($this->categories);
				unset($this->selectedCategories[0]);
			}
		}
        $this->seedBean = new SugarFeed();
    }

    /**
     * @deprecated deprecated since version 7.6, PHP4 Style Constructors are deprecated and will be remove in 7.8, please update your code, use __construct instead
     */
    function SugarFeedDashlet($id, $def = null){
        $deprecatedMessage = 'PHP4 Style Constructors are deprecated and will be remove in 7.8, please update your code';
        if(isset($GLOBALS['log'])) {
            $GLOBALS['log']->deprecated($deprecatedMessage);
        }
        else {
            trigger_error($deprecatedMessage, E_USER_DEPRECATED);
        }
        self::__construct($id, $def);
    }

<<<<<<< HEAD
	function process($lvsParams = array(), $id=NULL) {
=======
	function process($lvsParams = array(), $id = null) {
>>>>>>> 337fe761
        global $current_user;

        $currentSearchFields = array();
        $configureView = true; // configure view or regular view
        $query = false;
        $whereArray = array();
        $lvsParams['massupdate'] = false;

        // apply filters
        if(isset($this->filters) || $this->myItemsOnly) {
            $whereArray = $this->buildWhere();
        }

        $this->lvs->export = false;
        $this->lvs->multiSelect = false;
		$this->lvs->quickViewLinks = false;
        // columns
    foreach($this->columns as $name => $val) {
                if(!empty($val['default']) && $val['default']) {
                    $displayColumns[strtoupper($name)] = $val;
                    $displayColumns[strtoupper($name)]['label'] = trim($displayColumns[strtoupper($name)]['label'], ':');
                }
            }

        $this->lvs->displayColumns = $displayColumns;

        $this->lvs->lvd->setVariableName($this->seedBean->object_name, array());

        $lvsParams['overrideOrder'] = true;
        $lvsParams['orderBy'] = 'date_entered';
        $lvsParams['sortOrder'] = 'DESC';
        $lvsParams['custom_from'] = '';


        // Get the real module list
        if (empty($this->selectedCategories)){
            $mod_list = $this->categories;
        } else {
            $mod_list = array_flip($this->selectedCategories);//27949, here the key of $this->selectedCategories is not module name, the value is module name, so array_flip it.
        }

        $external_modules = array();
        $admin_modules = array();
        $owner_modules = array();
        $regular_modules = array();
        foreach($mod_list as $module => $ignore) {
			// Handle the UserFeed differently
			if ( $module == 'UserFeed') {
				$regular_modules[] = 'UserFeed';
				continue;
			}
            if($module == 'Facebook'){
                $regular_modules[] = "Facebook";
                continue;
            }
            if($module == 'Twitter'){
                $regular_modules[] = 'Twitter';
                continue;
            }

            if ( in_array($module,$this->externalAPIList) ) {
                $external_modules[] = $module;
            }
			if (ACLAction::getUserAccessLevel($current_user->id,$module,'view') <= ACL_ALLOW_NONE ) {
				// Not enough access to view any records, don't add it to any lists
				continue;
			}
			if ( ACLAction::getUserAccessLevel($current_user->id,$module,'view') == ACL_ALLOW_OWNER ) {
				$owner_modules[] = $module;
            } else {
                $regular_modules[] = $module;
            }
        }
        //add custom modules here that will appear.



        if(!empty($this->displayTpl))
        {
        	//MFH BUG #14296
            $where = '';
            if(!empty($whereArray)){
                $where = '(' . implode(') AND (', $whereArray) . ')';

            }

            $additional_where = '';


			$module_limiter = " sugarfeed.related_module in ('" . implode("','", $regular_modules) . "')";

			if( is_admin($GLOBALS['current_user'] ) )
            {
                $all_modules = array_merge($regular_modules, $owner_modules, $admin_modules);
                $module_limiter = " sugarfeed.related_module in ('" . implode("','", $all_modules) . "')";
            }
            else if ( count($owner_modules) > 0
				) {
                $module_limiter = " ((sugarfeed.related_module IN ('".implode("','", $regular_modules)."') "
					.") ";
				if ( count($owner_modules) > 0 ) {
					$module_limiter .= "OR (sugarfeed.related_module IN('".implode("','", $owner_modules)."') AND sugarfeed.assigned_user_id = '".$current_user->id."' "
						.") ";
				}
				$module_limiter .= ")";
            }
			if(!empty($where)) { $where .= ' AND '; }


			$where .= $module_limiter;

            $this->lvs->setup($this->seedBean, $this->displayTpl, $where , $lvsParams, 0, $this->displayRows,
                              array('name',
                                    'description',
                                    'date_entered',
                                    'created_by',
                                    /* BEGIN - SECURITY GROUPS */
									//related_module now included but keep this here just in case
                                    'related_module',
                                    'related_id',
                                    /* END - SECURITY GROUPS */




                                    'link_url',
                                    'link_type'));

            foreach($this->lvs->data['data'] as $row => $data) {

                    $this->lvs->data['data'][$row]['NAME'] = str_replace("{this.CREATED_BY}",get_assigned_user_name($this->lvs->data['data'][$row]['CREATED_BY']),$data['NAME']);

                    //Translate the SugarFeeds labels if necessary.
                    preg_match('/\{([^\^ }]+)\.([^\}]+)\}/', $this->lvs->data['data'][$row]['NAME'] ,$modStringMatches );
                    if(count($modStringMatches) == 3 && $modStringMatches[1] == 'SugarFeed' && !empty($data['RELATED_MODULE']) )
                    {
                        $modKey = $modStringMatches[2];
                        $modString = translate($modKey, $modStringMatches[1]);
                        if( strpos($modString, '{0}') === FALSE || !isset($GLOBALS['app_list_strings']['moduleListSingular'][$data['RELATED_MODULE']]) )
                            continue;

                        $modStringSingular = $GLOBALS['app_list_strings']['moduleListSingular'][$data['RELATED_MODULE']];
                        $modString = string_format($modString, array($modStringSingular) );
                        $this->lvs->data['data'][$row]['NAME'] = preg_replace('/' . $modStringMatches[0] . '/', strtolower($modString), $this->lvs->data['data'][$row]['NAME']);
                    }
                //if social then unless the user is the assigned user it wont show. IJD1986
                if(($data['RELATED_MODULE'] == "facebook" || $data['RELATED_MODULE'] == "twitter" ) && $data['ASSIGNED_USER_ID'] != $current_user->id){
                    unset($this->lvs->data['data'][$row]);
                }
            }

            // assign a baseURL w/ the action set as DisplayDashlet
            foreach($this->lvs->data['pageData']['urls'] as $type => $url) {
            	// awu Replacing action=DisplayDashlet with action=DynamicAction&DynamicAction=DisplayDashlet
                $this->lvs->data['pageData']['urls'][$type] = $url.'&action=DynamicAction&DynamicAction=displayDashlet';
                if($type != 'orderBy')
                    $this->lvs->data['pageData']['urls'][$type] = $url.'&action=DynamicAction&DynamicAction=displayDashlet&sugar_body_only=1&id=' . $this->id;
            }

            $this->lvs->ss->assign('dashletId', $this->id);


        }

        $td = $GLOBALS['timedate'];
        $needResort = false;
        $resortQueue = array();
        $feedErrors = array();

        $fetchRecordCount = $this->displayRows + $this->lvs->data['pageData']['offsets']['current'];

        foreach ( $external_modules as $apiName ) {
            $api = ExternalAPIFactory::loadAPI($apiName);
            if ( $api !== FALSE ) {
                // FIXME: Actually calculate the oldest sugar feed we can see, once we get an API that supports this sort of filter.
                $reply = $api->getLatestUpdates(0,$fetchRecordCount);
                if ( $reply['success'] && count($reply['messages']) > 0 ) {
                    array_splice($resortQueue, count($resortQueue), 0, $reply['messages']);
                } else if ( !$reply['success'] ) {
                    $feedErrors[] = $reply['errorMessage'];
                }
            }
        }

        if ( count($feedErrors) > 0 ) {
            $this->lvs->ss->assign('feedErrors',$feedErrors);
        }

        // If we need to resort, get to work!
        foreach ( $this->lvs->data['data'] as $normalMessage ) {
            list($user_date,$user_time) = explode(' ',$normalMessage['DATE_ENTERED']);
            list($db_date,$db_time) = $td->to_db_date_time($user_date,$user_time);

            $unix_timestamp = strtotime($db_date.' '.$db_time);

            $normalMessage['sort_key'] = $unix_timestamp;
            $normalMessage['NAME'] = '</b>'.$normalMessage['NAME'];

            $resortQueue[] = $normalMessage;
        }

        usort($resortQueue,create_function('$a,$b','return $a["sort_key"]<$b["sort_key"];'));

        // Trim it down to the necessary number of records
        $numRecords = count($resortQueue);
        $numRecords = $numRecords - $this->lvs->data['pageData']['offsets']['current'];
        $numRecords = min($this->displayRows,$numRecords);

        $this->lvs->data['data'] = $resortQueue;
    }

	  function deleteUserFeed() {
    	if(!empty($_REQUEST['record'])) {
			$feed = new SugarFeed();
			$feed->retrieve($_REQUEST['record']);
			if(is_admin($GLOBALS['current_user']) || $feed->created_by == $GLOBALS['current_user']->id){
            	$feed->mark_deleted($_REQUEST['record']);

			}
        }
    }
	 function pushUserFeed() {
    	if(!empty($_REQUEST['text']) || (!empty($_REQUEST['link_url']) && !empty($_REQUEST['link_type']))) {
			$text = htmlspecialchars($_REQUEST['text']);
			//allow for bold and italic user tags
			$text = preg_replace('/&amp;lt;(\/*[bi])&amp;gt;/i','<$1>', $text);
            SugarFeed::pushFeed($text, 'UserFeed', $GLOBALS['current_user']->id,
								$GLOBALS['current_user']->id,
                                $_REQUEST['link_type'], $_REQUEST['link_url']
                                );
        }

    }

	 function pushUserFeedReply( ) {
         if(!empty($_REQUEST['text'])&&!empty($_REQUEST['parentFeed'])) {
			$text = htmlspecialchars($_REQUEST['text']);
			//allow for bold and italic user tags
			$text = preg_replace('/&amp;lt;(\/*[bi])&amp;gt;/i','<$1>', $text);
            SugarFeed::pushFeed($text, 'SugarFeed', $_REQUEST['parentFeed'],
								$GLOBALS['current_user']->id,
                                '', ''
                                );
        }

    }

	  function displayOptions() {
        global $app_strings;
        global $app_list_strings;
        $ss = new Sugar_Smarty();
        $ss->assign('titleLBL', translate('LBL_TITLE', 'SugarFeed'));
		$ss->assign('categoriesLBL', translate('LBL_CATEGORIES', 'SugarFeed'));
		$ss->assign('autenticationPendingLBL', translate('LBL_AUTHENTICATION_PENDING', 'SugarFeed'));
        $ss->assign('rowsLBL', translate('LBL_ROWS', 'SugarFeed'));
        $ss->assign('saveLBL', $app_strings['LBL_SAVE_BUTTON_LABEL']);
        $ss->assign('clearLBL', $app_strings['LBL_CLEAR_BUTTON_LABEL']);
        $ss->assign('title', $this->title);
		$ss->assign('categories', $this->categories);
        if ( empty($this->selectedCategories) ) {
            $this->selectedCategories['ALL'] = 'ALL';
        }
		$ss->assign('selectedCategories', $this->selectedCategories);
        $ss->assign('rows', $this->displayRows);
        $externalApis = array();
        foreach ( $this->externalAPIList as $apiObj => $apiName ) {
            //only show external APis that the user has not created
            if ( ! EAPM::getLoginInfo($apiName) ) {
                $externalApis[] = $apiObj;
            }
        }
        $ss->assign('externalApiList', JSON::encode($externalApis));
        $ss->assign('authenticateLBL', translate('LBL_AUTHENTICATE', 'SugarFeed'));
        $ss->assign('id', $this->id);
        if($this->isAutoRefreshable()) {
       		$ss->assign('isRefreshable', true);
			$ss->assign('autoRefresh', $GLOBALS['app_strings']['LBL_DASHLET_CONFIGURE_AUTOREFRESH']);
			$ss->assign('autoRefreshOptions', $this->getAutoRefreshOptions());
			$ss->assign('autoRefreshSelect', $this->autoRefresh);
		}

        return  $ss->fetch(get_custom_file_if_exists('modules/SugarFeed/Dashlets/SugarFeedDashlet/Options.tpl'));
    }

	/**
	 * creats the values
	 * @return
	 * @param $req Object
	 */
	  function saveOptions($req) {
        global $sugar_config, $timedate, $current_user, $theme;
        $options = array();
        $options['title'] = $req['title'];
		$rows = intval($_REQUEST['rows']);
        if($rows <= 0) {
            $rows = 15;
        }
		if($rows > 100){
			$rows = 100;
		}
        if ( isset($req['autoRefresh']) )
            $options['autoRefresh'] = $req['autoRefresh'];
        $options['rows'] = $rows;
		$options['categories'] = $req['categories'];
		foreach($options['categories'] as $cat){
			if($cat == 'ALL'){
				unset($options['categories']);
			}
		}


        return $options;
    }


      function sugarFeedDisplayScript() {
          // Forces the quicksearch to reload anytime the dashlet gets refreshed
          return '<script type="text/javascript">
enableQS(false);
</script>';
      }
	/**
	 *
	 * @return javascript including QuickSearch for SugarFeeds
	 */
	 function displayScript() {
	 	require_once('include/QuickSearchDefaults.php');
        $ss = new Sugar_Smarty();
        $ss->assign('saving', translate('LBL_SAVING', 'SugarFeed'));
        $ss->assign('saved', translate('LBL_SAVED', 'SugarFeed'));
        $ss->assign('id', $this->id);
        $ss->assign('idjs', $this->idjs);

        $str = $ss->fetch('modules/SugarFeed/Dashlets/SugarFeedDashlet/SugarFeedScript.tpl');
        return $str; // return parent::display for title and such
    }

	/**
	 *
	 * @return the fully rendered dashlet
	 */
	function display(){

		$listview = parent::display();
		$GLOBALS['current_sugarfeed'] = $this;
		$listview = preg_replace_callback('/\{([^\^ }]+)\.([^\}]+)\}/', create_function(
            '$matches',
            'if($matches[1] == "this"){$var = $matches[2]; return $GLOBALS[\'current_sugarfeed\']->$var;}else{return translate($matches[2], $matches[1]);}'
        ),$listview);


        //grab each token and store the module for later processing
        preg_match_all('/\[(\w+)\:/', $listview, $alt_modules);

        //now process each token to create the proper url and image tags in feed, leaving a string for the alt to be replaced in next step
		$listview = preg_replace('/\[(\w+)\:([\w\-\d]*)\:([^\]]*)\]/', '<a href="index.php?module=$1&action=DetailView&record=$2"><img src="themes/default/images/$1.gif" border=0 REPLACE_ALT>$3</a>', $listview); /*SKIP_IMAGE_TAG*/


        //process each module for the singular version so we can populate the alt tag on the image
        $altStrings = array();
        foreach($alt_modules[1] as $alt){
            //create the alt string and replace the alt token
            $altString = 'alt="'.translate('LBL_VIEW','SugarFeed').' '.$GLOBALS['app_list_strings']['moduleListSingular'][$alt].'"';
            $listview = preg_replace('/REPLACE_ALT/', $altString, $listview,1);
        }




		return $listview.'</div></div>';
	}


	/**
	 *
	 * @return the title and the user post form
	 * @param $text Object
	 */
	function getHeader($text='') {
		return parent::getHeader($text) . $this->getPostForm().$this->getDisabledWarning().$this->sugarFeedDisplayScript().'<div class="sugarFeedDashlet"><div id="contentScroller'.$this->idjs.'">';
	}


	/**
	 *
	 * @return a warning message if the sugar feed system is not enabled currently
	 */
	function getDisabledWarning(){
        /* Check to see if the sugar feed system is enabled */
        if ( ! $this->shouldDisplay() ) {
            // The Sugar Feeds are disabled, populate the warning message
            return translate('LBL_DASHLET_DISABLED','SugarFeed');
        } else {
            return '';
        }
    }

	/**
	 *
	 * @return the form for users posting custom messages to the feed stream
	 */
	function getPostForm(){
        global $current_user;

        if ( (!empty($this->selectedCategories) && !in_array('UserFeed',$this->selectedCategories))
			) {
            // The user feed system isn't enabled, don't let them post notes
            return '';
        }
		$user_name = ucfirst($GLOBALS['current_user']->user_name);
		$moreimg = SugarThemeRegistry::current()->getImage('advanced_search' , 'onclick="toggleDisplay(\'more_' . $this->id . '\'); toggleDisplay(\'more_img_'.$this->id.'\'); toggleDisplay(\'less_img_'.$this->id.'\');"',null,null,'.gif',translate('LBL_SHOW_MORE_OPTIONS','SugarFeed'));
		$lessimg = SugarThemeRegistry::current()->getImage('basic_search' , 'onclick="toggleDisplay(\'more_' . $this->id . '\'); toggleDisplay(\'more_img_'.$this->id.'\'); toggleDisplay(\'less_img_'.$this->id.'\');"',null,null,'.gif',translate('LBL_HIDE_OPTIONS','SugarFeed'));
		$ss = new Sugar_Smarty();
		$ss->assign('LBL_TO', translate('LBL_TO', 'SugarFeed'));
		$ss->assign('LBL_POST', translate('LBL_POST', 'SugarFeed'));
		$ss->assign('LBL_SELECT', translate('LBL_SELECT', 'SugarFeed'));
		$ss->assign('LBL_IS', translate('LBL_IS', 'SugarFeed'));
		$ss->assign('id', $this->id);
		$ss->assign('more_img', $moreimg);
		$ss->assign('less_img', $lessimg);

        include_once("include/social/get_feed_data.php");
        $ss->assign('facebook', $html );

        if($current_user->getPreference('use_real_names') == 'on'){
            $ss->assign('user_name', $current_user->full_name);
        }
        else {
            $ss->assign('user_name', $user_name);
        }
        $linkTypesIn = SugarFeed::getLinkTypes();
        $linkTypes = array();
        foreach ( $linkTypesIn as $key => $value ) {
            $linkTypes[$key] = translate('LBL_LINK_TYPE_'.$value,'SugarFeed');
        }
		$ss->assign('link_types', $linkTypes);

        $userPostFormTplFile = 'modules/SugarFeed/Dashlets/SugarFeedDashlet/UserPostForm.tpl';
        $fetch = $ss->fetch(get_custom_file_if_exists($userPostFormTplFile));
        return $fetch;
	}

    // This is called from the include/MySugar/DashletsDialog/DashletsDialog.php and determines if we should display the SugarFeed dashlet as an option or not
    static function shouldDisplay() {

        $admin = new Administration();
        $admin->retrieveSettings();

        if ( !isset($admin->settings['sugarfeed_enabled']) || $admin->settings['sugarfeed_enabled'] != '1' ) {
            return false;
        } else {
            return true;
        }
    }

    function check_enabled($type){
        global $db;
        $query = "SELECT * FROM config where name = 'module_" .$type . "' and value =  1;";
        $results = $db->query($query);

        while ($row = $db->fetchByAssoc($results)) {
            return true;
            break;
        }
    }

}<|MERGE_RESOLUTION|>--- conflicted
+++ resolved
@@ -137,11 +137,7 @@
         self::__construct($id, $def);
     }
 
-<<<<<<< HEAD
-	function process($lvsParams = array(), $id=NULL) {
-=======
 	function process($lvsParams = array(), $id = null) {
->>>>>>> 337fe761
         global $current_user;
 
         $currentSearchFields = array();
