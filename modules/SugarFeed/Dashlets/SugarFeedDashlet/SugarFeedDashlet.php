--- conflicted
+++ resolved
@@ -1,14 +1,9 @@
 <?php
-<<<<<<< HEAD
-if(!defined('sugarEntry') || !sugarEntry) die('Not A Valid Entry Point');
-/*********************************************************************************
-=======
 if (!defined('sugarEntry') || !sugarEntry) {
     die('Not A Valid Entry Point');
 }
 /**
  *
->>>>>>> b29c16a8
  * SugarCRM Community Edition is a customer relationship management program developed by
  * SugarCRM, Inc. Copyright (C) 2004-2013 SugarCRM Inc.
  *
@@ -505,13 +500,8 @@
             }
         };
 
-<<<<<<< HEAD
-		$listview = preg_replace_callback('/\{([^\^ }]+)\.([^\}]+)\}/', $function, $listview);
-                
-=======
         $listview = preg_replace_callback('/\{([^\^ }]+)\.([^\}]+)\}/', $function, $listview);
 
->>>>>>> b29c16a8
 
         //grab each token and store the module for later processing
         preg_match_all('/\[(\w+)\:/', $listview, $alt_modules);
@@ -531,15 +521,9 @@
             } else {
                 LoggerManager::getLogger()->warn('SugarFeedDashlet::display error: $GLOBALS[app_list_strings][moduleListSingular][$alt] is undefined');
             }
-<<<<<<< HEAD
-            
-            $altString = 'alt="'.translate('LBL_VIEW','SugarFeed').' '.$moduleListSingularAlt.'"';
-            $listview = preg_replace('/REPLACE_ALT/', $altString, $listview,1);
-=======
 
             $altString = 'alt="'.translate('LBL_VIEW', 'SugarFeed').' '.$moduleListSingularAlt.'"';
             $listview = preg_replace('/REPLACE_ALT/', $altString, $listview, 1);
->>>>>>> b29c16a8
         }
 
 
