<?php
/**
 *
 * SugarCRM Community Edition is a customer relationship management program developed by
 * SugarCRM, Inc. Copyright (C) 2004-2013 SugarCRM Inc.
 *
 * SuiteCRM is an extension to SugarCRM Community Edition developed by SalesAgility Ltd.
 * Copyright (C) 2011 - 2017 SalesAgility Ltd.
 *
 * This program is free software; you can redistribute it and/or modify it under
 * the terms of the GNU Affero General Public License version 3 as published by the
 * Free Software Foundation with the addition of the following permission added
 * to Section 15 as permitted in Section 7(a): FOR ANY PART OF THE COVERED WORK
 * IN WHICH THE COPYRIGHT IS OWNED BY SUGARCRM, SUGARCRM DISCLAIMS THE WARRANTY
 * OF NON INFRINGEMENT OF THIRD PARTY RIGHTS.
 *
 * This program is distributed in the hope that it will be useful, but WITHOUT
 * ANY WARRANTY; without even the implied warranty of MERCHANTABILITY or FITNESS
 * FOR A PARTICULAR PURPOSE. See the GNU Affero General Public License for more
 * details.
 *
 * You should have received a copy of the GNU Affero General Public License along with
 * this program; if not, see http://www.gnu.org/licenses or write to the Free
 * Software Foundation, Inc., 51 Franklin Street, Fifth Floor, Boston, MA
 * 02110-1301 USA.
 *
 * You can contact SugarCRM, Inc. headquarters at 10050 North Wolfe Road,
 * SW2-130, Cupertino, CA 95014, USA. or at email address contact@sugarcrm.com.
 *
 * The interactive user interfaces in modified source and object code versions
 * of this program must display Appropriate Legal Notices, as required under
 * Section 5 of the GNU Affero General Public License version 3.
 *
 * In accordance with Section 7(b) of the GNU Affero General Public License version 3,
 * these Appropriate Legal Notices must retain the display of the "Powered by
 * SugarCRM" logo and "Supercharged by SuiteCRM" logo. If the display of the logos is not
 * reasonably feasible for technical reasons, the Appropriate Legal Notices must
 * display the words "Powered by SugarCRM" and "Supercharged by SuiteCRM".
 */

if (!defined('sugarEntry') || !sugarEntry) {
    die('Not A Valid Entry Point');
}

$mod_strings = array(
    'LBL_ASSIGNED_TO_NAME' => 'Contract Manager',
    'LBL_CONTRACT_ACCOUNT' => 'Account',
    'LBL_OPPORTUNITY' => 'Opportunity',
    'LBL_ID' => 'ID',
    'LBL_DATE_ENTERED' => 'Date Created',
    'LBL_DATE_MODIFIED' => 'Date Modified',
    'LBL_MODIFIED' => 'Modified By',
    'LBL_MODIFIED_NAME' => 'Modified By Name',
    'LBL_CREATED' => 'Created By',
    'LBL_DESCRIPTION' => 'Description',
    'LBL_DELETED' => 'Deleted',
    'LBL_NAME' => 'Contract Title',
    'LBL_CREATED_USER' => 'Created by User',
    'LBL_MODIFIED_USER' => 'Modified by User',
    'LBL_LIST_NAME' => 'Name',
    'LBL_LIST_FORM_TITLE' => 'Contracts List',
    'LBL_MODULE_NAME' => 'Contracts',
    'LBL_MODULE_TITLE' => 'Contracts: Home',
    'LBL_HOMEPAGE_TITLE' => 'My Contracts',
    'LNK_NEW_RECORD' => 'Create Contract',
    'LNK_LIST' => 'View Contracts',
    'LBL_SEARCH_FORM_TITLE' => 'Search Contracts',
    'LBL_HISTORY_SUBPANEL_TITLE' => 'View History',
    'LBL_ACTIVITIES_SUBPANEL_TITLE' => 'Activities',
    'LBL_NEW_FORM_TITLE' => 'New Contract',
    'LBL_CONTRACT_NAME' => 'Contract Name',
    'LBL_REFERENCE_CODE ' => 'Reference Code ',
    'LBL_START_DATE' => 'Start Date',
    'LBL_END_DATE' => 'End Date',
    'LBL_TOTAL_CONTRACT_VALUE' => 'Contract Value',
    'LBL_STATUS' => 'Status',
    'LBL_CUSTOMER_SIGNED_DATE' => 'Customer Signed Date',
    'LBL_COMPANY_SIGNED_DATE' => 'Company Signed Date',
    'LBL_RENEWAL_REMINDER_DATE' => 'Renewal Reminder Date',
    'LBL_CONTRACT_TYPE' => 'Contract Type',
    'LBL_CONTACT' => 'Contact',
    'LBL_ADD_GROUP' => 'Add Group',
    'LBL_DELETE_GROUP' => 'Delete Group',
    'LBL_GROUP_NAME' => 'Group Name',
    'LBL_GROUP_TOTAL' => 'Group Total',
    'LBL_PRODUCT_QUANITY' => 'Quantity',
    'LBL_PRODUCT_NAME' => 'Product',
    'LBL_PART_NUMBER' => 'Part Number',
    'LBL_PRODUCT_NOTE' => 'Note',
    'LBL_PRODUCT_DESCRIPTION' => 'Description',
    'LBL_LIST_PRICE' => 'List',
    'LBL_DISCOUNT_AMT' => 'Discount',
    'LBL_UNIT_PRICE' => 'Sale Price',
    'LBL_TOTAL_PRICE' => 'Total',
    'LBL_VAT' => 'Tax',
    'LBL_VAT_AMT' => 'Tax Amount',
    'LBL_SERVICE_NAME' => 'Service',
    'LBL_SERVICE_LIST_PRICE' => 'List',
    'LBL_SERVICE_PRICE' => 'Sale Price',
    'LBL_SERVICE_DISCOUNT' => 'Discount',
    'LBL_LINE_ITEMS' => 'Line Items',
    'LBL_SUBTOTAL_AMOUNT' => 'Subtotal',
    'LBL_DISCOUNT_AMOUNT' => 'Discount',
    'LBL_TAX_AMOUNT' => 'Tax',
    'LBL_SHIPPING_AMOUNT' => 'Shipping',
    'LBL_TOTAL_AMT' => 'Total',
    'LBL_GRAND_TOTAL' => 'Grand Total',
    'LBL_SHIPPING_TAX' => 'Shipping Tax',
    'LBL_SHIPPING_TAX_AMT' => 'Shipping Tax',
    'LBL_ADD_PRODUCT_LINE' => 'Add Product Line',
    'LBL_ADD_SERVICE_LINE' => 'Add Service Line ',
    'LBL_PRINT_AS_PDF' => 'Print as PDF',
    'LBL_EMAIL_PDF' => 'Email PDF',
    'LBL_PDF_NAME' => 'Contract',
    'LBL_EMAIL_NAME' => 'Contract for',
    'LBL_NO_TEMPLATE' => 'ERROR\nNo templates found. If you have not created an Contract template, go to the PDF templates module and create one',
    'LBL_TOTAL_CONTRACT_VALUE_USDOLLAR' => 'Contract Value (Default Currency)',
    'LBL_SUBTOTAL_AMOUNT_USDOLLAR' => 'Subtotal (Default Currency)',
    'LBL_DISCOUNT_AMOUNT_USDOLLAR' => 'Discount (Default Currency)',
    'LBL_TAX_AMOUNT_USDOLLAR' => 'Tax (Default Currency)',
    'LBL_SHIPPING_AMOUNT_USDOLLAR' => 'Shipping (Default Currency)',
    'LBL_TOTAL_AMT_USDOLLAR' => 'Total (Default Currency)',
    'LBL_SHIPPING_TAX_AMT_USDOLLAR' => 'Shipping Tax (Default Currency)',
    'LBL_GRAND_TOTAL_USDOLLAR' => 'Grand Total (Default Currency)',

    'LBL_CALL_ID' => 'Call ID',
    'LBL_AOS_LINE_ITEM_GROUPS' => 'Line Item Groups',
    'LBL_AOS_PRODUCT_QUOTES' => 'Product Quotes',
    'LBL_AOS_QUOTES_AOS_CONTRACTS' => 'Quotes: Contracts',
<<<<<<< HEAD
);
=======
);
>>>>>>> 6fff9dbc
<|MERGE_RESOLUTION|>--- conflicted
+++ resolved
@@ -127,8 +127,4 @@
     'LBL_AOS_LINE_ITEM_GROUPS' => 'Line Item Groups',
     'LBL_AOS_PRODUCT_QUOTES' => 'Product Quotes',
     'LBL_AOS_QUOTES_AOS_CONTRACTS' => 'Quotes: Contracts',
-<<<<<<< HEAD
 );
-=======
-);
->>>>>>> 6fff9dbc
