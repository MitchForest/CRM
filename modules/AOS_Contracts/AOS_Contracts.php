--- conflicted
+++ resolved
@@ -106,7 +106,6 @@
         $productQuote = new AOS_Products_Quotes();
         $productQuote->mark_lines_deleted($this);
         $this->deleteCall();
-<<<<<<< HEAD
         parent::mark_deleted($id);
     }
 
@@ -122,23 +121,6 @@
             } else {
                 $call->id = $this->call_id;
             }
-=======
-		parent::mark_deleted($id);
-
-	}
-
-	function createReminder(){
-	    require_once('modules/Calls/Call.php');
-	    $call = new call();
-
-        if($this->renewal_reminder_date != 0){
-            
-            if (!isset($this->call_id)) {
-                LoggerManager::getLogger()->warn('AOS Contracts::createReminder(): Call ID is not set');
-            }
-
-            $call->id = isset($this->call_id) ? $this->call_id : null;
->>>>>>> f2b355db
             $call->parent_id = $this->id;
             $call->parent_type = 'AOS_Contracts';
             $call->date_start = $this->renewal_reminder_date;
@@ -176,12 +158,10 @@
         }
     }
 
-<<<<<<< HEAD
     public function deleteCall()
     {
         require_once('modules/Calls/Call.php');
         $call = new call();
-
 
         if (!isset($this->call_id)) {
             LoggerManager::getLogger()->warn('Call ID not found for AOS Contract / delete call.');
@@ -191,17 +171,6 @@
         }
 
         if ($callId != null) {
-=======
-	function deleteCall(){
-	    require_once('modules/Calls/Call.php');
-	    $call = new call();
-            
-            if (!isset($this->call_id)) {
-                LoggerManager::getLogger()->warn('AOS Contracts: Call ID is not set for delete Call');
-            }
-
-		if(isset($this->call_id) && $this->call_id != null){
->>>>>>> f2b355db
             $call->id = $this->call_id;
             $call->mark_deleted($call->id);
         }
