--- conflicted
+++ resolved
@@ -89,27 +89,17 @@
 
         perform_aos_save($this);
 
-<<<<<<< HEAD
-		parent::save($check_notify);
-=======
         $return_id = parent::save($check_notify);
->>>>>>> b29c16a8
 
         require_once('modules/AOS_Line_Item_Groups/AOS_Line_Item_Groups.php');
         $productQuoteGroup = new AOS_Line_Item_Groups();
         $productQuoteGroup->save_groups($_POST, $this, 'group_');
 
-<<<<<<< HEAD
-		if(isset($_POST['renewal_reminder_date']) && !empty($_POST['renewal_reminder_date'])){
-			$this->createLink();
-		}
-=======
         if (isset($_POST['renewal_reminder_date']) && !empty($_POST['renewal_reminder_date'])) {
             $this->createLink();
         }
         return $return_id;
     }
->>>>>>> b29c16a8
 
 	}
 
@@ -170,19 +160,6 @@
 		}
 	}
 
-<<<<<<< HEAD
-	function deleteCall(){
-	    require_once('modules/Calls/Call.php');
-	    $call = new call();
-            
-            
-            if (!isset($this->call_id)) {
-                LoggerManager::getLogger()->warn('Call ID not found for AOS Contract / delete call.');
-                $callId = null;
-            } else {
-                $callId = $this->call_id;
-            }
-=======
     public function deleteCall()
     {
         require_once('modules/Calls/Call.php');
@@ -194,7 +171,6 @@
         } else {
             $callId = $this->call_id;
         }
->>>>>>> b29c16a8
 
 		if($callId != null){
             $call->id = $this->call_id;
