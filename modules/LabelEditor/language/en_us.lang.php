<?php
/**
 *
 * SugarCRM Community Edition is a customer relationship management program developed by
 * SugarCRM, Inc. Copyright (C) 2004-2013 SugarCRM Inc.
 *
 * SuiteCRM is an extension to SugarCRM Community Edition developed by SalesAgility Ltd.
 * Copyright (C) 2011 - 2017 SalesAgility Ltd.
 *
 * This program is free software; you can redistribute it and/or modify it under
 * the terms of the GNU Affero General Public License version 3 as published by the
 * Free Software Foundation with the addition of the following permission added
 * to Section 15 as permitted in Section 7(a): FOR ANY PART OF THE COVERED WORK
 * IN WHICH THE COPYRIGHT IS OWNED BY SUGARCRM, SUGARCRM DISCLAIMS THE WARRANTY
 * OF NON INFRINGEMENT OF THIRD PARTY RIGHTS.
 *
 * This program is distributed in the hope that it will be useful, but WITHOUT
 * ANY WARRANTY; without even the implied warranty of MERCHANTABILITY or FITNESS
 * FOR A PARTICULAR PURPOSE. See the GNU Affero General Public License for more
 * details.
 *
 * You should have received a copy of the GNU Affero General Public License along with
 * this program; if not, see http://www.gnu.org/licenses or write to the Free
 * Software Foundation, Inc., 51 Franklin Street, Fifth Floor, Boston, MA
 * 02110-1301 USA.
 *
 * You can contact SugarCRM, Inc. headquarters at 10050 North Wolfe Road,
 * SW2-130, Cupertino, CA 95014, USA. or at email address contact@sugarcrm.com.
 *
 * The interactive user interfaces in modified source and object code versions
 * of this program must display Appropriate Legal Notices, as required under
 * Section 5 of the GNU Affero General Public License version 3.
 *
 * In accordance with Section 7(b) of the GNU Affero General Public License version 3,
 * these Appropriate Legal Notices must retain the display of the "Powered by
 * SugarCRM" logo and "Supercharged by SuiteCRM" logo. If the display of the logos is not
 * reasonably feasible for technical reasons, the Appropriate Legal Notices must
 * display the words "Powered by SugarCRM" and "Supercharged by SuiteCRM".
 */

<<<<<<< HEAD
$mod_strings = array(
'LBL_MODULE_NAME'=>'Label Editor',
'LBL_KEY'=>'Key:',
'LBL_VALUE'=>'Value:',
=======
if (!defined('sugarEntry') || !sugarEntry) {
    die('Not A Valid Entry Point');
}

$mod_strings = array(
    'LBL_MODULE_NAME' => 'Label Editor',
    'LBL_KEY' => 'Key:',
    'LBL_VALUE' => 'Value:',
>>>>>>> 6fff9dbc
);<|MERGE_RESOLUTION|>--- conflicted
+++ resolved
@@ -38,12 +38,6 @@
  * display the words "Powered by SugarCRM" and "Supercharged by SuiteCRM".
  */
 
-<<<<<<< HEAD
-$mod_strings = array(
-'LBL_MODULE_NAME'=>'Label Editor',
-'LBL_KEY'=>'Key:',
-'LBL_VALUE'=>'Value:',
-=======
 if (!defined('sugarEntry') || !sugarEntry) {
     die('Not A Valid Entry Point');
 }
@@ -52,5 +46,4 @@
     'LBL_MODULE_NAME' => 'Label Editor',
     'LBL_KEY' => 'Key:',
     'LBL_VALUE' => 'Value:',
->>>>>>> 6fff9dbc
 );