<?php
/**
 *
 * SugarCRM Community Edition is a customer relationship management program developed by
 * SugarCRM, Inc. Copyright (C) 2004-2013 SugarCRM Inc.
 *
 * SuiteCRM is an extension to SugarCRM Community Edition developed by SalesAgility Ltd.
 * Copyright (C) 2011 - 2018 SalesAgility Ltd.
 *
 * This program is free software; you can redistribute it and/or modify it under
 * the terms of the GNU Affero General Public License version 3 as published by the
 * Free Software Foundation with the addition of the following permission added
 * to Section 15 as permitted in Section 7(a): FOR ANY PART OF THE COVERED WORK
 * IN WHICH THE COPYRIGHT IS OWNED BY SUGARCRM, SUGARCRM DISCLAIMS THE WARRANTY
 * OF NON INFRINGEMENT OF THIRD PARTY RIGHTS.
 *
 * This program is distributed in the hope that it will be useful, but WITHOUT
 * ANY WARRANTY; without even the implied warranty of MERCHANTABILITY or FITNESS
 * FOR A PARTICULAR PURPOSE. See the GNU Affero General Public License for more
 * details.
 *
 * You should have received a copy of the GNU Affero General Public License along with
 * this program; if not, see http://www.gnu.org/licenses or write to the Free
 * Software Foundation, Inc., 51 Franklin Street, Fifth Floor, Boston, MA
 * 02110-1301 USA.
 *
 * You can contact SugarCRM, Inc. headquarters at 10050 North Wolfe Road,
 * SW2-130, Cupertino, CA 95014, USA. or at email address contact@sugarcrm.com.
 *
 * The interactive user interfaces in modified source and object code versions
 * of this program must display Appropriate Legal Notices, as required under
 * Section 5 of the GNU Affero General Public License version 3.
 *
 * In accordance with Section 7(b) of the GNU Affero General Public License version 3,
 * these Appropriate Legal Notices must retain the display of the "Powered by
 * SugarCRM" logo and "Supercharged by SuiteCRM" logo. If the display of the logos is not
 * reasonably feasible for technical reasons, the Appropriate Legal Notices must
 * display the words "Powered by SugarCRM" and "Supercharged by SuiteCRM".
 */

require_once('modules/AOS_Line_Item_Groups/AOS_Line_Item_Groups_sugar.php');

class AOS_Line_Item_Groups extends AOS_Line_Item_Groups_sugar
{
    public function __construct()
    {
        parent::__construct();
    }

    /**
     * @deprecated deprecated since version 7.6, PHP4 Style Constructors are deprecated and will be remove in 7.8, please update your code, use __construct instead
     */
    public function AOS_Line_Item_Groups()
    {
        $deprecatedMessage = 'PHP4 Style Constructors are deprecated and will be remove in 7.8, please update your code';
        if (isset($GLOBALS['log'])) {
            $GLOBALS['log']->deprecated($deprecatedMessage);
        } else {
            trigger_error($deprecatedMessage, E_USER_DEPRECATED);
        }
        self::__construct();
    }


    public function save_groups($post_data, $parent, $key = '')
    {
        $groups = array();
        $group_count = isset($post_data[$key . 'group_number']) ? count($post_data[$key . 'group_number']) : 0;
        $j = 0;
        for ($i = 0; $i < $group_count; ++$i) {
<<<<<<< HEAD
            if (isset($post_data[$key . 'deleted'][$i]) && $post_data[$key . 'deleted'][$i] == 1) {
=======
            
            $postData = null;
            if (isset($post_data[$key . 'deleted'][$i])) {
                $postData = $post_data[$key . 'deleted'][$i];
            } else {
                LoggerManager::getLogger()->warn('AOS Line Item Group deleted field is not set in requested POST data at key: ' . $key . '['. $i .']');
            }

            if ($postData == 1) {
>>>>>>> f2b355db
                $this->mark_deleted($post_data[$key . 'id'][$i]);
            } else {
                $product_quote_group = new AOS_Line_Item_Groups();
                foreach ($this->field_defs as $field_def) {
                    $field_name = $field_def['name'];
                    if (isset($post_data[$key . $field_name][$i])) {
                        $product_quote_group->$field_name = $post_data[$key . $field_name][$i];
                    }
                }
                $product_quote_group->number = ++$j;
                $product_quote_group->assigned_user_id = $parent->assigned_user_id;
<<<<<<< HEAD
                if (!isset($parent->currency_id)) {
                    LoggerManager::getLogger()->warn('AOS Line Item Group saving error: undefined Curency ID');
                }
                $product_quote_group->currency_id = isset($parent->currency_id) ? $parent->currency_id : null;
=======
                
                $parentCurrencyId = null;
                if (isset($parent->currency_id)) {
                    $parentCurrencyId = $parent->currency_id;
                } else {
                    LoggerManager::getLogger()->warn('AOS Line Item Group trying to save group nut Parent currency ID is not set');
                }
                
                $product_quote_group->currency_id = $parentCurrencyId;
>>>>>>> f2b355db
                $product_quote_group->parent_id = $parent->id;
                $product_quote_group->parent_type = $parent->object_name;
                $product_quote_group->save();
                $post_data[$key . 'id'][$i] = $product_quote_group->id;

                if (isset($post_data[$key . 'group_number'][$i])) {
                    $groups[$post_data[$key . 'group_number'][$i]] = $product_quote_group->id;
                }
            }
        }

        require_once('modules/AOS_Products_Quotes/AOS_Products_Quotes.php');
        $productQuote = new AOS_Products_Quotes();
        $productQuote->save_lines($post_data, $parent, $groups, 'product_');
        $productQuote->save_lines($post_data, $parent, $groups, 'service_');
    }

    public function save($check_notify = false)
    {
        require_once('modules/AOS_Products_Quotes/AOS_Utils.php');
        perform_aos_save($this);
        return parent::save($check_notify);
    }
}<|MERGE_RESOLUTION|>--- conflicted
+++ resolved
@@ -68,10 +68,7 @@
         $group_count = isset($post_data[$key . 'group_number']) ? count($post_data[$key . 'group_number']) : 0;
         $j = 0;
         for ($i = 0; $i < $group_count; ++$i) {
-<<<<<<< HEAD
-            if (isset($post_data[$key . 'deleted'][$i]) && $post_data[$key . 'deleted'][$i] == 1) {
-=======
-            
+
             $postData = null;
             if (isset($post_data[$key . 'deleted'][$i])) {
                 $postData = $post_data[$key . 'deleted'][$i];
@@ -80,7 +77,6 @@
             }
 
             if ($postData == 1) {
->>>>>>> f2b355db
                 $this->mark_deleted($post_data[$key . 'id'][$i]);
             } else {
                 $product_quote_group = new AOS_Line_Item_Groups();
@@ -92,22 +88,15 @@
                 }
                 $product_quote_group->number = ++$j;
                 $product_quote_group->assigned_user_id = $parent->assigned_user_id;
-<<<<<<< HEAD
-                if (!isset($parent->currency_id)) {
-                    LoggerManager::getLogger()->warn('AOS Line Item Group saving error: undefined Curency ID');
-                }
-                $product_quote_group->currency_id = isset($parent->currency_id) ? $parent->currency_id : null;
-=======
-                
+
                 $parentCurrencyId = null;
                 if (isset($parent->currency_id)) {
                     $parentCurrencyId = $parent->currency_id;
                 } else {
                     LoggerManager::getLogger()->warn('AOS Line Item Group trying to save group nut Parent currency ID is not set');
                 }
-                
+
                 $product_quote_group->currency_id = $parentCurrencyId;
->>>>>>> f2b355db
                 $product_quote_group->parent_id = $parent->id;
                 $product_quote_group->parent_type = $parent->object_name;
                 $product_quote_group->save();
