<?php
/**
 *
 * SugarCRM Community Edition is a customer relationship management program developed by
 * SugarCRM, Inc. Copyright (C) 2004-2013 SugarCRM Inc.
 *
 * SuiteCRM is an extension to SugarCRM Community Edition developed by SalesAgility Ltd.
 * Copyright (C) 2011 - 2018 SalesAgility Ltd.
 *
 * This program is free software; you can redistribute it and/or modify it under
 * the terms of the GNU Affero General Public License version 3 as published by the
 * Free Software Foundation with the addition of the following permission added
 * to Section 15 as permitted in Section 7(a): FOR ANY PART OF THE COVERED WORK
 * IN WHICH THE COPYRIGHT IS OWNED BY SUGARCRM, SUGARCRM DISCLAIMS THE WARRANTY
 * OF NON INFRINGEMENT OF THIRD PARTY RIGHTS.
 *
 * This program is distributed in the hope that it will be useful, but WITHOUT
 * ANY WARRANTY; without even the implied warranty of MERCHANTABILITY or FITNESS
 * FOR A PARTICULAR PURPOSE. See the GNU Affero General Public License for more
 * details.
 *
 * You should have received a copy of the GNU Affero General Public License along with
 * this program; if not, see http://www.gnu.org/licenses or write to the Free
 * Software Foundation, Inc., 51 Franklin Street, Fifth Floor, Boston, MA
 * 02110-1301 USA.
 *
 * You can contact SugarCRM, Inc. headquarters at 10050 North Wolfe Road,
 * SW2-130, Cupertino, CA 95014, USA. or at email address contact@sugarcrm.com.
 *
 * The interactive user interfaces in modified source and object code versions
 * of this program must display Appropriate Legal Notices, as required under
 * Section 5 of the GNU Affero General Public License version 3.
 *
 * In accordance with Section 7(b) of the GNU Affero General Public License version 3,
 * these Appropriate Legal Notices must retain the display of the "Powered by
 * SugarCRM" logo and "Supercharged by SuiteCRM" logo. If the display of the logos is not
 * reasonably feasible for technical reasons, the Appropriate Legal Notices must
 * display the words "Powered by SugarCRM" and "Supercharged by SuiteCRM".
 */

require_once('modules/AOS_Line_Item_Groups/AOS_Line_Item_Groups_sugar.php');

class AOS_Line_Item_Groups extends AOS_Line_Item_Groups_sugar
{

    function __construct()
    {
        parent::__construct();
    }

    /**
     * @deprecated deprecated since version 7.6, PHP4 Style Constructors are deprecated and will be remove in 7.8, please update your code, use __construct instead
     */
    function AOS_Line_Item_Groups(){
        $deprecatedMessage = 'PHP4 Style Constructors are deprecated and will be remove in 7.8, please update your code';
        if(isset($GLOBALS['log'])) {
            $GLOBALS['log']->deprecated($deprecatedMessage);
        }
        else {
            trigger_error($deprecatedMessage, E_USER_DEPRECATED);
        }
        self::__construct();
    }


    function save_groups($post_data, $parent, $key = '')
    {

        $groups = array();
        $group_count = isset($post_data[$key . 'group_number']) ? count($post_data[$key . 'group_number']) : 0;
        $j = 0;
        for ($i = 0; $i < $group_count; ++$i) {
<<<<<<< HEAD

            if (isset($post_data[$key . 'deleted'][$i]) && $post_data[$key . 'deleted'][$i] == 1) {
=======
            $postData = null;
            if (isset($post_data[$key . 'deleted'][$i])) {
                $postData = $post_data[$key . 'deleted'][$i];
            } else {
                LoggerManager::getLogger()->warn('AOS Line Item Group deleted field is not set in requested POST data at key: ' . $key . '['. $i .']');
            }

            if ($postData == 1) {
>>>>>>> b29c16a8
                $this->mark_deleted($post_data[$key . 'id'][$i]);
            } else {
                $product_quote_group = new AOS_Line_Item_Groups();
                foreach ($this->field_defs as $field_def) {
                    $field_name = $field_def['name'];
                    if (isset($post_data[$key . $field_name][$i])) {
                        $product_quote_group->$field_name = $post_data[$key . $field_name][$i];
                    }
                }
                $product_quote_group->number = ++$j;
                $product_quote_group->assigned_user_id = $parent->assigned_user_id;

                $parentCurrencyId = null;
                if (isset($parent->currency_id)) {
                    $parentCurrencyId = $parent->currency_id;
                } else {
                    LoggerManager::getLogger()->warn('AOS Line Item Group trying to save group nut Parent currency ID is not set');
                }

                $product_quote_group->currency_id = $parentCurrencyId;
                $product_quote_group->parent_id = $parent->id;
                $product_quote_group->parent_type = $parent->object_name;
                $product_quote_group->save();
                $post_data[$key . 'id'][$i] = $product_quote_group->id;

                if (isset($post_data[$key . 'group_number'][$i])) {
                    $groups[$post_data[$key . 'group_number'][$i]] = $product_quote_group->id;
                }

            }
        }

        require_once('modules/AOS_Products_Quotes/AOS_Products_Quotes.php');
        $productQuote = new AOS_Products_Quotes();
        $productQuote->save_lines($post_data, $parent, $groups, 'product_');
        $productQuote->save_lines($post_data, $parent, $groups, 'service_');
    }

    function save($check_notify = FALSE)
    {
        require_once('modules/AOS_Products_Quotes/AOS_Utils.php');
        perform_aos_save($this);
        return parent::save($check_notify);
    }
}<|MERGE_RESOLUTION|>--- conflicted
+++ resolved
@@ -70,10 +70,6 @@
         $group_count = isset($post_data[$key . 'group_number']) ? count($post_data[$key . 'group_number']) : 0;
         $j = 0;
         for ($i = 0; $i < $group_count; ++$i) {
-<<<<<<< HEAD
-
-            if (isset($post_data[$key . 'deleted'][$i]) && $post_data[$key . 'deleted'][$i] == 1) {
-=======
             $postData = null;
             if (isset($post_data[$key . 'deleted'][$i])) {
                 $postData = $post_data[$key . 'deleted'][$i];
@@ -82,7 +78,6 @@
             }
 
             if ($postData == 1) {
->>>>>>> b29c16a8
                 $this->mark_deleted($post_data[$key . 'id'][$i]);
             } else {
                 $product_quote_group = new AOS_Line_Item_Groups();
