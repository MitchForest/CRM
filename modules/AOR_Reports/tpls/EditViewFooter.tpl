--- conflicted
+++ resolved
@@ -376,13 +376,8 @@
 {literal}
 <script type="text/javascript">
 
-<<<<<<< HEAD
-    function setModuleFieldsPendingFinishedCallback(){
-        'use strict';
-=======
   function setModuleFieldsPendingFinishedCallback(){
     'use strict';
->>>>>>> e7b0c25a
         var parenthesisBtnHtml;
         $( "#aor_conditions_body, #aor_condition_parenthesis_btn" ).sortable({
             handle: '.condition-sortable-handle',
@@ -411,11 +406,7 @@
         ConditionOrderHandler.setConditionOrders();
         ParenthesisHandler.addParenthesisLineIdent();
         FieldLineHandler.makeGroupDisplaySelectOptions();
-<<<<<<< HEAD
-    }
-=======
     };
->>>>>>> e7b0c25a
 
     $(function(){
 
