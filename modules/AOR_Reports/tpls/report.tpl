--- conflicted
+++ resolved
@@ -89,19 +89,6 @@
                   var fieldInput = $('#aor_conditions_value\\[' + ln + '\\]').val();
                   _form.append('<input type="hidden" name="parameter_value[]" value="' + fieldInput + '">');
 
-<<<<<<< HEAD
-                  // Fix for issue #1272 - AOR_Report module cannot update Date type parameter.
-                  if ($('#aor_conditions_value\\[' + ln + '\\]\\[0\\]').length) {
-                    var fieldValue = $('#aor_conditions_value\\[' + ln + '\\]\\[0\\]').val();
-                    var fieldSign = $('#aor_conditions_value\\[' + ln + '\\]\\[1\\]').val();
-                    var fieldNumber = $('#aor_conditions_value\\[' + ln + '\\]\\[2\\]').val();
-                    var fieldTime = $('#aor_conditions_value\\[' + ln + '\\]\\[3\\]').val();
-                    _form.append('<input type="hidden" name="parameter_value[]" value="' + fieldValue + '">');
-                    _form.append('<input type="hidden" name="parameter_value[]" value="' + fieldSign + '">');
-                    _form.append('<input type="hidden" name="parameter_value[]" value="' + fieldNumber + '">');
-                    _form.append('<input type="hidden" name="parameter_value[]" value="' + fieldTime + '">');
-                  }
-=======
                         // datetime combo fields
                         if (typeof fieldInput === 'undefined'
                           && $("[name='aor_conditions_value\\["+ln+"\\]']").val()
@@ -132,11 +119,15 @@
                     });
                     _form.submit();
                 });
->>>>>>> e601abdb
 
+                // Make sure to change dates back to the user format
+                $('.aor_conditions_id').each(function(index, elem){
+                    if($('#aor_conditions_value\\['+index+'\\]').hasClass('date_input')) {
+                        var dateValue = new Date( $('#aor_conditions_value\\['+index+'\\]').val() );
+                        var dateValueinUserFormat = dateValue.toLocaleFormat(cal_date_format);
+                        $('#aor_conditions_value\\['+index+'\\]').val(dateValueinUserFormat)
+                    }
                 });
-                _form.submit();
-              });
             });
             {/literal}
         </script>
