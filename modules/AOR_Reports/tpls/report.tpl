--- conflicted
+++ resolved
@@ -87,15 +87,11 @@
                   var fieldType = $('#aor_conditions_value_type\\[' + ln + '\\]').val();
                   _form.append('<input type="hidden" name="parameter_type[]" value="' + fieldType + '">');
                   var fieldInput = $('#aor_conditions_value\\[' + ln + '\\]').val();
-<<<<<<< HEAD
                   _form.append('<input type="hidden" name="parameter_value[]" value="' + fieldInput + '">');
 		
-		  if($("input[name='aor_conditions_value["+ln+"]").attr('type') === 'radio'){
+		              if($("input[name='aor_conditions_value["+ln+"]").attr('type') === 'radio'){
                       var fieldInput = $("input[name='aor_conditions_value["+ln+"]']:checked").val();
                   }
-=======
-
->>>>>>> a7d82492
                         // datetime combo fields
                         if (typeof fieldInput === 'undefined'
                           && $("[name='aor_conditions_value\\["+ln+"\\]']").val()
