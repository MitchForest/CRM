{*
/**
 *
 * SugarCRM Community Edition is a customer relationship management program developed by
 * SugarCRM, Inc. Copyright (C) 2004-2013 SugarCRM Inc.
 *
 * SuiteCRM is an extension to SugarCRM Community Edition developed by SalesAgility Ltd.
<<<<<<< HEAD
 * Copyright (C) 2011 - 2018 SalesAgility Ltd.
=======
 * Copyright (C) 2011 - 2017 SalesAgility Ltd.
>>>>>>> 9dec1a80
 *
 * This program is free software; you can redistribute it and/or modify it under
 * the terms of the GNU Affero General Public License version 3 as published by the
 * Free Software Foundation with the addition of the following permission added
 * to Section 15 as permitted in Section 7(a): FOR ANY PART OF THE COVERED WORK
 * IN WHICH THE COPYRIGHT IS OWNED BY SUGARCRM, SUGARCRM DISCLAIMS THE WARRANTY
 * OF NON INFRINGEMENT OF THIRD PARTY RIGHTS.
 *
 * This program is distributed in the hope that it will be useful, but WITHOUT
 * ANY WARRANTY; without even the implied warranty of MERCHANTABILITY or FITNESS
 * FOR A PARTICULAR PURPOSE. See the GNU Affero General Public License for more
 * details.
 *
 * You should have received a copy of the GNU Affero General Public License along with
 * this program; if not, see http://www.gnu.org/licenses or write to the Free
 * Software Foundation, Inc., 51 Franklin Street, Fifth Floor, Boston, MA
 * 02110-1301 USA.
 *
 * You can contact SugarCRM, Inc. headquarters at 10050 North Wolfe Road,
 * SW2-130, Cupertino, CA 95014, USA. or at email address contact@sugarcrm.com.
 *
 * The interactive user interfaces in modified source and object code versions
 * of this program must display Appropriate Legal Notices, as required under
 * Section 5 of the GNU Affero General Public License version 3.
 *
 * In accordance with Section 7(b) of the GNU Affero General Public License version 3,
 * these Appropriate Legal Notices must retain the display of the "Powered by
 * SugarCRM" logo and "Supercharged by SuiteCRM" logo. If the display of the logos is not
 * reasonably feasible for technical reasons, the Appropriate Legal Notices must
 * display the words "Powered by SugarCRM" and "Supercharged by SuiteCRM".
 */
*}

<script src="modules/AOR_Conditions/conditionLines.js"></script>
<script>
  report_module = '{$report_module}';
</script>

<div>
    {$charts_content}
</div>

<div id='detailpanel_parameters' class='detail view  detail508 expanded hidden'>
    <form onsubmit="return false" id="EditView" name="EditView">
        <h4>
            <a href="javascript:void(0)" class="collapseLink" onclick="collapsePanel('parameters');">
                <img border="0" id="detailpanel_parameters_img_hide" src="{sugar_getimagepath file="basic_search.gif"}"></a>
            <a href="javascript:void(0)" class="expandLink" onclick="expandPanel('parameters');">
                <img border="0" id="detailpanel_parameters_img_show"
                     src="{sugar_getimagepath file="advanced_search.gif"}"></a>
            {sugar_translate label='LBL_PARAMETERS' module='AOR_Reports'}
            <script>
              document.getElementById('detailpanel_parameters').className += ' expanded';
            </script>
        </h4>
        <div id="conditionLines" class="panelContainer" style="min-height: 50px;">
        </div>
        <input id='updateParametersButton' class="panelContainer" type="button"
               value="{sugar_translate label='LBL_UPDATE_PARAMETERS' module='AOR_Reports'}"/>
        <script>
            {literal}
            $.each(reportParameters, function (key, val) {
              loadConditionLine(val, 'EditView');
            });

            $(document).ready(function () {
              $('#updateParametersButton').click(function () {
                //Update the Detail view form to have the parameter info and reload the page
                var _form = $('#formDetailView');
                _form.find('input[name=action]').val('DetailView');
                //Add each parameter to the form in turn
                $('.aor_conditions_id').each(function (index, elem) {
                  $elem = $(elem);
                  var ln = $elem.attr('id').substr(17);
                  var id = $elem.val();
                  _form.append('<input type="hidden" name="parameter_id[]" value="' + id + '">');
                  var operator = $("#aor_conditions_operator\\[" + ln + "\\]").val();
                  _form.append('<input type="hidden" name="parameter_operator[]" value="' + operator + '">');
                  var fieldType = $('#aor_conditions_value_type\\[' + ln + '\\]').val();
                  _form.append('<input type="hidden" name="parameter_type[]" value="' + fieldType + '">');
                  var fieldInput = $('#aor_conditions_value\\[' + ln + '\\]').val();
                  _form.append('<input type="hidden" name="parameter_value[]" value="' + fieldInput + '">');
<<<<<<< HEAD
=======

                        // datetime combo fields
                        if (typeof fieldInput === 'undefined'
                          && $("[name='aor_conditions_value\\["+ln+"\\]']").val()
                          && $("[name='aor_conditions_value\\["+ln+"\\]']").hasClass('DateTimeCombo')) {
                            var datetime = $("[name='aor_conditions_value\\["+ln+"\\]']").val();
                            var date = datetime.substr(0,10);
                            var formatDate = $.datepicker.formatDate('yy-mm-dd', new Date(date));
                            fieldInput = datetime.replace(date, formatDate) + ':00';
                        }
>>>>>>> 9dec1a80

                  // Fix for issue #1272 - AOR_Report module cannot update Date type parameter.
                  if ($('#aor_conditions_value\\[' + ln + '\\]\\[0\\]').length) {
                    var fieldValue = $('#aor_conditions_value\\[' + ln + '\\]\\[0\\]').val();
                    var fieldSign = $('#aor_conditions_value\\[' + ln + '\\]\\[1\\]').val();
                    var fieldNumber = $('#aor_conditions_value\\[' + ln + '\\]\\[2\\]').val();
                    var fieldTime = $('#aor_conditions_value\\[' + ln + '\\]\\[3\\]').val();
                    _form.append('<input type="hidden" name="parameter_value[]" value="' + fieldValue + '">');
                    _form.append('<input type="hidden" name="parameter_value[]" value="' + fieldSign + '">');
                    _form.append('<input type="hidden" name="parameter_value[]" value="' + fieldNumber + '">');
                    _form.append('<input type="hidden" name="parameter_value[]" value="' + fieldTime + '">');
                  }

                });
                _form.submit();
              });
            });
            {/literal}
        </script>
        <script type="text/javascript">SUGAR.util.doWhen("typeof initPanel == 'function'", function () {ldelim} initPanel('parameters', 'expanded'); {rdelim}); </script>
    </form>
</div>

<<<<<<< HEAD

<div class="panel-content">
    <div>&nbsp;</div>
    <div class="panel panel-default">
        <div class="panel-heading ">
            <a class="" role="button" data-toggle="collapse" href="#detailpanel_report" aria-expanded="false">
                <div class="col-xs-10 col-sm-11 col-md-11">
                    {sugar_translate label='LBL_REPORT' module='AOR_Reports'}
                </div>
            </a>
        </div>
        <div class="panel-body panel-collapse collapse in" id="detailpanel_report">
            <div class="tab-content">
                {$report_content}
            </div>
        </div>
    </div>

=======
<div id='detailpanel_report' class='detail view  detail508 expanded'>
    {counter name="panelFieldCount" start=0 print=false assign="panelFieldCount"}
    <h4>
        <a href="javascript:void(0)" class="collapseLink" onclick="collapsePanel('report');">
            <img border="0" id="detailpanel_report_img_hide" src="{sugar_getimagepath file="basic_search.gif"}"></a>
        <a href="javascript:void(0)" class="expandLink" onclick="expandPanel('report');">
            <img border="0" id="detailpanel_report_img_show" src="{sugar_getimagepath file="advanced_search.gif"}"></a>
        {sugar_translate label='LBL_REPORT' module='AOR_Reports'}
        <script>
          document.getElementById('detailpanel_report').className += ' expanded';
        </script>
    </h4>
    <table id='FIELDS' class="panelContainer" cellspacing='{$gridline}'>
        {counter name="fieldsUsed" start=0 print=false assign="fieldsUsed"}
        {counter name="fieldsHidden" start=0 print=false assign="fieldsHidden"}
        {capture name="tr" assign="tableRow"}
            <tr>
                {counter name="fieldsUsed"}
                <td width='37.5%' colspan='4'>
                    {if !$fields.field_lines.hidden}
                        {counter name="panelFieldCount"}
                        <span id='field_lines_span'>
{$fields.field_lines.value}
                            {$report_content}
</span>
                    {/if}
                </td>
            </tr>
        {/capture}
        {if $fieldsUsed > 0 && $fieldsUsed != $fieldsHidden}
            {$tableRow}
        {/if}
    </table>
    <script type="text/javascript">SUGAR.util.doWhen("typeof initPanel == 'function'", function () {ldelim} initPanel('report', 'expanded'); {rdelim}); </script>
</div>
>>>>>>> 9dec1a80

<script src="modules/AOR_Reports/Dashlets/AORReportsDashlet/AORReportsDashlet.js"></script><|MERGE_RESOLUTION|>--- conflicted
+++ resolved
@@ -5,11 +5,7 @@
  * SugarCRM, Inc. Copyright (C) 2004-2013 SugarCRM Inc.
  *
  * SuiteCRM is an extension to SugarCRM Community Edition developed by SalesAgility Ltd.
-<<<<<<< HEAD
  * Copyright (C) 2011 - 2018 SalesAgility Ltd.
-=======
- * Copyright (C) 2011 - 2017 SalesAgility Ltd.
->>>>>>> 9dec1a80
  *
  * This program is free software; you can redistribute it and/or modify it under
  * the terms of the GNU Affero General Public License version 3 as published by the
@@ -92,8 +88,6 @@
                   _form.append('<input type="hidden" name="parameter_type[]" value="' + fieldType + '">');
                   var fieldInput = $('#aor_conditions_value\\[' + ln + '\\]').val();
                   _form.append('<input type="hidden" name="parameter_value[]" value="' + fieldInput + '">');
-<<<<<<< HEAD
-=======
 
                         // datetime combo fields
                         if (typeof fieldInput === 'undefined'
@@ -104,23 +98,36 @@
                             var formatDate = $.datepicker.formatDate('yy-mm-dd', new Date(date));
                             fieldInput = datetime.replace(date, formatDate) + ':00';
                         }
->>>>>>> 9dec1a80
 
-                  // Fix for issue #1272 - AOR_Report module cannot update Date type parameter.
-                  if ($('#aor_conditions_value\\[' + ln + '\\]\\[0\\]').length) {
-                    var fieldValue = $('#aor_conditions_value\\[' + ln + '\\]\\[0\\]').val();
-                    var fieldSign = $('#aor_conditions_value\\[' + ln + '\\]\\[1\\]').val();
-                    var fieldNumber = $('#aor_conditions_value\\[' + ln + '\\]\\[2\\]').val();
-                    var fieldTime = $('#aor_conditions_value\\[' + ln + '\\]\\[3\\]').val();
-                    _form.append('<input type="hidden" name="parameter_value[]" value="' + fieldValue + '">');
-                    _form.append('<input type="hidden" name="parameter_value[]" value="' + fieldSign + '">');
-                    _form.append('<input type="hidden" name="parameter_value[]" value="' + fieldNumber + '">');
-                    _form.append('<input type="hidden" name="parameter_value[]" value="' + fieldTime + '">');
-                  }
+                        // Fix for issue #1272 - AOR_Report module cannot update Date type parameter.
+                        if($('#aor_conditions_value\\['+ln+'\\]\\[0\\]').length){
+                            var fieldValue = $('#aor_conditions_value\\['+ln+'\\]\\[0\\]').val();
+                            var fieldSign = $('#aor_conditions_value\\['+ln+'\\]\\[1\\]').val();
+                            var fieldNumber = $('#aor_conditions_value\\['+ln+'\\]\\[2\\]').val();
+                            var fieldTime = $('#aor_conditions_value\\['+ln+'\\]\\[3\\]').val();                            _form.append('<input type="hidden" name="parameter_value[]" value="'+fieldValue+'">');
+                            _form.append('<input type="hidden" name="parameter_value[]" value="'+fieldSign+'">');
+                            _form.append('<input type="hidden" name="parameter_value[]" value="'+fieldNumber+'">');
+                            _form.append('<input type="hidden" name="parameter_value[]" value="'+fieldTime+'">');
+                        }
+                        // Fix for issue #1082 - change local date format to db date format
+                        if($('#aor_conditions_value\\['+index+'\\]').hasClass('date_input')) { // only change to DB format if its a date
+                            if ($('#aor_conditions_value\\[' + ln + '\\]').hasClass('date_input')) {
+                                fieldInput = $.datepicker.formatDate('yy-mm-dd', new Date(fieldInput));
+                            }
+                        }
+                        _form.append('<input type="hidden" name="parameter_value[]" value="'+fieldInput+'">');
+                    });
+                    _form.submit();
+                });
 
+                // Make sure to change dates back to the user format
+                $('.aor_conditions_id').each(function(index, elem){
+                    if($('#aor_conditions_value\\['+index+'\\]').hasClass('date_input')) {
+                        var dateValue = new Date( $('#aor_conditions_value\\['+index+'\\]').val() );
+                        var dateValueinUserFormat = dateValue.toLocaleFormat(cal_date_format);
+                        $('#aor_conditions_value\\['+index+'\\]').val(dateValueinUserFormat)
+                    }
                 });
-                _form.submit();
-              });
             });
             {/literal}
         </script>
@@ -128,7 +135,6 @@
     </form>
 </div>
 
-<<<<<<< HEAD
 
 <div class="panel-content">
     <div>&nbsp;</div>
@@ -147,42 +153,5 @@
         </div>
     </div>
 
-=======
-<div id='detailpanel_report' class='detail view  detail508 expanded'>
-    {counter name="panelFieldCount" start=0 print=false assign="panelFieldCount"}
-    <h4>
-        <a href="javascript:void(0)" class="collapseLink" onclick="collapsePanel('report');">
-            <img border="0" id="detailpanel_report_img_hide" src="{sugar_getimagepath file="basic_search.gif"}"></a>
-        <a href="javascript:void(0)" class="expandLink" onclick="expandPanel('report');">
-            <img border="0" id="detailpanel_report_img_show" src="{sugar_getimagepath file="advanced_search.gif"}"></a>
-        {sugar_translate label='LBL_REPORT' module='AOR_Reports'}
-        <script>
-          document.getElementById('detailpanel_report').className += ' expanded';
-        </script>
-    </h4>
-    <table id='FIELDS' class="panelContainer" cellspacing='{$gridline}'>
-        {counter name="fieldsUsed" start=0 print=false assign="fieldsUsed"}
-        {counter name="fieldsHidden" start=0 print=false assign="fieldsHidden"}
-        {capture name="tr" assign="tableRow"}
-            <tr>
-                {counter name="fieldsUsed"}
-                <td width='37.5%' colspan='4'>
-                    {if !$fields.field_lines.hidden}
-                        {counter name="panelFieldCount"}
-                        <span id='field_lines_span'>
-{$fields.field_lines.value}
-                            {$report_content}
-</span>
-                    {/if}
-                </td>
-            </tr>
-        {/capture}
-        {if $fieldsUsed > 0 && $fieldsUsed != $fieldsHidden}
-            {$tableRow}
-        {/if}
-    </table>
-    <script type="text/javascript">SUGAR.util.doWhen("typeof initPanel == 'function'", function () {ldelim} initPanel('report', 'expanded'); {rdelim}); </script>
-</div>
->>>>>>> 9dec1a80
 
 <script src="modules/AOR_Reports/Dashlets/AORReportsDashlet/AORReportsDashlet.js"></script>