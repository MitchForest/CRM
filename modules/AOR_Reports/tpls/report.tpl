{*
/**
 *
 * SugarCRM Community Edition is a customer relationship management program developed by
 * SugarCRM, Inc. Copyright (C) 2004-2013 SugarCRM Inc.
 *
 * SuiteCRM is an extension to SugarCRM Community Edition developed by SalesAgility Ltd.
 * Copyright (C) 2011 - 2017 SalesAgility Ltd.
 *
 * This program is free software; you can redistribute it and/or modify it under
 * the terms of the GNU Affero General Public License version 3 as published by the
 * Free Software Foundation with the addition of the following permission added
 * to Section 15 as permitted in Section 7(a): FOR ANY PART OF THE COVERED WORK
 * IN WHICH THE COPYRIGHT IS OWNED BY SUGARCRM, SUGARCRM DISCLAIMS THE WARRANTY
 * OF NON INFRINGEMENT OF THIRD PARTY RIGHTS.
 *
 * This program is distributed in the hope that it will be useful, but WITHOUT
 * ANY WARRANTY; without even the implied warranty of MERCHANTABILITY or FITNESS
 * FOR A PARTICULAR PURPOSE. See the GNU Affero General Public License for more
 * details.
 *
 * You should have received a copy of the GNU Affero General Public License along with
 * this program; if not, see http://www.gnu.org/licenses or write to the Free
 * Software Foundation, Inc., 51 Franklin Street, Fifth Floor, Boston, MA
 * 02110-1301 USA.
 *
 * You can contact SugarCRM, Inc. headquarters at 10050 North Wolfe Road,
 * SW2-130, Cupertino, CA 95014, USA. or at email address contact@sugarcrm.com.
 *
 * The interactive user interfaces in modified source and object code versions
 * of this program must display Appropriate Legal Notices, as required under
 * Section 5 of the GNU Affero General Public License version 3.
 *
 * In accordance with Section 7(b) of the GNU Affero General Public License version 3,
 * these Appropriate Legal Notices must retain the display of the "Powered by
 * SugarCRM" logo and "Supercharged by SuiteCRM" logo. If the display of the logos is not
 * reasonably feasible for technical reasons, the Appropriate Legal Notices must
 * display the words "Powered by SugarCRM" and "Supercharged by SuiteCRM".
 */
*}

<script src="modules/AOR_Conditions/conditionLines.js"></script>
<script>
  report_module = '{$report_module}';
</script>

<div>
    {$charts_content}
</div>

<div id='detailpanel_parameters' class='detail view  detail508 expanded hidden'>
    <form onsubmit="return false" id="EditView" name="EditView">
        <h4>
            <a href="javascript:void(0)" class="collapseLink" onclick="collapsePanel('parameters');">
                <img border="0" id="detailpanel_parameters_img_hide" src="{sugar_getimagepath file="basic_search.gif"}"></a>
            <a href="javascript:void(0)" class="expandLink" onclick="expandPanel('parameters');">
                <img border="0" id="detailpanel_parameters_img_show"
                     src="{sugar_getimagepath file="advanced_search.gif"}"></a>
            {sugar_translate label='LBL_PARAMETERS' module='AOR_Reports'}
            <script>
              document.getElementById('detailpanel_parameters').className += ' expanded';
            </script>
        </h4>
        <div id="conditionLines" class="panelContainer" style="min-height: 50px;">
        </div>
        <input id='updateParametersButton' class="panelContainer" type="button"
               value="{sugar_translate label='LBL_UPDATE_PARAMETERS' module='AOR_Reports'}"/>
        <script>
            {literal}
            $.each(reportParameters, function (key, val) {
              loadConditionLine(val, 'EditView');
            });

            $(document).ready(function () {
              $('#updateParametersButton').click(function () {
                //Update the Detail view form to have the parameter info and reload the page
                var _form = $('#formDetailView');
                _form.find('input[name=action]').val('DetailView');
                //Add each parameter to the form in turn
                $('.aor_conditions_id').each(function (index, elem) {
                  $elem = $(elem);
                  var ln = $elem.attr('id').substr(17);
                  var id = $elem.val();
                  _form.append('<input type="hidden" name="parameter_id[]" value="' + id + '">');
                  var operator = $("#aor_conditions_operator\\[" + ln + "\\]").val();
                  _form.append('<input type="hidden" name="parameter_operator[]" value="' + operator + '">');
                  var fieldType = $('#aor_conditions_value_type\\[' + ln + '\\]').val();
                  _form.append('<input type="hidden" name="parameter_type[]" value="' + fieldType + '">');
                  var fieldInput = $('#aor_conditions_value\\[' + ln + '\\]').val();
                  _form.append('<input type="hidden" name="parameter_value[]" value="' + fieldInput + '">');

                  // Fix for issue #1272 - AOR_Report module cannot update Date type parameter.
                  if ($('#aor_conditions_value\\[' + ln + '\\]\\[0\\]').length) {
                    var fieldValue = $('#aor_conditions_value\\[' + ln + '\\]\\[0\\]').val();
                    var fieldSign = $('#aor_conditions_value\\[' + ln + '\\]\\[1\\]').val();
                    var fieldNumber = $('#aor_conditions_value\\[' + ln + '\\]\\[2\\]').val();
                    var fieldTime = $('#aor_conditions_value\\[' + ln + '\\]\\[3\\]').val();
                    _form.append('<input type="hidden" name="parameter_value[]" value="' + fieldValue + '">');
                    _form.append('<input type="hidden" name="parameter_value[]" value="' + fieldSign + '">');
                    _form.append('<input type="hidden" name="parameter_value[]" value="' + fieldNumber + '">');
                    _form.append('<input type="hidden" name="parameter_value[]" value="' + fieldTime + '">');
                  }

                });
                _form.submit();
              });
            });
            {/literal}
        </script>
        <script type="text/javascript">SUGAR.util.doWhen("typeof initPanel == 'function'", function () {ldelim} initPanel('parameters', 'expanded'); {rdelim}); </script>
    </form>
</div>

<<<<<<< HEAD
<div id='detailpanel_report' class='detail view  detail508 expanded'>
    {counter name="panelFieldCount" start=0 print=false assign="panelFieldCount"}
    <h4>
        <a href="javascript:void(0)" class="collapseLink" onclick="collapsePanel('report');">
            <img border="0" id="detailpanel_report_img_hide" src="{sugar_getimagepath file="basic_search.gif"}"></a>
        <a href="javascript:void(0)" class="expandLink" onclick="expandPanel('report');">
            <img border="0" id="detailpanel_report_img_show" src="{sugar_getimagepath file="advanced_search.gif"}"></a>
        {sugar_translate label='LBL_REPORT' module='AOR_Reports'}
        <script>
          document.getElementById('detailpanel_report').className += ' expanded';
        </script>
    </h4>
    <table id='FIELDS' class="panelContainer" cellspacing='{$gridline}'>
        {counter name="fieldsUsed" start=0 print=false assign="fieldsUsed"}
        {counter name="fieldsHidden" start=0 print=false assign="fieldsHidden"}
        {capture name="tr" assign="tableRow"}
            <tr>
                {counter name="fieldsUsed"}
                <td width='37.5%' colspan='4'>
                    {if !$fields.field_lines.hidden}
                        {counter name="panelFieldCount"}
                        <span id='field_lines_span'>
{$fields.field_lines.value}
                            {$report_content}
</span>
                    {/if}
                </td>
            </tr>
        {/capture}
        {if $fieldsUsed > 0 && $fieldsUsed != $fieldsHidden}
            {$tableRow}
        {/if}
    </table>
    <script type="text/javascript">SUGAR.util.doWhen("typeof initPanel == 'function'", function () {ldelim} initPanel('report', 'expanded'); {rdelim}); </script>
</div>
=======

<div class="panel-content">
    <div>&nbsp;</div>
    <div class="panel panel-default">
        <div class="panel-heading ">
            <a class="" role="button" data-toggle="collapse" href="#detailpanel_report" aria-expanded="false">
                <div class="col-xs-10 col-sm-11 col-md-11">
                    {sugar_translate label='LBL_REPORT' module='AOR_Reports'}
                </div>
            </a>
        </div>
        <div class="panel-body panel-collapse collapse in" id="detailpanel_report">
            <div class="tab-content">
                {$report_content}
            </div>
        </div>
    </div>

>>>>>>> 0beba85e

<script src="modules/AOR_Reports/Dashlets/AORReportsDashlet/AORReportsDashlet.js"></script><|MERGE_RESOLUTION|>--- conflicted
+++ resolved
@@ -111,43 +111,6 @@
     </form>
 </div>
 
-<<<<<<< HEAD
-<div id='detailpanel_report' class='detail view  detail508 expanded'>
-    {counter name="panelFieldCount" start=0 print=false assign="panelFieldCount"}
-    <h4>
-        <a href="javascript:void(0)" class="collapseLink" onclick="collapsePanel('report');">
-            <img border="0" id="detailpanel_report_img_hide" src="{sugar_getimagepath file="basic_search.gif"}"></a>
-        <a href="javascript:void(0)" class="expandLink" onclick="expandPanel('report');">
-            <img border="0" id="detailpanel_report_img_show" src="{sugar_getimagepath file="advanced_search.gif"}"></a>
-        {sugar_translate label='LBL_REPORT' module='AOR_Reports'}
-        <script>
-          document.getElementById('detailpanel_report').className += ' expanded';
-        </script>
-    </h4>
-    <table id='FIELDS' class="panelContainer" cellspacing='{$gridline}'>
-        {counter name="fieldsUsed" start=0 print=false assign="fieldsUsed"}
-        {counter name="fieldsHidden" start=0 print=false assign="fieldsHidden"}
-        {capture name="tr" assign="tableRow"}
-            <tr>
-                {counter name="fieldsUsed"}
-                <td width='37.5%' colspan='4'>
-                    {if !$fields.field_lines.hidden}
-                        {counter name="panelFieldCount"}
-                        <span id='field_lines_span'>
-{$fields.field_lines.value}
-                            {$report_content}
-</span>
-                    {/if}
-                </td>
-            </tr>
-        {/capture}
-        {if $fieldsUsed > 0 && $fieldsUsed != $fieldsHidden}
-            {$tableRow}
-        {/if}
-    </table>
-    <script type="text/javascript">SUGAR.util.doWhen("typeof initPanel == 'function'", function () {ldelim} initPanel('report', 'expanded'); {rdelim}); </script>
-</div>
-=======
 
 <div class="panel-content">
     <div>&nbsp;</div>
@@ -166,6 +129,5 @@
         </div>
     </div>
 
->>>>>>> 0beba85e
 
 <script src="modules/AOR_Reports/Dashlets/AORReportsDashlet/AORReportsDashlet.js"></script>