<?php

/**
 * Advanced OpenReports, SugarCRM Reporting.
 * @package Advanced OpenReports for SugarCRM
 * @copyright SalesAgility Ltd http://www.salesagility.com
 *
 * This program is free software; you can redistribute it and/or modify
 * it under the terms of the GNU AFFERO GENERAL PUBLIC LICENSE as published by
 * the Free Software Foundation; either version 3 of the License, or
 * (at your option) any later version.
 *
 * This program is distributed in the hope that it will be useful,
 * but WITHOUT ANY WARRANTY; without even the implied warranty of
 * MERCHANTABILITY or FITNESS FOR A PARTICULAR PURPOSE.  See the
 * GNU General Public License for more details.
 *
 * You should have received a copy of the GNU AFFERO GENERAL PUBLIC LICENSE
 * along with this program; if not, see http://www.gnu.org/licenses
 * or write to the Free Software Foundation,Inc., 51 Franklin Street,
 * Fifth Floor, Boston, MA 02110-1301  USA
 *
 * @author SalesAgility <info@salesagility.com>
 */


require_once("modules/AOW_WorkFlow/aow_utils.php");
require_once("modules/AOR_Reports/aor_utils.php");

class AOR_ReportsController extends SugarController
{

    protected function action_getModuleFields()
    {
        if (!empty($_REQUEST['aor_module']) && $_REQUEST['aor_module'] != '') {
            if (isset($_REQUEST['rel_field']) && $_REQUEST['rel_field'] != '') {
                $module = getRelatedModule($_REQUEST['aor_module'], $_REQUEST['rel_field']);
            } else {
                $module = $_REQUEST['aor_module'];
            }
            $val = !empty($_REQUEST['aor_value']) ? $_REQUEST['aor_value'] : '';
            echo getModuleFields($module, $_REQUEST['view'], $val);
        }
        die;

    }

    public function action_getVarDefs()
    {
        if ($_REQUEST['aor_module']) {
            $bean = BeanFactory::getBean($_REQUEST['aor_module']);
            echo json_encode((array)$bean->field_defs[$_REQUEST['aor_request']]);
            die();
        }
    }

    protected function action_getModuleTreeData()
    {
        if (!empty($_REQUEST['aor_module']) && $_REQUEST['aor_module'] != '') {
            ob_start();
            $data = getModuleTreeData($_REQUEST['aor_module']);
            ob_clean();
            echo $data;
        }
        die;
    }

    protected function action_getModuleRelationships()
    {
        if (!empty($_REQUEST['aor_module']) && $_REQUEST['aor_module'] != '') {
            echo getModuleRelationships($_REQUEST['aor_module']);
        }
        die;
    }

    protected function action_changeReportPage()
    {
        $offset = !empty($_REQUEST['offset']) ? $_REQUEST['offset'] : 0;
        $group = !empty($_REQUEST['group']) ? $_REQUEST['group'] : '';
        if (!empty($this->bean->id)) {
            $this->bean->user_parameters = requestToUserParameters();
            echo $this->bean->build_group_report($offset, true, array(), $group);
        }

        die();
    }

    protected function action_getParametersForReport()
    {
        if (empty($_REQUEST['record'])) {
            echo json_encode(array());

            return;
        }
        $report = BeanFactory::getBean('AOR_Reports', $_REQUEST['record']);
        if (!$report) {
            echo json_encode(array());

            return;
        }
        if (empty($report->id)) {
            echo json_encode(array());

            return;
        }
        $conditions = getConditionsAsParameters($report);
        echo json_encode($conditions);
    }

    protected function action_getChartsForReport()
    {
        if (empty($_REQUEST['record'])) {
            echo json_encode(array());

            return;
        }
        $report = BeanFactory::getBean('AOR_Reports', $_REQUEST['record']);
        if (!$report) {
            echo json_encode(array());

            return;
        }
        $charts = array();
        foreach ($report->get_linked_beans('aor_charts', 'AOR_Charts') as $chart) {
            $charts[$chart->id] = $chart->name;
        }
        echo json_encode($charts);
    }

    protected function action_addToProspectList()
    {
        global $beanList;

        require_once('modules/Relationships/Relationship.php');
        require_once('modules/ProspectLists/ProspectList.php');

        $prospectList = new ProspectList();
        $prospectList->retrieve($_REQUEST['prospect_id']);

        $module = new $beanList[$this->bean->report_module]();

        $key = Relationship::retrieve_by_modules($this->bean->report_module, 'ProspectLists', $GLOBALS['db']);
        if (!empty($key)) {

            $sql = $this->bean->build_report_query();
            $result = $this->bean->db->query($sql);
            $beans = array();
            while ($row = $this->bean->db->fetchByAssoc($result)) {
                if (isset($row[$module->table_name . '_id'])) {
                    $beans[] = $row[$module->table_name . '_id'];
                }
            }
            if (!empty($beans)) {
                foreach ($prospectList->field_defs as $field => $def) {
                    if ($def['type'] == 'link' && !empty($def['relationship']) && $def['relationship'] == $key) {
                        $prospectList->load_relationship($field);
                        $prospectList->$field->add($beans);
                    }
                }
            }
        }
        die;
    }

    protected function action_chartReport()
    {
        $this->bean->build_report_chart(null, AOR_Report::CHART_TYPE_CHARTJS);

        die;
    }

    protected function action_export()
    {
<<<<<<< HEAD
        set_time_limit(0);
=======
        if(!$this->bean->ACLAccess('Export')){
            SugarApplication::appendErrorMessage(translate('LBL_NO_ACCESS', 'ACL'));
            SugarApplication::redirect("index.php?module=AOR_Reports&action=DetailView&record=".$this->bean->id);
            sugar_die('');
        }
>>>>>>> 159968fb
        $this->bean->user_parameters = requestToUserParameters();
        $this->bean->build_report_csv();
        die;
    }

    protected function action_downloadPDF()
    {
        if(!$this->bean->ACLAccess('Export')){
            SugarApplication::appendErrorMessage(translate('LBL_NO_ACCESS', 'ACL'));
            SugarApplication::redirect("index.php?module=AOR_Reports&action=DetailView&record=".$this->bean->id);
            sugar_die('');
        }
        error_reporting(0);
        require_once('modules/AOS_PDF_Templates/PDF_Lib/mpdf.php');

        $d_image = explode('?', SugarThemeRegistry::current()->getImageURL('company_logo.png'));
        $graphs = $_POST["graphsForPDF"];
        $graphHtml = "<div class='reportGraphs' style='width:100%; text-align:center;'>";

        $chartsPerRow = $this->bean->graphs_per_row;
        $countOfCharts = count($graphs);
        if ($countOfCharts > 0) {
            $width = ((int)100 / $chartsPerRow);

            $modulusRemainder = $countOfCharts % $chartsPerRow;

            if ($modulusRemainder > 0) {
                $modulusWidth = ((int)100 / $modulusRemainder);
                $itemsWithModulus = $countOfCharts - $modulusRemainder;
            }


            for ($x = 0; $x < $countOfCharts; $x++) {
                if (is_null($itemsWithModulus) || $x < $itemsWithModulus) {
                    $graphHtml .= "<img src='.$graphs[$x].' style='width:$width%;' />";
                } else {
                    $graphHtml .= "<img src='.$graphs[$x].' style='width:$modulusWidth%;' />";
                }
            }

            /*            foreach($graphs as $g)
                        {
                            $graphHtml.="<img src='.$g.' style='width:$width%;' />";
                        }*/
            $graphHtml .= "</div>";
        }

        $head = '<table style="width: 100%; font-family: Arial; text-align: center;" border="0" cellpadding="2" cellspacing="2">
                <tbody style="text-align: left;">
                <tr style="text-align: left;">
                <td style="text-align: left;">
                <p><img src="' . $d_image[0] . '" style="float: left;"/>&nbsp;</p>
                </td>
                <tr style="text-align: left;">
                <td style="text-align: left;"></td>
                </tr>
                 <tr style="text-align: left;">
                <td style="text-align: left;">
                </td>
                <tr style="text-align: left;">
                <td style="text-align: left;"></td>
                </tr>
                <tr style="text-align: left;">
                <td style="text-align: left;">
                <b>' . strtoupper($this->bean->name) . '</b>
                </td>
                </tr>
                </tbody>
                </table><br />' . $graphHtml;

        $this->bean->user_parameters = requestToUserParameters();

        $printable = $this->bean->build_group_report(-1, false);
        $stylesheet = file_get_contents(SugarThemeRegistry::current()->getCSSURL('style.css', false));
        ob_clean();
        try {
            $pdf = new mPDF('en', 'A4', '', 'DejaVuSansCondensed');
            $pdf->SetAutoFont();
            $pdf->WriteHTML($stylesheet, 1);
            $pdf->WriteHTML($head, 2);
            $pdf->WriteHTML($printable, 3);
            $pdf->Output($this->bean->name . '.pdf', "D");

        } catch (mPDF_exception $e) {
            echo $e;
        }

        die;
    }

    protected function action_getModuleFunctionField()
    {
        global $app_list_strings;

        $view = $_REQUEST['view'];
        $value = $_REQUEST['aor_value'];
        $module = $_REQUEST['aor_module'];
        $fieldname = $_REQUEST['aor_fieldname'];
        $aor_field = $_REQUEST['aor_newfieldname'];

        if ($view == 'EditView') {
            echo "<select type='text' style='width:100px;' name='$aor_field' id='$aor_field' title='' tabindex='116'>" . get_select_options_with_id($app_list_strings['aor_function_list'],
                    $value) . "</select>";
        } else {
            echo $app_list_strings['aor_function_list'][$value];
        }
        die;
    }


    protected function action_getModuleOperatorField()
    {

        global $app_list_strings, $beanFiles, $beanList;

        if (isset($_REQUEST['rel_field']) && $_REQUEST['rel_field'] != '') {
            $module = getRelatedModule($_REQUEST['aor_module'], $_REQUEST['rel_field']);
        } else {
            $module = $_REQUEST['aor_module'];
        }
        $fieldname = $_REQUEST['aor_fieldname'];
        $aor_field = $_REQUEST['aor_newfieldname'];

        if (isset($_REQUEST['view'])) {
            $view = $_REQUEST['view'];
        } else {
            $view = 'EditView';
        }

        if (isset($_REQUEST['aor_value'])) {
            $value = $_REQUEST['aor_value'];
        } else {
            $value = '';
        }


        require_once($beanFiles[$beanList[$module]]);
        $focus = new $beanList[$module];
        $vardef = $focus->getFieldDefinition($fieldname);

        switch ($vardef['type']) {
            case 'double':
            case 'decimal':
            case 'float':
            case 'currency':
                $valid_opp = array(
                    'Equal_To',
                    'Not_Equal_To',
                    'Greater_Than',
                    'Less_Than',
                    'Greater_Than_or_Equal_To',
                    'Less_Than_or_Equal_To'
                );
                break;
            case 'uint':
            case 'ulong':
            case 'long':
            case 'short':
            case 'tinyint':
            case 'int':
                $valid_opp = array(
                    'Equal_To',
                    'Not_Equal_To',
                    'Greater_Than',
                    'Less_Than',
                    'Greater_Than_or_Equal_To',
                    'Less_Than_or_Equal_To'
                );
                break;
            case 'date':
            case 'datetime':
            case 'datetimecombo':
                $valid_opp = array(
                    'Equal_To',
                    'Not_Equal_To',
                    'Greater_Than',
                    'Less_Than',
                    'Greater_Than_or_Equal_To',
                    'Less_Than_or_Equal_To'
                );
                break;
            case 'enum':
            case 'multienum':
                $valid_opp = array('Equal_To', 'Not_Equal_To');
                break;
            default:
                $valid_opp = array('Equal_To', 'Not_Equal_To', 'Contains', 'Starts_With', 'Ends_With',);
                break;
        }

        foreach ($app_list_strings['aor_operator_list'] as $key => $keyValue) {
            if (!in_array($key, $valid_opp)) {
                unset($app_list_strings['aor_operator_list'][$key]);
            }
        }


        $app_list_strings['aor_operator_list'];
        if ($view == 'EditView') {
            echo "<select type='text' style='width:178px;' name='$aor_field' id='$aor_field' title='' tabindex='116'>" . get_select_options_with_id($app_list_strings['aor_operator_list'],
                    $value) . "</select>";
        } else {
            echo $app_list_strings['aor_operator_list'][$value];
        }
        die;

    }

    protected function action_getFieldTypeOptions()
    {

        global $app_list_strings, $beanFiles, $beanList;

        if (isset($_REQUEST['rel_field']) && $_REQUEST['rel_field'] != '') {
            $module = getRelatedModule($_REQUEST['aor_module'], $_REQUEST['rel_field']);
        } else {
            $module = $_REQUEST['aor_module'];
        }
        $fieldname = $_REQUEST['aor_fieldname'];
        $aor_field = $_REQUEST['aor_newfieldname'];

        if (isset($_REQUEST['view'])) {
            $view = $_REQUEST['view'];
        } else {
            $view = 'EditView';
        }

        if (isset($_REQUEST['aor_value'])) {
            $value = $_REQUEST['aor_value'];
        } else {
            $value = '';
        }


        require_once($beanFiles[$beanList[$module]]);
        $focus = new $beanList[$module];
        $vardef = $focus->getFieldDefinition($fieldname);

        switch ($vardef['type']) {
            case 'double':
            case 'decimal':
            case 'float':
            case 'currency':
                $valid_opp = array('Value', 'Field');
                break;
            case 'uint':
            case 'ulong':
            case 'long':
            case 'short':
            case 'tinyint':
            case 'int':
                $valid_opp = array('Value', 'Field');
                break;
            case 'date':
            case 'datetime':
            case 'datetimecombo':
                $valid_opp = array('Value', 'Field', 'Date', 'Period');
                break;
            case 'enum':
            case 'dynamicenum':
            case 'multienum':
                $valid_opp = array('Value', 'Field', 'Multi');
                break;
            default:
                // Added to compare fields like assinged to with the current user
                if ((isset($vardef['module']) && $vardef['module'] == "Users") || $vardef['name'] = 'id') {
                    $valid_opp = array('Value', 'Field', 'CurrentUserID');
                } else {
                    $valid_opp = array('Value', 'Field');
                }

                break;
        }

        foreach ($app_list_strings['aor_condition_type_list'] as $key => $keyValue) {
            if (!in_array($key, $valid_opp)) {
                unset($app_list_strings['aor_condition_type_list'][$key]);
            }
        }

        if ($view == 'EditView') {
            echo "<select type='text' style='width:178px;' name='$aor_field' id='$aor_field' title='' tabindex='116'>" . get_select_options_with_id($app_list_strings['aor_condition_type_list'],
                    $value) . "</select>";
        } else {
            echo $app_list_strings['aor_condition_type_list'][$value];
        }
        die;

    }

    protected function action_getActionFieldTypeOptions()
    {

        global $app_list_strings, $beanFiles, $beanList;

        if (isset($_REQUEST['rel_field']) && $_REQUEST['rel_field'] != '') {
            $module = getRelatedModule($_REQUEST['aor_module'], $_REQUEST['rel_field']);
        } else {
            $module = $_REQUEST['aor_module'];
        }

        $fieldname = $_REQUEST['aor_fieldname'];
        $aor_field = $_REQUEST['aor_newfieldname'];

        if (isset($_REQUEST['view'])) {
            $view = $_REQUEST['view'];
        } else {
            $view = 'EditView';
        }

        if (isset($_REQUEST['aor_value'])) {
            $value = $_REQUEST['aor_value'];
        } else {
            $value = '';
        }


        require_once($beanFiles[$beanList[$module]]);
        $focus = new $beanList[$module];
        $vardef = $focus->getFieldDefinition($fieldname);

        switch ($vardef['type']) {
            case 'double':
            case 'decimal':
            case 'float':
            case 'currency':
                $valid_opp = array('Value', 'Field');
                break;
            case 'uint':
            case 'ulong':
            case 'long':
            case 'short':
            case 'tinyint':
            case 'int':
                $valid_opp = array('Value', 'Field');
                break;
            case 'date':
            case 'datetime':
            case 'datetimecombo':
                $valid_opp = array('Value', 'Field', 'Date');
                break;
            case 'enum':
            case 'multienum':
                $valid_opp = array('Value', 'Field');
                break;
            case 'relate':
                $valid_opp = array('Value', 'Field');
                if ($vardef['module'] == 'Users') {
                    $valid_opp = array('Value', 'Field', 'Round_Robin', 'Least_Busy', 'Random');
                }
                break;
            default:
                $valid_opp = array('Value', 'Field');
                break;
        }

        foreach ($app_list_strings['aor_action_type_list'] as $key => $keyValue) {
            if (!in_array($key, $valid_opp)) {
                unset($app_list_strings['aor_action_type_list'][$key]);
            }
        }

        if ($view == 'EditView') {
            echo "<select type='text' style='width:178px;' name='$aor_field' id='$aor_field' title='' tabindex='116'>" . get_select_options_with_id($app_list_strings['aor_action_type_list'],
                    $value) . "</select>";
        } else {
            echo $app_list_strings['aor_action_type_list'][$value];
        }
        die;

    }

    protected function action_getModuleFieldType()
    {
        if (isset($_REQUEST['rel_field']) && $_REQUEST['rel_field'] != '') {
            $rel_module = getRelatedModule($_REQUEST['aor_module'], $_REQUEST['rel_field']);
        } else {
            $rel_module = $_REQUEST['aor_module'];
        }
        $module = $_REQUEST['aor_module'];

        $fieldname = $_REQUEST['aor_fieldname'];
        $aor_field = $_REQUEST['aor_newfieldname'];

        if (isset($_REQUEST['view'])) {
            $view = $_REQUEST['view'];
        } else {
            $view = 'EditView';
        }

        if (isset($_REQUEST['aor_value'])) {
            $value = $_REQUEST['aor_value'];
        } else {
            $value = '';
        }

        switch ($_REQUEST['aor_type']) {
            case 'Field':
                if (isset($_REQUEST['alt_module'])
                    && $_REQUEST['alt_module'] != ''
                ) {
                    $module = $_REQUEST['alt_module'];
                }
                if ($view == 'EditView') {
                    echo "<select type='text' style='width:178px;' name='$aor_field' id='$aor_field' title='' tabindex='116'>" . getModuleFields($module,
                            $view, $value) . "</select>";
                } else {
                    echo getModuleFields($module, $view, $value);
                }
                break;
            case 'Date':
                echo getDateField($module, $aor_field, $view, $value, false);
                break;
            case 'Multi':
                echo getModuleField($rel_module, $fieldname, $aor_field, $view, $value, 'multienum');
                break;
            case 'Period':
                if ($view == 'EditView') {
                    echo "<select type='text' style='width:178px;' name='$aor_field' id='$aor_field' title='' tabindex='116'>" . getDropdownList('date_time_period_list',
                            $_REQUEST['aor_value']) . "</select>";
                } else {
                    echo getDropdownList('date_time_period_list', $_REQUEST['aor_value']);
                }

                break;
            case 'CurrentUserID':
                break;
            case 'Value':
            default:
                echo getModuleField($rel_module, $fieldname, $aor_field, $view, $value);
                break;
        }
        die;

    }

    protected function action_getModuleFieldTypeSet()
    {
        $module = $_REQUEST['aor_module'];
        $fieldname = $_REQUEST['aor_fieldname'];
        $aor_field = $_REQUEST['aor_newfieldname'];

        if (isset($_REQUEST['view'])) {
            $view = $_REQUEST['view'];
        } else {
            $view = 'EditView';
        }

        if (isset($_REQUEST['aor_value'])) {
            $value = $_REQUEST['aor_value'];
        } else {
            $value = '';
        }

        switch ($_REQUEST['aor_type']) {
            case 'Field':
                if (isset($_REQUEST['alt_module']) && $_REQUEST['alt_module'] != '') {
                    $module = $_REQUEST['alt_module'];
                }
                if ($view == 'EditView') {
                    echo "<select type='text' style='width:178px;' name='$aor_field' id='$aor_field' title='' tabindex='116'>" . getModuleFields($module,
                            $view, $value) . "</select>";
                } else {
                    echo getModuleFields($module, $view, $value);
                }
                break;
            case 'Date':
                if (isset($_REQUEST['alt_module']) && $_REQUEST['alt_module'] != '') {
                    $module = $_REQUEST['alt_module'];
                }
                echo getDateField($module, $aor_field, $view, $value);
                break;
            Case 'Round_Robin';
            Case 'Least_Busy';
            Case 'Random';
                echo getAssignField($aor_field, $view, $value);
                break;
            case 'Value':
            default:
                echo getModuleField($module, $fieldname, $aor_field, $view, $value);
                break;
        }
        die;

    }

    protected function action_getModuleField()
    {
        if (isset($_REQUEST['view'])) {
            $view = $_REQUEST['view'];
        } else {
            $view = 'EditView';
        }

        if (isset($_REQUEST['aor_value'])) {
            $value = $_REQUEST['aor_value'];
        } else {
            $value = '';
        }

        echo getModuleField($_REQUEST['aor_module'], $_REQUEST['aor_fieldname'], $_REQUEST['aor_newfieldname'], $view,
            $value);
        die;
    }

    protected function action_getRelFieldTypeSet()
    {
        $module = $_REQUEST['aor_module'];
        $fieldname = $_REQUEST['aor_fieldname'];
        $aor_field = $_REQUEST['aor_newfieldname'];

        if (isset($_REQUEST['view'])) {
            $view = $_REQUEST['view'];
        } else {
            $view = 'EditView';
        }

        if (isset($_REQUEST['aor_value'])) {
            $value = $_REQUEST['aor_value'];
        } else {
            $value = '';
        }

        switch ($_REQUEST['aor_type']) {
            case 'Field':
                if (isset($_REQUEST['alt_module']) && $_REQUEST['alt_module'] != '') {
                    $module = $_REQUEST['alt_module'];
                }
                if ($view == 'EditView') {
                    echo "<select type='text' style='width:178px;' name='$aor_field' id='$aor_field' title='' tabindex='116'>" . getModuleFields($module,
                            $view, $value) . "</select>";
                } else {
                    echo getModuleFields($module, $view, $value);
                }
                break;
            case 'Value':
            default:
                echo getModuleField($module, $fieldname, $aor_field, $view, $value);
                break;
        }
        die;

    }

    protected function action_getRelActionFieldTypeOptions()
    {

        global $app_list_strings, $beanFiles, $beanList;

        $module = $_REQUEST['aor_module'];
        $alt_module = $_REQUEST['alt_module'];
        $fieldname = $_REQUEST['aor_fieldname'];
        $aor_field = $_REQUEST['aor_newfieldname'];

        if (isset($_REQUEST['view'])) {
            $view = $_REQUEST['view'];
        } else {
            $view = 'EditView';
        }

        if (isset($_REQUEST['aor_value'])) {
            $value = $_REQUEST['aor_value'];
        } else {
            $value = '';
        }


        require_once($beanFiles[$beanList[$module]]);
        $focus = new $beanList[$module];
        $vardef = $focus->getFieldDefinition($fieldname);


        /*if($vardef['module'] == $alt_module){
            $valid_opp = array('Value','Field');
        }
        else{
            $valid_opp = array('Value');
        }*/
        $valid_opp = array('Value');

        foreach ($app_list_strings['aor_rel_action_type_list'] as $key => $keyValue) {
            if (!in_array($key, $valid_opp)) {
                unset($app_list_strings['aor_rel_action_type_list'][$key]);
            }
        }

        if ($view == 'EditView') {
            echo "<select type='text' style='width:178px;' name='$aor_field' id='$aor_field' title='' tabindex='116'>" . get_select_options_with_id($app_list_strings['aor_rel_action_type_list'],
                    $value) . "</select>";
        } else {
            echo $app_list_strings['aor_rel_action_type_list'][$value];
        }
        die;

    }

}<|MERGE_RESOLUTION|>--- conflicted
+++ resolved
@@ -171,15 +171,12 @@
 
     protected function action_export()
     {
-<<<<<<< HEAD
         set_time_limit(0);
-=======
         if(!$this->bean->ACLAccess('Export')){
             SugarApplication::appendErrorMessage(translate('LBL_NO_ACCESS', 'ACL'));
             SugarApplication::redirect("index.php?module=AOR_Reports&action=DetailView&record=".$this->bean->id);
             sugar_die('');
         }
->>>>>>> 159968fb
         $this->bean->user_parameters = requestToUserParameters();
         $this->bean->build_report_csv();
         die;
