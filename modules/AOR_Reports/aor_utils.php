--- conflicted
+++ resolved
@@ -88,12 +88,7 @@
         isset($app_list_strings['moduleList'][$module]) ? $app_list_strings['moduleList'][$module] : $module
         );
     }
-<<<<<<< HEAD
     return array('field' => $fieldDisplay, 'type'=>$fieldType, 'module' => str_replace(' ', '&nbsp;', implode(' : ', $modulePathDisplay)));
-=======
-
-    return array('field' => $fieldDisplay, 'module' => str_replace(' ', '&nbsp;', implode(' : ', $modulePathDisplay)));
->>>>>>> 695bbe22
 }
 
 function requestToUserParameters()
