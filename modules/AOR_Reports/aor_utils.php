--- conflicted
+++ resolved
@@ -237,61 +237,6 @@
     if ($date_time_period_list_selected == 'today') {
         $datetime_period = new DateTime();
     } elseif ($date_time_period_list_selected == 'yesterday') {
-<<<<<<< HEAD
-            $datetime_period = $datetime_period->sub(new DateInterval("P1D"));
-        } elseif ($date_time_period_list_selected == 'this_week') {
-                $datetime_period = $datetime_period->setTimestamp(strtotime('this week'));
-            } elseif ($date_time_period_list_selected == 'last_week') {
-                    $datetime_period = $datetime_period->setTimestamp(strtotime('last week'));
-                } elseif ($date_time_period_list_selected == 'this_month') {
-                        $datetime_period = $datetime_period->setDate($datetime_period->format('Y'),
-                            $datetime_period->format('m'), 1);
-                    } elseif ($date_time_period_list_selected == 'last_month') {
-                            $datetime_period = $datetime_period->modify('first day of last month');
-                        } elseif ($date_time_period_list_selected == 'this_quarter') {
-                                $thisMonth = $datetime_period->setDate($datetime_period->format('Y'),
-                                    $datetime_period->format('m'), 1);
-                                if ($thisMonth >= $q[1]['start'] && $thisMonth <= $q[1]['end']) {
-                                    // quarter 1
-                                    $datetime_period = $datetime_period->setDate($q[1]['start']->format('Y'),
-                                        $q[1]['start']->format('m'), $q[1]['start']->format('d'));
-                                } elseif ($thisMonth >= $q[2]['start'] && $thisMonth <= $q[2]['end']) {
-                                        // quarter 2
-                                        $datetime_period = $datetime_period->setDate($q[2]['start']->format('Y'),
-                                            $q[2]['start']->format('m'), $q[2]['start']->format('d'));
-                                    } elseif ($thisMonth >= $q[3]['start'] && $thisMonth <= $q[3]['end']) {
-                                            // quarter 3
-                                            $datetime_period = $datetime_period->setDate($q[3]['start']->format('Y'),
-                                                $q[3]['start']->format('m'), $q[3]['start']->format('d'));
-                                        } elseif ($thisMonth >= $q[4]['start'] && $thisMonth <= $q[4]['end']) {
-                                                // quarter 4
-                                                $datetime_period = $datetime_period->setDate($q[4]['start']->format('Y'),
-                                                    $q[4]['start']->format('m'), $q[4]['start']->format('d'));
-                                            }
-                            } elseif ($date_time_period_list_selected == 'last_quarter') {
-                                    $thisMonth = $datetime_period->setDate($datetime_period->format('Y'),
-                                        $datetime_period->format('m'), 1);
-                                    if ($thisMonth >= $q[1]['start'] && $thisMonth <= $q[1]['end']) {
-                                        // quarter 1 - 3 months
-                                        $datetime_period = $q[1]['start']->sub(new DateInterval('P3M'));
-                                    } elseif ($thisMonth >= $q[2]['start'] && $thisMonth <= $q[2]['end']) {
-                                            // quarter 2 - 3 months
-                                            $datetime_period = $q[2]['start']->sub(new DateInterval('P3M'));
-                                        } elseif ($thisMonth >= $q[3]['start'] && $thisMonth <= $q[3]['end']) {
-                                                // quarter 3 - 3 months
-                                                $datetime_period = $q[3]['start']->sub(new DateInterval('P3M'));
-                                            } elseif ($thisMonth >= $q[4]['start'] && $thisMonth <= $q[4]['end']) {
-                                                    // quarter 4 - 3 months
-                                                    $datetime_period = $q[3]['start']->sub(new DateInterval('P3M'));
-                                                }
-                                } elseif ($date_time_period_list_selected == 'this_year') {
-                                        $datetime_period = $datetime_period = $datetime_period->setDate($datetime_period->format('Y'),
-                                            1, 1);
-                                    } elseif ($date_time_period_list_selected == 'last_year') {
-                                            $datetime_period = $datetime_period = $datetime_period->setDate($datetime_period->format('Y') - 1,
-                                                1, 1);
-                                        }
-=======
         $datetime_period = $datetime_period->sub(new DateInterval("P1D"));
     } elseif ($date_time_period_list_selected == 'this_week') {
         $datetime_period = $datetime_period->setTimestamp(strtotime('this week'));
@@ -372,7 +317,6 @@
             1
         );
     }
->>>>>>> b29c16a8
     // set time to 00:00:00
     $datetime_period = $datetime_period->setTime(0, 0, 0);
 
