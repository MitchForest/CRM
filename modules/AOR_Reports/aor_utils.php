--- conflicted
+++ resolved
@@ -102,8 +102,6 @@
                 $_REQUEST['parameter_value'][$key] = encodeMultienumValue(explode(',',
                     $_REQUEST['parameter_value'][$key]));
             }
-<<<<<<< HEAD
-=======
 
             $condition = BeanFactory::getBean('AOR_Conditions', $_REQUEST['parameter_id'][$key]);
             $value = $_REQUEST['parameter_value'][$key];
@@ -111,7 +109,6 @@
                 $value = fixUpFormatting($reportBean->report_module, $condition->field, $value);
             }
 
->>>>>>> 6e894085
             $params[$parameterId] = array(
                 'id' => $parameterId,
                 'operator' => $_REQUEST['parameter_operator'][$key],
