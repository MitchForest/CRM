<?php
/**
 * Advanced OpenReports, SugarCRM Reporting.
 * @package Advanced OpenReports for SugarCRM
 * @copyright SalesAgility Ltd http://www.salesagility.com
 *
 * This program is free software; you can redistribute it and/or modify
 * it under the terms of the GNU AFFERO GENERAL PUBLIC LICENSE as published by
 * the Free Software Foundation; either version 3 of the License, or
 * (at your option) any later version.
 *
 * This program is distributed in the hope that it will be useful,
 * but WITHOUT ANY WARRANTY; without even the implied warranty of
 * MERCHANTABILITY or FITNESS FOR A PARTICULAR PURPOSE.  See the
 * GNU General Public License for more details.
 *
 * You should have received a copy of the GNU AFFERO GENERAL PUBLIC LICENSE
 * along with this program; if not, see http://www.gnu.org/licenses
 * or write to the Free Software Foundation,Inc., 51 Franklin Street,
 * Fifth Floor, Boston, MA 02110-1301  USA
 *
 * @author SalesAgility <info@salesagility.com>
 */

class AOR_Report extends Basic {
	var $new_schema = true;
	var $module_dir = 'AOR_Reports';
	var $object_name = 'AOR_Report';
	var $table_name = 'aor_reports';
	var $importable = true;
	var $disable_row_level_security = true ;

	var $id;
	var $name;
	var $date_entered;
	var $date_modified;
	var $modified_user_id;
	var $modified_by_name;
	var $created_by;
	var $created_by_name;
	var $description;
	var $deleted;
	var $created_by_link;
	var $modified_user_link;
	var $assigned_user_id;
	var $assigned_user_name;
	var $assigned_user_link;
	var $report_module;

	function AOR_Report(){
		parent::Basic();
        $this->load_report_beans();
        require_once('modules/AOW_WorkFlow/aow_utils.php');
	}

	function bean_implements($interface){
		switch($interface){
			case 'ACL': return true;
		}
		return false;
	}

    function save($check_notify = FALSE){

        // TODO: process of saveing the fields and conditions is too long so we will have to make some optimization on save_lines functions
        set_time_limit(3600);

        if (empty($this->id)){
            unset($_POST['aor_conditions_id']);
            unset($_POST['aor_fields_id']);
        }

        parent::save($check_notify);

        require_once('modules/AOR_Fields/AOR_Field.php');
        $field = new AOR_Field();
        $field->save_lines($_POST, $this, 'aor_fields_');

        require_once('modules/AOR_Conditions/AOR_Condition.php');
        $condition = new AOR_Condition();
        $condition->save_lines($_POST, $this, 'aor_conditions_');

        require_once('modules/AOR_Charts/AOR_Chart.php');
        $chart = new AOR_Chart();
        $chart->save_lines($_POST, $this, 'aor_chart_');
    }

    function load_report_beans(){
        global $beanList, $app_list_strings;

        $app_list_strings['aor_moduleList'] = $app_list_strings['moduleList'];

        foreach($app_list_strings['aor_moduleList'] as $mkey => $mvalue){
            if(!isset($beanList[$mkey]) || str_begin($mkey, 'AOR_') || str_begin($mkey, 'AOW_')){
                unset($app_list_strings['aor_moduleList'][$mkey]);
            }
        }

        $app_list_strings['aor_moduleList'] = array_merge((array)array(''=>''), (array)$app_list_strings['aor_moduleList']);

        asort($app_list_strings['aor_moduleList']);
    }


    function getReportFields(){
        $fields = array();
        foreach($this->get_linked_beans('aor_fields','AOR_Fields') as $field){
            $fields[] = $field;
        }
        usort($fields,function($a,$b){
            return $a->field_order - $b->field_order;
        });
        return $fields;
    }

    const CHART_TYPE_PCHART = 'pchart';
    const CHART_TYPE_CHARTJS = 'chartjs';
    const CHART_TYPE_RGRAPH = 'rgraph';


    function build_report_chart($chartIds = null, $chartType = self::CHART_TYPE_PCHART){
        global $beanList;
<<<<<<< HEAD

        $html = '';
=======
        $linkedCharts = $this->get_linked_beans('aor_charts','AOR_Charts');
	if(!$linkedCharts){
            //No charts to display
            return '';
        }
>>>>>>> 26fbd737

        $sql = "SELECT id FROM aor_fields WHERE aor_report_id = '".$this->id."' AND deleted = 0 ORDER BY field_order ASC";
        $result = $this->db->query($sql);

        $fields = array();
        $i = 0;

        $mainGroupField = null;

        while ($row = $this->db->fetchByAssoc($result)) {

            $field = new AOR_Field();
            $field->retrieve($row['id']);

            $path = unserialize(base64_decode($field->module_path));

            $field_bean = new $beanList[$this->report_module]();

            $field_module = $this->report_module;
            $field_alias = $field_bean->table_name;
            if($path[0] != $this->report_module){
                foreach($path as $rel){
                    if(empty($rel)){
                        continue;
                    }
                    $field_module = getRelatedModule($field_module,$rel);
                    $field_alias = $field_alias . ':'.$rel;
                }
            }
            $label = str_replace(' ','_',$field->label).$i;
            $fields[$label]['field'] = $field->field;
            $fields[$label]['label'] = $field->label;
            $fields[$label]['display'] = $field->display;
            $fields[$label]['function'] = $field->field_function;
            $fields[$label]['module'] = $field_module;
            $fields[$label]['alias'] = $field_alias;
            $fields[$label]['link'] = $field->link;
            $fields[$label]['total'] = $field->total;


            $fields[$label]['params'] = array("date_format" => $field->format);

            // get the main group

            if($field->group_display) {

                // if we have a main group already thats wrong cause only one main grouping field possible
                if(!is_null($mainGroupField)) {
                    $GLOBALS['log']->fatal('main group already found');
                }

                $mainGroupField = $field;
            }

            ++$i;
        }



        $query = $this->build_report_query();
        $result = $this->db->query($query);
        $data = array();
        while($row = $this->db->fetchByAssoc($result, false))
        {
            foreach($fields as $name => $att){

                $currency_id = isset($row[$att['alias'].'_currency_id']) ? $row[$att['alias'].'_currency_id'] : '';

                switch ($att['function']){
                    case 'COUNT':
                        break;
                    default:
                        if(!is_numeric($row[$name])) {
                            $row[$name] = trim(strip_tags(getModuleField($att['module'], $att['field'], $att['field'], 'DetailView', $row[$name], '', $currency_id,$att['params'])));

                        }
                        break;
                }
            }
            $data[] = $row;
        }
        $fields = $this->getReportFields();

        switch($chartType) {
            case self::CHART_TYPE_PCHART:
                $html = '<script src="modules/AOR_Charts/lib/pChart/imagemap.js"></script>';
                break;
            case self::CHART_TYPE_CHARTJS:
                $html = '<script src="modules/AOR_Reports/js/Chart.js"></script>';
                break;
            case self::CHART_TYPE_RGRAPH:
                if($_REQUEST['module']!= 'Home')//Need the require_once for the rgraphincludes as they are only loaded when the home page is hit
                    require_once('include/SuiteGraphs/RGraphIncludes.php');

                break;
        }
        $x = 0;
        foreach($linkedCharts as $chart){
            if($chartIds !== null && !in_array($chart->id,$chartIds)){
                continue;
            }
            $html .= $chart->buildChartHTML($data,$fields,$x, $chartType, $mainGroupField);
            $x++;
        }
        return $html;
    }


    public function buildMultiGroupReport($offset = -1, $links = true, $level = 2, $path = array()) {
        global $beanList;

        $rows = $this->getGroupDisplayFieldByReportId($this->id, $level);

        if(count($rows) > 1) {
            $GLOBALS['log']->fatal('ambiguous group display for report ' . $this->id);
        }
        else if(count($rows) == 1){
            $rows[0]['module_path'] = unserialize(base64_decode($rows[0]['module_path']));
            if(!$rows[0]['module_path'][0]) {
                $module = new $beanList[$this->report_module]();
                $rows[0]['field_id_name'] = $module->field_defs[$rows[0]['field']]['id_name'] ? $module->field_defs[$rows[0]['field']]['id_name'] : $module->field_defs[$rows[0]['field']]['name'];
                $rows[0]['module_path'][0] = $module->table_name;
            }
            else {
                $rows[0]['field_id_name'] = $rows[0]['field'];
            }
            $path[] = $rows[0];

            if($level>10) {
                $msg = 'Too many nested groups';
                $GLOBALS['log']->fatal($msg);
                return null;
            }

            return $this->buildMultiGroupReport($offset, $links, $level+1, $path);
        }
        else if(!$rows) {
            if($path) {
                $html = '';
                foreach ($path as $pth) {
                    $_fieldIdName = $this->db->quoteIdentifier($pth['field_id_name']);
                    $query = "SELECT $_fieldIdName FROM " . $this->db->quoteIdentifier($pth['module_path'][0]) . " GROUP BY $_fieldIdName;";
                    $values = $this->dbSelect($query);

                    foreach($values as $value) {

                        //$where = [ $this->db->quote($pth['module_path'][0]) . '.' . $_fieldIdName . ' = \'' . $this->db->quote($value[$pth['field_id_name']]) . '\'' ];

                        $moduleFieldByGroupValue = $this->getModuleFieldByGroupValue($beanList, $value[$pth['field_id_name']]);
                        $moduleFieldByGroupValue = $this->addDataIdValueToInnertext($moduleFieldByGroupValue);
                        $html .= $this->getMultiGroupFrameHTML($moduleFieldByGroupValue, $this->build_group_report($offset, $links/*, ['where' => $where]*/));
                    }
                }
                return $html;
            }
            else {
                return $this->build_group_report($offset, $links);
            }
        }
        else {
            throw new Exception('incorrect results');
        }
        throw new Exception('incorrect state');
    }

    private function getGroupDisplayFieldByReportId($reportId = null, $level = 1) {

        // set the default values

        if (is_null($reportId)) {
            $reportId = $this->id;
        }

        if (!$level) {
            $level = 1;
        }

        // escape values for query

        $_id = $this->db->quote($reportId);
        $_level = (int) $level;

        // get results array

        $query = "SELECT id, field, module_path FROM aor_fields WHERE aor_report_id = '$_id' AND group_display = $_level AND deleted = 0;";
        $rows = $this->dbSelect($query);

        return $rows;
    }


    private function dbSelect($query) {
        $results = $this->db->query($query);

        $rows = array();
        while($row = $this->db->fetchByAssoc($results)) {
            $rows[] = $row;
        }

        return $rows;
    }

    private function getMultiGroupFrameHTML($header, $body) {
        $html = '<div class="multi-group-list" style="border: 1px solid black; padding: 10px;">
                    <h3>' . $header . '</h3>
                    <div class="multi-group-list-inner">' . $body . '</div>
                </div>';
        return $html;
    }

    private function addDataIdValueToInnertext($html) {
        preg_match('/\sdata-id-value\s*=\s*"([^"]*)"/', $html, $match);
        $html = preg_replace('/(>)([^<]*)(<\/\w+>$)/', '$1$2' . $match[1] . '$3', $html);
        return $html;
    }


    function build_group_report($offset = -1, $links = true, $extra = array()){
        global $beanList;

        $html = '';
        $query = '';
        $query_array = array();
        $module = new $beanList[$this->report_module]();

        $sql = "SELECT id FROM aor_fields WHERE aor_report_id = '".$this->id."' AND group_display = 1 AND deleted = 0 ORDER BY field_order ASC";
        $field_id = $this->db->getOne($sql);

        if(!$field_id) {
            $query_array['select'][] = $module->table_name . ".id AS '" . $module->table_name . "_id'";
        }

        if($field_id != ''){
            $field = new AOR_Field();
            $field->retrieve($field_id);

            $field_label = str_replace(' ','_',$field->label);

            $path = unserialize(base64_decode($field->module_path));

            $field_module = $module;
            $table_alias = $field_module->table_name;
            if(!empty($path[0]) && $path[0] != $module->module_dir){
                foreach($path as $rel){
                    $new_field_module = new $beanList[getRelatedModule($field_module->module_dir,$rel)];
                    $oldAlias = $table_alias;
                    $table_alias = $table_alias.":".$rel;

                    $query_array = $this->build_report_query_join($rel, $table_alias, $oldAlias, $field_module, 'relationship', $query_array, $new_field_module);
                    $field_module = $new_field_module;

                    // ?
                    //$table_alias = $rel;
                }
            }

            $data = $field_module->field_defs[$field->field];

            if($data['type'] == 'relate' && isset($data['id_name'])) {
                $field->field = $data['id_name'];
            }

            if($data['type'] == 'currency' && !stripos($field->field, '_USD') && isset($field_module->field_defs['currency_id'])) {
                if((isset($field_module->field_defs['currency_id']['source']) && $field_module->field_defs['currency_id']['source'] == 'custom_fields')) {
                    $query['select'][$table_alias.'_currency_id'] = $table_alias.'_cstm'.".currency_id AS '".$table_alias."_currency_id'";
                } else {
                    $query_array['select'][$table_alias . '_currency_id'] = $table_alias . ".currency_id AS '" . $table_alias . "_currency_id'";
                }
            }

            if(  (isset($data['source']) && $data['source'] == 'custom_fields')) {
                $select_field = $this->db->quoteIdentifier($table_alias.'_cstm').'.'.$field->field;
                // ? $query_array = $this->build_report_query_join($table_alias.'_cstm', $table_alias.'_cstm',$table_alias, $field_module, 'custom', $query);
                $query_array = $this->build_report_query_join($table_alias.'_cstm', $table_alias.'_cstm', $field_module, 'custom', $query);
            } else {
                $select_field= $this->db->quoteIdentifier($table_alias).'.'.$field->field;
            }

            if($field->sort_by != ''){
                $query_array['sort_by'][] = $field_label.' '.$field->sort_by;
            }

            if($field->group_by == 1){
                $query_array['group_by'][] = $select_field;
            }

            if($field->field_function != null){
                $select_field = $field->field_function.'('.$select_field.')';
            }

            $query_array['select'][] = $select_field ." AS '".$field_label."'";
            if(isset($extra['select']) && $extra['select']) {
                foreach($extra['select'] as $selectField => $selectAlias) {
                    if($selectAlias) {
                        $query_array['select'][] = $selectField . " AS " . $selectAlias;
                    }
                    else {
                        $query_array['select'][] = $selectField;
                    }
                }
            }
            $query_array['where'][] = $select_field ." IS NOT NULL AND ";
            if(isset($extra['where']) && $extra['where']) {
                $query_array['where'][] = implode(' AND ', $extra['where']) . ' AND ';
            }

            $query_array = $this->build_report_query_where($query_array);

            foreach ($query_array['select'] as $select){
                $query .=  ($query == '' ? 'SELECT ' : ', ').$select;
            }

            $query .= ' FROM '.$module->table_name.' ';

            if(isset($query_array['join'])){
                foreach ($query_array['join'] as $join){
                    $query .= $join;
                }
            }
            if(isset($query_array['where'])){
                $query_where = '';
                foreach ($query_array['where'] as $where){
                    $query_where .=  ($query_where == '' ? 'WHERE ' : ' ').$where;
                }

                $query_where = $this->queryWhereRepair($query_where);

                $query .= ' '.$query_where;
            }

            if(isset($query_array['group_by'])){
                $query_group_by = '';
                foreach ($query_array['group_by'] as $group_by){
                    $query_group_by .=  ($query_group_by == '' ? 'GROUP BY ' : ', ').$group_by;
                }
                $query .= ' '.$query_group_by;
            }

            if(isset($query_array['sort_by'])){
                $query_sort_by = '';
                foreach ($query_array['sort_by'] as $sort_by){
                    $query_sort_by .=  ($query_sort_by == '' ? 'ORDER BY ' : ', ').$sort_by;
                }
                $query .= ' '.$query_sort_by;
            }

            $query .= ' group by ' . $field_label;

            $result = $this->db->query($query);

            while ($row = $this->db->fetchByAssoc($result)) {
                if($html != '') $html .= '<br />';

               $html .= $this->build_report_html($offset, $links, $row[$field_label], '', $extra);

            }
        }

        if($html == '') $html = $this->build_report_html($offset, $links);
        return $html;

    }


    function build_report_html($offset = -1, $links = true, $group_value = '', $tableIdentifier = '', $extra = array()){

        global $beanList, $sugar_config;

        $report_sql = $this->build_report_query($group_value, $extra);
        $max_rows = 20;
        $total_rows = 0;
        $count_sql = explode('ORDER BY', $report_sql);
        $count_query = 'SELECT count(*) c FROM ('.$count_sql[0].') as n';

        // We have a count query.  Run it and get the results.
        $result = $this->db->query($count_query);
        $assoc = $this->db->fetchByAssoc($result);
        if(!empty($assoc['c']))
        {
            $total_rows = $assoc['c'];
        }

        $html = "<table class='list' id='report_table".$group_value."' width='100%' cellspacing='0' cellpadding='0' border='0' repeat_header='1'>";

        if($offset >= 0){
            $start = 0;
            $end = 0;
            $previous_offset = 0;
            $next_offset = 0;
            $last_offset = 0;

            if($total_rows > 0){
                $start = $offset +1;
                $end = (($offset + $max_rows) < $total_rows) ? $offset + $max_rows : $total_rows;
                $previous_offset = ($offset - $max_rows) < 0 ? 0 : $offset - $max_rows;
                $next_offset = $offset + $max_rows;
                $last_offset = $max_rows * floor($total_rows / $max_rows);
            }

            $html .= "<thead><tr class='pagination'>";
            

            $moduleFieldByGroupValue = $this->getModuleFieldByGroupValue($beanList, $group_value);

            $html .="<td colspan='18'>
                       <table class='paginationTable' border='0' cellpadding='0' cellspacing='0' width='100%'>
                        <td style='text-align:left' ><H3><a href=\"javascript:void(0)\" class=\"collapseLink\" onclick=\"groupedReportToggler.toggleList(this);\"><img border=\"0\" id=\"detailpanel_1_img_hide\" src=\"themes/SuiteR/images/basic_search.gif\"></a>$moduleFieldByGroupValue</H3></td>
                        <td class='paginationChangeButtons' align='right' nowrap='nowrap' width='1%'>";

            if($offset == 0){
                $html .="<button type='button' id='listViewStartButton_top' name='listViewStartButton' title='Start' class='button' disabled='disabled'>
                    <img src='".SugarThemeRegistry::current()->getImageURL('start_off.gif')."' alt='Start' align='absmiddle' border='0'>
                </button>
                <button type='button' id='listViewPrevButton_top' name='listViewPrevButton' class='button' title='Previous' disabled='disabled'>
                    <img src='".SugarThemeRegistry::current()->getImageURL('previous_off.gif')."' alt='Previous' align='absmiddle' border='0'>
                </button>";
            } else {
                $html .="<button type='button' id='listViewStartButton_top' name='listViewStartButton' title='Start' class='button' onclick='changeReportPage(\"".$this->id."\",0,\"".$group_value."\",\"".$tableIdentifier."\")'>
                    <img src='".SugarThemeRegistry::current()->getImageURL('start.gif')."' alt='Start' align='absmiddle' border='0'>
                </button>
                <button type='button' id='listViewPrevButton_top' name='listViewPrevButton' class='button' title='Previous' onclick='changeReportPage(\"".$this->id."\",".$previous_offset.",\"".$group_value."\",\"".$tableIdentifier."\")'>
                    <img src='".SugarThemeRegistry::current()->getImageURL('previous.gif')."' alt='Previous' align='absmiddle' border='0'>
                </button>";
            }
            $html .=" <span class='pageNumbers'>(".$start ." - ".$end ." of ". $total_rows .")</span>";
            if($next_offset < $total_rows){
                $html .="<button type='button' id='listViewNextButton_top' name='listViewNextButton' title='Next' class='button' onclick='changeReportPage(\"".$this->id."\",".$next_offset.",\"".$group_value."\",\"".$tableIdentifier."\")'>
                        <img src='".SugarThemeRegistry::current()->getImageURL('next.gif')."' alt='Next' align='absmiddle' border='0'>
                    </button>
                     <button type='button' id='listViewEndButton_top' name='listViewEndButton' title='End' class='button' onclick='changeReportPage(\"".$this->id."\",".$last_offset.",\"".$group_value."\",\"".$tableIdentifier."\")'>
                        <img src='".SugarThemeRegistry::current()->getImageURL('end.gif')."' alt='End' align='absmiddle' border='0'>
                    </button>";
            } else {
                $html .="<button type='button' id='listViewNextButton_top' name='listViewNextButton' title='Next' class='button'  disabled='disabled'>
                        <img src='".SugarThemeRegistry::current()->getImageURL('next_off.gif')."' alt='Next' align='absmiddle' border='0'>
                    </button>
                     <button type='button' id='listViewEndButton_top' name='listViewEndButton' title='End' class='button'  disabled='disabled'>
                        <img src='".SugarThemeRegistry::current()->getImageURL('end_off.gif')."' alt='End' align='absmiddle' border='0'>
                    </button>";

            }

            $html .="</td>
                       </table>
                      </td>";

            $html .="</tr></thead>";
        } else{

            $moduleFieldByGroupValue = $this->getModuleFieldByGroupValue($beanList, $group_value);

            $html = "<H3>$moduleFieldByGroupValue</H3>".$html;
        }

        $sql = "SELECT id FROM aor_fields WHERE aor_report_id = '".$this->id."' AND deleted = 0 ORDER BY field_order ASC";
        $result = $this->db->query($sql);

        $html .= "<thead>";
        $html .= "<tr>";

        $fields = array();
        $i = 0;
        while ($row = $this->db->fetchByAssoc($result)) {

            $field = new AOR_Field();
            $field->retrieve($row['id']);

            $path = unserialize(base64_decode($field->module_path));

            $field_bean = new $beanList[$this->report_module]();

            $field_module = $this->report_module;
            $field_alias = $field_bean->table_name;
            if($path[0] != $this->report_module){
                foreach($path as $rel){
                    if(empty($rel)){
                        continue;
                    }
                    $field_module = getRelatedModule($field_module,$rel);
                    $field_alias = $field_alias . ':'.$rel;
                }
            }
            $label = str_replace(' ','_',$field->label).$i;
            $fields[$label]['field'] = $field->field;
            $fields[$label]['label'] = $field->label;
            $fields[$label]['display'] = $field->display;
            $fields[$label]['function'] = $field->field_function;
            $fields[$label]['module'] = $field_module;
            $fields[$label]['alias'] = $field_alias;
            $fields[$label]['link'] = $field->link;
            $fields[$label]['total'] = $field->total;

            $fields[$label]['params'] = array("date_format" => $field->format);


            if($fields[$label]['display']){
                $html .= "<th scope='col'>";
                $html .= "<div style='white-space: normal;' width='100%' align='left'>";
                $html .= $field->label;
                $html .= "</div></th>";
            }
            ++$i;
        }

        $html .= "</tr>";
        $html .= "</thead>";
        $html .= "<tbody>";

        if($offset >= 0){
            $result = $this->db->limitQuery($report_sql, $offset, $max_rows);
        } else {
            $result = $this->db->query($report_sql);
        }

        $row_class = 'oddListRowS1';


        $totals = array();
        while ($row = $this->db->fetchByAssoc($result)) {
            $html .= "<tr class='".$row_class."' height='20'>";

            foreach($fields as $name => $att){
                if($att['display']){
                    $html .= "<td class='' valign='top' align='left'>";
                    if($att['link'] && $links){
                        $html .= "<a href='" . $sugar_config['site_url'] . "/index.php?module=".$att['module']."&action=DetailView&record=".$row[$att['alias'].'_id']."'>";
                    }

                    $currency_id = isset($row[$att['alias'].'_currency_id']) ? $row[$att['alias'].'_currency_id'] : '';

                    switch ($att['function']){
                        case 'COUNT':
                        //case 'SUM':
                            $html .= $row[$name];
                            break;
                        default:

                            $html .= getModuleField($att['module'], $att['field'], $att['field'], 'DetailView',$row[$name],'',$currency_id, $att['params']);
                            break;
                    }
                    if($att['total']){
                        $totals[$name][] = $row[$name];
                    }
                    if($att['link'] && $links) $html .= "</a>";
                    $html .= "</td>";
                }
            }
            $html .= "</tr>";

            $row_class = $row_class == 'oddListRowS1' ?  'evenListRowS1':'oddListRowS1';
        }
        $html .= "</tbody>";

        $html .= $this->getTotalHtml($fields,$totals);

        $html .= "</table>";

        $html .= "    <script type=\"text/javascript\">
                            groupedReportToggler = {

                                toggleList: function(elem) {
                                    $(elem).closest('table.list').find('thead, tbody').each(function(i, e){
                                        if(i>1) {
                                            $(e).toggle();
                                        }
                                    });
                                    if($(elem).find('img').first().attr('src') == 'themes/SuiteR/images/basic_search.gif') {
                                        $(elem).find('img').first().attr('src', 'themes/SuiteR/images/advanced_search.gif');
                                    }
                                    else {
                                        $(elem).find('img').first().attr('src', 'themes/SuiteR/images/basic_search.gif');
                                    }
                                }

                            };
                        </script>";

        return $html;
    }

    private function getModuleFieldByGroupValue($beanList, $group_value) {
        $moduleFieldByGroupValues = array();

        $sql = "SELECT id FROM aor_fields WHERE aor_report_id = '".$this->id."' AND group_display = 1 AND deleted = 0 ORDER BY field_order ASC LIMIT 1;";
        $result = $this->db->query($sql);
        while ($row = $this->db->fetchByAssoc($result)) {

            $field = new AOR_Field();
            $field->retrieve($row['id']);

            $path = unserialize(base64_decode($field->module_path));

            $field_bean = new $beanList[$this->report_module]();

            $field_module = $this->report_module;
            $field_alias = $field_bean->table_name;
            if($path[0] != $this->report_module){
                foreach($path as $rel){
                    if(empty($rel)){
                        continue;
                    }
                    $field_module = getRelatedModule($field_module,$rel);
                    $field_alias = $field_alias . ':'.$rel;
                }
            }

            $currency_id = isset($row[$field_alias.'_currency_id']) ? $row[$field_alias.'_currency_id'] : '';
            $moduleFieldByGroupValues[] = getModuleField($this->report_module, $field->field, $field->field, 'DetailView', $group_value, '', $currency_id, array("date_format" => $field->format));

        }

        $moduleFieldByGroupValue = implode(', ', $moduleFieldByGroupValues);
        return $moduleFieldByGroupValue;
    }

    function getTotalHTML($fields,$totals){
        global $app_list_strings;
        $html = '';
        $html .= "<tbody>";
        $html .= "<tr>";
        foreach($fields as $label => $field){
            if(!$field['display']){
                continue;
            }
            if($field['total']){
                $totalLabel = $field['label'] ." ".$app_list_strings['aor_total_options'][$field['total']];
                $html .= "<th>{$totalLabel}</th>";
            }else{
                $html .= "<th></th>";
            }
        }
        $html .= "</tr>";
        $html .= "<tr>";
        foreach($fields as $label => $field){
            if(!$field['display']){
                continue;
            }
            if($field['total'] && isset($totals[$label])){
                $html .= "<td>".$this->calculateTotal($field['total'],$totals[$label])."</td>";
            }else{
                $html .= "<td></td>";
            }
        }
        $html .= "</tr>";
        $html .= "</tbody>";
        return $html;
    }

    function calculateTotal($type, $totals){
        switch($type){
            case 'SUM':
                return array_sum($totals);
            case 'COUNT':
                return count($totals);
            case 'AVG':
                return array_sum($totals)/count($totals);
            default:
                return '';
        }
    }

    private function encloseForCSV($field){
        return '"'.$field.'"';
    }

    function build_report_csv(){

        ini_set('zlib.output_compression', 'Off');

        ob_start();
        require_once('include/export_utils.php');

        $delimiter = getDelimiter();
        $csv = '';
        //text/comma-separated-values

        $sql = "SELECT id FROM aor_fields WHERE aor_report_id = '".$this->id."' AND deleted = 0 ORDER BY field_order ASC";
        $result = $this->db->query($sql);

        $fields = array();
        $i = 0;
        while ($row = $this->db->fetchByAssoc($result)) {

            $field = new AOR_Field();
            $field->retrieve($row['id']);

            $path = unserialize(base64_decode($field->module_path));

            $field_module = $this->report_module;
            if($path[0] != $this->report_module){
                foreach($path as $rel){
                    $field_module = getRelatedModule($field_module,$rel);
                }
            }
            $label = str_replace(' ','_',$field->label).$i;
            $fields[$label]['field'] = $field->field;
            $fields[$label]['display'] = $field->display;
            $fields[$label]['function'] = $field->field_function;
            $fields[$label]['module'] = $field_module;


            if($field->display){
                $csv.= $this->encloseForCSV($field->label);
                $csv .= $delimiter;
            }
            ++$i;
        }

        $sql = $this->build_report_query();
        $result = $this->db->query($sql);

        while ($row = $this->db->fetchByAssoc($result)) {
            $csv .= "\r\n";
            foreach($fields as $name => $att){
                if($att['display']){
                    if($att['function'] != '' )
                        $csv .= $this->encloseForCSV($row[$name]);
                    else
                        $csv .= $this->encloseForCSV(trim(strip_tags(getModuleField($att['module'], $att['field'], $att['field'], 'DetailView',$row[$name]))));
                    $csv .= $delimiter;
                }
            }
        }

        $csv= $GLOBALS['locale']->translateCharset($csv, 'UTF-8', $GLOBALS['locale']->getExportCharset());

        ob_clean();
        header("Pragma: cache");
        header("Content-type: text/comma-separated-values; charset=".$GLOBALS['locale']->getExportCharset());
        header("Content-Disposition: attachment; filename=\"{$this->name}.csv\"");
        header("Content-transfer-encoding: binary");
        header("Expires: Mon, 26 Jul 1997 05:00:00 GMT" );
        header("Last-Modified: " . TimeDate::httpTime() );
        header("Cache-Control: post-check=0, pre-check=0", false );
        header("Content-Length: ".mb_strlen($csv, '8bit'));
        if (!empty($sugar_config['export_excel_compatible'])) {
            $csv==chr(255) . chr(254) . mb_convert_encoding($csv, 'UTF-16LE', 'UTF-8');
        }
        print $csv;

        sugar_cleanup(true);
    }



    function build_report_query($group_value ='', $extra = array()){
        global $beanList;

        $module = new $beanList[$this->report_module]();

        $query = '';
        $query_array = array();

        $query_array = $this->build_report_query_select($query_array, $group_value);
        if(isset($extra['where']) && $extra['where']) {
            $query_array['where'][] = implode(' AND ', $extra['where']) . ' AND ';
        }
        $query_array = $this->build_report_query_where($query_array);

        foreach ($query_array['select'] as $select){
            $query .=  ($query == '' ? 'SELECT ' : ', ').$select;
        }

        $query .= ' FROM '.$this->db->quoteIdentifier($module->table_name).' ';

        if(isset($query_array['join'])){
            foreach ($query_array['join'] as $join){
                $query .= $join;
            }
        }
        if(isset($query_array['where'])){
            $query_where = '';
            foreach ($query_array['where'] as $where){
                $query_where .=  ($query_where == '' ? 'WHERE ' : ' ').$where;
            }

            $query_where = $this->queryWhereRepair($query_where);

            $query .= ' '.$query_where;
        }

        if(isset($query_array['group_by'])){
            $query_group_by = '';
            foreach ($query_array['group_by'] as $group_by){
                $query_group_by .=  ($query_group_by == '' ? 'GROUP BY ' : ', ').$group_by;
            }
            $query .= ' '.$query_group_by;
        }

        if(isset($query_array['sort_by'])){
            $query_sort_by = '';
            foreach ($query_array['sort_by'] as $sort_by){
                $query_sort_by .=  ($query_sort_by == '' ? 'ORDER BY ' : ', ').$sort_by;
            }
            $query .= ' '.$query_sort_by;
        }
        return $query;

    }

    private function queryWhereRepair($query_where) {

        // remove empty parenthesis and fix query syntax

        $safe = 0;
        $query_where_clean = '';
        while($query_where_clean != $query_where) {
            $query_where_clean = $query_where;
            $query_where = preg_replace('/\b(AND|OR)\s*\(\s*\)|[^\w+\s*]\(\s*\)/i', '', $query_where_clean);
            $safe++;
            if($safe>100){
                $GLOBALS['log']->fatal('Invalid report query conditions');
                break;
            }
        }

        return $query_where;
    }

    function build_report_query_select($query = array(), $group_value =''){
        global $beanList;

        if($beanList[$this->report_module]){
            $module = new $beanList[$this->report_module]();

            $query['select'][] = $this->db->quoteIdentifier($module->table_name).".id AS '".$module->table_name."_id'";

            $sql = "SELECT id FROM aor_fields WHERE aor_report_id = '".$this->id."' AND deleted = 0 ORDER BY field_order ASC";
            $result = $this->db->query($sql);
            $i = 0;
            while ($row = $this->db->fetchByAssoc($result)) {

                $field = new AOR_Field();
                $field->retrieve($row['id']);

                $field->label = str_replace(' ','_',$field->label).$i;

                $path = unserialize(base64_decode($field->module_path));

                $field_module = $module;
                $table_alias = $field_module->table_name;
                $oldAlias = $table_alias;
                if(!empty($path[0]) && $path[0] != $module->module_dir){
                    foreach($path as $rel){
                        $new_field_module = new $beanList[getRelatedModule($field_module->module_dir,$rel)];
                        $oldAlias = $table_alias;
                        $table_alias = $table_alias.":".$rel;
                        $query = $this->build_report_query_join($rel, $table_alias, $oldAlias, $field_module, 'relationship', $query, $new_field_module);

                        $field_module = $new_field_module;
                    }
                }

                $data = $field_module->field_defs[$field->field];

                if($data['type'] == 'relate' && isset($data['id_name'])) {
                    $field->field = $data['id_name'];
                    $data_new = $field_module->field_defs[$field->field];
                    if(isset($data_new['source']) && $data_new['source'] == 'non-db' && $data_new['type'] != 'link' && isset($data['link'])){
                        $data_new['type'] = 'link';
                        $data_new['relationship'] = $data['link'];
                    }
                    $data = $data_new;
                }

                if($data['type'] == 'link' && $data['source'] == 'non-db') {
                    $new_field_module = new $beanList[getRelatedModule($field_module->module_dir,$data['relationship'])];
                    $table_alias = $data['relationship'];
                    $query = $this->build_report_query_join($data['relationship'],$table_alias, $oldAlias, $field_module, 'relationship', $query, $new_field_module);
                    $field_module = $new_field_module;
                    $field->field = 'id';
                }

                if($data['type'] == 'currency' && isset($field_module->field_defs['currency_id'])) {
                    if((isset($field_module->field_defs['currency_id']['source']) && $field_module->field_defs['currency_id']['source'] == 'custom_fields')) {
                        $query['select'][$table_alias.'_currency_id'] = $this->db->quoteIdentifier($table_alias.'_cstm').".currency_id AS '".$table_alias."_currency_id'";
                    } else {
                        $query['select'][$table_alias.'_currency_id'] = $this->db->quoteIdentifier($table_alias).".currency_id AS '".$table_alias."_currency_id'";
                    }
                }

                if((isset($data['source']) && $data['source'] == 'custom_fields')) {
                    $select_field = $this->db->quoteIdentifier($table_alias.'_cstm').'.'.$field->field;
                    $query = $this->build_report_query_join($table_alias.'_cstm', $table_alias.'_cstm',$table_alias, $field_module, 'custom', $query);
                } else {
                    $select_field= $this->db->quoteIdentifier($table_alias).'.'.$field->field;
                }

                if($field->sort_by != ''){
                    $query['sort_by'][] = $select_field." ".$field->sort_by;
                }

                if($field->group_by == 1){
                    $query['group_by'][] = $field->format ? str_replace('(%1)', '(' . $select_field . ')', preg_replace(array('/\s+/', '/Y/', '/m/', '/d/'), array(', ', 'YEAR(%1)', 'MONTH(%1)', 'DAY(%1)'), trim(preg_replace('/[^Ymd]/', ' ', $field->format)))) : $select_field;
                }

                if($field->field_function != null){
                    $select_field = $field->field_function.'('.$select_field.')';
                }

                $query['select'][] = $select_field ." AS '".$field->label."'";

                if($field->group_display == 1 && $group_value) $query['where'][] = $select_field." = '".$group_value."' AND ";
                    ++$i;
            }
        }
        return $query;
    }


    function build_report_query_join($name, $alias, $parentAlias, SugarBean $module, $type, $query = array(),SugarBean $rel_module = null ){

        if(!isset($query['join'][$alias])){

            switch ($type){
                case 'custom':
                    $query['join'][$alias] = 'LEFT JOIN '.$this->db->quoteIdentifier($module->get_custom_table_name()).' '.$this->db->quoteIdentifier($name).' ON '.$this->db->quoteIdentifier($parentAlias).'.id = '. $this->db->quoteIdentifier($name).'.id_c ';
                    break;

                case 'relationship':
                    if($module->load_relationship($name)){
                        $params['join_type'] = 'LEFT JOIN';
                        if($module->$name->relationship_type != 'one-to-many'){
                            if($module->$name->getSide() == REL_LHS){
                                $params['right_join_table_alias'] = $this->db->quoteIdentifier($alias);
                                $params['join_table_alias'] = $this->db->quoteIdentifier($alias);
                                $params['left_join_table_alias'] = $this->db->quoteIdentifier($parentAlias);
                            }else{
                                $params['right_join_table_alias'] = $this->db->quoteIdentifier($parentAlias);
                                $params['join_table_alias'] = $this->db->quoteIdentifier($alias);
                                $params['left_join_table_alias'] = $this->db->quoteIdentifier($alias);
                            }

                        }else{
                            $params['right_join_table_alias'] = $this->db->quoteIdentifier($parentAlias);
                            $params['join_table_alias'] = $this->db->quoteIdentifier($alias);
                            $params['left_join_table_alias'] = $this->db->quoteIdentifier($parentAlias);
                        }
                        $linkAlias = $parentAlias."|".$alias;
                        $params['join_table_link_alias'] = $this->db->quoteIdentifier($linkAlias);
                        $join = $module->$name->getJoin($params, true);
                        $query['join'][$alias] = $join['join'];
                        if($rel_module != null) {
                            $query['join'][$alias] .= $this->build_report_access_query($rel_module, $name);
                        }
                        $query['select'][] = $join['select']." AS '".$alias."_id'";
                    }
                    break;
                default:
                    break;

            }

        }
        return $query;
    }

    function build_report_access_query(SugarBean $module, $alias){

        $module->table_name = $alias;
        $where = '';
        if($module->bean_implements('ACL') && ACLController::requireOwner($module->module_dir, 'list') )
        {
            global $current_user;
            $owner_where = $module->getOwnerWhere($current_user->id);
            $where = ' AND '.$owner_where;

        }

        if(file_exists('modules/SecurityGroups/SecurityGroup.php')){
            /* BEGIN - SECURITY GROUPS */
            if($module->bean_implements('ACL') && ACLController::requireSecurityGroup($module->module_dir, 'list') )
            {
                require_once('modules/SecurityGroups/SecurityGroup.php');
                global $current_user;
                $owner_where = $module->getOwnerWhere($current_user->id);
                $group_where = SecurityGroup::getGroupWhere($alias,$module->module_dir,$current_user->id);
                if(!empty($owner_where)){
                    $where .= " AND (".  $owner_where." or ".$group_where.") ";
                } else {
                    $where .= ' AND '.  $group_where;
                }
            }
            /* END - SECURITY GROUPS */
        }

        return $where;
    }

    /**
     * @param array $query
     * @return array
     */
    function build_report_query_where($query = array()){
        global $beanList, $app_list_strings, $sugar_config;

        $closure = false;
        if(!empty($query['where'])) {
            $query['where'][] = '(';
            $closure = true;
        }

        if($beanList[$this->report_module]){
            $module = new $beanList[$this->report_module]();

            $sql = "SELECT id FROM aor_conditions WHERE aor_report_id = '".$this->id."' AND deleted = 0 ORDER BY condition_order ASC";
            $result = $this->db->query($sql);

            $tiltLogicOp = true;

            while ($row = $this->db->fetchByAssoc($result)) {
                $condition = new AOR_Condition();
                $condition->retrieve($row['id']);

                $path = unserialize(base64_decode($condition->module_path));

                $condition_module = $module;
                $table_alias = $condition_module->table_name;
                $oldAlias = $table_alias;
                if(!empty($path[0]) && $path[0] != $module->module_dir){
                    foreach($path as $rel){
                        if(empty($rel)){
                            continue;
                        }
                        // Bug: Prevents relationships from loading.
                        //$rel = strtolower($rel);
                        $new_condition_module = new $beanList[getRelatedModule($condition_module->module_dir,$rel)];
                        $oldAlias = $table_alias;
                        $table_alias = $table_alias.":".$rel;
                        $query = $this->build_report_query_join($rel, $table_alias, $oldAlias, $condition_module, 'relationship', $query, $new_condition_module);
                        $condition_module = $new_condition_module;
                    }
                }
                if(isset($app_list_strings['aor_sql_operator_list'][$condition->operator])) {
                    $where_set = false;

                    $data = $condition_module->field_defs[$condition->field];

                    if ($data['type'] == 'relate' && isset($data['id_name'])) {
                        $condition->field = $data['id_name'];
                        $data_new = $condition_module->field_defs[$condition->field];
                        if (!empty($data_new['source']) && $data_new['source'] == 'non-db' && $data_new['type'] != 'link' && isset($data['link'])) {
                            $data_new['type'] = 'link';
                            $data_new['relationship'] = $data['link'];
                        }
                        $data = $data_new;
                    }

                    if($data['type'] == 'link' && $data['source'] == 'non-db') {
                        $new_field_module = new $beanList[getRelatedModule($condition_module->module_dir,$data['relationship'])];
                        $table_alias = $data['relationship'];
                        $query = $this->build_report_query_join($data['relationship'],$table_alias, $oldAlias, $condition_module, 'relationship', $query, $new_field_module);
                        $condition_module = $new_field_module;

                        // Debugging: security groups conditions - It's a hack to just get the query working
                        if($condition_module->module_dir = 'SecurityGroups' && count($path) > 1) {
//                            $table_alias = 'opportunities:assigned_user_link:SecurityGroups' ;
                            $table_alias = $oldAlias. ':' .$rel;
                        }
                        $condition->field = 'id';
                    }
                    if ((isset($data['source']) && $data['source'] == 'custom_fields')) {
                        $field = $this->db->quoteIdentifier($table_alias . '_cstm') . '.' . $condition->field;
                        $query = $this->build_report_query_join($table_alias . '_cstm', $table_alias . '_cstm', $oldAlias, $condition_module, 'custom', $query);
                    } else {
                        $field = $this->db->quoteIdentifier($table_alias) . '.' . $condition->field;
                    }

                    if (!empty($this->user_parameters[$condition->id]) && $condition->parameter) {
                        $condParam = $this->user_parameters[$condition->id];
                        $condition->value = $condParam['value'];
                        $condition->operator = $condParam['operator'];
                        $condition->value_type = $condParam['type'];
                    }

                    switch ($condition->value_type) {
                        case 'Field':
                            $data = $condition_module->field_defs[$condition->value];

                            if ($data['type'] == 'relate' && isset($data['id_name'])) {
                                $condition->value = $data['id_name'];
                                $data_new = $condition_module->field_defs[$condition->value];
                                if ($data_new['source'] == 'non-db' && $data_new['type'] != 'link' && isset($data['link'])) {
                                    $data_new['type'] = 'link';
                                    $data_new['relationship'] = $data['link'];
                                }
                                $data = $data_new;
                            }

                            if ($data['type'] == 'link' && $data['source'] == 'non-db') {
                                $new_field_module = new $beanList[getRelatedModule($condition_module->module_dir, $data['relationship'])];
                                $table_alias = $data['relationship'];
                                $query = $this->build_report_query_join($data['relationship'], $table_alias, $oldAlias, $condition_module, 'relationship', $query, $new_field_module);
                                $condition_module = $new_field_module;
                                $condition->field = 'id';
                            }
                            if ((isset($data['source']) && $data['source'] == 'custom_fields')) {
                                $value = $condition_module->table_name . '_cstm.' . $condition->value;
                                $query = $this->build_report_query_join($condition_module->table_name . '_cstm', $table_alias . '_cstm', $table_alias, $condition_module, 'custom', $query);
                            } else {
                                $value = ($table_alias ? "`$table_alias`" : $condition_module->table_name) . '.' . $condition->value;
                            }
                            break;

                        case 'Date':
                            $params = unserialize(base64_decode($condition->value));
                            if ($params[0] == 'now') {
                                if ($sugar_config['dbconfig']['db_type'] == 'mssql') {
                                    $value = 'GetDate()';
                                } else {
                                    $value = 'NOW()';
                                }
                            } else if($params[0] == 'today'){
                                if($sugar_config['dbconfig']['db_type'] == 'mssql'){
                                    //$field =
                                    $value  = 'CAST(GETDATE() AS DATE)';
                                } else {
                                    $field = 'DATE('.$field.')';
                                    $value = 'Curdate()';
                                }
                            } else {
                                $data = $condition_module->field_defs[$params[0]];
                                if ((isset($data['source']) && $data['source'] == 'custom_fields')) {
                                    $value = $condition_module->table_name . '_cstm.' . $params[0];
                                    $query = $this->build_report_query_join($condition_module->table_name . '_cstm', $table_alias . '_cstm', $table_alias, $condition_module, 'custom', $query);
                                } else {
                                    $value = $condition_module->table_name . '.' . $params[0];
                                }
                            }

                            if ($params[1] != 'now') {
                                switch ($params[3]) {
                                    case 'business_hours';
                                        //business hours not implemented for query, default to hours
                                        $params[3] = 'hours';
                                    default:
                                        if ($sugar_config['dbconfig']['db_type'] == 'mssql') {
                                            $value = "DATEADD(" . $params[3] . ",  " . $app_list_strings['aor_date_operator'][$params[1]] . " $params[2], $value)";
                                        } else {
                                            $value = "DATE_ADD($value, INTERVAL " . $app_list_strings['aor_date_operator'][$params[1]] . " $params[2] " . $params[3] . ")";
                                        }
                                        break;
                                }
                            }
                            break;

                        case 'Multi':
                            $sep = ' AND ';
                            if ($condition->operator == 'Equal_To') $sep = ' OR ';
                            $multi_values = unencodeMultienum($condition->value);
                            if (!empty($multi_values)) {
                                $value = '(';
                                foreach ($multi_values as $multi_value) {
                                    if ($value != '(') $value .= $sep;
                                    $value .= $field . ' ' . $app_list_strings['aor_sql_operator_list'][$condition->operator] . " '" . $multi_value . "'";
                                }
                                $value .= ')';
                            }
                            $query['where'][] = ($tiltLogicOp ? '' : ($condition->logic_op ? $condition->logic_op . ' ': 'AND ')) . $value;
                            $where_set = true;
                            break;
                        case "Period":
                            if (array_key_exists($condition->value, $app_list_strings['date_time_period_list'])) {
                                $params = $condition->value;
                            } else {
                                $params = base64_decode($condition->value);
                            }
                            $value = '"' . getPeriodDate($params)->format('Y-m-d H:i:s') . '"';
                            break;
                        case "CurrentUserID":
                            global $current_user;
                            $value = '"' . $current_user->id . '"';
                            break;
                        case 'Value':
                        default:
                            $value = "'" . $this->db->quote($condition->value) . "'";
                            break;
                    }

                    //handle like conditions
                    Switch($condition->operator) {
                        case 'Contains':
                            $value = "CONCAT('%', ".$value." ,'%')";
                            break;
                        case 'Starts_With':
                            $value = "CONCAT(".$value." ,'%')";
                            break;
                        case 'Ends_With':
                            $value = "CONCAT('%', ".$value.")";
                            break;
                    }

                    if($condition->value_type == 'Value' && !$condition->value && $condition->operator == 'Equal_To') {
                        $value = "{$value} OR {$field} IS NULL";
                    }

                    if (!$where_set) $query['where'][] = ($tiltLogicOp ? '' : ($condition->logic_op ? $condition->logic_op . ' ': 'AND ')) . $field . ' ' . $app_list_strings['aor_sql_operator_list'][$condition->operator] . ' ' . $value;

                    $tiltLogicOp = false;
                }
                else if($condition->parenthesis) {
                    if($condition->parenthesis == 'START') {
                        $query['where'][] = ($tiltLogicOp ? '' : ($condition->logic_op ? $condition->logic_op . ' ' : 'AND ')) .  '(';
                        $tiltLogicOp = true;
                    }
                    else {
                        $query['where'][] = ')';
                        $tiltLogicOp = false;
                    }
                }
                else {
                    $GLOBALS['log']->debug('illegal condition');
                }

            }

            if(isset($query['where']) && $query['where']) {
                array_unshift($query['where'], '(');
                $query['where'][] = ') AND ';
            }
            $query['where'][] = $module->table_name.".deleted = 0 ".$this->build_report_access_query($module, $module->table_name);

        }

        if($closure) {
            $query['where'][] = ')';
        }

        return $query;
    }

}<|MERGE_RESOLUTION|>--- conflicted
+++ resolved
@@ -120,16 +120,11 @@
 
     function build_report_chart($chartIds = null, $chartType = self::CHART_TYPE_PCHART){
         global $beanList;
-<<<<<<< HEAD
-
-        $html = '';
-=======
         $linkedCharts = $this->get_linked_beans('aor_charts','AOR_Charts');
 	if(!$linkedCharts){
             //No charts to display
             return '';
         }
->>>>>>> 26fbd737
 
         $sql = "SELECT id FROM aor_fields WHERE aor_report_id = '".$this->id."' AND deleted = 0 ORDER BY field_order ASC";
         $result = $this->db->query($sql);
