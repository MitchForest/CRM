<?php
/**
 *
 * SugarCRM Community Edition is a customer relationship management program developed by
 * SugarCRM, Inc. Copyright (C) 2004-2013 SugarCRM Inc.
 *
 * SuiteCRM is an extension to SugarCRM Community Edition developed by SalesAgility Ltd.
 * Copyright (C) 2011 - 2018 SalesAgility Ltd.
 *
 * This program is free software; you can redistribute it and/or modify it under
 * the terms of the GNU Affero General Public License version 3 as published by the
 * Free Software Foundation with the addition of the following permission added
 * to Section 15 as permitted in Section 7(a): FOR ANY PART OF THE COVERED WORK
 * IN WHICH THE COPYRIGHT IS OWNED BY SUGARCRM, SUGARCRM DISCLAIMS THE WARRANTY
 * OF NON INFRINGEMENT OF THIRD PARTY RIGHTS.
 *
 * This program is distributed in the hope that it will be useful, but WITHOUT
 * ANY WARRANTY; without even the implied warranty of MERCHANTABILITY or FITNESS
 * FOR A PARTICULAR PURPOSE. See the GNU Affero General Public License for more
 * details.
 *
 * You should have received a copy of the GNU Affero General Public License along with
 * this program; if not, see http://www.gnu.org/licenses or write to the Free
 * Software Foundation, Inc., 51 Franklin Street, Fifth Floor, Boston, MA
 * 02110-1301 USA.
 *
 * You can contact SugarCRM, Inc. headquarters at 10050 North Wolfe Road,
 * SW2-130, Cupertino, CA 95014, USA. or at email address contact@sugarcrm.com.
 *
 * The interactive user interfaces in modified source and object code versions
 * of this program must display Appropriate Legal Notices, as required under
 * Section 5 of the GNU Affero General Public License version 3.
 *
 * In accordance with Section 7(b) of the GNU Affero General Public License version 3,
 * these Appropriate Legal Notices must retain the display of the "Powered by
 * SugarCRM" logo and "Supercharged by SuiteCRM" logo. If the display of the logos is not
 * reasonably feasible for technical reasons, the Appropriate Legal Notices must
 * display the words "Powered by SugarCRM" and "Supercharged by SuiteCRM".
 */

if (!defined('sugarEntry') || !sugarEntry) {
    die('Not A Valid Entry Point');
}

class AOR_Report extends Basic
{
    var $new_schema = true;
    var $module_dir = 'AOR_Reports';
    var $object_name = 'AOR_Report';
    var $table_name = 'aor_reports';
    var $importable = true;
    var $disable_row_level_security = true;

    var $id;
    var $name;
    var $date_entered;
    var $date_modified;
    var $modified_user_id;
    var $modified_by_name;
    var $created_by;
    var $created_by_name;
    var $description;
    var $deleted;
    var $created_by_link;
    var $modified_user_link;
    var $assigned_user_id;
    var $assigned_user_name;
    var $assigned_user_link;
    var $report_module;

    function __construct()
    {
        parent::__construct();
        $this->load_report_beans();
        require_once('modules/AOW_WorkFlow/aow_utils.php');
        require_once('modules/AOR_Reports/aor_utils.php');
    }

    /**
     * @deprecated deprecated since version 7.6, PHP4 Style Constructors are deprecated and will be remove in 7.8, please update your code, use __construct instead
     */
    function AOR_Report()
    {
        $deprecatedMessage = 'PHP4 Style Constructors are deprecated and will be remove in 7.8, please update your code';
        if (isset($GLOBALS['log'])) {
            $GLOBALS['log']->deprecated($deprecatedMessage);
        } else {
            trigger_error($deprecatedMessage, E_USER_DEPRECATED);
        }
        self::__construct();
    }


    function bean_implements($interface)
    {
        switch ($interface) {
            case 'ACL':
                return true;
        }

        return false;
    }

    function save($check_notify = false)
    {

        // TODO: process of saveing the fields and conditions is too long so we will have to make some optimization on save_lines functions
        set_time_limit(3600);

        if (empty($this->id) || (isset($_POST['duplicateSave']) && $_POST['duplicateSave'] == 'true')) {
            unset($_POST['aor_conditions_id']);
            unset($_POST['aor_fields_id']);
        }

        $return_id = parent::save($check_notify);

        require_once('modules/AOR_Fields/AOR_Field.php');
        $field = new AOR_Field();
        $field->save_lines($_POST, $this, 'aor_fields_');

        require_once('modules/AOR_Conditions/AOR_Condition.php');
        $condition = new AOR_Condition();
        $condition->save_lines($_POST, $this, 'aor_conditions_');

        require_once('modules/AOR_Charts/AOR_Chart.php');
        $chart = new AOR_Chart();
        $chart->save_lines($_POST, $this, 'aor_chart_');

        return $return_id;
    }

    /**
     * @param string $view
     * @param string $is_owner
     * @param string $in_group
     * @return bool
     */
    public function ACLAccess($view, $is_owner = 'not_set', $in_group = 'not_set')
    {
        $result = parent::ACLAccess($view, $is_owner, $in_group);
        if ($result && $this->report_module !== '') {
            $result = ACLController::checkAccess($this->report_module, 'list', true);
        }

        return $result;
    }


    function load_report_beans()
    {
        global $beanList, $app_list_strings;

        $app_list_strings['aor_moduleList'] = $app_list_strings['moduleList'];

        foreach ($app_list_strings['aor_moduleList'] as $mkey => $mvalue) {
            if (!isset($beanList[$mkey]) || str_begin($mkey, 'AOR_') || str_begin($mkey, 'AOW_')) {
                unset($app_list_strings['aor_moduleList'][$mkey]);
            }
        }

        $app_list_strings['aor_moduleList'] = array_merge((array)array('' => ''),
            (array)$app_list_strings['aor_moduleList']);

        asort($app_list_strings['aor_moduleList']);
    }


    function getReportFields()
    {
        $fields = array();
        foreach ($this->get_linked_beans('aor_fields', 'AOR_Fields') as $field) {
            $fields[] = $field;
        }
        usort($fields, function ($a, $b) {
            return $a->field_order - $b->field_order;
        });

        return $fields;
    }

    const CHART_TYPE_PCHART = 'pchart';
    const CHART_TYPE_CHARTJS = 'chartjs';
    const CHART_TYPE_RGRAPH = 'rgraph';


    function build_report_chart($chartIds = null, $chartType = self::CHART_TYPE_PCHART)
    {
        global $beanList;
        $linkedCharts = $this->get_linked_beans('aor_charts', 'AOR_Charts');
        if (!$linkedCharts) {
            //No charts to display
            LoggerManager::getLogger()->warn('No charts to display to build report chart for AOR Report.');
            return '';
        }

        $sql = "SELECT id FROM aor_fields WHERE aor_report_id = '" . $this->id . "' AND deleted = 0 ORDER BY field_order ASC";
        $result = $this->db->query($sql);

        $fields = array();
        $i = 0;

        $mainGroupField = null;

        while ($row = $this->db->fetchByAssoc($result)) {

            $field = new AOR_Field();
            $field->retrieve($row['id']);

            $path = unserialize(base64_decode($field->module_path));

            $field_bean = new $beanList[$this->report_module]();

            $field_module = $this->report_module;
            $field_alias = $field_bean->table_name;
            if ($path[0] != $this->report_module) {
                foreach ($path as $rel) {
                    if (empty($rel)) {
                        continue;
                    }
                    $field_module = getRelatedModule($field_module, $rel);
                    $field_alias = $field_alias . ':' . $rel;
                }
            }
            $label = str_replace(' ', '_', $field->label) . $i;
            $fields[$label]['field'] = $field->field;
            $fields[$label]['label'] = $field->label;
            $fields[$label]['display'] = $field->display;
            $fields[$label]['function'] = $field->field_function;
            $fields[$label]['module'] = $field_module;
            $fields[$label]['alias'] = $field_alias;
            $fields[$label]['link'] = $field->link;
            $fields[$label]['total'] = $field->total;


            $fields[$label]['params'] = $field->format;

            // get the main group

            if ($field->group_display) {

                // if we have a main group already thats wrong cause only one main grouping field possible
                if (!is_null($mainGroupField)) {
                    $GLOBALS['log']->fatal('main group already found');
                }

                $mainGroupField = $field;
            }

            ++$i;
        }


        $query = $this->build_report_query();
        $result = $this->db->query($query);
        $data = array();
        while ($row = $this->db->fetchByAssoc($result, false)) {
            foreach ($fields as $name => $att) {

                $currency_id = isset($row[$att['alias'] . '_currency_id']) ? $row[$att['alias'] . '_currency_id'] : '';

                if ($att['function'] != 'COUNT' && empty($att['params']) && !is_numeric($row[$name])) {
                    $row[$name] = trim(strip_tags(getModuleField($att['module'], $att['field'], $att['field'],
                        'DetailView', $row[$name], '', $currency_id)));
                }
            }
            $data[] = $row;
        }
        $fields = $this->getReportFields();

        switch ($chartType) {
            case self::CHART_TYPE_PCHART:
                $html = '<script src="modules/AOR_Charts/lib/pChart/imagemap.js"></script>';
                break;
            case self::CHART_TYPE_CHARTJS:
                $html = '<script src="modules/AOR_Reports/js/Chart.js"></script>';
                break;
            case self::CHART_TYPE_RGRAPH:
                if ($_REQUEST['module'] != 'Home') {
                    require_once('include/SuiteGraphs/RGraphIncludes.php');
                }

                break;
        }
        $x = 0;
        foreach ($linkedCharts as $chart) {
            if ($chartIds !== null && !in_array($chart->id, $chartIds)) {
                continue;
            }
            $html .= $chart->buildChartHTML($data, $fields, $x, $chartType, $mainGroupField);
            $x++;
        }

        return $html;
    }


    public function buildMultiGroupReport($offset = -1, $links = true, $level = 2, $path = array())
    {
        global $beanList;

        $rows = $this->getGroupDisplayFieldByReportId($this->id, $level);

        if (count($rows) > 1) {
            $GLOBALS['log']->fatal('ambiguous group display for report ' . $this->id);
        } else {
            if (count($rows) == 1) {
                $rows[0]['module_path'] = unserialize(base64_decode($rows[0]['module_path']));
                if (!$rows[0]['module_path'][0]) {
                    $module = new $beanList[$this->report_module]();
                    $rows[0]['field_id_name'] = $module->field_defs[$rows[0]['field']]['id_name'] ? $module->field_defs[$rows[0]['field']]['id_name'] : $module->field_defs[$rows[0]['field']]['name'];
                    $rows[0]['module_path'][0] = $module->table_name;
                } else {
                    $rows[0]['field_id_name'] = $rows[0]['field'];
                }
                $path[] = $rows[0];

                if ($level > 10) {
                    $msg = 'Too many nested groups';
                    $GLOBALS['log']->fatal($msg);

                    return null;
                }

                return $this->buildMultiGroupReport($offset, $links, $level + 1, $path);
            } else {
                if (!$rows) {
                    if ($path) {
                        $html = '';
                        foreach ($path as $pth) {
                            $_fieldIdName = $this->db->quoteIdentifier($pth['field_id_name']);
                            $query = "SELECT $_fieldIdName FROM " . $this->db->quoteIdentifier($pth['module_path'][0]) . " GROUP BY $_fieldIdName;";
                            $values = $this->dbSelect($query);

                            foreach ($values as $value) {
                                $moduleFieldByGroupValue = $this->getModuleFieldByGroupValue($beanList,
                                    $value[$pth['field_id_name']]);
                                $moduleFieldByGroupValue = $this->addDataIdValueToInnertext($moduleFieldByGroupValue);
                                $html .= $this->getMultiGroupFrameHTML($moduleFieldByGroupValue,
                                    $this->build_group_report($offset, $links));
                            }
                        }

                        return $html;
                    } else {
                        return $this->build_group_report($offset, $links, array());
                    }
                } else {
                    throw new Exception('incorrect results');
                }
            }
        }
        throw new Exception('incorrect state');
    }

    private function getGroupDisplayFieldByReportId($reportId = null, $level = 1)
    {

        // set the default values

        if (is_null($reportId)) {
            $reportId = $this->id;
        }

        if (!$level) {
            $level = 1;
        }

        // escape values for query

        $_id = $this->db->quote($reportId);
        $_level = (int)$level;

        // get results array

        $query = "SELECT id, field, module_path FROM aor_fields WHERE aor_report_id = '$_id' AND group_display = $_level AND deleted = 0;";
        $rows = $this->dbSelect($query);

        return $rows;
    }


    private function dbSelect($query)
    {
        $results = $this->db->query($query);

        $rows = array();
        while ($row = $this->db->fetchByAssoc($results)) {
            $rows[] = $row;
        }

        return $rows;
    }

    private function getMultiGroupFrameHTML($header, $body)
    {
        $html = '<div class="multi-group-list" style="border: 1px solid black; padding: 10px;">
                    <h3>' . $header . '</h3>
                    <div class="multi-group-list-inner">' . $body . '</div>
                </div>';

        return $html;
    }

    private function addDataIdValueToInnertext($html)
    {
        preg_match('/\sdata-id-value\s*=\s*"([^"]*)"/', $html, $match);
        $html = preg_replace('/(>)([^<]*)(<\/\w+>$)/', '$1$2' . $match[1] . '$3', $html);

        return $html;
    }


    function build_group_report($offset = -1, $links = true, $extra = array(), $subgroup = '')
    {
        global $beanList, $timedate, $app_strings;

        $html = '';
        $query = '';
        $query_array = array();
        $module = new $beanList[$this->report_module]();

        $sql = "SELECT id FROM aor_fields WHERE aor_report_id = '" . $this->id . "' AND group_display = 1 AND deleted = 0 ORDER BY field_order ASC";
        $field_id = $this->db->getOne($sql);

        if (!$field_id) {
            $query_array['select'][] = $module->table_name . ".id AS '" . $module->table_name . "_id'";
        }

        if ($field_id != '' && empty($subgroup)) {
            $field = new AOR_Field();
            $field->retrieve($field_id);

            $field_label = str_replace(' ', '_', $field->label);

            $path = unserialize(base64_decode($field->module_path));

            $field_module = $module;
            $table_alias = $field_module->table_name;
            if (!empty($path[0]) && $path[0] != $module->module_dir) {
                foreach ($path as $rel) {
                    $new_field_module = new $beanList[getRelatedModule($field_module->module_dir, $rel)];
                    $oldAlias = $table_alias;
                    $table_alias = $table_alias . ":" . $rel;

                    $query_array = $this->build_report_query_join($rel, $table_alias, $oldAlias, $field_module,
                        'relationship', $query_array, $new_field_module);
                    $field_module = $new_field_module;
                }
            }

            $data = $field_module->field_defs[$field->field];

            if ($data['type'] == 'relate' && isset($data['id_name'])) {
                $field->field = $data['id_name'];
            }

            if ($data['type'] == 'currency' && !stripos($field->field,
                    '_USD') && isset($field_module->field_defs['currency_id'])
            ) {
                if ((isset($field_module->field_defs['currency_id']['source']) && $field_module->field_defs['currency_id']['source'] == 'custom_fields')) {
                    $query_array['select'][$table_alias . '_currency_id'] = $table_alias . '_cstm' . ".currency_id AS '" . $table_alias . "_currency_id'";
                } else {
                    $query_array['select'][$table_alias . '_currency_id'] = $table_alias . ".currency_id AS '" . $table_alias . "_currency_id'";
                }
            }

            if ((isset($data['source']) && $data['source'] == 'custom_fields')) {
                $select_field = $this->db->quoteIdentifier($table_alias . '_cstm') . '.' . $field->field;
                // Fix for #1251 - added a missing parameter to the function call
                $query_array = $this->build_report_query_join($table_alias . '_cstm', $table_alias . '_cstm',
                    $table_alias, $field_module, 'custom', $query_array);
            } else {
                $select_field = $this->db->quoteIdentifier($table_alias) . '.' . $field->field;
            }

            if ($field->sort_by != '') {
                $query_array['sort_by'][] = $field_label . ' ' . $field->sort_by;
            }

            if ($field->format && in_array($data['type'], array('date', 'datetime', 'datetimecombo'))) {
                if (in_array($data['type'], array('datetime', 'datetimecombo'))) {
                    $select_field = $this->db->convert($select_field, 'add_tz_offset');
                }
                $select_field = $this->db->convert($select_field, 'date_format',
                    array($timedate->getCalFormat($field->format)));
            }

            if ($field->field_function != null) {
                $select_field = $field->field_function . '(' . $select_field . ')';
            }

            if ($field->group_by == 1) {
                $query_array['group_by'][] = $select_field;
            }

            $query_array['select'][] = $select_field . " AS '" . $field_label . "'";
            if (isset($extra['select']) && $extra['select']) {
                foreach ($extra['select'] as $selectField => $selectAlias) {
                    if ($selectAlias) {
                        $query_array['select'][] = $selectField . " AS " . $selectAlias;
                    } else {
                        $query_array['select'][] = $selectField;
                    }
                }
            }
            $query_array['where'][] = $select_field . " IS NOT NULL AND ";
            if (isset($extra['where']) && $extra['where']) {
                $query_array['where'][] = implode(' AND ', $extra['where']) . ' AND ';
            }

            $query_array = $this->build_report_query_where($query_array);

            foreach ($query_array['select'] as $select) {
                $query .= ($query == '' ? 'SELECT ' : ', ') . $select;
            }

            $query .= ' FROM ' . $module->table_name . ' ';

            if (isset($query_array['join'])) {
                foreach ($query_array['join'] as $join) {
                    $query .= $join;
                }
            }
            if (isset($query_array['where'])) {
                $query_where = '';
                foreach ($query_array['where'] as $where) {
                    $query_where .= ($query_where == '' ? 'WHERE ' : ' ') . $where;
                }

                $query_where = $this->queryWhereRepair($query_where);

                $query .= ' ' . $query_where;
            }

            if (isset($query_array['group_by'])) {
                $query_group_by = '';
                foreach ($query_array['group_by'] as $group_by) {
                    $query_group_by .= ($query_group_by == '' ? 'GROUP BY ' : ', ') . $group_by;
                }
                $query .= ' ' . $query_group_by;
            }

            if (isset($query_array['sort_by'])) {
                $query_sort_by = '';
                foreach ($query_array['sort_by'] as $sort_by) {
                    $query_sort_by .= ($query_sort_by == '' ? 'ORDER BY ' : ', ') . $sort_by;
                }
                $query .= ' ' . $query_sort_by;
            }
            $result = $this->db->query($query);

            while ($row = $this->db->fetchByAssoc($result)) {
                if ($html !== '') {
                    $html .= '<br />';
                }
                $groupValue = $row[$field_label];
                $groupDisplay = $this->getModuleFieldByGroupValue($beanList, $groupValue);
                if (empty(trim($groupValue))) {
                    $groupValue = '_empty';
                    $groupDisplay = $app_strings['LBL_NONE'];
                }

                 // Fix #5427 If download pdf then not use tab-content and add css inline to work with mpdf
                $pdf_style = "";
                $action = $_REQUEST['action'];
                if ($action == 'DownloadPDF') {
                    $pdf_style = "background: #333 !important; color: #fff !important; margin-bottom: 0px;";
                }

                $html .= '<div class="panel panel-default">
                            <div class="panel-heading" style="' . $pdf_style . '">
                                <a class="" role="button" data-toggle="collapse" href="#detailpanel_report_group_' . $groupValue . '" aria-expanded="false">
                                    <div class="col-xs-10 col-sm-11 col-md-11">
                                        ' . $groupDisplay . '
                                    </div>
                                </a>
                            </div>';
                if ($action != 'DownloadPDF') {
                    $html .= '<div class="panel-body panel-collapse collapse in" id="detailpanel_report_group_' . $groupValue . '">
                                <div class="tab-content">';
                }
                else {
                    $html .= '</div>';
                }


                $html .= $this->build_report_html($offset, $links, $groupValue, create_guid(), $extra);
                $html .= ($action == 'downloadPDF') ? '' : '</div></div></div>';
                // End

            }
        }

        if ($html == '') {
            $html = $this->build_report_html($offset, $links, $subgroup, create_guid(), $extra);
        }

        return $html;

    }


    function build_report_html($offset = -1, $links = true, $group_value = '', $tableIdentifier = '', $extra = array())
    {

        global $beanList, $sugar_config;

        $_group_value = $this->db->quote($group_value);

        $report_sql = $this->build_report_query($_group_value, $extra);

        // Fix for issue 1232 - items listed in a single report, should adhere to the same standard as ListView items.
        if ($sugar_config['list_max_entries_per_page'] != '') {
            $max_rows = $sugar_config['list_max_entries_per_page'];
        } else {
            $max_rows = 20;
        }

        // See if the report actually has any fields, if not we don't want to run any queries since we can't show anything
        $fieldCount = count($this->getReportFields());
        if(!$fieldCount){
            $GLOBALS['log']->info('Running report "' . $this->name . '" with 0 fields');
        }

        $total_rows = 0;
        if($fieldCount){
            $count_sql = explode('ORDER BY', $report_sql);
            $count_query = 'SELECT count(*) c FROM (' . $count_sql[0] . ') as n';

            // We have a count query.  Run it and get the results.
            $result = $this->db->query($count_query);
            $assoc = $this->db->fetchByAssoc($result);
            if (!empty($assoc['c'])) {
                $total_rows = $assoc['c'];
            }
        }

          // Fix #5427
        $report_style = '';
        $thead_style = '';
        if ((isset($_REQUEST['action']) ? $_REQUEST['action'] : null) == 'DownloadPDF') {
            $report_style = 'margin-top: 0px;';
            $thead_style = 'background: #919798; color: #fff';
        }
        $html = '<div class="list-view-rounded-corners" style="' . $report_style . '">';
        //End

        $html.='<table id="report_table_'.$tableIdentifier.$group_value.'" cellpadding="0" cellspacing="0" width="100%" border="0" class="list view table-responsive aor_reports">';

        $sql = "SELECT id FROM aor_fields WHERE aor_report_id = '" . $this->id . "' AND deleted = 0 ORDER BY field_order ASC";
        $result = $this->db->query($sql);

        $html .= '<thead>';
        $html .= '<tr>';

        $fields = array();
        $i = 0;
        while ($row = $this->db->fetchByAssoc($result)) {

            $field = new AOR_Field();
            $field->retrieve($row['id']);

            $path = unserialize(base64_decode($field->module_path));

            $field_bean = new $beanList[$this->report_module]();

            $field_module = $this->report_module;
            $field_alias = $field_bean->table_name;
            if ($path[0] != $this->report_module) {
                foreach ($path as $rel) {
                    if (empty($rel)) {
                        continue;
                    }
                    $field_module = getRelatedModule($field_module, $rel);
                    $field_alias = $field_alias . ':' . $rel;
                }
            }
            $label = str_replace(' ', '_', $field->label) . $i;
            $fields[$label]['field'] = $field->field;
            $fields[$label]['label'] = $field->label;
            $fields[$label]['display'] = $field->display;
            $fields[$label]['function'] = $field->field_function;
            $fields[$label]['module'] = $field_module;
            $fields[$label]['alias'] = $field_alias;
            $fields[$label]['link'] = $field->link;
            $fields[$label]['total'] = $field->total;

            $fields[$label]['params'] = $field->format;


            if ($fields[$label]['display']) {
                 // Fix #5427
                $html .= "<th scope='col' style='{$thead_style}'>";
                // End
                $html .= "<div>";
                $html .= $field->label;
                $html .= "</div></th>";
            }
            ++$i;
        }

        $html .= '</tr>';

        if ($offset >= 0) {
            $start = 0;
            $end = 0;
            $previous_offset = 0;
            $next_offset = 0;
            $last_offset = 0;

            if ($total_rows > 0) {
                $start = $offset + 1;
                $end = (($offset + $max_rows) < $total_rows) ? $offset + $max_rows : $total_rows;
                $previous_offset = ($offset - $max_rows) < 0 ? 0 : $offset - $max_rows;
                $next_offset = $offset + $max_rows;
                if (is_int($total_rows / $max_rows)) {
                    $last_offset = $max_rows * ($total_rows / $max_rows - 1);
                } else {
                    $last_offset = $max_rows * floor($total_rows / $max_rows);
                }

            }

            $html .= '<tr id="pagination" class="pagination-unique" role="presentation">';

            $html .= "<td colspan='$i'>
                       <table class='paginationTable' border='0' cellpadding='0' cellspacing='0' width='100%'>
                        <td nowrap=\"nowrap\" class=\"paginationActionButtons\" ></td>";

            $html .= '<td nowrap="nowrap" align="right" class="paginationChangeButtons" width="1%">';
            if ($offset == 0) {
                $html .= "<button type='button' id='listViewStartButton_top' name='listViewStartButton' title='Start' class='button' disabled='disabled'>
                    <span class='suitepicon suitepicon-action-first'></span>
                </button>
                <button type='button' id='listViewPrevButton_top' name='listViewPrevButton' class='button' title='Previous' disabled='disabled'>
                    <span class='suitepicon suitepicon-action-left'></span>
                </button>";
            } else {
                $html .= "<button type='button' id='listViewStartButton_top' name='listViewStartButton' title='Start' class='button' onclick='changeReportPage(\"" . $this->id . "\",0,\"" . $group_value . "\",\"" . $tableIdentifier . "\")'>
                    <span class='suitepicon suitepicon-action-first'></span>
                </button>
                <button type='button' id='listViewPrevButton_top' name='listViewPrevButton' class='button' title='Previous' onclick='changeReportPage(\"" . $this->id . "\"," . $previous_offset . ",\"" . $group_value . "\",\"" . $tableIdentifier . "\")'>
                    <span class='suitepicon suitepicon-action-left'></span>
                </button>";
            }
            $html .= '</td><td style="vertical-align:middle" nowrap="nowrap" width="1%" class="paginationActionButtons">';
            $html .= ' <div class="pageNumbers">(' . $start . ' - ' . $end . ' of ' . $total_rows . ')</div>';
            $html .= '</td><td nowrap="nowrap" align="right" class="paginationActionButtons" width="1%">';
            if ($next_offset < $total_rows) {
                $html .= "<button type='button' id='listViewNextButton_top' name='listViewNextButton' title='Next' class='button' onclick='changeReportPage(\"" . $this->id . "\"," . $next_offset . ",\"" . $group_value . "\",\"" . $tableIdentifier . "\")'>
                       <span class='suitepicon suitepicon-action-right'></span>
                    </button>
                     <button type='button' id='listViewEndButton_top' name='listViewEndButton' title='End' class='button' onclick='changeReportPage(\"" . $this->id . "\"," . $last_offset . ",\"" . $group_value . "\",\"" . $tableIdentifier . "\")'>
                        <span class='suitepicon suitepicon-action-last'></span>
                    </button>";
            } else {
                $html .= "<button type='button' id='listViewNextButton_top' name='listViewNextButton' title='Next' class='button'  disabled='disabled'>
                        <span class='suitepicon suitepicon-action-next'></span>
                    </button>
                     <button type='button' id='listViewEndButton_top' name='listViewEndButton' title='End' class='button'  disabled='disabled'>
                       <span class='suitepicon suitepicon-action-last'></span>
                    </button>";

            }

            $html .= '</td><td nowrap="nowrap" width="4px" class="paginationActionButtons"></td>
                       </table>
                      </td>';

            $html .= '</tr>';
        }

        $html .= '</thead>';
        $html .= '<tbody>';

        if($fieldCount){
            if ($offset >= 0) {
                $result = $this->db->limitQuery($report_sql, $offset, $max_rows);
            } else {
                $result = $this->db->query($report_sql);
            }
        }

        $row_class = 'oddListRowS1';


        $totals = array();
        while ($fieldCount && $row = $this->db->fetchByAssoc($result)) {
            $html .= "<tr class='" . $row_class . "' height='20'>";

            foreach ($fields as $name => $att) {
                if ($att['display']) {
                    $html .= "<td class='' valign='top' align='left'>";
                    if ($att['link'] && $links) {
                        $html .= "<a href='" . $sugar_config['site_url'] . "/index.php?module=" . $att['module'] . "&action=DetailView&record=" . $row[$att['alias'] . '_id'] . "'>";
                    }

                    $currency_id = isset($row[$att['alias'] . '_currency_id']) ? $row[$att['alias'] . '_currency_id'] : '';

                    if ($att['function'] == 'COUNT' || !empty($att['params'])) {
                        $html .= $row[$name];
                    } else {
                        $att['params']['record_id'] = $row[$att['alias'] . '_id'];
                        $html .= getModuleField(
                            $att['module'],
                            $att['field'],
                            $att['field'],
                            'DetailView',
                            $row[$name],
                            '',
                            $currency_id,
                            $att['params']
                        );
                    }

                    if ($att['total']) {
                        $totals[$name][] = $row[$name];
                    }
                    if ($att['link'] && $links) {
                        $html .= "</a>";
                    }
                    $html .= "</td>";
                }
            }
            $html .= "</tr>";

            $row_class = $row_class == 'oddListRowS1' ? 'evenListRowS1' : 'oddListRowS1';
        }
        $html .= "</tbody></table>";

        $html .= $this->getTotalHTML($fields, $totals);

        $html .= '</div>';

        $html .= "    <script type=\"text/javascript\">
                            groupedReportToggler = {

                                toggleList: function(elem) {
                                    $(elem).closest('table.list').find('thead, tbody').each(function(i, e){
                                        if(i>1) {
                                            $(e).toggle();
                                        }
                                    });
                                    if($(elem).find('img').first().attr('src') == '".SugarThemeRegistry::current()->getImagePath('basic_search.gif')."') {
                                        $(elem).find('img').first().attr('src', '".SugarThemeRegistry::current()->getImagePath('advanced_search.gif')."');
                                    }
                                    else {
                                        $(elem).find('img').first().attr('src', '".SugarThemeRegistry::current()->getImagePath('basic_search.gif')."');
                                    }
                                }

                            };
                        </script>";

        return $html;
    }

    private function getModuleFieldByGroupValue($beanList, $group_value)
    {
        $moduleFieldByGroupValues = array();

        $sql = "SELECT id FROM aor_fields WHERE aor_report_id = '" . $this->id . "' AND group_display = 1 AND deleted = 0 ORDER BY field_order ASC";
        $result = $this->db->limitQuery($sql, 0, 1);
        while ($row = $this->db->fetchByAssoc($result)) {

            $field = new AOR_Field();
            $field->retrieve($row['id']);

            if ($field->field_function != 'COUNT' || $field->format != '') {
                // Fix grouping on assignment displays ID and not name #5427
                $report_bean = BeanFactory::getBean($this->report_module);
                $field_def = $report_bean->field_defs[$field->field];
                if ($field_def['type'] == 'relate' && isset($field_def['id_name'])) {
                    $related_bean = BeanFactory::getBean($field_def['module']);
                    $related_bean->retrieve($group_value);
                    $moduleFieldByGroupValues[] = ($related_bean instanceof Person) ? $related_bean->full_name : $related_bean->name;
                } else {
                    $moduleFieldByGroupValues[] = $group_value;
                }
                continue;
                // End
            }

            $path = unserialize(base64_decode($field->module_path));

            $field_bean = new $beanList[$this->report_module]();

            $field_module = $this->report_module;
            $field_alias = $field_bean->table_name;
            if ($path[0] != $this->report_module) {
                foreach ($path as $rel) {
                    if (empty($rel)) {
                        continue;
                    }
                    $field_module = getRelatedModule($field_module, $rel);
                    $field_alias = $field_alias . ':' . $rel;
                }
            }

            $currency_id = isset($row[$field_alias . '_currency_id']) ? $row[$field_alias . '_currency_id'] : '';
            $moduleFieldByGroupValues[] = getModuleField($this->report_module, $field->field, $field->field,
                'DetailView', $group_value, '', $currency_id);

        }

        $moduleFieldByGroupValue = implode(', ', $moduleFieldByGroupValues);

        return $moduleFieldByGroupValue;
    }

    function getTotalHTML($fields, $totals)
    {
        global $app_list_strings;

        $currency = new Currency();
        $currency->retrieve($GLOBALS['current_user']->getPreference('currency'));

        $showTotal = false;
        $html = '<table>';
        $html .= "<thead class='fc-head'>";
        $html .= "<tr>";
        foreach ($fields as $label => $field) {
            if (!$field['display']) {
                continue;
            }
<<<<<<< HEAD
            if ($field['total']) {
                $showTotal = true;
                $totalLabel = $field['label'] . ' ' . $app_list_strings['aor_total_options'][isset($field['total']) ? $field['total'] : null];
                $html .= "<th>{$totalLabel}</td>";
=======

            $fieldTotal = null;
            if (!isset($field['total'])) {
                LoggerManager::getLogger()->warn('AOR_Report problem: field[total] is not set for getTotalHTML()');
            } else {
                $fieldTotal = $field['total'];
            }

            $appListStringsAorTotalOptionsFieldTotal = null;
            if (!isset($app_list_strings['aor_total_options'][$fieldTotal])) {
                LoggerManager::getLogger()->warn('AOR_Report problem: app_list_strings[aor_total_options][fieldTotal] is not set for getTotalHTML()');
            } else {
                $appListStringsAorTotalOptionsFieldTotal = $app_list_strings['aor_total_options'][$fieldTotal];
            }


            if ($fieldTotal) {
                $showTotal = true;
                $totalLabel = $field['label'] . ' ' . $appListStringsAorTotalOptionsFieldTotal;
                $html .= "<th>{$totalLabel}</th>";
>>>>>>> b29c16a8
            } else {
                $html .= '<th></th>';
            }
        }
        $html .= '</tr></thead>';

        if (!$showTotal) {
            return '';
        }

        $html .= "<tbody><tr class='oddListRowS1'>";
        foreach ($fields as $label => $field) {
            if (!$field['display']) {
                continue;
            }
            if ($field['total'] && isset($totals[$label])) {
                $type = $field['total'];
                $total = $this->calculateTotal($type, $totals[$label]);
                // Customise display based on the field type
                $moduleBean = BeanFactory::newBean(isset($field['module']) ? $field['module'] : null);
                if (!is_object($moduleBean)) {
                    LoggerManager::getLogger()->warn('Unable to create new module bean when trying to build report html. Module bean was: ' . (isset($field['module']) ? $field['module'] : 'NULL'));
                    $moduleBeanFieldDefs = null;
                } elseif (!isset($moduleBean->field_defs)) {
                    LoggerManager::getLogger()->warn('File definition not found for module when trying to build report html. Module bean was: ' . get_class($moduleBean));
                    $moduleBeanFieldDefs = null;
                } else {
                    $moduleBeanFieldDefs = $moduleBean->field_defs;
                }
                $fieldDefinition = $moduleBeanFieldDefs[isset($field['field']) ? $field['field'] : null];
                $fieldDefinitionType = $fieldDefinition['type'];
                switch ($fieldDefinitionType) {
                    case "currency":
                        // Customise based on type of function
                        switch ($type) {
                            case 'SUM':
                            case 'AVG':
                                if ($currency->id == -99) {
                                    $total = $currency->symbol . format_number($total, null, null);
                                } else {
                                    $total = $currency->symbol . format_number($total, null, null,
                                            array('convert' => true));
                                }
                                break;
                            case 'COUNT':
                            default:
                                break;
                        }
                        break;
                    default:
                        break;
                }
                $html .= '<td>' . $total . '</td>';
            } else {
                $html .= '<td></td>';
            }
        }
        $html .= '</tr>';
        $html .= '</tbody></table>';

        return $html;
    }

    function calculateTotal($type, $totals)
    {
        switch ($type) {
            case 'SUM':
                return array_sum($totals);
            case 'COUNT':
                return count($totals);
            case 'AVG':
                return array_sum($totals) / count($totals);
            default:
                return '';
        }
    }

    private function encloseForCSV($field)
    {
        return '"' . $field . '"';
    }

    function build_report_csv()
    {
        global $beanList;
        ini_set('zlib.output_compression', 'Off');

        ob_start();
        require_once('include/export_utils.php');

        $delimiter = getDelimiter();
        $csv = '';
        //text/comma-separated-values

        $sql = "SELECT id FROM aor_fields WHERE aor_report_id = '" . $this->id . "' AND deleted = 0 ORDER BY field_order ASC";
        $result = $this->db->query($sql);

        $fields = array();
        $i = 0;
        while ($row = $this->db->fetchByAssoc($result)) {

            $field = new AOR_Field();
            $field->retrieve($row['id']);

            $path = unserialize(base64_decode($field->module_path));
            $field_bean = new $beanList[$this->report_module]();
            $field_module = $this->report_module;
            $field_alias = $field_bean->table_name;

            if ($path[0] != $this->report_module) {
                foreach ($path as $rel) {
                    if (empty($rel)) {
                        continue;
                    }
                    $field_module = getRelatedModule($field_module, $rel);
                    $field_alias = $field_alias . ':' . $rel;
                }
            }
            $label = str_replace(' ', '_', $field->label) . $i;
            $fields[$label]['field'] = $field->field;
            $fields[$label]['display'] = $field->display;
            $fields[$label]['function'] = $field->field_function;
            $fields[$label]['module'] = $field_module;
            $fields[$label]['alias'] = $field_alias;
            $fields[$label]['params'] = $field->format;

            if ($field->display) {
                $csv .= $this->encloseForCSV($field->label);
                $csv .= $delimiter;
            }
            ++$i;
        }

        // Remove last delimiter of the line
        if ($field->display) {
            $csv = substr($csv, 0, strlen($csv) - strlen($delimiter));
        }

        $sql = $this->build_report_query();
        $result = $this->db->query($sql);

        while ($row = $this->db->fetchByAssoc($result)) {
            $csv .= "\r\n";
            foreach ($fields as $name => $att) {
                $currency_id = isset($row[$att['alias'] . '_currency_id']) ? $row[$att['alias'] . '_currency_id'] : '';
                if ($att['display']) {
                    if ($att['function'] != '' || $att['params'] != '') {
                        $csv .= $this->encloseForCSV($row[$name]);
                    } else {
                        $csv .= $this->encloseForCSV(trim(strip_tags(getModuleField($att['module'], $att['field'],
                            $att['field'], 'DetailView', $row[$name], '', $currency_id))));
                    }
                    $csv .= $delimiter;
                }
            }
            // Remove last delimiter of the line
            $csv = substr($csv, 0, strlen($csv) - strlen($delimiter));
        }

        $csv = $GLOBALS['locale']->translateCharset($csv, 'UTF-8', $GLOBALS['locale']->getExportCharset());

        ob_clean();
        header("Pragma: cache");
        header("Content-type: text/comma-separated-values; charset=" . $GLOBALS['locale']->getExportCharset());
        header("Content-Disposition: attachment; filename=\"{$this->name}.csv\"");
        header("Content-transfer-encoding: binary");
        header("Expires: Mon, 26 Jul 1997 05:00:00 GMT");
        header("Last-Modified: " . TimeDate::httpTime());
        header("Cache-Control: post-check=0, pre-check=0", false);
        header("Content-Length: " . mb_strlen($csv, '8bit'));
        if (!empty($sugar_config['export_excel_compatible'])) {
            $csv = chr(255) . chr(254) . mb_convert_encoding($csv, 'UTF-16LE', 'UTF-8');
        }
        print $csv;

        sugar_cleanup(true);
    }


    function build_report_query($group_value = '', $extra = array())
    {
        global $beanList;

        $module = new $beanList[$this->report_module]();

        $query = '';
        $query_array = array();

        //Check if the user has access to the target module
        if (!(ACLController::checkAccess($this->report_module, 'list', true))) {
            return false;
        }

        $query_array = $this->build_report_query_select($query_array, $group_value);
        if (isset($extra['where']) && $extra['where']) {
            $query_array['where'][] = implode(' AND ', $extra['where']) . ' AND ';
        }
        $query_array = $this->build_report_query_where($query_array);

        if(!isset($query_array['select'])) {
            LoggerManager::getLogger()->warn('Trying to build report query without database select definition.');
        } else {
            foreach ($query_array['select'] as $select) {
                $query .= ($query == '' ? 'SELECT ' : ', ') . $select;
            }
        }

        if (empty($query_array['group_by'])) {
            foreach ($query_array['id_select'] as $select) {
                if (!$query) {
                    $query = 'SELECT ' . $select;
                } else {
                    $query .= ', ' . $select;
                }
            }
        }

        $query .= ' FROM ' . $this->db->quoteIdentifier($module->table_name) . ' ';

        if (isset($query_array['join'])) {
            foreach ($query_array['join'] as $join) {
                $query .= $join;
            }
        }
        if (isset($query_array['where'])) {
            $query_where = '';
            foreach ($query_array['where'] as $where) {
                $query_where .= ($query_where == '' ? 'WHERE ' : ' ') . $where;
            }

            $query_where = $this->queryWhereRepair($query_where);

            $query .= ' ' . $query_where;
        }

        if (isset($query_array['group_by'])) {
            $query_group_by = '';
            foreach ($query_array['group_by'] as $group_by) {
                $query_group_by .= ($query_group_by == '' ? 'GROUP BY ' : ', ') . $group_by;
            }
            if (isset($query_array['second_group_by']) && $query_group_by != '') {
                foreach ($query_array['second_group_by'] as $group_by) {
                    $query_group_by .= ', ' . $group_by;
                }
            }
            $query .= ' ' . $query_group_by;
        }

        if (isset($query_array['sort_by'])) {
            $query_sort_by = '';
            foreach ($query_array['sort_by'] as $sort_by) {
                $query_sort_by .= ($query_sort_by == '' ? 'ORDER BY ' : ', ') . $sort_by;
            }
            $query .= ' ' . $query_sort_by;
        }

        return $query;

    }

    private function queryWhereRepair($query_where)
    {

        // remove empty parenthesis and fix query syntax

        $safe = 0;
        $query_where_clean = '';
        while ($query_where_clean != $query_where) {
            $query_where_clean = $query_where;
            $query_where = preg_replace('/\b(AND|OR)\s*\(\s*\)|[^\w+\s*]\(\s*\)/i', '', $query_where_clean);
            $safe++;
            if ($safe > 100) {
                $GLOBALS['log']->fatal('Invalid report query conditions');
                break;
            }
        }

        return $query_where;
    }

    function build_report_query_select($query = array(), $group_value = '')
    {
        global $beanList, $timedate;

        if ($beanList[$this->report_module]) {
            $module = new $beanList[$this->report_module]();

            $query['id_select'][$module->table_name] = $this->db->quoteIdentifier($module->table_name) . ".id AS '" . $module->table_name . "_id'";
            $query['id_select_group'][$module->table_name] = $this->db->quoteIdentifier($module->table_name) . ".id";

            $sql = "SELECT id FROM aor_fields WHERE aor_report_id = '" . $this->id . "' AND deleted = 0 ORDER BY field_order ASC";

            $result = $this->db->query($sql);
            $i = 0;
            while ($row = $this->db->fetchByAssoc($result)) {

                $field = new AOR_Field();
                $field->retrieve($row['id']);

                $field->label = str_replace(' ', '_', $field->label) . $i;

                $path = unserialize(base64_decode($field->module_path));

                $field_module = $module;
                $table_alias = $field_module->table_name;
                $oldAlias = $table_alias;
                if (!empty($path[0]) && $path[0] != $module->module_dir) {
                    foreach ($path as $rel) {
                        $new_field_module = new $beanList[getRelatedModule($field_module->module_dir, $rel)];
                        $oldAlias = $table_alias;
                        $table_alias = $table_alias . ":" . $rel;
                        $query =
                            $this->build_report_query_join(
                                $rel,
                                $table_alias,
                                $oldAlias,
                                $field_module,
                                'relationship',
                                $query,
                                $new_field_module);
                        $field_module = $new_field_module;
                    }
                }
                $data = $field_module->field_defs[$field->field];

                if ($data['type'] == 'relate' && isset($data['id_name'])) {
                    $field->field = $data['id_name'];
                    $data_new = $field_module->field_defs[$field->field];
                    if (isset($data_new['source']) && $data_new['source'] == 'non-db' && $data_new['type'] != 'link' && isset($data['link'])) {
                        $data_new['type'] = 'link';
                        $data_new['relationship'] = $data['link'];
                    }
                    $data = $data_new;
                }

                if ($data['type'] == 'link' && $data['source'] == 'non-db') {
                    $new_field_module = new $beanList[getRelatedModule($field_module->module_dir,
                        $data['relationship'])];
                    $table_alias = $data['relationship'];
                    $query = $this->build_report_query_join($data['relationship'], $table_alias, $oldAlias,
                        $field_module, 'relationship', $query, $new_field_module);
                    $field_module = $new_field_module;
                    $field->field = 'id';
                }

                if ($data['type'] == 'currency' && isset($field_module->field_defs['currency_id'])) {
                    if ((isset($field_module->field_defs['currency_id']['source']) && $field_module->field_defs['currency_id']['source'] == 'custom_fields')) {
                        $query['select'][$table_alias . '_currency_id'] = $this->db->quoteIdentifier($table_alias . '_cstm') . ".currency_id AS '" . $table_alias . "_currency_id'";
                        $query['second_group_by'][] = $this->db->quoteIdentifier($table_alias . '_cstm') . ".currency_id";
                    } else {
                        $query['select'][$table_alias . '_currency_id'] = $this->db->quoteIdentifier($table_alias) . ".currency_id AS '" . $table_alias . "_currency_id'";
                        $query['second_group_by'][] = $this->db->quoteIdentifier($table_alias) . ".currency_id";
                    }
                }

                if ((isset($data['source']) && $data['source'] == 'custom_fields')) {
                    $select_field = $this->db->quoteIdentifier($table_alias . '_cstm') . '.' . $field->field;
                    $query = $this->build_report_query_join($table_alias . '_cstm', $table_alias . '_cstm',
                        $table_alias, $field_module, 'custom', $query);
                } else {
                    $select_field = $this->db->quoteIdentifier($table_alias) . '.' . $field->field;
                }
                $select_field_db = $select_field;

                if ($field->format && in_array($data['type'], array('date', 'datetime', 'datetimecombo'))) {
                    if (in_array($data['type'], array('datetime', 'datetimecombo'))) {
                        $select_field = $this->db->convert($select_field, 'add_tz_offset');
                    }
                    $select_field = $this->db->convert($select_field, 'date_format',
                        array($timedate->getCalFormat($field->format)));
                }

                if ($field->link && isset($query['id_select'][$table_alias])) {
                    $query['select'][] = $query['id_select'][$table_alias];
                    $query['second_group_by'][] = $query['id_select_group'][$table_alias];
                    unset($query['id_select'][$table_alias]);
                }

                if ($field->group_by == 1) {
                    $query['group_by'][] = $select_field;
                } elseif ($field->field_function != null) {
                    $select_field = $field->field_function . '(' . $select_field . ')';
                } else {
                    $query['second_group_by'][] = $select_field;
                }

                if ($field->sort_by != '') {
                    // If the field is a date, sort by the natural date and not the user-formatted date
                    if ($data['type'] == 'date' || $data['type'] == 'datetime') {
                        $query['sort_by'][] = $select_field_db . " " . $field->sort_by;
                    } else {
                        $query['sort_by'][] = $select_field . " " . $field->sort_by;
                    }
                }

                $query['select'][] = $select_field . " AS '" . $field->label . "'";

                if ($field->group_display == 1 && $group_value) {
                    if ($group_value === '_empty') {
                        $query['where'][] = '(' . $select_field . " = '' OR " . $select_field . ' IS NULL) AND ';
                    } else {
                        $query['where'][] = $select_field . " = '" . $group_value . "' AND ";
                    }
                }

                ++$i;
            }
        }

        return $query;
    }

    function build_report_query_join(
        $name,
        $alias,
        $parentAlias,
        SugarBean $module,
        $type,
        $query = array(),
        SugarBean $rel_module = null
    ) {
        // Alias to keep lines short
        $db = $this->db;
        if (!isset($query['join'][$alias])) {

            switch ($type) {
                case 'custom':
                    $customTable = $module->get_custom_table_name();
                    $query['join'][$alias] =
                        'LEFT JOIN ' .
                        $db->quoteIdentifier($customTable) .' '. $db->quoteIdentifier($alias) .
                        ' ON ' .
                        $db->quoteIdentifier($parentAlias) . '.id = ' . $db->quoteIdentifier($name) . '.id_c ';
                    break;

                case 'relationship':
                    if ($module->load_relationship($name)) {
                        $params['join_type'] = 'LEFT JOIN';
                        if ($module->$name->relationship_type != 'one-to-many') {
                            if ($module->$name->getSide() == REL_LHS) {
                                $params['right_join_table_alias'] = $db->quoteIdentifier($alias);
                                $params['join_table_alias'] = $db->quoteIdentifier($alias);
                                $params['left_join_table_alias'] = $db->quoteIdentifier($parentAlias);
                            } else {
                                $params['right_join_table_alias'] = $db->quoteIdentifier($parentAlias);
                                $params['join_table_alias'] = $db->quoteIdentifier($alias);
                                $params['left_join_table_alias'] = $db->quoteIdentifier($alias);
                            }

                        } else {
                            $params['right_join_table_alias'] = $db->quoteIdentifier($parentAlias);
                            $params['join_table_alias'] = $db->quoteIdentifier($alias);
                            $params['left_join_table_alias'] = $db->quoteIdentifier($parentAlias);
                        }
                        $linkAlias = $parentAlias . "|" . $alias;
                        $params['join_table_link_alias'] = $db->quoteIdentifier($linkAlias);
                        $join = $module->$name->getJoin($params, true);
                        $query['join'][$alias] = $join['join'];
                        if ($rel_module != null) {
                            $query['join'][$alias] .= $this->build_report_access_query($rel_module,
                                $db->quoteIdentifier($alias));
                        }
                        $query['id_select'][$alias] = $join['select'] . " AS '" . $alias . "_id'";
                        $query['id_select_group'][$alias] = $join['select'];
                    }
                    break;
                default:
                    break;

            }

        }

        return $query;
    }

    function build_report_access_query(SugarBean $module, $alias)
    {

        $where = '';
        if ($module->bean_implements('ACL') && ACLController::requireOwner($module->module_dir, 'list')) {
            global $current_user;
            $owner_where = $module->getOwnerWhere($current_user->id);
            $where = ' AND ' . $owner_where;

        }

        if (file_exists('modules/SecurityGroups/SecurityGroup.php')) {
            /* BEGIN - SECURITY GROUPS */
            if ($module->bean_implements('ACL') && ACLController::requireSecurityGroup($module->module_dir, 'list')) {
                require_once('modules/SecurityGroups/SecurityGroup.php');
                global $current_user;
                $owner_where = $module->getOwnerWhere($current_user->id);
                $group_where = SecurityGroup::getGroupWhere($alias, $module->module_dir, $current_user->id);
                if (!empty($owner_where)) {
                    $where .= " AND (" . $owner_where . " or " . $group_where . ") ";
                } else {
                    $where .= ' AND ' . $group_where;
                }
            }
            /* END - SECURITY GROUPS */
        }

        return $where;
    }

    /**
     * @param array $query
     * @return array
     */
    function build_report_query_where($query = array())
    {
        global $beanList, $app_list_strings, $sugar_config, $current_user;

        $aor_sql_operator_list['Equal_To'] = '=';
        $aor_sql_operator_list['Not_Equal_To'] = '!=';
        $aor_sql_operator_list['Greater_Than'] = '>';
        $aor_sql_operator_list['Less_Than'] = '<';
        $aor_sql_operator_list['Greater_Than_or_Equal_To'] = '>=';
        $aor_sql_operator_list['Less_Than_or_Equal_To'] = '<=';
        $aor_sql_operator_list['Contains'] = 'LIKE';
        $aor_sql_operator_list['Starts_With'] = 'LIKE';
        $aor_sql_operator_list['Ends_With'] = 'LIKE';

        $closure = false;
        if (!empty($query['where'])) {
            $query['where'][] = '(';
            $closure = true;
        }

        if ($beanList[$this->report_module]) {
            $module = new $beanList[$this->report_module]();

            $sql = "SELECT id FROM aor_conditions WHERE aor_report_id = '" . $this->id . "' AND deleted = 0 ORDER BY condition_order ASC";
            $result = $this->db->query($sql);

            $tiltLogicOp = true;

            while ($row = $this->db->fetchByAssoc($result)) {
                $condition = new AOR_Condition();
                $condition->retrieve($row['id']);

                $path = unserialize(base64_decode($condition->module_path));

                $condition_module = $module;
                $table_alias = $condition_module->table_name;
                $oldAlias = $table_alias;
                if (!empty($path[0]) && $path[0] != $module->module_dir) {
                    foreach ($path as $rel) {
                        if (empty($rel)) {
                            continue;
                        }
                        // Bug: Prevents relationships from loading.
                        $new_condition_module = new $beanList[getRelatedModule($condition_module->module_dir, $rel)];
                        //Check if the user has access to the related module
                        if (!(ACLController::checkAccess($new_condition_module->module_name, 'list', true))) {
                            return false;
                        }
                        $oldAlias = $table_alias;
                        $table_alias = $table_alias . ":" . $rel;
                        $query = $this->build_report_query_join($rel, $table_alias, $oldAlias, $condition_module,
                            'relationship', $query, $new_condition_module);
                        $condition_module = $new_condition_module;
                    }
                }
                if (isset($aor_sql_operator_list[$condition->operator])) {
                    $where_set = false;

                    $data = $condition_module->field_defs[$condition->field];

                    if ($data['type'] == 'relate' && isset($data['id_name'])) {
                        $condition->field = $data['id_name'];
                        $data_new = $condition_module->field_defs[$condition->field];
                        if (!empty($data_new['source']) && $data_new['source'] == 'non-db' && $data_new['type'] != 'link' && isset($data['link'])) {
                            $data_new['type'] = 'link';
                            $data_new['relationship'] = $data['link'];
                        }
                        $data = $data_new;
                    }

                    if ($data['type'] == 'link' && $data['source'] == 'non-db') {
                        $new_field_module = new $beanList[getRelatedModule($condition_module->module_dir,
                            $data['relationship'])];
                        $table_alias = $data['relationship'];
                        $query = $this->build_report_query_join($data['relationship'], $table_alias, $oldAlias,
                            $condition_module, 'relationship', $query, $new_field_module);
                        $condition_module = $new_field_module;

                        // Debugging: security groups conditions - It's a hack to just get the query working
                        if ($condition_module->module_dir = 'SecurityGroups' && count($path) > 1) {
                            $table_alias = $oldAlias . ':' . $rel;
                        }
                        $condition->field = 'id';
                    }
                    if ((isset($data['source']) && $data['source'] == 'custom_fields')) {
                        $field = $this->db->quoteIdentifier($table_alias . '_cstm') . '.' . $condition->field;
                        $query = $this->build_report_query_join($table_alias . '_cstm', $table_alias . '_cstm',
                            $table_alias, $condition_module, 'custom', $query);
                    } else {
                        $field = $this->db->quoteIdentifier($table_alias) . '.' . $condition->field;
                    }

                    if (!empty($this->user_parameters[$condition->id]) && $condition->parameter) {


                        $condParam = $this->user_parameters[$condition->id];
                        $condition->value = $condParam['value'];
                        $condition->operator = $condParam['operator'];
                        $condition->value_type = $condParam['type'];
                    }

                    switch ($condition->value_type) {
                        case 'Field':
                            $data = $condition_module->field_defs[$condition->value];

                            if ($data['type'] == 'relate' && isset($data['id_name'])) {
                                $condition->value = $data['id_name'];
                                $data_new = $condition_module->field_defs[$condition->value];
                                if ($data_new['source'] == 'non-db' && $data_new['type'] != 'link' && isset($data['link'])) {
                                    $data_new['type'] = 'link';
                                    $data_new['relationship'] = $data['link'];
                                }
                                $data = $data_new;
                            }

                            if ($data['type'] == 'link' && $data['source'] == 'non-db') {
                                $new_field_module = new $beanList[getRelatedModule($condition_module->module_dir,
                                    $data['relationship'])];
                                $table_alias = $data['relationship'];
                                $query = $this->build_report_query_join($data['relationship'], $table_alias, $oldAlias,
                                    $condition_module, 'relationship', $query, $new_field_module);
                                $condition_module = $new_field_module;
                                $condition->field = 'id';
                            }
                            if ((isset($data['source']) && $data['source'] == 'custom_fields')) {
                                $value = $condition_module->table_name . '_cstm.' . $condition->value;
                                $query = $this->build_report_query_join($condition_module->table_name . '_cstm',
                                    $table_alias . '_cstm', $table_alias, $condition_module, 'custom', $query);
                            } else {
                                $value = ($table_alias ? $this->db->quoteIdentifier($table_alias) : $condition_module->table_name) . '.' . $condition->value;
                            }
                            break;

                        case 'Date':
                            $params = unserialize(base64_decode($condition->value));

                            // Fix for issue #1272 - AOR_Report module cannot update Date type parameter.
                            if ($params == false) {
                                $params = $condition->value;
                            }

                            if ($params[0] == 'now') {
                                if ($sugar_config['dbconfig']['db_type'] == 'mssql') {
                                    $value = 'GetDate()';
                                } else {
                                    $value = 'NOW()';
                                }
                            } else {
                                if ($params[0] == 'today') {
                                    if ($sugar_config['dbconfig']['db_type'] == 'mssql') {
                                        //$field =
                                        $value = 'CAST(GETDATE() AS DATE)';
                                    } else {
                                        $field = 'DATE(' . $field . ')';
                                        $value = 'Curdate()';
                                    }
                                } else {
                                    $data = $condition_module->field_defs[$params[0]];
                                    if ((isset($data['source']) && $data['source'] == 'custom_fields')) {
                                        $value = $condition_module->table_name . '_cstm.' . $params[0];
                                        $query = $this->build_report_query_join($condition_module->table_name . '_cstm',
                                            $table_alias . '_cstm', $table_alias, $condition_module, 'custom', $query);
                                    } else {
                                        $value = $condition_module->table_name . '.' . $params[0];
                                    }
                                }
                            }

                            if ($params[1] != 'now') {
                                switch ($params[3]) {
                                    case 'business_hours';
                                        //business hours not implemented for query, default to hours
                                        $params[3] = 'hours';
                                    default:
                                        if ($sugar_config['dbconfig']['db_type'] == 'mssql') {
                                            $value = "DATEADD(" . $params[3] . ",  " . $app_list_strings['aor_date_operator'][$params[1]] . " $params[2], $value)";
                                        } else {
                                            $value = "DATE_ADD($value, INTERVAL " . $app_list_strings['aor_date_operator'][$params[1]] . " $params[2] " . $params[3] . ")";
                                        }
                                        break;
                                }
                            }
                            break;

                        case 'Multi':
                            $sep = ' AND ';
                            if ($condition->operator == 'Equal_To') {
                                $sep = ' OR ';
                            }
                            $multi_values = unencodeMultienum($condition->value);
                            if (!empty($multi_values)) {
                                $value = '(';
                                foreach ($multi_values as $multi_value) {
                                    if ($value != '(') {
                                        $value .= $sep;
                                    }
                                    $value .= $field . ' ' . $aor_sql_operator_list[$condition->operator] . " '" . $multi_value . "'";
                                }
                                $value .= ')';
                            }
                            $query['where'][] = ($tiltLogicOp ? '' : ($condition->logic_op ? $condition->logic_op . ' ' : 'AND ')) . $value;
                            $where_set = true;
                            break;
                        case "Period":
                            if (array_key_exists($condition->value, $app_list_strings['date_time_period_list'])) {
                                $params = $condition->value;
                            } else {
                                $params = base64_decode($condition->value);
                            }
                            $value = '"' . getPeriodDate($params)->format('Y-m-d H:i:s') . '"';
                            break;
                        case "CurrentUserID":
                            global $current_user;
                            $value = '"' . $current_user->id . '"';
                            break;
                        case 'Value':
                            $utc = new DateTimeZone("UTC");
                            $dateTime = DateTime::createFromFormat('Y-m-d H:i:s', $condition->value, $utc);

                            if ($condition->operator === 'Equal_To') {
                                if ($dateTime !== false) {
                                    $day_ahead = $dateTime->modify('+1 day');
                                    $equal_query = "( $field  BETWEEN '" . $this->db->quote($condition->value) . "' AND '" . $this->db->quote($day_ahead->format('Y-m-d H:i:s')) . "' ) ";
                                    $query['where'][] = ($tiltLogicOp ? '' : ($condition->logic_op ? $condition->logic_op . ' ' : 'AND ')) . $equal_query;
                                } elseif ($dateTime === false && $data['type'] === 'datetime') { // check for incorrectly converted dateTime
                                        $dateTime = convertToDateTime($condition->value);

                                        $query_date = $dateTime->format('Y-m-d H:i:s');
                                        $equal_query = "( $field  BETWEEN '" . $this->db->quote($query_date);
                                        $day_ahead = $dateTime->modify('+1 day');
                                        $equal_query .= "' AND '" . $this->db->quote($day_ahead->format('Y-m-d H:i:s')) . "' ) ";
                                        $query['where'][] = ($tiltLogicOp ? '' : ($condition->logic_op ? $condition->logic_op . ' ' : 'AND ')) . $equal_query;
                                    } else {
                                        $value = "'" . $this->db->quote($condition->value) . "'";
                                        break;
                                    }
                                $where_set = true;
                            } elseif ($condition->operator === 'Not_Equal_To') {
                                    if ($dateTime !== false) {
                                        $day_ahead = $dateTime->modify('+1 day');
                                        $not_equal_query = "( $field NOT BETWEEN '" . $this->db->quote($condition->value) . "' AND '" . $this->db->quote($day_ahead->format('Y-m-d H:i:s')) . "' ) ";
                                        $query['where'][] = ($tiltLogicOp ? '' : ($condition->logic_op ? $condition->logic_op . ' ' : 'AND ')) . $not_equal_query;
                                    } elseif ($dateTime === false && $data['type'] === 'datetime') { // check for incorrectly converted dateTime
                                            $dateTime = convertToDateTime($condition->value);

                                            $query_date = $dateTime->format('Y-m-d H:i:s');
                                            $not_equal_query = "( $field NOT BETWEEN '" . $this->db->quote($query_date);
                                            $day_ahead = $dateTime->modify('+1 day');
                                            $not_equal_query .= "' AND '" . $this->db->quote($day_ahead->format('Y-m-d H:i:s')) . "' ) ";
                                            $query['where'][] = ($tiltLogicOp ? '' : ($condition->logic_op ? $condition->logic_op . ' ' : 'AND ')) . $not_equal_query;
                                        } else {
                                            $value = "'" . $this->db->quote($condition->value) . "'";
                                            break;
                                        }
                                    $where_set = true;
                                } elseif ($condition->operator === 'Greater_Than') {
                                        if ($dateTime !== false) {
                                            $greater_than_query = "( $field > '" . $this->db->quote($condition->value) . "' ) ";
                                            $query['where'][] = ($tiltLogicOp ? '' : ($condition->logic_op ? $condition->logic_op . ' ' : 'AND ')) . $greater_than_query;
                                        } elseif ($dateTime === false && $data['type'] === 'datetime') { // check for incorrectly converted dateTime
                                                $dateTime = convertToDateTime($condition->value);

                                                $query_date = $dateTime->format('Y-m-d H:i:s');
                                                $greater_than_query = "( $field > '" . $this->db->quote($query_date) . "' ) ";
                                                $query['where'][] = ($tiltLogicOp ? '' : ($condition->logic_op ? $condition->logic_op . ' ' : 'AND ')) . $greater_than_query;
                                            } else {
                                                $value = "'" . $this->db->quote($condition->value) . "'";
                                                break;
                                            }
                                        $where_set = true;
                                    } elseif ($condition->operator === 'Less_Than') {
                                            if ($dateTime !== false) {
                                                $less_than_query = "( $field < '" . $this->db->quote($condition->value) . "' ) ";
                                                $query['where'][] = ($tiltLogicOp ? '' : ($condition->logic_op ? $condition->logic_op . ' ' : 'AND ')) . $less_than_query;
                                            } elseif ($dateTime === false && $data['type'] === 'datetime') { // check for incorrectly converted dateTime
                                                    $dateTime = convertToDateTime($condition->value);

                                                    $query_date = $dateTime->format('Y-m-d H:i:s');
                                                    $less_than_query = "( $field < '" . $this->db->quote($query_date) . "' ) ";
                                                    $query['where'][] = ($tiltLogicOp ? '' : ($condition->logic_op ? $condition->logic_op . ' ' : 'AND ')) . $less_than_query;
                                                } else {
                                                    $value = "'" . $this->db->quote($condition->value) . "'";
                                                    break;
                                                }
                                            $where_set = true;
                                        } elseif ($condition->operator === 'Greater_Than_or_Equal_To') {
                                                if ($dateTime !== false) {
                                                    $equal_greater_than_query = "( $field > '" . $this->db->quote($condition->value) . "'";
                                                    $day_ahead = $dateTime->modify('+1 day');
                                                    $equal_greater_than_query .= " OR $field  BETWEEN '" . $this->db->quote($condition->value) . "' AND '" . $this->db->quote($day_ahead->format('Y-m-d H:i:s')) . "' ) ";
                                                    $query['where'][] = ($tiltLogicOp ? '' : ($condition->logic_op ? $condition->logic_op . ' ' : 'AND ')) . $equal_greater_than_query;
                                                } elseif ($dateTime === false && $data['type'] === 'datetime') { // check for incorrectly converted dateTime
                                                        $dateTime = convertToDateTime($condition->value);

                                                        $query_date = $dateTime->format('Y-m-d H:i:s');
                                                        $equal_greater_than_query = "( $field > '" . $this->db->quote($query_date) . "'";
                                                        $day_ahead = $dateTime->modify('+1 day');
                                                        $equal_greater_than_query .= " OR $field  BETWEEN '" . $this->db->quote($query_date) . "' AND '" . $this->db->quote($day_ahead->format('Y-m-d H:i:s')) . "' ) ";
                                                        $query['where'][] = ($tiltLogicOp ? '' : ($condition->logic_op ? $condition->logic_op . ' ' : 'AND ')) . $equal_greater_than_query;
                                                    } else {
                                                        $value = "'" . $this->db->quote($condition->value) . "'";
                                                        break;
                                                    }
                                                $where_set = true;
                                            } elseif ($condition->operator === 'Less_Than_or_Equal_To') {
                                                    if ($dateTime !== false) {
                                                        $equal_less_than_query = "( $field < '" . $this->db->quote($condition->value) . "'";
                                                        $day_ahead = $dateTime->modify('+1 day');
                                                        $equal_less_than_query .= " OR $field  BETWEEN '" . $this->db->quote($condition->value) . "' AND '" . $this->db->quote($day_ahead->format('Y-m-d H:i:s')) . "' ) ";
                                                        $query['where'][] = ($tiltLogicOp ? '' : ($condition->logic_op ? $condition->logic_op . ' ' : 'AND ')) . $equal_less_than_query;
                                                    } elseif ($dateTime === false && $data['type'] === 'datetime') { // check for incorrectly converted dateTime
                                                            $dateTime = convertToDateTime($condition->value);

                                                            $query_date = $dateTime->format('Y-m-d H:i:s');
                                                            $equal_less_than_query = "( $field < '" . $this->db->quote($query_date) . "'";
                                                            $day_ahead = $dateTime->modify('+1 day');
                                                            $equal_less_than_query .= " OR $field  BETWEEN '" . $this->db->quote($query_date) . "' AND '" . $this->db->quote($day_ahead->format('Y-m-d H:i:s')) . "' ) ";
                                                            $query['where'][] = ($tiltLogicOp ? '' : ($condition->logic_op ? $condition->logic_op . ' ' : 'AND ')) . $equal_less_than_query;
                                                        } else {
                                                            $value = "'" . $this->db->quote($condition->value) . "'";
                                                            break;
                                                        }
                                                    $where_set = true;
                                                } else {
                                                    $value = "'" . $this->db->quote($condition->value) . "'";
                                                }
                            break;
                        default:
                            $value = "'" . $this->db->quote($condition->value) . "'";
                            break;
                    }

                    //handle like conditions
                    Switch ($condition->operator) {
                        case 'Contains':
                            $value = "CONCAT('%', " . $value . " ,'%')";
                            break;
                        case 'Starts_With':
                            $value = "CONCAT(" . $value . " ,'%')";
                            break;
                        case 'Ends_With':
                            $value = "CONCAT('%', " . $value . ")";
                            break;
                    }

                    if ($condition->value_type == 'Value' && !$condition->value && $condition->operator == 'Equal_To') {
                        if(!isset($value)) {
                            $GLOBALS['log']->warn(
                                $condition->field
                                . ' value is not set, assuming empty string value'
                            );
                            $value = '';
                        }

                        $value = "{$value} OR {$field} IS NULL)";
                        $field = "(" . $field;
                    }

                    if (!$where_set) {
                        if ($condition->value_type == "Period") {
                            if (array_key_exists($condition->value, $app_list_strings['date_time_period_list'])) {
                                $params = $condition->value;
                            } else {
                                $params = base64_decode($condition->value);
                            }
                            $date = getPeriodEndDate($params)->format('Y-m-d H:i:s');
                            $value = '"' . getPeriodDate($params)->format('Y-m-d H:i:s') . '"';

                            $query['where'][] = ($tiltLogicOp ? '' : ($condition->logic_op ? $condition->logic_op . ' ' : 'AND '));
                            $tiltLogicOp = false;

                            switch ($aor_sql_operator_list[$condition->operator]) {
                                case "=":
                                    $query['where'][] = $field . ' BETWEEN ' . $value . ' AND ' . '"' . $date . '"';
                                    break;
                                case "!=":
                                    $query['where'][] = $field . ' NOT BETWEEN ' . $value . ' AND ' . '"' . $date . '"';
                                    break;
                                case ">":
                                case "<":
                                case ">=":
                                case "<=":
                                    $query['where'][] = $field . ' ' . $aor_sql_operator_list[$condition->operator] . ' ' . $value;
                                    break;
                            }
                        } else {
                            if (!$where_set) {
                                $query['where'][] = ($tiltLogicOp ? '' : ($condition->logic_op ? $condition->logic_op . ' ' : 'AND ')) . $field . ' ' . $aor_sql_operator_list[$condition->operator] . ' ' . $value;
                            }
                        }
                    }
                    $tiltLogicOp = false;
                } else {
                    if ($condition->parenthesis) {
                        if ($condition->parenthesis == 'START') {
                            $query['where'][] = ($tiltLogicOp ? '' : ($condition->logic_op ? $condition->logic_op . ' ' : 'AND ')) . '(';
                            $tiltLogicOp = true;
                        } else {
                            $query['where'][] = ')';
                            $tiltLogicOp = false;
                        }
                    } else {
                        $GLOBALS['log']->debug('illegal condition');
                    }
                }

            }

            if (isset($query['where']) && $query['where']) {
                array_unshift($query['where'], '(');
                $query['where'][] = ') AND ';
            }
            $query['where'][] = $module->table_name . ".deleted = 0 " . $this->build_report_access_query($module,
                    $module->table_name);

        }

        if ($closure) {
            $query['where'][] = ')';
        }

        return $query;
    }

}<|MERGE_RESOLUTION|>--- conflicted
+++ resolved
@@ -923,12 +923,6 @@
             if (!$field['display']) {
                 continue;
             }
-<<<<<<< HEAD
-            if ($field['total']) {
-                $showTotal = true;
-                $totalLabel = $field['label'] . ' ' . $app_list_strings['aor_total_options'][isset($field['total']) ? $field['total'] : null];
-                $html .= "<th>{$totalLabel}</td>";
-=======
 
             $fieldTotal = null;
             if (!isset($field['total'])) {
@@ -949,7 +943,6 @@
                 $showTotal = true;
                 $totalLabel = $field['label'] . ' ' . $appListStringsAorTotalOptionsFieldTotal;
                 $html .= "<th>{$totalLabel}</th>";
->>>>>>> b29c16a8
             } else {
                 $html .= '<th></th>';
             }
