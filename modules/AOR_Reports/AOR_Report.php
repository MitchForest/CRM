--- conflicted
+++ resolved
@@ -42,10 +42,7 @@
     die('Not A Valid Entry Point');
 }
 
-<<<<<<< HEAD
-
-=======
->>>>>>> c91ce933
+
 class AOR_Report extends Basic
 {
     var $new_schema = true;
