--- conflicted
+++ resolved
@@ -336,26 +336,6 @@
                 }
 
                 return $this->buildMultiGroupReport($offset, $links, $level + 1, $path);
-<<<<<<< HEAD
-            } else {
-                if (!$rows) {
-                    if ($path) {
-                        $html = '';
-                        foreach ($path as $pth) {
-                            $_fieldIdName = $this->db->quoteIdentifier($pth['field_id_name']);
-                            $query = "SELECT $_fieldIdName FROM " . $this->db->quoteIdentifier($pth['module_path'][0]) . " GROUP BY $_fieldIdName;";
-                            $values = $this->dbSelect($query);
-
-                            foreach ($values as $value) {
-                                $moduleFieldByGroupValue = $this->getModuleFieldByGroupValue(
-                                    $beanList,
-                                    $value[$pth['field_id_name']]
-                                );
-                                $moduleFieldByGroupValue = $this->addDataIdValueToInnertext($moduleFieldByGroupValue);
-                                $html .= $this->getMultiGroupFrameHTML(
-                                    $moduleFieldByGroupValue,
-                                    $this->build_group_report($offset, $links)
-=======
             }
             if (!$rows) {
                 if ($path) {
@@ -374,19 +354,15 @@
                             $html .= $this->getMultiGroupFrameHTML(
                                 $moduleFieldByGroupValue,
                                 $this->build_group_report($offset, $links)
->>>>>>> 19ad0466
                                 );
-                            }
                         }
-
-                        return $html;
-                    } else {
-                        return $this->build_group_report($offset, $links, array());
-                    }
-                } else {
-                    throw new Exception('incorrect results');
-                }
-            }
+                    }
+
+                    return $html;
+                }
+                return $this->build_group_report($offset, $links, array());
+            }
+            throw new Exception('incorrect results');
         }
         throw new Exception('incorrect state');
     }
