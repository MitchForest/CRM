<?php
 /**
 * 
 * 
 * @package 
 * @copyright SalesAgility Ltd http://www.salesagility.com
 * 
 * This program is free software; you can redistribute it and/or modify
 * it under the terms of the GNU AFFERO GENERAL PUBLIC LICENSE as published by
 * the Free Software Foundation; either version 3 of the License, or
 * (at your option) any later version.
 *
 * This program is distributed in the hope that it will be useful,
 * but WITHOUT ANY WARRANTY; without even the implied warranty of
 * MERCHANTABILITY or FITNESS FOR A PARTICULAR PURPOSE.  See the
 * GNU General Public License for more details.
 *
 * You should have received a copy of the GNU AFFERO GENERAL PUBLIC LICENSE
 * along with this program; if not, see http://www.gnu.org/licenses
 * or write to the Free Software Foundation,Inc., 51 Franklin Street,
 * Fifth Floor, Boston, MA 02110-1301  USA
 *
 * @author Salesagility Ltd <support@salesagility.com>
 */
require_once 'include/MVC/View/views/view.detail.php';
require_once 'modules/AOW_WorkFlow/aow_utils.php';
require_once 'modules/AOR_Reports/aor_utils.php';
class AOR_ReportsViewDetail extends ViewDetail {
    public function __construct() {
        parent::ViewDetail();
    }
    private function getReportParameters(){
        if(!$this->bean->id){
            return array();
        }
        $conditions = $this->bean->get_linked_beans('aor_conditions','AOR_Conditions', 'condition_order');
        $parameters = array();
        foreach($conditions as $condition){
            if(!$condition->parameter){
                continue;
            }
            $condition->module_path = implode(":",unserialize(base64_decode($condition->module_path)));
            if($condition->value_type == 'Date'){
                $condition->value = unserialize(base64_decode($condition->value));
            }
            $condition_item = $condition->toArray();
            $display = getDisplayForField($condition->module_path, $condition->field, $this->bean->report_module);
            $condition_item['module_path_display'] = $display['module'];
            $condition_item['field_label'] = $display['field'];
            if(!empty($this->bean->user_parameters[$condition->id])){
                $param = $this->bean->user_parameters[$condition->id];
                $condition_item['operator'] = $param['operator'];
                $condition_item['value_type'] = $param['type'];
                $condition_item['value'] = $param['value'];
            }
            if(isset($parameters[$condition_item['condition_order']])) {
                $parameters[] = $condition_item;
            }
            else {
                $parameters[$condition_item['condition_order']] = $condition_item;
            }
        }
        return $parameters;
    }

    public function preDisplay() {
        global $app_list_strings;
        parent::preDisplay();
        $this->ss->assign('report_module',$this->bean->report_module);


        $this->bean->user_parameters = requestToUserParameters();

<<<<<<< HEAD
        $reportHTML = $this->bean->build_group_report(0,true).'<br />';

        $charts = $this->bean->build_report_chart(null, AOR_Report::CHART_TYPE_RGRAPH);

        $chartsPerRow = $this->bean->graphs_per_row;
        $this->ss->assign('report_content',$reportHTML.$charts);
        
=======

        $reportHTML = $this->bean->build_group_report(0,true);

        // use AOR_Report::CHART_TYPE_CHARTJS constant for old charts
        $chartsHTML = $this->bean->build_report_chart(null, AOR_Report::CHART_TYPE_RGRAPH);

        $this->ss->assign('report_content',$reportHTML);
        $this->ss->assign('charts_content',$chartsHTML);

>>>>>>> ca3de81d
        echo "<input type='hidden' name='report_module' id='report_module' value='{$this->bean->report_module}'>";
        if (!is_file('cache/jsLanguage/AOR_Conditions/' . $GLOBALS['current_language'] . '.js')) {
            require_once ('include/language/jsLanguage.php');
            jsLanguage::createModuleStringsCache('AOR_Conditions', $GLOBALS['current_language']);
        }
        echo '<script src="cache/jsLanguage/AOR_Conditions/'. $GLOBALS['current_language'] . '.js"></script>';

        $params = $this->getReportParameters();
        echo "<script>var reportParameters = ".json_encode($params).";</script>";

        $resizeGraphsPerRow = <<<EOD

       <script>
        function resizeGraphsPerRow()
        {
                var maxWidth = 900;
                var maxHeight = 500;
                var maxTextSize = 10;
                var divWidth = $("#detailpanel_report").width();

                var graphWidth = Math.floor(divWidth / $chartsPerRow);

                var graphs = document.getElementsByClassName('resizableCanvas');
                for(var i = 0; i < graphs.length; i++)
                {
                    if(graphWidth * 0.9 > maxWidth)
                    graphs[i].width  = maxWidth;
                else
                    graphs[i].width = graphWidth * 0.9;
                if(graphWidth * 0.9 > maxHeight)
                    graphs[i].height = maxHeight;
                else
                    graphs[i].height = graphWidth * 0.9;


                /*
                var text_size = Math.min(12, (graphWidth / 1000) * 12 );
                if(text_size < 6)text_size=6;
                if(text_size > maxTextSize) text_size = maxTextSize;

                if(     graphs[i] !== undefined
                    &&  graphs[i].__object__ !== undefined
                    &&  graphs[i].__object__["properties"] !== undefined
                    &&  graphs[i].__object__["properties"]["chart.text.size"] !== undefined
                    &&  graphs[i].__object__["properties"]["chart.key.text.size"] !== undefined)
                 {
                    graphs[i].__object__["properties"]["chart.text.size"] = text_size;
                    graphs[i].__object__["properties"]["chart.key.text.size"] = text_size;
                 }



                RGraph.redrawCanvas(graphs[i]);
                */
                }
        }
        </script>

EOD;



        echo $resizeGraphsPerRow;
        echo "<script> $(document).ready(function(){resizeGraphsPerRow();}); </script>";

    }



}<|MERGE_RESOLUTION|>--- conflicted
+++ resolved
@@ -69,27 +69,16 @@
         $this->ss->assign('report_module',$this->bean->report_module);
 
 
+
         $this->bean->user_parameters = requestToUserParameters();
 
-<<<<<<< HEAD
         $reportHTML = $this->bean->build_group_report(0,true).'<br />';
 
         $charts = $this->bean->build_report_chart(null, AOR_Report::CHART_TYPE_RGRAPH);
 
         $chartsPerRow = $this->bean->graphs_per_row;
         $this->ss->assign('report_content',$reportHTML.$charts);
-        
-=======
 
-        $reportHTML = $this->bean->build_group_report(0,true);
-
-        // use AOR_Report::CHART_TYPE_CHARTJS constant for old charts
-        $chartsHTML = $this->bean->build_report_chart(null, AOR_Report::CHART_TYPE_RGRAPH);
-
-        $this->ss->assign('report_content',$reportHTML);
-        $this->ss->assign('charts_content',$chartsHTML);
-
->>>>>>> ca3de81d
         echo "<input type='hidden' name='report_module' id='report_module' value='{$this->bean->report_module}'>";
         if (!is_file('cache/jsLanguage/AOR_Conditions/' . $GLOBALS['current_language'] . '.js')) {
             require_once ('include/language/jsLanguage.php');
