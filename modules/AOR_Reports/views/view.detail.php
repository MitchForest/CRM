<?php
 /**
 * 
 * 
 * @package 
 * @copyright SalesAgility Ltd http://www.salesagility.com
 * 
 * This program is free software; you can redistribute it and/or modify
 * it under the terms of the GNU AFFERO GENERAL PUBLIC LICENSE as published by
 * the Free Software Foundation; either version 3 of the License, or
 * (at your option) any later version.
 *
 * This program is distributed in the hope that it will be useful,
 * but WITHOUT ANY WARRANTY; without even the implied warranty of
 * MERCHANTABILITY or FITNESS FOR A PARTICULAR PURPOSE.  See the
 * GNU General Public License for more details.
 *
 * You should have received a copy of the GNU AFFERO GENERAL PUBLIC LICENSE
 * along with this program; if not, see http://www.gnu.org/licenses
 * or write to the Free Software Foundation,Inc., 51 Franklin Street,
 * Fifth Floor, Boston, MA 02110-1301  USA
 *
 * @author Salesagility Ltd <support@salesagility.com>
 */
require_once 'include/MVC/View/views/view.detail.php';
require_once 'modules/AOW_WorkFlow/aow_utils.php';
require_once 'modules/AOR_Reports/aor_utils.php';
class AOR_ReportsViewDetail extends ViewDetail {
    public function __construct() {
        parent::ViewDetail();
    }
    private function getReportParameters(){
        if(!$this->bean->id){
            return array();
        }
        $conditions = $this->bean->get_linked_beans('aor_conditions','AOR_Conditions', 'condition_order');
        $parameters = array();
        foreach($conditions as $condition){
            if(!$condition->parameter){
                continue;
            }
            $condition->module_path = implode(":",unserialize(base64_decode($condition->module_path)));
            if($condition->value_type == 'Date'){
                $condition->value = unserialize(base64_decode($condition->value));
            }
            $condition_item = $condition->toArray();
            $display = getDisplayForField($condition->module_path, $condition->field, $this->bean->report_module);
            $condition_item['module_path_display'] = $display['module'];
            $condition_item['field_label'] = $display['field'];
            if(!empty($this->bean->user_parameters[$condition->id])){
                $param = $this->bean->user_parameters[$condition->id];
                $condition_item['operator'] = $param['operator'];
                $condition_item['value_type'] = $param['type'];
                $condition_item['value'] = $param['value'];
            }
            if(isset($parameters[$condition_item['condition_order']])) {
                $parameters[] = $condition_item;
            }
            else {
                $parameters[$condition_item['condition_order']] = $condition_item;
            }
        }
        return $parameters;
    }

    public function preDisplay() {
        global $app_list_strings;
        parent::preDisplay();
        $this->ss->assign('report_module',$this->bean->report_module);



        $this->bean->user_parameters = requestToUserParameters();

        $reportHTML = $this->bean->build_group_report(0,true).'<br />';

<<<<<<< HEAD
        //$reportHTML = $this->bean->build_group_report(0,true);
        $reportHTML = $this->bean->buildMultiGroupReport(0,true);
=======
        $charts = $this->bean->build_report_chart(null, AOR_Report::CHART_TYPE_RGRAPH);
>>>>>>> 06763e29

        $chartsPerRow = $this->bean->graphs_per_row;
        $this->ss->assign('report_content',$charts.$reportHTML);

        echo "<input type='hidden' name='report_module' id='report_module' value='{$this->bean->report_module}'>";
        if (!is_file('cache/jsLanguage/AOR_Conditions/' . $GLOBALS['current_language'] . '.js')) {
            require_once ('include/language/jsLanguage.php');
            jsLanguage::createModuleStringsCache('AOR_Conditions', $GLOBALS['current_language']);
        }
        echo '<script src="cache/jsLanguage/AOR_Conditions/'. $GLOBALS['current_language'] . '.js"></script>';

        $params = $this->getReportParameters();
        echo "<script>var reportParameters = ".json_encode($params).";</script>";

        $resizeGraphsPerRow = <<<EOD

       <script>
        function resizeGraphsPerRow()
        {
                var maxWidth = 900;
                var maxHeight = 500;
                var maxTextSize = 10;
                var divWidth = $("#detailpanel_report").width();

                var graphWidth = Math.floor(divWidth / $chartsPerRow);

                var graphs = document.getElementsByClassName('resizableCanvas');
                for(var i = 0; i < graphs.length; i++)
                {
                    if(graphWidth * 0.9 > maxWidth)
                    graphs[i].width  = maxWidth;
                else
                    graphs[i].width = graphWidth * 0.9;
                if(graphWidth * 0.9 > maxHeight)
                    graphs[i].height = maxHeight;
                else
                    graphs[i].height = graphWidth * 0.9;


                /*
                var text_size = Math.min(12, (graphWidth / 1000) * 12 );
                if(text_size < 6)text_size=6;
                if(text_size > maxTextSize) text_size = maxTextSize;

                if(     graphs[i] !== undefined
                    &&  graphs[i].__object__ !== undefined
                    &&  graphs[i].__object__["properties"] !== undefined
                    &&  graphs[i].__object__["properties"]["chart.text.size"] !== undefined
                    &&  graphs[i].__object__["properties"]["chart.key.text.size"] !== undefined)
                 {
                    graphs[i].__object__["properties"]["chart.text.size"] = text_size;
                    graphs[i].__object__["properties"]["chart.key.text.size"] = text_size;
                 }



                RGraph.redrawCanvas(graphs[i]);
                */
                }
        }
        </script>

EOD;



        echo $resizeGraphsPerRow;
        echo "<script> $(document).ready(function(){resizeGraphsPerRow();}); </script>";

    }



}<|MERGE_RESOLUTION|>--- conflicted
+++ resolved
@@ -72,14 +72,10 @@
 
         $this->bean->user_parameters = requestToUserParameters();
 
-        $reportHTML = $this->bean->build_group_report(0,true).'<br />';
-
-<<<<<<< HEAD
         //$reportHTML = $this->bean->build_group_report(0,true);
         $reportHTML = $this->bean->buildMultiGroupReport(0,true);
-=======
+
         $charts = $this->bean->build_report_chart(null, AOR_Report::CHART_TYPE_RGRAPH);
->>>>>>> 06763e29
 
         $chartsPerRow = $this->bean->graphs_per_row;
         $this->ss->assign('report_content',$charts.$reportHTML);
