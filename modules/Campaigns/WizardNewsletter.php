<?php
if(!defined('sugarEntry') || !sugarEntry) die('Not A Valid Entry Point');
/*********************************************************************************
 * SugarCRM Community Edition is a customer relationship management program developed by
 * SugarCRM, Inc. Copyright (C) 2004-2013 SugarCRM Inc.

 * SuiteCRM is an extension to SugarCRM Community Edition developed by Salesagility Ltd.
 * Copyright (C) 2011 - 2014 Salesagility Ltd.
 *
 * This program is free software; you can redistribute it and/or modify it under
 * the terms of the GNU Affero General Public License version 3 as published by the
 * Free Software Foundation with the addition of the following permission added
 * to Section 15 as permitted in Section 7(a): FOR ANY PART OF THE COVERED WORK
 * IN WHICH THE COPYRIGHT IS OWNED BY SUGARCRM, SUGARCRM DISCLAIMS THE WARRANTY
 * OF NON INFRINGEMENT OF THIRD PARTY RIGHTS.
 *
 * This program is distributed in the hope that it will be useful, but WITHOUT
 * ANY WARRANTY; without even the implied warranty of MERCHANTABILITY or FITNESS
 * FOR A PARTICULAR PURPOSE.  See the GNU Affero General Public License for more
 * details.
 *
 * You should have received a copy of the GNU Affero General Public License along with
 * this program; if not, see http://www.gnu.org/licenses or write to the Free
 * Software Foundation, Inc., 51 Franklin Street, Fifth Floor, Boston, MA
 * 02110-1301 USA.
 *
 * You can contact SugarCRM, Inc. headquarters at 10050 North Wolfe Road,
 * SW2-130, Cupertino, CA 95014, USA. or at email address contact@sugarcrm.com.
 *
 * The interactive user interfaces in modified source and object code versions
 * of this program must display Appropriate Legal Notices, as required under
 * Section 5 of the GNU Affero General Public License version 3.
 *
 * In accordance with Section 7(b) of the GNU Affero General Public License version 3,
 * these Appropriate Legal Notices must retain the display of the "Powered by
 * SugarCRM" logo and "Supercharged by SuiteCRM" logo. If the display of the logos is not
 * reasonably feasible for  technical reasons, the Appropriate Legal Notices must
 * display the words  "Powered by SugarCRM" and "Supercharged by SuiteCRM".
 ********************************************************************************/

/*********************************************************************************

 * Description:  TODO: To be written.
 * Portions created by SugarCRM are Copyright (C) SugarCRM, Inc.
 * All Rights Reserved.
 * Contributor(s): ______________________________________..
 ********************************************************************************/

/******** general UI Stuff ***********/



require_once('modules/Campaigns/utils.php');


global $app_strings;
global $timedate;
global $app_list_strings;
global $mod_strings;
global $current_user;
global $sugar_version, $sugar_config;


/*************** GENERAL SETUP WORK **********/

$focus = new Campaign();
if(isset($_REQUEST['record'])) {
    $focus->retrieve($_REQUEST['record']);
}
if(isset($_REQUEST['isDuplicate']) && $_REQUEST['isDuplicate'] == 'true') {
    $focus->id = "";
}
global $theme;



$json = getJSONobj();

$GLOBALS['log']->info("Campaign NewsLetter Wizard");

if( (isset($_REQUEST['wizardtype'])  && $_REQUEST['wizardtype']==1)  ||  ($focus->campaign_type=='NewsLetter')){
    echo getClassicModuleTitle($mod_strings['LBL_MODULE_NAME'], array($mod_strings['LBL_NEWSLETTER WIZARD_TITLE'].$focus->name), true, false);
}else{
    echo getClassicModuleTitle($mod_strings['LBL_MODULE_NAME'], array($mod_strings['LBL_CAMPAIGN'].$focus->name), true, false);   
}


$ss = new Sugar_Smarty();
$ss->assign("MOD", $mod_strings);
$ss->assign("APP", $app_strings);

if (isset($_REQUEST['return_module'])) $ss->assign("RETURN_MODULE", $_REQUEST['return_module']);
if (isset($_REQUEST['return_action'])) $ss->assign("RETURN_ACTION", $_REQUEST['return_action']);
if (isset($_REQUEST['return_id'])) $ss->assign("RETURN_ID", $_REQUEST['return_id']);
// handle Create $module then Cancel
if (empty($_REQUEST['return_id'])) {
    $ss->assign("RETURN_ACTION", 'index');
}
$ss->assign("PRINT_URL", "index.php?".$GLOBALS['request_string']);

require_once('include/QuickSearchDefaults.php');
$qsd = QuickSearchDefaults::getQuickSearchDefaults();
$qsd->setFormName('wizform');
$sqs_objects = array('parent_name' => $qsd->getQSParent(), 
                    'assigned_user_name' => $qsd->getQSUser(),
                    //'prospect_list_name' => getProspectListQSObjects(),
                    'test_name' => getProspectListQSObjects('prospect_list_type_test', 'test_name','wiz_step3_test_name_id'),
                    'unsubscription_name' => getProspectListQSObjects('prospect_list_type_exempt', 'unsubscription_name','wiz_step3_unsubscription_name_id'),
                    'subscription_name' => getProspectListQSObjects('prospect_list_type_default', 'subscription_name','wiz_step3_subscription_name_id'),
                    );
                    

$quicksearch_js = '<script type="text/javascript" language="javascript">sqs_objects = ' . $json->encode($sqs_objects) . '</script>';

$ss->assign("JAVASCRIPT", $quicksearch_js);


//set the campaign type based on wizardtype value from request object
$campaign_type = 'newsletter';
if( (isset($_REQUEST['wizardtype'])  && $_REQUEST['wizardtype']==1)  ||  ($focus->campaign_type=='NewsLetter')){
    $campaign_type = 'newsletter';
    $ss->assign("CAMPAIGN_DIAGNOSTIC_LINK", diagnose());    
}elseif( (isset($_REQUEST['wizardtype'])  && $_REQUEST['wizardtype']==2)  || ($focus->campaign_type=='Email') ){
    $campaign_type = 'email';
    $ss->assign("CAMPAIGN_DIAGNOSTIC_LINK", diagnose());
}elseif( (isset($_REQUEST['wizardtype'])  && $_REQUEST['wizardtype']==4) || ($focus->campaign_type == 'Survey')){
    $campaign_type = 'survey';
    $ss->assign("CAMPAIGN_DIAGNOSTIC_LINK", diagnose());
}else{
    $campaign_type = 'general';
}


//******** CAMPAIGN HEADER AND BUDGET UI DIV Stuff (both divs) **********/
/// Users Popup
$popup_request_data = array(
    'call_back_function' => 'set_return',
    'form_name' => 'wizform',
    'field_to_name_array' => array(
        'id' => 'assigned_user_id',
        'user_name' => 'assigned_user_name',
        ),
    );
$ss->assign('encoded_users_popup_request_data', $json->encode($popup_request_data));


$popup_request_data = array(
    'call_back_function' => 'set_return',
    'form_name' => 'wizform',
    'field_to_name_array' => array(
        'id' => 'survey_id',
        'name' => 'survey_name',
        ),
    );
$ss->assign('encoded_surveys_popup_request_data', $json->encode($popup_request_data));

//set default values
$ss->assign("CALENDAR_LANG", "en");
$ss->assign("USER_DATEFORMAT", '('. $timedate->get_user_date_format().')');
$ss->assign("CALENDAR_DATEFORMAT", $timedate->get_cal_date_format());
$ss->assign("CAMP_DATE_ENTERED", $focus->date_entered);
$ss->assign("CAMP_DATE_MODIFIED", $focus->date_modified);
$ss->assign("CAMP_CREATED_BY", $focus->created_by_name);
$ss->assign("CAMP_MODIFIED_BY", $focus->modified_by_name);
$ss->assign("ID", $focus->id);
$ss->assign("CAMP_TRACKER_TEXT", $focus->tracker_text);
$ss->assign("CAMP_START_DATE", $focus->start_date);
$ss->assign("CAMP_END_DATE", $focus->end_date);
$ss->assign("CAMP_BUDGET", $focus->budget);
$ss->assign("CAMP_ACTUAL_COST", $focus->actual_cost);
$ss->assign("CAMP_EXPECTED_REVENUE", $focus->expected_revenue);
$ss->assign("CAMP_EXPECTED_COST", $focus->expected_cost);
$ss->assign("CAMP_OBJECTIVE", $focus->objective);
$ss->assign("OBJECTIVE", $focus->objective);
$ss->assign("CAMP_CONTENT", $focus->content);
$ss->assign("CAMP_NAME", $focus->name);
$ss->assign("CAMP_RECORD", $focus->id);
$ss->assign("CAMP_IMPRESSIONS", $focus->impressions);
if (empty($focus->assigned_user_id) && empty($focus->id))  $focus->assigned_user_id = $current_user->id;
if (empty($focus->assigned_name) && empty($focus->id))  $focus->assigned_user_name = $current_user->user_name;
$ss->assign("ASSIGNED_USER_OPTIONS", get_select_options_with_id(get_user_array(TRUE, "Active", $focus->assigned_user_id), $focus->assigned_user_id));
//$ss->assign("ASSIGNED_USER_NAME", $focus->assigned_user_name);

$focus->list_view_parse_additional_sections($ss);

$ss->assign("ASSIGNED_USER_ID", $focus->assigned_user_id );

$ss->assign("SURVEY_ID", $focus->survey_id );
$ss->assign("SURVEY_NAME", $focus->survey_name );

if((!isset($focus->status)) && (!isset($focus->id))){
    $ss->assign("STATUS_OPTIONS", get_select_options_with_id($app_list_strings['campaign_status_dom'], 'Planning'));
}else{
    $ss->assign("STATUS_OPTIONS", get_select_options_with_id($app_list_strings['campaign_status_dom'], $focus->status));
}

//hide frequency options if this is not a newsletter
if($campaign_type == 'newsletter'){
    $ss->assign("HIDE_FREQUENCY_IF_NEWSLETTER", "Select");
    $ss->assign("FREQUENCY_LABEL", $mod_strings['LBL_CAMPAIGN_FREQUENCY']);
    if((!isset($focus->frequency)) && (!isset($focus->id))){
        $ss->assign("FREQ_OPTIONS", get_select_options_with_id($app_list_strings['newsletter_frequency_dom'], 'Monthly'));
    }else{
        $ss->assign("FREQ_OPTIONS", get_select_options_with_id($app_list_strings['newsletter_frequency_dom'], $focus->frequency));
    }
}else{
    $ss->assign("HIDE_FREQUENCY_IF_NEWSLETTER", "input type='hidden'");
    $ss->assign("FREQUENCY_LABEL", '&nbsp;');
}
global $current_user;
require_once('modules/Currencies/ListCurrency.php');
$currency = new ListCurrency();
if(isset($focus->currency_id) && !empty($focus->currency_id)){
    $selectCurrency = $currency->getSelectOptions($focus->currency_id);
    $ss->assign("CURRENCY", $selectCurrency);
}
else if($current_user->getPreference('currency') && !isset($focus->id))
{
    $selectCurrency = $currency->getSelectOptions($current_user->getPreference('currency'));
    $ss->assign("CURRENCY", $selectCurrency);
}else{

    $selectCurrency = $currency->getSelectOptions();
    $ss->assign("CURRENCY", $selectCurrency);

}
global $current_user;
if(is_admin($current_user) && $_REQUEST['module'] != 'DynamicLayout' && !empty($_SESSION['editinplace'])){  
    $record = '';
    if(!empty($_REQUEST['record'])){
        $record =   $_REQUEST['record'];
    }
    $ss->assign("ADMIN_EDIT","<a href='index.php?action=index&module=DynamicLayout&from_action=".$_REQUEST['action'] ."&from_module=".$_REQUEST['module'] ."&record=".$record. "'>".SugarThemeRegistry::current()->getImage("EditLayout","border='0' align='bottom'",null,null,'.gif',$mod_strings['LBL_EDIT_LAYOUT'])."</a>");

}

echo $currency->getJavascript();

$seps = get_number_seperators();
$ss->assign("NUM_GRP_SEP", $seps[0]);
$ss->assign("DEC_SEP", $seps[1]);


//fill out the campaign type dropdown based on type of campaign being created
$ss->assign("campaign_type", $campaign_type);
if($campaign_type == 'general'){
    //get regular campaign dom object and strip out entries for email and newsletter
    $myTypeOptionsArr = array();
    $OptionsArr = $app_list_strings['campaign_type_dom'];
    foreach($OptionsArr as $key=>$val){
        if($val =='Newsletter' || $val =='Email' || $val =='' ){
            //do not add   
        }else{
            $myTypeOptionsArr[$key] = $val;
        }
    }
    
    //now create select option html without the newsletter/email, or blank ('') options
    $type_option_html =' ';
    $selected = false;
    foreach($myTypeOptionsArr as $optionKey=>$optionName){
        //if the selected flag is set to true, then just populate
        if($selected){
            $type_option_html .="<option value='$optionKey' >$optionName</option>";
        }else{//if not selected yet, check to see if this option should be selected
            //if the campaign type is not empty, then select the retrieved type
            if(!empty($focus->campaign_type)){
                //check to see if key matches campaign type
                if($optionKey == $focus->campaign_type){
                    //mark as selected
                    $type_option_html .="<option value='$optionKey' selected>$optionName</option>";
                    //mark as selected for next time
                    $selected=true;
                }else{
                    //key does not match, just populate
                    $type_option_html .="<option value='$optionKey' >$optionName</option>";
                }
            }else{
            //since the campaign type is empty, then select first one                
                $type_option_html .="<option value='$optionKey' selected>$optionName</option>";    
                //mark as selected for next time
                $selected=true;
            }
        }    
    }
    //assign the modified dropdown for general campaign creation
    $ss->assign("CAMPAIGN_TYPE_OPTIONS", $type_option_html);
    $ss->assign("SHOULD_TYPE_BE_DISABLED", "select");    
}elseif($campaign_type == 'email'){
    //Assign Email as type of campaign being created an disable the select widget
    $ss->assign("CAMPAIGN_TYPE_OPTIONS", $mod_strings['LBL_EMAIL']);
    $ss->assign("SHOULD_TYPE_BE_DISABLED", "input type='hidden' value='Email'");
    $ss->assign("HIDE_CAMPAIGN_TYPE", true);
}elseif($campaign_type == 'survey'){
    $ss->assign("CAMPAIGN_TYPE_OPTIONS", $mod_strings['LBL_SURVEY']);
    $ss->assign("SHOULD_TYPE_BE_DISABLED", "input type='hidden' value='Survey'");
    $ss->assign("HIDE_CAMPAIGN_TYPE", true);
}else{
    //Assign NewsLetter as type of campaign being created an disable the select widget
    $ss->assign("CAMPAIGN_TYPE_OPTIONS", $mod_strings['LBL_NEWSLETTER']);
    $ss->assign("SHOULD_TYPE_BE_DISABLED", "input type='hidden' value='NewsLetter'");
    $ss->assign("HIDE_CAMPAIGN_TYPE", true);

}





/***************  TRACKER UI DIV Stuff ***************/
//retrieve the trackers
$focus->load_relationship('tracked_urls');

$trkr_lists = $focus->tracked_urls->get();
$trkr_html ='';    
$ss->assign('TRACKER_COUNT',count($trkr_lists));
if(count($trkr_lists)>0){
global $odd_bg, $even_bg, $hilite_bg;
    
    $trkr_count = 0;
//create the html to create tracker table
    foreach($trkr_lists as $trkr_id){
        $ct_focus = new CampaignTracker();
        $ct_focus->retrieve($trkr_id);
      if(isset($ct_focus->tracker_name) && !empty($ct_focus->tracker_name)){
            if($ct_focus->is_optout){$opt = 'checked';}else{$opt = '';}
            $trkr_html .= "<div id='existing_trkr".$trkr_count."'> <table width='100%' border='0' cellspacing='0' cellpadding='0'>" ;
            $trkr_html .= "<tr class='evenListRowS1'><td width='15%'><input name='wiz_step3_is_optout".$trkr_count."' title='".$mod_strings['LBL_EDIT_OPT_OUT'] . $trkr_count ."' id='existing_is_optout". $trkr_count ."' class='checkbox' type='checkbox' $opt  /><input name='wiz_step3_id".$trkr_count."' value='".$ct_focus->id."' id='existing_tracker_id". $trkr_count ."'type='hidden''/></td>";
            $trkr_html .= "<td width='40%'> <input id='existing_tracker_name". $trkr_count ."' type='text' size='20' maxlength='255' name='wiz_step3_tracker_name". $trkr_count ."' title='".$mod_strings['LBL_EDIT_TRACKER_NAME']. $trkr_count ."' value='".$ct_focus->tracker_name."' ></td>";
            $trkr_html .= "<td width='40%'><input type='text' size='60' maxlength='255' name='wiz_step3_tracker_url". $trkr_count ."' title='".$mod_strings['LBL_EDIT_TRACKER_URL']. $trkr_count ."' id='existing_tracker_url". $trkr_count ."' value='".$ct_focus->tracker_url."' ></td>";
            $trkr_html .= "<td><a href='#' onclick=\"javascript:remove_existing_tracker('existing_trkr".$trkr_count."','".$ct_focus->id."'); \" >  ";
            $trkr_html .= SugarThemeRegistry::current()->getImage('delete_inline', "border='0'  align='absmiddle'", 12, 12, ".gif", $mod_strings['LBL_DELETE'])."</a></td></tr></table></div>";



      }
      $trkr_count =$trkr_count+1;
    }
    
    $trkr_html .= "<div id='no_trackers'></div>";
    }else{
        $trkr_html .= "<div id='no_trackers'><table width='100%' border='0' cellspacing='0' cellpadding='0'><tr class='evenListRowS1'><td>".$mod_strings['LBL_NONE']."</td></tr></table></div>";
    }
    $ss->assign('EXISTING_TRACKERS', $trkr_html);









/************** SUBSCRIPTION UI DIV Stuff ***************/
//fill in popups for target list options
    $popup_request_data = array(
        'call_back_function' => 'set_return', 
        'form_name' => 'wizform',
        'field_to_name_array' => array(
            'id' => 'wiz_step3_subscription_name_id',
            'name' => 'wiz_step3_subscription_name',
            
            ),
        );

$json = getJSONobj();
$encoded_newsletter_popup_request_data = $json->encode($popup_request_data);
$ss->assign('encoded_subscription_popup_request_data', $encoded_newsletter_popup_request_data);

    $popup_request_data = array(
        'call_back_function' => 'set_return', 
        'form_name' => 'wizform',
        'field_to_name_array' => array(
            'id' => 'wiz_step3_unsubscription_name_id',
            'name' => 'unsubscription_name',
            
            ),
        );

$json = getJSONobj();
$encoded_newsletter_popup_request_data = $json->encode($popup_request_data);
$ss->assign('encoded_unsubscription_popup_request_data', $encoded_newsletter_popup_request_data);

    $popup_request_data = array(
        'call_back_function' => 'set_return', //set_return_and_save_background
        'form_name' => 'wizform',
        'field_to_name_array' => array(
            'id' => 'wiz_step3_test_name_id',
            'name' => 'test_name',
            
            ),
        );

$json = getJSONobj();
$encoded_newsletter_popup_request_data = $json->encode($popup_request_data);
$ss->assign('encoded_test_popup_request_data', $encoded_newsletter_popup_request_data);


    $popup_request_data = array(
        'call_back_function' => 'set_return_prospect_list', 
        'form_name' => 'wizform',
        'field_to_name_array' => array(
            'id' => 'popup_target_list_id',
            'name' => 'popup_target_list_name',
            'list_type' => 'popup_target_list_type',
            
            ),
        );

$json = getJSONobj();
$encoded_newsletter_popup_request_data = $json->encode($popup_request_data);
$ss->assign('encoded_target_list_popup_request_data', $encoded_newsletter_popup_request_data);


// ----- show target lists...

if (!isset($targetListDataArray)) {
    $targetListDataArray = array();
}
if (!isset($targetListDataAssoc)) {
    $targetListDataAssoc = array();
}

$targetList = BeanFactory::getBean('ProspectLists')->get_full_list();

<<<<<<< HEAD
if($targetList) {
$targetListData = array();
foreach($targetList as $prospectLst) {
        $next = array(
=======
if($targetList) {$targetListDataArray = array();
$targetListDataAssoc = array();
if (isset($targetList) && $targetList) {foreach($targetList as $prospectLst) {
    $next = array(
>>>>>>> 30346993
        'id' => $prospectLst->id,
        'name' => $prospectLst->name,
        //'type' => $prospectLst->type,
        'description' => $prospectLst->description,
        'type' => $prospectLst->list_type,
        'count' => $prospectLst->get_entry_count(),
    );
<<<<<<< HEAD
        $targetListDataArray[] = $next;
        $targetListDataAssoc[$prospectLst->id] = $next;
=======
    $targetListDataArray[] = $next;
    $targetListDataAssoc[$prospectLst->id] = $next;
>>>>>>> 30346993
    }
} else {
    $GLOBALS['log']->warn('There are no outbound target lists available for campaign .');}
} else {
    $GLOBALS['log']->warn('No target list is created');
}


$ss->assign('targetListData', $targetListDataArray);

$targetListDataJSON = json_encode($targetListDataAssoc);
$ss->assign('targetListDataJSON', $targetListDataJSON);

// -----


$ss->assign('TARGET_OPTIONS', get_select_options_with_id($app_list_strings['prospect_list_type_dom'], 'default'));

//retrieve the subscriptions
$focus->load_relationship('prospectlists');

$prospect_lists = $focus->prospectlists->get();

if((isset($_REQUEST['wizardtype']) && $_REQUEST['wizardtype'] ==1) || ($focus->campaign_type=='NewsLetter')){
 //this is a newsletter type campaign, fill in subscription values   

//if prospect lists are returned, then iterate through and populate form values
if(count($prospect_lists)>0){
    
    foreach($prospect_lists as $pl_id){
    //retrieve prospect list
     $pl = new ProspectList();   
     $pl->retrieve($pl_id);

      if(isset($pl->list_type) && !empty($pl->list_type)){
         //assign values based on type
         if(($pl->list_type == 'default') || ($pl->list_type == 'seed')){            
            $ss->assign('SUBSCRIPTION_ID', $pl->id);
            $ss->assign('SUBSCRIPTION_NAME', $pl->name);
         };
         if($pl->list_type == 'exempt'){
            $ss->assign('UNSUBSCRIPTION_ID', $pl->id);
            $ss->assign('UNSUBSCRIPTION_NAME', $pl->name);
         
         };
         if($pl->list_type == 'test'){
            $ss->assign('TEST_ID', $pl->id);
            $ss->assign('TEST_NAME', $pl->name);
         
         };
      }
     
    }
}



}else{
    //this is not a newlsetter campaign, so fill in target list table
    //create array for javascript, this will help to display the option text, not the value
    $dom_txt =' ';
    foreach($app_list_strings['prospect_list_type_dom'] as $key=>$val){
        $dom_txt .="if(trgt_type_text =='$key'){trgt_type_text='$val';}";
    }
    $ss->assign("PL_DOM_STMT", $dom_txt);
    $trgt_count = 0;
    $trgt_html = ' ';
    if(count($prospect_lists)>0){

        foreach($prospect_lists as $pl_id){
            //retrieve prospect list
            $pl = new ProspectList();
            $pl_focus = $pl->retrieve($pl_id);
            $trgt_html .= "<div id='existing_trgt".$trgt_count."'> <table class='tabDetailViewDL2' width='100%'>" ;
            $trgt_html .= "<td width='100' style=\"width:25%\"> <input id='existing_target_name". $trgt_count ."' type='hidden' type='text' size='60' maxlength='255' name='existing_target_name". $trgt_count ."'  value='". ($pl_focus?$pl_focus->name:'-')."' ><a href=\"index.php?module=ProspectLists&action=DetailView&record=" . $pl_focus->id . "\" target=\"_blank\" title=\"" . $mod_strings['LBL_OPEN_IN_NEW_WINDOW'] . "\">". ($pl_focus?$pl_focus->name:'-')."</a></td>";
            $trgt_html .= "<td width='100' style=\"width:25%\">".($pl_focus?$pl_focus->get_entry_count():'-')."</td>";
            $trgt_html .= "<td width='100' style=\"width:25%\"><input type='hidden' size='60' maxlength='255' name='existing_tracker_list_type". $trgt_count ."'   id='existing_tracker_list_type". $trgt_count ."' value='".$pl_focus->list_type."' >".$app_list_strings['prospect_list_type_dom'][$pl_focus->list_type];
            $trgt_html .= "<input type='hidden' name='added_target_id". $trgt_count ."' id='added_target_id". $trgt_count ."' value='". $pl_focus->id ."' ></td>";
            $trgt_html .= "<td width='100' style=\"width:25%\"><a href='#' onclick=\"javascript:remove_existing_target('existing_trgt".$trgt_count."','".$pl_focus->id."'); \" >  ";
            $trgt_html .= SugarThemeRegistry::current()->getImage('delete_inline', "border='0' align='absmiddle'", 12, 12, ".gif", $mod_strings['LBL_DELETE'])."</a></td></tr></table></div>";

            $trgt_count =$trgt_count +1;
        }

        $trgt_html  .= "<div id='no_targets'></div>";
    }else{
        $trgt_html  .= "<div id='no_targets'><table width='100%' border='0' cellspacing='0' cellpadding='0'><tr class='evenListRowS1'><td>".$mod_strings['LBL_NONE']."</td></tr></table></div>";

    }
    $ss->assign('EXISTING_TARGETS', $trgt_html );

}

    
/**************************** WIZARD UI DIV Stuff *******************/
$mrkt_string = $mod_strings['LBL_NAVIGATION_MENU_MARKETING'];
if(!empty($focus->id)){
    $mrkt_url = "<a  href='index.php?action=WizardMarketing&module=Campaigns&return_module=Campaigns&return_action=WizardHome";
    $mrkt_url .= "&return_id=".$focus->id."&campaign_id=".$focus->id;
    $mrkt_url .= "'>". $mrkt_string."</a>";
    $mrkt_string = $mrkt_url;
}
    $summ_url = $mod_strings['LBL_NAVIGATION_MENU_SUMMARY'];
    if(!empty($focus->id)){
        $summ_url = "<a  href='index.php?action=WizardHome&module=Campaigns";
        $summ_url .= "&return_id=".$focus->id."&record=".$focus->id;
        $summ_url .= "'> ". $mod_strings['LBL_NAVIGATION_MENU_SUMMARY']."</a>";
    } 
   


$script_to_call ='';
    if (!empty($focus->id)){
        $maxStep = 2;
        $script_to_call = "link_navs(1, {$maxStep});";
        if(isset($_REQUEST['direct_step']) and !empty($_REQUEST['direct_step'])){
            $directStep = (int) $_REQUEST['direct_step'];
            if($directStep < 1) {
                $directStep = 1;
            }
            if($directStep > $maxStep) {
                $directStep = $maxStep;
            }
            $script_to_call .='   direct(' . $directStep . ');';
        }
    } 
    $ss->assign("HILITE_ALL", $script_to_call);


//  this is the wizard control script that resides in page    
 $divScript = <<<EOQ

 <script type="text/javascript" language="javascript">
   
    /*
     * this is the custom validation script that will call the right validation for each div
     */
    function validate_wiz_form(step){
        switch (step){
            case 'step1':
            if(!validate_step1()){return false;}
            break;
            case 'step2':
            //if(!validate_step2()){return false;}
            break;                  
            default://no additional validation needed      
        }
        return true;
    
    }

    showfirst('newsletter');
</script>
EOQ;

$ss->assign("DIV_JAVASCRIPT", $divScript);


$sshtml = ' ';
    $i = 1;

//Create the html to fill in the wizard steps

if($campaign_type == 'general'){
    $steps = create_campaign_steps();

    foreach($steps as $key => $step) {
        $_steps[$key] = false;
    }
    $ss->assign('NAV_ITEMS',create_wiz_menu_items($_steps,'campaign',$mrkt_string,$summ_url, 'dotlist'));
    $ss->assign('HIDE_CONTINUE','hidden');

}elseif($campaign_type == 'email' || $campaign_type = 'survey'){
    $steps = create_email_steps();
    if($focus->id) {
        $summ_url = "index.php?action=WizardHome&module=Campaigns&return_id=" . $focus->id . "&record=" . $focus->id;
    }
    else {
        $summ_url = false;
    }
    foreach($steps as $key => $step) {
        $_steps[$key] = false;
    }
    $campaign_id = $focus->id;
    $marketing_id = isset($_REQUEST['marketing_id']) && $_REQUEST['marketing_id'] ? $_REQUEST['marketing_id'] : null;
    $template_id = isset($_REQUEST['template_id']) && $_REQUEST['template_id'] ? $_REQUEST['template_id'] : null;
    $ss->assign('NAV_ITEMS',create_wiz_menu_items($_steps,'email',$mrkt_string,$summ_url, 'dotlist', $campaign_id, $marketing_id, $template_id));
    $ss->assign('HIDE_CONTINUE','submit');
}else{
    $steps = create_newsletter_steps();

    if($focus->id) {
        $summ_url = "index.php?action=WizardHome&module=Campaigns&return_id=" . $focus->id . "&record=" . $focus->id;
    }
    else {
        $summ_url = false;
    }
    foreach($steps as $key => $step) {
        $_steps[$key] = false;
    }
    $ss->assign('NAV_ITEMS',create_wiz_menu_items($_steps,'newsletter',$mrkt_string,$summ_url, 'dotlist'));
    $ss->assign('HIDE_CONTINUE','submit');
}

$ss->assign('TOTAL_STEPS', count($steps));
$sshtml = create_wiz_step_divs($steps,$ss);
$ss->assign('STEPS',$sshtml);
     	   	

/**************************** FINAL END OF PAGE UI Stuff *******************/

if(isset($_REQUEST['wizardtype'])) {
    switch($_REQUEST['wizardtype']) {
        case '1':
            $ss->assign('campaign_type', 'NewsLetter');
            break;
        case '2':
            $ss->assign('campaign_type', 'Email');
            break;
        case '3':
            $ss->assign('campaign_type', 'Telesales');
            break;
        case '4':
            $ss->assign('campaign_type', 'Survey');
            break;
    }
}

$ss->display(file_exists('custom/modules/Campaigns/tpls/WizardNewsletter.tpl') ? 'custom/modules/Campaigns/tpls/WizardNewsletter.tpl' : 'modules/Campaigns/tpls/WizardNewsletter.tpl');

/**
 * Marketing dropdown on summary page stores the last selected value in session
 * but we should unset it before user select an other campaign
 */
if(!$focus->id && isset($campaign_id) && $campaign_id) {
    unset($_SESSION['campaignWizard'][$campaign_id]['defaultSelectedMarketingId']);
}


function create_newsletter_steps(){
    global $mod_strings;
    $steps[$mod_strings['LBL_NAVIGATION_MENU_GEN1']]          = file_exists('custom/modules/Campaigns/tpls/WizardCampaignHeader.tpl') ? 'custom/modules/Campaigns/tpls/WizardCampaignHeader.tpl' : 'modules/Campaigns/tpls/WizardCampaignHeader.tpl';
    //$steps[$mod_strings['LBL_NAVIGATION_MENU_GEN2']]          = file_exists('custom/modules/Campaigns/tpls/WizardCampaignBudget.tpl') ? 'custom/modules/Campaigns/tpls/WizardCampaignBudget.tpl' : 'modules/Campaigns/tpls/WizardCampaignBudget.tpl';
    //$steps[$mod_strings['LBL_NAVIGATION_MENU_TRACKERS']]      = file_exists('custom/modules/Campaigns/tpls/WizardCampaignTracker.tpl') ? 'custom/modules/Campaigns/tpls/WizardCampaignTracker.tpl' : 'modules/Campaigns/tpls/WizardCampaignTracker.tpl';
    $steps[$mod_strings['LBL_NAVIGATION_MENU_SUBSCRIPTIONS']] = file_exists('custom/modules/Campaigns/tpls/WizardCampaignTargetList.tpl') ? 'custom/modules/Campaigns/tpls/WizardCampaignTargetList.tpl' : 'modules/Campaigns/tpls/WizardCampaignTargetList.tpl';
    return  $steps;
}

function create_campaign_steps(){
    global $mod_strings;
    $steps[$mod_strings['LBL_NAVIGATION_MENU_GEN1']]          = file_exists('custom/modules/Campaigns/tpls/WizardCampaignHeader.tpl') ? 'custom/modules/Campaigns/tpls/WizardCampaignHeader.tpl' : 'modules/Campaigns/tpls/WizardCampaignHeader.tpl';
    $steps[$mod_strings['LBL_NAVIGATION_MENU_GEN2']]          = file_exists('custom/modules/Campaigns/tpls/WizardCampaignBudget.tpl') ? 'custom/modules/Campaigns/tpls/WizardCampaignBudget.tpl' : 'modules/Campaigns/tpls/WizardCampaignBudget.tpl';
    $steps[$mod_strings['LBL_TARGET_LISTS']]                   = file_exists('custom/modules/Campaigns/tpls/WizardCampaignTargetListForNonNewsLetter.tpl') ? 'custom/modules/Campaigns/tpls/WizardCampaignTargetListForNonNewsLetter.tpl' : 'modules/Campaigns/tpls/WizardCampaignTargetListForNonNewsLetter.tpl';
    return  $steps;
}

function create_email_steps(){
    global $mod_strings;
    $steps[$mod_strings['LBL_NAVIGATION_MENU_GEN1']]          = file_exists('custom/modules/Campaigns/tpls/WizardCampaignHeader.tpl') ? 'custom/modules/Campaigns/tpls/WizardCampaignHeader.tpl' : 'modules/Campaigns/tpls/WizardCampaignHeader.tpl';
    //$steps[$mod_strings['LBL_NAVIGATION_MENU_GEN2']]          = file_exists('custom/modules/Campaigns/tpls/WizardCampaignBudget.tpl') ? 'custom/modules/Campaigns/tpls/WizardCampaignBudget.tpl' : 'modules/Campaigns/tpls/WizardCampaignBudget.tpl';
    //$steps[$mod_strings['LBL_NAVIGATION_MENU_TRACKERS']]      = file_exists('custom/modules/Campaigns/tpls/WizardCampaignTracker.tpl') ? 'custom/modules/Campaigns/tpls/WizardCampaignTracker.tpl' : 'modules/Campaigns/tpls/WizardCampaignTracker.tpl';
    $steps[$mod_strings['LBL_TARGET_LISTS']]                   = file_exists('custom/modules/Campaigns/tpls/WizardCampaignTargetListForNonNewsLetter.tpl') ? 'custom/modules/Campaigns/tpls/WizardCampaignTargetListForNonNewsLetter.tpl' : 'modules/Campaigns/tpls/WizardCampaignTargetListForNonNewsLetter.tpl';
    return  $steps;
}


function create_wiz_step_divs($steps,$ss){
    $step_html = '';
    if(isset($steps)  && !empty($steps)){
        $i=1;
        foreach($steps as $name=>$step){
            $step_html .="<p><div id='step$i'>";
            $step_html .= $ss->fetch($step);
            $step_html .="</div></p>";
            $i = $i+1;
        }    
    }
    return $step_html;
}

function create_wiz_menu_items($steps,$type,$mrkt_string,$summ_url, $view = null, $campaign_id = null, $marketing_id = null, $template_id = null){

    global $mod_strings;


    if($view == 'dotlist') {

        include_once 'modules/Campaigns/DotListWizardMenu.php';

        if($type!='campaign') {
            $templateURLForProgressBar = false;
            if ($campaign_id && $marketing_id && $template_id) {
                $templateURLForProgressBar = "index.php?action=WizardMarketing&module=Campaigns&return_module=Campaigns&return_action=WizardHome&return_id={$campaign_id}&campaign_id={$campaign_id}&jump=2&marketing_id={$marketing_id}&record={$marketing_id}&campaign_type=Email&template_id={$template_id}";
            }

            if(preg_match('/\bhref=\'([^\']*)/', $mrkt_string, $matches)) {
                $templateURLForProgressBar = $matches[1];
            }

            $steps[$mod_strings['LBL_SELECT_TEMPLATE']] = $templateURLForProgressBar;
        }

        if ($type == 'newsletter' || $type == 'email') {

            preg_match('/\bhref=\'([^\']*)/', $mrkt_string, $matches);
            if(isset($matches[1])) {
                $marketingLink = $matches[1] . ($matches[1] ? '&jump=2' : false);
            }
            else {
                $marketingLink = false;
            }

            $steps[$mod_strings['LBL_NAVIGATION_MENU_MARKETING']] = $marketingLink;
            $steps[$mod_strings['LBL_NAVIGATION_MENU_SEND_EMAIL_AND_SUMMARY']] = $summ_url ? $summ_url : false;
            //$steps[$summ_url] = '#';
        } else {
            $steps[$summ_url] = false; //'#';
        }

        $nav_html = new DotListWizardMenu($mod_strings, $steps, true);

    }
    else {
        $nav_html = '<table border="0" cellspacing="0" cellpadding="0" width="100%" >';
        if(isset($steps)  && !empty($steps)){
            $i=1;
            foreach($steps as $name=>$step){
                $nav_html .= "<tr><td scope='row' nowrap><div id='nav_step$i'>$name</div></td></tr>";
                $i=$i+1;
            }
        }
        if($type == 'newsletter'  ||  $type == 'email'){
            $nav_html .= "<tr><td scope='row' nowrap><div id='nav_step'".($i+1).">$mrkt_string</div></td></tr>";
            $nav_html .= "<tr><td scope='row' nowrap><div id='nav_step'".($i+2).">".$mod_strings['LBL_NAVIGATION_MENU_SEND_EMAIL']."</div></li>";
            $nav_html .= "<tr><td scope='row' nowrap><div id='nav_step'".($i+3).">".$summ_url."</div></td></tr>";
        }else{
            $nav_html .= "<tr><td scope='row' nowrap><div id='nav_step'".($i+1).">".$summ_url."</div></td></tr>";
        }

        $nav_html .= '</table>';
    }

    return $nav_html;
}
    


?><|MERGE_RESOLUTION|>--- conflicted
+++ resolved
@@ -423,31 +423,19 @@
 
 $targetList = BeanFactory::getBean('ProspectLists')->get_full_list();
 
-<<<<<<< HEAD
-if($targetList) {
-$targetListData = array();
-foreach($targetList as $prospectLst) {
+if($targetList) {$targetListDataArray = array();
+    $targetListDataAssoc = array();
+    if (isset($targetList) && $targetList) {foreach ($targetList as $prospectLst) {
         $next = array(
-=======
-if($targetList) {$targetListDataArray = array();
-$targetListDataAssoc = array();
-if (isset($targetList) && $targetList) {foreach($targetList as $prospectLst) {
-    $next = array(
->>>>>>> 30346993
-        'id' => $prospectLst->id,
-        'name' => $prospectLst->name,
-        //'type' => $prospectLst->type,
-        'description' => $prospectLst->description,
-        'type' => $prospectLst->list_type,
-        'count' => $prospectLst->get_entry_count(),
-    );
-<<<<<<< HEAD
+            'id' => $prospectLst->id,
+            'name' => $prospectLst->name,
+            //'type' => $prospectLst->type,
+            'description' => $prospectLst->description,
+            'type' => $prospectLst->list_type,
+            'count' => $prospectLst->get_entry_count(),
+        );
         $targetListDataArray[] = $next;
         $targetListDataAssoc[$prospectLst->id] = $next;
-=======
-    $targetListDataArray[] = $next;
-    $targetListDataAssoc[$prospectLst->id] = $next;
->>>>>>> 30346993
     }
 } else {
     $GLOBALS['log']->warn('There are no outbound target lists available for campaign .');}
