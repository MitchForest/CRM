<?php
if(!defined('sugarEntry') || !sugarEntry) die('Not A Valid Entry Point');
/*********************************************************************************
 * SugarCRM Community Edition is a customer relationship management program developed by
 * SugarCRM, Inc. Copyright (C) 2004-2013 SugarCRM Inc.

 * SuiteCRM is an extension to SugarCRM Community Edition developed by Salesagility Ltd.
 * Copyright (C) 2011 - 2014 Salesagility Ltd.
 *
 * This program is free software; you can redistribute it and/or modify it under
 * the terms of the GNU Affero General Public License version 3 as published by the
 * Free Software Foundation with the addition of the following permission added
 * to Section 15 as permitted in Section 7(a): FOR ANY PART OF THE COVERED WORK
 * IN WHICH THE COPYRIGHT IS OWNED BY SUGARCRM, SUGARCRM DISCLAIMS THE WARRANTY
 * OF NON INFRINGEMENT OF THIRD PARTY RIGHTS.
 *
 * This program is distributed in the hope that it will be useful, but WITHOUT
 * ANY WARRANTY; without even the implied warranty of MERCHANTABILITY or FITNESS
 * FOR A PARTICULAR PURPOSE.  See the GNU Affero General Public License for more
 * details.
 *
 * You should have received a copy of the GNU Affero General Public License along with
 * this program; if not, see http://www.gnu.org/licenses or write to the Free
 * Software Foundation, Inc., 51 Franklin Street, Fifth Floor, Boston, MA
 * 02110-1301 USA.
 *
 * You can contact SugarCRM, Inc. headquarters at 10050 North Wolfe Road,
 * SW2-130, Cupertino, CA 95014, USA. or at email address contact@sugarcrm.com.
 *
 * The interactive user interfaces in modified source and object code versions
 * of this program must display Appropriate Legal Notices, as required under
 * Section 5 of the GNU Affero General Public License version 3.
 *
 * In accordance with Section 7(b) of the GNU Affero General Public License version 3,
 * these Appropriate Legal Notices must retain the display of the "Powered by
 * SugarCRM" logo and "Supercharged by SuiteCRM" logo. If the display of the logos is not
 * reasonably feasible for  technical reasons, the Appropriate Legal Notices must
 * display the words  "Powered by SugarCRM" and "Supercharged by SuiteCRM".
 ********************************************************************************/

/*********************************************************************************

 * Description:  TODO: To be written.
 * Portions created by SugarCRM are Copyright (C) SugarCRM, Inc.
 * All Rights Reserved.
 * Contributor(s): ______________________________________..
 ********************************************************************************/

/******** general UI Stuff ***********/



require_once('modules/Campaigns/utils.php');


global $app_strings;
global $timedate;
global $app_list_strings;
global $mod_strings;
global $current_user;
global $sugar_version, $sugar_config;


/*************** GENERAL SETUP WORK **********/

$focus = new Campaign();
if(isset($_REQUEST['record'])) {
    $focus->retrieve($_REQUEST['record']);
}
if(isset($_REQUEST['isDuplicate']) && $_REQUEST['isDuplicate'] == 'true') {
    $focus->id = "";
}
global $theme;



$json = getJSONobj();

$GLOBALS['log']->info("Campaign NewsLetter Wizard");

if( (isset($_REQUEST['wizardtype'])  && $_REQUEST['wizardtype']==1)  ||  ($focus->campaign_type=='NewsLetter')){
    echo getClassicModuleTitle($mod_strings['LBL_MODULE_NAME'], array($mod_strings['LBL_NEWSLETTER WIZARD_TITLE'].$focus->name), true, false);
}else{
    echo getClassicModuleTitle($mod_strings['LBL_MODULE_NAME'], array($mod_strings['LBL_CAMPAIGN'].$focus->name), true, false);   
}


$ss = new Sugar_Smarty();
$ss->assign("MOD", $mod_strings);
$ss->assign("APP", $app_strings);

if (isset($_REQUEST['return_module'])) $ss->assign("RETURN_MODULE", $_REQUEST['return_module']);
if (isset($_REQUEST['return_action'])) $ss->assign("RETURN_ACTION", $_REQUEST['return_action']);
if (isset($_REQUEST['return_id'])) $ss->assign("RETURN_ID", $_REQUEST['return_id']);
// handle Create $module then Cancel
if (empty($_REQUEST['return_id'])) {
    $ss->assign("RETURN_ACTION", 'index');
}
$ss->assign("PRINT_URL", "index.php?".$GLOBALS['request_string']);

require_once('include/QuickSearchDefaults.php');
$qsd = QuickSearchDefaults::getQuickSearchDefaults();
$qsd->setFormName('wizform');
$sqs_objects = array('parent_name' => $qsd->getQSParent(), 
                    'assigned_user_name' => $qsd->getQSUser(),
                    //'prospect_list_name' => getProspectListQSObjects(),
                    'test_name' => getProspectListQSObjects('prospect_list_type_test', 'test_name','wiz_step3_test_name_id'),
                    'unsubscription_name' => getProspectListQSObjects('prospect_list_type_exempt', 'unsubscription_name','wiz_step3_unsubscription_name_id'),
                    'subscription_name' => getProspectListQSObjects('prospect_list_type_default', 'subscription_name','wiz_step3_subscription_name_id'),
                    );
                    

$quicksearch_js = '<script type="text/javascript" language="javascript">sqs_objects = ' . $json->encode($sqs_objects) . '</script>';

$ss->assign("JAVASCRIPT", $quicksearch_js);


//set the campaign type based on wizardtype value from request object
$campaign_type = 'newsletter';
if( (isset($_REQUEST['wizardtype'])  && $_REQUEST['wizardtype']==1)  ||  ($focus->campaign_type=='NewsLetter')){
    $campaign_type = 'newsletter';
    $ss->assign("CAMPAIGN_DIAGNOSTIC_LINK", diagnose());    
}elseif( (isset($_REQUEST['wizardtype'])  && $_REQUEST['wizardtype']==2)  || ($focus->campaign_type=='Email') ){
    $campaign_type = 'email';
    $ss->assign("CAMPAIGN_DIAGNOSTIC_LINK", diagnose());
}else{
    $campaign_type = 'general';
}


//******** CAMPAIGN HEADER AND BUDGET UI DIV Stuff (both divs) **********/
/// Users Popup
$popup_request_data = array(
    'call_back_function' => 'set_return',
    'form_name' => 'wizform',
    'field_to_name_array' => array(
        'id' => 'assigned_user_id',
        'user_name' => 'assigned_user_name',
        ),
    );
$ss->assign('encoded_users_popup_request_data', $json->encode($popup_request_data));


//set default values
$ss->assign("CALENDAR_LANG", "en");
$ss->assign("USER_DATEFORMAT", '('. $timedate->get_user_date_format().')');
$ss->assign("CALENDAR_DATEFORMAT", $timedate->get_cal_date_format());
$ss->assign("CAMP_DATE_ENTERED", $focus->date_entered);
$ss->assign("CAMP_DATE_MODIFIED", $focus->date_modified);
$ss->assign("CAMP_CREATED_BY", $focus->created_by_name);
$ss->assign("CAMP_MODIFIED_BY", $focus->modified_by_name);
$ss->assign("ID", $focus->id);
$ss->assign("CAMP_TRACKER_TEXT", $focus->tracker_text);
$ss->assign("CAMP_START_DATE", $focus->start_date);
$ss->assign("CAMP_END_DATE", $focus->end_date);
$ss->assign("CAMP_BUDGET", $focus->budget);
$ss->assign("CAMP_ACTUAL_COST", $focus->actual_cost);
$ss->assign("CAMP_EXPECTED_REVENUE", $focus->expected_revenue);
$ss->assign("CAMP_EXPECTED_COST", $focus->expected_cost);
$ss->assign("CAMP_OBJECTIVE", $focus->objective);
$ss->assign("OBJECTIVE", $focus->objective);
$ss->assign("CAMP_CONTENT", $focus->content);
$ss->assign("CAMP_NAME", $focus->name);
$ss->assign("CAMP_RECORD", $focus->id);
$ss->assign("CAMP_IMPRESSIONS", $focus->impressions);
if (empty($focus->assigned_user_id) && empty($focus->id))  $focus->assigned_user_id = $current_user->id;
if (empty($focus->assigned_name) && empty($focus->id))  $focus->assigned_user_name = $current_user->user_name;
$ss->assign("ASSIGNED_USER_OPTIONS", get_select_options_with_id(get_user_array(TRUE, "Active", $focus->assigned_user_id), $focus->assigned_user_id));
//$ss->assign("ASSIGNED_USER_NAME", $focus->assigned_user_name);

$focus->list_view_parse_additional_sections($ss);

$ss->assign("ASSIGNED_USER_ID", $focus->assigned_user_id );

if((!isset($focus->status)) && (!isset($focus->id)))
    $ss->assign("STATUS_OPTIONS", get_select_options_with_id($app_list_strings['campaign_status_dom'], 'Planning'));
else
    $ss->assign("STATUS_OPTIONS", get_select_options_with_id($app_list_strings['campaign_status_dom'], $focus->status));

//hide frequency options if this is not a newsletter
if($campaign_type == 'newsletter'){
    $ss->assign("HIDE_FREQUENCY_IF_NEWSLETTER", "Select");
    $ss->assign("FREQUENCY_LABEL", $mod_strings['LBL_CAMPAIGN_FREQUENCY']);
    if((!isset($focus->frequency)) && (!isset($focus->id))){
        $ss->assign("FREQ_OPTIONS", get_select_options_with_id($app_list_strings['newsletter_frequency_dom'], 'Monthly'));
    }else{
        $ss->assign("FREQ_OPTIONS", get_select_options_with_id($app_list_strings['newsletter_frequency_dom'], $focus->frequency));
    }
}else{
    $ss->assign("HIDE_FREQUENCY_IF_NEWSLETTER", "input type='hidden'");
    $ss->assign("FREQUENCY_LABEL", '&nbsp;');
}
global $current_user;
require_once('modules/Currencies/ListCurrency.php');
$currency = new ListCurrency();
if(isset($focus->currency_id) && !empty($focus->currency_id)){
    $selectCurrency = $currency->getSelectOptions($focus->currency_id);
    $ss->assign("CURRENCY", $selectCurrency);
}
else if($current_user->getPreference('currency') && !isset($focus->id))
{
    $selectCurrency = $currency->getSelectOptions($current_user->getPreference('currency'));
    $ss->assign("CURRENCY", $selectCurrency);
}else{

    $selectCurrency = $currency->getSelectOptions();
    $ss->assign("CURRENCY", $selectCurrency);

}
global $current_user;
if(is_admin($current_user) && $_REQUEST['module'] != 'DynamicLayout' && !empty($_SESSION['editinplace'])){  
    $record = '';
    if(!empty($_REQUEST['record'])){
        $record =   $_REQUEST['record'];
    }
    $ss->assign("ADMIN_EDIT","<a href='index.php?action=index&module=DynamicLayout&from_action=".$_REQUEST['action'] ."&from_module=".$_REQUEST['module'] ."&record=".$record. "'>".SugarThemeRegistry::current()->getImage("EditLayout","border='0' align='bottom'",null,null,'.gif',$mod_strings['LBL_EDIT_LAYOUT'])."</a>");

}

echo $currency->getJavascript();

$seps = get_number_seperators();
$ss->assign("NUM_GRP_SEP", $seps[0]);
$ss->assign("DEC_SEP", $seps[1]);


//fill out the campaign type dropdown based on type of campaign being created
$ss->assign("campaign_type", $campaign_type);
if($campaign_type == 'general'){
    //get regular campaign dom object and strip out entries for email and newsletter
    $myTypeOptionsArr = array();
    $OptionsArr = $app_list_strings['campaign_type_dom'];
    foreach($OptionsArr as $key=>$val){
        if($val =='Newsletter' || $val =='Email' || $val =='' ){
            //do not add   
        }else{
            $myTypeOptionsArr[$key] = $val;
        }
    }
    
    //now create select option html without the newsletter/email, or blank ('') options
    $type_option_html =' ';
    $selected = false;
    foreach($myTypeOptionsArr as $optionKey=>$optionName){
        //if the selected flag is set to true, then just populate
        if($selected){
            $type_option_html .="<option value='$optionKey' >$optionName</option>";
        }else{//if not selected yet, check to see if this option should be selected
            //if the campaign type is not empty, then select the retrieved type
            if(!empty($focus->campaign_type)){
                //check to see if key matches campaign type
                if($optionKey == $focus->campaign_type){
                    //mark as selected
                    $type_option_html .="<option value='$optionKey' selected>$optionName</option>";
                    //mark as selected for next time
                    $selected=true;
                }else{
                    //key does not match, just populate
                    $type_option_html .="<option value='$optionKey' >$optionName</option>";
                }
            }else{
            //since the campaign type is empty, then select first one                
                $type_option_html .="<option value='$optionKey' selected>$optionName</option>";    
                //mark as selected for next time
                $selected=true;
            }
        }    
    }
    //assign the modified dropdown for general campaign creation
    $ss->assign("CAMPAIGN_TYPE_OPTIONS", $type_option_html);
    $ss->assign("SHOULD_TYPE_BE_DISABLED", "select");    
}elseif($campaign_type == 'email'){
    //Assign Email as type of campaign being created an disable the select widget
    $ss->assign("CAMPAIGN_TYPE_OPTIONS", $mod_strings['LBL_EMAIL']);
    $ss->assign("SHOULD_TYPE_BE_DISABLED", "input type='hidden' value='Email'");
    $ss->assign("HIDE_CAMPAIGN_TYPE", true);
}else{
    //Assign NewsLetter as type of campaign being created an disable the select widget
    $ss->assign("CAMPAIGN_TYPE_OPTIONS", $mod_strings['LBL_NEWSLETTER']);
    $ss->assign("SHOULD_TYPE_BE_DISABLED", "input type='hidden' value='NewsLetter'");
    $ss->assign("HIDE_CAMPAIGN_TYPE", true);

}





/***************  TRACKER UI DIV Stuff ***************/
//retrieve the trackers
$focus->load_relationship('tracked_urls');

$trkr_lists = $focus->tracked_urls->get();
$trkr_html ='';    
$ss->assign('TRACKER_COUNT',count($trkr_lists));
if(count($trkr_lists)>0){
global $odd_bg, $even_bg, $hilite_bg;
    
    $trkr_count = 0;
//create the html to create tracker table
    foreach($trkr_lists as $trkr_id){
        $ct_focus = new CampaignTracker();
        $ct_focus->retrieve($trkr_id);
      if(isset($ct_focus->tracker_name) && !empty($ct_focus->tracker_name)){
            if($ct_focus->is_optout){$opt = 'checked';}else{$opt = '';}
            $trkr_html .= "<div id='existing_trkr".$trkr_count."'> <table width='100%' border='0' cellspacing='0' cellpadding='0'>" ;
            $trkr_html .= "<tr class='evenListRowS1'><td width='15%'><input name='wiz_step3_is_optout".$trkr_count."' title='".$mod_strings['LBL_EDIT_OPT_OUT'] . $trkr_count ."' id='existing_is_optout". $trkr_count ."' class='checkbox' type='checkbox' $opt  /><input name='wiz_step3_id".$trkr_count."' value='".$ct_focus->id."' id='existing_tracker_id". $trkr_count ."'type='hidden''/></td>";
            $trkr_html .= "<td width='40%'> <input id='existing_tracker_name". $trkr_count ."' type='text' size='20' maxlength='255' name='wiz_step3_tracker_name". $trkr_count ."' title='".$mod_strings['LBL_EDIT_TRACKER_NAME']. $trkr_count ."' value='".$ct_focus->tracker_name."' ></td>";
            $trkr_html .= "<td width='40%'><input type='text' size='60' maxlength='255' name='wiz_step3_tracker_url". $trkr_count ."' title='".$mod_strings['LBL_EDIT_TRACKER_URL']. $trkr_count ."' id='existing_tracker_url". $trkr_count ."' value='".$ct_focus->tracker_url."' ></td>";
            $trkr_html .= "<td><a href='#' onclick=\"javascript:remove_existing_tracker('existing_trkr".$trkr_count."','".$ct_focus->id."'); \" >  ";
            $trkr_html .= SugarThemeRegistry::current()->getImage('delete_inline', "border='0'  align='absmiddle'", 12, 12, ".gif", $mod_strings['LBL_DELETE'])."</a></td></tr></table></div>";



      }
      $trkr_count =$trkr_count+1;
    }
    
    $trkr_html .= "<div id='no_trackers'></div>";
    }else{
        $trkr_html .= "<div id='no_trackers'><table width='100%' border='0' cellspacing='0' cellpadding='0'><tr class='evenListRowS1'><td>".$mod_strings['LBL_NONE']."</td></tr></table></div>";
    }
    $ss->assign('EXISTING_TRACKERS', $trkr_html);









/************** SUBSCRIPTION UI DIV Stuff ***************/
//fill in popups for target list options
    $popup_request_data = array(
        'call_back_function' => 'set_return', 
        'form_name' => 'wizform',
        'field_to_name_array' => array(
            'id' => 'wiz_step3_subscription_name_id',
            'name' => 'wiz_step3_subscription_name',
            
            ),
        );

$json = getJSONobj();
$encoded_newsletter_popup_request_data = $json->encode($popup_request_data);
$ss->assign('encoded_subscription_popup_request_data', $encoded_newsletter_popup_request_data);

    $popup_request_data = array(
        'call_back_function' => 'set_return', 
        'form_name' => 'wizform',
        'field_to_name_array' => array(
            'id' => 'wiz_step3_unsubscription_name_id',
            'name' => 'unsubscription_name',
            
            ),
        );

$json = getJSONobj();
$encoded_newsletter_popup_request_data = $json->encode($popup_request_data);
$ss->assign('encoded_unsubscription_popup_request_data', $encoded_newsletter_popup_request_data);

    $popup_request_data = array(
        'call_back_function' => 'set_return', //set_return_and_save_background
        'form_name' => 'wizform',
        'field_to_name_array' => array(
            'id' => 'wiz_step3_test_name_id',
            'name' => 'test_name',
            
            ),
        );

$json = getJSONobj();
$encoded_newsletter_popup_request_data = $json->encode($popup_request_data);
$ss->assign('encoded_test_popup_request_data', $encoded_newsletter_popup_request_data);


    $popup_request_data = array(
        'call_back_function' => 'set_return_prospect_list', 
        'form_name' => 'wizform',
        'field_to_name_array' => array(
            'id' => 'popup_target_list_id',
            'name' => 'popup_target_list_name',
            'list_type' => 'popup_target_list_type',
            
            ),
        );

$json = getJSONobj();
$encoded_newsletter_popup_request_data = $json->encode($popup_request_data);
$ss->assign('encoded_target_list_popup_request_data', $encoded_newsletter_popup_request_data);


// ----- show target lists...

if (!isset($targetListDataArray)) {
    $targetListDataArray = array();
}
if (!isset($targetListDataAssoc)) {
    $targetListDataAssoc = array();
}

$targetList = BeanFactory::getBean('ProspectLists')->get_full_list();

<<<<<<< HEAD
if($targetList) {
    $targetListData = array();
    foreach ($targetList as $prospectLst) {
        $next = array(
=======
$targetListDataArray = array();
$targetListDataAssoc = array();
if (isset($targetList) && $targetList) {
    foreach ($targetList as $prospectLst) {
        $nxt = array(
>>>>>>> c91ce933
            'id' => $prospectLst->id,
            'name' => $prospectLst->name,
            //'type' => $prospectLst->type,
            'description' => $prospectLst->description,
            'type' => $prospectLst->list_type,
            'count' => $prospectLst->get_entry_count(),
        );
<<<<<<< HEAD
        $targetListDataArray[] = $next;
        $targetListDataAssoc[$prospectLst->id] = $next;
    }
} else {
    $GLOBALS['log']->warn('There are no outbound target lists available for campaign .');
=======
        $targetListDataArray[] = $nxt;
        $targetListDataAssoc[$prospectLst->id] = $nxt;
    }
} else {
    $GLOBALS['log']->warn('No target list is created');
>>>>>>> c91ce933
}


$ss->assign('targetListData', $targetListDataArray);

$targetListDataJSON = json_encode($targetListDataAssoc);
$ss->assign('targetListDataJSON', $targetListDataJSON);

// -----


$ss->assign('TARGET_OPTIONS', get_select_options_with_id($app_list_strings['prospect_list_type_dom'], 'default'));

//retrieve the subscriptions
$focus->load_relationship('prospectlists');

$prospect_lists = $focus->prospectlists->get();

if((isset($_REQUEST['wizardtype']) && $_REQUEST['wizardtype'] ==1) || ($focus->campaign_type=='NewsLetter')){
 //this is a newsletter type campaign, fill in subscription values   

//if prospect lists are returned, then iterate through and populate form values
if(count($prospect_lists)>0){
    
    foreach($prospect_lists as $pl_id){
    //retrieve prospect list
     $pl = new ProspectList();   
     $pl->retrieve($pl_id);

      if(isset($pl->list_type) && !empty($pl->list_type)){
         //assign values based on type
         if(($pl->list_type == 'default') || ($pl->list_type == 'seed')){            
            $ss->assign('SUBSCRIPTION_ID', $pl->id);
            $ss->assign('SUBSCRIPTION_NAME', $pl->name);
         };
         if($pl->list_type == 'exempt'){
            $ss->assign('UNSUBSCRIPTION_ID', $pl->id);
            $ss->assign('UNSUBSCRIPTION_NAME', $pl->name);
         
         };
         if($pl->list_type == 'test'){
            $ss->assign('TEST_ID', $pl->id);
            $ss->assign('TEST_NAME', $pl->name);
         
         };
      }
     
    }
}



}else{
    //this is not a newlsetter campaign, so fill in target list table
    //create array for javascript, this will help to display the option text, not the value
    $dom_txt =' ';
    foreach($app_list_strings['prospect_list_type_dom'] as $key=>$val){
        $dom_txt .="if(trgt_type_text =='$key'){trgt_type_text='$val';}";
    }
    $ss->assign("PL_DOM_STMT", $dom_txt);
    $trgt_count = 0;
    $trgt_html = ' ';
    if(count($prospect_lists)>0){

        foreach($prospect_lists as $pl_id){
            //retrieve prospect list
            $pl = new ProspectList();
            $pl_focus = $pl->retrieve($pl_id);
            $trgt_html .= "<div id='existing_trgt".$trgt_count."'> <table class='tabDetailViewDL2' width='100%'>" ;
            $trgt_html .= "<td width='100' style=\"width:25%\"> <input id='existing_target_name". $trgt_count ."' type='hidden' type='text' size='60' maxlength='255' name='existing_target_name". $trgt_count ."'  value='". ($pl_focus?$pl_focus->name:'-')."' ><a href=\"index.php?module=ProspectLists&action=DetailView&record=" . $pl_focus->id . "\" target=\"_blank\" title=\"" . $mod_strings['LBL_OPEN_IN_NEW_WINDOW'] . "\">". ($pl_focus?$pl_focus->name:'-')."</a></td>";
            $trgt_html .= "<td width='100' style=\"width:25%\">".($pl_focus?$pl_focus->get_entry_count():'-')."</td>";
            $trgt_html .= "<td width='100' style=\"width:25%\"><input type='hidden' size='60' maxlength='255' name='existing_tracker_list_type". $trgt_count ."'   id='existing_tracker_list_type". $trgt_count ."' value='".$pl_focus->list_type."' >".$app_list_strings['prospect_list_type_dom'][$pl_focus->list_type];
            $trgt_html .= "<input type='hidden' name='added_target_id". $trgt_count ."' id='added_target_id". $trgt_count ."' value='". $pl_focus->id ."' ></td>";
            $trgt_html .= "<td width='100' style=\"width:25%\"><a href='#' onclick=\"javascript:remove_existing_target('existing_trgt".$trgt_count."','".$pl_focus->id."'); \" >  ";
            $trgt_html .= SugarThemeRegistry::current()->getImage('delete_inline', "border='0' align='absmiddle'", 12, 12, ".gif", $mod_strings['LBL_DELETE'])."</a></td></tr></table></div>";

            $trgt_count =$trgt_count +1;
        }

        $trgt_html  .= "<div id='no_targets'></div>";
    }else{
        $trgt_html  .= "<div id='no_targets'><table width='100%' border='0' cellspacing='0' cellpadding='0'><tr class='evenListRowS1'><td>".$mod_strings['LBL_NONE']."</td></tr></table></div>";

    }
    $ss->assign('EXISTING_TARGETS', $trgt_html );

}

    
/**************************** WIZARD UI DIV Stuff *******************/
$mrkt_string = $mod_strings['LBL_NAVIGATION_MENU_MARKETING'];
if(!empty($focus->id)){
    $mrkt_url = "<a  href='index.php?action=WizardMarketing&module=Campaigns&return_module=Campaigns&return_action=WizardHome";
    $mrkt_url .= "&return_id=".$focus->id."&campaign_id=".$focus->id;
    $mrkt_url .= "'>". $mrkt_string."</a>";
    $mrkt_string = $mrkt_url;
}
    $summ_url = $mod_strings['LBL_NAVIGATION_MENU_SUMMARY'];
    if(!empty($focus->id)){
        $summ_url = "<a  href='index.php?action=WizardHome&module=Campaigns";
        $summ_url .= "&return_id=".$focus->id."&record=".$focus->id;
        $summ_url .= "'> ". $mod_strings['LBL_NAVIGATION_MENU_SUMMARY']."</a>";
    } 
   


$script_to_call ='';
    if (!empty($focus->id)){
        $maxStep = 2;
        $script_to_call = "link_navs(1, {$maxStep});";
        if(isset($_REQUEST['direct_step']) and !empty($_REQUEST['direct_step'])){
            $directStep = (int) $_REQUEST['direct_step'];
            if($directStep < 1) {
                $directStep = 1;
            }
            if($directStep > $maxStep) {
                $directStep = $maxStep;
            }
            $script_to_call .='   direct(' . $directStep . ');';
        }
    } 
    $ss->assign("HILITE_ALL", $script_to_call);


//  this is the wizard control script that resides in page    
 $divScript = <<<EOQ

 <script type="text/javascript" language="javascript">
   
    /*
     * this is the custom validation script that will call the right validation for each div
     */
    function validate_wiz_form(step){
        switch (step){
            case 'step1':
            if(!validate_step1()){return false;}
            break;
            case 'step2':
            //if(!validate_step2()){return false;}
            break;                  
            default://no additional validation needed      
        }
        return true;
    
    }

    showfirst('newsletter');
</script>
EOQ;

$ss->assign("DIV_JAVASCRIPT", $divScript);


$sshtml = ' ';
    $i = 1;

//Create the html to fill in the wizard steps

if($campaign_type == 'general'){
    $steps = create_campaign_steps();

    foreach($steps as $key => $step) {
        $_steps[$key] = false;
    }
    $ss->assign('NAV_ITEMS',create_wiz_menu_items($_steps,'campaign',$mrkt_string,$summ_url, 'dotlist'));
    $ss->assign('HIDE_CONTINUE','hidden');

}elseif($campaign_type == 'email'){
    $steps = create_email_steps();
    if($focus->id) {
        $summ_url = "index.php?action=WizardHome&module=Campaigns&return_id=" . $focus->id . "&record=" . $focus->id;
    }
    else {
        $summ_url = false;
    }
    foreach($steps as $key => $step) {
        $_steps[$key] = false;
    }
    $campaign_id = $focus->id;
    $marketing_id = isset($_REQUEST['marketing_id']) && $_REQUEST['marketing_id'] ? $_REQUEST['marketing_id'] : null;
    $template_id = isset($_REQUEST['template_id']) && $_REQUEST['template_id'] ? $_REQUEST['template_id'] : null;
    $ss->assign('NAV_ITEMS',create_wiz_menu_items($_steps,'email',$mrkt_string,$summ_url, 'dotlist', $campaign_id, $marketing_id, $template_id));
    $ss->assign('HIDE_CONTINUE','submit');
}else{
    $steps = create_newsletter_steps();

    if($focus->id) {
        $summ_url = "index.php?action=WizardHome&module=Campaigns&return_id=" . $focus->id . "&record=" . $focus->id;
    }
    else {
        $summ_url = false;
    }
    foreach($steps as $key => $step) {
        $_steps[$key] = false;
    }
    $ss->assign('NAV_ITEMS',create_wiz_menu_items($_steps,'newsletter',$mrkt_string,$summ_url, 'dotlist'));
    $ss->assign('HIDE_CONTINUE','submit');
}

$ss->assign('TOTAL_STEPS', count($steps));
$sshtml = create_wiz_step_divs($steps,$ss);
$ss->assign('STEPS',$sshtml);
     	   	

/**************************** FINAL END OF PAGE UI Stuff *******************/

if(isset($_REQUEST['wizardtype'])) {
    switch($_REQUEST['wizardtype']) {
        case '1':
            $ss->assign('campaign_type', 'NewsLetter');
            break;
        case '2':
            $ss->assign('campaign_type', 'Email');
            break;
        case '3':
            $ss->assign('campaign_type', 'Telesales');
            break;
    }
}

$ss->display(file_exists('custom/modules/Campaigns/tpls/WizardNewsletter.tpl') ? 'custom/modules/Campaigns/tpls/WizardNewsletter.tpl' : 'modules/Campaigns/tpls/WizardNewsletter.tpl');

/**
 * Marketing dropdown on summary page stores the last selected value in session
 * but we should unset it before user select an other campaign
 */
if(!$focus->id && isset($campaign_id) && $campaign_id) {
    unset($_SESSION['campaignWizard'][$campaign_id]['defaultSelectedMarketingId']);
}


function create_newsletter_steps(){
    global $mod_strings;
    $steps[$mod_strings['LBL_NAVIGATION_MENU_GEN1']]          = file_exists('custom/modules/Campaigns/tpls/WizardCampaignHeader.tpl') ? 'custom/modules/Campaigns/tpls/WizardCampaignHeader.tpl' : 'modules/Campaigns/tpls/WizardCampaignHeader.tpl';
    //$steps[$mod_strings['LBL_NAVIGATION_MENU_GEN2']]          = file_exists('custom/modules/Campaigns/tpls/WizardCampaignBudget.tpl') ? 'custom/modules/Campaigns/tpls/WizardCampaignBudget.tpl' : 'modules/Campaigns/tpls/WizardCampaignBudget.tpl';
    //$steps[$mod_strings['LBL_NAVIGATION_MENU_TRACKERS']]      = file_exists('custom/modules/Campaigns/tpls/WizardCampaignTracker.tpl') ? 'custom/modules/Campaigns/tpls/WizardCampaignTracker.tpl' : 'modules/Campaigns/tpls/WizardCampaignTracker.tpl';
    $steps[$mod_strings['LBL_NAVIGATION_MENU_SUBSCRIPTIONS']] = file_exists('custom/modules/Campaigns/tpls/WizardCampaignTargetList.tpl') ? 'custom/modules/Campaigns/tpls/WizardCampaignTargetList.tpl' : 'modules/Campaigns/tpls/WizardCampaignTargetList.tpl';
    return  $steps;
}

function create_campaign_steps(){
    global $mod_strings;
    $steps[$mod_strings['LBL_NAVIGATION_MENU_GEN1']]          = file_exists('custom/modules/Campaigns/tpls/WizardCampaignHeader.tpl') ? 'custom/modules/Campaigns/tpls/WizardCampaignHeader.tpl' : 'modules/Campaigns/tpls/WizardCampaignHeader.tpl';
    $steps[$mod_strings['LBL_NAVIGATION_MENU_GEN2']]          = file_exists('custom/modules/Campaigns/tpls/WizardCampaignBudget.tpl') ? 'custom/modules/Campaigns/tpls/WizardCampaignBudget.tpl' : 'modules/Campaigns/tpls/WizardCampaignBudget.tpl';
    $steps[$mod_strings['LBL_TARGET_LISTS']]                   = file_exists('custom/modules/Campaigns/tpls/WizardCampaignTargetListForNonNewsLetter.tpl') ? 'custom/modules/Campaigns/tpls/WizardCampaignTargetListForNonNewsLetter.tpl' : 'modules/Campaigns/tpls/WizardCampaignTargetListForNonNewsLetter.tpl';
    return  $steps;
}

function create_email_steps(){
    global $mod_strings;
    $steps[$mod_strings['LBL_NAVIGATION_MENU_GEN1']]          = file_exists('custom/modules/Campaigns/tpls/WizardCampaignHeader.tpl') ? 'custom/modules/Campaigns/tpls/WizardCampaignHeader.tpl' : 'modules/Campaigns/tpls/WizardCampaignHeader.tpl';
    //$steps[$mod_strings['LBL_NAVIGATION_MENU_GEN2']]          = file_exists('custom/modules/Campaigns/tpls/WizardCampaignBudget.tpl') ? 'custom/modules/Campaigns/tpls/WizardCampaignBudget.tpl' : 'modules/Campaigns/tpls/WizardCampaignBudget.tpl';
    //$steps[$mod_strings['LBL_NAVIGATION_MENU_TRACKERS']]      = file_exists('custom/modules/Campaigns/tpls/WizardCampaignTracker.tpl') ? 'custom/modules/Campaigns/tpls/WizardCampaignTracker.tpl' : 'modules/Campaigns/tpls/WizardCampaignTracker.tpl';
    $steps[$mod_strings['LBL_TARGET_LISTS']]                   = file_exists('custom/modules/Campaigns/tpls/WizardCampaignTargetListForNonNewsLetter.tpl') ? 'custom/modules/Campaigns/tpls/WizardCampaignTargetListForNonNewsLetter.tpl' : 'modules/Campaigns/tpls/WizardCampaignTargetListForNonNewsLetter.tpl';
    return  $steps;
}


function create_wiz_step_divs($steps,$ss){
    $step_html = '';
    if(isset($steps)  && !empty($steps)){
        $i=1;
        foreach($steps as $name=>$step){
            $step_html .="<p><div id='step$i'>";
            $step_html .= $ss->fetch($step);
            $step_html .="</div></p>";
            $i = $i+1;
        }    
    }
    return $step_html;
}

function create_wiz_menu_items($steps,$type,$mrkt_string,$summ_url, $view = null, $campaign_id = null, $marketing_id = null, $template_id = null){

    global $mod_strings;


    if($view == 'dotlist') {

        include_once 'modules/Campaigns/DotListWizardMenu.php';

        if($type!='campaign') {
            $templateURLForProgressBar = false;
            if ($campaign_id && $marketing_id && $template_id) {
                $templateURLForProgressBar = "index.php?action=WizardMarketing&module=Campaigns&return_module=Campaigns&return_action=WizardHome&return_id={$campaign_id}&campaign_id={$campaign_id}&jump=2&marketing_id={$marketing_id}&record={$marketing_id}&campaign_type=Email&template_id={$template_id}";
            }

            if(preg_match('/\bhref=\'([^\']*)/', $mrkt_string, $matches)) {
                $templateURLForProgressBar = $matches[1];
            }

            $steps[$mod_strings['LBL_SELECT_TEMPLATE']] = $templateURLForProgressBar;
        }

        if ($type == 'newsletter' || $type == 'email') {

            preg_match('/\bhref=\'([^\']*)/', $mrkt_string, $matches);
            if(isset($matches[1])) {
                $marketingLink = $matches[1] . ($matches[1] ? '&jump=2' : false);
            }
            else {
                $marketingLink = false;
            }

            $steps[$mod_strings['LBL_NAVIGATION_MENU_MARKETING']] = $marketingLink;
            $steps[$mod_strings['LBL_NAVIGATION_MENU_SEND_EMAIL_AND_SUMMARY']] = $summ_url ? $summ_url : false;
            //$steps[$summ_url] = '#';
        } else {
            $steps[$summ_url] = false; //'#';
        }

        $nav_html = new DotListWizardMenu($mod_strings, $steps, true);

    }
    else {
        $nav_html = '<table border="0" cellspacing="0" cellpadding="0" width="100%" >';
        if(isset($steps)  && !empty($steps)){
            $i=1;
            foreach($steps as $name=>$step){
                $nav_html .= "<tr><td scope='row' nowrap><div id='nav_step$i'>$name</div></td></tr>";
                $i=$i+1;
            }
        }
        if($type == 'newsletter'  ||  $type == 'email'){
            $nav_html .= "<tr><td scope='row' nowrap><div id='nav_step'".($i+1).">$mrkt_string</div></td></tr>";
            $nav_html .= "<tr><td scope='row' nowrap><div id='nav_step'".($i+2).">".$mod_strings['LBL_NAVIGATION_MENU_SEND_EMAIL']."</div></li>";
            $nav_html .= "<tr><td scope='row' nowrap><div id='nav_step'".($i+3).">".$summ_url."</div></td></tr>";
        }else{
            $nav_html .= "<tr><td scope='row' nowrap><div id='nav_step'".($i+1).">".$summ_url."</div></td></tr>";
        }

        $nav_html .= '</table>';
    }

    return $nav_html;
}
    


?><|MERGE_RESOLUTION|>--- conflicted
+++ resolved
@@ -402,38 +402,24 @@
 
 $targetList = BeanFactory::getBean('ProspectLists')->get_full_list();
 
-<<<<<<< HEAD
-if($targetList) {
-    $targetListData = array();
-    foreach ($targetList as $prospectLst) {
-        $next = array(
-=======
-$targetListDataArray = array();
+if($targetList) {$targetListDataArray = array();
 $targetListDataAssoc = array();
-if (isset($targetList) && $targetList) {
-    foreach ($targetList as $prospectLst) {
-        $nxt = array(
->>>>>>> c91ce933
-            'id' => $prospectLst->id,
-            'name' => $prospectLst->name,
-            //'type' => $prospectLst->type,
-            'description' => $prospectLst->description,
-            'type' => $prospectLst->list_type,
-            'count' => $prospectLst->get_entry_count(),
-        );
-<<<<<<< HEAD
-        $targetListDataArray[] = $next;
-        $targetListDataAssoc[$prospectLst->id] = $next;
+if (isset($targetList) && $targetList) {foreach($targetList as $prospectLst) {
+    $next = array(
+        'id' => $prospectLst->id,
+        'name' => $prospectLst->name,
+        //'type' => $prospectLst->type,
+        'description' => $prospectLst->description,
+        'type' => $prospectLst->list_type,
+        'count' => $prospectLst->get_entry_count(),
+    );
+    $targetListDataArray[] = $next;
+    $targetListDataAssoc[$prospectLst->id] = $next;
     }
 } else {
-    $GLOBALS['log']->warn('There are no outbound target lists available for campaign .');
-=======
-        $targetListDataArray[] = $nxt;
-        $targetListDataAssoc[$prospectLst->id] = $nxt;
-    }
+    $GLOBALS['log']->warn('There are no outbound target lists available for campaign .');}
 } else {
     $GLOBALS['log']->warn('No target list is created');
->>>>>>> c91ce933
 }
 
 
