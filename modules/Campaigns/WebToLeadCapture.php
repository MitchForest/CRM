--- conflicted
+++ resolved
@@ -1,14 +1,9 @@
 <?php
-<<<<<<< HEAD
-if(!defined('sugarEntry') || !sugarEntry) die('Not A Valid Entry Point');
-/*********************************************************************************
-=======
 if (!defined('sugarEntry') || !sugarEntry) {
     die('Not A Valid Entry Point');
 }
 /**
  *
->>>>>>> b29c16a8
  * SugarCRM Community Edition is a customer relationship management program developed by
  * SugarCRM, Inc. Copyright (C) 2004-2013 SugarCRM Inc.
  *
@@ -69,24 +64,6 @@
 );
 
 if (isset($_POST['campaign_id']) && !empty($_POST['campaign_id'])) {
-<<<<<<< HEAD
-	    //adding the client ip address
-	    $_POST['client_id_address'] = query_client_ip();
-		$campaign_id=$_POST['campaign_id'];
-		$campaign = new Campaign();
-        $campaign_id = $campaign->db->quote($_POST['campaign_id']);
-        if(!isValidId($campaign_id)) {
-			throw new RuntimeException('Invalid ID requested in Lead Capture');
-    	}
-		$camp_query  = "select name,id from campaigns where id='$campaign_id'";
-		$camp_query .= " and deleted=0";
-        $camp_result=$campaign->db->query($camp_query);
-        $camp_data = $campaign->db->fetchByAssoc($camp_result);
-        // Bug 41292 - have to select marketing_id for new lead
-        $db = DBManagerFactory::getInstance();
-        $marketing = new EmailMarketing();
-        $marketing_query = $marketing->create_new_list_query(
-=======
     //adding the client ip address
     $_POST['client_id_address'] = query_client_ip();
     $campaign_id=$_POST['campaign_id'];
@@ -104,7 +81,6 @@
     $db = DBManagerFactory::getInstance();
     $marketing = new EmailMarketing();
     $marketing_query = $marketing->create_new_list_query(
->>>>>>> b29c16a8
                 'date_start desc, date_modified desc',
                 "campaign_id = '{$campaign_id}' and status = 'active' and date_start < " . $db->convert('', 'today'),
                 array('id')
