--- conflicted
+++ resolved
@@ -1,14 +1,9 @@
 <?php
-<<<<<<< HEAD
-if(!defined('sugarEntry') || !sugarEntry) die('Not A Valid Entry Point');
-/*********************************************************************************
-=======
 if (!defined('sugarEntry') || !sugarEntry) {
     die('Not A Valid Entry Point');
 }
 /**
  *
->>>>>>> b29c16a8
  * SugarCRM Community Edition is a customer relationship management program developed by
  * SugarCRM, Inc. Copyright (C) 2004-2013 SugarCRM Inc.
  *
@@ -153,14 +148,8 @@
 
     if(!isset($mrkt_lists) || !$mrkt_lists) {
         unset($_SESSION['campaignWizard'][$campaign_focus->id]['defaultSelectedMarketingId']);
-<<<<<<< HEAD
-    }
-    else if(count($mrkt_lists) == 1){
-        if(empty($_REQUEST['func']) && isset($_REQUEST['func']) && $_REQUEST['func'] != 'createEmailMarketing') {
-=======
     } elseif (count($mrkt_lists) == 1) {
         if (empty($_REQUEST['func']) || (isset($_REQUEST['func']) && $_REQUEST['func'] != 'createEmailMarketing')) {
->>>>>>> b29c16a8
             $mrkt_focus->retrieve($mrkt_lists[0]);
             $_SESSION['campaignWizard'][$campaign_focus->id]['defaultSelectedMarketingId'] = $mrkt_lists[0];
         } else {
