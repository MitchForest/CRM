--- conflicted
+++ resolved
@@ -148,14 +148,9 @@
 } else {
     if (!isset($mrkt_lists) || !$mrkt_lists) {
         unset($_SESSION['campaignWizard'][$campaign_focus->id]['defaultSelectedMarketingId']);
-<<<<<<< HEAD
-    } elseif (count($mrkt_lists) == 1) {
-        if (empty($_REQUEST['func']) && isset($_REQUEST['func']) && $_REQUEST['func'] != 'createEmailMarketing') {
-=======
-    }
-    else if(count($mrkt_lists) == 1){
+    }
+    elseif(count($mrkt_lists) == 1) {
         if(empty($_REQUEST['func']) || (isset($_REQUEST['func']) && $_REQUEST['func'] != 'createEmailMarketing')) {
->>>>>>> f2b355db
             $mrkt_focus->retrieve($mrkt_lists[0]);
             $_SESSION['campaignWizard'][$campaign_focus->id]['defaultSelectedMarketingId'] = $mrkt_lists[0];
         } else {
