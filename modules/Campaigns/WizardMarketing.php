--- conflicted
+++ resolved
@@ -161,10 +161,9 @@
 
     }
     else if(count($mrkt_lists) > 1) {
-<<<<<<< HEAD
         if(!empty($_SESSION['campaignWizard'][$campaign_focus->id]['defaultSelectedMarketingId']) && in_array($_SESSION['campaignWizard'][$campaign_focus->id]['defaultSelectedMarketingId'], $mrkt_lists)) {
 
-            if(empty($_REQUEST['actionFromSubPanel'])) {
+            if (empty($_REQUEST['func']) && $_REQUEST['func'] != 'createEmailMarketing') {
                 $mrkt_focus->retrieve($_SESSION['campaignWizard'][$campaign_focus->id]['defaultSelectedMarketingId']);
 
             } else {
@@ -175,10 +174,6 @@
                 // clone
                 $_SESSION['campaignWizard'][$campaign_focus->id]['defaultSelectedMarketingId'] = $mrkt_focus->id;
             }
-=======
-        if(!empty($_SESSION['campaignWizardSelectedMarketingId']) && in_array($_SESSION['campaignWizardSelectedMarketingId'], $mrkt_lists)) {
-            $mrkt_focus->retrieve($_SESSION['campaignWizardSelectedMarketingId']);
->>>>>>> 4f26f6a7
         }
         else {
             unset($_SESSION['campaignWizard'][$campaign_focus->id]['defaultSelectedMarketingId']);
