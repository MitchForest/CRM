--- conflicted
+++ resolved
@@ -1,14 +1,9 @@
 <?php
-<<<<<<< HEAD
-if(!defined('sugarEntry') || !sugarEntry) die('Not A Valid Entry Point');
-/*********************************************************************************
-=======
 if (!defined('sugarEntry') || !sugarEntry) {
     die('Not A Valid Entry Point');
 }
 /**
  *
->>>>>>> b29c16a8
  * SugarCRM Community Edition is a customer relationship management program developed by
  * SugarCRM, Inc. Copyright (C) 2004-2013 SugarCRM Inc.
  *
@@ -407,19 +402,6 @@
     $all_news_type_pl_query .= "and c.campaign_type = 'NewsLetter'  and pl.deleted = 0 and c.deleted=0 and plc.deleted=0 ";
     $all_news_type_pl_query .= "and (pl.list_type like 'exempt%' or pl.list_type ='default') ";
 
-<<<<<<< HEAD
-	/* BEGIN - SECURITY GROUPS */
-	if($focus->bean_implements('ACL') && ACLController::requireSecurityGroup('Campaigns', 'list') )
-	{
-		require_once('modules/SecurityGroups/SecurityGroup.php');
-		global $current_user;
-		$owner_where = $focus->getOwnerWhere($current_user->id);
-		$group_where = SecurityGroup::getGroupWhere('c','Campaigns',$current_user->id);
-		$all_news_type_pl_query .= " AND ( c.assigned_user_id ='".$current_user->id."' or ".$group_where.") ";
-	}
-	/* END - SECURITY GROUPS */
-		
-=======
     /* BEGIN - SECURITY GROUPS */
     if ($focus->bean_implements('ACL') && ACLController::requireSecurityGroup('Campaigns', 'list')) {
         require_once('modules/SecurityGroups/SecurityGroup.php');
@@ -430,7 +412,6 @@
     }
     /* END - SECURITY GROUPS */
 
->>>>>>> b29c16a8
     $all_news_type_list =$focus->db->query($all_news_type_pl_query);
 
     //build array of all newsletter campaigns
@@ -845,11 +826,8 @@
         }else{
             //do nothing, address has been changed
         }
-<<<<<<< HEAD
-=======
         //do nothing, address has been changed
 
->>>>>>> b29c16a8
         //if health counter is above 1, then show admin link
         if($email_health>0){
             if (is_admin($current_user)){
