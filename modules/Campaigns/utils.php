<?php
if (!defined('sugarEntry') || !sugarEntry) {
    die('Not A Valid Entry Point');
}
/**
 *
 * SugarCRM Community Edition is a customer relationship management program developed by
 * SugarCRM, Inc. Copyright (C) 2004-2013 SugarCRM Inc.
 *
 * SuiteCRM is an extension to SugarCRM Community Edition developed by SalesAgility Ltd.
 * Copyright (C) 2011 - 2018 SalesAgility Ltd.
 *
 * This program is free software; you can redistribute it and/or modify it under
 * the terms of the GNU Affero General Public License version 3 as published by the
 * Free Software Foundation with the addition of the following permission added
 * to Section 15 as permitted in Section 7(a): FOR ANY PART OF THE COVERED WORK
 * IN WHICH THE COPYRIGHT IS OWNED BY SUGARCRM, SUGARCRM DISCLAIMS THE WARRANTY
 * OF NON INFRINGEMENT OF THIRD PARTY RIGHTS.
 *
 * This program is distributed in the hope that it will be useful, but WITHOUT
 * ANY WARRANTY; without even the implied warranty of MERCHANTABILITY or FITNESS
 * FOR A PARTICULAR PURPOSE. See the GNU Affero General Public License for more
 * details.
 *
 * You should have received a copy of the GNU Affero General Public License along with
 * this program; if not, see http://www.gnu.org/licenses or write to the Free
 * Software Foundation, Inc., 51 Franklin Street, Fifth Floor, Boston, MA
 * 02110-1301 USA.
 *
 * You can contact SugarCRM, Inc. headquarters at 10050 North Wolfe Road,
 * SW2-130, Cupertino, CA 95014, USA. or at email address contact@sugarcrm.com.
 *
 * The interactive user interfaces in modified source and object code versions
 * of this program must display Appropriate Legal Notices, as required under
 * Section 5 of the GNU Affero General Public License version 3.
 *
 * In accordance with Section 7(b) of the GNU Affero General Public License version 3,
 * these Appropriate Legal Notices must retain the display of the "Powered by
 * SugarCRM" logo and "Supercharged by SuiteCRM" logo. If the display of the logos is not
 * reasonably feasible for technical reasons, the Appropriate Legal Notices must
 * display the words "Powered by SugarCRM" and "Supercharged by SuiteCRM".
 */

/*********************************************************************************

 * Description:  Defines the English language pack for the base application.
 * Portions created by SugarCRM are Copyright (C) SugarCRM, Inc.
 * All Rights Reserved.
 * Contributor(s): ______________________________________..
 ********************************************************************************/

/*
 *returns a list of objects a message can be scoped by, the list contacts the current campaign
 *name and list of all prospects associated with this campaign..
 *
 */
function get_message_scope_dom($campaign_id, $campaign_name,$db=null, $mod_strings=array()) {

    if (empty($db)) {
        $db = DBManagerFactory::getInstance();
    }
    if (empty($mod_strings) or !isset($mod_strings['LBL_DEFAULT'])) {
        global $current_language;
        $mod_strings = return_module_language($current_language, 'Campaigns');
    }

    //find prospect list attached to this campaign..
    $query =  "SELECT prospect_list_id, prospect_lists.name ";
    $query .= "FROM prospect_list_campaigns ";
    $query .= "INNER join prospect_lists on prospect_lists.id = prospect_list_campaigns.prospect_list_id ";
    $query .= "WHERE prospect_lists.deleted = 0 ";
    $query .= "AND prospect_list_campaigns.deleted=0 ";
    $query .= "AND campaign_id='". $db->quote($campaign_id)."'";
    $query.=" and prospect_lists.list_type not like 'exempt%'";

    //add campaign to the result array.
    //$return_array[$campaign_id]= $campaign_name . ' (' . $mod_strings['LBL_DEFAULT'] . ')';

    $result=$db->query($query);
    while(($row=$db->fetchByAssoc($result))!= null) {
        $return_array[$row['prospect_list_id']]=$row['name'];
    }
    if (empty($return_array)) $return_array=array();
    else return $return_array;
}
/**
 * Return bounce handling mailboxes for campaign.
 *
 * @param unknown_type $emails
 * @param unknown_type $get_box_name, Set it to false if want to get "From Name" other than the InboundEmail Name.
 * @return $get_name=true, bounce handling mailboxes' name; $get_name=false, bounce handling mailboxes' from name.
 */
function get_campaign_mailboxes(&$emails, $get_name=true) {
    if (!class_exists('InboundEmail')) {
        require('modules/InboundEmail/InboundEmail.php');
    }
    $query =  "select id,name,stored_options from inbound_email where mailbox_type='bounce' and status='Active' and deleted='0'";
    $db = DBManagerFactory::getInstance();
    $result=$db->query($query);
    while(($row=$db->fetchByAssoc($result))!= null) {
    	if($get_name) {
    		$return_array[$row['id']] = $row['name'];
    	} else {
        	$return_array[$row['id']]= InboundEmail::get_stored_options_static('from_name',$row['name'],$row['stored_options']);
    	}
        $emails[$row['id']]=InboundEmail::get_stored_options_static('from_addr','nobody@example.com',$row['stored_options']);
    }

    if (empty($return_array)) $return_array=array(''=>'');
    return $return_array;

}

function get_campaign_mailboxes_with_stored_options() {
	$ret = array();

    if(!class_exists('InboundEmail')) {
        require('modules/InboundEmail/InboundEmail.php');
    }

    $q = "SELECT id, name, stored_options FROM inbound_email WHERE mailbox_type='bounce' AND status='Active' AND deleted='0'";

    $db = DBManagerFactory::getInstance();

    $r = $db->query($q);

    while($a = $db->fetchByAssoc($r)) {
        $ret[$a['id']] = unserialize(base64_decode($a['stored_options']));
    }
	return $ret;
}

function get_campaign_mailboxes_with_stored_options_outbound() {
	$ret = array();

    if(!class_exists('OutboundEmail')) {
        require('modules/OutboundEmail/OutboundEmail.php');
    }

    $q = "SELECT * FROM outbound_email WHERE deleted='0'";

    $db = DBManagerFactory::getInstance();

    $r = $db->query($q);

    while($a = $db->fetchByAssoc($r)) {
        $ret[$a['id']] = $a;
    }
	return $ret;
}

function log_campaign_activity($identifier, $activity, $update = true, $clicked_url_key = null) {

    $return_array = array();

    $db = DBManagerFactory::getInstance();

    //check to see if the identifier has been replaced with Banner string
    if ($identifier == 'BANNER' && isset($clicked_url_key) && !empty($clicked_url_key)) {
        // create md5 encrypted string using the client ip, this will be used for tracker id purposes
        $enc_id = 'BNR' . md5($_SERVER['REMOTE_ADDR']);

        //default the identifier to ip address
        $identifier = $enc_id;

        //if user has chosen to not use this mode of id generation, then replace identifier with plain guid.
        //difference is that guid will generate a new campaign log for EACH CLICK!!
        //encrypted generation will generate 1 campaign log and update the hit counter for each click
        if (isset($sugar_config['campaign_banner_id_generation']) && $sugar_config['campaign_banner_id_generation'] != 'md5') {
            $identifier = create_guid();
        }

        //retrieve campaign log.
        // quote variable first
        $identifierQuoted = $db->quote($identifier);
        $clickedUrlKeyQuoted = $db->quote($clicked_url_key);
        $trkr_query = "select * from campaign_log where target_tracker_key='$identifierQuoted' and related_id = '$clickedUrlKeyQuoted'";
        $current_trkr = $db->query($trkr_query);
        $row = $db->fetchByAssoc($current_trkr);

        //if campaign log is not retrieved (this is a new ip address or we have chosen to create
        //unique entries for each click
        if ($row == null || empty($row)) {


            //retrieve campaign id
            $clickedUrlKeyQuoted = $db->quote($clicked_url_key);
            $trkr_query = "select ct.campaign_id from campaign_trkrs ct, campaigns c where c.id = ct.campaign_id and ct.id = '$clickedUrlKeyQuoted'";
            $current_trkr = $db->query($trkr_query);
            $row = $db->fetchByAssoc($current_trkr);


            //create new campaign log with minimal info.  Note that we are creating new unique id
            //as target id, since we do not link banner/web campaigns to any users

            $data['target_id'] = "'" . create_guid() . "'";
            $data['target_type'] = "'Prospects'";
            $data['id'] = "'" . create_guid() . "'";
            $data['campaign_id'] = $db->quoted($row['campaign_id']);
            $data['target_tracker_key'] = $db->quoted($identifier);
            $data['activity_type'] = $db->quoted($activity);
            $data['activity_date'] = "'" . TimeDate::getInstance()->nowDb() . "'";
            $data['hits'] = 1;
            $data['deleted'] = 0;
            if (!empty($clicked_url_key)) {
                $data['related_id'] = $db->quoted($clicked_url_key);
                $data['related_type'] = "'" . 'CampaignTrackers' . "'";
            }

            //values for return array..
            $return_array['target_id'] = $data['target_id'];
            $return_array['target_type'] = $data['target_type'];

            //create insert query for new campaign log
            // quote variable first
            $dataArrayKeys = array_keys($data);
            $dataArrayKeysQuoted = array();
            foreach ($dataArrayKeys as $dataArrayKey) {
                $dataArrayKeysQuoted[] = $db->quote($dataArrayKey);
            }
            $dataArrayKeysQuotedImplode = implode(', ', $dataArrayKeysQuoted);

            $insert_query = "INSERT into campaign_log (" . $dataArrayKeysQuotedImplode . ")";

            $dataArrayValuesQuotedImplode = implode(', ', array_values($data));

            $insert_query .= " VALUES  (" . $dataArrayValuesQuotedImplode . ")";

            $db->query($insert_query);
        } else {

            //campaign log already exists, so just set the return array and update hits column
            $return_array['target_id'] = $row['target_id'];
            $return_array['target_type'] = $row['target_type'];

            // quote variable first
            $rowIdQuoted = $db->quote($row['id']);
            $query1 = "update campaign_log set hits=hits+1 where id='$rowIdQuoted'";

            $current = $db->query($query1);
        }

        //return array and exit
        return $return_array;
    }



    // quote variable first
    $identifierQuoted = $db->quote($identifier);
    $activityQuoted = $db->quote($activity);
    $query1 = "select * from campaign_log where target_tracker_key='$identifierQuoted' and activity_type='$activityQuoted'";
    if (!empty($clicked_url_key)) {
        // quote variable first
        $clickedUrlKeyQuoted = $db->quote($clicked_url_key);
        $query1 .= " AND related_id='$clickedUrlKeyQuoted'";
    }
    $current = $db->query($query1);
    $row = $db->fetchByAssoc($current);

    if ($row == null) {
        // quote variable first
        $identifierQuoted = $db->quote($identifier);
        $query = "select * from campaign_log where target_tracker_key='$identifierQuoted' and activity_type='targeted'";
        $targeted = $db->query($query);
        $row = $db->fetchByAssoc($targeted);

        //if activity is removed and target type is users, then a user is trying to opt out
        //of emails.  This is not possible as Users Table does not have opt out column.
        if ($row && (strtolower($row['target_type']) == 'users' && $activity == 'removed' )) {
            $return_array['target_id'] = $row['target_id'];
            $return_array['target_type'] = $row['target_type'];
            return $return_array;
        } elseif ($row) {
            $data['id'] = "'" . create_guid() . "'";
            $data['campaign_id'] = $db->quoted($row['campaign_id']);
            $data['target_tracker_key'] = $db->quoted($identifier);
            $data['target_id'] = $db->quoted($row['target_id']);
            $data['target_type'] = $db->quoted($row['target_type']);
            $data['activity_type'] = $db->quoted($activity);
            $data['activity_date'] = "'" . TimeDate::getInstance()->nowDb() . "'";
            $data['list_id'] = $db->quoted($row['list_id']);
            $data['marketing_id'] = $db->quoted($row['marketing_id']);
            $data['hits'] = 1;
            $data['deleted'] = 0;
            if (!empty($clicked_url_key)) {
                $data['related_id'] = $db->quoted($clicked_url_key);
                $data['related_type'] = "'" . 'CampaignTrackers' . "'";
            }
            //values for return array..
            $return_array['target_id'] = $row['target_id'];
            $return_array['target_type'] = $row['target_type'];
            
            // quote variable first
            $dataArrayKeys = array_keys($data);
            $dataArrayKeysQuoted = array();
            foreach ($dataArrayKeys as $dataArrayKey) {
                $dataArrayKeysQuoted[] = $db->quote($dataArrayKey);
            }
            $dataArrayKeysQuotedImplode = implode(', ', $dataArrayKeysQuoted);
            
            $insert_query = "INSERT into campaign_log (" . $dataArrayKeysQuotedImplode . ")";
            
            $dataArrayValuesQuotedImplode = implode(', ', array_values($data));
            
            $insert_query .= " VALUES  (" . $dataArrayValuesQuotedImplode . ")";
            
            $db->query($insert_query);
        }
    } else {

        $return_array['target_id'] = $row['target_id'];
        $return_array['target_type'] = $row['target_type'];

        // quote variable first
        $rowIdQuoted = $db->quote($row['id']);
        $query1 = "update campaign_log set hits=hits+1 where id='$rowIdQuoted'";
        $current = $db->query($query1);
    }
    //check to see if this is a removal action
    if ($row && $activity == 'removed') {
        //retrieve campaign and check it's type, we are looking for newsletter Campaigns
        //
        // quote variable first
        $rowCampaignIdQuoted = $db->quote($row['campaign_id']);
        $query = "SELECT campaigns.* FROM campaigns WHERE campaigns.id = '" . $rowCampaignIdQuoted . "' ";
        $result = $db->query($query);
        
        if (!empty($result)) {
            $c_row = $db->fetchByAssoc($result);

            //if type is newsletter, then add campaign id to return_array for further processing.
            if (isset($c_row['campaign_type']) && $c_row['campaign_type'] == 'NewsLetter') {
                $return_array['campaign_id'] = $c_row['id'];
            }
        }
    }
    return $return_array;
}

/**
     *
     * This method is deprecated
     * @deprecated 62_Joneses - June 24, 2011
     * @see campaign_log_lead_or_contact_entry()
     */
function campaign_log_lead_entry($campaign_id, $parent_bean,$child_bean,$activity_type){
    campaign_log_lead_or_contact_entry($campaign_id, $parent_bean,$child_bean,$activity_type);
}


function campaign_log_lead_or_contact_entry($campaign_id, $parent_bean,$child_bean,$activity_type){
    global $timedate;

    //create campaign tracker id and retrieve related bio bean
     $tracker_id = create_guid();
    //create new campaign log record.
    $campaign_log = new CampaignLog();
    $campaign_log->campaign_id = $campaign_id;
    $campaign_log->target_tracker_key = $tracker_id;
    $campaign_log->related_id = $parent_bean->id;
    $campaign_log->related_type = $parent_bean->module_dir;
    $campaign_log->target_id = $child_bean->id;
    $campaign_log->target_type = $child_bean->module_dir;
    $campaign_log->activity_date = $timedate->now();
    $campaign_log->activity_type = $activity_type;
    //save the campaign log entry
    $campaign_log->save();
}


function get_campaign_urls($campaign_id) {
    $return_array=array();

    if (!empty($campaign_id)) {

        $db = DBManagerFactory::getInstance();

        $campaign_id = $db->quote($campaign_id);

        $query1="select * from campaign_trkrs where campaign_id='$campaign_id' and deleted=0";
        $current=$db->query($query1);
        while (($row=$db->fetchByAssoc($current)) != null) {
            $return_array['{'.$row['tracker_name'].'}']=$row['tracker_name'] . ' : ' . $row['tracker_url'];
        }
    }
    return $return_array;
}

/**
 * Queries for the list
 */
function get_subscription_lists_query($focus, $additional_fields = null) {
    //get all prospect lists belonging to Campaigns of type newsletter
    $all_news_type_pl_query = "select c.name, pl.list_type, plc.campaign_id, plc.prospect_list_id";
    if(is_array($additional_fields) && !empty($additional_fields)) $all_news_type_pl_query .= ', ' . implode(', ', $additional_fields);
    $all_news_type_pl_query .= " from prospect_list_campaigns plc , prospect_lists pl, campaigns c ";


	$all_news_type_pl_query .= "where plc.campaign_id = c.id ";
    $all_news_type_pl_query .= "and plc.prospect_list_id = pl.id ";
    $all_news_type_pl_query .= "and c.campaign_type = 'NewsLetter'  and pl.deleted = 0 and c.deleted=0 and plc.deleted=0 ";
    $all_news_type_pl_query .= "and (pl.list_type like 'exempt%' or pl.list_type ='default') ";

    /* BEGIN - SECURITY GROUPS */
    if ($focus->bean_implements('ACL') && ACLController::requireSecurityGroup('Campaigns', 'list')) {
        require_once('modules/SecurityGroups/SecurityGroup.php');
        global $current_user;
        $owner_where = $focus->getOwnerWhere($current_user->id);
        $group_where = SecurityGroup::getGroupWhere('c', 'Campaigns', $current_user->id);
        $all_news_type_pl_query .= " AND ( c.assigned_user_id ='".$current_user->id."' or ".$group_where.") ";
    }
    /* END - SECURITY GROUPS */

    $all_news_type_list =$focus->db->query($all_news_type_pl_query);

    //build array of all newsletter campaigns
    $news_type_list_arr = array();
    while ($row = $focus->db->fetchByAssoc($all_news_type_list)){$news_type_list_arr[] = $row;}

    //now get all the campaigns that the current user is assigned to
    $all_plp_current = "select prospect_list_id from prospect_lists_prospects where related_id = '$focus->id' and deleted = 0 ";

    //build array of prospect lists that this user belongs to
    $current_plp =$focus->db->query($all_plp_current );
    $current_plp_arr = array();
    while ($row = $focus->db->fetchByAssoc($current_plp)){$current_plp_arr[] = $row;}

    return array('current_plp_arr' => $current_plp_arr, 'news_type_list_arr' => $news_type_list_arr);
}
/*
 * This function takes in a bean from a lead, prospect, or contact and returns an array containing
 * all subscription lists that the bean is a part of, and all the subscriptions that the bean is not
 * a part of.  The array elements have the key names of "subscribed" and "unsusbscribed".  These elements contain an array
 * of the corresponding list.  In other words, the "subscribed" element holds another array that holds the subscription information.
 *
 * The subscription information is a concatenated string that holds the prospect list id and the campaign id, separated by at "@" character.
 * To parse these information string into something more usable, use the "process subscriptions()" function
 *
 * */
function get_subscription_lists($focus, $descriptions = false) {
    $subs_arr = array();
    $unsubs_arr = array();

    $results = get_subscription_lists_query($focus, $descriptions);

    $news_type_list_arr = $results['news_type_list_arr'];
    $current_plp_arr = $results['current_plp_arr'];

   //For each  prospect list of type 'NewsLetter', check to see if current user is already in list,
    foreach($news_type_list_arr as $news_list){
        $match = 'false';

        //perform this check against each prospect list this user belongs to
        foreach($current_plp_arr as $current_list_key => $current_list){//echo " new entry from current lists user is subscribed to-------------";
            //compare current user list id against newsletter id
            if ($news_list['prospect_list_id'] == $current_list['prospect_list_id']){
                //if id's match, user is subscribed to this list, check to see if this is an exempt list,
                if(strpos($news_list['list_type'],  'exempt')!== false){
                    //this is an exempt list, so process
                    if(array_key_exists($news_list['name'],$subs_arr)){
                        //first, add to unsubscribed array
                        $unsubs_arr[$news_list['name']] = $subs_arr[$news_list['name']];
                        //now remove from exempt subscription list
                        unset($subs_arr[$news_list['name']]);
                    }else{
                        //we know this is an exempt list the user belongs to, but the
                        //non exempt list has not been processed yet, so just add to exempt array
                        $unsubs_arr[$news_list['name']] = "prospect_list@".$news_list['prospect_list_id']."@campaign@".$news_list['campaign_id'];
                    }
                    $match = 'false';//although match is false, this is an exempt array, so
                    //it will not be added a second time down below
                }else{
                    //this list is not exempt, and user is subscribed, so add to subscribed array, and unset from the unsubs_arr
                    //as long as this list is not in exempt array
<<<<<<< HEAD
                	$temp = "prospect_list@".$news_list['prospect_list_id']."@campaign@".$news_list['campaign_id'];
                	if(!array_search($temp,$unsubs_arr)){
=======
                    if (!array_key_exists($news_list['name'], $unsubs_arr)) {
>>>>>>> 58d5f573
                        $subs_arr[$news_list['name']] = "prospect_list@".$news_list['prospect_list_id']."@campaign@".$news_list['campaign_id'];
                        $match = 'true';
                        unset($unsubs_arr[$news_list['name']]);
                    }
                }
            }else{
                //do nothing, there is no match
                }
        }
         //if this newsletter id never matched a user subscription..
         //..then add to available(unsubscribed) NewsLetters if list is not of type exempt
        if (($match == 'false') && (strpos($news_list['list_type'], 'exempt') === false) && (!array_key_exists($news_list['name'], $subs_arr)))
        {
            $unsubs_arr[$news_list['name']] = "prospect_list@".$news_list['prospect_list_id']."@campaign@".$news_list['campaign_id'];
        }

    }
    $return_array['unsubscribed'] = $unsubs_arr;
    $return_array['subscribed'] = $subs_arr;
    return $return_array;
}

/**
 * same function as get_subscription_lists, but with the data separated in an associated array
 */
function get_subscription_lists_keyed($focus) {
    $subs_arr = array();
    $unsubs_arr = array();

    $results = get_subscription_lists_query($focus, array('c.content', 'c.frequency'));

    $news_type_list_arr = $results['news_type_list_arr'];
    $current_plp_arr = $results['current_plp_arr'];

   //For each  prospect list of type 'NewsLetter', check to see if current user is already in list,
    foreach($news_type_list_arr as $news_list){
        $match = false;

        $news_list_data = array('prospect_list_id' => $news_list['prospect_list_id'],
                                'campaign_id'      => $news_list['campaign_id'],
                                'description'      => $news_list['content'],
                                'frequency'        => $news_list['frequency']);

        //perform this check against each prospect list this user belongs to
        foreach($current_plp_arr as $current_list_key => $current_list){//echo " new entry from current lists user is subscribed to-------------";
            //compare current user list id against newsletter id
            if ($news_list['prospect_list_id'] == $current_list['prospect_list_id']){
                //if id's match, user is subscribed to this list, check to see if this is an exempt list,

                if($news_list['list_type'] == 'exempt'){
                    //this is an exempt list, so process
                    if(array_key_exists($news_list['name'],$subs_arr)){
                        //first, add to unsubscribed array
                        $unsubs_arr[$news_list['name']] = $subs_arr[$news_list['name']];
                        //now remove from exempt subscription list
                        unset($subs_arr[$news_list['name']]);
                    }else{
                        //we know this is an exempt list the user belongs to, but the
                        //non exempt list has not been processed yet, so just add to exempt array
                        $unsubs_arr[$news_list['name']] = $news_list_data;
                    }
                    $match = false;//although match is false, this is an exempt array, so
                    //it will not be added a second time down below
                }else{
                    //this list is not exempt, and user is subscribed, so add to subscribed array
                    //as long as this list is not in exempt array
                    if(!array_key_exists($news_list['name'],$unsubs_arr)){
                        $subs_arr[$news_list['name']] = $news_list_data;
                        $match = 'true';
                    }
                }
            }else{
                //do nothing, there is no match
                }
        }
         //if this newsletter id never matched a user subscription..
         //..then add to available(unsubscribed) NewsLetters if list is not of type exempt
         if(($match == false) && ($news_list['list_type'] != 'exempt')){
            $unsubs_arr[$news_list['name']] = $news_list_data;
        }

    }

    $return_array['unsubscribed'] = $unsubs_arr;
    $return_array['subscribed'] = $subs_arr;
    return $return_array;
}



/*
 * This function will take an array of strings that have been created by the "get_subscription_lists()" method
 * and parses it into an array.  The returned array has it's key's labeled in a specific fashion.
 *
 * Each string produces a campaign and a prospect id.  The keys are appended with a number specifying the order
 * it was process in.  So an input array containing 3 strings will have the following key values:
 * "prospect_list0", "campaign0"
 * "prospect_list1", "campaign1"
 * "prospect_list2", "campaign2"
 *
 * */
function process_subscriptions($subscription_string_to_parse) {
    $subs_change = array();

    //parse through and build list of id's'.  We are retrieving the campaign_id and
    //the prospect_list id from the selected subscriptions
    $i = 0;
    foreach($subscription_string_to_parse as $subs_changes){
        $subs_changes = trim($subs_changes);
        if(!empty($subs_changes)){
            $ids_arr = explode("@", $subs_changes);
            $subs_change[$ids_arr[0].$i] = $ids_arr[1];
            $subs_change[$ids_arr[2].$i] = $ids_arr[3];
            $i = $i+1;
        }
    }
    return $subs_change;
}


    /*This function is used by the Manage Subscriptions page in order to add the user
     * to the default prospect lists of the passed in campaign
     * Takes in campaign and prospect list id's we are subscribing to.
     * It also takes in a bean of the user (lead,target,prospect) we are subscribing
     * */
    function subscribe($campaign, $prospect_list, $focus, $default_list = false) {
            $relationship = strtolower($focus->getObjectName()).'s';

            //--grab all the lists for the passed in campaign id
            $pl_qry ="select id, list_type from prospect_lists where id in (select prospect_list_id from prospect_list_campaigns ";
            $pl_qry .= "where campaign_id = '$campaign') and deleted = 0 ";
            $GLOBALS['log']->debug("In Campaigns Util: subscribe function, about to run query: ".$pl_qry );
            $pl_qry_result = $focus->db->query($pl_qry);

            //build the array of all prospect_lists
            $pl_arr = array();
            while ($row = $focus->db->fetchByAssoc($pl_qry_result)){$pl_arr[] = $row;}

            //--grab all the prospect_lists this user belongs to
            $curr_pl_qry ="select prospect_list_id, related_id  from prospect_lists_prospects ";
            $curr_pl_qry .="where related_id = '$focus->id'  and deleted = 0 ";
            $GLOBALS['log']->debug("In Campaigns Util: subscribe function, about to run query: ".$curr_pl_qry );
            $curr_pl_qry_result = $focus->db->query($curr_pl_qry);

            //build the array of all prospect lists that this current user belongs to
            $curr_pl_arr = array();
            while ($row = $focus->db->fetchByAssoc($curr_pl_qry_result)){$curr_pl_arr[] = $row;}

            //search through prospect lists for this campaign and identifiy the "unsubscription list"
            $exempt_id = '';
           foreach($pl_arr as $subscription_list){
                if(strpos($subscription_list['list_type'],  'exempt')!== false){
                    $exempt_id = $subscription_list['id'];
                }

                if($subscription_list['list_type'] == 'default' && $default_list) {
                    $prospect_list = $subscription_list['id'];
                }
           }

           //now that we have exempt (unsubscription) list id, compare against user list id's
           if(!empty($exempt_id)){
            $exempt_array['exempt_id'] = $exempt_id;

               foreach($curr_pl_arr as $curr_subscription_list){
                    if($curr_subscription_list['prospect_list_id'] == $exempt_id){
                        //--if we are in here then user is subscribing to a list in which they are exempt.
                        // we need to remove the user from this unsubscription list.
                        //Begin by retrieving unsubscription prospect list
                        $exempt_subscription_list = new ProspectList();


                        $exempt_result = $exempt_subscription_list->retrieve($exempt_id);
                        if($exempt_result == null)
                        {//error happened while retrieving this list
                            return;
                        }
                        //load realationships and delete user from unsubscription list
                        $exempt_subscription_list->load_relationship($relationship);
                        $exempt_subscription_list->$relationship->delete($exempt_id,$focus->id);

                    }
               }
           }

            //Now we need to check if user is already in subscription list
            $already_here = 'false';
            //for each list user is subscribed to, compare id's with current list id'
            foreach($curr_pl_arr as $user_list){
                if(in_array($prospect_list, $user_list)){
                    //if user already exists, then set flag to true
                    $already_here = 'true';
                }
            }
            if($already_here ==='true'){
                //do nothing, user is already subscribed
            }else{
                //user is not subscribed already, so add to subscription list
                $subscription_list = new ProspectList();
                $subs_result = $subscription_list->retrieve($prospect_list);
                if($subs_result == null)
                {//error happened while retrieving this list, iterate and continue
                    return;
                }
                //load subscription list and add this user
                $GLOBALS['log']->debug("In Campaigns Util, loading relationship: ".$relationship);
                $subscription_list->load_relationship($relationship);
                $subscription_list->$relationship->add($focus->id);
            }
}


    /*This function is used by the Manage Subscriptions page in order to add the user
     * to the exempt prospect lists of the passed in campaign
     * Takes in campaign and focus parameters.
     * */
    function unsubscribe($campaign, $focus) {
        $relationship = strtolower($focus->getObjectName()).'s';
        //--grab all the list for this campaign id
        $pl_qry ="select id, list_type from prospect_lists where id in (select prospect_list_id from prospect_list_campaigns ";
        $pl_qry .= "where campaign_id = '$campaign') and deleted = 0 ";
        $pl_qry_result = $focus->db->query($pl_qry);
        //build the array with list information
        $pl_arr = array();
        $GLOBALS['log']->debug("In Campaigns Util, about to run query: ".$pl_qry);
    	while ($row = $focus->db->fetchByAssoc($pl_qry_result)){$pl_arr[] = $row;}

        //retrieve lists that this user belongs to
        $curr_pl_qry ="select prospect_list_id, related_id  from prospect_lists_prospects ";
        $curr_pl_qry .="where related_id = '$focus->id'  and deleted = 0 ";
        $GLOBALS['log']->debug("In Campaigns Util, unsubscribe function about to run query: ".$curr_pl_qry );
        $curr_pl_qry_result = $focus->db->query($curr_pl_qry);

        //build the array with current user list information
        $curr_pl_arr = array();
        while ($row = $focus->db->fetchByAssoc($curr_pl_qry_result)){$curr_pl_arr[] = $row;}
         //check to see if user is already there in prospect list
        $already_here = 'false';
        $exempt_id = '';

        foreach($curr_pl_arr as $user_list){
        	foreach($pl_arr as $v){
        		//if list is exempt list
            	if($v['list_type'] == 'exempt'){
            		//save the exempt list id for later use
            		$exempt_id = $v['id'];
					//check to see if user is already in this exempt list
            		if(in_array($v['id'], $user_list)){
                		$already_here = 'true';
            		}

                	break 2;
            	}
        	}
        }

        //unsubscribe subscripted newsletter
        foreach($pl_arr as $subscription_list){
			//create a new instance of the prospect list
        	$exempt_list = new ProspectList();
        	$exempt_list->retrieve($subscription_list['id']);
        	$exempt_list->load_relationship($relationship);
			//if list type is default, then delete the relationship
            //if list type is exempt, then add the relationship to unsubscription list
            if($subscription_list['list_type'] == 'exempt') {
		        $exempt_list->$relationship->add($focus->id);
            }elseif($subscription_list['list_type'] == 'default' || $subscription_list['list_type'] == 'test'){
            	//if list type is default or test, then delete the relationship
            	//$exempt_list->$relationship->delete($subscription_list['id'],$focus->id);
            }

        }

        if($already_here =='true'){
            //do nothing, user is already exempted

        }else{
            //user is not exempted yet , so add to unsubscription list


            $exempt_result = $exempt_list->retrieve($exempt_id);
            if($exempt_result == null)
            {//error happened while retrieving this list
                return;
            }
            $GLOBALS['log']->debug("In Campaigns Util, loading relationship: ".$relationship);
            $exempt_list->load_relationship($relationship);
            $exempt_list->$relationship->add($focus->id);
        }

    }


    /*
     *This function will return a string to the newsletter wizard if campaign check
     *does not return 100% healthy.
     */
    function diagnose(&$errors = array(), &$links = array())
    {
        global $mod_strings;
        global $current_user;

        $errors = array(
            'mailbox1' => false,
            'mailbox2' => false,
            'admin' => false,
            'scheduler1' => false,
            'scheduler2' => false,
        );

        $links = array(
            'scheduler' => false,
            'email' => false,
        );

        $msg = " <table class='diagnose_messages detail view small' width='100%'><tr><td> ".$mod_strings['LNK_CAMPAIGN_DIGNOSTIC_LINK']."</td></tr>";

        //Start with email components
        //monitored mailbox section
        $focus = new Administration();
        $focus->retrieveSettings(); //retrieve all admin settings.


        //run query for mail boxes of type 'bounce'
        $email_health = 0;
        $email_components = 2;
        $mbox_qry = "select * from inbound_email where deleted ='0' and mailbox_type = 'bounce'";
        $mbox_res = $focus->db->query($mbox_qry);

        $mbox = array();
        while ($mbox_row = $focus->db->fetchByAssoc($mbox_res)){$mbox[] = $mbox_row;}
        //if the array is not empty, then set "good" message
        if(isset($mbox) && count($mbox)>0){
            //everything is ok, do nothing

        }else{
            //if array is empty, then increment health counter
            $email_health =$email_health +1;
            $msg  .=  "<tr><td ><font color='red'><b>". $mod_strings['LBL_MAILBOX_CHECK1_BAD']."</b></font></td></tr>";
            $errors['mailbox1'] = $mod_strings['LBL_MAILBOX_CHECK1_BAD'];
        }


        if (strstr($focus->settings['notify_fromaddress'], 'example.com')){
            //if "from_address" is the default, then set "bad" message and increment health counter
            $email_health =$email_health +1;
            $msg .= "<tr><td ><font color='red'><b> ".$mod_strings['LBL_MAILBOX_CHECK2_BAD']." </b></font></td></tr>";
            $errors['mailbox2'] = $mod_strings['LBL_MAILBOX_CHECK2_BAD'];
        }else{
            //do nothing, address has been changed
        }
        //do nothing, address has been changed

        //if health counter is above 1, then show admin link
        if($email_health>0){
            if (is_admin($current_user)){
                $lnk = 'index.php?module=Campaigns&action=WizardEmailSetup';
                $msg.="<tr><td ><a href='";
                if(isset($_REQUEST['return_module'])){
                    $lnk .="&return_module=".$_REQUEST['return_module'];
                }
                if(isset($_REQUEST['return_action'])){
                    $lnk .="&return_action=".$_REQUEST['return_action'];
                }
                $msg .= $lnk;
                $links['email'] = $lnk;
                $msg.="'>".$mod_strings['LBL_EMAIL_SETUP_WIZ']."</a></td></tr>";
            }else{
                $msg.="<tr><td >".$mod_strings['LBL_NON_ADMIN_ERROR_MSG']."</td></tr>";
                $errors['admin'] = $mod_strings['LBL_NON_ADMIN_ERROR_MSG'];
            }

        }


        // proceed with scheduler components

        //create and run the scheduler queries
        $sched_qry = "select job, name, status from schedulers where deleted = 0 and status = 'Active'";
        $sched_res = $focus->db->query($sched_qry);
        $sched_health = 0;
        $sched = array();
        $check_sched1 = 'function::runMassEmailCampaign';
        $check_sched2 = 'function::pollMonitoredInboxesForBouncedCampaignEmails';
        $sched_mes = '';
        $sched_mes_body = '';
        $scheds = array();

        while ($sched_row = $focus->db->fetchByAssoc($sched_res)){$scheds[] = $sched_row;}
        //iterate through and see which jobs were found
        foreach ($scheds as $funct){
          if( ($funct['job']==$check_sched1)  ||   ($funct['job']==$check_sched2)){
                if($funct['job']==$check_sched1){
                    $check_sched1 ="found";
                }else{
                    $check_sched2 ="found";
                }

          }
        }
        //determine if error messages need to be displayed for schedulers
        if($check_sched2 != 'found'){
            $sched_health =$sched_health +1;
            $msg.= "<tr><td><font color='red'><b>".$mod_strings['LBL_SCHEDULER_CHECK1_BAD']."</b></font></td></tr>";
            $errors['scheduler1'] = $mod_strings['LBL_SCHEDULER_CHECK1_BAD'];
        }
        if($check_sched1 != 'found'){
            $sched_health =$sched_health +1;
            $msg.= "<tr><td><font color='red'><b>".$mod_strings['LBL_SCHEDULER_CHECK2_BAD']."</b></font></td></tr>";
            $errors['scheduler2'] = $mod_strings['LBL_SCHEDULER_CHECK2_BAD'];
        }
        //if health counter is above 1, then show admin link
        if($sched_health>0){
            global $current_user;
            if (is_admin($current_user)){
                $link = 'index.php?module=Schedulers&action=index';
                $msg.="<tr><td ><a href='$link'>".$mod_strings['LBL_SCHEDULER_LINK']."</a></td></tr>";
                $links['scheduler'] = $link;
            }else{
                $msg.="<tr><td >".$mod_strings['LBL_NON_ADMIN_ERROR_MSG']."</td></tr>";
                $errors['admin'] = $mod_strings['LBL_NON_ADMIN_ERROR_MSG'];
            }

        }

        //determine whether message should be returned
        if(($sched_health + $email_health)>0){
            $msg  .= "</table> ";
        }else{
            $msg = '';
        }
        return $msg;
    }


/**
 * Handle campaign log entry creation for mail-merge activity. The function will be called by the soap component.
 *
 * @param String campaign_id Primary key of the campaign
 * @param array targets List of keys for entries from prospect_lists_prosects table
 */
 function campaign_log_mail_merge($campaign_id, $targets) {

    $campaign= new Campaign();
    $campaign->retrieve($campaign_id);

    if (empty($campaign->id)) {
        $GLOBALS['log']->debug('set_campaign_merge: Invalid campaign id'. $campaign_id);
    } else {
        foreach ($targets as $target_list_id) {
            $pl_query = "select * from prospect_lists_prospects where id='".DBManagerFactory::getInstance()->quote($target_list_id)."'";
            $result=DBManagerFactory::getInstance()->query($pl_query);
            $row=DBManagerFactory::getInstance()->fetchByAssoc($result);
            if (!empty($row)) {
                write_mail_merge_log_entry($campaign_id,$row);
            }
        }
    }

 }
/**
 * Function creates a campaign_log entry for campaigns processesed using the mail-merge feature. If any entry
 * exist the hit counter is updated. target_tracker_key is used to locate duplicate entries.
 * @param string campaign_id Primary key of the campaign
 * @param array $pl_row A row of data from prospect_lists_prospects table.
 */
function write_mail_merge_log_entry($campaign_id,$pl_row) {

    //Update the log entry if it exists.
    $update="update campaign_log set hits=hits+1 where campaign_id='".DBManagerFactory::getInstance()->quote($campaign_id)."' and target_tracker_key='" . DBManagerFactory::getInstance()->quote($pl_row['id']) . "'";
    $result=DBManagerFactory::getInstance()->query($update);

    //get affected row count...
    $count=DBManagerFactory::getInstance()->getAffectedRowCount();
    if ($count==0) {
        $data=array();

        $data['id']="'" . create_guid() . "'";
        $data['campaign_id']="'" . DBManagerFactory::getInstance()->quote($campaign_id) . "'";
        $data['target_tracker_key']="'" . DBManagerFactory::getInstance()->quote($pl_row['id']) . "'";
        $data['target_id']="'" .  DBManagerFactory::getInstance()->quote($pl_row['related_id']) . "'";
        $data['target_type']="'" .  DBManagerFactory::getInstance()->quote($pl_row['related_type']) . "'";
        $data['activity_type']="'targeted'";
        $data['activity_date']="'" . TimeDate::getInstance()->nowDb() . "'";
        $data['list_id']="'" .  DBManagerFactory::getInstance()->quote($pl_row['prospect_list_id']) . "'";
        $data['hits']=1;
        $data['deleted']=0;
        $insert_query="INSERT into campaign_log (" . implode(",",array_keys($data)) . ")";
        $insert_query.=" VALUES  (" . implode(",",array_values($data)) . ")";
        DBManagerFactory::getInstance()->query($insert_query);
    }
}

    function track_campaign_prospects($focus){
        $campaign_id = DBManagerFactory::getInstance()->quote($focus->id);
        $delete_query="delete from campaign_log where campaign_id='".$campaign_id."' and activity_type='targeted'";
        $focus->db->query($delete_query);

        $current_date = $focus->db->now();
        $guidSQL = $focus->db->getGuidSQL();

        $insert_query= "INSERT INTO campaign_log (id,activity_date, campaign_id, target_tracker_key,list_id, target_id, target_type, activity_type, deleted";
        $insert_query.=')';
        $insert_query.="SELECT {$guidSQL}, $current_date, plc.campaign_id,{$guidSQL},plp.prospect_list_id, plp.related_id, plp.related_type,'targeted',0 ";
        $insert_query.="FROM prospect_lists INNER JOIN prospect_lists_prospects plp ON plp.prospect_list_id = prospect_lists.id";
        $insert_query.=" INNER JOIN prospect_list_campaigns plc ON plc.prospect_list_id = prospect_lists.id";
        $insert_query.=" WHERE plc.campaign_id='".DBManagerFactory::getInstance()->quote($focus->id)."'";
        $insert_query.=" AND prospect_lists.deleted=0";
        $insert_query.=" AND plc.deleted=0";
        $insert_query.=" AND plp.deleted=0";
        $insert_query.=" AND prospect_lists.list_type!='test' AND prospect_lists.list_type not like 'exempt%'";
        $focus->db->query($insert_query);

        global $mod_strings;
        //return success message
        return $mod_strings['LBL_DEFAULT_LIST_ENTRIES_WERE_PROCESSED'];
    }

    function create_campaign_log_entry($campaign_id, $focus, $rel_name, $rel_bean, $target_id = ''){
        global $timedate;

        $target_ids = array();
        //check if this is specified for one target/contact/prospect/lead (from contact/lead detail subpanel)
        if(!empty($target_id)){
            $target_ids[] = $target_id;
        }else{
            //this is specified for all, so load target/prospect relationships (mark as sent button)
            $focus->load_relationship($rel_name);
            $target_ids = $focus->$rel_name->get();

        }
        if(count($target_ids)>0){


            //retrieve the target beans and create campaign log entry
            foreach($target_ids as $id){
                 //perform duplicate check
                 $dup_query = "select id from campaign_log where campaign_id = '$campaign_id' and target_id = '$id'";
                 $dup_result = $focus->db->query($dup_query);
                 $row = $focus->db->fetchByAssoc($dup_result);

                //process if this is not a duplicate campaign log entry
                if(empty($row)){
                    //create campaign tracker id and retrieve related bio bean
                     $tracker_id = create_guid();
                     $rel_bean->retrieve($id);

                    //create new campaign log record.
                    $campaign_log = new CampaignLog();
                    $campaign_log->campaign_id = $campaign_id;
                    $campaign_log->target_tracker_key = $tracker_id;
                    $campaign_log->target_id = $rel_bean->id;
                    $campaign_log->target_type = $rel_bean->module_dir;
                    $campaign_log->activity_type = 'targeted';
                    $campaign_log->activity_date=$timedate->now();
                    //save the campaign log entry
                    $campaign_log->save();
                }
            }
        }

    }

    /*
     * This function will return an array that has been formatted to work as a Quick Search Object for prospect lists
     */
    function getProspectListQSObjects($source = '', $return_field_name='name', $return_field_id='id' ) {
        global $app_strings;
        //if source has not been specified, then search across all prospect lists
        if(empty($source)){
            $qsProspectList = array('method' => 'query',
                                'modules'=> array('ProspectLists'),
                                'group' => 'and',
                                'field_list' => array('name', 'id'),
                                'populate_list' => array('prospect_list_name', 'prospect_list_id'),
                                'conditions' => array( array('name'=>'name','op'=>'like_custom','end'=>'%','value'=>'') ),
                                'order' => 'name',
                                'limit' => '30',
                                'no_match_text' => $app_strings['ERR_SQS_NO_MATCH']);
        }else{
             //source has been specified use it to tell quicksearch.js which html input to use to get filter value
            $qsProspectList = array('method' => 'query',
                                'modules'=> array('ProspectLists'),
                                'group' => 'and',
                                'field_list' => array('name', 'id'),
                                'populate_list' => array($return_field_name, $return_field_id),
                                'conditions' => array(
                                                    array('name'=>'name','op'=>'like_custom','end'=>'%','value'=>''),
                                                    //this condition has the source parameter defined, meaning the query will take the value specified below
                                                    array('name'=>'list_type', 'op'=>'like_custom', 'end'=>'%','value'=>'', 'source' => $source)
                                ),
                                'order' => 'name',
                                'limit' => '30',
                                'no_match_text' => $app_strings['ERR_SQS_NO_MATCH']);

        }

        return $qsProspectList;
    }


function filterFieldsFromBeans($beans)
{
    global $app_strings;
    $formattedBeans = array();
    foreach($beans as $b)
    {
        $formattedFields = array();
//bug: 47574 - make sure, that webtolead_email1 field has same required attribute as email1 field
        if(isset($b->field_defs['webtolead_email1']) && isset($b->field_defs['email1']) && isset($b->field_defs['email1']['required'])){
            $b->field_defs['webtolead_email1']['required'] = $b->field_defs['email1']['required'];
        }

        foreach($b->field_defs as $field_def)
        {
            $email_fields = false;
            if($field_def['name']== 'email1' || $field_def['name']== 'email2')
            {
                $email_fields = true;
            }
            if($field_def['name']!= 'account_name'){
                if( ( $field_def['type'] == 'relate' && empty($field_def['custom_type']) )
                    || $field_def['type'] == 'assigned_user_name' || $field_def['type'] =='link' || $field_def['type'] =='function'
                    || (isset($field_def['source'])  && $field_def['source']=='non-db' && !$email_fields) || $field_def['type'] == 'id')
                {
                    continue;
                }
            }
            if($field_def['name']== 'deleted' || $field_def['name']=='converted' || $field_def['name']=='date_entered'
                || $field_def['name']== 'date_modified' || $field_def['name']=='modified_user_id'
                || $field_def['name']=='assigned_user_id' || $field_def['name']=='created_by'
                || $field_def['name']=='team_id')
            {
                continue;
            }

            //If the field is hidden in the studio settings, then do not show
            if(isset($field_def['studio']) && isset($field_def['studio']['editview']) && $field_def['studio']['editview']=== false )
            {
                continue;
            }


            $field_def['vname'] = preg_replace('/:$/','',translate($field_def['vname'], $b->module_dir));

            //$cols_name = "{'".$field_def['vname']."'}";
            $col_arr = array();
            if((isset($field_def['required']) && $field_def['required'] != null && $field_def['required'] != 0)
                || $field_def['name']=='last_name'
            ){
                $cols_name=$field_def['vname'].' '.$app_strings['LBL_REQUIRED_SYMBOL'];
                $col_arr[0]=$cols_name;
                $col_arr[1]=$field_def['name'];
                $col_arr[2]=true;
            }
            else{
                $cols_name=$field_def['vname'];
                $col_arr[0]=$cols_name;
                $col_arr[1]=$field_def['name'];
            }
            if (! in_array($cols_name, $formattedFields))
            {
                array_push($formattedFields,$col_arr);
            }
        }

        $holder = new stdClass();
        $holder->name = $b->object_name;
        $holder->fields = $formattedFields;
        $holder->moduleKnownAs = translate($b->module_name,'LBL_MODULE_NAME');
        $holder->moduleDir = $b->module_dir;
        $holder->moduleName = $b->module_name;
        $formattedBeans[] = $holder;

    }
    return $formattedBeans;

}
<|MERGE_RESOLUTION|>--- conflicted
+++ resolved
@@ -473,12 +473,7 @@
                 }else{
                     //this list is not exempt, and user is subscribed, so add to subscribed array, and unset from the unsubs_arr
                     //as long as this list is not in exempt array
-<<<<<<< HEAD
-                	$temp = "prospect_list@".$news_list['prospect_list_id']."@campaign@".$news_list['campaign_id'];
-                	if(!array_search($temp,$unsubs_arr)){
-=======
                     if (!array_key_exists($news_list['name'], $unsubs_arr)) {
->>>>>>> 58d5f573
                         $subs_arr[$news_list['name']] = "prospect_list@".$news_list['prospect_list_id']."@campaign@".$news_list['campaign_id'];
                         $match = 'true';
                         unset($unsubs_arr[$news_list['name']]);
