<?php
if(!defined('sugarEntry') || !sugarEntry) die('Not A Valid Entry Point');
/*********************************************************************************
 * SugarCRM Community Edition is a customer relationship management program developed by
 * SugarCRM, Inc. Copyright (C) 2004-2013 SugarCRM Inc.

 * SuiteCRM is an extension to SugarCRM Community Edition developed by Salesagility Ltd.
 * Copyright (C) 2011 - 2014 Salesagility Ltd.
 *
 * This program is free software; you can redistribute it and/or modify it under
 * the terms of the GNU Affero General Public License version 3 as published by the
 * Free Software Foundation with the addition of the following permission added
 * to Section 15 as permitted in Section 7(a): FOR ANY PART OF THE COVERED WORK
 * IN WHICH THE COPYRIGHT IS OWNED BY SUGARCRM, SUGARCRM DISCLAIMS THE WARRANTY
 * OF NON INFRINGEMENT OF THIRD PARTY RIGHTS.
 *
 * This program is distributed in the hope that it will be useful, but WITHOUT
 * ANY WARRANTY; without even the implied warranty of MERCHANTABILITY or FITNESS
 * FOR A PARTICULAR PURPOSE.  See the GNU Affero General Public License for more
 * details.
 *
 * You should have received a copy of the GNU Affero General Public License along with
 * this program; if not, see http://www.gnu.org/licenses or write to the Free
 * Software Foundation, Inc., 51 Franklin Street, Fifth Floor, Boston, MA
 * 02110-1301 USA.
 *
 * You can contact SugarCRM, Inc. headquarters at 10050 North Wolfe Road,
 * SW2-130, Cupertino, CA 95014, USA. or at email address contact@sugarcrm.com.
 *
 * The interactive user interfaces in modified source and object code versions
 * of this program must display Appropriate Legal Notices, as required under
 * Section 5 of the GNU Affero General Public License version 3.
 *
 * In accordance with Section 7(b) of the GNU Affero General Public License version 3,
 * these Appropriate Legal Notices must retain the display of the "Powered by
 * SugarCRM" logo and "Supercharged by SuiteCRM" logo. If the display of the logos is not
 * reasonably feasible for  technical reasons, the Appropriate Legal Notices must
 * display the words  "Powered by SugarCRM" and "Supercharged by SuiteCRM".
 ********************************************************************************/

/*********************************************************************************

 * Description:  Defines the English language pack for the base application.
 * Portions created by SugarCRM are Copyright (C) SugarCRM, Inc.
 * All Rights Reserved.
 * Contributor(s): ______________________________________..
 ********************************************************************************/

/*
 *returns a list of objects a message can be scoped by, the list contacts the current campaign
 *name and list of all prospects associated with this campaign..
 *
 */
function get_message_scope_dom($campaign_id, $campaign_name,$db=null, $mod_strings=array()) {

    if (empty($db)) {
        $db = DBManagerFactory::getInstance();
    }
    if (empty($mod_strings) or !isset($mod_strings['LBL_DEFAULT'])) {
        global $current_language;
        $mod_strings = return_module_language($current_language, 'Campaigns');
    }

    //find prospect list attached to this campaign..
    $query =  "SELECT prospect_list_id, prospect_lists.name ";
    $query .= "FROM prospect_list_campaigns ";
    $query .= "INNER join prospect_lists on prospect_lists.id = prospect_list_campaigns.prospect_list_id ";
    $query .= "WHERE prospect_lists.deleted = 0 ";
    $query .= "AND prospect_list_campaigns.deleted=0 ";
    $query .= "AND campaign_id='". $db->quote($campaign_id)."'";
    $query.=" and prospect_lists.list_type not like 'exempt%'";

    //add campaign to the result array.
    //$return_array[$campaign_id]= $campaign_name . ' (' . $mod_strings['LBL_DEFAULT'] . ')';

    $result=$db->query($query);
    while(($row=$db->fetchByAssoc($result))!= null) {
        $return_array[$row['prospect_list_id']]=$row['name'];
    }
    if (empty($return_array)) $return_array=array();
    else return $return_array;
}
/**
 * Return bounce handling mailboxes for campaign.
 *
 * @param unknown_type $emails
 * @param unknown_type $get_box_name, Set it to false if want to get "From Name" other than the InboundEmail Name.
 * @return $get_name=true, bounce handling mailboxes' name; $get_name=false, bounce handling mailboxes' from name.
 */
function get_campaign_mailboxes(&$emails, $get_name=true) {
    if (!class_exists('InboundEmail')) {
        require('modules/InboundEmail/InboundEmail.php');
    }
    $inboundEmail = new InboundEmail();
    $query =  "select id,name,stored_options from inbound_email where mailbox_type='bounce' and status='Active' and deleted='0'";
    $db = DBManagerFactory::getInstance();
    $result=$db->query($query);
    while(($row=$db->fetchByAssoc($result))!= null) {
    	if($get_name) {
    		$return_array[$row['id']] = $row['name'];
    	} else {
<<<<<<< HEAD
        	$return_array[$row['id']]= InboundEmail::get_stored_options_static('from_name',$row['name'],$row['stored_options']);
    	}
        $emails[$row['id']]=InboundEmail::get_stored_options_static('from_addr','nobody@example.com',$row['stored_options']);
=======
        	$return_array[$row['id']] = $inboundEmail->get_stored_options('from_name',$row['name'],$row['stored_options']);
    	}
        $emails[$row['id']] = $inboundEmail->get_stored_options('from_addr','nobody@example.com',$row['stored_options']);
>>>>>>> fac8b0e4
    }

    if (empty($return_array)) $return_array=array(''=>'');
    return $return_array;

}

function get_campaign_mailboxes_with_stored_options() {
	$ret = array();

    if(!class_exists('InboundEmail')) {
        require('modules/InboundEmail/InboundEmail.php');
    }

    $q = "SELECT id, name, stored_options FROM inbound_email WHERE mailbox_type='bounce' AND status='Active' AND deleted='0'";

    $db = DBManagerFactory::getInstance();

    $r = $db->query($q);

    while($a = $db->fetchByAssoc($r)) {
        $ret[$a['id']] = unserialize(base64_decode($a['stored_options']));
    }
	return $ret;
}

function log_campaign_activity($identifier, $activity, $update=true, $clicked_url_key=null) {

    $return_array = array();

    $db = DBManagerFactory::getInstance();



     //check to see if the identifier has been replaced with Banner string
    if($identifier == 'BANNER' && isset($clicked_url_key)  && !empty($clicked_url_key))
    {
        // create md5 encrypted string using the client ip, this will be used for tracker id purposes
        $enc_id = 'BNR'.md5($_SERVER['REMOTE_ADDR']);

        //default the identifier to ip address
        $identifier = $enc_id;

        //if user has chosen to not use this mode of id generation, then replace identifier with plain guid.
        //difference is that guid will generate a new campaign log for EACH CLICK!!
        //encrypted generation will generate 1 campaign log and update the hit counter for each click
        if(isset($sugar_config['campaign_banner_id_generation'])  && $sugar_config['campaign_banner_id_generation'] != 'md5'){
            $identifier = create_guid();
        }

        //retrieve campaign log.
        $trkr_query = "select * from campaign_log where target_tracker_key='$identifier' and related_id = '$clicked_url_key'";
        $current_trkr=$db->query($trkr_query);
        $row=$db->fetchByAssoc($current_trkr);

        //if campaign log is not retrieved (this is a new ip address or we have chosen to create
        //unique entries for each click
        if($row==null  || empty($row)){


                //retrieve campaign id
                $trkr_query = "select ct.campaign_id from campaign_trkrs ct, campaigns c where c.id = ct.campaign_id and ct.id = '$clicked_url_key'";
                $current_trkr=$db->query($trkr_query);
                $row=$db->fetchByAssoc($current_trkr);


                //create new campaign log with minimal info.  Note that we are creating new unique id
                //as target id, since we do not link banner/web campaigns to any users

                $data['target_id']="'" . create_guid() . "'";
                $data['target_type']= "'Prospects'";
                $data['id']="'" . create_guid() . "'";
                $data['campaign_id']="'" . $row['campaign_id'] . "'";
                $data['target_tracker_key']="'" . $identifier . "'";
                $data['activity_type']="'" .  $activity . "'";
                $data['activity_date']="'" . TimeDate::getInstance()->nowDb() . "'";
                $data['hits']=1;
                $data['deleted']=0;
                if (!empty($clicked_url_key)) {
                    $data['related_id']="'".$clicked_url_key."'";
                    $data['related_type']="'".'CampaignTrackers'."'";
                }

                //values for return array..
                $return_array['target_id']=$data['target_id'];
                $return_array['target_type']=$data['target_type'];

                //create insert query for new campaign log
                $insert_query="INSERT into campaign_log (" . implode(",",array_keys($data)) . ")";
                $insert_query.=" VALUES  (" . implode(",",array_values($data)) . ")";
                $db->query($insert_query);
            }else{

                //campaign log already exists, so just set the return array and update hits column
                $return_array['target_id']= $row['target_id'];
                $return_array['target_type']= $row['target_type'];
                $query1="update campaign_log set hits=hits+1 where id='{$row['id']}'";
                $current=$db->query($query1);


           }

        //return array and exit
        return $return_array;

    }



    $query1="select * from campaign_log where target_tracker_key='$identifier' and activity_type='$activity'";
    if (!empty($clicked_url_key)) {
        $query1.=" AND related_id='$clicked_url_key'";
    }
    $current=$db->query($query1);
    $row=$db->fetchByAssoc($current);

        if ($row==null) {
            $query="select * from campaign_log where target_tracker_key='$identifier' and activity_type='targeted'";
            $targeted=$db->query($query);
            $row=$db->fetchByAssoc($targeted);

            //if activity is removed and target type is users, then a user is trying to opt out
            //of emails.  This is not possible as Users Table does not have opt out column.
            if ($row  && (strtolower($row['target_type']) == 'users' &&  $activity == 'removed' )) {
                $return_array['target_id']= $row['target_id'];
                $return_array['target_type']= $row['target_type'];
                return $return_array;
            }
            elseif ($row){
                $data['id']="'" . create_guid() . "'";
                $data['campaign_id']="'" . $row['campaign_id'] . "'";
                $data['target_tracker_key']="'" . $identifier . "'";
                $data['target_id']="'" .  $row['target_id'] . "'";
                $data['target_type']="'" .  $row['target_type'] . "'";
                $data['activity_type']="'" .  $activity . "'";
                $data['activity_date']="'" . TimeDate::getInstance()->nowDb() . "'";
                $data['list_id']="'" .  $row['list_id'] . "'";
                $data['marketing_id']="'" .  $row['marketing_id'] . "'";
                $data['hits']=1;
                $data['deleted']=0;
                if (!empty($clicked_url_key)) {
                    $data['related_id']="'".$clicked_url_key."'";
                    $data['related_type']="'".'CampaignTrackers'."'";
                }
                //values for return array..
                $return_array['target_id']=$row['target_id'];
                $return_array['target_type']=$row['target_type'];
                $insert_query="INSERT into campaign_log (" . implode(",",array_keys($data)) . ")";
                $insert_query.=" VALUES  (" . implode(",",array_values($data)) . ")";
                $db->query($insert_query);
            }
        } else {

            $return_array['target_id']= $row['target_id'];
            $return_array['target_type']= $row['target_type'];

            $query1="update campaign_log set hits=hits+1 where id='{$row['id']}'";
            $current=$db->query($query1);

        }
        //check to see if this is a removal action
        if ($row  && $activity == 'removed' ) {
            //retrieve campaign and check it's type, we are looking for newsletter Campaigns
            $query = "SELECT campaigns.* FROM campaigns WHERE campaigns.id = '".$row['campaign_id']."' ";
            $result = $db->query($query);
            if(!empty($result))
            {
                $c_row = $db->fetchByAssoc($result);

                //if type is newsletter, then add campaign id to return_array for further processing.
                if(isset($c_row['campaign_type']) && $c_row['campaign_type'] == 'NewsLetter'){
                    $return_array['campaign_id']=$c_row['id'];
                }
            }
        }
        return $return_array;
    }


 /**
     *
     * This method is deprecated
     * @deprecated 62_Joneses - June 24, 2011
     * @see campaign_log_lead_or_contact_entry()
     */
function campaign_log_lead_entry($campaign_id, $parent_bean,$child_bean,$activity_type){
    campaign_log_lead_or_contact_entry($campaign_id, $parent_bean,$child_bean,$activity_type);
}


function campaign_log_lead_or_contact_entry($campaign_id, $parent_bean,$child_bean,$activity_type){
    global $timedate;

    //create campaign tracker id and retrieve related bio bean
     $tracker_id = create_guid();
    //create new campaign log record.
    $campaign_log = new CampaignLog();
    $campaign_log->campaign_id = $campaign_id;
    $campaign_log->target_tracker_key = $tracker_id;
    $campaign_log->related_id = $parent_bean->id;
    $campaign_log->related_type = $parent_bean->module_dir;
    $campaign_log->target_id = $child_bean->id;
    $campaign_log->target_type = $child_bean->module_dir;
    $campaign_log->activity_date = $timedate->now();
    $campaign_log->activity_type = $activity_type;
    //save the campaign log entry
    $campaign_log->save();
}


function get_campaign_urls($campaign_id) {
    $return_array=array();

    if (!empty($campaign_id)) {

        $db = DBManagerFactory::getInstance();

        $campaign_id = $db->quote($campaign_id);

        $query1="select * from campaign_trkrs where campaign_id='$campaign_id' and deleted=0";
        $current=$db->query($query1);
        while (($row=$db->fetchByAssoc($current)) != null) {
            $return_array['{'.$row['tracker_name'].'}']=$row['tracker_name'] . ' : ' . $row['tracker_url'];
        }
    }
    return $return_array;
}

/**
 * Queries for the list
 */
function get_subscription_lists_query($focus, $additional_fields = null) {
    //get all prospect lists belonging to Campaigns of type newsletter
    $all_news_type_pl_query = "select c.name, pl.list_type, plc.campaign_id, plc.prospect_list_id";
    if(is_array($additional_fields) && !empty($additional_fields)) $all_news_type_pl_query .= ', ' . implode(', ', $additional_fields);
    $all_news_type_pl_query .= " from prospect_list_campaigns plc , prospect_lists pl, campaigns c ";


	$all_news_type_pl_query .= "where plc.campaign_id = c.id ";
    $all_news_type_pl_query .= "and plc.prospect_list_id = pl.id ";
    $all_news_type_pl_query .= "and c.campaign_type = 'NewsLetter'  and pl.deleted = 0 and c.deleted=0 and plc.deleted=0 ";
    $all_news_type_pl_query .= "and (pl.list_type like 'exempt%' or pl.list_type ='default') ";

	/* BEGIN - SECURITY GROUPS */
	if($focus->bean_implements('ACL') && ACLController::requireSecurityGroup('Campaigns', 'list') )
	{
		require_once('modules/SecurityGroups/SecurityGroup.php');
		global $current_user;
		$owner_where = $focus->getOwnerWhere($current_user->id);
		$group_where = SecurityGroup::getGroupWhere('c','Campaigns',$current_user->id);
		$all_news_type_pl_query .= " AND ( c.assigned_user_id ='".$current_user->id."' or ".$group_where.") ";
	}
	/* END - SECURITY GROUPS */
		
    $all_news_type_list =$focus->db->query($all_news_type_pl_query);

    //build array of all newsletter campaigns
    $news_type_list_arr = array();
    while ($row = $focus->db->fetchByAssoc($all_news_type_list)){$news_type_list_arr[] = $row;}

    //now get all the campaigns that the current user is assigned to
    $all_plp_current = "select prospect_list_id from prospect_lists_prospects where related_id = '$focus->id' and deleted = 0 ";

    //build array of prospect lists that this user belongs to
    $current_plp =$focus->db->query($all_plp_current );
    $current_plp_arr = array();
    while ($row = $focus->db->fetchByAssoc($current_plp)){$current_plp_arr[] = $row;}

    return array('current_plp_arr' => $current_plp_arr, 'news_type_list_arr' => $news_type_list_arr);
}
/*
 * This function takes in a bean from a lead, prospect, or contact and returns an array containing
 * all subscription lists that the bean is a part of, and all the subscriptions that the bean is not
 * a part of.  The array elements have the key names of "subscribed" and "unsusbscribed".  These elements contain an array
 * of the corresponding list.  In other words, the "subscribed" element holds another array that holds the subscription information.
 *
 * The subscription information is a concatenated string that holds the prospect list id and the campaign id, separated by at "@" character.
 * To parse these information string into something more usable, use the "process subscriptions()" function
 *
 * */
function get_subscription_lists($focus, $descriptions = false) {
    $subs_arr = array();
    $unsubs_arr = array();

    $results = get_subscription_lists_query($focus, $descriptions);

    $news_type_list_arr = $results['news_type_list_arr'];
    $current_plp_arr = $results['current_plp_arr'];

   //For each  prospect list of type 'NewsLetter', check to see if current user is already in list,
    foreach($news_type_list_arr as $news_list){
        $match = 'false';

        //perform this check against each prospect list this user belongs to
        foreach($current_plp_arr as $current_list_key => $current_list){//echo " new entry from current lists user is subscribed to-------------";
            //compare current user list id against newsletter id
            if ($news_list['prospect_list_id'] == $current_list['prospect_list_id']){
                //if id's match, user is subscribed to this list, check to see if this is an exempt list,
                if(strpos($news_list['list_type'],  'exempt')!== false){
                    //this is an exempt list, so process
                    if(array_key_exists($news_list['name'],$subs_arr)){
                        //first, add to unsubscribed array
                        $unsubs_arr[$news_list['name']] = $subs_arr[$news_list['name']];
                        //now remove from exempt subscription list
                        unset($subs_arr[$news_list['name']]);
                    }else{
                        //we know this is an exempt list the user belongs to, but the
                        //non exempt list has not been processed yet, so just add to exempt array
                        $unsubs_arr[$news_list['name']] = "prospect_list@".$news_list['prospect_list_id']."@campaign@".$news_list['campaign_id'];
                    }
                    $match = 'false';//although match is false, this is an exempt array, so
                    //it will not be added a second time down below
                }else{
                    //this list is not exempt, and user is subscribed, so add to subscribed array, and unset from the unsubs_arr
                    //as long as this list is not in exempt array
                	$temp = "prospect_list@".$news_list['prospect_list_id']."@campaign@".$news_list['campaign_id'];
                	if(!array_search($temp,$unsubs_arr)){
                        $subs_arr[$news_list['name']] = "prospect_list@".$news_list['prospect_list_id']."@campaign@".$news_list['campaign_id'];
                        $match = 'true';
                        unset($unsubs_arr[$news_list['name']]);
                    }
                }
            }else{
                //do nothing, there is no match
                }
        }
         //if this newsletter id never matched a user subscription..
         //..then add to available(unsubscribed) NewsLetters if list is not of type exempt
        if (($match == 'false') && (strpos($news_list['list_type'], 'exempt') === false) && (!array_key_exists($news_list['name'], $subs_arr)))
        {
            $unsubs_arr[$news_list['name']] = "prospect_list@".$news_list['prospect_list_id']."@campaign@".$news_list['campaign_id'];
        }

    }
    $return_array['unsubscribed'] = $unsubs_arr;
    $return_array['subscribed'] = $subs_arr;
    return $return_array;
}

/**
 * same function as get_subscription_lists, but with the data separated in an associated array
 */
function get_subscription_lists_keyed($focus) {
    $subs_arr = array();
    $unsubs_arr = array();

    $results = get_subscription_lists_query($focus, array('c.content', 'c.frequency'));

    $news_type_list_arr = $results['news_type_list_arr'];
    $current_plp_arr = $results['current_plp_arr'];

   //For each  prospect list of type 'NewsLetter', check to see if current user is already in list,
    foreach($news_type_list_arr as $news_list){
        $match = false;

        $news_list_data = array('prospect_list_id' => $news_list['prospect_list_id'],
                                'campaign_id'      => $news_list['campaign_id'],
                                'description'      => $news_list['content'],
                                'frequency'        => $news_list['frequency']);

        //perform this check against each prospect list this user belongs to
        foreach($current_plp_arr as $current_list_key => $current_list){//echo " new entry from current lists user is subscribed to-------------";
            //compare current user list id against newsletter id
            if ($news_list['prospect_list_id'] == $current_list['prospect_list_id']){
                //if id's match, user is subscribed to this list, check to see if this is an exempt list,

                if($news_list['list_type'] == 'exempt'){
                    //this is an exempt list, so process
                    if(array_key_exists($news_list['name'],$subs_arr)){
                        //first, add to unsubscribed array
                        $unsubs_arr[$news_list['name']] = $subs_arr[$news_list['name']];
                        //now remove from exempt subscription list
                        unset($subs_arr[$news_list['name']]);
                    }else{
                        //we know this is an exempt list the user belongs to, but the
                        //non exempt list has not been processed yet, so just add to exempt array
                        $unsubs_arr[$news_list['name']] = $news_list_data;
                    }
                    $match = false;//although match is false, this is an exempt array, so
                    //it will not be added a second time down below
                }else{
                    //this list is not exempt, and user is subscribed, so add to subscribed array
                    //as long as this list is not in exempt array
                    if(!array_key_exists($news_list['name'],$unsubs_arr)){
                        $subs_arr[$news_list['name']] = $news_list_data;
                        $match = 'true';
                    }
                }
            }else{
                //do nothing, there is no match
                }
        }
         //if this newsletter id never matched a user subscription..
         //..then add to available(unsubscribed) NewsLetters if list is not of type exempt
         if(($match == false) && ($news_list['list_type'] != 'exempt')){
            $unsubs_arr[$news_list['name']] = $news_list_data;
        }

    }

    $return_array['unsubscribed'] = $unsubs_arr;
    $return_array['subscribed'] = $subs_arr;
    return $return_array;
}



/*
 * This function will take an array of strings that have been created by the "get_subscription_lists()" method
 * and parses it into an array.  The returned array has it's key's labeled in a specific fashion.
 *
 * Each string produces a campaign and a prospect id.  The keys are appended with a number specifying the order
 * it was process in.  So an input array containing 3 strings will have the following key values:
 * "prospect_list0", "campaign0"
 * "prospect_list1", "campaign1"
 * "prospect_list2", "campaign2"
 *
 * */
function process_subscriptions($subscription_string_to_parse) {
    $subs_change = array();

    //parse through and build list of id's'.  We are retrieving the campaign_id and
    //the prospect_list id from the selected subscriptions
    $i = 0;
    foreach($subscription_string_to_parse as $subs_changes){
        $subs_changes = trim($subs_changes);
        if(!empty($subs_changes)){
            $ids_arr = explode("@", $subs_changes);
            $subs_change[$ids_arr[0].$i] = $ids_arr[1];
            $subs_change[$ids_arr[2].$i] = $ids_arr[3];
            $i = $i+1;
        }
    }
    return $subs_change;
}


    /*This function is used by the Manage Subscriptions page in order to add the user
     * to the default prospect lists of the passed in campaign
     * Takes in campaign and prospect list id's we are subscribing to.
     * It also takes in a bean of the user (lead,target,prospect) we are subscribing
     * */
    function subscribe($campaign, $prospect_list, $focus, $default_list = false) {
            $relationship = strtolower($focus->getObjectName()).'s';

            //--grab all the lists for the passed in campaign id
            $pl_qry ="select id, list_type from prospect_lists where id in (select prospect_list_id from prospect_list_campaigns ";
            $pl_qry .= "where campaign_id = '$campaign') and deleted = 0 ";
            $GLOBALS['log']->debug("In Campaigns Util: subscribe function, about to run query: ".$pl_qry );
            $pl_qry_result = $focus->db->query($pl_qry);

            //build the array of all prospect_lists
            $pl_arr = array();
            while ($row = $focus->db->fetchByAssoc($pl_qry_result)){$pl_arr[] = $row;}

            //--grab all the prospect_lists this user belongs to
            $curr_pl_qry ="select prospect_list_id, related_id  from prospect_lists_prospects ";
            $curr_pl_qry .="where related_id = '$focus->id'  and deleted = 0 ";
            $GLOBALS['log']->debug("In Campaigns Util: subscribe function, about to run query: ".$curr_pl_qry );
            $curr_pl_qry_result = $focus->db->query($curr_pl_qry);

            //build the array of all prospect lists that this current user belongs to
            $curr_pl_arr = array();
            while ($row = $focus->db->fetchByAssoc($curr_pl_qry_result)){$curr_pl_arr[] = $row;}

            //search through prospect lists for this campaign and identifiy the "unsubscription list"
            $exempt_id = '';
           foreach($pl_arr as $subscription_list){
                if(strpos($subscription_list['list_type'],  'exempt')!== false){
                    $exempt_id = $subscription_list['id'];
                }

                if($subscription_list['list_type'] == 'default' && $default_list) {
                    $prospect_list = $subscription_list['id'];
                }
           }

           //now that we have exempt (unsubscription) list id, compare against user list id's
           if(!empty($exempt_id)){
            $exempt_array['exempt_id'] = $exempt_id;

               foreach($curr_pl_arr as $curr_subscription_list){
                    if($curr_subscription_list['prospect_list_id'] == $exempt_id){
                        //--if we are in here then user is subscribing to a list in which they are exempt.
                        // we need to remove the user from this unsubscription list.
                        //Begin by retrieving unsubscription prospect list
                        $exempt_subscription_list = new ProspectList();


                        $exempt_result = $exempt_subscription_list->retrieve($exempt_id);
                        if($exempt_result == null)
                        {//error happened while retrieving this list
                            return;
                        }
                        //load realationships and delete user from unsubscription list
                        $exempt_subscription_list->load_relationship($relationship);
                        $exempt_subscription_list->$relationship->delete($exempt_id,$focus->id);

                    }
               }
           }

            //Now we need to check if user is already in subscription list
            $already_here = 'false';
            //for each list user is subscribed to, compare id's with current list id'
            foreach($curr_pl_arr as $user_list){
                if(in_array($prospect_list, $user_list)){
                    //if user already exists, then set flag to true
                    $already_here = 'true';
                }
            }
            if($already_here ==='true'){
                //do nothing, user is already subscribed
            }else{
                //user is not subscribed already, so add to subscription list
                $subscription_list = new ProspectList();
                $subs_result = $subscription_list->retrieve($prospect_list);
                if($subs_result == null)
                {//error happened while retrieving this list, iterate and continue
                    return;
                }
                //load subscription list and add this user
                $GLOBALS['log']->debug("In Campaigns Util, loading relationship: ".$relationship);
                $subscription_list->load_relationship($relationship);
                $subscription_list->$relationship->add($focus->id);
            }
}


    /*This function is used by the Manage Subscriptions page in order to add the user
     * to the exempt prospect lists of the passed in campaign
     * Takes in campaign and focus parameters.
     * */
    function unsubscribe($campaign, $focus) {
        $relationship = strtolower($focus->getObjectName()).'s';
        //--grab all the list for this campaign id
        $pl_qry ="select id, list_type from prospect_lists where id in (select prospect_list_id from prospect_list_campaigns ";
        $pl_qry .= "where campaign_id = '$campaign') and deleted = 0 ";
        $pl_qry_result = $focus->db->query($pl_qry);
        //build the array with list information
        $pl_arr = array();
        $GLOBALS['log']->debug("In Campaigns Util, about to run query: ".$pl_qry);
    	while ($row = $focus->db->fetchByAssoc($pl_qry_result)){$pl_arr[] = $row;}

        //retrieve lists that this user belongs to
        $curr_pl_qry ="select prospect_list_id, related_id  from prospect_lists_prospects ";
        $curr_pl_qry .="where related_id = '$focus->id'  and deleted = 0 ";
        $GLOBALS['log']->debug("In Campaigns Util, unsubscribe function about to run query: ".$curr_pl_qry );
        $curr_pl_qry_result = $focus->db->query($curr_pl_qry);

        //build the array with current user list information
        $curr_pl_arr = array();
        while ($row = $focus->db->fetchByAssoc($curr_pl_qry_result)){$curr_pl_arr[] = $row;}
         //check to see if user is already there in prospect list
        $already_here = 'false';
        $exempt_id = '';

        foreach($curr_pl_arr as $user_list){
        	foreach($pl_arr as $v){
        		//if list is exempt list
            	if($v['list_type'] == 'exempt'){
            		//save the exempt list id for later use
            		$exempt_id = $v['id'];
					//check to see if user is already in this exempt list
            		if(in_array($v['id'], $user_list)){
                		$already_here = 'true';
            		}

                	break 2;
            	}
        	}
        }

        //unsubscribe subscripted newsletter
        foreach($pl_arr as $subscription_list){
			//create a new instance of the prospect list
        	$exempt_list = new ProspectList();
        	$exempt_list->retrieve($subscription_list['id']);
        	$exempt_list->load_relationship($relationship);
			//if list type is default, then delete the relationship
            //if list type is exempt, then add the relationship to unsubscription list
            if($subscription_list['list_type'] == 'exempt') {
		        $exempt_list->$relationship->add($focus->id);
            }elseif($subscription_list['list_type'] == 'default' || $subscription_list['list_type'] == 'test'){
            	//if list type is default or test, then delete the relationship
            	//$exempt_list->$relationship->delete($subscription_list['id'],$focus->id);
            }

        }

        if($already_here =='true'){
            //do nothing, user is already exempted

        }else{
            //user is not exempted yet , so add to unsubscription list


            $exempt_result = $exempt_list->retrieve($exempt_id);
            if($exempt_result == null)
            {//error happened while retrieving this list
                return;
            }
            $GLOBALS['log']->debug("In Campaigns Util, loading relationship: ".$relationship);
            $exempt_list->load_relationship($relationship);
            $exempt_list->$relationship->add($focus->id);
        }

    }


    /*
     *This function will return a string to the newsletter wizard if campaign check
     *does not return 100% healthy.
     */
    function diagnose(&$errors = array(), &$links = array())
    {
        global $mod_strings;
        global $current_user;

        $errors = array(
            'mailbox1' => false,
            'mailbox2' => false,
            'admin' => false,
            'scheduler1' => false,
            'scheduler2' => false,
        );

        $links = array(
            'scheduler' => false,
            'email' => false,
        );

        $msg = " <table class='detail view small' width='100%'><tr><td> ".$mod_strings['LNK_CAMPAIGN_DIGNOSTIC_LINK']."</td></tr>";

        //Start with email components
        //monitored mailbox section
        $focus = new Administration();
        $focus->retrieveSettings(); //retrieve all admin settings.


        //run query for mail boxes of type 'bounce'
        $email_health = 0;
        $email_components = 2;
        $mbox_qry = "select * from inbound_email where deleted ='0' and mailbox_type = 'bounce'";
        $mbox_res = $focus->db->query($mbox_qry);

        $mbox = array();
        while ($mbox_row = $focus->db->fetchByAssoc($mbox_res)){$mbox[] = $mbox_row;}
        //if the array is not empty, then set "good" message
        if(isset($mbox) && count($mbox)>0){
            //everything is ok, do nothing

        }else{
            //if array is empty, then increment health counter
            $email_health =$email_health +1;
            $msg  .=  "<tr><td ><font color='red'><b>". $mod_strings['LBL_MAILBOX_CHECK1_BAD']."</b></font></td></tr>";
            $errors['mailbox1'] = $mod_strings['LBL_MAILBOX_CHECK1_BAD'];
        }


        if (strstr($focus->settings['notify_fromaddress'], 'example.com')){
            //if "from_address" is the default, then set "bad" message and increment health counter
            $email_health =$email_health +1;
            $msg .= "<tr><td ><font color='red'><b> ".$mod_strings['LBL_MAILBOX_CHECK2_BAD']." </b></font></td></tr>";
            $errors['mailbox2'] = $mod_strings['LBL_MAILBOX_CHECK2_BAD'];
        }else{
            //do nothing, address has been changed
        }
        //if health counter is above 1, then show admin link
        if($email_health>0){
            if (is_admin($current_user)){
                $lnk = 'index.php?module=Campaigns&action=WizardEmailSetup';
                $msg.="<tr><td ><a href='";
                if(isset($_REQUEST['return_module'])){
                    $lnk .="&return_module=".$_REQUEST['return_module'];
                }
                if(isset($_REQUEST['return_action'])){
                    $lnk .="&return_action=".$_REQUEST['return_action'];
                }
                $msg .= $lnk;
                $links['email'] = $lnk;
                $msg.="'>".$mod_strings['LBL_EMAIL_SETUP_WIZ']."</a></td></tr>";
            }else{
                $msg.="<tr><td >".$mod_strings['LBL_NON_ADMIN_ERROR_MSG']."</td></tr>";
                $errors['admin'] = $mod_strings['LBL_NON_ADMIN_ERROR_MSG'];
            }

        }


        // proceed with scheduler components

        //create and run the scheduler queries
        $sched_qry = "select job, name, status from schedulers where deleted = 0 and status = 'Active'";
        $sched_res = $focus->db->query($sched_qry);
        $sched_health = 0;
        $sched = array();
        $check_sched1 = 'function::runMassEmailCampaign';
        $check_sched2 = 'function::pollMonitoredInboxesForBouncedCampaignEmails';
        $sched_mes = '';
        $sched_mes_body = '';
        $scheds = array();

        while ($sched_row = $focus->db->fetchByAssoc($sched_res)){$scheds[] = $sched_row;}
        //iterate through and see which jobs were found
        foreach ($scheds as $funct){
          if( ($funct['job']==$check_sched1)  ||   ($funct['job']==$check_sched2)){
                if($funct['job']==$check_sched1){
                    $check_sched1 ="found";
                }else{
                    $check_sched2 ="found";
                }

          }
        }
        //determine if error messages need to be displayed for schedulers
        if($check_sched2 != 'found'){
            $sched_health =$sched_health +1;
            $msg.= "<tr><td><font color='red'><b>".$mod_strings['LBL_SCHEDULER_CHECK1_BAD']."</b></font></td></tr>";
            $errors['scheduler1'] = $mod_strings['LBL_SCHEDULER_CHECK1_BAD'];
        }
        if($check_sched1 != 'found'){
            $sched_health =$sched_health +1;
            $msg.= "<tr><td><font color='red'><b>".$mod_strings['LBL_SCHEDULER_CHECK2_BAD']."</b></font></td></tr>";
            $errors['scheduler2'] = $mod_strings['LBL_SCHEDULER_CHECK2_BAD'];
        }
        //if health counter is above 1, then show admin link
        if($sched_health>0){
            global $current_user;
            if (is_admin($current_user)){
                $link = 'index.php?module=Schedulers&action=index';
                $msg.="<tr><td ><a href='$link'>".$mod_strings['LBL_SCHEDULER_LINK']."</a></td></tr>";
                $links['scheduler'] = $link;
            }else{
                $msg.="<tr><td >".$mod_strings['LBL_NON_ADMIN_ERROR_MSG']."</td></tr>";
                $errors['admin'] = $mod_strings['LBL_NON_ADMIN_ERROR_MSG'];
            }

        }

        //determine whether message should be returned
        if(($sched_health + $email_health)>0){
            $msg  .= "</table> ";
        }else{
            $msg = '';
        }
        return $msg;
    }


/**
 * Handle campaign log entry creation for mail-merge activity. The function will be called by the soap component.
 *
 * @param String campaign_id Primary key of the campaign
 * @param array targets List of keys for entries from prospect_lists_prosects table
 */
 function campaign_log_mail_merge($campaign_id, $targets) {

    $campaign= new Campaign();
    $campaign->retrieve($campaign_id);

    if (empty($campaign->id)) {
        $GLOBALS['log']->debug('set_campaign_merge: Invalid campaign id'. $campaign_id);
    } else {
        foreach ($targets as $target_list_id) {
            $pl_query = "select * from prospect_lists_prospects where id='".$GLOBALS['db']->quote($target_list_id)."'";
            $result=$GLOBALS['db']->query($pl_query);
            $row=$GLOBALS['db']->fetchByAssoc($result);
            if (!empty($row)) {
                write_mail_merge_log_entry($campaign_id,$row);
            }
        }
    }

 }
/**
 * Function creates a campaign_log entry for campaigns processesed using the mail-merge feature. If any entry
 * exist the hit counter is updated. target_tracker_key is used to locate duplicate entries.
 * @param string campaign_id Primary key of the campaign
 * @param array $pl_row A row of data from prospect_lists_prospects table.
 */
function write_mail_merge_log_entry($campaign_id,$pl_row) {

    //Update the log entry if it exists.
    $update="update campaign_log set hits=hits+1 where campaign_id='".$GLOBALS['db']->quote($campaign_id)."' and target_tracker_key='" . $GLOBALS['db']->quote($pl_row['id']) . "'";
    $result=$GLOBALS['db']->query($update);

    //get affected row count...
    $count=$GLOBALS['db']->getAffectedRowCount();
    if ($count==0) {
        $data=array();

        $data['id']="'" . create_guid() . "'";
        $data['campaign_id']="'" . $GLOBALS['db']->quote($campaign_id) . "'";
        $data['target_tracker_key']="'" . $GLOBALS['db']->quote($pl_row['id']) . "'";
        $data['target_id']="'" .  $GLOBALS['db']->quote($pl_row['related_id']) . "'";
        $data['target_type']="'" .  $GLOBALS['db']->quote($pl_row['related_type']) . "'";
        $data['activity_type']="'targeted'";
        $data['activity_date']="'" . TimeDate::getInstance()->nowDb() . "'";
        $data['list_id']="'" .  $GLOBALS['db']->quote($pl_row['prospect_list_id']) . "'";
        $data['hits']=1;
        $data['deleted']=0;
        $insert_query="INSERT into campaign_log (" . implode(",",array_keys($data)) . ")";
        $insert_query.=" VALUES  (" . implode(",",array_values($data)) . ")";
        $GLOBALS['db']->query($insert_query);
    }
}

    function track_campaign_prospects($focus){
        $campaign_id = $GLOBALS['db']->quote($focus->id);
        $delete_query="delete from campaign_log where campaign_id='".$campaign_id."' and activity_type='targeted'";
        $focus->db->query($delete_query);

        $current_date = $focus->db->now();
        $guidSQL = $focus->db->getGuidSQL();

        $insert_query= "INSERT INTO campaign_log (id,activity_date, campaign_id, target_tracker_key,list_id, target_id, target_type, activity_type, deleted";
        $insert_query.=')';
        $insert_query.="SELECT {$guidSQL}, $current_date, plc.campaign_id,{$guidSQL},plp.prospect_list_id, plp.related_id, plp.related_type,'targeted',0 ";
        $insert_query.="FROM prospect_lists INNER JOIN prospect_lists_prospects plp ON plp.prospect_list_id = prospect_lists.id";
        $insert_query.=" INNER JOIN prospect_list_campaigns plc ON plc.prospect_list_id = prospect_lists.id";
        $insert_query.=" WHERE plc.campaign_id='".$GLOBALS['db']->quote($focus->id)."'";
        $insert_query.=" AND prospect_lists.deleted=0";
        $insert_query.=" AND plc.deleted=0";
        $insert_query.=" AND plp.deleted=0";
        $insert_query.=" AND prospect_lists.list_type!='test' AND prospect_lists.list_type not like 'exempt%'";
        $focus->db->query($insert_query);

        global $mod_strings;
        //return success message
        return $mod_strings['LBL_DEFAULT_LIST_ENTRIES_WERE_PROCESSED'];
    }

    function create_campaign_log_entry($campaign_id, $focus, $rel_name, $rel_bean, $target_id = ''){
        global $timedate;

        $target_ids = array();
        //check if this is specified for one target/contact/prospect/lead (from contact/lead detail subpanel)
        if(!empty($target_id)){
            $target_ids[] = $target_id;
        }else{
            //this is specified for all, so load target/prospect relationships (mark as sent button)
            $focus->load_relationship($rel_name);
            $target_ids = $focus->$rel_name->get();

        }
        if(count($target_ids)>0){


            //retrieve the target beans and create campaign log entry
            foreach($target_ids as $id){
                 //perform duplicate check
                 $dup_query = "select id from campaign_log where campaign_id = '$campaign_id' and target_id = '$id'";
                 $dup_result = $focus->db->query($dup_query);
                 $row = $focus->db->fetchByAssoc($dup_result);

                //process if this is not a duplicate campaign log entry
                if(empty($row)){
                    //create campaign tracker id and retrieve related bio bean
                     $tracker_id = create_guid();
                     $rel_bean->retrieve($id);

                    //create new campaign log record.
                    $campaign_log = new CampaignLog();
                    $campaign_log->campaign_id = $campaign_id;
                    $campaign_log->target_tracker_key = $tracker_id;
                    $campaign_log->target_id = $rel_bean->id;
                    $campaign_log->target_type = $rel_bean->module_dir;
                    $campaign_log->activity_type = 'targeted';
                    $campaign_log->activity_date=$timedate->now();
                    //save the campaign log entry
                    $campaign_log->save();
                }
            }
        }

    }

    /*
     * This function will return an array that has been formatted to work as a Quick Search Object for prospect lists
     */
    function getProspectListQSObjects($source = '', $return_field_name='name', $return_field_id='id' ) {
        global $app_strings;
        //if source has not been specified, then search across all prospect lists
        if(empty($source)){
            $qsProspectList = array('method' => 'query',
                                'modules'=> array('ProspectLists'),
                                'group' => 'and',
                                'field_list' => array('name', 'id'),
                                'populate_list' => array('prospect_list_name', 'prospect_list_id'),
                                'conditions' => array( array('name'=>'name','op'=>'like_custom','end'=>'%','value'=>'') ),
                                'order' => 'name',
                                'limit' => '30',
                                'no_match_text' => $app_strings['ERR_SQS_NO_MATCH']);
        }else{
             //source has been specified use it to tell quicksearch.js which html input to use to get filter value
            $qsProspectList = array('method' => 'query',
                                'modules'=> array('ProspectLists'),
                                'group' => 'and',
                                'field_list' => array('name', 'id'),
                                'populate_list' => array($return_field_name, $return_field_id),
                                'conditions' => array(
                                                    array('name'=>'name','op'=>'like_custom','end'=>'%','value'=>''),
                                                    //this condition has the source parameter defined, meaning the query will take the value specified below
                                                    array('name'=>'list_type', 'op'=>'like_custom', 'end'=>'%','value'=>'', 'source' => $source)
                                ),
                                'order' => 'name',
                                'limit' => '30',
                                'no_match_text' => $app_strings['ERR_SQS_NO_MATCH']);

        }

        return $qsProspectList;
    }


?><|MERGE_RESOLUTION|>--- conflicted
+++ resolved
@@ -91,7 +91,6 @@
     if (!class_exists('InboundEmail')) {
         require('modules/InboundEmail/InboundEmail.php');
     }
-    $inboundEmail = new InboundEmail();
     $query =  "select id,name,stored_options from inbound_email where mailbox_type='bounce' and status='Active' and deleted='0'";
     $db = DBManagerFactory::getInstance();
     $result=$db->query($query);
@@ -99,15 +98,9 @@
     	if($get_name) {
     		$return_array[$row['id']] = $row['name'];
     	} else {
-<<<<<<< HEAD
         	$return_array[$row['id']]= InboundEmail::get_stored_options_static('from_name',$row['name'],$row['stored_options']);
     	}
         $emails[$row['id']]=InboundEmail::get_stored_options_static('from_addr','nobody@example.com',$row['stored_options']);
-=======
-        	$return_array[$row['id']] = $inboundEmail->get_stored_options('from_name',$row['name'],$row['stored_options']);
-    	}
-        $emails[$row['id']] = $inboundEmail->get_stored_options('from_addr','nobody@example.com',$row['stored_options']);
->>>>>>> fac8b0e4
     }
 
     if (empty($return_array)) $return_array=array(''=>'');
