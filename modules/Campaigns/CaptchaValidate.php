--- conflicted
+++ resolved
@@ -36,7 +36,6 @@
  * SugarCRM" logo and "Supercharged by SuiteCRM" logo. If the display of the logos is not
  * reasonably feasible for technical reasons, the Appropriate Legal Notices must
  * display the words "Powered by SugarCRM" and "Supercharged by SuiteCRM".
-<<<<<<< HEAD
  */
 
 if (!defined('sugarEntry') || !sugarEntry) {
@@ -45,29 +44,7 @@
 
  /**Check captcha validation here.
  *
-=======
->>>>>>> 8611121f
  */
-
-<<<<<<< HEAD
-$admin=new Administration();
-$admin->retrieveSettings('captcha');
-if($admin->settings['captcha_on']=='1' && !empty($admin->settings['captcha_private_key'])){
-	$privatekey = $admin->settings['captcha_private_key'];
-}else
-	die("Captcha settings not found");
-$response = recaptcha_check_answer($privatekey,
-									$_SERVER["REMOTE_ADDR"],
-									$_REQUEST["recaptcha_challenge_field"],
-									$_REQUEST["recaptcha_response_field"]);
-if(!$response->is_valid){
-	die("Invalid captcha entry, go back and fix. ". $response->error. " ");
-} else {
-    echo translate("LBL_EMAIL_SUCCESS","Campaigns");
-=======
-if (!defined('sugarEntry') || !sugarEntry) {
-    die('Not A Valid Entry Point');
-}
 
 require_once __DIR__.'/../../include/utils/recaptcha_utils.php';
 if (getRecaptchaChallengeField() !== false) {
@@ -78,5 +55,4 @@
     } else {
         die($response);
     }
->>>>>>> 8611121f
 }