--- conflicted
+++ resolved
@@ -1,14 +1,9 @@
 <?php
-<<<<<<< HEAD
-if(!defined('sugarEntry') || !sugarEntry) die('Not A Valid Entry Point');
-/*********************************************************************************
-=======
 if (!defined('sugarEntry') || !sugarEntry) {
     die('Not A Valid Entry Point');
 }
 /**
  *
->>>>>>> b29c16a8
  * SugarCRM Community Edition is a customer relationship management program developed by
  * SugarCRM, Inc. Copyright (C) 2004-2013 SugarCRM Inc.
  *
