<?php
/**
 *
 * SugarCRM Community Edition is a customer relationship management program developed by
 * SugarCRM, Inc. Copyright (C) 2004-2013 SugarCRM Inc.
 *
 * SuiteCRM is an extension to SugarCRM Community Edition developed by SalesAgility Ltd.
 * Copyright (C) 2011 - 2018 SalesAgility Ltd.
 *
 * This program is free software; you can redistribute it and/or modify it under
 * the terms of the GNU Affero General Public License version 3 as published by the
 * Free Software Foundation with the addition of the following permission added
 * to Section 15 as permitted in Section 7(a): FOR ANY PART OF THE COVERED WORK
 * IN WHICH THE COPYRIGHT IS OWNED BY SUGARCRM, SUGARCRM DISCLAIMS THE WARRANTY
 * OF NON INFRINGEMENT OF THIRD PARTY RIGHTS.
 *
 * This program is distributed in the hope that it will be useful, but WITHOUT
 * ANY WARRANTY; without even the implied warranty of MERCHANTABILITY or FITNESS
 * FOR A PARTICULAR PURPOSE. See the GNU Affero General Public License for more
 * details.
 *
 * You should have received a copy of the GNU Affero General Public License along with
 * this program; if not, see http://www.gnu.org/licenses or write to the Free
 * Software Foundation, Inc., 51 Franklin Street, Fifth Floor, Boston, MA
 * 02110-1301 USA.
 *
 * You can contact SugarCRM, Inc. headquarters at 10050 North Wolfe Road,
 * SW2-130, Cupertino, CA 95014, USA. or at email address contact@sugarcrm.com.
 *
 * The interactive user interfaces in modified source and object code versions
 * of this program must display Appropriate Legal Notices, as required under
 * Section 5 of the GNU Affero General Public License version 3.
 *
 * In accordance with Section 7(b) of the GNU Affero General Public License version 3,
 * these Appropriate Legal Notices must retain the display of the "Powered by
 * SugarCRM" logo and "Supercharged by SuiteCRM" logo. If the display of the logos is not
 * reasonably feasible for technical reasons, the Appropriate Legal Notices must
 * display the words "Powered by SugarCRM" and "Supercharged by SuiteCRM".
 */

if (!defined('sugarEntry') || !sugarEntry) {
    die('Not A Valid Entry Point');
}
use SuiteCRM\Utility\SuiteValidator;

require_once 'include/formbase.php';

require_once 'modules/Campaigns/utils.php';

$moduleDir = '';
if (isset($_REQUEST['moduleDir']) && $_REQUEST['moduleDir'] != null) {
    $moduleDir = $_REQUEST['moduleDir'];
} else {
    die('Not a valid module directory');
}

global $app_strings, $sugar_config, $timedate, $current_user;

$mod_strings = return_module_language($sugar_config['default_language'], $moduleDir);

if (isset($_POST['campaign_id']) && !empty($_POST['campaign_id'])) {
    //adding the client ip address
    $_POST['client_id_address'] = query_client_ip();
    $campaign = new Campaign();
    $campaign_id = $campaign->db->quote($_POST['campaign_id']);
<<<<<<< HEAD
    if(!isValidId($campaign_id)) {
=======
    $isValidator = new SuiteValidator();
    if (!$isValidator->isValidId($campaign_id)) {
>>>>>>> b29c16a8
        throw new RuntimeException('Invalid ID requested in Person Capture');
    }
    $camp_query = "select name,id from campaigns where id='$campaign_id'";
    $camp_query .= ' and deleted=0';
    $camp_result = $campaign->db->query($camp_query);
    $camp_data = $campaign->db->fetchByAssoc($camp_result);
    // Bug 41292 - have to select marketing_id for new lead
    $db = DBManagerFactory::getInstance();
    $marketing = new EmailMarketing();
    $marketing_query = $marketing->create_new_list_query(
        'date_start desc, date_modified desc',
        "campaign_id = '{$campaign_id}' and status = 'active' and date_start < ".$db->convert('', 'today'),
        array('id')
    );
    $marketing_result = $db->limitQuery($marketing_query, 0, 1, true);
    $marketing_data = $db->fetchByAssoc($marketing_result);
    // .Bug 41292
    if (isset($_REQUEST['assigned_user_id']) && !empty($_REQUEST['assigned_user_id'])) {
        $current_user = new User();
        $current_user->retrieve($_REQUEST['assigned_user_id']);
    }

    if (isset($camp_data) && $camp_data != null) {
        /** @var Person $person */
        $person = BeanFactory::getBean($moduleDir);
        $prefix = '';
        if (!empty($_POST['prefix'])) {
            $prefix = $_POST['prefix'];
        }

        if (empty($person->id)) {
            $person->id = create_guid();
            $person->new_with_id = true;
        }
        $GLOBALS['check_notify'] = true;

        //bug: 47574 - make sure, that webtolead_email1 field has same required attribute as email1 field
        if (isset($person->required_fields['email1'])) {
            $person->required_fields['webtolead_email1'] = $person->required_fields['email1'];
        }

        //bug: 42398 - have to unset the id from the required_fields since it is not populated in the $_POST
        unset($person->required_fields['id']);
        unset($person->required_fields['team_name']);
        unset($person->required_fields['team_count']);

        // Bug #52563 : Web to Lead form redirects to Sugar when duplicate detected
        // prevent duplicates check
        $_POST['dup_checked'] = true;

        // checkRequired needs a major overhaul before it works for web to lead forms.
        //$person = $personForm->handleSave($prefix, false, false, false, $person);

        //As form base items are not necessarily in place for the custom classes that extend Person, cannot use
        //the hendleSave method of the formbase
        
        $optInEmailFields = array();
        $optInPrefix = 'opt_in_';

        if (!empty($person)) {

            $filteredFieldsFromPersonBean = filterFieldsFromBeans(array($person));
            $possiblePersonCaptureFields = array('campaign_id', 'assigned_user_id');
            foreach ($filteredFieldsFromPersonBean[0]->fields as $field) {
                $possiblePersonCaptureFields[] = $field[1];
            }

            foreach ($_POST as $k => $v) {
                //Skip the admin items that are not part of the bean
                if ($k === 'client_id_address' || $k === 'req_id' || $k === 'moduleDir' || $k === 'dup_checked') {
                    continue;
                } elseif (preg_match('/^' . $optInPrefix . '/', $k)) {
                    $optInEmailFields[] = substr($k, strlen($optInPrefix));
                } else {
                    if (array_key_exists($k, $person) || array_key_exists($k, $person->field_defs)) {
                        if (in_array($k, $possiblePersonCaptureFields)) {
                            $person->$k = $v;
                        } else {
                            LoggerManager::getLogger()->warn('Trying to set a non-valid field via WebToPerson Form: ' . $k);
                        }
                    }
                }
            }
        }

        if (!empty($person)) {

            //create campaign log
            $camplog = new CampaignLog();
            $camplog->campaign_id = $campaign_id;
            $camplog->related_id = $person->id;
            $camplog->related_type = $person->module_dir;
            $camplog->activity_type = strtolower($person->object_name);
            $camplog->target_type = $person->module_dir;
            $camplog->activity_date = $timedate->now();
            $camplog->target_id = $person->id;
            if (isset($marketing_data['id'])) {
                $camplog->marketing_id = $marketing_data['id'];
            }
            $camplog->save();

            //link campaignlog and lead

            if (isset($_POST['email1']) && $_POST['email1'] != null) {
                $person->email1 = $_POST['email1'];
            }
            //in case there are old forms used webtolead_email1
            elseif (isset($_POST['webtolead_email1']) && $_POST['webtolead_email1'] != null) {
                $person->email1 = $_POST['webtolead_email1'];
            }

            if (isset($_POST['email2']) && $_POST['email2'] != null) {
                $person->email2 = $_POST['email2'];
            }
            //in case there are old forms used webtolead_email2
            elseif (isset($_POST['webtolead_email2']) && $_POST['webtolead_email2'] != null) {
                $person->email2 = $_POST['webtolead_email2'];
            }

            $person->load_relationship('campaigns');
            if (isset($person->campaigns)) {
                $person->campaigns->add($camplog->id);
            }

            if (!empty($GLOBALS['check_notify'])) {
                $person->save($GLOBALS['check_notify']);
            } else {
                $person->save(false);
            }
        }

        //in case there are forms out there still using email_opt_out
        if (isset($_POST['webtolead_email_opt_out']) || isset($_POST['email_opt_out'])) {
            if (isset($person->email1) && !empty($person->email1)) {
                $sea = new SugarEmailAddress();
                $sea->AddUpdateEmailAddress($person->email1, 0, 1);
            }
            if (isset($person->email2) && !empty($person->email2)) {
                $sea = new SugarEmailAddress();
                $sea->AddUpdateEmailAddress($person->email2, 0, 1);
            }
        }
        
        
        if (!empty($optInEmailFields)) {
            // Look for opted out
            $optedOut = array();
            foreach ($optInEmailFields as $i => $optInEmailField) {
                if (stristr($optInEmailField, '_default') !== false) {
                    $emailField = str_replace('_default', '', $optInEmailField);

                    if(!in_array($emailField, $optInEmailFields)) {
                        $optedOut[] = $emailField;
                    }

                    $optInEmailFields[$i] = $emailField;
                }
            }

            $optInEmailFields = array_unique($optInEmailFields);

            foreach ($optInEmailFields as $optInEmailField) {
                if (isset($person->$optInEmailField) && !empty($person->$optInEmailField)) {
                    $sea = new EmailAddress();
                    $emailId = $sea->AddUpdateEmailAddress($person->$optInEmailField);
                    if ($sea->retrieve($emailId)) {
                        if(in_array($optInEmailField, $optedOut)) {
                            $sea->resetOptIn();
                            continue;
                        } else {
                            $sea->optIn();
                        }

                        $configurator = new Configurator();
                        if($configurator->isConfirmOptInEnabled()) {
                            $emailman = new EmailMan();
                            $date = new DateTime();
                            $now = $date->format($timedate::DB_DATETIME_FORMAT);
                            
                            if(!$emailman->sendOptInEmail($sea, $person->module_name, $person->id)) {
                                $errors[] = 'Confirm Opt In email sending failed, please check email address is correct: ' . $sea->email_address;
                                $sea->confirm_opt_in_fail_date = $now;
                            } else {
                                $sea->confirm_opt_in_sent_date = $now;
                            }
                        }
                        if($configurator->isOptInEnabled()) {
                            $date = TimeDate::getInstance()->nowDb();
                            $date_test = $timedate->to_display_date($date,false);
                            $person->lawful_basis = '^consent^';
                            $person->date_reviewed = $date_test;
                            $person->lawful_basis_source = 'website';
                            $person->save();
                        }

                        $savedRequest = $_REQUEST;
                        $_REQUEST['action'] = 'ConvertLead';
                        $sea->saveEmail($person->id, $moduleDir);
                        $_REQUEST = $savedRequest;
                        $sea->save();
                    } else {
                        $msg = 'Error retrieving an email address.';
                        LoggerManager::getLogger()->fatal($msg);
                        throw new RuntimeException($msg);
                    }
                } else {
                    $personClass = get_class($person);
                    $msg = "Incorrect email field for Opt In at person. Person type: $personClass, field: $optInEmailField.";
                    LoggerManager::getLogger()->fatal($msg);
                    throw new RuntimeException($msg);
                }
            }
        }


        if (isset($_POST['redirect_url']) && !empty($_POST['redirect_url'])) {
            // Get the redirect url, and make sure the query string is not too long
            $redirect_url = $_POST['redirect_url'];
            $query_string = '';
            $first_char = '&';
            if (strpos($redirect_url, '?') === false) {
                $first_char = '?';
            }
            $first_iteration = true;
            $get_and_post = array_merge($_GET, $_POST);
            foreach ($get_and_post as $param => $value) {
                if ($param == 'redirect_url' && $param == 'submit') {
                    continue;
                }

                if ($first_iteration) {
                    $first_iteration = false;
                    $query_string .= $first_char;
                } else {
                    $query_string .= '&';
                }
                $query_string .= "{$param}=".urlencode($value);
            }
            if (empty($person)) {
                if ($first_iteration) {
                    $query_string .= $first_char;
                } else {
                    $query_string .= '&';
                }
                $query_string .= 'error=1';
            }

            $redirect_url .= $query_string;

            // Check if the headers have been sent, or if the redirect url is greater than 2083 characters (IE max URL length)
            //   and use a javascript form submission if that is the case.
            if (headers_sent() || strlen($redirect_url) > 2083) {
                echo '<html '.get_language_header().'><head><title>SugarCRM</title></head><body>';
                echo '<form name="redirect" action="'.$_POST['redirect_url'].'" method="GET">';

                foreach ($_POST as $param => $value) {
                    if ($param != 'redirect_url' || $param != 'submit') {
                        echo '<input type="hidden" name="'.$param.'" value="'.$value.'">';
                    }
                }
                if (empty($person)) {
                    echo '<input type="hidden" name="error" value="1">';
                }
                echo '</form><script language="javascript" type="text/javascript">document.redirect.submit();</script>';
                echo '</body></html>';
            } else {
                $header_URL = "Location: {$redirect_url}";

                SugarApplication::headerRedirect($header_URL);

                die();
            }
        } else {
            if (isset($mod_strings['LBL_THANKS_FOR_SUBMITTING'])) {
                echo $mod_strings['LBL_THANKS_FOR_SUBMITTING'];
            } else {
                
                if(isset($errors) && $errors) {
                    $log = LoggerManager::getLogger();
                    $log->error('Success but some error occured: ' . implode(', ', $errors)); 
                }
                
                //If the custom module does not have a LBL_THANKS_FOR_SUBMITTING label, default to this general one
                echo $app_strings['LBL_THANKS_FOR_SUBMITTING'];
                
            }
            header($_SERVER['SERVER_PROTOCOL'].'201', true, 201);
        }
        sugar_cleanup();
        // die to keep code from running into redirect case below
        die();
    } else {
        echo $mod_strings['LBL_SERVER_IS_CURRENTLY_UNAVAILABLE'];
    }
}

if (!empty($_POST['redirect'])) {
    if (headers_sent()) {
        echo '<html '.get_language_header().'><head><title>SugarCRM</title></head><body>';
        echo '<form name="redirect" action="'.$_POST['redirect'].'" method="GET">';
        echo '</form><script language="javascript" type="text/javascript">document.redirect.submit();</script>';
        echo '</body></html>';
    } else {
        $header_URL = "Location: {$_POST['redirect']}";
        SugarApplication::headerRedirect($header_URL);
        die();
    }
}

echo $mod_strings['LBL_SERVER_IS_CURRENTLY_UNAVAILABLE'];<|MERGE_RESOLUTION|>--- conflicted
+++ resolved
@@ -63,12 +63,8 @@
     $_POST['client_id_address'] = query_client_ip();
     $campaign = new Campaign();
     $campaign_id = $campaign->db->quote($_POST['campaign_id']);
-<<<<<<< HEAD
-    if(!isValidId($campaign_id)) {
-=======
     $isValidator = new SuiteValidator();
     if (!$isValidator->isValidId($campaign_id)) {
->>>>>>> b29c16a8
         throw new RuntimeException('Invalid ID requested in Person Capture');
     }
     $camp_query = "select name,id from campaigns where id='$campaign_id'";
