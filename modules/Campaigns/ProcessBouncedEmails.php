--- conflicted
+++ resolved
@@ -58,14 +58,9 @@
     $contents = "";
     $query = "SELECT description FROM notes WHERE file_mime_type = 'messsage/rfc822' AND parent_type='Emails' AND parent_id = '".$email->id."' AND deleted=0";
     $rs = DBManagerFactory::getInstance()->query($query);
-<<<<<<< HEAD
     while ($row = DBManagerFactory::getInstance()->fetchByAssoc($rs)) {
         $contents .= $row['description'];
     }
-=======
-    while ($row = DBManagerFactory::getInstance()->fetchByAssoc($rs)) 
-		$contents .= $row['description'];
->>>>>>> f2b355db
 
     return $contents;
 }
@@ -100,7 +95,7 @@
     } else {
         $bounce->activity_type='send error';
     }
-        
+
     $return_id=$bounce->save();
     return $return_id;
 }
@@ -170,7 +165,7 @@
     global $sugar_config;
     $emailFromAddress = $email_header->fromaddress;
     $email_description = $email->raw_source;
-        
+
     //if raw_source is empty, try using the description instead
     if (empty($email_description)) {
         $email_description = $email->description;
@@ -181,10 +176,10 @@
     if (preg_match('/MAILER-DAEMON|POSTMASTER/i', $emailFromAddress)) {
         $email_description=quoted_printable_decode($email_description);
         $matches=array();
-        
+
         //do we have the identifier tag in the email?
         $identifierScanResults = checkBouncedEmailForIdentifier($email_description);
-        
+
         if ($identifierScanResults['found']) {
             $matches = $identifierScanResults['matches'];
             $identifiers = $identifierScanResults['identifiers'];
@@ -193,7 +188,7 @@
                 //array should have only one element in it.
                 $identifier = trim($identifiers[0]);
                 $row = getExistingCampaignLogEntry($identifier);
-                
+
                 //Found entry
                 if (!empty($row)) {
                     //do not create another campaign_log record is we already have an
