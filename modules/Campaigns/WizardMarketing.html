--- conflicted
+++ resolved
@@ -561,34 +561,11 @@
 											$('#url_text').val('{' + trackerName + '}');
 										}
 										setTrackerUrlSelectVisibility();
-										insert_variable_html_link(document.wizform.tracker_url.value);
+										//insert_variable_html_link(document.wizform.tracker_url.value);
 									});
 
-<<<<<<< HEAD
 								}
 							};
-=======
-					$.post('index.php?entryPoint=campaignTrackerSave', {
-						module: 'CampaignTrackers',
-						record: '', // TODO .. campaign tracker ID on update
-						action: 'Save',
-						campaign_id: '{/literal}{$CAMPAIGN_ID}{literal}',
-						tracker_name: trackerName,
-						tracker_url: trackerURL,
-						is_optout: $('#is_optout').prop('checked') ? 'on' : '',
-						response_json: true
-					}, function (resp) {
-						resp = JSON.parse(resp);
-						if (resp.data.id) {
-							// TODO do it only when user want to create a new one as "copy and save.." function
-							$('select[name="tracker_url"]').append('<option value="{' + trackerName + '}">' + trackerName + ' : ' + trackerURL + '</option>');
-							$('select[name="tracker_url"]').val('{' + trackerName + '}');
-							$('#url_text').val('{' + trackerName + '}');
-						}
-						setTrackerUrlSelectVisibility();
-						//insert_variable_html_link(document.wizform.tracker_url.value);
-					});
->>>>>>> a737b59b
 
 							$(function(){
 								$('.errorable').focus(function(){
