<!--
/*********************************************************************************
 * SugarCRM Community Edition is a customer relationship management program developed by
 * SugarCRM, Inc. Copyright (C) 2004-2013 SugarCRM Inc.

 * SuiteCRM is an extension to SugarCRM Community Edition developed by Salesagility Ltd.
 * Copyright (C) 2011 - 2014 Salesagility Ltd.
 *
 * This program is free software; you can redistribute it and/or modify it under
 * the terms of the GNU Affero General Public License version 3 as published by the
 * Free Software Foundation with the addition of the following permission added
 * to Section 15 as permitted in Section 7(a): FOR ANY PART OF THE COVERED WORK
 * IN WHICH THE COPYRIGHT IS OWNED BY SUGARCRM, SUGARCRM DISCLAIMS THE WARRANTY
 * OF NON INFRINGEMENT OF THIRD PARTY RIGHTS.
 *
 * This program is distributed in the hope that it will be useful, but WITHOUT
 * ANY WARRANTY; without even the implied warranty of MERCHANTABILITY or FITNESS
 * FOR A PARTICULAR PURPOSE.  See the GNU Affero General Public License for more
 * details.
 *
 * You should have received a copy of the GNU Affero General Public License along with
 * this program; if not, see http://www.gnu.org/licenses or write to the Free
 * Software Foundation, Inc., 51 Franklin Street, Fifth Floor, Boston, MA
 * 02110-1301 USA.
 *
 * You can contact SugarCRM, Inc. headquarters at 10050 North Wolfe Road,
 * SW2-130, Cupertino, CA 95014, USA. or at email address contact@sugarcrm.com.
 *
 * The interactive user interfaces in modified source and object code versions
 * of this program must display Appropriate Legal Notices, as required under
 * Section 5 of the GNU Affero General Public License version 3.
 *
 * In accordance with Section 7(b) of the GNU Affero General Public License version 3,
 * these Appropriate Legal Notices must retain the display of the "Powered by
 * SugarCRM" logo and "Supercharged by SuiteCRM" logo. If the display of the logos is not
 * reasonably feasible for  technical reasons, the Appropriate Legal Notices must
 * display the words  "Powered by SugarCRM" and "Supercharged by SuiteCRM".
 ********************************************************************************/

/*********************************************************************************

 ********************************************************************************/
-->
{literal}
<style>
	.li-tick {
		list-style-image: url("themes/default/images/cmpwzrd/ic_check_circle_black_24px.svg");
		height: 24px;
		margin-top: 8px;
	}
	.li-cross {
		list-style-image: url("themes/default/images/cmpwzrd/ic_cancel_black_24px.svg");
		height: 24px;
		margin-top: 8px;
	}
	.li-tick *, .li-cross * {
		position: absolute;
		line-height: 24px;
	}
</style>
{/literal}
{if $hideScreen}<div style="display:none;">{/if}
{literal}
<script type="text/javascript">
	$(function(){
		$('#wiz_stage').show();
	});
</script>
{/literal}
<div id='wiz_stage' style="display:none;">
<form  id="wizform" name="wizform" method="POST" action="index.php" enctype="multipart/form-data">
	<input type="hidden" name="module" value="Campaigns">
	<input type="hidden" id="record" name="record" value="{$MRKT_ID}">
	<input type="hidden" name="campaign_id" value="{$CAMPAIGN_ID}">
	<input type="hidden" id='action' name="action">
	<input type="hidden" id="return_module" name="return_module" value="{$RETURN_MODULE}">
	<input type="hidden" id="return_id" name="return_id" value="{$RETURN_ID}">
	<input type="hidden" id="return_action" name="return_action" value="{$RETURN_ACTION}">
	<input type="hidden" id="direct_step" name="direct_step" value='4'>
	<input type="hidden" id="wiz_total_steps" name="totalsteps" value="3">
	<input type="hidden" id="wiz_current_step" name="currentstep" value='0'>
	<input type="hidden" id="wiz_back" name="wiz_back" value='none'>
	<input type="hidden" id="wiz_next" name="wiz_next" value='2'>
	<input type="hidden" id="direction" name="wiz_direction" value='exit'>
	<input type="hidden" id="show_wizard_summary" name="show_wizard_summary" value='0'>
	<input type="hidden" id="sendMarketingEmailTest" name="sendMarketingEmailTest" value="0">
	<input type="hidden" id="sendMarketingEmailSchedule" name="sendMarketingEmailSchedule" value="0">

	{$WIZMENU}

<p>
<div id ='buttons'>
	<table width="100%" border="0" cellspacing="0" cellpadding="0" >
		<tr>
			<td align="left" width='30%'>
				<table border="0" cellspacing="0" cellpadding="0" ><tr>

					<tr>
						<td><div id="back_button_div2"><input id="wiz_back_button" type='hidden' title="{$APP.LBL_BACK}" class="button" onclick="determine_back();"  name="back" value="{$APP.LBL_BACK}"></div></td>

						<td{if $campaign_type != 'NewsLetter' || $campaign_type=='Email'} style="display:none;"{/if}><div id="back_button_div"><input id="wiz_back_button" type='button' title="{$APP.LBL_BACK}" class="button" onclick="determine_back();"  name="back" value="{$APP.LBL_BACK}"></div></td>


						<td><div id="cancel_button_div"><input id="wiz_cancel_button" title="{$APP.LBL_CANCEL_BUTTON_TITLE}" accessKey="{$APP.LBL_CANCEL_BUTTON_KEY}" class="button"

															   type="button" name="button" value="{$APP.LBL_CANCEL_BUTTON_LABEL}">

							<script>
								{literal}
								$(function(){
									$('#wiz_cancel_button').click(function(){
										this.form.action.value='WizardHome';
										this.form.module.value='Campaigns';
										this.form.record.value='{/literal}{$CAMPAIGN_ID}{literal}';

										// if mail box is not set up you can't cancel out of the wizard
										{/literal}{if $campaign_type == 'NewsLetter' || $campaign_type=='Email'}{literal}
										var current = document.getElementById('wiz_current_step').value;
										if(current == 1 || current == 2) {
											var total = document.getElementById('wiz_total_steps').value;
											document.getElementById('wiz_current_step').value = document.getElementById('wiz_total_steps').value;
											$('#step' + current).hide();
											$('#step' + total).show();
											return false;
										}
										{/literal}{/if}{literal}

										$(this).closest('form').submit();
									});
								});
								{/literal}
							</script>

						</div></td>

						<td><div id="save_button_div"><input id="wiz_submit_button" title="{$APP.LBL_SAVE_BUTTON_TITLE}" accessKey="{$APP.LBL_SAVE_BUTTON_KEY}" class="button" onclick="this.form.action.value='WizardMarketingSave'; this.form.module.value='Campaigns'; $('#show_wizard_summary').val('1'); " type="submit" name="button" value="{$APP.LBL_NEXT_BUTTON_LABEL}" ></div>
						</td>

						<td><div id="next_button_div"><input id="wiz_next_button" type='button' title="{$APP.LBL_NEXT_BUTTON_LABEL}" class="button" onclick="javascript:onNextClick();" name="button" value="{$APP.LBL_NEXT_BUTTON_LABEL}"></div></td>
					</tr>
				</table>
			</td>
			<td  align="right" width='40%'><div id='wiz_location_message'></td>
		</tr>
	</table>
</div>
</p>

	<script type="text/javascript">
		{literal}


		var uploadFormCallback = function() {
			console.log('override this..');
		};

		$(function(){
			$('#upload_form').submit(function(){
				var formData = new FormData($(this)[0]);
				$.post($(this).attr('action'), formData, function(data){
					uploadFormCallback(data);
				});
				return false;
			});
		});

		var hasNewAttachments = function() {
			return $('#upload_form input[type=file]').length > 1;
		};

		var submitMarketingEmailAttachments = function(callback) {
			$('#attach_to_template_id').val($('#template_id').val());
			///$('#attach_to_marketing_id').val($('#record').val());


			if(typeof callback != 'undefined') {
				uploadFormCallback = callback;
			}

			$('#upload_form input[type="submit"]').click();

		};

		// validations

		var emailTemplateFormValidationRules = [
			{id: 'template_id', rules: ['required'], dependency: function() {
				return !$('input[name="update_exists_template"]').prop('checked');
			}},
			{id: 'template_name', rules: ['required']},
			//{id: 'template_subject', rules: ['required']},
		];

		var ruleMessages = {
			required: '{/literal}{$MOD.ERR_MISSING_REQUIRED_FIELDS}{literal}'
		};

		var hideEmailTemplateFormErrors = function() {
			var fields = emailTemplateFormValidationRules;
			for(var i=0; i<fields.length; i++) {
				var field = fields[i];
				$('#' + field.id).css('background-color', 'initial');
				var errorElem = $('#' + field.id).next();
				if(errorElem.hasClass('required') && errorElem.hasClass('validation-message')) {
					errorElem.remove();
				}
			}
		};

		var showEmailTemplateFormErrors = function(errors) {
			hideEmailTemplateFormErrors();
			for(var i=0; i<errors.length; i++) {
				var error = errors[i];
				$('#' + error.field.id).css('background-color', 'red');
				$('#' + error.field.id).animate({'background-color': 'white'}, 1500);
				$('#' + error.field.id).after('<div class="required validation-message">' + error.message + '</div>');
			}
		};

		var isValidEmailTemplateFormAndShowErrors = function() {
			var errors = [];

			var fields = emailTemplateFormValidationRules;


			for(var i=0; i<fields.length; i++) {
				var field = fields[i];
				for(var j=0; j<field.rules.length; j++) {
					var rule = field.rules[j];
					switch(rule) {
						default: case 'required':
							if(typeof field.dependency != 'undefined') {
								if(field.dependency()) {
									rule = 'none';
								}
							}
						break;
					}
					switch(rule) {
						case 'none': break;
						default: case 'required':
							if(!$('#' + field.id).val()) {
								errors.push({
									'field': field,
									'rule': rule,
									'message': ruleMessages[rule],
								});
							}
							break;
					}

				}
			}

			if(errors.length) {
				showEmailTemplateFormErrors(errors);
				return false;
			}
			return true;
		};

		function onNextClick() {
			switch(document.getElementById('wiz_current_step').value) {
				case '1':
						var updateChecked = $('input[name="update_exists_template"]').prop('checked');

						if($('#template_id').val() == '') {
							alert(SUGAR.language.translate('Campaigns', 'LBL_STEP_INFO_EMAIL_TEMPLATE'));
							return false;
						}

//						if(!updateChecked) {
							// validate email template form before save
							if (isValidEmailTemplateFormAndShowErrors()) {
								onSaveCopyMarketingEmailTemplate(function () {
									onSaveMarketingEmail(function(){
										if (hasNewAttachments()) {
											submitMarketingEmailAttachments(function(){
												onNext();
												wizardMenuSetStepLink(4);
											});
										}
										else {
											onNext();
											wizardMenuSetStepLink(4);
										}
									});
								});
							}
//						} else {
//							onNext();
//							wizardMenuSetStepLink(4);
//						}
					break;

				case '2':
					// save/create marketing email first
					onSaveMarketingEmail(function(){
						onNext();
						refreshMarketingSelect();
					});
					break;

				default:
					onNext();
					break;

			}
		}

		var emailTemplateCopyId = null;

		function onSaveCopyMarketingEmailTemplate(callback) {



			var func = emailTemplateCopyId || $('input[name="update_exists_template"]').prop('checked') ? 'update': 'createCopy';

//			<!-- BEGIN: NoInbound1 -->
//			addUploadFiles('wizform');
//			addUploadDocs('wizform');
//			<!-- END: NoInbound1 -->

//			var getAttachmentsForAdd = function() {
//				// todo: !@#
//			};
//
			var getAttachmentsForRemove = function() {
				var attachmentsForRemove = [];
				$('#step1_uploader input[type="checkbox"]').each(function(){
					if($(this).attr('name') == 'remove_attachment[]' && $(this).prop('checked')) {
						attachmentsForRemove.push($(this).val());
					}
				});
				return attachmentsForRemove;
			};

			$.post('index.php?entryPoint=emailTemplateData&rand='+Math.random(), {
				'func': func,
				'campaignId': $('input[name="campaign_id"]').val(),
				'emailTemplateId' : emailTemplateCopyId ? emailTemplateCopyId : $('#template_id').val(),
				'body_html': SuiteEditor.getValue(),
				'name': $('#template_name').val(),
				'subject': $('#template_subject').val(),
//				'attachmentsAdd': getAttachmentsForAdd(),
				'attachmentsRemove': getAttachmentsForRemove()
			}, function(resp){
				// todo: hide preloader or loading message..
				resp = JSON.parse(resp);
				if(resp.error) {
					// todo: show error
					console.error(resp.error);
				}
				else {
					if(!emailTemplateCopyId && func == 'createCopy') {
						emailTemplateCopyId = resp.data.id;
						$('#template_id').append('<option value="' + resp.data.id + '">' + resp.data.name + '</option>');
						$('#template_id').val(resp.data.id);

						$('input[name="update_exists_template"]').prop('checked', true);
					}
					callback();
				}
			});
			// todo: show preloader or loading message...
		}

		function onSaveMarketingEmail(callback) {
			var data = $('#wizform').serialize();
			if(emailTemplateCopyId) {
				data = data.replace(/&template_id=[^&]+&/, '&template_id='+emailTemplateCopyId+'&');
			}
			$.post('index.php?entryPoint=emailMarketingData&func=wizardUpdate&rand='+Math.random(), data, function(resp){
				// todo: hide preloader or loading message..
				resp = JSON.parse(resp);
				if(resp.error) {
					// todo: show error
					console.error(resp.error);
				}
				else {
					resp.data = JSON.parse(resp.data);
					//$('#record').replaceWith('<input type="hidden" id="record" value="' + resp.data.id + '">');
					document.getElementById('record').value = resp.data.id;
					callback();
				}
			});
			// todo: show preloader or loading message...
		}

		function onNext() {
			navigate('next', false, true);
			if(document.getElementById('wiz_current_step').value == document.getElementById('wiz_total_steps').value) {
				wizardMenuFillAll();
			}
			changeNextBtnLabel();
			saveMarketingAndTemplate('getTemplateValidation');
		}

		function changeNextBtnLabel() {
			if(document.getElementById('wiz_current_step').value == '2') {
				$('#wiz_next_button').val('{/literal}{$MOD.LBL_CREATE_MARKETING_RECORD}{literal}');
			}
			else {
				$('#wiz_next_button').val('{/literal}{$APP.LBL_NEXT_BUTTON_LABEL}{literal}');
			}
		}

		//returns a js date

		function toDate(datestr) {
			var $format = "", $splitformat = ["","",""], $dbformat = ["","",""];
			// Get user preferences date format
			$format = cal_date_format
			$format = $format.toUpperCase();
			$format = $format.replace('%D', 'DD')
			$format = $format.replace('%M', 'MM')
			$format = $format.replace('%Y', 'YYYY')

			// return js date
			return moment(datestr, $format).toDate()
		}

		$(document).ready(function(){

			YAHOO.util.Event.addListener(YAHOO.util.Selector.query('#date_start_date'), "change", function(){
				var $date = toDate(YAHOO.util.Selector.query('#date_start_date')[0].value);
				if($date == 'Invalid Date') {
					$('#date_start_date').val('')
				}
			});

			$('#date_start_date').change(function() {
				var $date = toDate(YAHOO.util.Selector.query('#date_start_date')[0].value);
				if($date == 'Invalid Date') {
					$('#date_start_date').val('')
				}
			})
		});
		{/literal}
	</script>


<table class='other view' cellspacing="1">
<tr>


<td  rowspan='2' width='100%' style="padding: 0;">
<div id="wiz_message"></div>
	{$msg}
<div id=wizard class="wizard-unique-elem">
	<div id='step1' class="edit view" style="display:none;  margin-top: 8px;">
		<div id="templateManager" class="template-panel">
			<div id="templateManagerDialog">
				<div id="emailTemplateDialog" class="hidden">

				</div>

				<div id="emailTrackerDialog" class="hidden">
					<h2 class="header-2">{$MOD.LBL_TRACKER_TITLE}</h2>
					<div class="clear"></div>
					<div class="template-container-full">
						<div class="hidden">
							<label>{$MOD.LBL_TRACKER_KEY}</label>
							<input type="text" size="100" tabindex='1' name="tracker_name" id="tracker_name" value="{$TRACKER_NAME}" class="errorable form-control input-sm" placeholder="{$MOD.LBL_EDIT_TRACKER_NAME}">
							<span id="tracker_name_error" style="display: none;" class="error_message" for="tracker_name"></span>
						</div>
						<div class="clear"></div>
						<div class="form-group">
							<label>{$MOD.LBL_TRACKER_TEXT}</label>
							<input type="text" size="100" maxlength="255" id="url_text" name="url_text" value="{$DEFAULT_URL_TEXT}" class="form-control input-sm" />
						</div>
						<div class="clear"></div>
						<div class="form-group">
							<label>{$MOD.LBL_TRACKER_URL}:</label>
							<input type="text" maxlength='255' size="100" tabindex='3' {$TRACKER_URL_DISABLED} name="tracker_url_add" id="tracker_url_add" value="{$TRACKER_URL}" class="errorable form-control input-sm" placeholder="http://" title="{$MOD.LBL_EDIT_TRACKER_URL}">
							<span id="tracker_url_error" style="display: none;" class="error_message" for="tracker_url"></span>
						</div>
						<div class="clear"></div>
						<div class="form-group">
							<span>{$MOD.LBL_EDIT_OPT_OUT|replace:' ':'&nbsp'}</span><input onclick="toggle_tracker_url(this);" name="is_optout" id="is_optout" tabindex='2' type="checkbox" {$IS_OPTOUT_CHECKED}/>
							<input type='button' tabindex="0" onclick='{$INSERT_URL_ONCLICK}' class='button hidden' value='{$MOD.LBL_INSERT_URL_REF}'>
						</div>
					</div>
				</div>
				<div id="templateManagerDialogActions" class="form-group hidden">
					<input type="button" id="templateManagerActionOK" value="OK">
					<input type="button" id="templateManagerActionCancel" value="{$MOD.LBL_CANCEL}">
				</div>
			</div>

			<div class="template-panel-container panel">
				<div class="template-container-full ">
					<h4 class="header-4" style="border-bottom: solid 1px #eee;">{$MOD.LBL_TEMPLATE}</h4>
					<div class="clear">&nbsp;</div>
					<div><label class="wizard-step-info">{$MOD.LBL_PLEASE_SELECT_OPTION}</label></div>
					<style>
						{literal}
						ul.template_option_list {list-style-type: none; padding-left: 0; margin-bottom: 8px;}
						ul.template_option_list input {position: relative; top: -6px;}
						ul.template_option_list label {font-weight: normal;}
						{/literal}
					</style>
					<ul class="template_option_list">
						<li><input type="radio" name="template_option_radio" id="template_option_select"> <label for="template_option_select">{$MOD.LBL_OPTION_SELECT_TEMPLATE}</label></li>
						<li><input type="radio" name="template_option_radio" id="template_option_create"> <label for="template_option_create">{$MOD.LBL_OPTION_CREATE_TEMPLATE}</label></li>
						<li><input type="radio" name="template_option_radio" id="template_option_copy"  > <label for="template_option_copy"  >{$MOD.LBL_OPTION_COPY_TEMPLATE}</label></li>
					</ul>
					<script>
						{literal}
						$(function(){

							$('#template_option_select').click(function(){
								$('#template_id_select_frm').show();
								$('#template_name_input_frm').hide();
								$('#template_id_name_space_separator').hide();
								$('#LBL_SAVE_EMAIL_TEMPLATE_BTN').show();
								$('#LBL_CREATE_EMAIL_TEMPLATE_BTN').hide();
								$('input[name="update_exists_template"]').prop('checked', true);
							});

							$('#template_option_create').click(function(){
								$('#template_id_select_frm').hide();
								$('#template_name_input_frm').show();
								$('#template_id_name_space_separator').hide();
								$('#LBL_SAVE_EMAIL_TEMPLATE_BTN').hide();
								$('#LBL_CREATE_EMAIL_TEMPLATE_BTN').show();
								$('input[name="update_exists_template"]').prop('checked', false);
								emailTemplateCopyId = null;
							});

							$('#template_option_copy').click(function(){
								$('#template_id_select_frm').show();
								$('#template_name_input_frm').show();
								$('#template_id_name_space_separator').show();
								$('#LBL_SAVE_EMAIL_TEMPLATE_BTN').hide();
								$('#LBL_CREATE_EMAIL_TEMPLATE_BTN').show();
								$('input[name="update_exists_template"]').prop('checked', false);
							});


							$('#template_id_select_frm').hide();
							$('#template_name_input_frm').hide();
							$('#template_id_name_space_separator').hide();
							$('#LBL_SAVE_EMAIL_TEMPLATE_BTN').hide();
							$('#LBL_CREATE_EMAIL_TEMPLATE_BTN').hide();

							if($('#template_id').val()) {
								$('#template_option_select').click();
							}
							else {
								$('#template_option_select').click();
							}

							// fix lost buttons
							$('#show_buttons_frm').removeClass('hidden');

						});
						{/literal}
					</script>
					<div class="form-group clear-block">
						<!--<label>{$MOD.LBL_TEMPLATE|replace:' ':'&nbsp'}<span class="required">{$APP.LBL_REQUIRED_SYMBOL}</span></label>-->
						<div id="template_id_select_frm">
							<label>{$MOD.LBL_TEMPLATE_FIELD}<span class="required">{$APP.LBL_REQUIRED_SYMBOL}</span></label>
							<select  class="form-control input-sm" id="template_id" name='template_id' tabindex='2' onchange="onEmailTemplateChange(this, '{$MOD.LBL_COPY_OF}');" title='{$MOD.LBL_TEMPLATE}'>{$EMAIL_TEMPLATE_OPTIONS}</select>
						</div>
						<div class="clear">&nbsp;</div>
						<br style="disply:none;" id="template_id_name_space_separator">
						<div id="template_name_input_frm">
							<label>{$MOD.LBL_NAME}<span class="required">{$APP.LBL_REQUIRED_SYMBOL}</span></label>
							<input type="text" class="form-control input-sm" id="template_name" name="template_name" value="{$template_name}" maxlength="255" size="100">
							<span class="form-group hidden">
								<label>{$MOD.LBL_UPDATE_TEMPLATE|replace:' ':'&nbsp'}</label>
								<input type="checkbox" name="update_exists_template" class="form-checkbox input-sm hidden">
							</span>
						</div>
						<script>
							{literal}
							$(function(){
								if(document.getElementById('template_id').value) {
									onEmailTemplateChange(document.getElementById('template_id'), '{$MOD.LBL_COPY_OF}');
								}
							});
							{/literal}
						</script>
					</div>
					<div id="template_messages"></div>
					<div class="button-group" id="show_buttons_frm">
						<input type="button" id="LBL_SAVE_EMAIL_TEMPLATE_BTN" value="{$MOD.LBL_SAVE_EMAIL_TEMPLATE_BTN}" onclick="EmailTemplateController('save')">
					<!-- </div> -->
					<!-- <div class="button-group-seperator"></div> -->
					<!-- <div class="button-group"> -->
						<input type="button" id="LBL_CREATE_EMAIL_TEMPLATE_BTN" value="{$MOD.LBL_CREATE_EMAIL_TEMPLATE_BTN}" onclick="EmailTemplateController('create')" class="">
					</div>
				</div>
			</div>
			<div class="template-panel-container panel-toolbar ">
				<div class="template-container">
					<h2 class="header-2">{$MOD.LBL_TRACKED_URLS}</h2>
					<div class="clear"></div>

					<div class="form-group clear-block">
						<select class="form-control input-sm" tabindex='0' id="trackerUrlSelect" name='tracker_url' onchange='setTrackerUrlSelectVisibility();'>
							<option value="-1">{$MOD.LBL_CREATE_TRACKER_URL}</option>
							{$TRACKER_KEY_OPTIONS}
						</select>
					</div>

					<div class="button-group">
						<input type="button" value="{$MOD.LBL_INSERT_TRACKER_BTN}" onclick="EmailTrackerController('insert', '{$CAMPAIGN_ID}');">
					</div>
					<div class="button-group-seperator"></div>
					<div class="button-group">
						<input type='button' id="LBL_CREATE_TRACKER_BTN" tabindex="0" class='button' value='{$MOD.LBL_CREATE_TRACKER_BTN}' onclick="EmailTrackerController('create', '{$CAMPAIGN_ID}')">
						<input type='button' id="LBL_EDIT_TRACKER_BTN" tabindex="0" class='button' value='{$MOD.LBL_EDIT_TRACKER_BTN}' onclick="EmailTrackerController('edit', '{$CAMPAIGN_ID}')">
					</div>

				</div>
				<div class="template-container">
					<h2 class="header-2">{$MOD.LBL_EMAIL_VARIABLES}</h2>
					<div class="clear"></div>
					<script src="modules/EmailTemplates/EmailTemplate.js"></script>
					<script type="text/javascript">
						{$FIELD_DEFS_JS}
					</script>


					{literal}
					<script type="text/javascript">
						$(function(){
							addVariables(document.wizform.variable_name,document.wizform.variable_module.options[document.wizform.variable_module.selectedIndex].value, 'wizform');
						});
					</script>
					{/literal}

					<div class="form-group clear-block">

						<select class="form-control input-sm" name='variable_module' tabindex="0" onchange="addVariables(document.wizform.variable_name,this.options[this.selectedIndex].value, 'wizform');">
							{$DROPDOWN}
						</select>
						<div class="pad">&nbsp;</div>

						<select class="form-control input-sm" name='variable_name' tabindex="0" onchange="showVariable('wizform');">
						</select>
					</div>

					<div class="hidden">
						<span scope="row">
							{$MOD.LBL_USE}
						</span>
						<input type="text" size="30" tabindex="0" name="variable_text" />
					</div>

					<!-- BEGIN: variable_button -->
					<div class="button-group">
						<input id="insert_variable_to_body_btn" type='button' tabindex="0" onclick='{$INSERT_VARIABLE_ONCLICK}' class='button' value='{$MOD.LBL_INSERT_VARIABLE_BTN}' style="display: none;">
						<input id="insert_variable_to_subject_btn" type='button' tabindex="0" onclick='insert_variable(document.wizform.variable_text.value, "template_subject")' class='button' value='{$MOD.LBL_INSERT_VARIABLE_SUBJECT_BTN}'>
					</div>
					<!-- END: variable_button -->
				</div>

			</div>
			<div class="template-panel-container">
				<div class="">
					<div>
						{literal}
						<script type="text/javascript">

							var setTrackerUrlSelectVisibility = function(){

								if($('select[name="tracker_url"]').val()=='-1') {
									$('#insert_tracker_div').hide();
									$('#create_tracker_div').show();
								}
								else {
									$('#insert_tracker_div').show();
									$('#create_tracker_div').hide();
								}
							};
							$(function(){
								setTrackerUrlSelectVisibility();
							});

						</script>
						<script type="text/javascript">
							function toggle_tracker_url(isoptout) {
								tracker_url = document.getElementById('tracker_url_add');
								if (isoptout.checked) {
									tracker_url.disabled=true;
									tracker_url.value="index.php?entryPoint=removeme";
								} else {
									tracker_url.disabled=false;
								}
							}

							var setFieldErrorMessage = function(field, message) {
								$('#' + field).css('background-color', 'red');
								$('#' + field).css({'background-color': 'white'}, 1500);
								$('#' + field + '_error').html(message).show();
							};

							var hideFieldErrorMessages = function() {
								$('.error_message').each(function(i,e){
									$('#' + $(e).attr('for')).css('background-color', 'initial');
									$(e).html('').hide();
								});
							};

							var onCampaignTrackerSaveClick = function() {

								var trackerName = $('#tracker_name').val();
								var trackerURL = $('#tracker_url_add').val();

								// validate elements fisrt

								var errors = [];
								if(!trackerName) {
									errors.push({field: 'tracker_name', message: '{/literal}{$MOD.ERR_REQUIRED_TRACKER_NAME}{literal}'});
								}
								if(!trackerURL) {
									errors.push({field: 'tracker_url', message: '{/literal}{$MOD.ERR_REQUIRED_TRACKER_URL}{literal}'});
								}
								hideFieldErrorMessages();
								if(errors.length) {
									for(var i=0; i<errors.length; i++) {
										setFieldErrorMessage(errors[i].field, errors[i].message);
									}
								}
								else {

									$.post('index.php?entryPoint=campaignTrackerSave', {
										module: 'CampaignTrackers',
										record: '', // TODO .. campaign tracker ID on update
										action: 'Save',
										campaign_id: '{/literal}{$CAMPAIGN_ID}{literal}',
										tracker_name: trackerName,
										tracker_url: trackerURL,
										is_optout: $('#is_optout').prop('checked') ? 'on' : '',
										response_json: true
									}, function (resp) {
										resp = JSON.parse(resp);
										if (resp.data.id) {
											// TODO do it only when user want to create a new one as "copy and save.." function
											$('select[name="tracker_url"]').append('<option value="{' + trackerName + '}">' + trackerName + ' : ' + trackerURL + '</option>');
											$('select[name="tracker_url"]').val('{' + trackerName + '}');
											$('#url_text').val('{' + trackerName + '}');
										}
										setTrackerUrlSelectVisibility();
										//insert_variable_html_link(document.wizform.tracker_url.value);
									});

								}
							};

							$(function(){
								$('.errorable').focus(function(){
									$(this).css('background-color', 'initial');
								});
							});
						</script>
						{/literal}
						<div class="panel-toolbar">
							<div class="template-container-full">
								<h2 class="header-2">{$MOD.LBL_SUBJECT}</h2>
								<div class="form-group clear-block">
									<input type="text" id="template_subject" name="template_subject" value="{$template_subject}" class="form-control input-sm"  maxlength="255" size="100" onclick="onClickTemplateSubject(this);">
								</div>
							</div>
						</div>

						{if !$hide_width_set}
						<div class="panel-toolbar">
							<div class="template-container">
								<h2 class="header-2">{$MOD.LBL_WIDTH}</h2>
								<input type="number" class="form-control input-sm" id="mozaik_width_set" onkeyup="mozaik.setWidth(parseInt(this.value)+'px');" onmouseup="mozaik.setWidth(parseInt(this.value)+'px'); "value="{$template_width}" >
							</div>
						</div>
						{/if}

						<div class="panel-toolbar">

							<div class="template-container-full">
								{if !$hide_width_set}
								<label>{$MOD.LBL_CLICK_TO_ADD}</label>
								<br>
								{/if}
								{$BODY_EDITOR}
							</div>
							<!--
                            <iframe id="html_frame" src="" style="width:100%; height:500px"></iframe>
                            <pre id="email_template_view"></pre>
                            -->
						</div>
					</div>
				</div>
			</div>
		</div>
	</div>
	<div id="step2" class="step2" style="display: none;">

		<div class="template-panel">
			<div class="template-panel-container panel">
				<div class="template-container-full">
		<table border="0" cellpadding="0" cellspacing="0" width="100%" class='edit view'>

			<tr>
				<td colspan="4">
					<h4 class="header-4">{$MOD.LBL_MRKT_NAME}</h4>
				</td>
			</tr>
			<tr>
				<td colspan="4">
					<label class="wizard-step-info">{$MOD.LBL_STEP_INFO_MARKETING}</label>
				</td>
			</tr>
			<tr>

				<td scope="col" NOWRAP valign="top"><span>{$MOD.LBL_MRKT_NAME_FIELD} <span class="required">{$APP.LBL_REQUIRED_SYMBOL}</span></span></td>
				<td ><span><input id='marketing_name' name='wiz_step3_name' title='{$MOD.LBL_MRKT_NAME}' size='25' maxlength='255' type="text" value="{$MRKT_NAME}"></span></td>
			</tr>


			<tr>
				<td scope="col" NOWRAP valign="top"><span>{$MOD.LBL_FROM_MAILBOX_NAME}<span class="required">{$APP.LBL_REQUIRED_SYMBOL}</span></span></td>
				<td>
					<span>
						<select  title='{$MOD.LBL_FROM_MAILBOX_TITLE}' id='inbound_email_id' name='wiz_step3_inbound_email_id' onchange='set_from_reply_info(this);'>{$MAILBOXES}</select>
					</span>
					<!--
					<br>
					<a href="index.php?module=InboundEmail&action=index" title="{$MOD.LBL_INBOUND_EMAIL_SETTINGS_TITLE}">{$MOD.LBL_INBOUND_EMAIL_SETTINGS}</a>
					<img border="0" class="inlineHelpTip" onclick="return SUGAR.util.showHelpTips(this,'{$MOD.LBL_INBOUND_EMAIL_SETTINGS_TITLE}','','','dialogHelpPopup')" src="index.php?entryPoint=getImage&amp;themeName=SuiteR&amp;imageName=helpInline.gif">
					<br>
					<a href="index.php?module=InboundEmail&action=EditView&mailbox_type=bounce" title="{$MOD.LBL_INBOUND_EMAIL_CREATE_TITLE}">{$MOD.LBL_INBOUND_EMAIL_CREATE}</a>
					<img border="0" class="inlineHelpTip" onclick="return SUGAR.util.showHelpTips(this,'{$MOD.LBL_INBOUND_EMAIL_CREATE_TITLE}','','','dialogHelpPopup')" src="index.php?entryPoint=getImage&amp;themeName=SuiteR&amp;imageName=helpInline.gif">
					-->
				</td>

				<td style="display: none;" scope="col" NOWRAP valign="top"><span>{$MOD.LBL_STATUS_TEXT} <span class="required">{$APP.LBL_REQUIRED_SYMBOL}</span></span></td>
				<td style="display: none;"><span><select tabindex='2' id='status' title='{$MOD.LBL_STATUS_TEXT}' name='wiz_step3_status'>{$STATUS_OPTIONS}</select></span></td>

			</tr>

			<tr>
				<td scope="col" NOWRAP valign="top"><span>{$MOD.LBL_OUTBOUND_MAILBOX_NAME}</span></td>
				<td>
<<<<<<< HEAD
					<span>
						<select  title='{$MOD.LBL_OUTBOUND_MAILBOX_NAME}' id='outbound_email_id' name='wiz_step3_outbound_email_id' onchange='// set_from_reply_info(this);'>{$OUTBOUND_MAILBOXES}</select>
					</span>
=======
					<slot>
						<select  title='{$MOD.LBL_OUTBOUND_MAILBOX_NAME}' id='outbound_email_id' name='wiz_step3_outbound_email_id' onchange='set_from_reply_info(this);'>{$OUTBOUND_MAILBOXES}</select>
					</slot>
>>>>>>> ea0ad4ba
					<!--
					<br>
					<a href="index.php?module=InboundEmail&action=index" title="{$MOD.LBL_INBOUND_EMAIL_SETTINGS_TITLE}">{$MOD.LBL_INBOUND_EMAIL_SETTINGS}</a>
					<img border="0" class="inlineHelpTip" onclick="return SUGAR.util.showHelpTips(this,'{$MOD.LBL_INBOUND_EMAIL_SETTINGS_TITLE}','','','dialogHelpPopup')" src="index.php?entryPoint=getImage&amp;themeName=SuiteR&amp;imageName=helpInline.gif">
					<br>
					<a href="index.php?module=InboundEmail&action=EditView&mailbox_type=bounce" title="{$MOD.LBL_INBOUND_EMAIL_CREATE_TITLE}">{$MOD.LBL_INBOUND_EMAIL_CREATE}</a>
					<img border="0" class="inlineHelpTip" onclick="return SUGAR.util.showHelpTips(this,'{$MOD.LBL_INBOUND_EMAIL_CREATE_TITLE}','','','dialogHelpPopup')" src="index.php?entryPoint=getImage&amp;themeName=SuiteR&amp;imageName=helpInline.gif">
					-->
				</td>

			</tr>


			<tr>

				<td scope="col" NOWRAP valign="top"><span>{$MOD.LBL_START_DATE_TIME} <span class="required">{$APP.LBL_REQUIRED_SYMBOL}</span></span></td>
				<td  style="display:none;" class="datafield"><span><table  cellpadding="0" cellspacing="0"><tr><td nowrap><input title ='{$MOD.LBL_START_DATE_TIME}' id='date_start' name='wiz_step3_date_start' onblur="parseDate(this, '{$CALENDAR_DATEFORMAT}');" size='11' tabindex='1' maxlength='10' type="text" value="{$MRKT_DATE_START}"> <img src="{sugar_getimagepath file='jscalendar.gif'}" alt="{$CALENDAR_DATEFORMAT}"  id="jscal_trigger" align="absmiddle">&nbsp;</td>
				<td  style="display:none;" nowrap><input type="text" size='5' maxlength='5' id='time_start'  name='wiz_step3_time_start' tabindex="1" value="{$MRKT_TIME_START}"/>{$TIME_MERIDIEM}</td></tr><tr><td nowrap><span class="dateFormat">{$USER_DATEFORMAT}</span></td><td nowrap><span class="dateFormat">{$TIME_FORMAT}</span></td></tr></table></span>
					<script type="text/javascript">
						{literal}
						$(function(){
							if($('#date_start_meridiem').length) {
								$('#date_start_hours option').each(function(i,e){
									if(parseInt($(e).attr('value'))>12) {
										$(e).hide();
									}
								});
							}
						});
						{/literal}
					</script>
				</td>

				<td>



					<!-- ------------------------------ -->
					<!-- ------------------------------ -->
					<!-- DATE TIME COMBO FOR START DATE -->
					<!-- ------------------------------ -->
					<!-- ------------------------------ -->

					<table border="0" cellpadding="0" cellspacing="0" class="dateTime">
						<tr valign="middle">
							<td nowrap class="datafield" style="width:150px;">
								<input autocomplete="off" type="text" id="{$fields.date_start.name}_date" value="{$MRKT_DATE_START}" xxx="{$fields[$fields.date_start.name].value}" size="11" maxlength="10" title='' tabindex="0" onblur="combo_{$fields.date_start.name}.update(); parseDate(this, '{$CALENDAR_DATEFORMAT}');" onchange="combo_{$fields.date_start.name}.update();parseDate(this, '{$CALENDAR_DATEFORMAT}'); "    >
								{capture assign="other_attributes"}alt="{$APP.LBL_ENTER_DATE}" style="position:relative; top:6px" border="0" id="{$fields.date_start.name}_trigger"{/capture}
								{sugar_getimage name="jscalendar" ext=".gif" other_attributes="$other_attributes"}&nbsp;
							</td>
							<td nowrap colspan="5" style="width:200px;">
								{literal}
								<script type="text/javascript">
									setInterval(function(){
										$('input[name="wiz_step3_date_start"]').val($('#date_start_date').val());
										$('input[name="wiz_step3_time_start"]').val($('#date_start_hours').val() + ':' + $('#date_start_minutes').val());
										$('select[name="meridiem"]').val($('#date_start_meridiem').val());
										if(parseInt($('#date_start_hours').val())>12) {
											$('#date_start_meridiem').val('PM');
										}
									},100);
								</script>
								{/literal}
								<div id="{$fields.date_start.name}_time_section"></div>
								<script type="text/javascript">
									function set_{$fields.date_start.name}_values(form) {ldelim}
									if(form.{$fields.date_start.name}_flag.checked)  {ldelim}
									form.{$fields.date_start.name}_flag.value=1;
									form.{$fields.date_start.name}.value="";
									form.{$fields.date_start.name}.readOnly=true;
									{rdelim} else  {ldelim}
									form.{$fields.date_start.name}_flag.value=0;
									form.{$fields.date_start.name}.readOnly=false;
									{rdelim}
									{rdelim}
								</script>
							</td>
						</tr>
						<tr valign="middle">
							<td nowrap>
								<span class="dateFormat">{$USER_DATEFORMAT}</span>
							</td>
							<td nowrap>
								<span class="dateFormat">{$TIME_FORMAT}</span>
							</td>
						</tr>
					</table>
					<input type="hidden" class="DateTimeCombo" id="{$fields.date_start.name}" name="{$fields.date_start.name}" value="{$fields[$fields.date_start.name].value}">
					<script type="text/javascript" src='{sugar_getjspath file="include/SugarFields/Fields/Datetimecombo/Datetimecombo.js"}'></script>
					<script type="text/javascript">
						var combo_{$fields.date_start.name} = new Datetimecombo("{$fields[$fields.date_start.name].value}", "{$fields.date_start.name}", "{$TIME_FORMAT}", "0", '1', false, true);
						//Render the remaining widget fields
						combo_{$fields.date_start.name}.timeseparator = ':';
						text = combo_{$fields.date_start.name}.html('');
						document.getElementById('{$fields.date_start.name}_time_section').innerHTML = text;

						//Call eval on the update function to handle updates to calendar picker object
						eval(combo_{$fields.date_start.name}.jsscript(''));

						//bug 47718: this causes too many addToValidates to be called, resulting in the error messages being displayed multiple times
						//    removing it here to mirror the Datetime SugarField, where the validation is not added at this level
						//addToValidate('{$form_name}',"{$fields.date_start.name}_date",'date',false,"{$fields.date_start.name}");
						addToValidateBinaryDependency('{$form_name}',"{$fields.date_start.name}_hours", 'alpha', false, "{$APP.ERR_MISSING_REQUIRED_FIELDS} {$APP.LBL_HOURS}" ,"{$fields.date_start.name}_date");
						addToValidateBinaryDependency('{$form_name}', "{$fields.date_start.name}_minutes", 'alpha', false, "{$APP.ERR_MISSING_REQUIRED_FIELDS} {$APP.LBL_MINUTES}" ,"{$fields.date_start.name}_date");
						addToValidateBinaryDependency('{$form_name}', "{$fields.date_start.name}_meridiem", 'alpha', false, "{$APP.ERR_MISSING_REQUIRED_FIELDS} {$APP.LBL_MERIDIEM}","{$fields.date_start.name}_date");

						YAHOO.util.Event.onDOMReady(function()
						{ldelim}

						Calendar.setup ({ldelim}
						onClose : update_{$fields.date_start.name},
						inputField : "{$fields.date_start.name}_date",
								form : "{$form_name}",
								ifFormat : "{$CALENDAR_DATEFORMAT}",
								daFormat : "{$CALENDAR_DATEFORMAT}",
								button : "{$fields.date_start.name}_trigger",
								singleClick : true,
								step : 1,
								weekNumbers: false,
								startWeekday: {$CALENDAR_FDOW|default:'0'},
						comboObject: combo_{$fields.date_start.name},
						form: '{$form_name}'
						{rdelim});

						//Call update for first time to round hours and minute values
						combo_{$fields.date_start.name}.update(false);

						{rdelim});
					</script>

					<!-- ------------------------------------- -->
					<!-- ------------------------------------- -->
					<!-- END OF DATE TIME COMBO FOR START DATE -->
					<!-- ------------------------------------- -->
					<!-- ------------------------------------- -->




				</td>


			</tr>


		</table>






		<div class="wizard-box">
			<label>{$MOD.LBL_FROM_NAME}<span class="required">{$APP.LBL_REQUIRED_SYMBOL}</span></label><br>
			<input name='wiz_step3_from_name' id='from_name' title='{$MOD.LBL_FROM_NAME}' tabindex='2' size='25' maxlength='{$MRKT_FROM_NAME_LEN}' type="text" value="{$MRKT_FROM_NAME}"><br>
			<span class="helpmsg">{$MOD.LBL_FROM_NAME_HELP}</span>
		</div>

		<div class="wizard-box">
			<label>{$MOD.LBL_FROM_ADDR}<span class="required">{$APP.LBL_REQUIRED_SYMBOL}</span></label><br>
			<input name='wiz_step3_from_addr' id='from_addr' title='{$MOD.LBL_FROM_ADDR}' tabindex='2' size='25' maxlength='{$MRKT_FROM_NAME_LEN}' type="text" value="{$MRKT_FROM_ADDR}"><br>
			<span class="helpmsg">{$MOD.LBL_FROM_ADDR_HELP}</span>
		</div>

		<div class="clear"></div>

		<div class="wizard-box">
			<label>{$MOD.LBL_REPLY_NAME}</label><br>
			<input name='wiz_step3_reply_to_name' id='reply_name' title='{$MOD.LBL_REPLY_NAME}' tabindex='2' size='25' maxlength='{$MRKT_REPLY_NAME_LEN}' type="text" value="{$MRKT_REPLY_NAME}"><br>
			<span class="helpmsg">{$MOD.LBL_REPLY_TO_NAME_HELP}</span>
		</div>

		<div class="wizard-box">
			<label>{$MOD.LBL_REPLY_ADDR}</label><br>
			<input name='wiz_step3_reply_to_addr' id='reply_addr' title='{$MOD.LBL_REPLY_ADDR}' tabindex='2' size='25' maxlength='{$MRKT_REPLY_ADDR_LEN}' type="text" value="{$MRKT_REPLY_ADDR}"><br>
			<span class="helpmsg">{$MOD.LBL_REPLY_TO_ADDR_HELP}</span>
		</div>

				</div>
			</div>
		</div>


		<table border="0" cellpadding="0" cellspacing="0" width="100%" class='edit view'>

			<tr style="display: none;">
				<td scope="col" NOWRAP valign="top"><span>{$MOD.LBL_MESSAGE_FOR} <span class="required">{$APP.LBL_REQUIRED_SYMBOL}</span></span></td>
				<td class="datafield"><span><input type="checkbox"  tabindex='1' onclick="toggle_message_for(this);" id="all_prospect_lists" {$ALL_PROSPECT_LISTS_CHECKED} name='all_prospect_lists' title="{$MOD.LBL_MESSAGE_FOR}">{$MOD.LBL_ALL_PROSPECT_LISTS}</span></td>

			</tr>
			<tr style="display: none;">
				<td  NOWRAP valign="top"><span>&nbsp;</span></td>
				<td width="35%" class="datafield"><span><select {$MESSAGE_FOR_DISABLED}  tabindex='1' multiple size="5" id="message_for" name='message_for[]' title="{$MOD.LBL_MESSAGE_FOR}">{$SCOPE_OPTIONS}</select></span></td>
				<td  NOWRAP valign="top"><span>&nbsp;</span></td>
				<td><span>&nbsp;</span></td>
			</tr>
		</table>


		{literal}
		<script type="text/javascript">
                    $(document).ready(function(){
                       $('#inbound_email_id').change();
                       $('#outbound_email_id').change();
                    });
/*
			Calendar.setup ({{/literal}
				inputField : "date_start", ifFormat : "{$CALENDAR_DATEFORMAT}", showsTime : false, button : "jscal_trigger", singleClick : true, step : 1
			{literal}});
*/

//		function show_edit_template_link(field) {
//
//			var field1=document.getElementById('edit_template');
//			if (field.selectedIndex == 0) {
//				field1.style.visibility="hidden";
//			}
//			else {
//				field1.style.visibility="visible";
//			}
//		}

		function refresh_email_template_list(template_id, template_name) {
			var field=document.getElementById('template_id');
			var bfound=0;
			for (var i=0; i < field.options.length; i++) {
					if (field.options[i].value == template_id) {
						if (field.options[i].selected==false) {
							field.options[i].selected=true;
						}
						field.options[i].text = template_name;
						bfound=1;
					}
			}
			//add item to selection list.
			if (bfound == 0) {
				var newElement=document.createElement('option');
				newElement.text=template_name;
				newElement.value=template_id;
				field.options.add(newElement);
				newElement.selected=true;
			}

			//enable the edit button.
			var field1=document.getElementById('edit_template');
			field1.style.visibility="visible";
		}

		function open_email_template_form() {
		{/literal}
			URL="index.php?module=EmailTemplates&action=EditView&campaign_id={$CAMPAIGN_ID}";
			URL+="&sugar_body_only=1";
		{literal}
			windowName = 'email_template';
			windowFeatures = 'width=800' + ',height=600' 	+ ',resizable=1,scrollbars=1';

			win = window.open(URL, windowName, windowFeatures);
			if(window.focus)
			{
				// put the focus on the popup if the browser supports the focus() method
				win.focus();
			}
		}
		function edit_email_template_form() {
		{/literal}
			var field=document.getElementById('template_id');
			URL="index.php?module=EmailTemplates&action=EditView&campaign_id={$CAMPAIGN_ID}";
			URL+="&sugar_body_only=1";
			{literal}
			if (field.options[field.selectedIndex].value != 'undefined') {
				URL+="&record="+field.options[field.selectedIndex].value;
			}
			windowName = 'email_template';
			windowFeatures = 'width=800' + ',height=600' 	+ ',resizable=1,scrollbars=1';

			win = window.open(URL, windowName, windowFeatures);
			if(window.focus)
			{
				// put the focus on the popup if the browser supports the focus() method
				win.focus();
			}
		}

		function toggle_message_for(all_prospects_checkbox) {
			message_for = document.getElementById('message_for');
			if (all_prospects_checkbox.checked) {
				message_for.disabled=true;
			} else {
				message_for.disabled=false;
			}
		}
		{/literal}
		var from_emails=new Array({$FROM_EMAILS});
		{literal}
		function set_from_email_and_name(mailbox) {
			from_email_span = document.getElementById('from_email');
			from_name = document.getElementById('from_name');
			for (i=0; i<=from_emails.length; i++) {
				if ((mailbox.value == '' &&  from_emails[i] =='EMPTY') || from_emails[i] == mailbox.value) {
					var j=i+1;
					from_email_span.innerHTML=from_emails[j+1];
					if (from_name.value=='') {
						from_name.value=from_emails[j];
					}
					return;
				}
			}
		}

		{/literal}
		// cn: bug 12587 - allow setting of Reply-to X from campaigns
		var ie_stored_options = {$IEStoredOptions};
		var oe_stored_options = {$OEStoredOptions};
		{literal}

		function set_from_reply_info(mailbox) {
			var fn = document.getElementById('from_name');
			var fa = document.getElementById('from_addr');
			var rn = document.getElementById('reply_name');
			var ra = document.getElementById('reply_addr');

			if(mailbox.value != '') {
				if(oe_stored_options[mailbox.value]) {
					var focusOe = oe_stored_options[mailbox.value];
					// from name
                                        var fromName = focusOe.smtp_from_name ? focusOe.smtp_from_name : (
                                                focusOe.from_name ? focusOe.from_name : (
                                                    focusOe.name ? focusOe.name : ''
                                                ));
					if(fromName && fromName != "")
						fn.value = fromName;
					else
						fn.value = '';

					// from addr
                                        var fromAddr = focusOe.smtp_from_addr ? focusOe.smtp_from_addr : (
                                                focusOe.from_addr ? focusOe.from_addr : (
                                                    focusOe.mail_smtpuser ? focusOe.mail_smtpuser : ''
                                                ));
					if(fromAddr && fromAddr != "")
						fa.value = fromAddr;
					else
						fa.value = '';
                                }
				if(ie_stored_options[mailbox.value]) {
					var focusIe = ie_stored_options[mailbox.value];
					// reply name
					if(focusIe.from_name && focusIe.from_name != "")
						rn.value = focusIe.from_name;
					else
						rn.value = '';

					// reply add
					if(focusIe.from_addr && focusIe.from_addr != "")
						ra.value = focusIe.from_addr;
					else
						ra.value = '';
				}
			} else {
				fn.value = '';
				fa.value = '';
				rn.value = '';
				ra.value = '';
			}
		}


		</script>
		{/literal}

		{if $MAILBOXES_DEAULT}
		<script type="text/javascript">
			set_from_reply_info({ldelim}value:"{$MAILBOXES_DEAULT}"{rdelim});
		</script>
		{/if}

		</div>
	<div id='step3' data="summary-page" class="template-panel step3">
		<div class="template-panel-container panel">
			<div class="template-container-full">
				<h4 class="header-4" style="border-bottom: solid 1px #eee;padding-bottom: 8px">{$MOD.LBL_SUMMARY}</h4>
				<div class="clear">&nbsp;</div>
				{if $campaign_type=='NewsLetter' || $campaign_type=='Email'}
					<div class="form-group">
						<label>{$MOD.LBL_WIZ_SENDMAIL_TITLE}</label>
							<select id="marketing_select" class="form-control input-sm"></select>
							{*
							{$MOD.LBL_WIZ_EMAILTPL_TITLE}
							<select id="template_select">
								{$EMAIL_TEMPLATE_OPTIONS}
							</select>
							*}
							{literal}
							<script type="text/javascript">
								var refreshMarketingSelect = function() {
									var marketingSelectValue = '{/literal}{$EmailMarketingId}{literal}';
									if($('#marketing_select').val()){
										marketingSelectValue = $('#marketing_select').val();
									}
									$.get('index.php?entryPoint=emailMarketingList&campaign_id={/literal}{$CAMPAIGN_ID}{literal}', function(resp){
										resp = JSON.parse(resp);
										if(resp.error) {
											// todo: show error
											console.log(error);
										}
										else {
											$('#marketing_select').html('');
											if(marketingSelectValue == '' && typeof resp.selectedId != 'undefined' && resp.selectedId) {
												marketingSelectValue = resp.selectedId;
											}
											for(var i=0; i<resp.data.length; i++) {
												var elem = resp.data[i];
												var selected = '';
												if(elem.id == marketingSelectValue) {
													selected = ' selected="selected"';

												}
												$('#marketing_select').append('<option value="' + elem.id + '"' + selected + '>' + elem.name + '</option>');
											}
											saveMarketingAndTemplate('getTemplateValidation');
										}
									});

								};

								var saveMarketingAndTemplate = function(func) {
									if(typeof func == 'undefined') {
										func = null;
									}
									var campaignId = '{/literal}{$CAMPAIGN_ID}{literal}';
									var marketingId = $('#marketing_select').val();
									//var templateId = $('#template_select').val();
									$.post('index.php?entryPoint=setCampaignMarketingAndTemplate', {
										'campaignId': campaignId,
										'marketingId': marketingId,
										'func': func
										//'templateId': templateId
									}, function(resp){
										resp = JSON.parse(resp);
										$('#alert_messages').html('');
										$.each(resp.templateValidationMessages, function(i, msg){
											$('#alert_messages').append('<font color="red">' + SUGAR.language.translate('Campaigns', msg) + '</forn><br>');
										});

										$('#marketing_status_lnk').removeAttr('title');
										$('#marketing_status_btn').removeClass('fail');
										if(!$('#marketing_status_btn').hasClass('ok')) {
											$('#marketing_status_btn').addClass('ok');
										}

										if(!$.isEmptyObject(resp.marketingValidationMessages)) {
											$('#marketing_status_lnk').attr(SUGAR.language.translate('EmailMarketing', 'LBL_ERROR_ON_MARKETING'));
											$('#marketing_status_btn').removeClass('ok');
											if(!$('#marketing_status_btn').hasClass('fail')) {
												$('#marketing_status_btn').addClass('fail');
											}
										}

										$('#marketing_errors').html('');
										$.each(resp.marketingValidationMessages, function(i, msg){
											$('#marketing_errors').append(SUGAR.language.translate('Campaigns', msg) + '<br>');
										});

									});
								};

								$(function(){
									refreshMarketingSelect();
									$('#marketing_select').change(function(){
										saveMarketingAndTemplate('getTemplateValidation');
									});
									/*
									 $('#template_select').change(function(){
									 saveMarketingAndTemplate();
									 });
									 */
								});
							</script>
							{/literal}
					</div>
				{/if}
			</div>
		</div>
		<div class="template-panel-container panel-toolbar ">
			<div class="template-container-full">
				<h4 class="header-4" style="border-bottom: solid 1px #eee;padding-bottom: 8px">{$MOD.LBL_CAMPAIGN_CHECKLIST}</h4>
				<div class="clear">&nbsp;</div>
				<div style="margin-bottom: 16px;">
					{if $WARNING_MESSAGE}
					<div id='target_message' class="target_messege"><font color='red'><b>{$WARNING_MESSAGE}</b></font></div>
					<br class="emptyRow">
					{/if}
					<div id="alert_messages" class="alert_message"></div>
					{if $diagnose}
					{$diagnose}
					<br class="emptyRow">
					{/if}
					<div id="marketing_errors" class="error">
						{if $error_on_marketing_name}{$error_on_marketing_name}<br>{/if}
						{if $error_on_marketing_inbound_email_id}{$error_on_marketing_inbound_email_id}<br>{/if}
						{if $error_on_marketing_date_start}{$error_on_marketing_date_start}<br>{/if}
						{if $error_on_marketing_from_name}{$error_on_marketing_from_name}<br>{/if}
						{if $error_on_marketing_from_addr}{$error_on_marketing_from_addr}<br>{/if}
					</div>
				</div>
				<ul>
					<li class="li-tick"><a href="{$link_to_campaign_header}">{$MOD.LBL_CAMPAIGN_DETAILS_AND_CONDITIONS}</a></li>
					<li class="{if $error_on_target_list}li-cross{else}li-tick{/if}"><a href="{$link_to_target_list}">{$MOD.LBL_CHOOSE_TARGETS}</a></li>
					{if $campaign_type=='NewsLetter' || $campaign_type=='Email'}
					<li class="{if $error_on_templates}li-cross{else}li-tick{/if}"><a href="{$link_to_choose_template}">{$MOD.LBL_CHOOSE_TEMPLATES}</a></li>
					<li class="{if $error_on_marketing}li-cross{else}li-tick{/if}"><a id="marketing_status_lnk" href="{$link_to_sender_details}">{$MOD.LBL_SENDER_DETAILS}</a></li>
					<li class="{if $error_on_scheduler2 || $error_on_mailbox2}li-cross{else}li-tick{/if}"><a href="{$link_to_scheduler}{if !$link_to_scheduler}{$link_to_email}{/if}">{$MOD.LBL_PROCESS_CAMPAIGN_EMAILS}</a></li>
					<li class="{if $error_on_scheduler1 || $error_on_mailbox1}li-cross{else}li-tick{/if}"><a href="{$link_to_scheduler}{if !$link_to_scheduler}{$link_to_email}{/if}">{$MOD.LBL_PROCESS_BOUNCED_EMAILS}</a></li>
					{/if}
				</ul>
			</div>
		</div>
		<div class="template-panel-container panel-toolbar ">
			<div class="template-container-full">
				<div class="button-group">
					<input type="hidden" name="wiz_home_next_step" value="1" />

					<a class="btn {if $PL_DISABLED}btn-default{else}btn-primary{/if} btn-sm" style="border-radius: 0px;" {if $PL_DISABLED} {else}href="javascript:;" onclick="onScheduleClick(this, '{$CAMPAIGN_ID}', $('#marketing_select').val());"{/if}>
						<img src="themes/default/images/cmpwzrd/wallclock.png" style="height: 18px; width: auto;"> {$MOD.LBL_SEND_EMAIL}
					</a>

					<a class="btn {if $PL_DISABLED_TEST}btn-default{else}btn-primary{/if} btn-sm" style="border-radius: 0px;" {if $PL_DISABLED_TEST} {else}href="javascript:;"  onclick="onSendAsTestClick(this, '{$CAMPAIGN_ID}', $('#marketing_select').val());"{/if}>
						<img src="themes/default/images/cmpwzrd/email167.png" style="height: 18px; width: auto;"> {$MOD.LBL_SEND_AS_TEST}
					</a>
				</div>
				<div class="button-group-seperator"></div>
				<div class="button-group">
					<a class="btn btn-primary btn-sm" href="index.php?module=Campaigns&action=DetailView&record={$CAMPAIGN_ID}" style="border-radius: 0px;">{$MOD.LBL_TODETAIL_BUTTON_TITLE}</a>
				</div>
				{if !$PL_DISABLED}
				<div class="button-group">
					<a class="btn btn-primary btn-sm" href="index.php?module=Campaigns&action=TrackDetailView&record={$CAMPAIGN_ID}" style="border-radius: 0px;">{$MOD.LBL_TRACK_BUTTON_LABEL}</a>
					<a class="btn btn-primary btn-sm" href="index.php?module=Campaigns&action=RoiDetailView&record={$CAMPAIGN_ID}" style="border-radius: 0px;">{$MOD.LBL_TRACK_ROI_BUTTON_LABEL}</a>

				</div>
				{/if}
			</div>
		</div>
	</div>
</div>

</td>
</tr>
</table>

{literal}
<script language="javascript">
function determine_back(){
{/literal}
	var current_step = document.getElementById('wiz_current_step').value;
    var total_steps = document.getElementById('wiz_total_steps').value;
{literal}
	if(current_step == 1){
{/literal}
		document.getElementById('action').value='WizardNewsletter';
		document.getElementById('record').value='{$CAMPAIGN_ID}';
		document.getElementById('return_id').value='{$CAMPAIGN_ID}';
		document.getElementById('direct_step').value='4';
		document.getElementById('wizform').submit();
{literal}
	}else{
		if (current_step == 2) {
			document.getElementById('wiz_current_step').value = 1;
			navigate('direct');
		}
		else {
			navigate('back');
		}
	}

	changeNextBtnLabel();
}
</script>
{/literal}
</form>

	<div id="step1_uploader" style="display: none;">
		<div class="template-container-attachment panel">


		<table>
			<!-- BEGIN: NoInbound2 -->
			<tr>
				<td valign="top" scope="row">
					{$MOD.LBL_ATTACHMENTS}:
				</td>
				<td colspan="2" nowrap id="attachments_container">
					{$ATTACHMENTS}
				</td>
			</tr>
			<!-- END: NoInbound2 -->
		</table>
		{$ATTACHMENTS_JAVASCRIPT}

		<!-- BEGIN: NoInbound3 -->
		<form id="upload_form" name="upload_form" method="POST" action="index.php?entryPoint=emailTemplateData&func=uploadAttachments" enctype="multipart/form-data"> <!-- action='AttachDocuments.php' -->
			<input type="submit" style="display:none;">
			<div id="upload_div">
				<input type="file" id="my_file" name="file_1" size="40" />
				<input type="hidden" id="documentName" name="uploaddoc" onchange="docUpload(); form_reset_doc();" size="1" />
				<input type="hidden" id="documentId" name="seldoc" tabindex="0" />
				<input type="hidden" id="docRevId" name="seldoc" tabindex="0" />
				<input type="hidden" id="documentType" name="seldoc" tabindex="0" />
				<input type="button" name="add_doc" id="add_doc" onclick="selectDoc();" value='{$MOD.LBL_SUGAR_DOCUMENT}' class="button" />

				<input type="hidden" name="attach_to_template_id" id="attach_to_template_id" value="{$TEMPLATE_ID}">
				<input type="hidden" name="campaign_id" value="{$CAMPAIGN_ID}">
				<!-- <input type="hidden" name="attach_to_marketing_id" id="attach_to_marketing_id" value="{$MRKT_ID}"> -->

			</div>
			<div id="attachments_div">
			</div>
		</form>

		</div>
		<!-- END: NoInbound3 -->
	</div>
	<script type="text/javascript" src="modules/Emails/javascript/Email.js"></script>
	{literal}
	<script type="text/javascript">
		$(function(){
			setInterval(function(){

				// show uploader form below template form only

				$('#step1_uploader').css('display', $('#step1').css('display'));

				// hide cancel and save button on summary page

				$('#wiz_cancel_button').css('display', $('#step3').css('display') == 'block' ? 'none' : 'block');
				$('#wiz_submit_button').css('display', $('#step3').css('display') == 'block' ? 'none' : 'block');

			}, 300);
		});

		var multi_selector = new multiFiles(document.getElementById('upload_div'));
		multi_selector.addElement( document.getElementById('my_file'));

	</script>
	{/literal}

</div>

{sugar_getscript file="modules/Campaigns/wizard.js"}
{$WIZ_JAVASCRIPT}
{$DIV_JAVASCRIPT}
{$JAVASCRIPT}
<script language="javascript">
//	link_navs();
//addToValidate('wizform', 'name', 'alphanumeric', true,  document.getElementById('name').title);
addToValidate('wizform', 'marketing_name', 'alphanumeric', true,  document.getElementById('marketing_name').title);
//addToValidate('wizform', 'date_start', 'alphanumeric', true,  document.getElementById('date_start').title);
addToValidate('wizform', 'inbound_email_id', 'alphanumeric', true,  document.getElementById('inbound_email_id').title);


{literal}
function getParameterByName(name, url) {
	if (!url) url = window.location.href;
	name = name.replace(/[\[\]]/g, "\\$&");
	var regex = new RegExp("[?&]" + name + "(=([^&#]*)|&|#|$)"),
			results = regex.exec(url);
	if (!results) return null;
	if (!results[2]) return '';
	return decodeURIComponent(results[2].replace(/\+/g, " "));
}



var jumpToPageByURL = function() {

	var jump = getParameterByName('jump');

	var func = getParameterByName('func');

	if(func == 'createEmailMarketing') {
		jump = 1;
	}


	var jumpToPage = function(jump, noValidation) {
		if(typeof noValidation == 'undefined') {
			noValidation = false;
		}
		var i=0;
		while (jump != document.getElementById('wiz_current_step').value && i<100) {
			var currentStep = document.getElementById('wiz_current_step').value;
			if(document.getElementById('wiz_current_step').value > document.getElementById('wiz_total_steps').value) {
				break;
			}
			navigate('next', noValidation, true);
			i++;
			if(document.getElementById('wiz_current_step').value == currentStep) {
				break;
			}
		}
		changeNextBtnLabel();
	};

	if(jump != null) {

		var campaignType = getParameterByName('campaign_type');
		var showWizardMarketing = getParameterByName('show_wizard_marketing');

		if(jump == 1 && func == 'createEmailMarketing') {
			jumpToPage(jump, true);
		}
		else if(jump == 3 && showWizardMarketing && campaignType != 'Email') {
			jumpToPage(jump, true);
		}
		else {

			if (jump == 2) {
				var templateId = getParameterByName('template_id');
				onEmailTemplateChange(document.getElementById('template_id'), '{/literal}{$MOD.LBL_COPY_OF}{literal}', templateId, function () {
					jumpToPage(jump);
				});
			}
			else {
				jumpToPage(jump);
			}
		}
//		while (jump != document.getElementById('wiz_current_step').value && i<100) {
//			if(document.getElementById('wiz_current_step').value > document.getElementById('wiz_total_steps').value) {
//				break;
//			}
//			navigate('next');
//			i++;
//		}
	}
	else {
		$('#step1').show();
	}
};

var createEmptyMarketing = function(){
	saveMarketingAndTemplate('createEmailMarketing');
};

$(function(){
	jumpToPageByURL();

	if($('#func').val() == "createEmailMarketing" && parseInt($('.nav-steps.selected').attr('data-nav-step')) == 3) {
		createEmptyMarketing();
//		setTimeout(function() {
//			onSaveCopyMarketingEmailTemplate(function () {
//				if (hasNewAttachments()) {
//					submitMarketingEmailAttachments(function(){
//						onNext();
//						wizardMenuSetStepLink(4);
//					});
//				}
////				else {
////					onNext();
////					wizardMenuSetStepLink(4);
////				}
//			});
//		}, 300);
	};
});

{/literal}

</script>

{if $hideScreen}</div>{/if}
<link rel="stylesheet" type="text/css" href="modules/EmailTemplates/EmailTemplate.css">
<script src="include/javascript/moment.min.js"></script><|MERGE_RESOLUTION|>--- conflicted
+++ resolved
@@ -843,15 +843,9 @@
 			<tr>
 				<td scope="col" NOWRAP valign="top"><span>{$MOD.LBL_OUTBOUND_MAILBOX_NAME}</span></td>
 				<td>
-<<<<<<< HEAD
 					<span>
-						<select  title='{$MOD.LBL_OUTBOUND_MAILBOX_NAME}' id='outbound_email_id' name='wiz_step3_outbound_email_id' onchange='// set_from_reply_info(this);'>{$OUTBOUND_MAILBOXES}</select>
+						<select  title='{$MOD.LBL_OUTBOUND_MAILBOX_NAME}' id='outbound_email_id' name='wiz_step3_outbound_email_id' onchange='set_from_reply_info(this);'>{$OUTBOUND_MAILBOXES}</select>
 					</span>
-=======
-					<slot>
-						<select  title='{$MOD.LBL_OUTBOUND_MAILBOX_NAME}' id='outbound_email_id' name='wiz_step3_outbound_email_id' onchange='set_from_reply_info(this);'>{$OUTBOUND_MAILBOXES}</select>
-					</slot>
->>>>>>> ea0ad4ba
 					<!--
 					<br>
 					<a href="index.php?module=InboundEmail&action=index" title="{$MOD.LBL_INBOUND_EMAIL_SETTINGS_TITLE}">{$MOD.LBL_INBOUND_EMAIL_SETTINGS}</a>
