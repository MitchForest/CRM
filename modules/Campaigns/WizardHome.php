--- conflicted
+++ resolved
@@ -175,12 +175,7 @@
         return $_REQUEST['action'] == 'WizardHome';
     }
 
-<<<<<<< HEAD
-    function getFirstMarketingId($campaignId)
-    {
-=======
     function getFirstMarketingId($campaignId) {
->>>>>>> f2b355db
         $db = DBManagerFactory::getInstance();
         $campaignId = $db->quote($campaignId);
         $emailMarketings = BeanFactory::getBean('EmailMarketing')->get_full_list("", "campaign_id = '$campaignId'");
