--- conflicted
+++ resolved
@@ -89,19 +89,10 @@
     if (!$marketingId) {
         if (!empty($_SESSION['campaignWizard'][$campaignId]['defaultSelectedMarketingId']) && $func != 'createEmailMarketing') {
             $marketingId = $_SESSION['campaignWizard'][$campaignId]['defaultSelectedMarketingId'];
-<<<<<<< HEAD
-        } else {
-            if ($func != 'createEmailMarketing') {
-                $marketing = new EmailMarketing();
-                $marketing->save();
-                $marketingId = $marketing->id;
-            }
-=======
         } elseif ($func != 'createEmailMarketing') {
             $marketing = BeanFactory::newBean('EmailMarketing');
             $marketing->save();
             $marketingId = $marketing->id;
->>>>>>> ed01964c
         }
     }
     if (!empty($_POST['templateId'])) {
