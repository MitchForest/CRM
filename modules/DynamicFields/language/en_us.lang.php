<?php
/**
 *
 * SugarCRM Community Edition is a customer relationship management program developed by
 * SugarCRM, Inc. Copyright (C) 2004-2013 SugarCRM Inc.
 *
 * SuiteCRM is an extension to SugarCRM Community Edition developed by SalesAgility Ltd.
 * Copyright (C) 2011 - 2017 SalesAgility Ltd.
 *
 * This program is free software; you can redistribute it and/or modify it under
 * the terms of the GNU Affero General Public License version 3 as published by the
 * Free Software Foundation with the addition of the following permission added
 * to Section 15 as permitted in Section 7(a): FOR ANY PART OF THE COVERED WORK
 * IN WHICH THE COPYRIGHT IS OWNED BY SUGARCRM, SUGARCRM DISCLAIMS THE WARRANTY
 * OF NON INFRINGEMENT OF THIRD PARTY RIGHTS.
 *
 * This program is distributed in the hope that it will be useful, but WITHOUT
 * ANY WARRANTY; without even the implied warranty of MERCHANTABILITY or FITNESS
 * FOR A PARTICULAR PURPOSE. See the GNU Affero General Public License for more
 * details.
 *
 * You should have received a copy of the GNU Affero General Public License along with
 * this program; if not, see http://www.gnu.org/licenses or write to the Free
 * Software Foundation, Inc., 51 Franklin Street, Fifth Floor, Boston, MA
 * 02110-1301 USA.
 *
 * You can contact SugarCRM, Inc. headquarters at 10050 North Wolfe Road,
 * SW2-130, Cupertino, CA 95014, USA. or at email address contact@sugarcrm.com.
 *
 * The interactive user interfaces in modified source and object code versions
 * of this program must display Appropriate Legal Notices, as required under
 * Section 5 of the GNU Affero General Public License version 3.
 *
 * In accordance with Section 7(b) of the GNU Affero General Public License version 3,
 * these Appropriate Legal Notices must retain the display of the "Powered by
 * SugarCRM" logo and "Supercharged by SuiteCRM" logo. If the display of the logos is not
 * reasonably feasible for technical reasons, the Appropriate Legal Notices must
 * display the words "Powered by SugarCRM" and "Supercharged by SuiteCRM".
 */

if (!defined('sugarEntry') || !sugarEntry) {
    die('Not A Valid Entry Point');
}

$mod_strings = array(
    'LNK_NEW_CALL' => 'Log Call',
    'LNK_NEW_MEETING' => 'Schedule Meeting',
    'LNK_NEW_TASK' => 'Create Task',
    'LNK_NEW_NOTE' => 'Create Note or Attachment',
    'LNK_NEW_EMAIL' => 'Archive Email',
    'LNK_CALL_LIST' => 'Calls',
    'LNK_MEETING_LIST' => 'Meetings',
    'LNK_TASK_LIST' => 'Tasks',
    'LNK_NOTE_LIST' => 'Notes',
    'LBL_ADD_FIELD' => 'Add Field:',
    'LBL_SEARCH_FORM_TITLE' => 'Module Search',
    'COLUMN_TITLE_NAME' => 'Field Name',
    'COLUMN_TITLE_DISPLAY_LABEL' => 'Display Label',
    'COLUMN_TITLE_LABEL_VALUE' => 'Label Value',
    'COLUMN_TITLE_LABEL' => 'System Label',
    'COLUMN_TITLE_DATA_TYPE' => 'Data Type',
    'COLUMN_TITLE_MAX_SIZE' => 'Max Size',
    'COLUMN_TITLE_HELP_TEXT' => 'Help Text',
    'COLUMN_TITLE_COMMENT_TEXT' => 'Comment Text',
    'COLUMN_TITLE_REQUIRED_OPTION' => 'Required Field',
    'COLUMN_TITLE_DEFAULT_VALUE' => 'Default Value',
    'COLUMN_TITLE_FRAME_HEIGHT' => 'IFrame Height',
    'COLUMN_TITLE_HTML_CONTENT' => 'HTML',
    'COLUMN_TITLE_URL' => 'Default URL',
    'COLUMN_TITLE_AUDIT' => 'Audit',
    'COLUMN_TITLE_MIN_VALUE' => 'Min Value',
    'COLUMN_TITLE_MAX_VALUE' => 'Max Value',
    'COLUMN_TITLE_LABEL_ROWS' => 'Rows',
    'COLUMN_TITLE_LABEL_COLS' => 'Columns',
    'COLUMN_TITLE_DISPLAYED_ITEM_COUNT' => '# Items displayed',
    'COLUMN_TITLE_AUTOINC_NEXT' => 'Auto Increment Next Value',
    'COLUMN_DISABLE_NUMBER_FORMAT' => 'Disable Format',
    'COLUMN_TITLE_ENABLE_RANGE_SEARCH' => 'Enable Range Search',
    'LBL_DROP_DOWN_LIST' => 'Drop Down List',
    'LBL_RADIO_FIELDS' => 'Radio Fields',
    'LBL_MULTI_SELECT_LIST' => 'Multi Select List',
    'COLUMN_TITLE_PRECISION' => 'Precision',
    'LBL_MODULE' => 'Module',
    'COLUMN_TITLE_MASS_UPDATE' => 'Mass Update',
    'COLUMN_TITLE_IMPORTABLE' => 'Importable',
    'COLUMN_TITLE_DUPLICATE_MERGE' => 'Duplicate Merge',
    'LBL_LABEL' => 'Label',
    'LBL_DATA_TYPE' => 'Data Type',
    'LBL_DEFAULT_VALUE' => 'Default Value',
    'ERR_RESERVED_FIELD_NAME' => "Reserved Keyword",
    'ERR_SELECT_FIELD_TYPE' => 'Please Select a Field Type',
    'ERR_FIELD_NAME_ALREADY_EXISTS' => 'Field Name already exists',
    'LBL_BTN_ADD' => 'Add',
    'LBL_BTN_EDIT' => 'Edit',
    'LBL_GENERATE_URL' => 'Generate URL',
    'LBL_CALCULATED' => 'Calculated Value',
    'LBL_LINK_TARGET' => 'Open Link In',
    'LBL_IMAGE_WIDTH' => 'Width',
    'LBL_IMAGE_HEIGHT' => 'Height',
    'LBL_IMAGE_BORDER' => 'Border',
    'LBL_HELP' => 'Help' /*for 508 compliance fix*/,
    'COLUMN_TITLE_INLINE_EDIT_TEXT' => 'Inline Edit',
    'COLUMN_TITLE_PARENT_ENUM' => 'Parent DropDown',
<<<<<<< HEAD
);
=======
);
>>>>>>> 6fff9dbc
<|MERGE_RESOLUTION|>--- conflicted
+++ resolved
@@ -101,8 +101,4 @@
     'LBL_HELP' => 'Help' /*for 508 compliance fix*/,
     'COLUMN_TITLE_INLINE_EDIT_TEXT' => 'Inline Edit',
     'COLUMN_TITLE_PARENT_ENUM' => 'Parent DropDown',
-<<<<<<< HEAD
 );
-=======
-);
->>>>>>> 6fff9dbc
