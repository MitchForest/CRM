<?php
if(!defined('sugarEntry') || !sugarEntry) die('Not A Valid Entry Point');

<<<<<<< HEAD
	$db = DBManagerFactory::getInstance();
	 
	$even_id = $_GET['event'];
	$delegate_id = $_GET['delegate'];
	$type = $_GET['type'];
	$response = $_GET['response'];	
=======
    $db = DBManagerFactory::getInstance();

    $even_id = $_GET['event'];
    $delegate_id = $_GET['delegate'];
    $type = $_GET['type'];
    $response = $_GET['response'];
>>>>>>> b29c16a8

	//get event
    $event = new FP_events();
    $event->retrieve($even_id);
    
    if($type == 'c'){
    	
    	$event->load_relationship('fp_events_contacts'); // get related contacts

    	if($response == 'accept'){

            //check to see if they have already responded to the email
            $check_q = 'SELECT email_responded FROM fp_events_contacts_c WHERE fp_events_contactsfp_events_ida="'.$event->id.'" AND fp_events_contactscontacts_idb="'.$delegate_id.'"';
             $check = $db->getOne($check_q);
    		//update contact to accepted
    		$query = 'UPDATE fp_events_contacts_c SET accept_status="Accepted", email_responded="1" WHERE fp_events_contactsfp_events_ida="'.$event->id.'" AND fp_events_contactscontacts_idb="'.$delegate_id.'" AND email_responded="0"';
    		if($db->query($query) && $check != '1'){
    			
                if(!IsNullOrEmptyString($event->accept_redirect)){
                    
                    $url = $event->accept_redirect;
                    header('Location: ' . $url);    
                }
                else{
                    echo 'Thank you for accepting';
                }   
    		}
    		else {
    			echo 'You have already responded to the invitation or there was a problem with the link. Please contact the sender of the invite for help.';
    		}	
    	}
    	else if($response == 'decline'){
    		//check to see if they have already responded to the email
            $check_q = 'SELECT email_responded FROM fp_events_contacts_c WHERE fp_events_contactsfp_events_ida="'.$event->id.'" AND fp_events_contactscontacts_idb="'.$delegate_id.'"';
             $check = $db->getOne($check_q);
            //update contact to accepted
<<<<<<< HEAD
    		$query = 'UPDATE fp_events_contacts_c SET accept_status="Declined", email_responded="1" WHERE fp_events_contactsfp_events_ida="'.$event->id.'" AND fp_events_contactscontacts_idb="'.$delegate_id.'" AND email_responded="0"';
    		
            if($db->query($query) && $check != '1'){
    			
                if(!IsNullOrEmptyString($event->decline_redirect)){

=======
            $query = 'UPDATE fp_events_contacts_c SET accept_status="Declined", email_responded="1" WHERE fp_events_contactsfp_events_ida="'.$event->id.'" AND fp_events_contactscontacts_idb="'.$delegate_id.'" AND email_responded="0"';

            if ($db->query($query) && $check != '1') {
                if (!IsNullOrEmptyString($event->decline_redirect)) {
>>>>>>> b29c16a8
                    $url = $event->decline_redirect;
                    header('Location: ' . $url);    
                    
                }
                else{
                    echo 'Thank you for declining';
                }
    		}
    		else {
    			echo 'You have already responded to the invitation or there was a problem with the link. Please contact the sender of the invite for help.';
    		}
    	}
    }
    if($type == 't'){
    	
    	$event->load_relationship('fp_events_prospects_1'); //get related targets

    	if($response == 'accept'){
            //check to see if they have already responded to the email
            $check_q = 'SELECT email_responded FROM fp_events_prospects_1_c WHERE fp_events_prospects_1fp_events_ida="'.$event->id.'" AND fp_events_prospects_1prospects_idb="'.$delegate_id.'"';
             $check = $db->getOne($check_q);

    		//update contact to accepted
    		$query = 'UPDATE fp_events_prospects_1_c SET accept_status="Accepted", email_responded="1" WHERE fp_events_prospects_1fp_events_ida="'.$event->id.'" AND fp_events_prospects_1prospects_idb="'.$delegate_id.'" AND email_responded="0"';
    		if($db->query($query) && $check != '1'){
                
                if(!IsNullOrEmptyString($event->accept_redirect)){
                    
                    $url = $event->accept_redirect;
                    header('Location: ' . $url);    
                }
                else{
                    echo 'Thank you for accepting';
                }   
            }
            else {
                echo 'You have already responded to the invitation or there was a problem with the link. Please contact the sender of the invite for help.';
            }   
    	}
    	else if($response == 'decline'){
            //check to see if they have already responded to the email
            $check_q = 'SELECT email_responded FROM fp_events_prospects_1_c WHERE fp_events_prospects_1fp_events_ida="'.$event->id.'" AND fp_events_prospects_1prospects_idb="'.$delegate_id.'"';
             $check = $db->getOne($check_q);
    		//update contact to accepted
    		$query = 'UPDATE fp_events_prospects_1_c SET accept_status="Declined", email_responded="1" WHERE fp_events_prospects_1fp_events_ida="'.$event->id.'" AND fp_events_prospects_1prospects_idb="'.$delegate_id.'" AND email_responded="0"';
    		if($db->query($query) && $check != '1'){
                
                if(!IsNullOrEmptyString($event->decline_redirect)){

                    $url = $event->decline_redirect;
                    header('Location: ' . $url);    
                    
                }
                else{
                    echo 'Thank you for declining';
                }
            }
            else {
                echo 'You have already responded to the invitation or there was a problem with the link. Please contact the sender of the invite for help.';
            }
    	}
    }
    if($type == 'l'){
    	
    	$event->load_relationship('fp_events_leads_1'); //get related leads

    	if($response == 'accept'){
            //check to see if they have already responded to the email
            $check_q = 'SELECT email_responded FROM fp_events_leads_1_c WHERE ffp_events_leads_1fp_events_ida="'.$event->id.'" AND fp_events_leads_1leads_idb="'.$delegate_id.'"';
             $check = $db->getOne($check_q);
    		//update contact to accepted
    		$query = 'UPDATE fp_events_leads_1_c SET accept_status="Accepted", email_responded="1" WHERE fp_events_leads_1fp_events_ida="'.$event->id.'" AND fp_events_leads_1leads_idb="'.$delegate_id.'" AND email_responded="0"';
    		if($db->query($query) && $check != '1'){
                
                if(!IsNullOrEmptyString($event->accept_redirect)){
                    
                    $url = $event->accept_redirect;
                    header('Location: ' . $url);    
                }
                else{
                    echo 'Thank you for accepting';
                }   
            }
            else {
                echo 'There was a problem with the link please contact the sender of the invite';
            }   
    	}
    	else if($response == 'decline'){
    		//check to see if they have already responded to the email
            $check_q = 'SELECT email_responded FROM fp_events_leads_1_c WHERE fp_events_leads_1fp_events_ida="'.$event->id.'" AND fp_events_leads_1leads_idb="'.$delegate_id.'"';
             $check = $db->getOne($check_q);
            //update contact to accepted
    		$query = 'UPDATE fp_events_leads_1_c SET accept_status="Declined", email_responded="1" WHERE fp_events_leads_1fp_events_ida="'.$event->id.'" AND fp_events_leads_1leads_idb="'.$delegate_id.'" AND email_responded="0"';

    		if($db->query($query) && $check != '1'){
                
                if(!IsNullOrEmptyString($event->decline_redirect)){

                    $url = $event->decline_redirect;
                    header('Location: ' . $url);    
                    
                }
                else{
                    echo 'Thank you for declining';
                }
            }
            else {
                echo 'There was a problem with the link please contact the sender of the invite';
            }
    	}
    }
    // Function for basic field validation (present and neither empty nor only white space nor just 'http://')
    function IsNullOrEmptyString($question){
        return (!isset($question) || trim($question)==='' || $question =='http://');
    }
<|MERGE_RESOLUTION|>--- conflicted
+++ resolved
@@ -1,21 +1,12 @@
 <?php
 if(!defined('sugarEntry') || !sugarEntry) die('Not A Valid Entry Point');
 
-<<<<<<< HEAD
-	$db = DBManagerFactory::getInstance();
-	 
-	$even_id = $_GET['event'];
-	$delegate_id = $_GET['delegate'];
-	$type = $_GET['type'];
-	$response = $_GET['response'];	
-=======
     $db = DBManagerFactory::getInstance();
 
     $even_id = $_GET['event'];
     $delegate_id = $_GET['delegate'];
     $type = $_GET['type'];
     $response = $_GET['response'];
->>>>>>> b29c16a8
 
 	//get event
     $event = new FP_events();
@@ -52,19 +43,10 @@
             $check_q = 'SELECT email_responded FROM fp_events_contacts_c WHERE fp_events_contactsfp_events_ida="'.$event->id.'" AND fp_events_contactscontacts_idb="'.$delegate_id.'"';
              $check = $db->getOne($check_q);
             //update contact to accepted
-<<<<<<< HEAD
-    		$query = 'UPDATE fp_events_contacts_c SET accept_status="Declined", email_responded="1" WHERE fp_events_contactsfp_events_ida="'.$event->id.'" AND fp_events_contactscontacts_idb="'.$delegate_id.'" AND email_responded="0"';
-    		
-            if($db->query($query) && $check != '1'){
-    			
-                if(!IsNullOrEmptyString($event->decline_redirect)){
-
-=======
             $query = 'UPDATE fp_events_contacts_c SET accept_status="Declined", email_responded="1" WHERE fp_events_contactsfp_events_ida="'.$event->id.'" AND fp_events_contactscontacts_idb="'.$delegate_id.'" AND email_responded="0"';
 
             if ($db->query($query) && $check != '1') {
                 if (!IsNullOrEmptyString($event->decline_redirect)) {
->>>>>>> b29c16a8
                     $url = $event->decline_redirect;
                     header('Location: ' . $url);    
                     
