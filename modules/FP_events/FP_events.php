--- conflicted
+++ resolved
@@ -69,10 +69,6 @@
     {
         global $app_list_strings;
 
-<<<<<<< HEAD
-        $app_list_strings['emailTemplates_type_list'] = get_bean_select_array(true, 'EmailTemplate', 'name', "type='event'");
-=======
         $app_list_strings['email_templet_list'] = get_bean_select_array(true, 'EmailTemplate', 'name', "type='event'");
->>>>>>> da19873c
     }
 }