--- conflicted
+++ resolved
@@ -15,182 +15,6 @@
 
  /* pData class definition */
  class pBarcode39
-<<<<<<< HEAD
-  {
-   var $Codes;
-   var $Reverse;
-   var $Result;
-   var $pChartObject;
-   var $CRC;
-   var $MOD43;
-
-   /* Class creator */
-   function pBarcode39($BasePath="",$EnableMOD43=FALSE)
-    {
-     $this->MOD43  = $EnableMOD43;
-     $this->Codes   = "";
-     $this->Reverse = "";
-
-     $FileHandle = @fopen($BasePath."data/39.db", "r");
-
-     if (!$FileHandle) { die("Cannot find barcode database (".$BasePath."data/39.db)."); }
-
-     while (!feof($FileHandle))
-      {
-       $Buffer = fgets($FileHandle,4096);
-       $Buffer = str_replace(chr(10),"",$Buffer);
-       $Buffer = str_replace(chr(13),"",$Buffer);
-       $Values = preg_split("/;/",$Buffer);
-
-       $this->Codes[$Values[0]] = $Values[1];
-      }
-     fclose($FileHandle);
-    }
-
-   /* Return the projected size of a barcode */
-   function getSize($TextString,$Format="")
-    {
-     $Angle		= isset($Format["Angle"]) ? $Format["Angle"] : 0;
-     $ShowLegend	= isset($Format["ShowLegend"]) ? $Format["ShowLegend"] : FALSE;
-     $LegendOffset	= isset($Format["LegendOffset"]) ? $Format["LegendOffset"] : 5;
-     $DrawArea		= isset($Format["DrawArea"]) ? $Format["DrawArea"] : FALSE;
-     $FontSize		= isset($Format["FontSize"]) ? $Format["FontSize"] : 12;
-     $Height		= isset($Format["Height"]) ? $Format["Height"] : 30;
-
-     $TextString    = $this->encode39($TextString);
-     $BarcodeLength = strlen($this->Result);
-
-     if ( $DrawArea )   { $WOffset = 20; } else { $WOffset = 0; }
-     if ( $ShowLegend ) { $HOffset = $FontSize+$LegendOffset+$WOffset; } else { $HOffset = 0; }
-
-     $X1 = cos($Angle * PI / 180) * ($WOffset+$BarcodeLength);
-     $Y1 = sin($Angle * PI / 180) * ($WOffset+$BarcodeLength);
-
-     $X2 = $X1 + cos(($Angle+90) * PI / 180) * ($HOffset+$Height);
-     $Y2 = $Y1 + sin(($Angle+90) * PI / 180) * ($HOffset+$Height);
-
-
-     $AreaWidth  = max(abs($X1),abs($X2));
-     $AreaHeight = max(abs($Y1),abs($Y2));
-
-     return(array("Width"=>$AreaWidth,"Height"=>$AreaHeight));
-    }
-
-   /* Create the encoded string */
-   function encode39($Value)
-    {
-     $this->Result = "100101101101"."0";
-     $TextString   = "";
-     for($i=1;$i<=strlen($Value);$i++)
-      {
-       $CharCode = ord($this->mid($Value,$i,1));
-       if ( $CharCode >= 97 && $CharCode <= 122 ) { $CharCode = $CharCode - 32; }
-
-       if ( isset($this->Codes[chr($CharCode)]) )
-        {
-         $this->Result = $this->Result.$this->Codes[chr($CharCode)]."0";
-         $TextString = $TextString.chr($CharCode);
-        }
-      }
-
-     if ( $this->MOD43 )
-      {
-       $Checksum = $this->checksum($TextString);
-       $this->Result = $this->Result.$this->Codes[$Checksum]."0";
-      }
-
-     $this->Result = $this->Result."100101101101";
-     $TextString   = "*".$TextString."*";
-
-     return($TextString);
-    }
-
-   /* Create the encoded string */
-   function draw($Object,$Value,$X,$Y,$Format="")
-    {
-     $this->pChartObject = $Object;
-
-     $R			= isset($Format["R"]) ? $Format["R"] : 0;
-     $G			= isset($Format["G"]) ? $Format["G"] : 0;
-     $B			= isset($Format["B"]) ? $Format["B"] : 0;
-     $Alpha		= isset($Format["Alpha"]) ? $Format["Alpha"] : 100;
-     $Height		= isset($Format["Height"]) ? $Format["Height"] : 30;
-     $Angle		= isset($Format["Angle"]) ? $Format["Angle"] : 0;
-     $ShowLegend	= isset($Format["ShowLegend"]) ? $Format["ShowLegend"] : FALSE;
-     $LegendOffset	= isset($Format["LegendOffset"]) ? $Format["LegendOffset"] : 5;
-     $DrawArea		= isset($Format["DrawArea"]) ? $Format["DrawArea"] : FALSE;
-     $AreaR		= isset($Format["AreaR"]) ? $Format["AreaR"] : 255;
-     $AreaG		= isset($Format["AreaG"]) ? $Format["AreaG"] : 255;
-     $AreaB		= isset($Format["AreaB"]) ? $Format["AreaB"] : 255;
-     $AreaBorderR	= isset($Format["AreaBorderR"]) ? $Format["AreaBorderR"] : $AreaR;
-     $AreaBorderG	= isset($Format["AreaBorderG"]) ? $Format["AreaBorderG"] : $AreaG;
-     $AreaBorderB	= isset($Format["AreaBorderB"]) ? $Format["AreaBorderB"] : $AreaB;
-
-     $TextString   = $this->encode39($Value);
-
-     if ( $DrawArea )
-      {
-       $X1 = $X + cos(($Angle-135) * PI / 180) * 10;
-       $Y1 = $Y + sin(($Angle-135) * PI / 180) * 10;
-
-       $X2 = $X1 + cos($Angle * PI / 180) * (strlen($this->Result)+20);
-       $Y2 = $Y1 + sin($Angle * PI / 180) * (strlen($this->Result)+20);
-
-       if ( $ShowLegend )
-        {
-         $X3 = $X2 + cos(($Angle+90) * PI / 180) * ($Height+$LegendOffset+$this->pChartObject->FontSize+10);
-         $Y3 = $Y2 + sin(($Angle+90) * PI / 180) * ($Height+$LegendOffset+$this->pChartObject->FontSize+10);
-        }
-       else
-        {
-         $X3 = $X2 + cos(($Angle+90) * PI / 180) * ($Height+20);
-         $Y3 = $Y2 + sin(($Angle+90) * PI / 180) * ($Height+20);
-        }
-
-       $X4 = $X3 + cos(($Angle+180) * PI / 180) * (strlen($this->Result)+20);
-       $Y4 = $Y3 + sin(($Angle+180) * PI / 180) * (strlen($this->Result)+20);
-
-       $Polygon  = array($X1,$Y1,$X2,$Y2,$X3,$Y3,$X4,$Y4);
-       $Settings = array("R"=>$AreaR,"G"=>$AreaG,"B"=>$AreaB,"BorderR"=>$AreaBorderR,"BorderG"=>$AreaBorderG,"BorderB"=>$AreaBorderB);
-       $this->pChartObject->drawPolygon($Polygon,$Settings);
-      }
-
-     for($i=1;$i<=strlen($this->Result);$i++)
-      {
-       if ( $this->mid($this->Result,$i,1) == 1 )
-        {
-         $X1 = $X + cos($Angle * PI / 180) * $i;
-         $Y1 = $Y + sin($Angle * PI / 180) * $i;
-         $X2 = $X1 + cos(($Angle+90) * PI / 180) * $Height;
-         $Y2 = $Y1 + sin(($Angle+90) * PI / 180) * $Height;
-
-         $Settings = array("R"=>$R,"G"=>$G,"B"=>$B,"Alpha"=>$Alpha);
-         $this->pChartObject->drawLine($X1,$Y1,$X2,$Y2,$Settings);
-        }
-      }
-
-     if ( $ShowLegend )
-      {
-       $X1 = $X + cos($Angle * PI / 180) * (strlen($this->Result)/2);
-       $Y1 = $Y + sin($Angle * PI / 180) * (strlen($this->Result)/2);
-
-       $LegendX = $X1 + cos(($Angle+90) * PI / 180) * ($Height+$LegendOffset);
-       $LegendY = $Y1 + sin(($Angle+90) * PI / 180) * ($Height+$LegendOffset);
-
-       $Settings = array("R"=>$R,"G"=>$G,"B"=>$B,"Alpha"=>$Alpha,"Angle"=>-$Angle,"Align"=>TEXT_ALIGN_TOPMIDDLE);
-       $this->pChartObject->drawText($LegendX,$LegendY,$TextString,$Settings);
-      }
-    }
-
-   function checksum( $string )
-    {
-     $checksum = 0;
-     $length   = strlen( $string );
-     $charset  = '0123456789ABCDEFGHIJKLMNOPQRSTUVWXYZ-. $/+%';
-
-     for( $i=0; $i < $length; ++$i )
-      $checksum += strpos( $charset, $string[$i] );
-=======
  {
      public $Codes;
      public $Reverse;
@@ -367,13 +191,20 @@
          for ($i=0; $i < $length; ++$i) {
              $checksum += strpos($charset, $string[$i]);
          }
->>>>>>> 6c6f667b
  
-     return substr( $charset, ($checksum % 43), 1 );
-    }
-
-   function left($value,$NbChar) { return substr($value,0,$NbChar); }  
-   function right($value,$NbChar) { return substr($value,strlen($value)-$NbChar,$NbChar); }  
-   function mid($value,$Depart,$NbChar) { return substr($value,$Depart-1,$NbChar); }  
-  }
-?>+         return substr($charset, ($checksum % 43), 1);
+     }
+
+     public function left($value, $NbChar)
+     {
+         return substr($value, 0, $NbChar);
+     }
+     public function right($value, $NbChar)
+     {
+         return substr($value, strlen($value)-$NbChar, $NbChar);
+     }
+     public function mid($value, $Depart, $NbChar)
+     {
+         return substr($value, $Depart-1, $NbChar);
+     }
+ }