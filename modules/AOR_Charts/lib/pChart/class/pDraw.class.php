<?php
 /*
     pDraw - class extension with drawing methods

     Version     : 2.1.4
     Made by     : Jean-Damien POGOLOTTI
     Last Update : 19/01/2014

     This file can be distributed under the license you can find at :

                       http://www.pchart.net/license

     You can find the whole class documentation on the pChart web site.
 */

 define("DIRECTION_VERTICAL"		, 690001);
 define("DIRECTION_HORIZONTAL"		, 690002);

 define("SCALE_POS_LEFTRIGHT"		, 690101);
 define("SCALE_POS_TOPBOTTOM"		, 690102);

 define("SCALE_MODE_FLOATING"		, 690201);
 define("SCALE_MODE_START0"		, 690202);
 define("SCALE_MODE_ADDALL"		, 690203);
 define("SCALE_MODE_ADDALL_START0"	, 690204);
 define("SCALE_MODE_MANUAL"		, 690205);

 define("SCALE_SKIP_NONE"		, 690301);
 define("SCALE_SKIP_SAME"		, 690302);
 define("SCALE_SKIP_NUMBERS"		, 690303);

 define("TEXT_ALIGN_TOPLEFT"		, 690401);
 define("TEXT_ALIGN_TOPMIDDLE"		, 690402);
 define("TEXT_ALIGN_TOPRIGHT"		, 690403);
 define("TEXT_ALIGN_MIDDLELEFT"		, 690404);
 define("TEXT_ALIGN_MIDDLEMIDDLE"	, 690405);
 define("TEXT_ALIGN_MIDDLERIGHT"	, 690406);
 define("TEXT_ALIGN_BOTTOMLEFT"		, 690407);
 define("TEXT_ALIGN_BOTTOMMIDDLE"	, 690408);
 define("TEXT_ALIGN_BOTTOMRIGHT"	, 690409);

 define("POSITION_TOP"                  , 690501);
 define("POSITION_BOTTOM"               , 690502);

 define("LABEL_POS_LEFT"		, 690601);
 define("LABEL_POS_CENTER"		, 690602);
 define("LABEL_POS_RIGHT"		, 690603);
 define("LABEL_POS_TOP"			, 690604);
 define("LABEL_POS_BOTTOM"		, 690605);
 define("LABEL_POS_INSIDE"		, 690606);
 define("LABEL_POS_OUTSIDE"		, 690607);

 define("ORIENTATION_HORIZONTAL"	, 690701);
 define("ORIENTATION_VERTICAL"		, 690702);
 define("ORIENTATION_AUTO"		, 690703);

 define("LEGEND_NOBORDER"		, 690800);
 define("LEGEND_BOX"			, 690801);
 define("LEGEND_ROUND"			, 690802);

 define("LEGEND_VERTICAL"		, 690901);
 define("LEGEND_HORIZONTAL"		, 690902);

 define("LEGEND_FAMILY_BOX"		, 691051);
 define("LEGEND_FAMILY_CIRCLE"		, 691052);
 define("LEGEND_FAMILY_LINE"		, 691053);

 define("DISPLAY_AUTO"			, 691001);
 define("DISPLAY_MANUAL"		, 691002);

 define("LABELING_ALL"			, 691011);
 define("LABELING_DIFFERENT"		, 691012);

 define("BOUND_MIN"			, 691021);
 define("BOUND_MAX"			, 691022);
 define("BOUND_BOTH"			, 691023);

 define("BOUND_LABEL_POS_TOP"		, 691031);
 define("BOUND_LABEL_POS_BOTTOM"	, 691032);
 define("BOUND_LABEL_POS_AUTO"		, 691033);

 define("CAPTION_LEFT_TOP"		, 691041);
 define("CAPTION_RIGHT_BOTTOM"		, 691042);

 define("GRADIENT_SIMPLE"		, 691051);
 define("GRADIENT_EFFECT_CAN"		, 691052);

 define("LABEL_TITLE_NOBACKGROUND"	, 691061);
 define("LABEL_TITLE_BACKGROUND"	, 691062);

 define("LABEL_POINT_NONE"		, 691071);
 define("LABEL_POINT_CIRCLE"		, 691072);
 define("LABEL_POINT_BOX"		, 691073);

 define("ZONE_NAME_ANGLE_AUTO"		, 691081);

 define("PI"		, 3.14159265);
 define("ALL"		, 69);
 define("NONE"		, 31);
 define("AUTO"		, 690000);
 define("OUT_OF_SIGHT"	, -10000000000000);

 class pDraw
  {
   /* Returns the number of drawable series */
   function countDrawableSeries()
    {
     $Results = 0;
     $Data = $this->DataSet->getData();

     foreach($Data["Series"] as $SerieName => $Serie)
      { if ( $Serie["isDrawable"] == TRUE && $SerieName != $Data["Abscissa"] ) { $Results++; } }

     return($Results);
    }

   /* Fix box coordinates */
   function fixBoxCoordinates($Xa,$Ya,$Xb,$Yb)
    {
     $X1 = min($Xa,$Xb); $Y1 = min($Ya,$Yb);
     $X2 = max($Xa,$Xb); $Y2 = max($Ya,$Yb);

     return(array($X1,$Y1,$X2,$Y2));
    }

   /* Draw a polygon */
   function drawPolygon($Points,$Format="")
    {
     $R			= isset($Format["R"]) ? $Format["R"] : 0;
     $G			= isset($Format["G"]) ? $Format["G"] : 0;
     $B			= isset($Format["B"]) ? $Format["B"] : 0;
     $Alpha		= isset($Format["Alpha"]) ? $Format["Alpha"] : 100;
     $NoFill		= isset($Format["NoFill"]) ? $Format["NoFill"] : FALSE;
     $NoBorder		= isset($Format["NoBorder"]) ? $Format["NoBorder"] : FALSE;
     $BorderR		= isset($Format["BorderR"]) ? $Format["BorderR"] : $R;
     $BorderG		= isset($Format["BorderG"]) ? $Format["BorderG"] : $G;
     $BorderB		= isset($Format["BorderB"]) ? $Format["BorderB"] : $B;
     $BorderAlpha 	= isset($Format["Alpha"]) ? $Format["Alpha"] : $Alpha / 2;
     $Surrounding	= isset($Format["Surrounding"]) ? $Format["Surrounding"] : NULL;
     $SkipX		= isset($Format["SkipX"]) ? $Format["SkipX"] : OUT_OF_SIGHT;
     $SkipY		= isset($Format["SkipY"]) ? $Format["SkipY"] : OUT_OF_SIGHT;

     /* Calling the ImageFilledPolygon() function over the $Points array will round it */ 	
     $Backup = $Points;

     if ( $Surrounding != NULL ) { $BorderR = $R+$Surrounding; $BorderG = $G+$Surrounding; $BorderB = $B+$Surrounding; }

     if ( $SkipX != OUT_OF_SIGHT ) { $SkipX = floor($SkipX); }
     if ( $SkipY != OUT_OF_SIGHT ) { $SkipY = floor($SkipY); }

     $RestoreShadow = $this->Shadow;
     if ( !$NoFill )
      {
       if ( $this->Shadow && $this->ShadowX != 0 && $this->ShadowY != 0 )
        {
         $this->Shadow = FALSE;
         for($i=0;$i<=count($Points)-1;$i=$i+2)
          { $Shadow[] = $Points[$i] + $this->ShadowX; $Shadow[] = $Points[$i+1] + $this->ShadowY; }
         $this->drawPolygon($Shadow,array("R"=>$this->ShadowR,"G"=>$this->ShadowG,"B"=>$this->ShadowB,"Alpha"=>$this->Shadowa,"NoBorder"=>TRUE));
        }

       $FillColor = $this->allocateColor($this->Picture,$R,$G,$B,$Alpha);

       if ( count($Points) >= 6 )
        { ImageFilledPolygon($this->Picture,$Points,count($Points)/2,$FillColor); }
      }

     if ( !$NoBorder )
      {
       $Points = $Backup;

       if ( $NoFill )
        $BorderSettings = array("R"=>$R,"G"=>$G,"B"=>$B,"Alpha"=>$Alpha);
       else
        $BorderSettings = array("R"=>$BorderR,"G"=>$BorderG,"B"=>$BorderB,"Alpha"=>$BorderAlpha);

       for($i=0;$i<=count($Points)-1;$i=$i+2)
        {
         if ( isset($Points[$i+2]) )
          {
           if ( !($Points[$i] == $Points[$i+2] && $Points[$i] == $SkipX ) && !($Points[$i+1] == $Points[$i+3] && $Points[$i+1] == $SkipY ) )
            $this->drawLine($Points[$i],$Points[$i+1],$Points[$i+2],$Points[$i+3],$BorderSettings);
          }
         else
          {
           if ( !($Points[$i] == $Points[0] && $Points[$i] == $SkipX ) && !($Points[$i+1] == $Points[1] && $Points[$i+1] == $SkipY ) )
            $this->drawLine($Points[$i],$Points[$i+1],$Points[0],$Points[1],$BorderSettings);
          }
        }
      }

     $this->Shadow = $RestoreShadow;
    }

   /* Apply AALias correction to the rounded box boundaries */
   function offsetCorrection($Value,$Mode)
    {
     $Value = round($Value,1);

     if ( $Value == 0 && $Mode == 1 ) { return(.9); }
     if ( $Value == 0 ) { return(0); }

     if ( $Mode == 1) 
      { if ( $Value == 1 ) { return(.9); }; if ( $Value == .1 ) { return(.9); }; if ( $Value == .2 ) { return(.8); }; if ( $Value == .3 ) { return(.8); }; if ( $Value == .4 ) { return(.7); }; if ( $Value == .5 ) { return(.5); }; if ( $Value == .6 ) { return(.8); }; if ( $Value == .7 ) { return(.7); }; if ( $Value == .8 ) { return(.6); }; if ( $Value == .9 ) { return(.9); }; }

     if ( $Mode == 2) 
      { if ( $Value == 1 ) { return(.9); }; if ( $Value == .1 ) { return(.1); }; if ( $Value == .2 ) { return(.2); }; if ( $Value == .3 ) { return(.3); }; if ( $Value == .4 ) { return(.4); }; if ( $Value == .5 ) { return(.5); }; if ( $Value == .6 ) { return(.8); }; if ( $Value == .7 ) { return(.7); }; if ( $Value == .8 ) { return(.8); }; if ( $Value == .9 ) { return(.9); }; }

     if ( $Mode == 3) 
      { if ( $Value == 1 ) { return(.1); }; if ( $Value == .1 ) { return(.1); }; if ( $Value == .2 ) { return(.2); }; if ( $Value == .3 ) { return(.3); }; if ( $Value == .4 ) { return(.4); }; if ( $Value == .5 ) { return(.9); }; if ( $Value == .6 ) { return(.6); }; if ( $Value == .7 ) { return(.7); }; if ( $Value == .8 ) { return(.4); }; if ( $Value == .9 ) { return(.5); }; }

     if ( $Mode == 4) 
      { if ( $Value == 1 ) { return(-1); }; if ( $Value == .1 ) { return(.1); }; if ( $Value == .2 ) { return(.2); }; if ( $Value == .3 ) { return(.3); }; if ( $Value == .4 ) { return(.1); }; if ( $Value == .5 ) { return(-.1); }; if ( $Value == .6 ) { return(.8); }; if ( $Value == .7 ) { return(.1); }; if ( $Value == .8 ) { return(.1); }; if ( $Value == .9 ) { return(.1); }; }
    }

   /* Draw a rectangle with rounded corners */
   function drawRoundedRectangle($X1,$Y1,$X2,$Y2,$Radius,$Format="")
    {
     $R	    = isset($Format["R"]) ? $Format["R"] : 0;
     $G	    = isset($Format["G"]) ? $Format["G"] : 0;
     $B	    = isset($Format["B"]) ? $Format["B"] : 0;
     $Alpha = isset($Format["Alpha"]) ? $Format["Alpha"] : 100;

     list($X1,$Y1,$X2,$Y2) = $this->fixBoxCoordinates($X1,$Y1,$X2,$Y2);

     if ( $X2 - $X1 < $Radius ) { $Radius = floor((($X2-$X1))/2); }
     if ( $Y2 - $Y1 < $Radius ) { $Radius = floor((($Y2-$Y1))/2); }

     $Color = array("R"=>$R,"G"=>$G,"B"=>$B,"Alpha"=>$Alpha,"NoBorder"=>TRUE);

     if ( $Radius <= 0 ) { $this->drawRectangle($X1,$Y1,$X2,$Y2,$Color); return(0); }

     if ( $this->Antialias )
      {
       $this->drawLine($X1+$Radius,$Y1,$X2-$Radius,$Y1,$Color);
       $this->drawLine($X2,$Y1+$Radius,$X2,$Y2-$Radius,$Color);
       $this->drawLine($X2-$Radius,$Y2,$X1+$Radius,$Y2,$Color);
       $this->drawLine($X1,$Y1+$Radius,$X1,$Y2-$Radius,$Color);
      }
     else
      {
       $Color = $this->allocateColor($this->Picture,$R,$G,$B,$Alpha);
       imageline($this->Picture,$X1+$Radius,$Y1,$X2-$Radius,$Y1,$Color);
       imageline($this->Picture,$X2,$Y1+$Radius,$X2,$Y2-$Radius,$Color);
       imageline($this->Picture,$X2-$Radius,$Y2,$X1+$Radius,$Y2,$Color);
       imageline($this->Picture,$X1,$Y1+$Radius,$X1,$Y2-$Radius,$Color);
      }

     $Step = 360 / (2 * PI * $Radius);
     for($i=0;$i<=90;$i=$i+$Step)
      {
       $X = cos(($i+180)*PI/180) * $Radius + $X1 + $Radius;
       $Y = sin(($i+180)*PI/180) * $Radius + $Y1 + $Radius;
       $this->drawAntialiasPixel($X,$Y,array("R"=>$R,"G"=>$G,"B"=>$B,"Alpha"=>$Alpha));

       $X = cos(($i+90)*PI/180) * $Radius + $X1 + $Radius;
       $Y = sin(($i+90)*PI/180) * $Radius + $Y2 - $Radius;
       $this->drawAntialiasPixel($X,$Y,array("R"=>$R,"G"=>$G,"B"=>$B,"Alpha"=>$Alpha));

       $X = cos($i*PI/180) * $Radius + $X2 - $Radius;
       $Y = sin($i*PI/180) * $Radius + $Y2 - $Radius;
       $this->drawAntialiasPixel($X,$Y,array("R"=>$R,"G"=>$G,"B"=>$B,"Alpha"=>$Alpha));

       $X = cos(($i+270)*PI/180) * $Radius + $X2 - $Radius;
       $Y = sin(($i+270)*PI/180) * $Radius + $Y1 + $Radius;
       $this->drawAntialiasPixel($X,$Y,array("R"=>$R,"G"=>$G,"B"=>$B,"Alpha"=>$Alpha));
      }
    }

   /* Draw a rectangle with rounded corners */
   function drawRoundedFilledRectangle($X1,$Y1,$X2,$Y2,$Radius,$Format="")
    {
     $R			= isset($Format["R"]) ? $Format["R"] : 0;
     $G			= isset($Format["G"]) ? $Format["G"] : 0;
     $B			= isset($Format["B"]) ? $Format["B"] : 0;
     $BorderR		= isset($Format["BorderR"]) ? $Format["BorderR"] : -1;
     $BorderG		= isset($Format["BorderG"]) ? $Format["BorderG"] : -1;
     $BorderB		= isset($Format["BorderB"]) ? $Format["BorderB"] : -1;
     $Alpha		= isset($Format["Alpha"]) ? $Format["Alpha"] : 100;
     $Surrounding	= isset($Format["Surrounding"]) ? $Format["Surrounding"] : NULL;

     /* Temporary fix for AA issue */
     $Y1 = floor($Y1); $Y2 = floor($Y2); $X1 = floor($X1); $X2 = floor($X2);

     if ( $Surrounding != NULL ) { $BorderR = $R+$Surrounding; $BorderG = $G+$Surrounding; $BorderB = $B+$Surrounding; }
     if ( $BorderR == -1 ) { $BorderR = $R; $BorderG = $G; $BorderB = $B; }

     list($X1,$Y1,$X2,$Y2) = $this->fixBoxCoordinates($X1,$Y1,$X2,$Y2);

     if ( $X2 - $X1 < $Radius*2 ) { $Radius = floor((($X2-$X1))/4); }
     if ( $Y2 - $Y1 < $Radius*2 ) { $Radius = floor((($Y2-$Y1))/4); }

     $RestoreShadow = $this->Shadow;
     if ( $this->Shadow && $this->ShadowX != 0 && $this->ShadowY != 0 )
      {
       $this->Shadow = FALSE;
       $this->drawRoundedFilledRectangle($X1+$this->ShadowX,$Y1+$this->ShadowY,$X2+$this->ShadowX,$Y2+$this->ShadowY,$Radius,array("R"=>$this->ShadowR,"G"=>$this->ShadowG,"B"=>$this->ShadowB,"Alpha"=>$this->Shadowa));
      }

     $Color = array("R"=>$R,"G"=>$G,"B"=>$B,"Alpha"=>$Alpha,"NoBorder"=>TRUE);

     if ( $Radius <= 0 ) { $this->drawFilledRectangle($X1,$Y1,$X2,$Y2,$Color); return(0); }

     $YTop    = $Y1+$Radius;
     $YBottom = $Y2-$Radius;

     $Step = 360 / (2 * PI * $Radius);
     $Positions = ""; $Radius--; $MinY = ""; $MaxY = "";
     for($i=0;$i<=90;$i=$i+$Step)
      {
       $Xp1 = cos(($i+180)*PI/180) * $Radius + $X1 + $Radius;
       $Xp2 = cos(((90-$i)+270)*PI/180) * $Radius + $X2 - $Radius;
       $Yp  = floor(sin(($i+180)*PI/180) * $Radius + $YTop);
       if ( $MinY == "" || $Yp > $MinY ) { $MinY = $Yp; }

       if ( $Xp1 <= floor($X1) )  { $Xp1++; }
       if ( $Xp2 >= floor($X2) )  { $Xp2--; }
       $Xp1++;

       if ( !isset($Positions[$Yp]) )
        { $Positions[$Yp]["X1"] = $Xp1; $Positions[$Yp]["X2"] = $Xp2; }
       else
        { $Positions[$Yp]["X1"] = ($Positions[$Yp]["X1"]+$Xp1)/2; $Positions[$Yp]["X2"] = ($Positions[$Yp]["X2"]+$Xp2)/2; }

       $Xp1 = cos(($i+90)*PI/180) * $Radius + $X1 + $Radius;
       $Xp2 = cos((90-$i)*PI/180) * $Radius + $X2 - $Radius;
       $Yp  = floor(sin(($i+90)*PI/180) * $Radius + $YBottom);
       if ( $MaxY == "" || $Yp < $MaxY ) { $MaxY = $Yp; }

       if ( $Xp1 <= floor($X1) ) { $Xp1++; }
       if ( $Xp2 >= floor($X2) ) { $Xp2--; }
       $Xp1++;

       if ( !isset($Positions[$Yp]) )
        { $Positions[$Yp]["X1"] = $Xp1; $Positions[$Yp]["X2"] = $Xp2; }
       else
        { $Positions[$Yp]["X1"] = ($Positions[$Yp]["X1"]+$Xp1)/2; $Positions[$Yp]["X2"] = ($Positions[$Yp]["X2"]+$Xp2)/2; }
      }

     $ManualColor  = $this->allocateColor($this->Picture,$R,$G,$B,$Alpha);
     foreach($Positions as $Yp => $Bounds)
      {
       $X1 = $Bounds["X1"]; $X1Dec = $this->getFirstDecimal($X1); if ( $X1Dec != 0 ) { $X1 = floor($X1)+1; }
       $X2 = $Bounds["X2"]; $X2Dec = $this->getFirstDecimal($X2); if ( $X2Dec != 0 ) { $X2 = floor($X2)-1; }
       imageline($this->Picture,$X1,$Yp,$X2,$Yp,$ManualColor);
      }
     $this->drawFilledRectangle($X1,$MinY+1,floor($X2),$MaxY-1,$Color);

     $Radius++;
     $this->drawRoundedRectangle($X1,$Y1,$X2+1,$Y2-1,$Radius,array("R"=>$BorderR,"G"=>$BorderG,"B"=>$BorderB,"Alpha"=>$Alpha));

     $this->Shadow = $RestoreShadow;
    }

   /* Draw a rectangle with rounded corners */
   function drawRoundedFilledRectangle_deprecated($X1,$Y1,$X2,$Y2,$Radius,$Format="")
    {
     $R			= isset($Format["R"]) ? $Format["R"] : 0;
     $G			= isset($Format["G"]) ? $Format["G"] : 0;
     $B			= isset($Format["B"]) ? $Format["B"] : 0;
     $BorderR		= isset($Format["BorderR"]) ? $Format["BorderR"] : -1;
     $BorderG		= isset($Format["BorderG"]) ? $Format["BorderG"] : -1;
     $BorderB		= isset($Format["BorderB"]) ? $Format["BorderB"] : -1;
     $Alpha		= isset($Format["Alpha"]) ? $Format["Alpha"] : 100;
     $Surrounding	= isset($Format["Surrounding"]) ? $Format["Surrounding"] : NULL;

     if ( $Surrounding != NULL ) { $BorderR = $R+$Surrounding; $BorderG = $G+$Surrounding; $BorderB = $B+$Surrounding; }
     if ( $BorderR == -1 ) { $BorderR = $R; $BorderG = $G; $BorderB = $B; }

     list($X1,$Y1,$X2,$Y2) = $this->fixBoxCoordinates($X1,$Y1,$X2,$Y2);

     if ( $X2 - $X1 < $Radius ) { $Radius = floor((($X2-$X1)+2)/2); }
     if ( $Y2 - $Y1 < $Radius ) { $Radius = floor((($Y2-$Y1)+2)/2); }

     $RestoreShadow = $this->Shadow;
     if ( $this->Shadow && $this->ShadowX != 0 && $this->ShadowY != 0 )
      {
       $this->Shadow = FALSE;
       $this->drawRoundedFilledRectangle($X1+$this->ShadowX,$Y1+$this->ShadowY,$X2+$this->ShadowX,$Y2+$this->ShadowY,$Radius,array("R"=>$this->ShadowR,"G"=>$this->ShadowG,"B"=>$this->ShadowB,"Alpha"=>$this->Shadowa));
      }

     if ( $this->getFirstDecimal($X2) >= 5 )  { $XOffset2 = 1; } else { $XOffset2 = 0; }
     if ( $this->getFirstDecimal($X1) <= 5 )  { $XOffset1 = 1; } else { $XOffset1 = 0; }

     if ( !$this->Antialias ) { $XOffset1 = 1; $XOffset2 = 1; }

     $YTop    = floor($Y1+$Radius);
     $YBottom = floor($Y2-$Radius);

     $this->drawFilledRectangle($X1-$XOffset1,$YTop,$X2+$XOffset2,$YBottom,array("R"=>$R,"G"=>$G,"B"=>$B,"Alpha"=>$Alpha,"NoBorder"=>TRUE));

     $Step = 360 / (2 * PI * $Radius);
     $Color  = $this->allocateColor($this->Picture,$R,$G,$B,$Alpha);
     $Color2 = $this->allocateColor($this->Picture,255,0,0,$Alpha);
     $Drawn = "";

     if ( $Alpha < 100 )  { $Drawn[$YTop] = FALSE; }
     if ( $Alpha < 100 )  { $Drawn[$YBottom] = TRUE; }
     
     for($i=0;$i<=90;$i=$i+$Step)
      {
       $Xp1 = cos(($i+180)*PI/180) * $Radius + $X1 + $Radius;
       $Xp2 = cos(((90-$i)+270)*PI/180) * $Radius + $X2 - $Radius;
       $Yp  = sin(($i+180)*PI/180) * $Radius + $YTop;

       if ( $this->getFirstDecimal($Xp1) > 5 )  { $XOffset1 = 1; } else { $XOffset1 = 0; }
       if ( $this->getFirstDecimal($Xp2) > 5 )  { $XOffset2 = 1; } else { $XOffset2 = 0; }
       if ( $this->getFirstDecimal($Yp) > 5 )  { $YOffset = 1; } else { $YOffset = 0; }

       if ( !isset($Drawn[$Yp+$YOffset]) || $Alpha == 100 )
        imageline($this->Picture,$Xp1+$XOffset1,$Yp+$YOffset,$Xp2+$XOffset2,$Yp+$YOffset,$Color);

       $Drawn[$Yp+$YOffset] = $Xp2;

       $Xp1 = cos(($i+90)*PI/180) * $Radius + $X1 + $Radius;
       $Xp2 = cos((90-$i)*PI/180) * $Radius + $X2 - $Radius;
       $Yp  = sin(($i+90)*PI/180) * $Radius + $YBottom;

       if ( $this->getFirstDecimal($Xp1) > 7 )  { $XOffset1 = 1; } else { $XOffset1 = 0; }
       if ( $this->getFirstDecimal($Xp2) > 7 )  { $XOffset2 = 1; } else { $XOffset2 = 0; }
       if ( $this->getFirstDecimal($Yp) > 5 )  { $YOffset = 1; } else { $YOffset = 0; }

       if ( !isset($Drawn[$Yp+$YOffset]) || $Alpha == 100 )
        imageline($this->Picture,$Xp1+$XOffset1,$Yp+$YOffset,$Xp2+$XOffset2,$Yp+$YOffset,$Color);

       $Drawn[$Yp+$YOffset] = $Xp2;
      }

     $this->drawRoundedRectangle($X1,$Y1,$X2,$Y2,$Radius,array("R"=>$BorderR,"G"=>$BorderG,"B"=>$BorderB,"Alpha"=>$Alpha));

     $this->Shadow = $RestoreShadow;
    }

   /* Draw a rectangle */
   function drawRectangle($X1,$Y1,$X2,$Y2,$Format="")
    {
     $R		= isset($Format["R"]) ? $Format["R"] : 0;
     $G		= isset($Format["G"]) ? $Format["G"] : 0;
     $B		= isset($Format["B"]) ? $Format["B"] : 0;
     $Alpha	= isset($Format["Alpha"]) ? $Format["Alpha"] : 100;
     $Ticks	= isset($Format["Ticks"]) ? $Format["Ticks"] : NULL;
     $NoAngle	= isset($Format["NoAngle"]) ? $Format["NoAngle"] : FALSE;

     if ($X1 > $X2) { list($X1, $X2) = array($X2, $X1); }
     if ($Y1 > $Y2) { list($Y1, $Y2) = array($Y2, $Y1); }

     if ( $this->Antialias )
      {
       if ( $NoAngle )
        {
         $this->drawLine($X1+1,$Y1,$X2-1,$Y1,array("R"=>$R,"G"=>$G,"B"=>$B,"Alpha"=>$Alpha,"Ticks"=>$Ticks));
         $this->drawLine($X2,$Y1+1,$X2,$Y2-1,array("R"=>$R,"G"=>$G,"B"=>$B,"Alpha"=>$Alpha,"Ticks"=>$Ticks));
         $this->drawLine($X2-1,$Y2,$X1+1,$Y2,array("R"=>$R,"G"=>$G,"B"=>$B,"Alpha"=>$Alpha,"Ticks"=>$Ticks));
         $this->drawLine($X1,$Y1+1,$X1,$Y2-1,array("R"=>$R,"G"=>$G,"B"=>$B,"Alpha"=>$Alpha,"Ticks"=>$Ticks));
        }
       else
        {
         $this->drawLine($X1+1,$Y1,$X2-1,$Y1,array("R"=>$R,"G"=>$G,"B"=>$B,"Alpha"=>$Alpha,"Ticks"=>$Ticks));
         $this->drawLine($X2,$Y1,$X2,$Y2,array("R"=>$R,"G"=>$G,"B"=>$B,"Alpha"=>$Alpha,"Ticks"=>$Ticks));
         $this->drawLine($X2-1,$Y2,$X1+1,$Y2,array("R"=>$R,"G"=>$G,"B"=>$B,"Alpha"=>$Alpha,"Ticks"=>$Ticks));
         $this->drawLine($X1,$Y1,$X1,$Y2,array("R"=>$R,"G"=>$G,"B"=>$B,"Alpha"=>$Alpha,"Ticks"=>$Ticks));
        }
      }
     else
      {
       $Color = $this->allocateColor($this->Picture,$R,$G,$B,$Alpha);
       imagerectangle($this->Picture,$X1,$Y1,$X2,$Y2,$Color);
      }
    }

   /* Draw a filled rectangle */
   function drawFilledRectangle($X1,$Y1,$X2,$Y2,$Format="")
    {
     $R			= isset($Format["R"]) ? $Format["R"] : 0;
     $G			= isset($Format["G"]) ? $Format["G"] : 0;
     $B			= isset($Format["B"]) ? $Format["B"] : 0;
     $Alpha		= isset($Format["Alpha"]) ? $Format["Alpha"] : 100;
     $BorderR		= isset($Format["BorderR"]) ? $Format["BorderR"] : -1;
     $BorderG		= isset($Format["BorderG"]) ? $Format["BorderG"] : -1;
     $BorderB		= isset($Format["BorderB"]) ? $Format["BorderB"] : -1;
     $BorderAlpha	= isset($Format["BorderAlpha"]) ? $Format["BorderAlpha"] : $Alpha;
     $Surrounding	= isset($Format["Surrounding"]) ? $Format["Surrounding"] : NULL;
     $Ticks		= isset($Format["Ticks"]) ? $Format["Ticks"] : NULL;
     $NoAngle		= isset($Format["NoAngle"]) ? $Format["NoAngle"] : NULL;
     $Dash		= isset($Format["Dash"]) ? $Format["Dash"] : FALSE;
     $DashStep		= isset($Format["DashStep"]) ? $Format["DashStep"] : 4;
     $DashR		= isset($Format["DashR"]) ? $Format["DashR"] : 0;
     $DashG		= isset($Format["DashG"]) ? $Format["DashG"] : 0;
     $DashB		= isset($Format["DashB"]) ? $Format["DashB"] : 0;
     $NoBorder		= isset($Format["NoBorder"]) ? $Format["NoBorder"] : FALSE;

     if ( $Surrounding != NULL ) { $BorderR = $R+$Surrounding; $BorderG = $G+$Surrounding; $BorderB = $B+$Surrounding; }

     if ($X1 > $X2) { list($X1, $X2) = array($X2, $X1); }
     if ($Y1 > $Y2) { list($Y1, $Y2) = array($Y2, $Y1); }

     $RestoreShadow = $this->Shadow;
     if ( $this->Shadow && $this->ShadowX != 0 && $this->ShadowY != 0 )
      {
       $this->Shadow = FALSE;
       $this->drawFilledRectangle($X1+$this->ShadowX,$Y1+$this->ShadowY,$X2+$this->ShadowX,$Y2+$this->ShadowY,array("R"=>$this->ShadowR,"G"=>$this->ShadowG,"B"=>$this->ShadowB,"Alpha"=>$this->Shadowa,"Ticks"=>$Ticks,"NoAngle"=>$NoAngle));
      }

     $Color = $this->allocateColor($this->Picture,$R,$G,$B,$Alpha);
     if ( $NoAngle )
      {
       imagefilledrectangle($this->Picture,ceil($X1)+1,ceil($Y1),floor($X2)-1,floor($Y2),$Color);
       imageline($this->Picture,ceil($X1),ceil($Y1)+1,ceil($X1),floor($Y2)-1,$Color);
       imageline($this->Picture,floor($X2),ceil($Y1)+1,floor($X2),floor($Y2)-1,$Color);
      }
     else
      imagefilledrectangle($this->Picture,ceil($X1),ceil($Y1),floor($X2),floor($Y2),$Color);

     if ( $Dash )
      {
       if ( $BorderR != -1 ) { $iX1=$X1+1; $iY1=$Y1+1; $iX2=$X2-1; $iY2=$Y2-1; } else { $iX1=$X1; $iY1=$Y1; $iX2=$X2; $iY2=$Y2; }

       $Color = $this->allocateColor($this->Picture,$DashR,$DashG,$DashB,$Alpha);
       $Y=$iY1-$DashStep;
       for($X=$iX1; $X<=$iX2+($iY2-$iY1); $X=$X+$DashStep)
        {
         $Y=$Y+$DashStep;
         if ( $X > $iX2 ) { $Xa = $X-($X-$iX2); $Ya = $iY1+($X-$iX2); } else { $Xa = $X; $Ya = $iY1; }
         if ( $Y > $iY2 ) { $Xb = $iX1+($Y-$iY2); $Yb = $Y-($Y-$iY2); } else { $Xb = $iX1; $Yb = $Y; }
         imageline($this->Picture,$Xa,$Ya,$Xb,$Yb,$Color);
        }
      }

     if ( $this->Antialias && !$NoBorder )
      {
       if ( $X1 < ceil($X1) )
        {
         $AlphaA = $Alpha * (ceil($X1) - $X1);
         $Color = $this->allocateColor($this->Picture,$R,$G,$B,$AlphaA);
         imageline($this->Picture,ceil($X1)-1,ceil($Y1),ceil($X1)-1,floor($Y2),$Color);
        }

       if ( $Y1 < ceil($Y1) )
        {
         $AlphaA = $Alpha * (ceil($Y1) - $Y1);
         $Color = $this->allocateColor($this->Picture,$R,$G,$B,$AlphaA);
         imageline($this->Picture,ceil($X1),ceil($Y1)-1,floor($X2),ceil($Y1)-1,$Color);
        }

       if ( $X2 > floor($X2) )
        {
         $AlphaA = $Alpha * (.5-($X2 - floor($X2)));
         $Color = $this->allocateColor($this->Picture,$R,$G,$B,$AlphaA);
         imageline($this->Picture,floor($X2)+1,ceil($Y1),floor($X2)+1,floor($Y2),$Color);
        } 

       if ( $Y2 > floor($Y2) )
        {
         $AlphaA = $Alpha * (.5-($Y2 - floor($Y2)));
         $Color = $this->allocateColor($this->Picture,$R,$G,$B,$AlphaA);
         imageline($this->Picture,ceil($X1),floor($Y2)+1,floor($X2),floor($Y2)+1,$Color);
        }
      }

     if ( $BorderR != -1 )
      $this->drawRectangle($X1,$Y1,$X2,$Y2,array("R"=>$BorderR,"G"=>$BorderG,"B"=>$BorderB,"Alpha"=>$BorderAlpha,"Ticks"=>$Ticks,"NoAngle"=>$NoAngle));

     $this->Shadow = $RestoreShadow;
    }

   /* Draw a rectangular marker of the specified size */
   function drawRectangleMarker($X,$Y,$Format="")
    {
     $Size = isset($Format["Size"]) ? $Format["Size"] : 4;

     $HalfSize = floor($Size/2);
     $this->drawFilledRectangle($X-$HalfSize,$Y-$HalfSize,$X+$HalfSize,$Y+$HalfSize,$Format);
    }

   /* Drawn a spline based on the bezier function */
   function drawSpline($Coordinates,$Format="")
    {
     $R		= isset($Format["R"]) ? $Format["R"] : 0;
     $G		= isset($Format["G"]) ? $Format["G"] : 0;
     $B		= isset($Format["B"]) ? $Format["B"] : 0;
     $Alpha	= isset($Format["Alpha"]) ? $Format["Alpha"] : 100;
     $Force	= isset($Format["Force"]) ? $Format["Force"] : 30;
     $Forces	= isset($Format["Forces"]) ? $Format["Forces"] : NULL;
     $ShowC	= isset($Format["ShowControl"]) ? $Format["ShowControl"] : FALSE;
     $Ticks	= isset($Format["Ticks"]) ? $Format["Ticks"] : NULL;
     $PathOnly	= isset($Format["PathOnly"]) ? $Format["PathOnly"] : FALSE;
     $Weight	= isset($Format["Weight"]) ? $Format["Weight"] : NULL;

     $Cpt = NULL; $Mode = NULL; $Result = "";
     for($i=1;$i<=count($Coordinates)-1;$i++)
      {
       $X1 = $Coordinates[$i-1][0]; $Y1 = $Coordinates[$i-1][1];
       $X2 = $Coordinates[$i][0];   $Y2 = $Coordinates[$i][1];

       if ( $Forces != NULL ) { $Force = $Forces[$i]; }

       /* First segment */
       if ( $i == 1 )
        { $Xv1 = $X1; $Yv1 = $Y1; }
       else
        {
         $Angle1 = $this->getAngle($XLast,$YLast,$X1,$Y1);
         $Angle2 = $this->getAngle($X1,$Y1,$X2,$Y2);
         $XOff = cos($Angle2 * PI / 180) * $Force + $X1;
         $YOff = sin($Angle2 * PI / 180) * $Force + $Y1;

         $Xv1 = cos($Angle1 * PI / 180) * $Force + $XOff;
         $Yv1 = sin($Angle1 * PI / 180) * $Force + $YOff;
        }

       /* Last segment */
       if ( $i == count($Coordinates)-1 )
        { $Xv2 = $X2; $Yv2 = $Y2; }
       else
        {
         $Angle1 = $this->getAngle($X2,$Y2,$Coordinates[$i+1][0],$Coordinates[$i+1][1]);
         $Angle2 = $this->getAngle($X1,$Y1,$X2,$Y2);
         $XOff = cos(($Angle2+180) * PI / 180) * $Force + $X2;
         $YOff = sin(($Angle2+180) * PI / 180) * $Force + $Y2;

         $Xv2 = cos(($Angle1+180) * PI / 180) * $Force + $XOff;
         $Yv2 = sin(($Angle1+180) * PI / 180) * $Force + $YOff;
        }

       $Path = $this->drawBezier($X1,$Y1,$X2,$Y2,$Xv1,$Yv1,$Xv2,$Yv2,$Format);
       if ($PathOnly) { $Result[] = $Path; }

       $XLast = $X1; $YLast = $Y1;
      }

     return($Result);
    }

   /* Draw a bezier curve with two controls points */
   function drawBezier($X1,$Y1,$X2,$Y2,$Xv1,$Yv1,$Xv2,$Yv2,$Format="")
    {
     $R		= isset($Format["R"]) ? $Format["R"] : 0;
     $G		= isset($Format["G"]) ? $Format["G"] : 0;
     $B		= isset($Format["B"]) ? $Format["B"] : 0;
     $Alpha	= isset($Format["Alpha"]) ? $Format["Alpha"] : 100;
     $ShowC	= isset($Format["ShowControl"]) ? $Format["ShowControl"] : FALSE;
     $Segments	= isset($Format["Segments"]) ? $Format["Segments"] : NULL;
     $Ticks	= isset($Format["Ticks"]) ? $Format["Ticks"] : NULL;
     $NoDraw    = isset($Format["NoDraw"]) ? $Format["NoDraw"] : FALSE;
     $PathOnly  = isset($Format["PathOnly"]) ? $Format["PathOnly"] : FALSE;
     $Weight    = isset($Format["Weight"]) ? $Format["Weight"] : NULL;
     $DrawArrow		= isset($Format["DrawArrow"]) ? $Format["DrawArrow"] : FALSE;
     $ArrowSize		= isset($Format["ArrowSize"]) ? $Format["ArrowSize"] : 10;
     $ArrowRatio	= isset($Format["ArrowRatio"]) ? $Format["ArrowRatio"] : .5;
     $ArrowTwoHeads	= isset($Format["ArrowTwoHeads"]) ? $Format["ArrowTwoHeads"] : FALSE;

     if ( $Segments == NULL )
      {
       $Length    = $this->getLength($X1,$Y1,$X2,$Y2);
       $Precision = ($Length*125)/1000;
      }
     else
      $Precision = $Segments;

     $P[0]["X"] = $X1;  $P[0]["Y"] = $Y1;
     $P[1]["X"] = $Xv1; $P[1]["Y"] = $Yv1;
     $P[2]["X"] = $Xv2; $P[2]["Y"] = $Yv2;
     $P[3]["X"] = $X2;  $P[3]["Y"] = $Y2;

     /* Compute the bezier points */
     $Q = ""; $ID = 0; $Path = "";
     for($i=0;$i<=$Precision;$i=$i+1)
      {
       $u = $i / $Precision;

       $C    = "";
       $C[0] = (1 - $u) * (1 - $u) * (1 - $u);
       $C[1] = ($u * 3) * (1 - $u) * (1 - $u);
       $C[2] = 3 * $u * $u * (1 - $u);
       $C[3] = $u * $u * $u;

       for($j=0;$j<=3;$j++)
        {
         if ( !isset($Q[$ID]) ) { $Q[$ID] = ""; }
         if ( !isset($Q[$ID]["X"]) ) { $Q[$ID]["X"] = 0; }
         if ( !isset($Q[$ID]["Y"]) ) { $Q[$ID]["Y"] = 0; }

         $Q[$ID]["X"] = $Q[$ID]["X"] + $P[$j]["X"] * $C[$j];
         $Q[$ID]["Y"] = $Q[$ID]["Y"] + $P[$j]["Y"] * $C[$j];
        }
       $ID++;
      }        
     $Q[$ID]["X"] = $X2; $Q[$ID]["Y"] = $Y2;

     if ( !$NoDraw )
      {
       /* Display the control points */
       if ( $ShowC && !$PathOnly )
        {
         $Xv1 = floor($Xv1); $Yv1 = floor($Yv1); $Xv2 = floor($Xv2); $Yv2 = floor($Yv2);

         $this->drawLine($X1,$Y1,$X2,$Y2,array("R"=>0,"G"=>0,"B"=>0,"Alpha"=>30));

         $MyMarkerSettings = array("R"=>255,"G"=>0,"B"=>0,"BorderR"=>255,"BorderB"=>255,"BorderG"=>255,"Size"=>4);
         $this->drawRectangleMarker($Xv1,$Yv1,$MyMarkerSettings);
         $this->drawText($Xv1+4,$Yv1,"v1");
         $MyMarkerSettings = array("R"=>0,"G"=>0,"B"=>255,"BorderR"=>255,"BorderB"=>255,"BorderG"=>255,"Size"=>4);
         $this->drawRectangleMarker($Xv2,$Yv2,$MyMarkerSettings);
         $this->drawText($Xv2+4,$Yv2,"v2");
        }

       /* Draw the bezier */
       $LastX = NULL; $LastY = NULL; $Cpt = NULL; $Mode = NULL; $ArrowS = NULL;
       foreach ($Q as $Key => $Point)
        {
         $X = $Point["X"]; $Y = $Point["Y"];

         /* Get the first segment */
         if ( $ArrowS == NULL && $LastX != NULL && $LastY != NULL )
          { $ArrowS["X2"] = $LastX; $ArrowS["Y2"] = $LastY; $ArrowS["X1"] = $X; $ArrowS["Y1"] = $Y; }

         if ( $LastX != NULL && $LastY != NULL && !$PathOnly)
          list($Cpt,$Mode) = $this->drawLine($LastX,$LastY,$X,$Y,array("R"=>$R,"G"=>$G,"B"=>$B,"Alpha"=>$Alpha,"Ticks"=>$Ticks,"Cpt"=>$Cpt,"Mode"=>$Mode,"Weight"=>$Weight));

         /* Get the last segment */
         $ArrowE["X1"] = $LastX; $ArrowE["Y1"] = $LastY; $ArrowE["X2"] = $X; $ArrowE["Y2"] = $Y;

         $LastX = $X; $LastY = $Y;
        }

       if ( $DrawArrow && !$PathOnly )
        {
         $ArrowSettings = array("FillR"=>$R,"FillG"=>$G,"FillB"=>$B,"Alpha"=>$Alpha,"Size"=>$ArrowSize,"Ratio"=>$ArrowRatio);
         if ( $ArrowTwoHeads )
          $this->drawArrow($ArrowS["X1"],$ArrowS["Y1"],$ArrowS["X2"],$ArrowS["Y2"],$ArrowSettings);

         $this->drawArrow($ArrowE["X1"],$ArrowE["Y1"],$ArrowE["X2"],$ArrowE["Y2"],$ArrowSettings);
        }
      }
     return($Q);
    }

   /* Draw a line between two points */
   function drawLine($X1,$Y1,$X2,$Y2,$Format="")
    {
     $R		= isset($Format["R"]) ? $Format["R"] : 0;
     $G		= isset($Format["G"]) ? $Format["G"] : 0;
     $B		= isset($Format["B"]) ? $Format["B"] : 0;
     $Alpha	= isset($Format["Alpha"]) ? $Format["Alpha"] : 100;
     $Ticks	= isset($Format["Ticks"]) ? $Format["Ticks"] : NULL;
     $Cpt	= isset($Format["Cpt"]) ? $Format["Cpt"] : 1;
     $Mode	= isset($Format["Mode"]) ? $Format["Mode"] : 1;
     $Weight	= isset($Format["Weight"]) ? $Format["Weight"] : NULL;
     $Threshold	= isset($Format["Threshold"]) ? $Format["Threshold"] : NULL;

     if ( $this->Antialias == FALSE && $Ticks == NULL )
      {
       if ( $this->Shadow && $this->ShadowX != 0 && $this->ShadowY != 0 )
        {
         $ShadowColor = $this->allocateColor($this->Picture,$this->ShadowR,$this->ShadowG,$this->ShadowB,$this->Shadowa);
         imageline($this->Picture,$X1+$this->ShadowX,$Y1+$this->ShadowY,$X2+$this->ShadowX,$Y2+$this->ShadowY,$ShadowColor);
        }

       $Color = $this->allocateColor($this->Picture,$R,$G,$B,$Alpha);
       imageline($this->Picture,$X1,$Y1,$X2,$Y2,$Color);
       return(0);
      }

     $Distance = sqrt(($X2-$X1)*($X2-$X1)+($Y2-$Y1)*($Y2-$Y1));  
     if ( $Distance == 0 ) { return(-1); }

     /* Derivative algorithm for overweighted lines, re-route to polygons primitives */
     if ( $Weight != NULL )
      {
       $Angle        = $this->getAngle($X1,$Y1,$X2,$Y2);
       $PolySettings = array ("R"=>$R,"G"=>$G,"B"=>$B,"Alpha"=>$Alpha,"BorderAlpha"=>$Alpha);

       if ( $Ticks == NULL )
        {
         $Points   = ""; 
         $Points[] = cos(deg2rad($Angle-90)) * $Weight + $X1; $Points[] = sin(deg2rad($Angle-90)) * $Weight + $Y1;
         $Points[] = cos(deg2rad($Angle+90)) * $Weight + $X1; $Points[] = sin(deg2rad($Angle+90)) * $Weight + $Y1;
         $Points[] = cos(deg2rad($Angle+90)) * $Weight + $X2; $Points[] = sin(deg2rad($Angle+90)) * $Weight + $Y2;
         $Points[] = cos(deg2rad($Angle-90)) * $Weight + $X2; $Points[] = sin(deg2rad($Angle-90)) * $Weight + $Y2;

         $this->drawPolygon($Points,$PolySettings);
        }
       else
        {
         for($i=0;$i<=$Distance;$i=$i+$Ticks*2)
          {
           $Xa = (($X2-$X1)/$Distance) * $i + $X1; $Ya = (($Y2-$Y1)/$Distance) * $i + $Y1;
           $Xb = (($X2-$X1)/$Distance) * ($i+$Ticks) + $X1; $Yb = (($Y2-$Y1)/$Distance) * ($i+$Ticks) + $Y1;

           $Points   = ""; 
           $Points[] = cos(deg2rad($Angle-90)) * $Weight + $Xa; $Points[] = sin(deg2rad($Angle-90)) * $Weight + $Ya;
           $Points[] = cos(deg2rad($Angle+90)) * $Weight + $Xa; $Points[] = sin(deg2rad($Angle+90)) * $Weight + $Ya;
           $Points[] = cos(deg2rad($Angle+90)) * $Weight + $Xb; $Points[] = sin(deg2rad($Angle+90)) * $Weight + $Yb;
           $Points[] = cos(deg2rad($Angle-90)) * $Weight + $Xb; $Points[] = sin(deg2rad($Angle-90)) * $Weight 	+ $Yb;

           $this->drawPolygon($Points,$PolySettings);
          }
        }

       return(1);
      }

     $XStep = ($X2-$X1) / $Distance;
     $YStep = ($Y2-$Y1) / $Distance;

     for($i=0;$i<=$Distance;$i++)
      {
       $X = $i * $XStep + $X1;
       $Y = $i * $YStep + $Y1;

       $Color = array("R"=>$R,"G"=>$G,"B"=>$B,"Alpha"=>$Alpha);

       if ( $Threshold != NULL )
        {
         foreach($Threshold as $Key => $Parameters)
          {
           if ( $Y <= $Parameters["MinX"] && $Y >= $Parameters["MaxX"])
            {
             if ( isset($Parameters["R"]) ) { $RT = $Parameters["R"]; } else { $RT = 0; }
             if ( isset($Parameters["G"]) ) { $GT = $Parameters["G"]; } else { $GT = 0; }
             if ( isset($Parameters["B"]) ) { $BT = $Parameters["B"]; } else { $BT = 0; }
             if ( isset($Parameters["Alpha"]) ) { $AlphaT = $Parameters["Alpha"]; } else { $AlphaT = 0; }
             $Color = array("R"=>$RT,"G"=>$GT,"B"=>$BT,"Alpha"=>$AlphaT);
            }
          }
        }

       if ( $Ticks != NULL )
        {
         if ( $Cpt % $Ticks == 0 )
          { $Cpt = 0; if ( $Mode == 1 ) { $Mode = 0; } else { $Mode = 1; } }

         if ( $Mode == 1 )
          $this->drawAntialiasPixel($X,$Y,$Color);

         $Cpt++;
        }
       else
        $this->drawAntialiasPixel($X,$Y,$Color);
      }

     return(array($Cpt,$Mode));
    }

   /* Draw a circle */
   function drawCircle($Xc,$Yc,$Height,$Width,$Format="")
    {
     $R	    = isset($Format["R"]) ? $Format["R"] : 0;
     $G	    = isset($Format["G"]) ? $Format["G"] : 0;
     $B	    = isset($Format["B"]) ? $Format["B"] : 0;
     $Alpha = isset($Format["Alpha"]) ? $Format["Alpha"] : 100;
     $Ticks = isset($Format["Ticks"]) ? $Format["Ticks"] : NULL;

     $Height	= abs($Height);
     $Width	= abs($Width);

     if ( $Height == 0 ) { $Height = 1; }
     if ( $Width == 0 )  { $Width = 1; }
     $Xc = floor($Xc); $Yc = floor($Yc);

     $RestoreShadow = $this->Shadow;
     if ( $this->Shadow && $this->ShadowX != 0 && $this->ShadowY != 0 )
      {
       $this->Shadow = FALSE;
       $this->drawCircle($Xc+$this->ShadowX,$Yc+$this->ShadowY,$Height,$Width,array("R"=>$this->ShadowR,"G"=>$this->ShadowG,"B"=>$this->ShadowB,"Alpha"=>$this->Shadowa,"Ticks"=>$Ticks));
      }

     if ( $Width == 0 ) { $Width = $Height; }
     if ( $R < 0 ) { $R = 0; } if ( $R > 255 ) { $R = 255; }
     if ( $G < 0 ) { $G = 0; } if ( $G > 255 ) { $G = 255; }
     if ( $B < 0 ) { $B = 0; } if ( $B > 255 ) { $B = 255; }

     $Step = 360 / (2 * PI * max($Width,$Height));
     $Mode = 1; $Cpt = 1;
     for($i=0;$i<=360;$i=$i+$Step)
      {
       $X = cos($i*PI/180) * $Height + $Xc;
       $Y = sin($i*PI/180) * $Width + $Yc;

       if ( $Ticks != NULL )
        {
         if ( $Cpt % $Ticks == 0 )
          { $Cpt = 0; if ( $Mode == 1 ) { $Mode = 0; } else { $Mode = 1; } }

         if ( $Mode == 1 )
          $this->drawAntialiasPixel($X,$Y,array("R"=>$R,"G"=>$G,"B"=>$B,"Alpha"=>$Alpha));

         $Cpt++;
        }
       else
        $this->drawAntialiasPixel($X,$Y,array("R"=>$R,"G"=>$G,"B"=>$B,"Alpha"=>$Alpha));

      }
     $this->Shadow = $RestoreShadow;
    }

   /* Draw a filled circle */
   function drawFilledCircle($X,$Y,$Radius,$Format="")
    {
     $R			= isset($Format["R"]) ? $Format["R"] : 0;
     $G			= isset($Format["G"]) ? $Format["G"] : 0;
     $B			= isset($Format["B"]) ? $Format["B"] : 0;
     $Alpha		= isset($Format["Alpha"]) ? $Format["Alpha"] : 100;
     $BorderR		= isset($Format["BorderR"]) ? $Format["BorderR"] : -1;
     $BorderG		= isset($Format["BorderG"]) ? $Format["BorderG"] : -1;
     $BorderB		= isset($Format["BorderB"]) ? $Format["BorderB"] : -1;
     $BorderAlpha	= isset($Format["BorderAlpha"]) ? $Format["BorderAlpha"] : $Alpha;
     $Ticks     	= isset($Format["Ticks"]) ? $Format["Ticks"] : NULL;
     $Surrounding 	= isset($Format["Surrounding"]) ? $Format["Surrounding"] : NULL;

     if ( $Radius == 0 ) { $Radius = 1; }
     if ( $Surrounding != NULL ) { $BorderR = $R+$Surrounding; $BorderG = $G+$Surrounding; $BorderB = $B+$Surrounding; }
     $X = floor($X); $Y = floor($Y);

     $Radius = abs($Radius);

     $RestoreShadow = $this->Shadow;
     if ( $this->Shadow && $this->ShadowX != 0 && $this->ShadowY != 0 )
      {
       $this->Shadow = FALSE;
       $this->drawFilledCircle($X+$this->ShadowX,$Y+$this->ShadowY,$Radius,array("R"=>$this->ShadowR,"G"=>$this->ShadowG,"B"=>$this->ShadowB,"Alpha"=>$this->Shadowa,"Ticks"=>$Ticks));
      }

     $this->Mask  = "";
     $Color = $this->allocateColor($this->Picture,$R,$G,$B,$Alpha);
     for ($i=0; $i<=$Radius*2; $i++)
      {
       $Slice  = sqrt($Radius * $Radius - ($Radius - $i) * ($Radius - $i));
       $XPos   = floor($Slice);
       $YPos   = $Y + $i - $Radius;
       $AAlias = $Slice - floor($Slice);

       $this->Mask[$X-$XPos][$YPos] = TRUE;
       $this->Mask[$X+$XPos][$YPos] = TRUE;
       imageline($this->Picture,$X-$XPos,$YPos,$X+$XPos,$YPos,$Color);
      }
     if ( $this->Antialias )
      $this->drawCircle($X,$Y,$Radius,$Radius,array("R"=>$R,"G"=>$G,"B"=>$B,"Alpha"=>$Alpha,"Ticks"=>$Ticks));

     $this->Mask = "";

     if ( $BorderR != -1 )
      $this->drawCircle($X,$Y,$Radius,$Radius,array("R"=>$BorderR,"G"=>$BorderG,"B"=>$BorderB,"Alpha"=>$BorderAlpha,"Ticks"=>$Ticks));

     $this->Shadow	= $RestoreShadow;
    }

   /* Write text */
   function drawText($X,$Y,$Text,$Format="")
    {
     $R			= isset($Format["R"]) ? $Format["R"] : $this->FontColorR;
     $G			= isset($Format["G"]) ? $Format["G"] : $this->FontColorG;
     $B			= isset($Format["B"]) ? $Format["B"] : $this->FontColorB;
     $Angle		= isset($Format["Angle"]) ? $Format["Angle"] : 0;
     $Align		= isset($Format["Align"]) ? $Format["Align"] : TEXT_ALIGN_BOTTOMLEFT;
     $Alpha		= isset($Format["Alpha"]) ? $Format["Alpha"] : $this->FontColorA;
     $FontName		= isset($Format["FontName"]) ? $Format["FontName"] : $this->FontName;
     $FontSize		= isset($Format["FontSize"]) ? $Format["FontSize"] : $this->FontSize;
     $ShowOrigine	= isset($Format["ShowOrigine"]) ? $Format["ShowOrigine"] : FALSE;
     $TOffset		= isset($Format["TOffset"]) ? $Format["TOffset"] : 2;
     $DrawBox		= isset($Format["DrawBox"]) ? $Format["DrawBox"] : FALSE;
     $DrawBoxBorder	= isset($Format["DrawBoxBorder"]) ? $Format["DrawBoxBorder"] : TRUE;
     $BorderOffset	= isset($Format["BorderOffset"]) ? $Format["BorderOffset"] : 6;
     $BoxRounded	= isset($Format["BoxRounded"]) ? $Format["BoxRounded"] : FALSE;
     $RoundedRadius	= isset($Format["RoundedRadius"]) ? $Format["RoundedRadius"] : 6;
     $BoxR		= isset($Format["BoxR"]) ? $Format["BoxR"] : 255;
     $BoxG		= isset($Format["BoxG"]) ? $Format["BoxG"] : 255;
     $BoxB		= isset($Format["BoxB"]) ? $Format["BoxB"] : 255;
     $BoxAlpha		= isset($Format["BoxAlpha"]) ? $Format["BoxAlpha"] : 50;
     $BoxSurrounding	= isset($Format["BoxSurrounding"]) ? $Format["BoxSurrounding"] : "";
     $BoxBorderR	= isset($Format["BoxR"]) ? $Format["BoxR"] : 0;
     $BoxBorderG	= isset($Format["BoxG"]) ? $Format["BoxG"] : 0;
     $BoxBorderB	= isset($Format["BoxB"]) ? $Format["BoxB"] : 0;
     $BoxBorderAlpha	= isset($Format["BoxAlpha"]) ? $Format["BoxAlpha"] : 50;
     $NoShadow		= isset($Format["NoShadow"]) ? $Format["NoShadow"] : FALSE;

     $Shadow = $this->Shadow;
     if ( $NoShadow ) { $this->Shadow = FALSE; }

     if ( $BoxSurrounding != "" ) { $BoxBorderR = $BoxR - $BoxSurrounding; $BoxBorderG = $BoxG - $BoxSurrounding; $BoxBorderB = $BoxB - $BoxSurrounding; $BoxBorderAlpha = $BoxAlpha; }

     if ( $ShowOrigine )
      {
       $MyMarkerSettings = array("R"=>255,"G"=>0,"B"=>0,"BorderR"=>255,"BorderB"=>255,"BorderG"=>255,"Size"=>4);
       $this->drawRectangleMarker($X,$Y,$MyMarkerSettings);
      }

     $TxtPos = $this->getTextBox($X,$Y,$FontName,$FontSize,$Angle,$Text);

     if ( $DrawBox && ($Angle == 0 || $Angle == 90 || $Angle == 180 || $Angle == 270))
      {
       $T[0]["X"]=0;$T[0]["Y"]=0;$T[1]["X"]=0;$T[1]["Y"]=0;$T[2]["X"]=0;$T[2]["Y"]=0;$T[3]["X"]=0;$T[3]["Y"]=0;
       if ( $Angle == 0 ) { $T[0]["X"]=-$TOffset;$T[0]["Y"]=$TOffset;$T[1]["X"]=$TOffset;$T[1]["Y"]=$TOffset;$T[2]["X"]=$TOffset;$T[2]["Y"]=-$TOffset;$T[3]["X"]=-$TOffset;$T[3]["Y"]=-$TOffset; }

       $X1 = min($TxtPos[0]["X"],$TxtPos[1]["X"],$TxtPos[2]["X"],$TxtPos[3]["X"]) - $BorderOffset + 3;
       $Y1 = min($TxtPos[0]["Y"],$TxtPos[1]["Y"],$TxtPos[2]["Y"],$TxtPos[3]["Y"]) - $BorderOffset;
       $X2 = max($TxtPos[0]["X"],$TxtPos[1]["X"],$TxtPos[2]["X"],$TxtPos[3]["X"]) + $BorderOffset + 3;
       $Y2 = max($TxtPos[0]["Y"],$TxtPos[1]["Y"],$TxtPos[2]["Y"],$TxtPos[3]["Y"]) + $BorderOffset - 3;

       $X1 = $X1 - $TxtPos[$Align]["X"] + $X + $T[0]["X"];
       $Y1 = $Y1 - $TxtPos[$Align]["Y"] + $Y + $T[0]["Y"];
       $X2 = $X2 - $TxtPos[$Align]["X"] + $X + $T[0]["X"];
       $Y2 = $Y2 - $TxtPos[$Align]["Y"] + $Y + $T[0]["Y"];

       $Settings = array("R"=>$BoxR,"G"=>$BoxG,"B"=>$BoxB,"Alpha"=>$BoxAlpha,"BorderR"=>$BoxBorderR,"BorderG"=>$BoxBorderG,"BorderB"=>$BoxBorderB,"BorderAlpha"=>$BoxBorderAlpha);

       if ( $BoxRounded )
        { $this->drawRoundedFilledRectangle($X1,$Y1,$X2,$Y2,$RoundedRadius,$Settings); }
       else
        { $this->drawFilledRectangle($X1,$Y1,$X2,$Y2,$Settings); }
      }

     $X = $X - $TxtPos[$Align]["X"] + $X;
     $Y = $Y - $TxtPos[$Align]["Y"] + $Y;

     if ( $this->Shadow && $this->ShadowX != 0 && $this->ShadowY != 0 )
      {
       $C_ShadowColor = $this->allocateColor($this->Picture,$this->ShadowR,$this->ShadowG,$this->ShadowB,$this->Shadowa);
       imagettftext($this->Picture,$FontSize,$Angle,$X+$this->ShadowX,$Y+$this->ShadowY,$C_ShadowColor,$FontName,$Text);
      }

     $C_TextColor = $this->AllocateColor($this->Picture,$R,$G,$B,$Alpha);
     imagettftext($this->Picture,$FontSize,$Angle,$X,$Y,$C_TextColor,$FontName,$Text);

     $this->Shadow = $Shadow;

     return($TxtPos);
    }

   /* Draw a gradient within a defined area */
   function drawGradientArea($X1,$Y1,$X2,$Y2,$Direction,$Format="")
    {
     $StartR	= isset($Format["StartR"]) ? $Format["StartR"] : 90;
     $StartG	= isset($Format["StartG"]) ? $Format["StartG"] : 90;
     $StartB	= isset($Format["StartB"]) ? $Format["StartB"] : 90;
     $EndR	= isset($Format["EndR"]) ? $Format["EndR"] : 0;
     $EndG	= isset($Format["EndG"]) ? $Format["EndG"] : 0;
     $EndB	= isset($Format["EndB"]) ? $Format["EndB"] : 0;
     $Alpha	= isset($Format["Alpha"]) ? $Format["Alpha"] : 100;
     $Levels	= isset($Format["Levels"]) ? $Format["Levels"] : NULL;

     $Shadow = $this->Shadow;
     $this->Shadow = FALSE;

     if ( $StartR == $EndR && $StartG == $EndG && $StartB == $EndB )
      {
       $this->drawFilledRectangle($X1,$Y1,$X2,$Y2,array("R"=>$StartR,"G"=>$StartG,"B"=>$StartB,"Alpha"=>$Alpha));
       return(0);
      }

     if ( $Levels != NULL )
      { $EndR=$StartR+$Levels; $EndG=$StartG+$Levels; $EndB=$StartB+$Levels; }

     if ($X1 > $X2) { list($X1, $X2) = array($X2, $X1); }
     if ($Y1 > $Y2) { list($Y1, $Y2) = array($Y2, $Y1); }

     if ( $Direction == DIRECTION_VERTICAL )   { $Width = abs($Y2-$Y1); }
     if ( $Direction == DIRECTION_HORIZONTAL ) { $Width = abs($X2-$X1); }

     $Step     = max(abs($EndR-$StartR),abs($EndG-$StartG),abs($EndB-$StartB));
     $StepSize = $Width/$Step;
     $RStep    = ($EndR-$StartR)/$Step;
     $GStep    = ($EndG-$StartG)/$Step;
     $BStep    = ($EndB-$StartB)/$Step;

     $R=$StartR;$G=$StartG;$B=$StartB;
     switch($Direction)
      {
       case DIRECTION_VERTICAL:
        $StartY = $Y1; $EndY = floor($Y2)+1; $LastY2 = $StartY;
        for($i=0;$i<=$Step;$i++)
         {
          $Y2 = floor($StartY + ($i * $StepSize));

          if ($Y2 > $EndY) { $Y2 = $EndY; }
          if (($Y1 != $Y2 && $Y1 < $Y2) || $Y2 == $EndY)
           {
            $Color = array("R"=>$R,"G"=>$G,"B"=>$B,"Alpha"=>$Alpha);
            $this->drawFilledRectangle($X1,$Y1,$X2,$Y2,$Color);
            $LastY2 = max($LastY2,$Y2);
            $Y1 = $Y2+1;
           }
          $R = $R + $RStep; $G = $G + $GStep; $B = $B + $BStep;
         }
        if ( $LastY2 < $EndY && isset($Color)) { for ($i=$LastY2+1;$i<=$EndY;$i++) { $this->drawLine($X1,$i,$X2,$i,$Color); } }
        break;

       case DIRECTION_HORIZONTAL:
        $StartX = $X1; $EndX = $X2;
        for($i=0;$i<=$Step;$i++)
         {
          $X2 = floor($StartX + ($i * $StepSize));

          if ($X2 > $EndX) { $X2 = $EndX; }
          if (($X1 != $X2 && $X1 < $X2) || $X2 == $EndX)
           {
            $Color = array("R"=>$R,"G"=>$G,"B"=>$B,"Alpha"=>$Alpha);
            $this->drawFilledRectangle($X1,$Y1,$X2,$Y2,$Color);
            $X1 = $X2+1;
           }
          $R = $R + $RStep; $G = $G + $GStep; $B = $B + $BStep; 
         }
        if ( $X2 < $EndX && isset($Color)) { $this->drawFilledRectangle($X2,$Y1,$EndX,$Y2,$Color); }
        break;
      }

     $this->Shadow = $Shadow;

    }

   /* Draw an aliased pixel */
   function drawAntialiasPixel($X,$Y,$Format="")
    {
     $R     = isset($Format["R"]) ? $Format["R"] : 0;
     $G     = isset($Format["G"]) ? $Format["G"] : 0;
     $B     = isset($Format["B"]) ? $Format["B"] : 0;
     $Alpha = isset($Format["Alpha"]) ? $Format["Alpha"] : 100;

     if ( $X < 0 || $Y < 0 || $X >= $this->XSize || $Y >= $this->YSize )
      return(-1);

     if ( $R < 0 ) { $R = 0; } if ( $R > 255 ) { $R = 255; }
     if ( $G < 0 ) { $G = 0; } if ( $G > 255 ) { $G = 255; }
     if ( $B < 0 ) { $B = 0; } if ( $B > 255 ) { $B = 255; }

     if ( !$this->Antialias )
      {
       if ( $this->Shadow && $this->ShadowX != 0 && $this->ShadowY != 0 )
        {
         $ShadowColor = $this->allocateColor($this->Picture,$this->ShadowR,$this->ShadowG,$this->ShadowB,$this->Shadowa);
         imagesetpixel($this->Picture,$X+$this->ShadowX,$Y+$this->ShadowY,$ShadowColor);
        }

       $PlotColor = $this->allocateColor($this->Picture,$R,$G,$B,$Alpha);
       imagesetpixel($this->Picture,$X,$Y,$PlotColor);

       return(0);
      }

     $Plot = "";
     $Xi   = floor($X);
     $Yi   = floor($Y);

     if ( $Xi == $X && $Yi == $Y)
      {
       if ( $Alpha == 100 )
        $this->drawAlphaPixel($X,$Y,100,$R,$G,$B);
       else
        $this->drawAlphaPixel($X,$Y,$Alpha,$R,$G,$B);
      }
     else
      {
       $Alpha1 = (((1 - ($X - floor($X))) * (1 - ($Y - floor($Y))) * 100) / 100) * $Alpha;
       if ( $Alpha1 > $this->AntialiasQuality ) { $this->drawAlphaPixel($Xi,$Yi,$Alpha1,$R,$G,$B); }

       $Alpha2 = ((($X - floor($X)) * (1 - ($Y - floor($Y))) * 100) / 100) * $Alpha;
       if ( $Alpha2 > $this->AntialiasQuality ) { $this->drawAlphaPixel($Xi+1,$Yi,$Alpha2,$R,$G,$B); }

       $Alpha3 = (((1 - ($X - floor($X))) * ($Y - floor($Y)) * 100) / 100) * $Alpha;
       if ( $Alpha3 > $this->AntialiasQuality ) { $this->drawAlphaPixel($Xi,$Yi+1,$Alpha3,$R,$G,$B); }

       $Alpha4 = ((($X - floor($X)) * ($Y - floor($Y)) * 100) / 100) * $Alpha;
       if ( $Alpha4 > $this->AntialiasQuality ) { $this->drawAlphaPixel($Xi+1,$Yi+1,$Alpha4,$R,$G,$B); }
      }
    }

   /* Draw a semi-transparent pixel */
   function drawAlphaPixel($X,$Y,$Alpha,$R,$G,$B)
    {
     if ( isset($this->Mask[$X])) { if ( isset($this->Mask[$X][$Y]) ) { return(0); } }

     if ( $X < 0 || $Y < 0 || $X >= $this->XSize || $Y >= $this->YSize )
      return(-1);

     if ( $R < 0 ) { $R = 0; } if ( $R > 255 ) { $R = 255; }
     if ( $G < 0 ) { $G = 0; } if ( $G > 255 ) { $G = 255; }
     if ( $B < 0 ) { $B = 0; } if ( $B > 255 ) { $B = 255; }

     if ( $this->Shadow && $this->ShadowX != 0 && $this->ShadowY != 0 )
      {
       $AlphaFactor = floor(($Alpha / 100) * $this->Shadowa);
       $ShadowColor = $this->allocateColor($this->Picture,$this->ShadowR,$this->ShadowG,$this->ShadowB,$AlphaFactor);
       imagesetpixel($this->Picture,$X+$this->ShadowX,$Y+$this->ShadowY,$ShadowColor);
      }

     $C_Aliased = $this->allocateColor($this->Picture,$R,$G,$B,$Alpha);
     imagesetpixel($this->Picture,$X,$Y,$C_Aliased);
    }

   /* Convert apha to base 10 */
   function convertAlpha($AlphaValue)
    { return((127/100)*(100-$AlphaValue)); }

   /* Allocate a color with transparency */
   function allocateColor($Picture,$R,$G,$B,$Alpha=100)
    {
     if ( $R < 0 ) { $R = 0; } if ( $R > 255 ) { $R = 255; }
     if ( $G < 0 ) { $G = 0; } if ( $G > 255 ) { $G = 255; }
     if ( $B < 0 ) { $B = 0; } if ( $B > 255 ) { $B = 255; }
     if ( $Alpha < 0 )  { $Alpha = 0; }
     if ( $Alpha > 100) { $Alpha = 100; }

     $Alpha = $this->convertAlpha($Alpha);
     return(imagecolorallocatealpha($Picture,$R,$G,$B,$Alpha));
    }

   /* Load a PNG file and draw it over the chart */
   function drawFromPNG($X,$Y,$FileName)
    { $this->drawFromPicture(1,$FileName,$X,$Y); }

   /* Load a GIF file and draw it over the chart */
   function drawFromGIF($X,$Y,$FileName)
    { $this->drawFromPicture(2,$FileName,$X,$Y); }

   /* Load a JPEG file and draw it over the chart */
   function drawFromJPG($X,$Y,$FileName)
    { $this->drawFromPicture(3,$FileName,$X,$Y); }

   function getPicInfo($FileName)
    {
     $Infos  = getimagesize($FileName);
     $Width  = $Infos[0];
     $Height = $Infos[1];
     $Type   = $Infos["mime"];

     if ( $Type == "image/png") { $Type = 1; }
     if ( $Type == "image/gif") { $Type = 2; }
     if ( $Type == "image/jpeg ") { $Type = 3; }

     return(array($Width,$Height,$Type));
    }

   /* Generic loader function for external pictures */
   function drawFromPicture($PicType,$FileName,$X,$Y)
    {
     if ( file_exists($FileName))
      {
       list($Width,$Height) = $this->getPicInfo($FileName);

       if ( $PicType == 1 )
        { $Raster = imagecreatefrompng($FileName); }
       elseif ( $PicType == 2 )
        { $Raster = imagecreatefromgif($FileName); }
       elseif ( $PicType == 3 )
        { $Raster = imagecreatefromjpeg($FileName); }
       else
        { return(0); }


       $RestoreShadow = $this->Shadow;
       if ( $this->Shadow && $this->ShadowX != 0 && $this->ShadowY != 0 )
        {
         $this->Shadow = FALSE;
         if ( $PicType == 3 )
          $this->drawFilledRectangle($X+$this->ShadowX,$Y+$this->ShadowY,$X+$Width+$this->ShadowX,$Y+$Height+$this->ShadowY,array("R"=>$this->ShadowR,"G"=>$this->ShadowG,"B"=>$this->ShadowB,"Alpha"=>$this->Shadowa));
         else
          {
           $TranparentID = imagecolortransparent($Raster);
           for ($Xc=0;$Xc<=$Width-1;$Xc++)
            {
             for ($Yc=0;$Yc<=$Height-1;$Yc++)
              {
               $RGBa   = imagecolorat($Raster,$Xc,$Yc);
               $Values = imagecolorsforindex($Raster,$RGBa);
               if ( $Values["alpha"] < 120 )
                {
                 $AlphaFactor = floor(($this->Shadowa / 100) * ((100 / 127) * (127-$Values["alpha"])));
                 $this->drawAlphaPixel($X+$Xc+$this->ShadowX,$Y+$Yc+$this->ShadowY,$AlphaFactor,$this->ShadowR,$this->ShadowG,$this->ShadowB);
                }
              }
            }
          }
        }
       $this->Shadow = $RestoreShadow;

       imagecopy($this->Picture,$Raster,$X,$Y,0,0,$Width,$Height);
       imagedestroy($Raster);
      }
    }

   /* Draw an arrow */
   function drawArrow($X1,$Y1,$X2,$Y2,$Format="")
    {
     $FillR	= isset($Format["FillR"]) ? $Format["FillR"] : 0;
     $FillG	= isset($Format["FillG"]) ? $Format["FillG"] : 0;
     $FillB	= isset($Format["FillB"]) ? $Format["FillB"] : 0;
     $BorderR	= isset($Format["BorderR"]) ? $Format["BorderR"] : $FillR;
     $BorderG	= isset($Format["BorderG"]) ? $Format["BorderG"] : $FillG;
     $BorderB	= isset($Format["BorderB"]) ? $Format["BorderB"] : $FillB;
     $Alpha	= isset($Format["Alpha"]) ? $Format["Alpha"] : 100;
     $Size	= isset($Format["Size"]) ? $Format["Size"] : 10;
     $Ratio	= isset($Format["Ratio"]) ? $Format["Ratio"] : .5;
     $TwoHeads	= isset($Format["TwoHeads"]) ? $Format["TwoHeads"] : FALSE;
     $Ticks	= isset($Format["Ticks"]) ? $Format["Ticks"] : FALSE;

     /* Calculate the line angle */
     $Angle = $this->getAngle($X1,$Y1,$X2,$Y2);

     /* Override Shadow support, this will be managed internally */
     $RestoreShadow = $this->Shadow;
     if ( $this->Shadow && $this->ShadowX != 0 && $this->ShadowY != 0 )
      {
       $this->Shadow = FALSE;
       $this->drawArrow($X1+$this->ShadowX,$Y1+$this->ShadowY,$X2+$this->ShadowX,$Y2+$this->ShadowY,array("FillR"=>$this->ShadowR,"FillG"=>$this->ShadowG,"FillB"=>$this->ShadowB,"Alpha"=>$this->Shadowa,"Size"=>$Size,"Ratio"=>$Ratio,"TwoHeads"=>$TwoHeads,"Ticks"=>$Ticks));
      }

     /* Draw the 1st Head */
     $TailX = cos(($Angle-180)*PI/180)*$Size+$X2;
     $TailY = sin(($Angle-180)*PI/180)*$Size+$Y2;

     $Points	= "";
     $Points[]  = $X2; $Points[]  = $Y2;
     $Points[]	= cos(($Angle-90)*PI/180)*$Size*$Ratio+$TailX; $Points[] = sin(($Angle-90)*PI/180)*$Size*$Ratio+$TailY;
     $Points[]	= cos(($Angle-270)*PI/180)*$Size*$Ratio+$TailX; $Points[] = sin(($Angle-270)*PI/180)*$Size*$Ratio+$TailY;
     $Points[]  = $X2; $Points[]  = $Y2;

     /* Visual correction */
     if ($Angle == 180 || $Angle == 360 ) { $Points[4] = $Points[2]; }
     if ($Angle == 90 || $Angle == 270 ) { $Points[5] = $Points[3]; }

     $ArrowColor = $this->allocateColor($this->Picture,$FillR,$FillG,$FillB,$Alpha);
     ImageFilledPolygon($this->Picture,$Points,4,$ArrowColor);

     $this->drawLine($Points[0],$Points[1],$Points[2],$Points[3],array("R"=>$BorderR,"G"=>$BorderG,"B"=>$BorderB,"Alpha"=>$Alpha));
     $this->drawLine($Points[2],$Points[3],$Points[4],$Points[5],array("R"=>$BorderR,"G"=>$BorderG,"B"=>$BorderB,"Alpha"=>$Alpha));
     $this->drawLine($Points[0],$Points[1],$Points[4],$Points[5],array("R"=>$BorderR,"G"=>$BorderG,"B"=>$BorderB,"Alpha"=>$Alpha));

     /* Draw the second head */
     if ( $TwoHeads )
      {
       $Angle = $this->getAngle($X2,$Y2,$X1,$Y1);

       $TailX2 = cos(($Angle-180)*PI/180)*$Size+$X1;
       $TailY2 = sin(($Angle-180)*PI/180)*$Size+$Y1;

       $Points   = "";
       $Points[] = $X1; $Points[]  = $Y1;
       $Points[] = cos(($Angle-90)*PI/180)*$Size*$Ratio+$TailX2; $Points[] = sin(($Angle-90)*PI/180)*$Size*$Ratio+$TailY2;
       $Points[] = cos(($Angle-270)*PI/180)*$Size*$Ratio+$TailX2; $Points[] = sin(($Angle-270)*PI/180)*$Size*$Ratio+$TailY2;
       $Points[] = $X1; $Points[]  = $Y1;

       /* Visual correction */
       if ($Angle == 180 || $Angle == 360 ) { $Points[4] = $Points[2]; }
       if ($Angle == 90 || $Angle == 270 ) { $Points[5] = $Points[3]; }

       $ArrowColor = $this->allocateColor($this->Picture,$FillR,$FillG,$FillB,$Alpha);
       ImageFilledPolygon($this->Picture,$Points,4,$ArrowColor);

       $this->drawLine($Points[0],$Points[1],$Points[2],$Points[3],array("R"=>$BorderR,"G"=>$BorderG,"B"=>$BorderB,"Alpha"=>$Alpha));
       $this->drawLine($Points[2],$Points[3],$Points[4],$Points[5],array("R"=>$BorderR,"G"=>$BorderG,"B"=>$BorderB,"Alpha"=>$Alpha));
       $this->drawLine($Points[0],$Points[1],$Points[4],$Points[5],array("R"=>$BorderR,"G"=>$BorderG,"B"=>$BorderB,"Alpha"=>$Alpha));

       $this->drawLine($TailX,$TailY,$TailX2,$TailY2,array("R"=>$BorderR,"G"=>$BorderG,"B"=>$BorderB,"Alpha"=>$Alpha,"Ticks"=>$Ticks));
      }
     else
      $this->drawLine($X1,$Y1,$TailX,$TailY,array("R"=>$BorderR,"G"=>$BorderG,"B"=>$BorderB,"Alpha"=>$Alpha,"Ticks"=>$Ticks));

     /* Re-enable shadows */
     $this->Shadow = $RestoreShadow;
    }

   /* Draw a label with associated arrow */
   function drawArrowLabel($X1,$Y1,$Text,$Format="")
    {
     $FillR    = isset($Format["FillR"]) ? $Format["FillR"] : 0;
     $FillG    = isset($Format["FillG"]) ? $Format["FillG"] : 0;
     $FillB    = isset($Format["FillB"]) ? $Format["FillB"] : 0;
     $BorderR  = isset($Format["BorderR"]) ? $Format["BorderR"] : $FillR;
     $BorderG  = isset($Format["BorderG"]) ? $Format["BorderG"] : $FillG;
     $BorderB  = isset($Format["BorderB"]) ? $Format["BorderB"] : $FillB;
     $FontName = isset($Format["FontName"]) ? $Format["FontName"] : $this->FontName;
     $FontSize = isset($Format["FontSize"]) ? $Format["FontSize"] : $this->FontSize;
     $Alpha    = isset($Format["Alpha"]) ? $Format["Alpha"] : 100;
     $Length   = isset($Format["Length"]) ? $Format["Length"] : 50;
     $Angle    = isset($Format["Angle"]) ? $Format["Angle"] : 315;
     $Size     = isset($Format["Size"]) ? $Format["Size"] : 10;
     $Position = isset($Format["Position"]) ? $Format["Position"] : POSITION_TOP;
     $RoundPos = isset($Format["RoundPos"]) ? $Format["RoundPos"] : FALSE;
     $Ticks    = isset($Format["Ticks"]) ? $Format["Ticks"] : NULL;

     $Angle = $Angle % 360;

     $X2 = sin(($Angle+180)*PI/180)*$Length+$X1;
     $Y2 = cos(($Angle+180)*PI/180)*$Length+$Y1;

     if ( $RoundPos && $Angle > 0 && $Angle < 180 ) { $Y2 = ceil($Y2); }
     if ( $RoundPos && $Angle > 180 ) { $Y2 = floor($Y2); }

     $this->drawArrow($X2,$Y2,$X1,$Y1,$Format);

     $Size	= imagettfbbox($FontSize,0,$FontName,$Text);
     $TxtWidth	= max(abs($Size[2]-$Size[0]),abs($Size[0]-$Size[6]));
     $TxtHeight	= max(abs($Size[1]-$Size[7]),abs($Size[3]-$Size[1]));

     if ( $Angle > 0 && $Angle < 180 )
      {
       $this->drawLine($X2,$Y2,$X2-$TxtWidth,$Y2,array("R"=>$BorderR,"G"=>$BorderG,"B"=>$BorderB,"Alpha"=>$Alpha,"Ticks"=>$Ticks));
       if ( $Position == POSITION_TOP )
        $this->drawText($X2,$Y2-2,$Text,array("R"=>$BorderR,"G"=>$BorderG,"B"=>$BorderB,"Alpha"=>$Alpha,"Align"=>TEXT_ALIGN_BOTTOMRIGHT));
       else
        $this->drawText($X2,$Y2+4,$Text,array("R"=>$BorderR,"G"=>$BorderG,"B"=>$BorderB,"Alpha"=>$Alpha,"Align"=>TEXT_ALIGN_TOPRIGHT));
      }
     else
      {
       $this->drawLine($X2,$Y2,$X2+$TxtWidth,$Y2,array("R"=>$BorderR,"G"=>$BorderG,"B"=>$BorderB,"Alpha"=>$Alpha,"Ticks"=>$Ticks));
       if ( $Position == POSITION_TOP )
        $this->drawText($X2,$Y2-2,$Text,array("R"=>$BorderR,"G"=>$BorderG,"B"=>$BorderB,"Alpha"=>$Alpha));
       else
        $this->drawText($X2,$Y2+4,$Text,array("R"=>$BorderR,"G"=>$BorderG,"B"=>$BorderB,"Alpha"=>$Alpha,"Align"=>TEXT_ALIGN_TOPLEFT));
      }
    }

   /* Draw a progress bar filled with specified % */
   function drawProgress($X,$Y,$Percent,$Format="")
    {
     if ( $Percent > 100 ) { $Percent = 100; }
     if ( $Percent < 0 ) { $Percent = 0; }

     $Width	= isset($Format["Width"]) ? $Format["Width"] : 200;
     $Height	= isset($Format["Height"]) ? $Format["Height"] : 20;
     $Orientation = isset($Format["Orientation"]) ? $Format["Orientation"] : ORIENTATION_HORIZONTAL;
     $ShowLabel = isset($Format["ShowLabel"]) ? $Format["ShowLabel"] : FALSE;
     $LabelPos	= isset($Format["LabelPos"]) ? $Format["LabelPos"] : LABEL_POS_INSIDE;
     $Margin    = isset($Format["Margin"]) ? $Format["Margin"] : 10;
     $R		= isset($Format["R"]) ? $Format["R"] : 130;
     $G		= isset($Format["G"]) ? $Format["G"] : 130;
     $B		= isset($Format["B"]) ? $Format["B"] : 130;
     $RFade	= isset($Format["RFade"]) ? $Format["RFade"] : -1;
     $GFade	= isset($Format["GFade"]) ? $Format["GFade"] : -1;
     $BFade	= isset($Format["BFade"]) ? $Format["BFade"] : -1;
     $BorderR	= isset($Format["BorderR"]) ? $Format["BorderR"] : $R;
     $BorderG	= isset($Format["BorderG"]) ? $Format["BorderG"] : $G;
     $BorderB	= isset($Format["BorderB"]) ? $Format["BorderB"] : $B;
     $BoxBorderR = isset($Format["BoxBorderR"]) ? $Format["BoxBorderR"] : 0;
     $BoxBorderG = isset($Format["BoxBorderG"]) ? $Format["BoxBorderG"] : 0;
     $BoxBorderB = isset($Format["BoxBorderB"]) ? $Format["BoxBorderB"] : 0;
     $BoxBackR	= isset($Format["BoxBackR"]) ? $Format["BoxBackR"] : 255;
     $BoxBackG	= isset($Format["BoxBackG"]) ? $Format["BoxBackG"] : 255;
     $BoxBackB	= isset($Format["BoxBackB"]) ? $Format["BoxBackB"] : 255;
     $Alpha	= isset($Format["Alpha"]) ? $Format["Alpha"] : 100;
     $Surrounding = isset($Format["Surrounding"]) ? $Format["Surrounding"] : NULL;
     $BoxSurrounding = isset($Format["BoxSurrounding"]) ? $Format["BoxSurrounding"] : NULL;
     $NoAngle	= isset($Format["NoAngle"]) ? $Format["NoAngle"] : FALSE;

     if ( $RFade != -1 && $GFade != -1 && $BFade != -1 )
      {
       $RFade = (($RFade-$R)/100)*$Percent+$R;
       $GFade = (($GFade-$G)/100)*$Percent+$G;
       $BFade = (($BFade-$B)/100)*$Percent+$B;
      }

     if ( $Surrounding != NULL ) { $BorderR = $R + $Surrounding; $BorderG = $G + $Surrounding; $BorderB = $B + $Surrounding; }
     if ( $BoxSurrounding != NULL ) { $BoxBorderR = $BoxBackR + $Surrounding; $BoxBorderG = $BoxBackG + $Surrounding; $BoxBorderB = $BoxBackB + $Surrounding; }

     if ( $Orientation == ORIENTATION_VERTICAL )
      {
       $InnerHeight = (($Height-2)/100)*$Percent;
       $this->drawFilledRectangle($X,$Y,$X+$Width,$Y-$Height,array("R"=>$BoxBackR,"G"=>$BoxBackG,"B"=>$BoxBackB,"BorderR"=>$BoxBorderR,"BorderG"=>$BoxBorderG,"BorderB"=>$BoxBorderB,"NoAngle"=>$NoAngle));

       $RestoreShadow = $this->Shadow; $this->Shadow  = FALSE;
       if ( $RFade != -1 && $GFade != -1 && $BFade != -1 )
        {
         $GradientOptions = array("StartR"=>$RFade,"StartG"=>$GFade,"StartB"=>$BFade,"EndR"=>$R,"EndG"=>$G,"EndB"=>$B);
         $this->drawGradientArea($X+1,$Y-1,$X+$Width-1,$Y-$InnerHeight,DIRECTION_VERTICAL,$GradientOptions);

         if ( $Surrounding )
          $this->drawRectangle($X+1,$Y-1,$X+$Width-1,$Y-$InnerHeight,array("R"=>255,"G"=>255,"B"=>255,"Alpha"=>$Surrounding));
        }
       else
        $this->drawFilledRectangle($X+1,$Y-1,$X+$Width-1,$Y-$InnerHeight,array("R"=>$R,"G"=>$G,"B"=>$B,"BorderR"=>$BorderR,"BorderG"=>$BorderG,"BorderB"=>$BorderB));

       $this->Shadow = $RestoreShadow;

       if ( $ShowLabel && $LabelPos == LABEL_POS_BOTTOM )	{ $this->drawText($X+($Width/2),$Y+$Margin,$Percent."%",array("Align"=>TEXT_ALIGN_TOPMIDDLE)); }
       if ( $ShowLabel && $LabelPos == LABEL_POS_TOP )		{ $this->drawText($X+($Width/2),$Y-$Height-$Margin,$Percent."%",array("Align"=>TEXT_ALIGN_BOTTOMMIDDLE)); }
       if ( $ShowLabel && $LabelPos == LABEL_POS_INSIDE )	{ $this->drawText($X+($Width/2),$Y-$InnerHeight-$Margin,$Percent."%",array("Align"=>TEXT_ALIGN_MIDDLELEFT,"Angle"=>90)); }
       if ( $ShowLabel && $LabelPos == LABEL_POS_CENTER )	{ $this->drawText($X+($Width/2),$Y-($Height/2),$Percent."%",array("Align"=>TEXT_ALIGN_MIDDLEMIDDLE,"Angle"=>90)); }
      }
     else
      {
       if ( $Percent == 100 )
        $InnerWidth = $Width-1;
       else
        $InnerWidth = (($Width-2)/100)*$Percent;

       $this->drawFilledRectangle($X,$Y,$X+$Width,$Y+$Height,array("R"=>$BoxBackR,"G"=>$BoxBackG,"B"=>$BoxBackB,"BorderR"=>$BoxBorderR,"BorderG"=>$BoxBorderG,"BorderB"=>$BoxBorderB,"NoAngle"=>$NoAngle));

       $RestoreShadow = $this->Shadow; $this->Shadow  = FALSE;
       if ( $RFade != -1 && $GFade != -1 && $BFade != -1 )
        {
         $GradientOptions = array("StartR"=>$R,"StartG"=>$G,"StartB"=>$B,"EndR"=>$RFade,"EndG"=>$GFade,"EndB"=>$BFade);
         $this->drawGradientArea($X+1,$Y+1,$X+$InnerWidth,$Y+$Height-1,DIRECTION_HORIZONTAL,$GradientOptions);

         if ( $Surrounding )
          $this->drawRectangle($X+1,$Y+1,$X+$InnerWidth,$Y+$Height-1,array("R"=>255,"G"=>255,"B"=>255,"Alpha"=>$Surrounding));
        }
       else
        $this->drawFilledRectangle($X+1,$Y+1,$X+$InnerWidth,$Y+$Height-1,array("R"=>$R,"G"=>$G,"B"=>$B,"BorderR"=>$BorderR,"BorderG"=>$BorderG,"BorderB"=>$BorderB));
 
       $this->Shadow = $RestoreShadow;

       if ( $ShowLabel && $LabelPos == LABEL_POS_LEFT )		{ $this->drawText($X-$Margin,$Y+($Height/2),$Percent."%",array("Align"=>TEXT_ALIGN_MIDDLERIGHT)); }
       if ( $ShowLabel && $LabelPos == LABEL_POS_RIGHT )	{ $this->drawText($X+$Width+$Margin,$Y+($Height/2),$Percent."%",array("Align"=>TEXT_ALIGN_MIDDLELEFT)); }
       if ( $ShowLabel && $LabelPos == LABEL_POS_CENTER )	{ $this->drawText($X+($Width/2),$Y+($Height/2),$Percent."%",array("Align"=>TEXT_ALIGN_MIDDLEMIDDLE)); }
       if ( $ShowLabel && $LabelPos == LABEL_POS_INSIDE )	{ $this->drawText($X+$InnerWidth+$Margin,$Y+($Height/2),$Percent."%",array("Align"=>TEXT_ALIGN_MIDDLELEFT)); }
      }
    }

   /* Get the legend box size */
   function getLegendSize($Format="")
    {
     $FontName		= isset($Format["FontName"]) ? $Format["FontName"] : $this->FontName;
     $FontSize		= isset($Format["FontSize"]) ? $Format["FontSize"] : $this->FontSize;
     $BoxSize		= isset($Format["BoxSize"]) ? $Format["BoxSize"] : 5;
     $Margin		= isset($Format["Margin"]) ? $Format["Margin"] : 5;
     $Style		= isset($Format["Style"]) ? $Format["Style"] : LEGEND_ROUND;
     $Mode		= isset($Format["Mode"]) ? $Format["Mode"] : LEGEND_VERTICAL;
     $BoxWidth		= isset($Format["BoxWidth"]) ? $Format["BoxWidth"] : 5;
     $BoxHeight		= isset($Format["BoxHeight"]) ? $Format["BoxHeight"] : 5;
     $IconAreaWidth	= isset($Format["IconAreaWidth"]) ? $Format["IconAreaWidth"] : $BoxWidth;
     $IconAreaHeight	= isset($Format["IconAreaHeight"]) ? $Format["IconAreaHeight"] : $BoxHeight;
     $XSpacing		= isset($Format["XSpacing"]) ? $Format["XSpacing"] : 5;

     $Data = $this->DataSet->getData();

     foreach($Data["Series"] as $SerieName => $Serie)
      {
       if ( $Serie["isDrawable"] == TRUE && $SerieName != $Data["Abscissa"] && isset($Serie["Picture"]))
        {
         list($PicWidth,$PicHeight) = $this->getPicInfo($Serie["Picture"]);
         if ( $IconAreaWidth < $PicWidth ) { $IconAreaWidth = $PicWidth; }
         if ( $IconAreaHeight < $PicHeight ) { $IconAreaHeight = $PicHeight; }
        }
      }

     $YStep = max($this->FontSize,$IconAreaHeight) + 5;
     $XStep = $IconAreaWidth + 5;
     $XStep = $XSpacing;

     $X=100; $Y=100;

     $Boundaries = ""; $Boundaries["L"] = $X; $Boundaries["T"] = $Y; $Boundaries["R"] = 0; $Boundaries["B"] = 0; $vY = $Y; $vX = $X;
     foreach($Data["Series"] as $SerieName => $Serie)
      {
       if ( $Serie["isDrawable"] == TRUE && $SerieName != $Data["Abscissa"] )
        {
         if ( $Mode == LEGEND_VERTICAL )
          {
           $BoxArray = $this->getTextBox($vX+$IconAreaWidth+4,$vY+$IconAreaHeight/2,$FontName,$FontSize,0,$Serie["Description"]);

           if ( $Boundaries["T"] > $BoxArray[2]["Y"]+$IconAreaHeight/2 ) { $Boundaries["T"] = $BoxArray[2]["Y"]+$IconAreaHeight/2; }
           if ( $Boundaries["R"] < $BoxArray[1]["X"]+2 ) { $Boundaries["R"] = $BoxArray[1]["X"]+2; }
           if ( $Boundaries["B"] < $BoxArray[1]["Y"]+2+$IconAreaHeight/2 ) { $Boundaries["B"] = $BoxArray[1]["Y"]+2+$IconAreaHeight/2; }

           $Lines = preg_split("/\n/",$Serie["Description"]);
           $vY = $vY + max($this->FontSize*count($Lines),$IconAreaHeight) + 5;
          }
         elseif ( $Mode == LEGEND_HORIZONTAL )
          {
           $Lines = preg_split("/\n/",$Serie["Description"]);
           $Width = "";
           foreach($Lines as $Key => $Value)
            {
             $BoxArray = $this->getTextBox($vX+$IconAreaWidth+6,$Y+$IconAreaHeight/2+(($this->FontSize+3)*$Key),$FontName,$FontSize,0,$Value);

             if ( $Boundaries["T"] > $BoxArray[2]["Y"]+$IconAreaHeight/2 ) { $Boundaries["T"] = $BoxArray[2]["Y"]+$IconAreaHeight/2; }
             if ( $Boundaries["R"] < $BoxArray[1]["X"]+2 ) { $Boundaries["R"] = $BoxArray[1]["X"]+2; }
             if ( $Boundaries["B"] < $BoxArray[1]["Y"]+2+$IconAreaHeight/2 ) { $Boundaries["B"] = $BoxArray[1]["Y"]+2+$IconAreaHeight/2; }

             $Width[] = $BoxArray[1]["X"];
            }

           $vX=max($Width)+$XStep;
          }
        }
      }
     $vY=$vY-$YStep; $vX=$vX-$XStep;

     $TopOffset  = $Y - $Boundaries["T"];
     if ( $Boundaries["B"]-($vY+$IconAreaHeight) < $TopOffset ) { $Boundaries["B"] = $vY+$IconAreaHeight+$TopOffset; }

     $Width  = ($Boundaries["R"]+$Margin) - ($Boundaries["L"]-$Margin);
     $Height = ($Boundaries["B"]+$Margin) - ($Boundaries["T"]-$Margin);

     return(array("Width"=>$Width,"Height"=>$Height));
    }

   /* Draw the legend of the active series */
   function drawLegend($X,$Y,$Format="")
    {
     $Family	= isset($Format["Family"]) ? $Format["Family"] : LEGEND_FAMILY_BOX;
     $FontName	= isset($Format["FontName"]) ? $Format["FontName"] : $this->FontName;
     $FontSize	= isset($Format["FontSize"]) ? $Format["FontSize"] : $this->FontSize;
     $FontR	= isset($Format["FontR"]) ? $Format["FontR"] : $this->FontColorR;
     $FontG	= isset($Format["FontG"]) ? $Format["FontG"] : $this->FontColorG;
     $FontB	= isset($Format["FontB"]) ? $Format["FontB"] : $this->FontColorB;
     $BoxWidth	= isset($Format["BoxWidth"]) ? $Format["BoxWidth"] : 5;
     $BoxHeight	= isset($Format["BoxHeight"]) ? $Format["BoxHeight"] : 5;
     $IconAreaWidth	= isset($Format["IconAreaWidth"]) ? $Format["IconAreaWidth"] : $BoxWidth;
     $IconAreaHeight	= isset($Format["IconAreaHeight"]) ? $Format["IconAreaHeight"] : $BoxHeight;
     $XSpacing	= isset($Format["XSpacing"]) ? $Format["XSpacing"] : 5;
     $Margin	= isset($Format["Margin"]) ? $Format["Margin"] : 5;
     $R		= isset($Format["R"]) ? $Format["R"] : 200;
     $G		= isset($Format["G"]) ? $Format["G"] : 200;
     $B		= isset($Format["B"]) ? $Format["B"] : 200;
     $Alpha	= isset($Format["Alpha"]) ? $Format["Alpha"] : 100;
     $BorderR	= isset($Format["BorderR"]) ? $Format["BorderR"] : 255;
     $BorderG	= isset($Format["BorderG"]) ? $Format["BorderG"] : 255;
     $BorderB	= isset($Format["BorderB"]) ? $Format["BorderB"] : 255;
     $Surrounding = isset($Format["Surrounding"]) ? $Format["Surrounding"] : NULL;
     $Style	= isset($Format["Style"]) ? $Format["Style"] : LEGEND_ROUND;
     $Mode	= isset($Format["Mode"]) ? $Format["Mode"] : LEGEND_VERTICAL;

     if ( $Surrounding != NULL ) { $BorderR = $R + $Surrounding; $BorderG = $G + $Surrounding; $BorderB = $B + $Surrounding; }

     $Data = $this->DataSet->getData();

     foreach($Data["Series"] as $SerieName => $Serie)
      {
       if ( $Serie["isDrawable"] == TRUE && $SerieName != $Data["Abscissa"] && isset($Serie["Picture"]))
        {
         list($PicWidth,$PicHeight) = $this->getPicInfo($Serie["Picture"]);
         if ( $IconAreaWidth < $PicWidth ) { $IconAreaWidth = $PicWidth; }
         if ( $IconAreaHeight < $PicHeight ) { $IconAreaHeight = $PicHeight; }
        }
      }

     $YStep = max($this->FontSize,$IconAreaHeight) + 5;
     $XStep = $IconAreaWidth + 5;
     $XStep = $XSpacing;

     $Boundaries = ""; $Boundaries["L"] = $X; $Boundaries["T"] = $Y; $Boundaries["R"] = 0; $Boundaries["B"] = 0; $vY = $Y; $vX = $X;
     foreach($Data["Series"] as $SerieName => $Serie)
      {
       if ( $Serie["isDrawable"] == TRUE && $SerieName != $Data["Abscissa"] )
        {
         if ( $Mode == LEGEND_VERTICAL )
          {
           $BoxArray = $this->getTextBox($vX+$IconAreaWidth+4,$vY+$IconAreaHeight/2,$FontName,$FontSize,0,$Serie["Description"]);

           if ( $Boundaries["T"] > $BoxArray[2]["Y"]+$IconAreaHeight/2 ) { $Boundaries["T"] = $BoxArray[2]["Y"]+$IconAreaHeight/2; }
           if ( $Boundaries["R"] < $BoxArray[1]["X"]+2 ) { $Boundaries["R"] = $BoxArray[1]["X"]+2; }
           if ( $Boundaries["B"] < $BoxArray[1]["Y"]+2+$IconAreaHeight/2 ) { $Boundaries["B"] = $BoxArray[1]["Y"]+2+$IconAreaHeight/2; }

           $Lines = preg_split("/\n/",$Serie["Description"]);
           $vY = $vY + max($this->FontSize*count($Lines),$IconAreaHeight) + 5;
          }
         elseif ( $Mode == LEGEND_HORIZONTAL )
          {
           $Lines = preg_split("/\n/",$Serie["Description"]);
           $Width = "";
           foreach($Lines as $Key => $Value)
            {
             $BoxArray = $this->getTextBox($vX+$IconAreaWidth+6,$Y+$IconAreaHeight/2+(($this->FontSize+3)*$Key),$FontName,$FontSize,0,$Value);

             if ( $Boundaries["T"] > $BoxArray[2]["Y"]+$IconAreaHeight/2 ) { $Boundaries["T"] = $BoxArray[2]["Y"]+$IconAreaHeight/2; }
             if ( $Boundaries["R"] < $BoxArray[1]["X"]+2 ) { $Boundaries["R"] = $BoxArray[1]["X"]+2; }
             if ( $Boundaries["B"] < $BoxArray[1]["Y"]+2+$IconAreaHeight/2 ) { $Boundaries["B"] = $BoxArray[1]["Y"]+2+$IconAreaHeight/2; }

             $Width[] = $BoxArray[1]["X"];
            }

           $vX=max($Width)+$XStep;
          }
        }
      }
     $vY=$vY-$YStep; $vX=$vX-$XStep;

     $TopOffset  = $Y - $Boundaries["T"];
     if ( $Boundaries["B"]-($vY+$IconAreaHeight) < $TopOffset ) { $Boundaries["B"] = $vY+$IconAreaHeight+$TopOffset; }

     if ( $Style == LEGEND_ROUND )
      $this->drawRoundedFilledRectangle($Boundaries["L"]-$Margin,$Boundaries["T"]-$Margin,$Boundaries["R"]+$Margin,$Boundaries["B"]+$Margin,$Margin,array("R"=>$R,"G"=>$G,"B"=>$B,"Alpha"=>$Alpha,"BorderR"=>$BorderR,"BorderG"=>$BorderG,"BorderB"=>$BorderB));
     elseif ( $Style == LEGEND_BOX )
      $this->drawFilledRectangle($Boundaries["L"]-$Margin,$Boundaries["T"]-$Margin,$Boundaries["R"]+$Margin,$Boundaries["B"]+$Margin,array("R"=>$R,"G"=>$G,"B"=>$B,"Alpha"=>$Alpha,"BorderR"=>$BorderR,"BorderG"=>$BorderG,"BorderB"=>$BorderB));

     $RestoreShadow = $this->Shadow; $this->Shadow = FALSE;
     foreach($Data["Series"] as $SerieName => $Serie)
      {
       if ( $Serie["isDrawable"] == TRUE && $SerieName != $Data["Abscissa"] )
        {
         $R = $Serie["Color"]["R"]; $G = $Serie["Color"]["G"]; $B = $Serie["Color"]["B"];
         $Ticks = $Serie["Ticks"]; $Weight = $Serie["Weight"];

         if ( isset($Serie["Picture"]) )
          {
           $Picture = $Serie["Picture"];
           list($PicWidth,$PicHeight) = $this->getPicInfo($Picture);
           $PicX = $X+$IconAreaWidth/2; $PicY = $Y+$IconAreaHeight/2; 

           $this->drawFromPNG($PicX-$PicWidth/2,$PicY-$PicHeight/2,$Picture);
          }
         else
          {
           if ( $Family == LEGEND_FAMILY_BOX )
            {
             if ( $BoxWidth != $IconAreaWidth ) { $XOffset = floor(($IconAreaWidth-$BoxWidth)/2); } else { $XOffset = 0; }
             if ( $BoxHeight != $IconAreaHeight ) { $YOffset = floor(($IconAreaHeight-$BoxHeight)/2); } else { $YOffset = 0; }

             $this->drawFilledRectangle($X+1+$XOffset,$Y+1+$YOffset,$X+$BoxWidth+$XOffset+1,$Y+$BoxHeight+1+$YOffset,array("R"=>0,"G"=>0,"B"=>0,"Alpha"=>20));
             $this->drawFilledRectangle($X+$XOffset,$Y+$YOffset,$X+$BoxWidth+$XOffset,$Y+$BoxHeight+$YOffset,array("R"=>$R,"G"=>$G,"B"=>$B,"Surrounding"=>20));
            }
           elseif ( $Family == LEGEND_FAMILY_CIRCLE )
            {
             $this->drawFilledCircle($X+1+$IconAreaWidth/2,$Y+1+$IconAreaHeight/2,min($IconAreaHeight/2,$IconAreaWidth/2),array("R"=>0,"G"=>0,"B"=>0,"Alpha"=>20));
             $this->drawFilledCircle($X+$IconAreaWidth/2,$Y+$IconAreaHeight/2,min($IconAreaHeight/2,$IconAreaWidth/2),array("R"=>$R,"G"=>$G,"B"=>$B,"Surrounding"=>20));
            }
           elseif ( $Family == LEGEND_FAMILY_LINE )
            {
             $this->drawLine($X+1,$Y+1+$IconAreaHeight/2,$X+1+$IconAreaWidth,$Y+1+$IconAreaHeight/2,array("R"=>0,"G"=>0,"B"=>0,"Alpha"=>20,"Ticks"=>$Ticks,"Weight"=>$Weight));
             $this->drawLine($X,$Y+$IconAreaHeight/2,$X+$IconAreaWidth,$Y+$IconAreaHeight/2,array("R"=>$R,"G"=>$G,"B"=>$B,"Ticks"=>$Ticks,"Weight"=>$Weight));
            }
          }

         if ( $Mode == LEGEND_VERTICAL )
          {
           $Lines = preg_split("/\n/",$Serie["Description"]);
           foreach($Lines as $Key => $Value)
            $this->drawText($X+$IconAreaWidth+4,$Y+$IconAreaHeight/2+(($this->FontSize+3)*$Key),$Value,array("R"=>$FontR,"G"=>$FontG,"B"=>$FontB,"Align"=>TEXT_ALIGN_MIDDLELEFT,"FontSize"=>$FontSize,"FontName"=>$FontName));

           $Y=$Y+max($this->FontSize*count($Lines),$IconAreaHeight) + 5;
          }
         elseif ( $Mode == LEGEND_HORIZONTAL )
          {
           $Lines = preg_split("/\n/",$Serie["Description"]);
           $Width = "";
           foreach($Lines as $Key => $Value)
            {
             $BoxArray = $this->drawText($X+$IconAreaWidth+4,$Y+$IconAreaHeight/2+(($this->FontSize+3)*$Key),$Value,array("R"=>$FontR,"G"=>$FontG,"B"=>$FontB,"Align"=>TEXT_ALIGN_MIDDLELEFT,"FontSize"=>$FontSize,"FontName"=>$FontName));
             $Width[] = $BoxArray[1]["X"];
            }
           $X=max($Width)+2+$XStep;
          }
        }
      }


     $this->Shadow = $RestoreShadow;
    }

   function drawScale($Format="")
    {
     $Pos		= isset($Format["Pos"]) ? $Format["Pos"] : SCALE_POS_LEFTRIGHT;
     $Floating		= isset($Format["Floating"]) ? $Format["Floating"] : FALSE;
     $Mode		= isset($Format["Mode"]) ? $Format["Mode"] : SCALE_MODE_FLOATING;
     $RemoveXAxis	= isset($Format["RemoveXAxis"]) ? $Format["RemoveXAxis"] : FALSE;
     $MinDivHeight	= isset($Format["MinDivHeight"]) ? $Format["MinDivHeight"] : 20;
     $Factors		= isset($Format["Factors"]) ? $Format["Factors"] : array(1,2,5);
     $ManualScale	= isset($Format["ManualScale"]) ? $Format["ManualScale"] : array("0"=>array("Min"=>-100,"Max"=>100));
     $XMargin		= isset($Format["XMargin"]) ? $Format["XMargin"] : AUTO;
     $YMargin		= isset($Format["YMargin"]) ? $Format["YMargin"] : 0;
     $ScaleSpacing	= isset($Format["ScaleSpacing"]) ? $Format["ScaleSpacing"] : 15;
     $InnerTickWidth	= isset($Format["InnerTickWidth"]) ? $Format["InnerTickWidth"] : 2;
     $OuterTickWidth	= isset($Format["OuterTickWidth"]) ? $Format["OuterTickWidth"] : 2;
     $DrawXLines	= isset($Format["DrawXLines"]) ? $Format["DrawXLines"] : TRUE;
     $DrawYLines	= isset($Format["DrawYLines"]) ? $Format["DrawYLines"] : ALL;
     $GridTicks		= isset($Format["GridTicks"]) ? $Format["GridTicks"] : 4;
     $GridR		= isset($Format["GridR"]) ? $Format["GridR"] : 255;
     $GridG		= isset($Format["GridG"]) ? $Format["GridG"] : 255;
     $GridB		= isset($Format["GridB"]) ? $Format["GridB"] : 255;
     $GridAlpha		= isset($Format["GridAlpha"]) ? $Format["GridAlpha"] : 40;
     $AxisRo		= isset($Format["AxisR"]) ? $Format["AxisR"] : 0;
     $AxisGo		= isset($Format["AxisG"]) ? $Format["AxisG"] : 0;
     $AxisBo		= isset($Format["AxisB"]) ? $Format["AxisB"] : 0;
     $AxisAlpha		= isset($Format["AxisAlpha"]) ? $Format["AxisAlpha"] : 100;
     $TickRo		= isset($Format["TickR"]) ? $Format["TickR"] : 0;
     $TickGo		= isset($Format["TickG"]) ? $Format["TickG"] : 0;
     $TickBo		= isset($Format["TickB"]) ? $Format["TickB"] : 0;
     $TickAlpha		= isset($Format["TickAlpha"]) ? $Format["TickAlpha"] : 100;
     $DrawSubTicks	= isset($Format["DrawSubTicks"]) ? $Format["DrawSubTicks"] : FALSE;
     $InnerSubTickWidth	= isset($Format["InnerSubTickWidth"]) ? $Format["InnerSubTickWidth"] : 0;
     $OuterSubTickWidth	= isset($Format["OuterSubTickWidth"]) ? $Format["OuterSubTickWidth"] : 2;
     $SubTickR		= isset($Format["SubTickR"]) ? $Format["SubTickR"] : 255;
     $SubTickG		= isset($Format["SubTickG"]) ? $Format["SubTickG"] : 0;
     $SubTickB		= isset($Format["SubTickB"]) ? $Format["SubTickB"] : 0;
     $SubTickAlpha	= isset($Format["SubTickAlpha"]) ? $Format["SubTickAlpha"] : 100;
     $AutoAxisLabels	= isset($Format["AutoAxisLabels"]) ? $Format["AutoAxisLabels"] : TRUE;
     $XReleasePercent	= isset($Format["XReleasePercent"]) ? $Format["XReleasePercent"] : 1;
     $DrawArrows	= isset($Format["DrawArrows"]) ? $Format["DrawArrows"] : FALSE;
     $ArrowSize         = isset($Format["ArrowSize"]) ? $Format["ArrowSize"] : 8;
     $CycleBackground	= isset($Format["CycleBackground"]) ? $Format["CycleBackground"] : FALSE;
     $BackgroundR1	= isset($Format["BackgroundR1"]) ? $Format["BackgroundR1"] : 255;
     $BackgroundG1	= isset($Format["BackgroundG1"]) ? $Format["BackgroundG1"] : 255;
     $BackgroundB1	= isset($Format["BackgroundB1"]) ? $Format["BackgroundB1"] : 255;
     $BackgroundAlpha1	= isset($Format["BackgroundAlpha1"]) ? $Format["BackgroundAlpha1"] : 20;
     $BackgroundR2	= isset($Format["BackgroundR2"]) ? $Format["BackgroundR2"] : 230;
     $BackgroundG2	= isset($Format["BackgroundG2"]) ? $Format["BackgroundG2"] : 230;
     $BackgroundB2	= isset($Format["BackgroundB2"]) ? $Format["BackgroundB2"] : 230;
     $BackgroundAlpha2	= isset($Format["BackgroundAlpha2"]) ? $Format["BackgroundAlpha2"] : 20;
     $LabelingMethod	= isset($Format["LabelingMethod"]) ? $Format["LabelingMethod"] : LABELING_ALL;
     $LabelSkip		= isset($Format["LabelSkip"]) ? $Format["LabelSkip"] : 0;
     $LabelRotation	= isset($Format["LabelRotation"]) ? $Format["LabelRotation"] : 0;
     $RemoveSkippedAxis	= isset($Format["RemoveSkippedAxis"]) ? $Format["RemoveSkippedAxis"] : FALSE;
     $SkippedAxisTicks	= isset($Format["SkippedAxisTicks"]) ? $Format["SkippedAxisTicks"] : $GridTicks+2;
     $SkippedAxisR	= isset($Format["SkippedAxisR"]) ? $Format["SkippedAxisR"] : $GridR;
     $SkippedAxisG	= isset($Format["SkippedAxisG"]) ? $Format["SkippedAxisG"] : $GridG;
     $SkippedAxisB	= isset($Format["SkippedAxisB"]) ? $Format["SkippedAxisB"] : $GridB;
     $SkippedAxisAlpha	= isset($Format["SkippedAxisAlpha"]) ? $Format["SkippedAxisAlpha"] : $GridAlpha-30;
     $SkippedTickR	= isset($Format["SkippedTickR"]) ? $Format["SkippedTickR"] : $TickRo;
     $SkippedTickG	= isset($Format["SkippedTickG"]) ? $Format["SkippedTickG"] : $TickGo;
     $SkippedTickB	= isset($Format["SkippedTicksB"]) ? $Format["SkippedTickB"] : $TickBo;
     $SkippedTickAlpha	= isset($Format["SkippedTickAlpha"]) ? $Format["SkippedTickAlpha"] : $TickAlpha-80;
     $SkippedInnerTickWidth	= isset($Format["SkippedInnerTickWidth"]) ? $Format["SkippedInnerTickWidth"] : 0;
     $SkippedOuterTickWidth	= isset($Format["SkippedOuterTickWidth"]) ? $Format["SkippedOuterTickWidth"] : 2;

     /* Floating scale require X & Y margins to be set manually */
     if ( $Floating && ( $XMargin == AUTO || $YMargin == 0 ) ) { $Floating = FALSE; }

     /* Skip a NOTICE event in case of an empty array */
     if ( $DrawYLines == NONE || $DrawYLines == FALSE ) { $DrawYLines = array("zarma"=>"31"); }

     /* Define the color for the skipped elements */
     $SkippedAxisColor = array("R"=>$SkippedAxisR,"G"=>$SkippedAxisG,"B"=>$SkippedAxisB,"Alpha"=>$SkippedAxisAlpha,"Ticks"=>$SkippedAxisTicks);
     $SkippedTickColor = array("R"=>$SkippedTickR,"G"=>$SkippedTickG,"B"=>$SkippedTickB,"Alpha"=>$SkippedTickAlpha);

     $Data = $this->DataSet->getData();
     if ( isset($Data["Abscissa"]) ) { $Abscissa = $Data["Abscissa"]; } else { $Abscissa = NULL; }

     /* Unset the abscissa axis, needed if we display multiple charts on the same picture */
     if ( $Abscissa != NULL )
      {
       foreach($Data["Axis"] as $AxisID => $Parameters)
        { if ($Parameters["Identity"] == AXIS_X) { unset($Data["Axis"][$AxisID]); } }
      }

     /* Build the scale settings */
     $GotXAxis = FALSE;
     foreach($Data["Axis"] as $AxisID => $AxisParameter)
      {
       if ( $AxisParameter["Identity"] == AXIS_X ) { $GotXAxis = TRUE; }

       if ( $Pos == SCALE_POS_LEFTRIGHT && $AxisParameter["Identity"] == AXIS_Y)
        { $Height = $this->GraphAreaY2-$this->GraphAreaY1 - $YMargin*2; }
       elseif ( $Pos == SCALE_POS_LEFTRIGHT && $AxisParameter["Identity"] == AXIS_X)
        { $Height = $this->GraphAreaX2-$this->GraphAreaX1; }
       elseif ( $Pos == SCALE_POS_TOPBOTTOM && $AxisParameter["Identity"] == AXIS_Y)
        { $Height = $this->GraphAreaX2-$this->GraphAreaX1 - $YMargin*2;; }
       else
        { $Height = $this->GraphAreaY2-$this->GraphAreaY1; }

       $AxisMin = ABSOLUTE_MAX; $AxisMax = OUT_OF_SIGHT;
       if ( $Mode == SCALE_MODE_FLOATING || $Mode == SCALE_MODE_START0 )
        {
         foreach($Data["Series"] as $SerieID => $SerieParameter)
          {
           if ( $SerieParameter["Axis"] == $AxisID && $Data["Series"][$SerieID]["isDrawable"] && $Data["Abscissa"] != $SerieID)
            {
             $AxisMax = max($AxisMax,$Data["Series"][$SerieID]["Max"]);
             $AxisMin = min($AxisMin,$Data["Series"][$SerieID]["Min"]);
            }
          }
         $AutoMargin = (($AxisMax-$AxisMin)/100)*$XReleasePercent;

         $Data["Axis"][$AxisID]["Min"] = $AxisMin-$AutoMargin; $Data["Axis"][$AxisID]["Max"] = $AxisMax+$AutoMargin;
         if ( $Mode == SCALE_MODE_START0 ) { $Data["Axis"][$AxisID]["Min"] = 0; }
        }
       elseif ( $Mode == SCALE_MODE_MANUAL )
        {
         if ( isset($ManualScale[$AxisID]["Min"]) && isset($ManualScale[$AxisID]["Max"]) )
          {
           $Data["Axis"][$AxisID]["Min"] = $ManualScale[$AxisID]["Min"];
           $Data["Axis"][$AxisID]["Max"] = $ManualScale[$AxisID]["Max"];
          }
         else
          { echo "Manual scale boundaries not set."; exit(); }
        }
       elseif ( $Mode == SCALE_MODE_ADDALL || $Mode == SCALE_MODE_ADDALL_START0 )
        {
         $Series = "";
         foreach($Data["Series"] as $SerieID => $SerieParameter)
          { if ( $SerieParameter["Axis"] == $AxisID && $SerieParameter["isDrawable"] && $Data["Abscissa"] != $SerieID ) { $Series[$SerieID] = count($Data["Series"][$SerieID]["Data"]); } }

         for ($ID=0;$ID<=max($Series)-1;$ID++)
          {
           $PointMin = 0; $PointMax = 0;
           foreach($Series as $SerieID => $ValuesCount )
            {
             if (isset($Data["Series"][$SerieID]["Data"][$ID]) && $Data["Series"][$SerieID]["Data"][$ID] != NULL )
              {
               $Value = $Data["Series"][$SerieID]["Data"][$ID];
               if ( $Value > 0 ) { $PointMax = $PointMax + $Value; } else { $PointMin = $PointMin + $Value; }
              }
            }
           $AxisMax = max($AxisMax,$PointMax);
           $AxisMin = min($AxisMin,$PointMin);
          }
         $AutoMargin = (($AxisMax-$AxisMin)/100)*$XReleasePercent;
         $Data["Axis"][$AxisID]["Min"] = $AxisMin-$AutoMargin; $Data["Axis"][$AxisID]["Max"] = $AxisMax+$AutoMargin;
        }
       $MaxDivs = floor($Height/$MinDivHeight);

       if ( $Mode == SCALE_MODE_ADDALL_START0 ) { $Data["Axis"][$AxisID]["Min"] = 0; }

       $Scale   = $this->computeScale($Data["Axis"][$AxisID]["Min"],$Data["Axis"][$AxisID]["Max"],$MaxDivs,$Factors,$AxisID);

       $Data["Axis"][$AxisID]["Margin"]    = $AxisParameter["Identity"] == AXIS_X ? $XMargin : $YMargin;
       $Data["Axis"][$AxisID]["ScaleMin"]  = $Scale["XMin"];
       $Data["Axis"][$AxisID]["ScaleMax"]  = $Scale["XMax"];
       $Data["Axis"][$AxisID]["Rows"]      = $Scale["Rows"];
       $Data["Axis"][$AxisID]["RowHeight"] = $Scale["RowHeight"];

       if ( isset($Scale["Format"]) ) { $Data["Axis"][$AxisID]["Format"] = $Scale["Format"]; }

       if ( !isset($Data["Axis"][$AxisID]["Display"]) ) { $Data["Axis"][$AxisID]["Display"] = NULL; }
       if ( !isset($Data["Axis"][$AxisID]["Format"]) )  { $Data["Axis"][$AxisID]["Format"] = NULL; }
       if ( !isset($Data["Axis"][$AxisID]["Unit"]) )    { $Data["Axis"][$AxisID]["Unit"] = NULL; }
      }

     /* Still no X axis */
     if ( $GotXAxis == FALSE )
      {
       if ( $Abscissa != NULL )
        {
         $Points = count($Data["Series"][$Abscissa]["Data"]);
         if ( $AutoAxisLabels )
          $AxisName = isset($Data["Series"][$Abscissa]["Description"]) ? $Data["Series"][$Abscissa]["Description"] : NULL;
         else
          $AxisName = NULL;
        }
       else
        {
         $Points = 0;
         $AxisName = isset($Data["XAxisName"]) ? $Data["XAxisName"] : NULL;
         foreach($Data["Series"] as $SerieID => $SerieParameter)
          { if ( $SerieParameter["isDrawable"] ) { $Points = max($Points,count($SerieParameter["Data"])); } }
        }

       $AxisID = count($Data["Axis"]);
       $Data["Axis"][$AxisID]["Identity"] = AXIS_X;
       if ( $Pos == SCALE_POS_LEFTRIGHT ) { $Data["Axis"][$AxisID]["Position"] = AXIS_POSITION_BOTTOM; } else { $Data["Axis"][$AxisID]["Position"] = AXIS_POSITION_LEFT; }
       if ( isset($Data["AbscissaName"]) ) { $Data["Axis"][$AxisID]["Name"] = $Data["AbscissaName"]; }
       if ( $XMargin == AUTO )
        {
         if ( $Pos == SCALE_POS_LEFTRIGHT )
          { $Height = $this->GraphAreaX2-$this->GraphAreaX1; }
         else
          { $Height = $this->GraphAreaY2-$this->GraphAreaY1; }

         if ( $Points == 1 )
          $Data["Axis"][$AxisID]["Margin"] = $Height / 2;
         else
          $Data["Axis"][$AxisID]["Margin"] = ($Height/$Points) / 2;
        }
       else
        { $Data["Axis"][$AxisID]["Margin"] = $XMargin; }
       $Data["Axis"][$AxisID]["Rows"] = $Points-1;
       if ( !isset($Data["Axis"][$AxisID]["Display"]) ) { $Data["Axis"][$AxisID]["Display"] = NULL; }
       if ( !isset($Data["Axis"][$AxisID]["Format"]) )  { $Data["Axis"][$AxisID]["Format"] = NULL; }
       if ( !isset($Data["Axis"][$AxisID]["Unit"]) )    { $Data["Axis"][$AxisID]["Unit"] = NULL; }
      }

     /* Do we need to reverse the abscissa position? */
     if ( $Pos != SCALE_POS_LEFTRIGHT )
      {
       if ( $Data["AbsicssaPosition"] == AXIS_POSITION_BOTTOM )
        { $Data["AbsicssaPosition"] = AXIS_POSITION_LEFT; }
       else
        { $Data["AbsicssaPosition"] = AXIS_POSITION_RIGHT; }
      }
     $Data["Axis"][$AxisID]["Position"] = $Data["AbsicssaPosition"];

     $this->DataSet->saveOrientation($Pos);
     $this->DataSet->saveAxisConfig($Data["Axis"]);
     $this->DataSet->saveYMargin($YMargin);

     $FontColorRo = $this->FontColorR; $FontColorGo = $this->FontColorG; $FontColorBo = $this->FontColorB;

     $AxisPos["L"] = $this->GraphAreaX1; $AxisPos["R"] = $this->GraphAreaX2; $AxisPos["T"] = $this->GraphAreaY1; $AxisPos["B"] = $this->GraphAreaY2;
     foreach($Data["Axis"] as $AxisID => $Parameters)
      {
       if ( isset($Parameters["Color"]) )
        {
         $AxisR = $Parameters["Color"]["R"]; $AxisG = $Parameters["Color"]["G"]; $AxisB = $Parameters["Color"]["B"];
         $TickR = $Parameters["Color"]["R"]; $TickG = $Parameters["Color"]["G"]; $TickB = $Parameters["Color"]["B"];
         $this->setFontProperties(array("R"=>$Parameters["Color"]["R"],"G"=>$Parameters["Color"]["G"],"B"=>$Parameters["Color"]["B"]));
        }
       else
        {
         $AxisR = $AxisRo; $AxisG = $AxisGo; $AxisB = $AxisBo;
         $TickR = $TickRo; $TickG = $TickGo; $TickB = $TickBo;
         $this->setFontProperties(array("R"=>$FontColorRo,"G"=>$FontColorGo,"B"=>$FontColorBo));
        }

       $LastValue = "w00t"; $ID = 1;
       if ( $Parameters["Identity"] == AXIS_X )
        {
         if ( $Pos == SCALE_POS_LEFTRIGHT )
          {
           if ( $Parameters["Position"] == AXIS_POSITION_BOTTOM )
            {
             if ( $LabelRotation == 0 )					{ $LabelAlign = TEXT_ALIGN_TOPMIDDLE; $YLabelOffset = 2; }
             if ( $LabelRotation > 0 && $LabelRotation < 190 )		{ $LabelAlign = TEXT_ALIGN_MIDDLERIGHT; $YLabelOffset = 5; }
             if ( $LabelRotation == 180 )				{ $LabelAlign = TEXT_ALIGN_BOTTOMMIDDLE; $YLabelOffset = 5; }
             if ( $LabelRotation > 180 && $LabelRotation < 360 )	{ $LabelAlign = TEXT_ALIGN_MIDDLELEFT; $YLabelOffset = 2; }

             if ( !$RemoveXAxis )
              {
               if ( $Floating )
                { $FloatingOffset = $YMargin; $this->drawLine($this->GraphAreaX1+$Parameters["Margin"],$AxisPos["B"],$this->GraphAreaX2-$Parameters["Margin"],$AxisPos["B"],array("R"=>$AxisR,"G"=>$AxisG,"B"=>$AxisB,"Alpha"=>$AxisAlpha)); }
               else
                { $FloatingOffset = 0; $this->drawLine($this->GraphAreaX1,$AxisPos["B"],$this->GraphAreaX2,$AxisPos["B"],array("R"=>$AxisR,"G"=>$AxisG,"B"=>$AxisB,"Alpha"=>$AxisAlpha)); }

               if ( $DrawArrows ) { $this->drawArrow($this->GraphAreaX2-$Parameters["Margin"],$AxisPos["B"],$this->GraphAreaX2+($ArrowSize*2),$AxisPos["B"],array("FillR"=>$AxisR,"FillG"=>$AxisG,"FillB"=>$AxisB,"Size"=>$ArrowSize)); }
              }

             $Width = ($this->GraphAreaX2 - $this->GraphAreaX1) - $Parameters["Margin"]*2;

             if ($Parameters["Rows"] == 0 ) { $Step  = $Width; } else { $Step  = $Width / ($Parameters["Rows"]); }
             
             $MaxBottom = $AxisPos["B"];
             for($i=0;$i<=$Parameters["Rows"];$i++)
              {
               $XPos  = $this->GraphAreaX1 + $Parameters["Margin"] + $Step*$i;
               $YPos  = $AxisPos["B"];

               if ( $Abscissa != NULL )
                { if ( isset($Data["Series"][$Abscissa]["Data"][$i]) ) { $Value = $this->scaleFormat($Data["Series"][$Abscissa]["Data"][$i],$Data["XAxisDisplay"],$Data["XAxisFormat"],$Data["XAxisUnit"]); } else { $Value = ""; } }
               else
                {
                 if ( isset($Parameters["ScaleMin"]) && isset ($Parameters["RowHeight"]) )
                  $Value = $this->scaleFormat($Parameters["ScaleMin"] + $Parameters["RowHeight"]*$i,$Data["XAxisDisplay"],$Data["XAxisFormat"],$Data["XAxisUnit"]);
                 else
                  $Value = $i;
                }

               $ID++; $Skipped = TRUE;
               if ( $this->isValidLabel($Value,$LastValue,$LabelingMethod,$ID,$LabelSkip) && !$RemoveXAxis)
                {
                 $Bounds    = $this->drawText($XPos,$YPos+$OuterTickWidth+$YLabelOffset,$Value,array("Angle"=>$LabelRotation,"Align"=>$LabelAlign));
                 $TxtBottom = $YPos+$OuterTickWidth+2+($Bounds[0]["Y"]-$Bounds[2]["Y"]);
                 $MaxBottom = max($MaxBottom,$TxtBottom);
                 $LastValue = $Value;
                 $Skipped   = FALSE;
                }

               if ( $RemoveXAxis ) { $Skipped   = FALSE; }

               if ( $Skipped )
                {
                 if ( $DrawXLines && !$RemoveSkippedAxis ) { $this->drawLine($XPos,$this->GraphAreaY1+$FloatingOffset,$XPos,$this->GraphAreaY2-$FloatingOffset,$SkippedAxisColor); }
                 if ( ($SkippedInnerTickWidth !=0 || $SkippedOuterTickWidth != 0) && !$RemoveXAxis && !$RemoveSkippedAxis) { $this->drawLine($XPos,$YPos-$SkippedInnerTickWidth,$XPos,$YPos+$SkippedOuterTickWidth,$SkippedTickColor); }
                }
               else
                {
                 if ( $DrawXLines && ($XPos != $this->GraphAreaX1 && $XPos != $this->GraphAreaX2) ) { $this->drawLine($XPos,$this->GraphAreaY1+$FloatingOffset,$XPos,$this->GraphAreaY2-$FloatingOffset,array("R"=>$GridR,"G"=>$GridG,"B"=>$GridB,"Alpha"=>$GridAlpha,"Ticks"=>$GridTicks)); }
                 if ( ($InnerTickWidth !=0 || $OuterTickWidth != 0) && !$RemoveXAxis ) { $this->drawLine($XPos,$YPos-$InnerTickWidth,$XPos,$YPos+$OuterTickWidth,array("R"=>$TickR,"G"=>$TickG,"B"=>$TickB,"Alpha"=>$TickAlpha)); }
                }
              }

             if ( isset($Parameters["Name"]) && !$RemoveXAxis)
              {
               $YPos   = $MaxBottom+2;
               $XPos   = $this->GraphAreaX1+($this->GraphAreaX2-$this->GraphAreaX1)/2;
               $Bounds = $this->drawText($XPos,$YPos,$Parameters["Name"],array("Align"=>TEXT_ALIGN_TOPMIDDLE));
               $MaxBottom = $Bounds[0]["Y"];

               $this->DataSet->Data["GraphArea"]["Y2"] = $MaxBottom + $this->FontSize;
              }

             $AxisPos["B"] = $MaxBottom + $ScaleSpacing;
            }
           elseif ( $Parameters["Position"] == AXIS_POSITION_TOP )
            {
             if ( $LabelRotation == 0 )					{ $LabelAlign = TEXT_ALIGN_BOTTOMMIDDLE; $YLabelOffset = 2; }
             if ( $LabelRotation > 0 && $LabelRotation < 190 )		{ $LabelAlign = TEXT_ALIGN_MIDDLELEFT; $YLabelOffset = 2; }
             if ( $LabelRotation == 180 )				{ $LabelAlign = TEXT_ALIGN_TOPMIDDLE; $YLabelOffset = 5; }
             if ( $LabelRotation > 180 && $LabelRotation < 360 )	{ $LabelAlign = TEXT_ALIGN_MIDDLERIGHT; $YLabelOffset = 5; }

             if ( !$RemoveXAxis )
              {
               if ( $Floating )
                { $FloatingOffset = $YMargin; $this->drawLine($this->GraphAreaX1+$Parameters["Margin"],$AxisPos["T"],$this->GraphAreaX2-$Parameters["Margin"],$AxisPos["T"],array("R"=>$AxisR,"G"=>$AxisG,"B"=>$AxisB,"Alpha"=>$AxisAlpha)); }
               else
                { $FloatingOffset = 0; $this->drawLine($this->GraphAreaX1,$AxisPos["T"],$this->GraphAreaX2,$AxisPos["T"],array("R"=>$AxisR,"G"=>$AxisG,"B"=>$AxisB,"Alpha"=>$AxisAlpha)); }

               if ( $DrawArrows ) { $this->drawArrow($this->GraphAreaX2-$Parameters["Margin"],$AxisPos["T"],$this->GraphAreaX2+($ArrowSize*2),$AxisPos["T"],array("FillR"=>$AxisR,"FillG"=>$AxisG,"FillB"=>$AxisB,"Size"=>$ArrowSize)); }
              }

             $Width = ($this->GraphAreaX2 - $this->GraphAreaX1) - $Parameters["Margin"]*2;

             if ($Parameters["Rows"] == 0 ) { $Step  = $Width; } else { $Step  = $Width / $Parameters["Rows"]; }
             
             $MinTop = $AxisPos["T"];
             for($i=0;$i<=$Parameters["Rows"];$i++)
              {
               $XPos  = $this->GraphAreaX1 + $Parameters["Margin"] + $Step*$i;
               $YPos  = $AxisPos["T"];

               if ( $Abscissa != NULL )
                { if ( isset($Data["Series"][$Abscissa]["Data"][$i]) ) { $Value = $this->scaleFormat($Data["Series"][$Abscissa]["Data"][$i],$Data["XAxisDisplay"],$Data["XAxisFormat"],$Data["XAxisUnit"]); } else { $Value = ""; } }
               else
                {
                 if ( isset($Parameters["ScaleMin"]) && isset ($Parameters["RowHeight"]) )
                  $Value = $this->scaleFormat($Parameters["ScaleMin"] + $Parameters["RowHeight"]*$i,$Data["XAxisDisplay"],$Data["XAxisFormat"],$Data["XAxisUnit"]);
                 else
                  $Value = $i;
                }

               $ID++; $Skipped = TRUE;
               if ( $this->isValidLabel($Value,$LastValue,$LabelingMethod,$ID,$LabelSkip) && !$RemoveXAxis)
                {
                 $Bounds = $this->drawText($XPos,$YPos-$OuterTickWidth-$YLabelOffset,$Value,array("Angle"=>$LabelRotation,"Align"=>$LabelAlign));
                 $TxtBox = $YPos-$OuterTickWidth-2-($Bounds[0]["Y"]-$Bounds[2]["Y"]);
                 $MinTop = min($MinTop,$TxtBox);
                 $LastValue = $Value;
                 $Skipped   = FALSE;
                }

               if ( $RemoveXAxis ) { $Skipped   = FALSE; }

               if ( $Skipped )
                {
                 if ( $DrawXLines && !$RemoveSkippedAxis ) { $this->drawLine($XPos,$this->GraphAreaY1+$FloatingOffset,$XPos,$this->GraphAreaY2-$FloatingOffset,$SkippedAxisColor); }
                 if ( ($SkippedInnerTickWidth !=0 || $SkippedOuterTickWidth != 0) && !$RemoveXAxis && !$RemoveSkippedAxis ) { $this->drawLine($XPos,$YPos+$SkippedInnerTickWidth,$XPos,$YPos-$SkippedOuterTickWidth,$SkippedTickColor); }
                }
               else
                {
                 if ( $DrawXLines ) { $this->drawLine($XPos,$this->GraphAreaY1+$FloatingOffset,$XPos,$this->GraphAreaY2-$FloatingOffset,array("R"=>$GridR,"G"=>$GridG,"B"=>$GridB,"Alpha"=>$GridAlpha,"Ticks"=>$GridTicks)); }
                 if ( ($InnerTickWidth !=0 || $OuterTickWidth != 0) && !$RemoveXAxis ) { $this->drawLine($XPos,$YPos+$InnerTickWidth,$XPos,$YPos-$OuterTickWidth,array("R"=>$TickR,"G"=>$TickG,"B"=>$TickB,"Alpha"=>$TickAlpha)); }
                }

              }

             if ( isset($Parameters["Name"]) && !$RemoveXAxis )
              {
               $YPos   = $MinTop-2;
               $XPos   = $this->GraphAreaX1+($this->GraphAreaX2-$this->GraphAreaX1)/2;
               $Bounds = $this->drawText($XPos,$YPos,$Parameters["Name"],array("Align"=>TEXT_ALIGN_BOTTOMMIDDLE));
               $MinTop = $Bounds[2]["Y"];

               $this->DataSet->Data["GraphArea"]["Y1"] = $MinTop;
              }

             $AxisPos["T"] = $MinTop - $ScaleSpacing;
            }
          }
         elseif ( $Pos == SCALE_POS_TOPBOTTOM )
          {
           if ( $Parameters["Position"] == AXIS_POSITION_LEFT )
            {
             if ( $LabelRotation == 0 )					{ $LabelAlign = TEXT_ALIGN_MIDDLERIGHT; $XLabelOffset = -2; }
             if ( $LabelRotation > 0 && $LabelRotation < 190 )		{ $LabelAlign = TEXT_ALIGN_MIDDLERIGHT; $XLabelOffset = -6; }
             if ( $LabelRotation == 180 )				{ $LabelAlign = TEXT_ALIGN_MIDDLELEFT; $XLabelOffset = -2; }
             if ( $LabelRotation > 180 && $LabelRotation < 360 )	{ $LabelAlign = TEXT_ALIGN_MIDDLELEFT; $XLabelOffset = -5; }

             if ( !$RemoveXAxis )
              {
               if ( $Floating )
                { $FloatingOffset = $YMargin; $this->drawLine($AxisPos["L"],$this->GraphAreaY1+$Parameters["Margin"],$AxisPos["L"],$this->GraphAreaY2-$Parameters["Margin"],array("R"=>$AxisR,"G"=>$AxisG,"B"=>$AxisB,"Alpha"=>$AxisAlpha)); }
               else
                { $FloatingOffset = 0; $this->drawLine($AxisPos["L"],$this->GraphAreaY1,$AxisPos["L"],$this->GraphAreaY2,array("R"=>$AxisR,"G"=>$AxisG,"B"=>$AxisB,"Alpha"=>$AxisAlpha)); }

               if ( $DrawArrows ) { $this->drawArrow($AxisPos["L"],$this->GraphAreaY2-$Parameters["Margin"],$AxisPos["L"],$this->GraphAreaY2+($ArrowSize*2),array("FillR"=>$AxisR,"FillG"=>$AxisG,"FillB"=>$AxisB,"Size"=>$ArrowSize)); }
              }

             $Height = ($this->GraphAreaY2 - $this->GraphAreaY1) - $Parameters["Margin"]*2;

             if ($Parameters["Rows"] == 0 ) { $Step  = $Height; } else { $Step   = $Height / $Parameters["Rows"]; }

             $MinLeft = $AxisPos["L"];
             for($i=0;$i<=$Parameters["Rows"];$i++)
              {
               $YPos  = $this->GraphAreaY1 + $Parameters["Margin"] + $Step*$i;
               $XPos  = $AxisPos["L"];

               if ( $Abscissa != NULL )
                { if ( isset($Data["Series"][$Abscissa]["Data"][$i]) ) { $Value = $this->scaleFormat($Data["Series"][$Abscissa]["Data"][$i],$Data["XAxisDisplay"],$Data["XAxisFormat"],$Data["XAxisUnit"]); } else { $Value = ""; } }
               else
                {
                 if ( isset($Parameters["ScaleMin"]) && isset ($Parameters["RowHeight"]) )
                  $Value = $this->scaleFormat($Parameters["ScaleMin"] + $Parameters["RowHeight"]*$i,$Data["XAxisDisplay"],$Data["XAxisFormat"],$Data["XAxisUnit"]);
                 else
                  $Value = $i;
                }

               $ID++; $Skipped = TRUE;
               if ( $this->isValidLabel($Value,$LastValue,$LabelingMethod,$ID,$LabelSkip) && !$RemoveXAxis)
                {
                 $Bounds  = $this->drawText($XPos-$OuterTickWidth+$XLabelOffset,$YPos,$Value,array("Angle"=>$LabelRotation,"Align"=>$LabelAlign));
                 $TxtBox  = $XPos-$OuterTickWidth-2-($Bounds[1]["X"]-$Bounds[0]["X"]);
                 $MinLeft = min($MinLeft,$TxtBox);
                 $LastValue = $Value;
                 $Skipped   = FALSE;
                }

               if ( $RemoveXAxis ) { $Skipped   = FALSE; }

               if ( $Skipped )
                {
                 if ( $DrawXLines && !$RemoveSkippedAxis ) { $this->drawLine($this->GraphAreaX1+$FloatingOffset,$YPos,$this->GraphAreaX2-$FloatingOffset,$YPos,$SkippedAxisColor); }
                 if ( ($SkippedInnerTickWidth !=0 || $SkippedOuterTickWidth != 0) && !$RemoveXAxis && !$RemoveSkippedAxis ) { $this->drawLine($XPos-$SkippedOuterTickWidth,$YPos,$XPos+$SkippedInnerTickWidth,$YPos,$SkippedTickColor); }
                }
               else
                {
                 if ( $DrawXLines && ($YPos != $this->GraphAreaY1 && $YPos != $this->GraphAreaY2) ) { $this->drawLine($this->GraphAreaX1+$FloatingOffset,$YPos,$this->GraphAreaX2-$FloatingOffset,$YPos,array("R"=>$GridR,"G"=>$GridG,"B"=>$GridB,"Alpha"=>$GridAlpha,"Ticks"=>$GridTicks)); }
                 if ( ($InnerTickWidth !=0 || $OuterTickWidth != 0) && !$RemoveXAxis ) { $this->drawLine($XPos-$OuterTickWidth,$YPos,$XPos+$InnerTickWidth,$YPos,array("R"=>$TickR,"G"=>$TickG,"B"=>$TickB,"Alpha"=>$TickAlpha)); }
                }

              }
             if ( isset($Parameters["Name"]) && !$RemoveXAxis )
              {
               $XPos   = $MinLeft-2;
               $YPos   = $this->GraphAreaY1+($this->GraphAreaY2-$this->GraphAreaY1)/2;
               $Bounds = $this->drawText($XPos,$YPos,$Parameters["Name"],array("Align"=>TEXT_ALIGN_BOTTOMMIDDLE,"Angle"=>90));
               $MinLeft = $Bounds[0]["X"];

               $this->DataSet->Data["GraphArea"]["X1"] = $MinLeft;
              }

             $AxisPos["L"] = $MinLeft - $ScaleSpacing;
            }
           elseif ( $Parameters["Position"] == AXIS_POSITION_RIGHT )
            {
             if ( $LabelRotation == 0 )					{ $LabelAlign = TEXT_ALIGN_MIDDLELEFT; $XLabelOffset = 2; }
             if ( $LabelRotation > 0 && $LabelRotation < 190 )		{ $LabelAlign = TEXT_ALIGN_MIDDLELEFT; $XLabelOffset = 6; }
             if ( $LabelRotation == 180 )				{ $LabelAlign = TEXT_ALIGN_MIDDLERIGHT; $XLabelOffset = 5; }
             if ( $LabelRotation > 180 && $LabelRotation < 360 )	{ $LabelAlign = TEXT_ALIGN_MIDDLERIGHT; $XLabelOffset = 7; }

             if ( !$RemoveXAxis )
              {
               if ( $Floating )
                { $FloatingOffset = $YMargin; $this->drawLine($AxisPos["R"],$this->GraphAreaY1+$Parameters["Margin"],$AxisPos["R"],$this->GraphAreaY2-$Parameters["Margin"],array("R"=>$AxisR,"G"=>$AxisG,"B"=>$AxisB,"Alpha"=>$AxisAlpha)); }
               else
                { $FloatingOffset = 0; $this->drawLine($AxisPos["R"],$this->GraphAreaY1,$AxisPos["R"],$this->GraphAreaY2,array("R"=>$AxisR,"G"=>$AxisG,"B"=>$AxisB,"Alpha"=>$AxisAlpha)); }

               if ( $DrawArrows ) { $this->drawArrow($AxisPos["R"],$this->GraphAreaY2-$Parameters["Margin"],$AxisPos["R"],$this->GraphAreaY2+($ArrowSize*2),array("FillR"=>$AxisR,"FillG"=>$AxisG,"FillB"=>$AxisB,"Size"=>$ArrowSize)); }
              }

             $Height = ($this->GraphAreaY2 - $this->GraphAreaY1) - $Parameters["Margin"]*2;

             if ($Parameters["Rows"] == 0 ) { $Step  = $Height; } else { $Step   = $Height / $Parameters["Rows"]; }
             
             $MaxRight = $AxisPos["R"];
             for($i=0;$i<=$Parameters["Rows"];$i++)
              {
               $YPos  = $this->GraphAreaY1 + $Parameters["Margin"] + $Step*$i;
               $XPos  = $AxisPos["R"];

               if ( $Abscissa != NULL )
                { if ( isset($Data["Series"][$Abscissa]["Data"][$i]) ) { $Value = $this->scaleFormat($Data["Series"][$Abscissa]["Data"][$i],$Data["XAxisDisplay"],$Data["XAxisFormat"],$Data["XAxisUnit"]); } else { $Value = ""; } }
               else
                {
                 if ( isset($Parameters["ScaleMin"]) && isset ($Parameters["RowHeight"]) )
                  $Value = $this->scaleFormat($Parameters["ScaleMin"] + $Parameters["RowHeight"]*$i,$Data["XAxisDisplay"],$Data["XAxisFormat"],$Data["XAxisUnit"]);
                 else
                  $Value = $i;
                }

               $ID++; $Skipped = TRUE;
               if ( $this->isValidLabel($Value,$LastValue,$LabelingMethod,$ID,$LabelSkip) && !$RemoveXAxis)
                {
                 $Bounds   = $this->drawText($XPos+$OuterTickWidth+$XLabelOffset,$YPos,$Value,array("Angle"=>$LabelRotation,"Align"=>$LabelAlign));
                 $TxtBox   = $XPos+$OuterTickWidth+2+($Bounds[1]["X"]-$Bounds[0]["X"]);
                 $MaxRight = max($MaxRight,$TxtBox);
                 $LastValue = $Value;
                 $Skipped   = FALSE;
                }

               if ( $RemoveXAxis ) { $Skipped   = FALSE; }

               if ( $Skipped )
                {
                 if ( $DrawXLines && !$RemoveSkippedAxis ) { $this->drawLine($this->GraphAreaX1+$FloatingOffset,$YPos,$this->GraphAreaX2-$FloatingOffset,$YPos,$SkippedAxisColor); }
                 if ( ($SkippedInnerTickWidth != 0 || $SkippedOuterTickWidth != 0) && !$RemoveXAxis && !$RemoveSkippedAxis ) { $this->drawLine($XPos+$SkippedOuterTickWidth,$YPos,$XPos-$SkippedInnerTickWidth,$YPos,$SkippedTickColor); }
                }
               else
                {
                 if ( $DrawXLines ) { $this->drawLine($this->GraphAreaX1+$FloatingOffset,$YPos,$this->GraphAreaX2-$FloatingOffset,$YPos,array("R"=>$GridR,"G"=>$GridG,"B"=>$GridB,"Alpha"=>$GridAlpha,"Ticks"=>$GridTicks)); }
                 if ( ($InnerTickWidth != 0 || $OuterTickWidth != 0) && !$RemoveXAxis ) { $this->drawLine($XPos+$OuterTickWidth,$YPos,$XPos-$InnerTickWidth,$YPos,array("R"=>$TickR,"G"=>$TickG,"B"=>$TickB,"Alpha"=>$TickAlpha)); }
                }

              }

             if ( isset($Parameters["Name"]) && !$RemoveXAxis)
              {
               $XPos   = $MaxRight+4;
               $YPos   = $this->GraphAreaY1+($this->GraphAreaY2-$this->GraphAreaY1)/2;
               $Bounds = $this->drawText($XPos,$YPos,$Parameters["Name"],array("Align"=>TEXT_ALIGN_BOTTOMMIDDLE,"Angle"=>270));
               $MaxRight = $Bounds[1]["X"];

               $this->DataSet->Data["GraphArea"]["X2"] = $MaxRight + $this->FontSize;
              }

             $AxisPos["R"] = $MaxRight + $ScaleSpacing;
            }
          }
        }



       if ( $Parameters["Identity"] == AXIS_Y )
        {
         if ( $Pos == SCALE_POS_LEFTRIGHT )
          {
           if ( $Parameters["Position"] == AXIS_POSITION_LEFT )
            {

             if ( $Floating )
              { $FloatingOffset = $XMargin; $this->drawLine($AxisPos["L"],$this->GraphAreaY1+$Parameters["Margin"],$AxisPos["L"],$this->GraphAreaY2-$Parameters["Margin"],array("R"=>$AxisR,"G"=>$AxisG,"B"=>$AxisB,"Alpha"=>$AxisAlpha)); }
             else
              { $FloatingOffset = 0; $this->drawLine($AxisPos["L"],$this->GraphAreaY1,$AxisPos["L"],$this->GraphAreaY2,array("R"=>$AxisR,"G"=>$AxisG,"B"=>$AxisB,"Alpha"=>$AxisAlpha)); }

             if ( $DrawArrows ) { $this->drawArrow($AxisPos["L"],$this->GraphAreaY1+$Parameters["Margin"],$AxisPos["L"],$this->GraphAreaY1-($ArrowSize*2),array("FillR"=>$AxisR,"FillG"=>$AxisG,"FillB"=>$AxisB,"Size"=>$ArrowSize)); }

             $Height = ($this->GraphAreaY2 - $this->GraphAreaY1) - $Parameters["Margin"]*2;
             $Step   = $Height / $Parameters["Rows"]; $SubTicksSize = $Step /2; $MinLeft = $AxisPos["L"];
             $LastY  = NULL;
             for($i=0;$i<=$Parameters["Rows"];$i++)
              {
               $YPos  = $this->GraphAreaY2 - $Parameters["Margin"] - $Step*$i;
               $XPos  = $AxisPos["L"];
               $Value = $this->scaleFormat($Parameters["ScaleMin"] + $Parameters["RowHeight"]*$i,$Parameters["Display"],$Parameters["Format"],$Parameters["Unit"]);

               if ( $i%2 == 1 ) { $BGColor = array("R"=>$BackgroundR1,"G"=>$BackgroundG1,"B"=>$BackgroundB1,"Alpha"=>$BackgroundAlpha1); } else { $BGColor = array("R"=>$BackgroundR2,"G"=>$BackgroundG2,"B"=>$BackgroundB2,"Alpha"=>$BackgroundAlpha2); }
               if ( $LastY != NULL && $CycleBackground && ( $DrawYLines == ALL || in_array($AxisID,$DrawYLines) )) { $this->drawFilledRectangle($this->GraphAreaX1+$FloatingOffset,$LastY,$this->GraphAreaX2-$FloatingOffset,$YPos,$BGColor); }

               if ( $DrawYLines == ALL || in_array($AxisID,$DrawYLines) ) { $this->drawLine($this->GraphAreaX1+$FloatingOffset,$YPos,$this->GraphAreaX2-$FloatingOffset,$YPos,array("R"=>$GridR,"G"=>$GridG,"B"=>$GridB,"Alpha"=>$GridAlpha,"Ticks"=>$GridTicks)); }

               if ( $DrawSubTicks && $i != $Parameters["Rows"] )
                $this->drawLine($XPos-$OuterSubTickWidth,$YPos-$SubTicksSize,$XPos+$InnerSubTickWidth,$YPos-$SubTicksSize,array("R"=>$SubTickR,"G"=>$SubTickG,"B"=>$SubTickB,"Alpha"=>$SubTickAlpha));

               $this->drawLine($XPos-$OuterTickWidth,$YPos,$XPos+$InnerTickWidth,$YPos,array("R"=>$TickR,"G"=>$TickG,"B"=>$TickB,"Alpha"=>$TickAlpha));
               $Bounds  = $this->drawText($XPos-$OuterTickWidth-2,$YPos,$Value,array("Align"=>TEXT_ALIGN_MIDDLERIGHT));
               $TxtLeft = $XPos-$OuterTickWidth-2-($Bounds[1]["X"]-$Bounds[0]["X"]);
               $MinLeft = min($MinLeft,$TxtLeft);

               $LastY = $YPos;
              }

             if ( isset($Parameters["Name"]) )
              {
               $XPos    = $MinLeft-2;
               $YPos    = $this->GraphAreaY1+($this->GraphAreaY2-$this->GraphAreaY1)/2;
               $Bounds  = $this->drawText($XPos,$YPos,$Parameters["Name"],array("Align"=>TEXT_ALIGN_BOTTOMMIDDLE,"Angle"=>90));
               $MinLeft = $Bounds[2]["X"];

               $this->DataSet->Data["GraphArea"]["X1"] = $MinLeft;
              }

             $AxisPos["L"] = $MinLeft - $ScaleSpacing;
            }
           elseif ( $Parameters["Position"] == AXIS_POSITION_RIGHT )
            {
             if ( $Floating )
              { $FloatingOffset = $XMargin; $this->drawLine($AxisPos["R"],$this->GraphAreaY1+$Parameters["Margin"],$AxisPos["R"],$this->GraphAreaY2-$Parameters["Margin"],array("R"=>$AxisR,"G"=>$AxisG,"B"=>$AxisB,"Alpha"=>$AxisAlpha)); }
             else
              { $FloatingOffset = 0; $this->drawLine($AxisPos["R"],$this->GraphAreaY1,$AxisPos["R"],$this->GraphAreaY2,array("R"=>$AxisR,"G"=>$AxisG,"B"=>$AxisB,"Alpha"=>$AxisAlpha)); }

             if ( $DrawArrows ) { $this->drawArrow($AxisPos["R"],$this->GraphAreaY1+$Parameters["Margin"],$AxisPos["R"],$this->GraphAreaY1-($ArrowSize*2),array("FillR"=>$AxisR,"FillG"=>$AxisG,"FillB"=>$AxisB,"Size"=>$ArrowSize)); }

             $Height = ($this->GraphAreaY2 - $this->GraphAreaY1) - $Parameters["Margin"]*2;
             $Step   = $Height / $Parameters["Rows"]; $SubTicksSize = $Step /2; $MaxLeft = $AxisPos["R"];
             $LastY  = NULL;
             for($i=0;$i<=$Parameters["Rows"];$i++)
              {
               $YPos  = $this->GraphAreaY2 - $Parameters["Margin"] - $Step*$i;
               $XPos  = $AxisPos["R"];
               $Value = $this->scaleFormat($Parameters["ScaleMin"] + $Parameters["RowHeight"]*$i,$Parameters["Display"],$Parameters["Format"],$Parameters["Unit"]);

               if ( $i%2 == 1 ) { $BGColor = array("R"=>$BackgroundR1,"G"=>$BackgroundG1,"B"=>$BackgroundB1,"Alpha"=>$BackgroundAlpha1); } else { $BGColor = array("R"=>$BackgroundR2,"G"=>$BackgroundG2,"B"=>$BackgroundB2,"Alpha"=>$BackgroundAlpha2); }
               if ( $LastY != NULL && $CycleBackground  && ( $DrawYLines == ALL || in_array($AxisID,$DrawYLines) )) { $this->drawFilledRectangle($this->GraphAreaX1+$FloatingOffset,$LastY,$this->GraphAreaX2-$FloatingOffset,$YPos,$BGColor); }

               if ( $DrawYLines == ALL || in_array($AxisID,$DrawYLines) ) { $this->drawLine($this->GraphAreaX1+$FloatingOffset,$YPos,$this->GraphAreaX2-$FloatingOffset,$YPos,array("R"=>$GridR,"G"=>$GridG,"B"=>$GridB,"Alpha"=>$GridAlpha,"Ticks"=>$GridTicks)); }

               if ( $DrawSubTicks && $i != $Parameters["Rows"] )
                $this->drawLine($XPos-$OuterSubTickWidth,$YPos-$SubTicksSize,$XPos+$InnerSubTickWidth,$YPos-$SubTicksSize,array("R"=>$SubTickR,"G"=>$SubTickG,"B"=>$SubTickB,"Alpha"=>$SubTickAlpha));

               $this->drawLine($XPos-$InnerTickWidth,$YPos,$XPos+$OuterTickWidth,$YPos,array("R"=>$TickR,"G"=>$TickG,"B"=>$TickB,"Alpha"=>$TickAlpha));
               $Bounds  = $this->drawText($XPos+$OuterTickWidth+2,$YPos,$Value,array("Align"=>TEXT_ALIGN_MIDDLELEFT));
               $TxtLeft = $XPos+$OuterTickWidth+2+($Bounds[1]["X"]-$Bounds[0]["X"]);
               $MaxLeft = max($MaxLeft,$TxtLeft);

               $LastY = $YPos;
              }

             if ( isset($Parameters["Name"]) )
              {
               $XPos    = $MaxLeft+6;
               $YPos    = $this->GraphAreaY1+($this->GraphAreaY2-$this->GraphAreaY1)/2;
               $Bounds  = $this->drawText($XPos,$YPos,$Parameters["Name"],array("Align"=>TEXT_ALIGN_BOTTOMMIDDLE,"Angle"=>270));
               $MaxLeft = $Bounds[2]["X"];

               $this->DataSet->Data["GraphArea"]["X2"] = $MaxLeft + $this->FontSize;
              }
             $AxisPos["R"] = $MaxLeft + $ScaleSpacing;
            }
          }
         elseif ( $Pos == SCALE_POS_TOPBOTTOM )
          {
           if ( $Parameters["Position"] == AXIS_POSITION_TOP )
            {
             if ( $Floating )
              { $FloatingOffset = $XMargin; $this->drawLine($this->GraphAreaX1+$Parameters["Margin"],$AxisPos["T"],$this->GraphAreaX2-$Parameters["Margin"],$AxisPos["T"],array("R"=>$AxisR,"G"=>$AxisG,"B"=>$AxisB,"Alpha"=>$AxisAlpha)); }
             else
              { $FloatingOffset = 0; $this->drawLine($this->GraphAreaX1,$AxisPos["T"],$this->GraphAreaX2,$AxisPos["T"],array("R"=>$AxisR,"G"=>$AxisG,"B"=>$AxisB,"Alpha"=>$AxisAlpha)); }

             if ( $DrawArrows ) { $this->drawArrow($this->GraphAreaX2-$Parameters["Margin"],$AxisPos["T"],$this->GraphAreaX2+($ArrowSize*2),$AxisPos["T"],array("FillR"=>$AxisR,"FillG"=>$AxisG,"FillB"=>$AxisB,"Size"=>$ArrowSize)); }

             $Width = ($this->GraphAreaX2 - $this->GraphAreaX1) - $Parameters["Margin"]*2;
             $Step   = $Width / $Parameters["Rows"]; $SubTicksSize = $Step /2; $MinTop = $AxisPos["T"];
             $LastX  = NULL;
             for($i=0;$i<=$Parameters["Rows"];$i++)
              {
               $XPos  = $this->GraphAreaX1 + $Parameters["Margin"] + $Step*$i;
               $YPos  = $AxisPos["T"];
               $Value = $this->scaleFormat($Parameters["ScaleMin"] + $Parameters["RowHeight"]*$i,$Parameters["Display"],$Parameters["Format"],$Parameters["Unit"]);

               if ( $i%2 == 1 ) { $BGColor = array("R"=>$BackgroundR1,"G"=>$BackgroundG1,"B"=>$BackgroundB1,"Alpha"=>$BackgroundAlpha1); } else { $BGColor = array("R"=>$BackgroundR2,"G"=>$BackgroundG2,"B"=>$BackgroundB2,"Alpha"=>$BackgroundAlpha2); }
               if ( $LastX != NULL && $CycleBackground  && ( $DrawYLines == ALL || in_array($AxisID,$DrawYLines) )) { $this->drawFilledRectangle($LastX,$this->GraphAreaY1+$FloatingOffset,$XPos,$this->GraphAreaY2-$FloatingOffset,$BGColor); }

               if ( $DrawYLines == ALL || in_array($AxisID,$DrawYLines) ) { $this->drawLine($XPos,$this->GraphAreaY1+$FloatingOffset,$XPos,$this->GraphAreaY2-$FloatingOffset,array("R"=>$GridR,"G"=>$GridG,"B"=>$GridB,"Alpha"=>$GridAlpha,"Ticks"=>$GridTicks)); }

               if ( $DrawSubTicks && $i != $Parameters["Rows"] )
                $this->drawLine($XPos+$SubTicksSize,$YPos-$OuterSubTickWidth,$XPos+$SubTicksSize,$YPos+$InnerSubTickWidth,array("R"=>$SubTickR,"G"=>$SubTickG,"B"=>$SubTickB,"Alpha"=>$SubTickAlpha));

               $this->drawLine($XPos,$YPos-$OuterTickWidth,$XPos,$YPos+$InnerTickWidth,array("R"=>$TickR,"G"=>$TickG,"B"=>$TickB,"Alpha"=>$TickAlpha));
               $Bounds    = $this->drawText($XPos,$YPos-$OuterTickWidth-2,$Value,array("Align"=>TEXT_ALIGN_BOTTOMMIDDLE));
               $TxtHeight = $YPos-$OuterTickWidth-2-($Bounds[1]["Y"]-$Bounds[2]["Y"]);
               $MinTop    = min($MinTop,$TxtHeight);

               $LastX = $XPos;
              }

             if ( isset($Parameters["Name"]) )
              {
               $YPos   = $MinTop-2;
               $XPos   = $this->GraphAreaX1+($this->GraphAreaX2-$this->GraphAreaX1)/2;
               $Bounds = $this->drawText($XPos,$YPos,$Parameters["Name"],array("Align"=>TEXT_ALIGN_BOTTOMMIDDLE));
               $MinTop = $Bounds[2]["Y"];

               $this->DataSet->Data["GraphArea"]["Y1"] = $MinTop;
              }

             $AxisPos["T"] = $MinTop - $ScaleSpacing;
            }
           elseif ( $Parameters["Position"] == AXIS_POSITION_BOTTOM )
            {
             if ( $Floating )
              { $FloatingOffset = $XMargin; $this->drawLine($this->GraphAreaX1+$Parameters["Margin"],$AxisPos["B"],$this->GraphAreaX2-$Parameters["Margin"],$AxisPos["B"],array("R"=>$AxisR,"G"=>$AxisG,"B"=>$AxisB,"Alpha"=>$AxisAlpha)); }
             else
              { $FloatingOffset = 0; $this->drawLine($this->GraphAreaX1,$AxisPos["B"],$this->GraphAreaX2,$AxisPos["B"],array("R"=>$AxisR,"G"=>$AxisG,"B"=>$AxisB,"Alpha"=>$AxisAlpha)); }

             if ( $DrawArrows ) { $this->drawArrow($this->GraphAreaX2-$Parameters["Margin"],$AxisPos["B"],$this->GraphAreaX2+($ArrowSize*2),$AxisPos["B"],array("FillR"=>$AxisR,"FillG"=>$AxisG,"FillB"=>$AxisB,"Size"=>$ArrowSize)); }

             $Width = ($this->GraphAreaX2 - $this->GraphAreaX1) - $Parameters["Margin"]*2;
             $Step   = $Width / $Parameters["Rows"]; $SubTicksSize = $Step /2; $MaxBottom = $AxisPos["B"];
             $LastX  = NULL;
             for($i=0;$i<=$Parameters["Rows"];$i++)
              {
               $XPos  = $this->GraphAreaX1 + $Parameters["Margin"] + $Step*$i;
               $YPos  = $AxisPos["B"];
               $Value = $this->scaleFormat($Parameters["ScaleMin"] + $Parameters["RowHeight"]*$i,$Parameters["Display"],$Parameters["Format"],$Parameters["Unit"]);

               if ( $i%2 == 1 ) { $BGColor = array("R"=>$BackgroundR1,"G"=>$BackgroundG1,"B"=>$BackgroundB1,"Alpha"=>$BackgroundAlpha1); } else { $BGColor = array("R"=>$BackgroundR2,"G"=>$BackgroundG2,"B"=>$BackgroundB2,"Alpha"=>$BackgroundAlpha2); }
               if ( $LastX != NULL && $CycleBackground  && ( $DrawYLines == ALL || in_array($AxisID,$DrawYLines) )) { $this->drawFilledRectangle($LastX,$this->GraphAreaY1+$FloatingOffset,$XPos,$this->GraphAreaY2-$FloatingOffset,$BGColor); }

               if ( $DrawYLines == ALL || in_array($AxisID,$DrawYLines) ) { $this->drawLine($XPos,$this->GraphAreaY1+$FloatingOffset,$XPos,$this->GraphAreaY2-$FloatingOffset,array("R"=>$GridR,"G"=>$GridG,"B"=>$GridB,"Alpha"=>$GridAlpha,"Ticks"=>$GridTicks)); }

               if ( $DrawSubTicks && $i != $Parameters["Rows"] )
                $this->drawLine($XPos+$SubTicksSize,$YPos-$OuterSubTickWidth,$XPos+$SubTicksSize,$YPos+$InnerSubTickWidth,array("R"=>$SubTickR,"G"=>$SubTickG,"B"=>$SubTickB,"Alpha"=>$SubTickAlpha));

               $this->drawLine($XPos,$YPos-$OuterTickWidth,$XPos,$YPos+$InnerTickWidth,array("R"=>$TickR,"G"=>$TickG,"B"=>$TickB,"Alpha"=>$TickAlpha));
               $Bounds    = $this->drawText($XPos,$YPos+$OuterTickWidth+2,$Value,array("Align"=>TEXT_ALIGN_TOPMIDDLE));
               $TxtHeight = $YPos+$OuterTickWidth+2+($Bounds[1]["Y"]-$Bounds[2]["Y"]);
               $MaxBottom = max($MaxBottom,$TxtHeight);

               $LastX = $XPos;
              }

             if ( isset($Parameters["Name"]) )
              {
               $YPos   = $MaxBottom+2;
               $XPos   = $this->GraphAreaX1+($this->GraphAreaX2-$this->GraphAreaX1)/2;
               $Bounds = $this->drawText($XPos,$YPos,$Parameters["Name"],array("Align"=>TEXT_ALIGN_TOPMIDDLE));
               $MaxBottom = $Bounds[0]["Y"];

               $this->DataSet->Data["GraphArea"]["Y2"] = $MaxBottom + $this->FontSize;
              }

             $AxisPos["B"] = $MaxBottom + $ScaleSpacing;
            }
          }
        }
      }
    }

   function isValidLabel($Value,$LastValue,$LabelingMethod,$ID,$LabelSkip)
    {
     if ( $LabelingMethod == LABELING_DIFFERENT && $Value != $LastValue ) { return(TRUE); }
     if ( $LabelingMethod == LABELING_DIFFERENT && $Value == $LastValue ) { return(FALSE); }
     if ( $LabelingMethod == LABELING_ALL && $LabelSkip == 0 ) { return(TRUE); }
     if ( $LabelingMethod == LABELING_ALL && ($ID+$LabelSkip) % ($LabelSkip+1) != 1 ) { return(FALSE); }

     return(TRUE);
    }

   /* Compute the scale, check for the best visual factors */
   function computeScale($XMin,$XMax,$MaxDivs,$Factors,$AxisID=0)
    {
     /* Compute each factors */
     $Results = "";
     foreach ($Factors as $Key => $Factor)
      $Results[$Factor] = $this->processScale($XMin,$XMax,$MaxDivs,array($Factor),$AxisID);

     /* Remove scales that are creating to much decimals */
     $GoodScaleFactors = "";
     foreach ($Results as $Key => $Result)
      {
       $Decimals = preg_split("/\./",$Result["RowHeight"]);
       if ( (!isset($Decimals[1])) || (strlen($Decimals[1]) < 6) ) { $GoodScaleFactors[] = $Key; }
      }

     /* Found no correct scale, shame,... returns the 1st one as default */
     if ( $GoodScaleFactors == "" ) { return($Results[$Factors[0]]); }

     /* Find the factor that cause the maximum number of Rows */
     $MaxRows = 0; $BestFactor = 0;
     foreach($GoodScaleFactors as $Key => $Factor)
      { if ( $Results[$Factor]["Rows"] > $MaxRows ) { $MaxRows = $Results[$Factor]["Rows"]; $BestFactor = $Factor; } }

     /* Return the best visual scale */
     return($Results[$BestFactor]);
    }

   /* Compute the best matching scale based on size & factors */
   function processScale($XMin,$XMax,$MaxDivs,$Factors,$AxisID)
    {
     $ScaleHeight = abs(ceil($XMax)-floor($XMin));

     if ( isset($this->DataSet->Data["Axis"][$AxisID]["Format"]) )
      $Format = $this->DataSet->Data["Axis"][$AxisID]["Format"];
     else
      $Format = NULL;

     if ( isset($this->DataSet->Data["Axis"][$AxisID]["Display"]) )
      $Mode = $this->DataSet->Data["Axis"][$AxisID]["Display"];
     else
      $Mode = AXIS_FORMAT_DEFAULT;

     $Scale = "";
     if ( $XMin != $XMax )
      {
       $Found = FALSE; $Rescaled = FALSE; $Scaled10Factor = .0001; $Result = 0;
       while(!$Found)
        {
         foreach($Factors as $Key => $Factor)
          {
           if ( !$Found )
            {
             if ( !($this->modulo($XMin,$Factor*$Scaled10Factor) == 0) || ($XMin != floor($XMin))) { $XMinRescaled = floor($XMin/($Factor*$Scaled10Factor))*$Factor*$Scaled10Factor; } else { $XMinRescaled = $XMin; }
             if ( !($this->modulo($XMax,$Factor*$Scaled10Factor) == 0) || ($XMax != floor($XMax))) { $XMaxRescaled = floor($XMax/($Factor*$Scaled10Factor))*$Factor*$Scaled10Factor+($Factor*$Scaled10Factor); } else { $XMaxRescaled = $XMax; }
             $ScaleHeightRescaled = abs($XMaxRescaled-$XMinRescaled);

             if ( !$Found && floor($ScaleHeightRescaled/($Factor*$Scaled10Factor)) <= $MaxDivs ) { $Found = TRUE; $Rescaled = TRUE; $Result = $Factor * $Scaled10Factor; }
            }
          }
         $Scaled10Factor = $Scaled10Factor * 10;
        }

       /* ReCall Min / Max / Height */
       if ( $Rescaled ) { $XMin = $XMinRescaled; $XMax = $XMaxRescaled; $ScaleHeight = $ScaleHeightRescaled; }

       /* Compute rows size */
       $Rows      = floor($ScaleHeight / $Result); if ( $Rows == 0 ) { $Rows = 1; }
       $RowHeight = $ScaleHeight / $Rows;

       /* Return the results */
       $Scale["Rows"] = $Rows; $Scale["RowHeight"] = $RowHeight; $Scale["XMin"] = $XMin;  $Scale["XMax"] = $XMax;

       /* Compute the needed decimals for the metric view to avoid repetition of the same X Axis labels */
       if ( $Mode == AXIS_FORMAT_METRIC && $Format == NULL )
        {
         $Done = FALSE; $GoodDecimals = 0;
         for($Decimals=0;$Decimals<=10;$Decimals++)
          {
           if ( !$Done )
            {
             $LastLabel = "zob"; $ScaleOK = TRUE;
             for($i=0;$i<=$Rows;$i++)
              {
               $Value = $XMin + $i*$RowHeight;
               $Label = $this->scaleFormat($Value,AXIS_FORMAT_METRIC,$Decimals);

               if ( $LastLabel == $Label ) { $ScaleOK = FALSE; }
               $LastLabel = $Label;
              }
             if ( $ScaleOK ) { $Done = TRUE; $GoodDecimals = $Decimals; }
            }
          }

         $Scale["Format"] = $GoodDecimals;
        }
      }
     else
      {
       /* If all values are the same we keep a +1/-1 scale */
       $Rows = 2; $XMin = $XMax-1; $XMax = $XMax+1; $RowHeight = 1;

       /* Return the results */
       $Scale["Rows"] = $Rows; $Scale["RowHeight"] = $RowHeight; $Scale["XMin"] = $XMin;  $Scale["XMax"] = $XMax;
      }

     return($Scale);
    }

   function modulo($Value1,$Value2)
    {
     if (floor($Value2) == 0) { return(0); }
     if (floor($Value2) != 0) { return($Value1 % $Value2); }

     $MinValue = min($Value1,$Value2); $Factor = 10;
     while ( floor($MinValue*$Factor) == 0 )
      { $Factor = $Factor * 10; }

     return(($Value1*$Factor) % ($Value2*$Factor));
    }

   /* Draw an X threshold */
   function drawXThreshold($Value,$Format="")
    {
     $R			= isset($Format["R"]) ? $Format["R"] : 255;
     $G			= isset($Format["G"]) ? $Format["G"] : 0;
     $B			= isset($Format["B"]) ? $Format["B"] : 0;
     $Alpha		= isset($Format["Alpha"]) ? $Format["Alpha"] : 50;
     $Weight		= isset($Format["Weight"]) ? $Format["Weight"] : NULL;
     $Ticks		= isset($Format["Ticks"]) ? $Format["Ticks"] : 6;
     $Wide		= isset($Format["Wide"]) ? $Format["Wide"] : FALSE;
     $WideFactor	= isset($Format["WideFactor"]) ? $Format["WideFactor"] : 5;
     $WriteCaption	= isset($Format["WriteCaption"]) ? $Format["WriteCaption"] : FALSE;
     $Caption		= isset($Format["Caption"]) ? $Format["Caption"] : NULL;
     $CaptionAlign	= isset($Format["CaptionAlign"]) ? $Format["CaptionAlign"] : CAPTION_LEFT_TOP;
     $CaptionOffset     = isset($Format["CaptionOffset"]) ? $Format["CaptionOffset"] : 5;
     $CaptionR		= isset($Format["CaptionR"]) ? $Format["CaptionR"] : 255;
     $CaptionG		= isset($Format["CaptionG"]) ? $Format["CaptionG"] : 255;
     $CaptionB		= isset($Format["CaptionB"]) ? $Format["CaptionB"] : 255;
     $CaptionAlpha	= isset($Format["CaptionAlpha"]) ? $Format["CaptionAlpha"] : 100;
     $DrawBox		= isset($Format["DrawBox"]) ? $Format["DrawBox"] : TRUE;
     $DrawBoxBorder	= isset($Format["DrawBoxBorder"]) ? $Format["DrawBoxBorder"] : FALSE;
     $BorderOffset	= isset($Format["BorderOffset"]) ? $Format["BorderOffset"] : 3;
     $BoxRounded	= isset($Format["BoxRounded"]) ? $Format["BoxRounded"] : TRUE;
     $RoundedRadius	= isset($Format["RoundedRadius"]) ? $Format["RoundedRadius"] : 3;
     $BoxR		= isset($Format["BoxR"]) ? $Format["BoxR"] : 0;
     $BoxG		= isset($Format["BoxG"]) ? $Format["BoxG"] : 0;
     $BoxB		= isset($Format["BoxB"]) ? $Format["BoxB"] : 0;
     $BoxAlpha		= isset($Format["BoxAlpha"]) ? $Format["BoxAlpha"] : 30;
     $BoxSurrounding	= isset($Format["BoxSurrounding"]) ? $Format["BoxSurrounding"] : "";
     $BoxBorderR	= isset($Format["BoxBorderR"]) ? $Format["BoxBorderR"] : 255;
     $BoxBorderG	= isset($Format["BoxBorderG"]) ? $Format["BoxBorderG"] : 255;
     $BoxBorderB	= isset($Format["BoxBorderB"]) ? $Format["BoxBorderB"] : 255;
     $BoxBorderAlpha	= isset($Format["BoxBorderAlpha"]) ? $Format["BoxBorderAlpha"] : 100;
     $ValueIsLabel	= isset($Format["ValueIsLabel"]) ? $Format["ValueIsLabel"] : FALSE;

     $Data           = $this->DataSet->getData();
     $AbscissaMargin = $this->getAbscissaMargin($Data);
     $XScale         = $this->scaleGetXSettings();

     if ( is_array($Value) ) { foreach ($Value as $Key => $ID) { $this->drawXThreshold($ID,$Format); } return(0); }

     if ( $ValueIsLabel )
      {
       $Format["ValueIsLabel"] = FALSE;
       foreach($Data["Series"][$Data["Abscissa"]]["Data"] as $Key => $SerieValue)
        { if ( $SerieValue == $Value ) { $this->drawXThreshold($Key,$Format); } }

       return(0);
      }

     $CaptionSettings = array("DrawBox"=>$DrawBox,"DrawBoxBorder"=>$DrawBoxBorder,"BorderOffset"=>$BorderOffset,"BoxRounded"=>$BoxRounded,"RoundedRadius"=>$RoundedRadius,
                              "BoxR"=>$BoxR,"BoxG"=>$BoxG,"BoxB"=>$BoxB,"BoxAlpha"=>$BoxAlpha,"BoxSurrounding"=>$BoxSurrounding,
                              "BoxBorderR"=>$BoxBorderR,"BoxBorderG"=>$BoxBorderG,"BoxBorderB"=>$BoxBorderB,"BoxBorderAlpha"=>$BoxBorderAlpha,
                              "R"=>$CaptionR,"G"=>$CaptionG,"B"=>$CaptionB,"Alpha"=>$CaptionAlpha);

     if ( $Caption == NULL )
      {
       if ( isset($Data["Abscissa"]) )
        {
         if ( isset($Data["Series"][$Data["Abscissa"]]["Data"][$Value]) )
          $Caption = $Data["Series"][$Data["Abscissa"]]["Data"][$Value];
         else
          $Caption = $Value;
        }
       else
        $Caption = $Value;
      }

     if ( $Data["Orientation"] == SCALE_POS_LEFTRIGHT )
      {
       $XStep = (($this->GraphAreaX2 - $this->GraphAreaX1) - $XScale[0] *2 ) / $XScale[1];
       $XPos  = $this->GraphAreaX1 + $XScale[0] + $XStep * $Value;
       $YPos1 = $this->GraphAreaY1 + $Data["YMargin"];
       $YPos2 = $this->GraphAreaY2 - $Data["YMargin"];

       if ( $XPos >= $this->GraphAreaX1 + $AbscissaMargin && $XPos <= $this->GraphAreaX2 - $AbscissaMargin )
        {
         $this->drawLine($XPos,$YPos1,$XPos,$YPos2,array("R"=>$R,"G"=>$G,"B"=>$B,"Alpha"=>$Alpha,"Ticks"=>$Ticks,"Weight"=>$Weight));

         if ( $Wide )
          {
           $this->drawLine($XPos-1,$YPos1,$XPos-1,$YPos2,array("R"=>$R,"G"=>$G,"B"=>$B,"Alpha"=>$Alpha/$WideFactor,"Ticks"=>$Ticks));
           $this->drawLine($XPos+1,$YPos1,$XPos+1,$YPos2,array("R"=>$R,"G"=>$G,"B"=>$B,"Alpha"=>$Alpha/$WideFactor,"Ticks"=>$Ticks));
          }

         if ( $WriteCaption )
          {
           if ( $CaptionAlign == CAPTION_LEFT_TOP )
            { $Y = $YPos1 + $CaptionOffset; $CaptionSettings["Align"] = TEXT_ALIGN_TOPMIDDLE; }
           else 
            { $Y = $YPos2 - $CaptionOffset; $CaptionSettings["Align"] = TEXT_ALIGN_BOTTOMMIDDLE; }
           
           $this->drawText($XPos,$Y,$Caption,$CaptionSettings);
          }

         return(array("X"=>$XPos));
        }
      }
     elseif( $Data["Orientation"] == SCALE_POS_TOPBOTTOM )
      {
       $XStep = (($this->GraphAreaY2 - $this->GraphAreaY1) - $XScale[0] *2 ) / $XScale[1];
       $XPos  = $this->GraphAreaY1 + $XScale[0] + $XStep * $Value;
       $YPos1 = $this->GraphAreaX1 + $Data["YMargin"];
       $YPos2 = $this->GraphAreaX2 - $Data["YMargin"];

       if ( $XPos >= $this->GraphAreaY1 + $AbscissaMargin && $XPos <= $this->GraphAreaY2 - $AbscissaMargin )
        {
         $this->drawLine($YPos1,$XPos,$YPos2,$XPos,array("R"=>$R,"G"=>$G,"B"=>$B,"Alpha"=>$Alpha,"Ticks"=>$Ticks,"Weight"=>$Weight));

         if ( $Wide )
          {
           $this->drawLine($YPos1,$XPos-1,$YPos2,$XPos-1,array("R"=>$R,"G"=>$G,"B"=>$B,"Alpha"=>$Alpha/$WideFactor,"Ticks"=>$Ticks));
           $this->drawLine($YPos1,$XPos+1,$YPos2,$XPos+1,array("R"=>$R,"G"=>$G,"B"=>$B,"Alpha"=>$Alpha/$WideFactor,"Ticks"=>$Ticks));
          }

         if ( $WriteCaption )
          {
           if ( $CaptionAlign == CAPTION_LEFT_TOP )
            { $Y = $YPos1 + $CaptionOffset; $CaptionSettings["Align"] = TEXT_ALIGN_MIDDLELEFT; }
           else 
            { $Y = $YPos2 - $CaptionOffset; $CaptionSettings["Align"] = TEXT_ALIGN_MIDDLERIGHT; }
           
           $this->drawText($Y,$XPos,$Caption,$CaptionSettings);
          }

         return(array("X"=>$XPos));
        }
      }
    }

   /* Draw an X threshold area */
   function drawXThresholdArea($Value1,$Value2,$Format="")
    {
     $R		= isset($Format["R"]) ? $Format["R"] : 255;
     $G		= isset($Format["G"]) ? $Format["G"] : 0;
     $B		= isset($Format["B"]) ? $Format["B"] : 0;
     $Alpha	= isset($Format["Alpha"]) ? $Format["Alpha"] : 20;
     $Border    = isset($Format["Border"]) ? $Format["Border"] : TRUE;
     $BorderR   = isset($Format["BorderR"]) ? $Format["BorderR"] : $R;
     $BorderG   = isset($Format["BorderG"]) ? $Format["BorderG"] : $G;
     $BorderB   = isset($Format["BorderB"]) ? $Format["BorderB"] : $B;
     $BorderAlpha = isset($Format["BorderAlpha"]) ? $Format["BorderAlpha"] : $Alpha + 20;
     $BorderTicks = isset($Format["BorderTicks"]) ? $Format["BorderTicks"] : 2;
     $AreaName 	= isset($Format["AreaName"]) ? $Format["AreaName"] : NULL;
     $NameAngle	= isset($Format["NameAngle"]) ? $Format["NameAngle"] : ZONE_NAME_ANGLE_AUTO;
     $NameR	= isset($Format["NameR"]) ? $Format["NameR"] : 255;
     $NameG	= isset($Format["NameG"]) ? $Format["NameG"] : 255;
     $NameB	= isset($Format["NameB"]) ? $Format["NameB"] : 255;
     $NameAlpha	= isset($Format["NameAlpha"]) ? $Format["NameAlpha"] : 100;
     $DisableShadowOnArea = isset($Format["DisableShadowOnArea"]) ? $Format["DisableShadowOnArea"] : TRUE;

     $RestoreShadow = $this->Shadow;
     if ( $DisableShadowOnArea && $this->Shadow ) { $this->Shadow = FALSE; }

     if ($BorderAlpha >100) { $BorderAlpha = 100;}

     $Data           = $this->DataSet->getData();
     $XScale         = $this->scaleGetXSettings();
     $AbscissaMargin = $this->getAbscissaMargin($Data);

     if ( $Data["Orientation"] == SCALE_POS_LEFTRIGHT )
      {
       $XStep = (($this->GraphAreaX2 - $this->GraphAreaX1) - $XScale[0] *2 ) / $XScale[1];
       $XPos1 = $this->GraphAreaX1 + $XScale[0] + $XStep * $Value1;
       $XPos2 = $this->GraphAreaX1 + $XScale[0] + $XStep * $Value2;
       $YPos1 = $this->GraphAreaY1 + $Data["YMargin"];
       $YPos2 = $this->GraphAreaY2 - $Data["YMargin"];

       if ( $XPos1 < $this->GraphAreaX1 + $XScale[0] ) { $XPos1 = $this->GraphAreaX1 + $XScale[0]; }
       if ( $XPos1 > $this->GraphAreaX2 - $XScale[0] ) { $XPos1 = $this->GraphAreaX2 - $XScale[0]; }
       if ( $XPos2 < $this->GraphAreaX1 + $XScale[0] ) { $XPos2 = $this->GraphAreaX1 + $XScale[0]; }
       if ( $XPos2 > $this->GraphAreaX2 - $XScale[0] ) { $XPos2 = $this->GraphAreaX2 - $XScale[0]; }

       $this->drawFilledRectangle($XPos1,$YPos1,$XPos2,$YPos2,array("R"=>$R,"G"=>$G,"B"=>$B,"Alpha"=>$Alpha));

       if ( $Border )
        {
         $this->drawLine($XPos1,$YPos1,$XPos1,$YPos2,array("R"=>$BorderR,"G"=>$BorderG,"B"=>$BorderB,"Alpha"=>$BorderAlpha,"Ticks"=>$BorderTicks));
         $this->drawLine($XPos2,$YPos1,$XPos2,$YPos2,array("R"=>$BorderR,"G"=>$BorderG,"B"=>$BorderB,"Alpha"=>$BorderAlpha,"Ticks"=>$BorderTicks));
        }

       if ( $AreaName != NULL )
        {
         $XPos = ($XPos2-$XPos1)/2 + $XPos1;
         $YPos = ($YPos2-$YPos1)/2 + $YPos1;

         if ( $NameAngle == ZONE_NAME_ANGLE_AUTO )
          {
           $TxtPos   = $this->getTextBox($XPos,$YPos,$this->FontName,$this->FontSize,0,$AreaName);
           $TxtWidth = $TxtPos[1]["X"] - $TxtPos[0]["X"];
           if ( abs($XPos2 - $XPos1) > $TxtWidth ) { $NameAngle = 0; } else { $NameAngle = 90; }
          }
         $this->Shadow = $RestoreShadow;
         $this->drawText($XPos,$YPos,$AreaName,array("R"=>$NameR,"G"=>$NameG,"B"=>$NameB,"Alpha"=>$NameAlpha,"Angle"=>$NameAngle,"Align"=>TEXT_ALIGN_MIDDLEMIDDLE));
         if ( $DisableShadowOnArea ) { $this->Shadow = FALSE; }
        }

       $this->Shadow = $RestoreShadow;
       return(array("X1"=>$XPos1,"X2"=>$XPos2));
      }
     elseif ( $Data["Orientation"] == SCALE_POS_TOPBOTTOM )
      {
       $XStep = (($this->GraphAreaY2 - $this->GraphAreaY1) - $XScale[0] *2 ) / $XScale[1];
       $XPos1 = $this->GraphAreaY1 + $XScale[0] + $XStep * $Value1;
       $XPos2 = $this->GraphAreaY1 + $XScale[0] + $XStep * $Value2;
       $YPos1 = $this->GraphAreaX1 + $Data["YMargin"];
       $YPos2 = $this->GraphAreaX2 - $Data["YMargin"];

       if ( $XPos1 < $this->GraphAreaY1 + $XScale[0] ) { $XPos1 = $this->GraphAreaY1 + $XScale[0]; }
       if ( $XPos1 > $this->GraphAreaY2 - $XScale[0] ) { $XPos1 = $this->GraphAreaY2 - $XScale[0]; }
       if ( $XPos2 < $this->GraphAreaY1 + $XScale[0] ) { $XPos2 = $this->GraphAreaY1 + $XScale[0]; }
       if ( $XPos2 > $this->GraphAreaY2 - $XScale[0] ) { $XPos2 = $this->GraphAreaY2 - $XScale[0]; }

       $this->drawFilledRectangle($YPos1,$XPos1,$YPos2,$XPos2,array("R"=>$R,"G"=>$G,"B"=>$B,"Alpha"=>$Alpha));

       if ( $Border )
        {
         $this->drawLine($YPos1,$XPos1,$YPos2,$XPos1,array("R"=>$BorderR,"G"=>$BorderG,"B"=>$BorderB,"Alpha"=>$BorderAlpha,"Ticks"=>$BorderTicks));
         $this->drawLine($YPos1,$XPos2,$YPos2,$XPos2,array("R"=>$BorderR,"G"=>$BorderG,"B"=>$BorderB,"Alpha"=>$BorderAlpha,"Ticks"=>$BorderTicks));
        }

       if ( $AreaName != NULL )
        {
         $XPos = ($XPos2-$XPos1)/2 + $XPos1;
         $YPos = ($YPos2-$YPos1)/2 + $YPos1;

         $this->Shadow = $RestoreShadow;
         $this->drawText($YPos,$XPos,$AreaName,array("R"=>$NameR,"G"=>$NameG,"B"=>$NameB,"Alpha"=>$NameAlpha,"Angle"=>0,"Align"=>TEXT_ALIGN_MIDDLEMIDDLE));
         if ( $DisableShadowOnArea ) { $this->Shadow = FALSE; }
        }

       $this->Shadow = $RestoreShadow;
       return(array("X1"=>$XPos1,"X2"=>$XPos2));
      }
    }

   /* Draw an Y threshold with the computed scale */
   function drawThreshold($Value,$Format="")
    {
     $AxisID		= isset($Format["AxisID"]) ? $Format["AxisID"] : 0;
     $R			= isset($Format["R"]) ? $Format["R"] : 255;
     $G			= isset($Format["G"]) ? $Format["G"] : 0;
     $B			= isset($Format["B"]) ? $Format["B"] : 0;
     $Alpha		= isset($Format["Alpha"]) ? $Format["Alpha"] : 50;
     $Weight		= isset($Format["Weight"]) ? $Format["Weight"] : NULL;
     $Ticks		= isset($Format["Ticks"]) ? $Format["Ticks"] : 6;
     $Wide		= isset($Format["Wide"]) ? $Format["Wide"] : FALSE;
     $WideFactor	= isset($Format["WideFactor"]) ? $Format["WideFactor"] : 5;
     $WriteCaption	= isset($Format["WriteCaption"]) ? $Format["WriteCaption"] : FALSE;
     $Caption		= isset($Format["Caption"]) ? $Format["Caption"] : NULL;
     $CaptionAlign	= isset($Format["CaptionAlign"]) ? $Format["CaptionAlign"] : CAPTION_LEFT_TOP;
     $CaptionOffset     = isset($Format["CaptionOffset"]) ? $Format["CaptionOffset"] : 10;
     $CaptionR		= isset($Format["CaptionR"]) ? $Format["CaptionR"] : 255;
     $CaptionG		= isset($Format["CaptionG"]) ? $Format["CaptionG"] : 255;
     $CaptionB		= isset($Format["CaptionB"]) ? $Format["CaptionB"] : 255;
     $CaptionAlpha	= isset($Format["CaptionAlpha"]) ? $Format["CaptionAlpha"] : 100;
     $DrawBox		= isset($Format["DrawBox"]) ? $Format["DrawBox"] : TRUE;
     $DrawBoxBorder	= isset($Format["DrawBoxBorder"]) ? $Format["DrawBoxBorder"] : FALSE;
     $BorderOffset	= isset($Format["BorderOffset"]) ? $Format["BorderOffset"] : 5;
     $BoxRounded	= isset($Format["BoxRounded"]) ? $Format["BoxRounded"] : TRUE;
     $RoundedRadius	= isset($Format["RoundedRadius"]) ? $Format["RoundedRadius"] : 3;
     $BoxR		= isset($Format["BoxR"]) ? $Format["BoxR"] : 0;
     $BoxG		= isset($Format["BoxG"]) ? $Format["BoxG"] : 0;
     $BoxB		= isset($Format["BoxB"]) ? $Format["BoxB"] : 0;
     $BoxAlpha		= isset($Format["BoxAlpha"]) ? $Format["BoxAlpha"] : 20;
     $BoxSurrounding	= isset($Format["BoxSurrounding"]) ? $Format["BoxSurrounding"] : "";
     $BoxBorderR	= isset($Format["BoxBorderR"]) ? $Format["BoxBorderR"] : 255;
     $BoxBorderG	= isset($Format["BoxBorderG"]) ? $Format["BoxBorderG"] : 255;
     $BoxBorderB	= isset($Format["BoxBorderB"]) ? $Format["BoxBorderB"] : 255;
     $BoxBorderAlpha	= isset($Format["BoxBorderAlpha"]) ? $Format["BoxBorderAlpha"] : 100;
     $NoMargin		= isset($Format["NoMargin"]) ? $Format["NoMargin"] : FALSE;

     if ( is_array($Value) ) { foreach ($Value as $Key => $ID) { $this->drawThreshold($ID,$Format); } return(0); }

     $CaptionSettings = array("DrawBox"=>$DrawBox,"DrawBoxBorder"=>$DrawBoxBorder,"BorderOffset"=>$BorderOffset,"BoxRounded"=>$BoxRounded,"RoundedRadius"=>$RoundedRadius,
                              "BoxR"=>$BoxR,"BoxG"=>$BoxG,"BoxB"=>$BoxB,"BoxAlpha"=>$BoxAlpha,"BoxSurrounding"=>$BoxSurrounding,
                              "BoxBorderR"=>$BoxBorderR,"BoxBorderG"=>$BoxBorderG,"BoxBorderB"=>$BoxBorderB,"BoxBorderAlpha"=>$BoxBorderAlpha,
                              "R"=>$CaptionR,"G"=>$CaptionG,"B"=>$CaptionB,"Alpha"=>$CaptionAlpha);

     $Data           = $this->DataSet->getData();
     $AbscissaMargin = $this->getAbscissaMargin($Data);

     if ( $NoMargin ) { $AbscissaMargin = 0; }
     if ( !isset($Data["Axis"][$AxisID]) ) { return(-1); }
     if ( $Caption == NULL ) { $Caption = $Value; }

     if ( $Data["Orientation"] == SCALE_POS_LEFTRIGHT )
      {
       $YPos = $this->scaleComputeY($Value,array("AxisID"=>$AxisID));
       if ( $YPos >= $this->GraphAreaY1+$Data["Axis"][$AxisID]["Margin"] && $YPos <= $this->GraphAreaY2-$Data["Axis"][$AxisID]["Margin"] )
        {
         $X1 = $this->GraphAreaX1 + $AbscissaMargin;
         $X2 = $this->GraphAreaX2 - $AbscissaMargin;

         $this->drawLine($X1,$YPos,$X2,$YPos,array("R"=>$R,"G"=>$G,"B"=>$B,"Alpha"=>$Alpha,"Ticks"=>$Ticks,"Weight"=>$Weight));

         if ( $Wide )
          {
           $this->drawLine($X1,$YPos-1,$X2,$YPos-1,array("R"=>$R,"G"=>$G,"B"=>$B,"Alpha"=>$Alpha/$WideFactor,"Ticks"=>$Ticks));
           $this->drawLine($X1,$YPos+1,$X2,$YPos+1,array("R"=>$R,"G"=>$G,"B"=>$B,"Alpha"=>$Alpha/$WideFactor,"Ticks"=>$Ticks));
          }

         if ( $WriteCaption )
          {
           if ( $CaptionAlign == CAPTION_LEFT_TOP )
            { $X = $X1 + $CaptionOffset; $CaptionSettings["Align"] = TEXT_ALIGN_MIDDLELEFT; }
           else 
            { $X = $X2 - $CaptionOffset; $CaptionSettings["Align"] = TEXT_ALIGN_MIDDLERIGHT; }
           
           $this->drawText($X,$YPos,$Caption,$CaptionSettings);
          }
        }

       return(array("Y"=>$YPos));
      }

     if ( $Data["Orientation"] == SCALE_POS_TOPBOTTOM )
      {
       $XPos = $this->scaleComputeY($Value,array("AxisID"=>$AxisID));
       if ( $XPos >= $this->GraphAreaX1+$Data["Axis"][$AxisID]["Margin"] && $XPos <= $this->GraphAreaX2-$Data["Axis"][$AxisID]["Margin"] )
        {
         $Y1 = $this->GraphAreaY1 + $AbscissaMargin;
         $Y2 = $this->GraphAreaY2 - $AbscissaMargin;

         $this->drawLine($XPos,$Y1,$XPos,$Y2,array("R"=>$R,"G"=>$G,"B"=>$B,"Alpha"=>$Alpha,"Ticks"=>$Ticks,"Weight"=>$Weight));

         if ( $Wide )
          {
           $this->drawLine($XPos-1,$Y1,$XPos-1,$Y2,array("R"=>$R,"G"=>$G,"B"=>$B,"Alpha"=>$Alpha/$WideFactor,"Ticks"=>$Ticks));
           $this->drawLine($XPos+1,$Y1,$XPos+1,$Y2,array("R"=>$R,"G"=>$G,"B"=>$B,"Alpha"=>$Alpha/$WideFactor,"Ticks"=>$Ticks));
          }

         if ( $WriteCaption )
          {
           if ( $CaptionAlign == CAPTION_LEFT_TOP )
            { $Y = $Y1 + $CaptionOffset; $CaptionSettings["Align"] = TEXT_ALIGN_TOPMIDDLE; }
           else 
            { $Y = $Y2 - $CaptionOffset; $CaptionSettings["Align"] = TEXT_ALIGN_BOTTOMMIDDLE; }

           $CaptionSettings["Align"] = TEXT_ALIGN_TOPMIDDLE;
           $this->drawText($XPos,$Y,$Caption,$CaptionSettings);
          }
        }

       return(array("Y"=>$XPos));
      }
    }

   /* Draw a threshold with the computed scale */
   function drawThresholdArea($Value1,$Value2,$Format="")
    {
     $AxisID	= isset($Format["AxisID"]) ? $Format["AxisID"] : 0;
     $R		= isset($Format["R"]) ? $Format["R"] : 255;
     $G		= isset($Format["G"]) ? $Format["G"] : 0;
     $B		= isset($Format["B"]) ? $Format["B"] : 0;
     $Alpha	= isset($Format["Alpha"]) ? $Format["Alpha"] : 20;
     $Border    = isset($Format["Border"]) ? $Format["Border"] : TRUE;
     $BorderR   = isset($Format["BorderR"]) ? $Format["BorderR"] : $R;
     $BorderG   = isset($Format["BorderG"]) ? $Format["BorderG"] : $G;
     $BorderB   = isset($Format["BorderB"]) ? $Format["BorderB"] : $B;
     $BorderAlpha = isset($Format["BorderAlpha"]) ? $Format["BorderAlpha"] : $Alpha + 20;
     $BorderTicks = isset($Format["BorderTicks"]) ? $Format["BorderTicks"] : 2;
     $AreaName 	= isset($Format["AreaName"]) ? $Format["AreaName"] : NULL;
     $NameAngle	= isset($Format["NameAngle"]) ? $Format["NameAngle"] : ZONE_NAME_ANGLE_AUTO;
     $NameR	= isset($Format["NameR"]) ? $Format["NameR"] : 255;
     $NameG	= isset($Format["NameG"]) ? $Format["NameG"] : 255;
     $NameB	= isset($Format["NameB"]) ? $Format["NameB"] : 255;
     $NameAlpha	= isset($Format["NameAlpha"]) ? $Format["NameAlpha"] : 100;
     $DisableShadowOnArea = isset($Format["DisableShadowOnArea"]) ? $Format["DisableShadowOnArea"] : TRUE;
     $NoMargin	= isset($Format["NoMargin"]) ? $Format["NoMargin"] : FALSE;

     if ($Value1 > $Value2) { list($Value1, $Value2) = array($Value2, $Value1); }

     $RestoreShadow = $this->Shadow;
     if ( $DisableShadowOnArea && $this->Shadow ) { $this->Shadow = FALSE; }

     if ($BorderAlpha >100) { $BorderAlpha = 100;}

     $Data           = $this->DataSet->getData();
     $AbscissaMargin = $this->getAbscissaMargin($Data);

     if ( $NoMargin ) { $AbscissaMargin = 0; }
     if ( !isset($Data["Axis"][$AxisID]) ) { return(-1); }

     if ( $Data["Orientation"] == SCALE_POS_LEFTRIGHT )
      {
       $XPos1 = $this->GraphAreaX1 + $AbscissaMargin;
       $XPos2 = $this->GraphAreaX2 - $AbscissaMargin;
       $YPos1 = $this->scaleComputeY($Value1,array("AxisID"=>$AxisID));
       $YPos2 = $this->scaleComputeY($Value2,array("AxisID"=>$AxisID));

       if ( $YPos1 < $this->GraphAreaY1+$Data["Axis"][$AxisID]["Margin"] ) { $YPos1 = $this->GraphAreaY1+$Data["Axis"][$AxisID]["Margin"]; }
       if ( $YPos1 > $this->GraphAreaY2-$Data["Axis"][$AxisID]["Margin"] ) { $YPos1 = $this->GraphAreaY2-$Data["Axis"][$AxisID]["Margin"]; }
       if ( $YPos2 < $this->GraphAreaY1+$Data["Axis"][$AxisID]["Margin"] ) { $YPos2 = $this->GraphAreaY1+$Data["Axis"][$AxisID]["Margin"]; }
       if ( $YPos2 > $this->GraphAreaY2-$Data["Axis"][$AxisID]["Margin"] ) { $YPos2 = $this->GraphAreaY2-$Data["Axis"][$AxisID]["Margin"]; }

       $this->drawFilledRectangle($XPos1,$YPos1,$XPos2,$YPos2,array("R"=>$R,"G"=>$G,"B"=>$B,"Alpha"=>$Alpha));
       if ( $Border )
        {
         $this->drawLine($XPos1,$YPos1,$XPos2,$YPos1,array("R"=>$BorderR,"G"=>$BorderG,"B"=>$BorderB,"Alpha"=>$BorderAlpha,"Ticks"=>$BorderTicks));
         $this->drawLine($XPos1,$YPos2,$XPos2,$YPos2,array("R"=>$BorderR,"G"=>$BorderG,"B"=>$BorderB,"Alpha"=>$BorderAlpha,"Ticks"=>$BorderTicks));
        }

       if ( $AreaName != NULL )
        {
         $XPos = ($XPos2-$XPos1)/2 + $XPos1;
         $YPos = ($YPos2-$YPos1)/2 + $YPos1;
         $this->Shadow = $RestoreShadow;
         $this->drawText($XPos,$YPos,$AreaName,array("R"=>$NameR,"G"=>$NameG,"B"=>$NameB,"Alpha"=>$NameAlpha,"Angle"=>0,"Align"=>TEXT_ALIGN_MIDDLEMIDDLE));
         if ( $DisableShadowOnArea ) { $this->Shadow = FALSE; }
        }

       $this->Shadow = $RestoreShadow;
       return(array("Y1"=>$YPos1,"Y2"=>$YPos2));
      }
     elseif ( $Data["Orientation"] == SCALE_POS_TOPBOTTOM )
      {
       $YPos1 = $this->GraphAreaY1 + $AbscissaMargin;
       $YPos2 = $this->GraphAreaY2 - $AbscissaMargin;
       $XPos1 = $this->scaleComputeY($Value1,array("AxisID"=>$AxisID));
       $XPos2 = $this->scaleComputeY($Value2,array("AxisID"=>$AxisID));

       if ( $XPos1 < $this->GraphAreaX1+$Data["Axis"][$AxisID]["Margin"] ) { $XPos1 = $this->GraphAreaX1+$Data["Axis"][$AxisID]["Margin"]; }
       if ( $XPos1 > $this->GraphAreaX2-$Data["Axis"][$AxisID]["Margin"] ) { $XPos1 = $this->GraphAreaX2-$Data["Axis"][$AxisID]["Margin"]; }
       if ( $XPos2 < $this->GraphAreaX1+$Data["Axis"][$AxisID]["Margin"] ) { $XPos2 = $this->GraphAreaX1+$Data["Axis"][$AxisID]["Margin"]; }
       if ( $XPos2 > $this->GraphAreaX2-$Data["Axis"][$AxisID]["Margin"] ) { $XPos2 = $this->GraphAreaX2-$Data["Axis"][$AxisID]["Margin"]; }

       $this->drawFilledRectangle($XPos1,$YPos1,$XPos2,$YPos2,array("R"=>$R,"G"=>$G,"B"=>$B,"Alpha"=>$Alpha));
       if ( $Border )
        {
         $this->drawLine($XPos1,$YPos1,$XPos1,$YPos2,array("R"=>$BorderR,"G"=>$BorderG,"B"=>$BorderB,"Alpha"=>$BorderAlpha,"Ticks"=>$BorderTicks));
         $this->drawLine($XPos2,$YPos1,$XPos2,$YPos2,array("R"=>$BorderR,"G"=>$BorderG,"B"=>$BorderB,"Alpha"=>$BorderAlpha,"Ticks"=>$BorderTicks));
        }

       if ( $AreaName != NULL )
        {
         $XPos = ($YPos2-$YPos1)/2 + $YPos1;
         $YPos = ($XPos2-$XPos1)/2 + $XPos1;

         if ( $NameAngle == ZONE_NAME_ANGLE_AUTO )
          {
           $TxtPos   = $this->getTextBox($XPos,$YPos,$this->FontName,$this->FontSize,0,$AreaName);
           $TxtWidth = $TxtPos[1]["X"] - $TxtPos[0]["X"];
           if ( abs($XPos2 - $XPos1) > $TxtWidth ) { $NameAngle = 0; } else { $NameAngle = 90; }
          }
         $this->Shadow = $RestoreShadow;
         $this->drawText($YPos,$XPos,$AreaName,array("R"=>$NameR,"G"=>$NameG,"B"=>$NameB,"Alpha"=>$NameAlpha,"Angle"=>$NameAngle,"Align"=>TEXT_ALIGN_MIDDLEMIDDLE));
         if ( $DisableShadowOnArea ) { $this->Shadow = FALSE; }
        }

       $this->Shadow = $RestoreShadow;
       return(array("Y1"=>$XPos1,"Y2"=>$XPos2));
      }
    }

   function scaleGetXSettings()
    {
     $Data = $this->DataSet->getData();
     foreach($Data["Axis"] as $AxisID => $Settings)
      {
       if ( $Settings["Identity"] == AXIS_X )
        {
         $Rows = $Settings["Rows"];

         return(array($Settings["Margin"],$Rows));
        }
      }
    }

   function scaleComputeY($Values,$Option="",$ReturnOnly0Height=FALSE)
    {
     $AxisID	= isset($Option["AxisID"]) ? $Option["AxisID"] : 0;
     $SerieName	= isset($Option["SerieName"]) ? $Option["SerieName"] : NULL;

     $Data = $this->DataSet->getData();
     if ( !isset($Data["Axis"][$AxisID]) ) { return(-1); }

     if ( $SerieName != NULL ) { $AxisID = $Data["Series"][$SerieName]["Axis"]; }
     if ( !is_array($Values) ) { $tmp = $Values; $Values = ""; $Values[0] = $tmp; }

     $Result = "";
     if ( $Data["Orientation"] == SCALE_POS_LEFTRIGHT )
      {
       $Height      = ($this->GraphAreaY2 - $this->GraphAreaY1) - $Data["Axis"][$AxisID]["Margin"]*2;
       $ScaleHeight = $Data["Axis"][$AxisID]["ScaleMax"] - $Data["Axis"][$AxisID]["ScaleMin"];
       $Step        = $Height / $ScaleHeight;

       if ( $ReturnOnly0Height )
        { foreach($Values as $Key => $Value) { if ( $Value == VOID ) { $Result[] = VOID; } else { $Result[] = $Step * $Value; } } }
       else
        { foreach($Values as $Key => $Value) { if ( $Value == VOID ) { $Result[] = VOID; } else { $Result[] = $this->GraphAreaY2 - $Data["Axis"][$AxisID]["Margin"] - ($Step * ($Value-$Data["Axis"][$AxisID]["ScaleMin"])); } } }
      }
     else
      {
       $Width      = ($this->GraphAreaX2 - $this->GraphAreaX1) - $Data["Axis"][$AxisID]["Margin"]*2;
       $ScaleWidth = $Data["Axis"][$AxisID]["ScaleMax"] - $Data["Axis"][$AxisID]["ScaleMin"];
       $Step       = $Width / $ScaleWidth;

       if ( $ReturnOnly0Height )
        { foreach($Values as $Key => $Value) { if ( $Value == VOID ) { $Result[] = VOID; } else { $Result[] = $Step * $Value; } } }
       else
        { foreach($Values as $Key => $Value) { if ( $Value == VOID ) { $Result[] = VOID; } else { $Result[] = $this->GraphAreaX1 + $Data["Axis"][$AxisID]["Margin"] + ($Step * ($Value-$Data["Axis"][$AxisID]["ScaleMin"])); } } }
      }

     if ( count($Result) == 1 )
      return($Result[0]);
     else
      return($Result);
    }

   /* Format the axis values */
   function scaleFormat($Value,$Mode=NULL,$Format=NULL,$Unit=NULL)
    {
     if ( $Value == VOID ) { return(""); }

     if ( $Mode == AXIS_FORMAT_TRAFFIC )
      {
       if ( $Value == 0 ) { return("0B"); }
       $Units = array("B","KB","MB","GB","TB","PB");
       $Sign = ""; if ( $Value < 0 ) { $Value = abs($Value); $Sign = "-"; }

       $Value = number_format($Value/pow(1024,($Scale=floor(log($Value,1024)))),2,",",".");
       return($Sign.$Value." ".$Units[$Scale]);
      }

     if ( $Mode == AXIS_FORMAT_CUSTOM )
      { if ( function_exists($Format) ) { return(call_user_func($Format,$Value)); } }

     if ( $Mode == AXIS_FORMAT_DATE )
      { if ( $Format == NULL ) { $Pattern = "d/m/Y"; } else { $Pattern = $Format; } return(gmdate($Pattern,$Value)); }

     if ( $Mode == AXIS_FORMAT_TIME )
      { if ( $Format == NULL ) { $Pattern = "H:i:s"; } else { $Pattern = $Format; } return(gmdate($Pattern,$Value)); }

     if ( $Mode == AXIS_FORMAT_CURRENCY )
      { return($Format.number_format($Value,2)); }

     if ( $Mode == AXIS_FORMAT_METRIC )
      {
       if (abs($Value) > 1000000000)
        return(round($Value/1000000000,$Format)."g".$Unit);
       if (abs($Value) > 1000000)
        return(round($Value/1000000,$Format)."m".$Unit);
       elseif (abs($Value) >= 1000)
        return(round($Value/1000,$Format)."k".$Unit);
       
      }
     return($Value.$Unit);
    }

   /* Write Max value on a chart */
   function writeBounds($Type=BOUND_BOTH,$Format=NULL)
    {
     $MaxLabelTxt	= isset($Format["MaxLabelTxt"]) ? $Format["MaxLabelTxt"] : "max=";
     $MinLabelTxt	= isset($Format["MinLabelTxt"]) ? $Format["MinLabelTxt"] : "min=";
     $Decimals		= isset($Format["Decimals"]) ? $Format["Decimals"] : 1;
     $ExcludedSeries	= isset($Format["ExcludedSeries"]) ? $Format["ExcludedSeries"] : "";
     $DisplayOffset	= isset($Format["DisplayOffset"]) ? $Format["DisplayOffset"] : 4;
     $DisplayColor	= isset($Format["DisplayColor"]) ? $Format["DisplayColor"] : DISPLAY_MANUAL;
     $MaxDisplayR	= isset($Format["MaxDisplayR"]) ? $Format["MaxDisplayR"] : 0;
     $MaxDisplayG	= isset($Format["MaxDisplayG"]) ? $Format["MaxDisplayG"] : 0;
     $MaxDisplayB	= isset($Format["MaxDisplayB"]) ? $Format["MaxDisplayB"] : 0;
     $MinDisplayR	= isset($Format["MinDisplayR"]) ? $Format["MinDisplayR"] : 255;
     $MinDisplayG	= isset($Format["MinDisplayG"]) ? $Format["MinDisplayG"] : 255;
     $MinDisplayB	= isset($Format["MinDisplayB"]) ? $Format["MinDisplayB"] : 255;
     $MinLabelPos	= isset($Format["MinLabelPos"]) ? $Format["MinLabelPos"] : BOUND_LABEL_POS_AUTO;
     $MaxLabelPos	= isset($Format["MaxLabelPos"]) ? $Format["MaxLabelPos"] : BOUND_LABEL_POS_AUTO;
     $DrawBox		= isset($Format["DrawBox"]) ? $Format["DrawBox"] : TRUE;
     $DrawBoxBorder	= isset($Format["DrawBoxBorder"]) ? $Format["DrawBoxBorder"] : FALSE;
     $BorderOffset	= isset($Format["BorderOffset"]) ? $Format["BorderOffset"] : 5;
     $BoxRounded	= isset($Format["BoxRounded"]) ? $Format["BoxRounded"] : TRUE;
     $RoundedRadius	= isset($Format["RoundedRadius"]) ? $Format["RoundedRadius"] : 3;
     $BoxR		= isset($Format["BoxR"]) ? $Format["BoxR"] : 0;
     $BoxG		= isset($Format["BoxG"]) ? $Format["BoxG"] : 0;
     $BoxB		= isset($Format["BoxB"]) ? $Format["BoxB"] : 0;
     $BoxAlpha		= isset($Format["BoxAlpha"]) ? $Format["BoxAlpha"] : 20;
     $BoxSurrounding	= isset($Format["BoxSurrounding"]) ? $Format["BoxSurrounding"] : "";
     $BoxBorderR	= isset($Format["BoxBorderR"]) ? $Format["BoxBorderR"] : 255;
     $BoxBorderG	= isset($Format["BoxBorderG"]) ? $Format["BoxBorderG"] : 255;
     $BoxBorderB	= isset($Format["BoxBorderB"]) ? $Format["BoxBorderB"] : 255;
     $BoxBorderAlpha	= isset($Format["BoxBorderAlpha"]) ? $Format["BoxBorderAlpha"] : 100;

     $CaptionSettings = array("DrawBox"=>$DrawBox,"DrawBoxBorder"=>$DrawBoxBorder,"BorderOffset"=>$BorderOffset,"BoxRounded"=>$BoxRounded,"RoundedRadius"=>$RoundedRadius,
                              "BoxR"=>$BoxR,"BoxG"=>$BoxG,"BoxB"=>$BoxB,"BoxAlpha"=>$BoxAlpha,"BoxSurrounding"=>$BoxSurrounding,
                              "BoxBorderR"=>$BoxBorderR,"BoxBorderG"=>$BoxBorderG,"BoxBorderB"=>$BoxBorderB,"BoxBorderAlpha"=>$BoxBorderAlpha);

     list($XMargin,$XDivs) = $this->scaleGetXSettings();

     $Data = $this->DataSet->getData();
     foreach($Data["Series"] as $SerieName => $Serie)
      {
       if ( $Serie["isDrawable"] == TRUE && $SerieName != $Data["Abscissa"] && !isset($ExcludedSeries[$SerieName]))
        {
         $R = $Serie["Color"]["R"]; $G = $Serie["Color"]["G"]; $B = $Serie["Color"]["B"]; $Alpha = $Serie["Color"]["Alpha"]; $Ticks = $Serie["Ticks"];
         if ( $DisplayColor == DISPLAY_AUTO ) { $DisplayR = $R; $DisplayG = $G; $DisplayB = $B; }

         $MinValue = $this->DataSet->getMin($SerieName);
         $MaxValue = $this->DataSet->getMax($SerieName);

         $MinPos = VOID; $MaxPos = VOID;
         foreach($Serie["Data"] as $Key => $Value)
          { 
           if ( $Value == $MinValue && $MinPos == VOID ) { $MinPos = $Key; }
           if ( $Value == $MaxValue ) { $MaxPos = $Key; }
          }

         $AxisID	= $Serie["Axis"];
         $Mode		= $Data["Axis"][$AxisID]["Display"];
         $Format	= $Data["Axis"][$AxisID]["Format"];
         $Unit		= $Data["Axis"][$AxisID]["Unit"];

         $PosArray = $this->scaleComputeY($Serie["Data"],array("AxisID"=>$Serie["Axis"]));

         if ( $Data["Orientation"] == SCALE_POS_LEFTRIGHT )
          {
           $XStep       = ($this->GraphAreaX2-$this->GraphAreaX1-$XMargin*2)/$XDivs;
           $X           = $this->GraphAreaX1 + $XMargin;
           $SerieOffset = isset($Serie["XOffset"]) ? $Serie["XOffset"] : 0;

           if ( $Type == BOUND_MAX || $Type == BOUND_BOTH )
            {
             if ( $MaxLabelPos == BOUND_LABEL_POS_TOP    || ( $MaxLabelPos ==  BOUND_LABEL_POS_AUTO && $MaxValue >= 0) ) { $YPos  = $PosArray[$MaxPos] - $DisplayOffset + 2; $Align = TEXT_ALIGN_BOTTOMMIDDLE; }
             if ( $MaxLabelPos == BOUND_LABEL_POS_BOTTOM || ( $MaxLabelPos ==  BOUND_LABEL_POS_AUTO && $MaxValue < 0) ) { $YPos  = $PosArray[$MaxPos] + $DisplayOffset + 2; $Align = TEXT_ALIGN_TOPMIDDLE; }

             $XPos  = $X + $MaxPos*$XStep + $SerieOffset;
             $Label = $MaxLabelTxt.$this->scaleFormat(round($MaxValue,$Decimals),$Mode,$Format,$Unit);

             $TxtPos  = $this->getTextBox($XPos,$YPos,$this->FontName,$this->FontSize,0,$Label);
             $XOffset = 0; $YOffset = 0;
             if ( $TxtPos[0]["X"] < $this->GraphAreaX1 ) { $XOffset = (($this->GraphAreaX1 - $TxtPos[0]["X"])/2); }
             if ( $TxtPos[1]["X"] > $this->GraphAreaX2 ) { $XOffset = -(($TxtPos[1]["X"] - $this->GraphAreaX2)/2); }
             if ( $TxtPos[2]["Y"] < $this->GraphAreaY1 ) { $YOffset = $this->GraphAreaY1 - $TxtPos[2]["Y"]; }
             if ( $TxtPos[0]["Y"] > $this->GraphAreaY2 ) { $YOffset = -($TxtPos[0]["Y"] - $this->GraphAreaY2); }

             $CaptionSettings["R"] = $MaxDisplayR; $CaptionSettings["G"] = $MaxDisplayG;
             $CaptionSettings["B"] = $MaxDisplayB; $CaptionSettings["Align"] = $Align;

             $this->drawText($XPos+$XOffset,$YPos+$YOffset,$Label,$CaptionSettings);
            }

           if ( $Type == BOUND_MIN || $Type == BOUND_BOTH )
            {
             if ( $MinLabelPos == BOUND_LABEL_POS_TOP    || ( $MinLabelPos ==  BOUND_LABEL_POS_AUTO && $MinValue >= 0) ) { $YPos  = $PosArray[$MinPos] - $DisplayOffset + 2; $Align = TEXT_ALIGN_BOTTOMMIDDLE; }
             if ( $MinLabelPos == BOUND_LABEL_POS_BOTTOM || ( $MinLabelPos ==  BOUND_LABEL_POS_AUTO && $MinValue < 0) ) { $YPos  = $PosArray[$MinPos] + $DisplayOffset + 2; $Align = TEXT_ALIGN_TOPMIDDLE; }

             $XPos  = $X + $MinPos*$XStep + $SerieOffset;
             $Label = $MinLabelTxt.$this->scaleFormat(round($MinValue,$Decimals),$Mode,$Format,$Unit);

             $TxtPos  = $this->getTextBox($XPos,$YPos,$this->FontName,$this->FontSize,0,$Label);
             $XOffset = 0; $YOffset = 0;
             if ( $TxtPos[0]["X"] < $this->GraphAreaX1 ) { $XOffset = (($this->GraphAreaX1 - $TxtPos[0]["X"])/2); }
             if ( $TxtPos[1]["X"] > $this->GraphAreaX2 ) { $XOffset = -(($TxtPos[1]["X"] - $this->GraphAreaX2)/2); }
             if ( $TxtPos[2]["Y"] < $this->GraphAreaY1 ) { $YOffset = $this->GraphAreaY1 - $TxtPos[2]["Y"]; }
             if ( $TxtPos[0]["Y"] > $this->GraphAreaY2 ) { $YOffset = -($TxtPos[0]["Y"] - $this->GraphAreaY2); }

             $CaptionSettings["R"] = $MinDisplayR; $CaptionSettings["G"] = $MinDisplayG;
             $CaptionSettings["B"] = $MinDisplayB; $CaptionSettings["Align"] = $Align;

             $this->drawText($XPos+$XOffset,$YPos-$DisplayOffset+$YOffset,$Label,$CaptionSettings);
            }
          }
         else
          {
           $XStep       = ($this->GraphAreaY2-$this->GraphAreaY1-$XMargin*2)/$XDivs;
           $X           = $this->GraphAreaY1 + $XMargin;
           $SerieOffset = isset($Serie["XOffset"]) ? $Serie["XOffset"] : 0;

           if ( $Type == BOUND_MAX || $Type == BOUND_BOTH )
            {
             if ( $MaxLabelPos == BOUND_LABEL_POS_TOP    || ( $MaxLabelPos ==  BOUND_LABEL_POS_AUTO && $MaxValue >= 0) ) { $YPos  = $PosArray[$MaxPos] + $DisplayOffset + 2; $Align = TEXT_ALIGN_MIDDLELEFT; }
             if ( $MaxLabelPos == BOUND_LABEL_POS_BOTTOM || ( $MaxLabelPos ==  BOUND_LABEL_POS_AUTO && $MaxValue < 0) ) { $YPos  = $PosArray[$MaxPos] - $DisplayOffset + 2; $Align = TEXT_ALIGN_MIDDLERIGHT; }

             $XPos  = $X + $MaxPos*$XStep + $SerieOffset;
             $Label = $MaxLabelTxt.$this->scaleFormat($MaxValue,$Mode,$Format,$Unit);

             $TxtPos  = $this->getTextBox($YPos,$XPos,$this->FontName,$this->FontSize,0,$Label);
             $XOffset = 0; $YOffset = 0;
             if ( $TxtPos[0]["X"] < $this->GraphAreaX1 ) { $XOffset = $this->GraphAreaX1 - $TxtPos[0]["X"]; }
             if ( $TxtPos[1]["X"] > $this->GraphAreaX2 ) { $XOffset = -($TxtPos[1]["X"] - $this->GraphAreaX2); }
             if ( $TxtPos[2]["Y"] < $this->GraphAreaY1 ) { $YOffset = ($this->GraphAreaY1 - $TxtPos[2]["Y"])/2; }
             if ( $TxtPos[0]["Y"] > $this->GraphAreaY2 ) { $YOffset = -(($TxtPos[0]["Y"] - $this->GraphAreaY2)/2);}

             $CaptionSettings["R"] = $MaxDisplayR; $CaptionSettings["G"] = $MaxDisplayG;
             $CaptionSettings["B"] = $MaxDisplayB; $CaptionSettings["Align"] = $Align;

             $this->drawText($YPos+$XOffset,$XPos+$YOffset,$Label,$CaptionSettings);
            }

           if ( $Type == BOUND_MIN || $Type == BOUND_BOTH )
            {
             if ( $MinLabelPos == BOUND_LABEL_POS_TOP    || ( $MinLabelPos ==  BOUND_LABEL_POS_AUTO && $MinValue >= 0) ) { $YPos  = $PosArray[$MinPos] + $DisplayOffset + 2; $Align = TEXT_ALIGN_MIDDLELEFT; }
             if ( $MinLabelPos == BOUND_LABEL_POS_BOTTOM || ( $MinLabelPos ==  BOUND_LABEL_POS_AUTO && $MinValue < 0) ) { $YPos  = $PosArray[$MinPos] - $DisplayOffset + 2; $Align = TEXT_ALIGN_MIDDLERIGHT; }

             $XPos  = $X + $MinPos*$XStep + $SerieOffset;
             $Label = $MinLabelTxt.$this->scaleFormat($MinValue,$Mode,$Format,$Unit);

             $TxtPos  = $this->getTextBox($YPos,$XPos,$this->FontName,$this->FontSize,0,$Label);
             $XOffset = 0; $YOffset = 0;
             if ( $TxtPos[0]["X"] < $this->GraphAreaX1 ) { $XOffset = $this->GraphAreaX1 - $TxtPos[0]["X"]; }
             if ( $TxtPos[1]["X"] > $this->GraphAreaX2 ) { $XOffset = -($TxtPos[1]["X"] - $this->GraphAreaX2); }
             if ( $TxtPos[2]["Y"] < $this->GraphAreaY1 ) { $YOffset = ($this->GraphAreaY1 - $TxtPos[2]["Y"])/2; }
             if ( $TxtPos[0]["Y"] > $this->GraphAreaY2 ) { $YOffset = -(($TxtPos[0]["Y"] - $this->GraphAreaY2)/2);}

             $CaptionSettings["R"] = $MinDisplayR; $CaptionSettings["G"] = $MinDisplayG;
             $CaptionSettings["B"] = $MinDisplayB; $CaptionSettings["Align"] = $Align;

             $this->drawText($YPos+$XOffset,$XPos+$YOffset,$Label,$CaptionSettings);
            }
          }
        }
      }
    }

   /* Draw a plot chart */
   function drawPlotChart($Format=NULL)
    {
     $PlotSize		= isset($Format["PlotSize"]) ? $Format["PlotSize"] : NULL;
     $PlotBorder	= isset($Format["PlotBorder"]) ? $Format["PlotBorder"] : FALSE;
     $BorderR		= isset($Format["BorderR"]) ? $Format["BorderR"] : 50;
     $BorderG		= isset($Format["BorderG"]) ? $Format["BorderG"] : 50;
     $BorderB		= isset($Format["BorderB"]) ? $Format["BorderB"] : 50;
     $BorderAlpha	= isset($Format["BorderAlpha"]) ? $Format["BorderAlpha"] : 30;
     $BorderSize	= isset($Format["BorderSize"]) ? $Format["BorderSize"] : 2;
     $Surrounding	= isset($Format["Surrounding"]) ? $Format["Surrounding"] : NULL;
     $DisplayValues	= isset($Format["DisplayValues"]) ? $Format["DisplayValues"] : FALSE;
     $DisplayOffset	= isset($Format["DisplayOffset"]) ? $Format["DisplayOffset"] : 4;
     $DisplayColor	= isset($Format["DisplayColor"]) ? $Format["DisplayColor"] : DISPLAY_MANUAL;
     $DisplayR		= isset($Format["DisplayR"]) ? $Format["DisplayR"] : 0;
     $DisplayG		= isset($Format["DisplayG"]) ? $Format["DisplayG"] : 0;
     $DisplayB		= isset($Format["DisplayB"]) ? $Format["DisplayB"] : 0;
     $RecordImageMap	= isset($Format["RecordImageMap"]) ? $Format["RecordImageMap"] : FALSE;

     $this->LastChartLayout = CHART_LAST_LAYOUT_REGULAR;

     $Data = $this->DataSet->getData();
     list($XMargin,$XDivs) = $this->scaleGetXSettings();

     foreach($Data["Series"] as $SerieName => $Serie)
      {
       if ( $Serie["isDrawable"] == TRUE && $SerieName != $Data["Abscissa"] )
        {
         if ( isset($Serie["Weight"]) ) { $SerieWeight = $Serie["Weight"] + 2; } else { $SerieWeight = 2; }
         if ( $PlotSize != NULL ) { $SerieWeight = $PlotSize; }

         $R = $Serie["Color"]["R"]; $G = $Serie["Color"]["G"]; $B = $Serie["Color"]["B"]; $Alpha = $Serie["Color"]["Alpha"]; $Ticks = $Serie["Ticks"];
         if ( $Surrounding != NULL ) { $BorderR = $R + $Surrounding; $BorderG = $G + $Surrounding; $BorderB = $B + $Surrounding; }
         if ( isset($Serie["Picture"]) )
          { $Picture = $Serie["Picture"]; list($PicWidth,$PicHeight,$PicType) = $this->getPicInfo($Picture); }
         else { $Picture = NULL; $PicOffset = 0; }

         if ( $DisplayColor == DISPLAY_AUTO ) { $DisplayR = $R; $DisplayG = $G; $DisplayB = $B; }

         $AxisID	= $Serie["Axis"];
         $Shape		= $Serie["Shape"];
         $Mode		= $Data["Axis"][$AxisID]["Display"];
         $Format	= $Data["Axis"][$AxisID]["Format"];
         $Unit		= $Data["Axis"][$AxisID]["Unit"];

         if (isset($Serie["Description"])) { $SerieDescription = $Serie["Description"]; } else { $SerieDescription = $SerieName; }

         $PosArray = $this->scaleComputeY($Serie["Data"],array("AxisID"=>$Serie["Axis"]));

         $this->DataSet->Data["Series"][$SerieName]["XOffset"] = 0;

         if ( $Data["Orientation"] == SCALE_POS_LEFTRIGHT )
          {
           if ( $XDivs == 0 ) { $XStep = ($this->GraphAreaX2-$this->GraphAreaX1)/4; } else { $XStep = ($this->GraphAreaX2-$this->GraphAreaX1-$XMargin*2)/$XDivs; }
           if ( $Picture != NULL ) { $PicOffset = $PicHeight / 2; $SerieWeight = 0; }
           $X = $this->GraphAreaX1 + $XMargin;

           if ( !is_array($PosArray) ) { $Value = $PosArray; $PosArray = ""; $PosArray[0] = $Value; }
           foreach($PosArray as $Key => $Y)
            {
             if ( $DisplayValues ) 
              $this->drawText($X,$Y-$DisplayOffset-$SerieWeight-$BorderSize-$PicOffset,$this->scaleFormat($Serie["Data"][$Key],$Mode,$Format,$Unit),array("R"=>$DisplayR,"G"=>$DisplayG,"B"=>$DisplayB,"Align"=>TEXT_ALIGN_BOTTOMMIDDLE));

             if ( $Y != VOID )
              {
               if ( $RecordImageMap ) { $this->addToImageMap("CIRCLE",floor($X).",".floor($Y).",".$SerieWeight,$this->toHTMLColor($R,$G,$B),$SerieDescription,$this->scaleFormat($Serie["Data"][$Key],$Mode,$Format,$Unit)); }

               if ( $Picture != NULL )
                { $this->drawFromPicture($PicType,$Picture,$X-$PicWidth/2,$Y-$PicHeight/2); }
               else
                { $this->drawShape($X,$Y,$Shape,$SerieWeight,$PlotBorder,$BorderSize,$R,$G,$B,$Alpha,$BorderR,$BorderG,$BorderB,$BorderAlpha); }
              }
             $X = $X + $XStep;
            }
          }
         else
          {
           if ( $XDivs == 0 ) { $YStep = ($this->GraphAreaY2-$this->GraphAreaY1)/4; } else { $YStep = ($this->GraphAreaY2-$this->GraphAreaY1-$XMargin*2)/$XDivs; }
           if ( $Picture != NULL ) { $PicOffset = $PicWidth / 2; $SerieWeight = 0; }
           $Y = $this->GraphAreaY1 + $XMargin;

           if ( !is_array($PosArray) ) { $Value = $PosArray; $PosArray = ""; $PosArray[0] = $Value; }
           foreach($PosArray as $Key => $X)
            {
             if ( $DisplayValues ) 
              $this->drawText($X+$DisplayOffset+$SerieWeight+$BorderSize+$PicOffset,$Y,$this->scaleFormat($Serie["Data"][$Key],$Mode,$Format,$Unit),array("Angle"=>270,"R"=>$DisplayR,"G"=>$DisplayG,"B"=>$DisplayB,"Align"=>TEXT_ALIGN_BOTTOMMIDDLE));

             if ( $X != VOID )
              {
               if ( $RecordImageMap ) { $this->addToImageMap("CIRCLE",floor($X).",".floor($Y).",".$SerieWeight,$this->toHTMLColor($R,$G,$B),$SerieDescription,$this->scaleFormat($Serie["Data"][$Key],$Mode,$Format,$Unit)); }

               if ( $Picture != NULL )
                { $this->drawFromPicture($PicType,$Picture,$X-$PicWidth/2,$Y-$PicHeight/2); }
               else
                { $this->drawShape($X,$Y,$Shape,$SerieWeight,$PlotBorder,$BorderSize,$R,$G,$B,$Alpha,$BorderR,$BorderG,$BorderB,$BorderAlpha); }
              }
             $Y = $Y + $YStep;
            }
          }
        }
      }
    }

   /* Draw a spline chart */
   function drawSplineChart($Format=NULL)
    {
     $BreakVoid		= isset($Format["BreakVoid"]) ? $Format["BreakVoid"] : TRUE;
     $VoidTicks		= isset($Format["VoidTicks"]) ? $Format["VoidTicks"] : 4;
     $BreakR		= isset($Format["BreakR"]) ? $Format["BreakR"] : NULL; // 234
     $BreakG		= isset($Format["BreakG"]) ? $Format["BreakG"] : NULL; // 55
     $BreakB		= isset($Format["BreakB"]) ? $Format["BreakB"] : NULL; // 26
     $DisplayValues	= isset($Format["DisplayValues"]) ? $Format["DisplayValues"] : FALSE;
     $DisplayOffset	= isset($Format["DisplayOffset"]) ? $Format["DisplayOffset"] : 2;
     $DisplayColor	= isset($Format["DisplayColor"]) ? $Format["DisplayColor"] : DISPLAY_MANUAL;
     $DisplayR		= isset($Format["DisplayR"]) ? $Format["DisplayR"] : 0;
     $DisplayG		= isset($Format["DisplayG"]) ? $Format["DisplayG"] : 0;
     $DisplayB		= isset($Format["DisplayB"]) ? $Format["DisplayB"] : 0;
     $RecordImageMap	= isset($Format["RecordImageMap"]) ? $Format["RecordImageMap"] : FALSE;
     $ImageMapPlotSize  = isset($Format["ImageMapPlotSize"]) ? $Format["ImageMapPlotSize"] : 5;

     $this->LastChartLayout = CHART_LAST_LAYOUT_REGULAR;

     $Data = $this->DataSet->getData();
     list($XMargin,$XDivs) = $this->scaleGetXSettings();
     foreach($Data["Series"] as $SerieName => $Serie)
      {
       if ( $Serie["isDrawable"] == TRUE && $SerieName != $Data["Abscissa"] )
        {
         $R = $Serie["Color"]["R"]; $G = $Serie["Color"]["G"]; $B = $Serie["Color"]["B"]; $Alpha = $Serie["Color"]["Alpha"]; $Ticks = $Serie["Ticks"]; $Weight = $Serie["Weight"];

         if ( $BreakR == NULL )
          $BreakSettings = array("R"=>$R,"G"=>$G,"B"=>$B,"Alpha"=>$Alpha,"Ticks"=>$VoidTicks);
         else
          $BreakSettings = array("R"=>$BreakR,"G"=>$BreakG,"B"=>$BreakB,"Alpha"=>$Alpha,"Ticks"=>$VoidTicks,"Weight"=>$Weight);

         if ( $DisplayColor == DISPLAY_AUTO ) { $DisplayR = $R; $DisplayG = $G; $DisplayB = $B; }

         $AxisID	= $Serie["Axis"];
         $Mode		= $Data["Axis"][$AxisID]["Display"];
         $Format	= $Data["Axis"][$AxisID]["Format"];
         $Unit		= $Data["Axis"][$AxisID]["Unit"];

         if (isset($Serie["Description"])) { $SerieDescription = $Serie["Description"]; } else { $SerieDescription = $SerieName; }

         $PosArray = $this->scaleComputeY($Serie["Data"],array("AxisID"=>$Serie["Axis"]));

         $this->DataSet->Data["Series"][$SerieName]["XOffset"] = 0;

         if ( $Data["Orientation"] == SCALE_POS_LEFTRIGHT )
          {
           if ( $XDivs == 0 ) { $XStep = ($this->GraphAreaX2-$this->GraphAreaX1)/4; } else { $XStep = ($this->GraphAreaX2-$this->GraphAreaX1-$XMargin*2)/$XDivs; }
           $X     = $this->GraphAreaX1 + $XMargin; $WayPoints = "";
           $Force = $XStep / 5;

           if ( !is_array($PosArray) ) { $Value = $PosArray; $PosArray = ""; $PosArray[0] = $Value; }
           $LastGoodY = NULL; $LastGoodX = NULL; $LastX = 1; $LastY = 1;
           foreach($PosArray as $Key => $Y)
            {
             if ( $DisplayValues ) 
              $this->drawText($X,$Y-$DisplayOffset,$this->scaleFormat($Serie["Data"][$Key],$Mode,$Format,$Unit),array("R"=>$DisplayR,"G"=>$DisplayG,"B"=>$DisplayB,"Align"=>TEXT_ALIGN_BOTTOMMIDDLE));
	
             if ( $RecordImageMap && $Y != VOID ) { $this->addToImageMap("CIRCLE",floor($X).",".floor($Y).",".$ImageMapPlotSize,$this->toHTMLColor($R,$G,$B),$SerieDescription,$this->scaleFormat($Serie["Data"][$Key],$Mode,$Format,$Unit)); }

             if ( $Y == VOID && $LastY != NULL )
              { $this->drawSpline($WayPoints,array("Force"=>$Force,"R"=>$R,"G"=>$G,"B"=>$B,"Alpha"=>$Alpha,"Ticks"=>$Ticks,"Weight"=>$Weight)); $WayPoints = ""; }

             if ( $Y != VOID && $LastY == NULL && $LastGoodY != NULL && !$BreakVoid )
              { $this->drawLine($LastGoodX,$LastGoodY,$X,$Y,$BreakSettings); }

             if ( $Y != VOID )
              $WayPoints[] = array($X,$Y);

             if ( $Y != VOID ) { $LastGoodY = $Y; $LastGoodX = $X; }
             if ( $Y == VOID ) { $Y = NULL; }

             $LastX = $X; $LastY = $Y;
             $X = $X + $XStep;
            }
           $this->drawSpline($WayPoints,array("Force"=>$Force,"R"=>$R,"G"=>$G,"B"=>$B,"Alpha"=>$Alpha,"Ticks"=>$Ticks,"Weight"=>$Weight));
          }
         else
          {
           if ( $XDivs == 0 ) { $YStep = ($this->GraphAreaY2-$this->GraphAreaY1)/4; } else { $YStep = ($this->GraphAreaY2-$this->GraphAreaY1-$XMargin*2)/$XDivs; }
           $Y     = $this->GraphAreaY1 + $XMargin; $WayPoints = "";
           $Force = $YStep / 5;

           if ( !is_array($PosArray) ) { $Value = $PosArray; $PosArray = ""; $PosArray[0] = $Value; }
           $LastGoodY = NULL; $LastGoodX = NULL; $LastX = 1; $LastY = 1;
           foreach($PosArray as $Key => $X)
            {
             if ( $DisplayValues ) 
              $this->drawText($X+$DisplayOffset,$Y,$this->scaleFormat($Serie["Data"][$Key],$Mode,$Format,$Unit),array("Angle"=>270,"R"=>$DisplayR,"G"=>$DisplayG,"B"=>$DisplayB,"Align"=>TEXT_ALIGN_BOTTOMMIDDLE));

             if ( $RecordImageMap && $X != VOID ) { $this->addToImageMap("CIRCLE",floor($X).",".floor($Y).",".$ImageMapPlotSize,$this->toHTMLColor($R,$G,$B),$SerieDescription,$this->scaleFormat($Serie["Data"][$Key],$Mode,$Format,$Unit)); }

             if ( $X == VOID && $LastX != NULL )
              { $this->drawSpline($WayPoints,array("Force"=>$Force,"R"=>$R,"G"=>$G,"B"=>$B,"Alpha"=>$Alpha,"Ticks"=>$Ticks,"Weight"=>$Weight)); $WayPoints = ""; }

             if ( $X != VOID && $LastX == NULL && $LastGoodX != NULL && !$BreakVoid )
              { $this->drawLine($LastGoodX,$LastGoodY,$X,$Y,$BreakSettings); }

             if ( $X != VOID )
              $WayPoints[] = array($X,$Y);

             if ( $X != VOID ) { $LastGoodX = $X; $LastGoodY = $Y; }
             if ( $X == VOID ) { $X = NULL; }

             $LastX = $X; $LastY = $Y;
             $Y = $Y + $YStep;
            }
           $this->drawSpline($WayPoints,array("Force"=>$Force,"R"=>$R,"G"=>$G,"B"=>$B,"Alpha"=>$Alpha,"Ticks"=>$Ticks,"Weight"=>$Weight));
          }
        }
      }
    }

   /* Draw a filled spline chart */
   function drawFilledSplineChart($Format=NULL)
    {
     $DisplayValues	= isset($Format["DisplayValues"]) ? $Format["DisplayValues"] : FALSE;
     $DisplayOffset	= isset($Format["DisplayOffset"]) ? $Format["DisplayOffset"] : 2;
     $DisplayColor	= isset($Format["DisplayColor"]) ? $Format["DisplayColor"] : DISPLAY_MANUAL;
     $DisplayR		= isset($Format["DisplayR"]) ? $Format["DisplayR"] : 0;
     $DisplayG		= isset($Format["DisplayG"]) ? $Format["DisplayG"] : 0;
     $DisplayB		= isset($Format["DisplayB"]) ? $Format["DisplayB"] : 0;
     $AroundZero	= isset($Format["AroundZero"]) ? $Format["AroundZero"] : TRUE;
     $Threshold		= isset($Format["Threshold"]) ? $Format["Threshold"] : NULL;

     $this->LastChartLayout = CHART_LAST_LAYOUT_REGULAR;

     $Data = $this->DataSet->getData();
     list($XMargin,$XDivs) = $this->scaleGetXSettings();
     foreach($Data["Series"] as $SerieName => $Serie)
      {
       if ( $Serie["isDrawable"] == TRUE && $SerieName != $Data["Abscissa"] )
        {
         $R = $Serie["Color"]["R"]; $G = $Serie["Color"]["G"]; $B = $Serie["Color"]["B"]; $Alpha = $Serie["Color"]["Alpha"]; $Ticks = $Serie["Ticks"];
         if ( $DisplayColor == DISPLAY_AUTO ) { $DisplayR = $R; $DisplayG = $G; $DisplayB = $B; }

         $AxisID	= $Serie["Axis"];
         $Mode		= $Data["Axis"][$AxisID]["Display"];
         $Format	= $Data["Axis"][$AxisID]["Format"];
         $Unit		= $Data["Axis"][$AxisID]["Unit"];

         $PosArray = $this->scaleComputeY($Serie["Data"],array("AxisID"=>$Serie["Axis"]));
         if ( $AroundZero ) { $YZero = $this->scaleComputeY(0,array("AxisID"=>$Serie["Axis"])); }

         if ( $Threshold != NULL )
          {
           foreach($Threshold as $Key => $Params)
            {
             $Threshold[$Key]["MinX"] = $this->scaleComputeY($Params["Min"],array("AxisID"=>$Serie["Axis"]));
             $Threshold[$Key]["MaxX"] = $this->scaleComputeY($Params["Max"],array("AxisID"=>$Serie["Axis"]));
            }
          }

         $this->DataSet->Data["Series"][$SerieName]["XOffset"] = 0;

         if ( $Data["Orientation"] == SCALE_POS_LEFTRIGHT )
          {
           if ( $XDivs == 0 ) { $XStep = ($this->GraphAreaX2-$this->GraphAreaX1)/4; } else { $XStep = ($this->GraphAreaX2-$this->GraphAreaX1-$XMargin*2)/$XDivs; }
           $X     = $this->GraphAreaX1 + $XMargin; $WayPoints = "";
           $Force = $XStep / 5;

           if ( !$AroundZero ) { $YZero = $this->GraphAreaY2-1; }
           if ( $YZero > $this->GraphAreaY2-1 ) { $YZero = $this->GraphAreaY2-1; }
           if ( $YZero < $this->GraphAreaY1+1 ) { $YZero = $this->GraphAreaY1+1; }

           $LastX = ""; $LastY = "";
           if ( !is_array($PosArray) ) { $Value = $PosArray; $PosArray = ""; $PosArray[0] = $Value; }
           foreach($PosArray as $Key => $Y)
            {
             if ( $DisplayValues ) 
              $this->drawText($X,$Y-$DisplayOffset,$this->scaleFormat($Serie["Data"][$Key],$Mode,$Format,$Unit),array("R"=>$DisplayR,"G"=>$DisplayG,"B"=>$DisplayB,"Align"=>TEXT_ALIGN_BOTTOMMIDDLE));

             if ( $Y == VOID )
              {
               $Area = $this->drawSpline($WayPoints,array("Force"=>$Force,"PathOnly"=>TRUE));

               if ( $Area != "" )
                {
                 foreach ($Area as $key => $Points)
                  {
                   $Corners = ""; $Corners[] = $Area[$key][0]["X"]; $Corners[] = $YZero;
                   foreach($Points as $subKey => $Point)
                    {
                     if ( $subKey == count($Points)-1) { $Corners[] = $Point["X"]-1; } else { $Corners[] = $Point["X"]; }
                     $Corners[] = $Point["Y"]+1;
                    }
                   $Corners[] = $Points[$subKey]["X"]-1; $Corners[] = $YZero;

                   $this->drawPolygonChart($Corners,array("R"=>$R,"G"=>$G,"B"=>$B,"Alpha"=>$Alpha/2,"NoBorder"=>TRUE,"Threshold"=>$Threshold));
                  }
                 $this->drawSpline($WayPoints,array("Force"=>$Force,"R"=>$R,"G"=>$G,"B"=>$B,"Alpha"=>$Alpha,"Ticks"=>$Ticks));
                }

               $WayPoints = "";
              }
             else
              $WayPoints[] = array($X,$Y-.5); /* -.5 for AA visual fix */

             $X = $X + $XStep;
            }
           $Area = $this->drawSpline($WayPoints,array("Force"=>$Force,"PathOnly"=>TRUE));

           if ( $Area != "" )
            {
             foreach ($Area as $key => $Points)
              {
               $Corners = ""; $Corners[] = $Area[$key][0]["X"]; $Corners[] = $YZero;
               foreach($Points as $subKey => $Point)
                {
                 if ( $subKey == count($Points)-1) { $Corners[] = $Point["X"]-1; } else { $Corners[] = $Point["X"]; }
                 $Corners[] = $Point["Y"]+1;
                }
               $Corners[] = $Points[$subKey]["X"]-1; $Corners[] = $YZero;

               $this->drawPolygonChart($Corners,array("R"=>$R,"G"=>$G,"B"=>$B,"Alpha"=>$Alpha/2,"NoBorder"=>TRUE,"Threshold"=>$Threshold));
              }
             $this->drawSpline($WayPoints,array("Force"=>$Force,"R"=>$R,"G"=>$G,"B"=>$B,"Alpha"=>$Alpha,"Ticks"=>$Ticks));
            }
          }
         else
          {
           if ( $XDivs == 0 ) { $YStep = ($this->GraphAreaY2-$this->GraphAreaY1)/4; } else { $YStep = ($this->GraphAreaY2-$this->GraphAreaY1-$XMargin*2)/$XDivs; }
           $Y     = $this->GraphAreaY1 + $XMargin; $WayPoints = "";
           $Force = $YStep / 5;

           if ( !$AroundZero ) { $YZero = $this->GraphAreaX1+1; }
           if ( $YZero > $this->GraphAreaX2-1 ) { $YZero = $this->GraphAreaX2-1; }
           if ( $YZero < $this->GraphAreaX1+1 ) { $YZero = $this->GraphAreaX1+1; }

           if ( !is_array($PosArray) ) { $Value = $PosArray; $PosArray = ""; $PosArray[0] = $Value; }
           foreach($PosArray as $Key => $X)
            {
             if ( $DisplayValues ) 
              $this->drawText($X+$DisplayOffset,$Y,$this->scaleFormat($Serie["Data"][$Key],$Mode,$Format,$Unit),array("Angle"=>270,"R"=>$DisplayR,"G"=>$DisplayG,"B"=>$DisplayB,"Align"=>TEXT_ALIGN_BOTTOMMIDDLE));

             if ( $X == VOID )
              {
               $Area = $this->drawSpline($WayPoints,array("Force"=>$Force,"PathOnly"=>TRUE));

               if ( $Area != "" )
                {
                 foreach ($Area as $key => $Points)
                  {
                   $Corners = ""; $Corners[] = $YZero; $Corners[] = $Area[$key][0]["Y"];
                   foreach($Points as $subKey => $Point)
                    {
                     if ( $subKey == count($Points)-1) { $Corners[] = $Point["X"]-1; } else { $Corners[] = $Point["X"]; }
                     $Corners[] = $Point["Y"];
                    }
                   $Corners[] = $YZero; $Corners[] = $Points[$subKey]["Y"]-1;

                   $this->drawPolygonChart($Corners,array("R"=>$R,"G"=>$G,"B"=>$B,"Alpha"=>$Alpha/2,"NoBorder"=>TRUE,"Threshold"=>$Threshold));
                  }
                 $this->drawSpline($WayPoints,array("Force"=>$Force,"R"=>$R,"G"=>$G,"B"=>$B,"Alpha"=>$Alpha,"Ticks"=>$Ticks));
                }

               $WayPoints = "";
              }
             else
              $WayPoints[] = array($X,$Y);

             $Y = $Y + $YStep;
            }
           $Area = $this->drawSpline($WayPoints,array("Force"=>$Force,"PathOnly"=>TRUE));

           if ( $Area != "" )
            {
             foreach ($Area as $key => $Points)
              {
               $Corners = ""; $Corners[] = $YZero; $Corners[] = $Area[$key][0]["Y"];
               foreach($Points as $subKey => $Point)
                {
                 if ( $subKey == count($Points)-1) { $Corners[] = $Point["X"]-1; } else { $Corners[] = $Point["X"]; }
                 $Corners[] = $Point["Y"];
                }
               $Corners[] = $YZero; $Corners[] = $Points[$subKey]["Y"]-1;

               $this->drawPolygonChart($Corners,array("R"=>$R,"G"=>$G,"B"=>$B,"Alpha"=>$Alpha/2,"NoBorder"=>TRUE,"Threshold"=>$Threshold));
              }
             $this->drawSpline($WayPoints,array("Force"=>$Force,"R"=>$R,"G"=>$G,"B"=>$B,"Alpha"=>$Alpha,"Ticks"=>$Ticks));
            }

          }
        }
      }
    }

   /* Draw a line chart */
   function drawLineChart($Format=NULL)
    {
     $BreakVoid		= isset($Format["BreakVoid"]) ? $Format["BreakVoid"] : TRUE;
     $VoidTicks		= isset($Format["VoidTicks"]) ? $Format["VoidTicks"] : 4;
     $BreakR		= isset($Format["BreakR"]) ? $Format["BreakR"] : NULL;
     $BreakG		= isset($Format["BreakG"]) ? $Format["BreakG"] : NULL;
     $BreakB		= isset($Format["BreakB"]) ? $Format["BreakB"] : NULL;
     $DisplayValues	= isset($Format["DisplayValues"]) ? $Format["DisplayValues"] : FALSE;
     $DisplayOffset	= isset($Format["DisplayOffset"]) ? $Format["DisplayOffset"] : 2;
     $DisplayColor	= isset($Format["DisplayColor"]) ? $Format["DisplayColor"] : DISPLAY_MANUAL;
     $DisplayR		= isset($Format["DisplayR"]) ? $Format["DisplayR"] : 0;
     $DisplayG		= isset($Format["DisplayG"]) ? $Format["DisplayG"] : 0;
     $DisplayB		= isset($Format["DisplayB"]) ? $Format["DisplayB"] : 0;
     $RecordImageMap	= isset($Format["RecordImageMap"]) ? $Format["RecordImageMap"] : FALSE;
     $ImageMapPlotSize  = isset($Format["ImageMapPlotSize"]) ? $Format["ImageMapPlotSize"] : 5;
     $ForceColor	= isset($Format["ForceColor"]) ? $Format["ForceColor"] : FALSE;
     $ForceR		= isset($Format["ForceR"]) ? $Format["ForceR"] : 0;
     $ForceG		= isset($Format["ForceG"]) ? $Format["ForceG"] : 0;
     $ForceB		= isset($Format["ForceB"]) ? $Format["ForceB"] : 0;
     $ForceAlpha	= isset($Format["ForceAlpha"]) ? $Format["ForceAlpha"] : 100;

     $this->LastChartLayout = CHART_LAST_LAYOUT_REGULAR;

     $Data = $this->DataSet->getData();
     list($XMargin,$XDivs) = $this->scaleGetXSettings();
     foreach($Data["Series"] as $SerieName => $Serie)
      {
       if ( $Serie["isDrawable"] == TRUE && $SerieName != $Data["Abscissa"] )
        {
         $R = $Serie["Color"]["R"]; $G = $Serie["Color"]["G"]; $B = $Serie["Color"]["B"]; $Alpha = $Serie["Color"]["Alpha"]; $Ticks = $Serie["Ticks"]; $Weight = $Serie["Weight"];

         if ( $ForceColor )
          { $R = $ForceR; $G = $ForceG; $B = $ForceB; $Alpha = $ForceAlpha; }

         if ( $BreakR == NULL )
          $BreakSettings = array("R"=>$R,"G"=>$G,"B"=>$B,"Alpha"=>$Alpha,"Ticks"=>$VoidTicks,"Weight"=>$Weight);
         else
          $BreakSettings = array("R"=>$BreakR,"G"=>$BreakG,"B"=>$BreakB,"Alpha"=>$Alpha,"Ticks"=>$VoidTicks,"Weight"=>$Weight);

         if ( $DisplayColor == DISPLAY_AUTO ) { $DisplayR = $R; $DisplayG = $G; $DisplayB = $B; }

         $AxisID	= $Serie["Axis"];
         $Mode		= $Data["Axis"][$AxisID]["Display"];
         $Format	= $Data["Axis"][$AxisID]["Format"];
         $Unit		= $Data["Axis"][$AxisID]["Unit"];

         if (isset($Serie["Description"])) { $SerieDescription = $Serie["Description"]; } else { $SerieDescription = $SerieName; }

         $PosArray = $this->scaleComputeY($Serie["Data"],array("AxisID"=>$Serie["Axis"]));

         $this->DataSet->Data["Series"][$SerieName]["XOffset"] = 0;

         if ( $Data["Orientation"] == SCALE_POS_LEFTRIGHT )
          {
           if ( $XDivs == 0 ) { $XStep = ($this->GraphAreaX2-$this->GraphAreaX1)/4; } else { $XStep = ($this->GraphAreaX2-$this->GraphAreaX1-$XMargin*2)/$XDivs; }
           $X = $this->GraphAreaX1 + $XMargin; $LastX = NULL; $LastY = NULL;

           if ( !is_array($PosArray) ) { $Value = $PosArray; $PosArray = ""; $PosArray[0] = $Value; }
           $LastGoodY = NULL; $LastGoodX = NULL;
           foreach($PosArray as $Key => $Y)
            {
             if ( $DisplayValues && $Serie["Data"][$Key] != VOID ) 
              {
               if ( $Serie["Data"][$Key] > 0 ) { $Align = TEXT_ALIGN_BOTTOMMIDDLE; $Offset = $DisplayOffset; } else { $Align = TEXT_ALIGN_TOPMIDDLE; $Offset = -$DisplayOffset; }
               $this->drawText($X,$Y-$Offset-$Weight,$this->scaleFormat($Serie["Data"][$Key],$Mode,$Format,$Unit),array("R"=>$DisplayR,"G"=>$DisplayG,"B"=>$DisplayB,"Align"=>$Align));
              }

             if ( $RecordImageMap && $Y != VOID ) { $this->addToImageMap("CIRCLE",floor($X).",".floor($Y).",".$ImageMapPlotSize,$this->toHTMLColor($R,$G,$B),$SerieDescription,$this->scaleFormat($Serie["Data"][$Key],$Mode,$Format,$Unit)); }

             if ( $Y != VOID && $LastX != NULL && $LastY != NULL )
              $this->drawLine($LastX,$LastY,$X,$Y,array("R"=>$R,"G"=>$G,"B"=>$B,"Alpha"=>$Alpha,"Ticks"=>$Ticks,"Weight"=>$Weight));

             if ( $Y != VOID && $LastY == NULL && $LastGoodY != NULL && !$BreakVoid )
              { $this->drawLine($LastGoodX,$LastGoodY,$X,$Y,$BreakSettings); $LastGoodY = NULL; }

             if ( $Y != VOID ) { $LastGoodY = $Y; $LastGoodX = $X; }
             if ( $Y == VOID ) { $Y = NULL; }

             $LastX = $X; $LastY = $Y;
             $X = $X + $XStep;
            }
          }
         else
          {
           if ( $XDivs == 0 ) { $YStep = ($this->GraphAreaY2-$this->GraphAreaY1)/4; } else { $YStep = ($this->GraphAreaY2-$this->GraphAreaY1-$XMargin*2)/$XDivs; }
           $Y = $this->GraphAreaY1 + $XMargin; $LastX = NULL; $LastY = NULL;

           if ( !is_array($PosArray) ) { $Value = $PosArray; $PosArray = ""; $PosArray[0] = $Value; }
           $LastGoodY = NULL; $LastGoodX = NULL;
           foreach($PosArray as $Key => $X)
            {
             if ( $DisplayValues && $Serie["Data"][$Key] != VOID ) 
              { $this->drawText($X+$DisplayOffset+$Weight,$Y,$this->scaleFormat($Serie["Data"][$Key],$Mode,$Format,$Unit),array("Angle"=>270,"R"=>$DisplayR,"G"=>$DisplayG,"B"=>$DisplayB,"Align"=>TEXT_ALIGN_BOTTOMMIDDLE)); }

             if ( $RecordImageMap && $X != VOID ) { $this->addToImageMap("CIRCLE",floor($X).",".floor($Y).",".$ImageMapPlotSize,$this->toHTMLColor($R,$G,$B),$SerieDescription,$this->scaleFormat($Serie["Data"][$Key],$Mode,$Format,$Unit)); }

             if ( $X != VOID && $LastX != NULL && $LastY != NULL )
              $this->drawLine($LastX,$LastY,$X,$Y,array("R"=>$R,"G"=>$G,"B"=>$B,"Alpha"=>$Alpha,"Ticks"=>$Ticks,"Weight"=>$Weight));

             if ( $X != VOID && $LastX == NULL && $LastGoodY != NULL && !$BreakVoid )
              { $this->drawLine($LastGoodX,$LastGoodY,$X,$Y,$BreakSettings); $LastGoodY = NULL; }

             if ( $X != VOID ) { $LastGoodY = $Y; $LastGoodX = $X; }
             if ( $X == VOID ) { $X = NULL; }

             $LastX = $X; $LastY = $Y;
             $Y = $Y + $YStep;
            }
          }
        }
      }
    }

   /* Draw a line chart */
   function drawZoneChart($SerieA,$SerieB,$Format=NULL)
    {
     $AxisID	= isset($Format["AxisID"]) ? $Format["AxisID"] : 0;
     $LineR	= isset($Format["LineR"]) ? $Format["LineR"] : 150;
     $LineG	= isset($Format["LineG"]) ? $Format["LineG"] : 150;
     $LineB	= isset($Format["LineB"]) ? $Format["LineB"] : 150;
     $LineAlpha	= isset($Format["LineAlpha"]) ? $Format["LineAlpha"] : 50;
     $LineTicks	= isset($Format["LineTicks"]) ? $Format["LineTicks"] : 1;
     $AreaR	= isset($Format["AreaR"]) ? $Format["AreaR"] : 150;
     $AreaG	= isset($Format["AreaG"]) ? $Format["AreaG"] : 150;
     $AreaB	= isset($Format["AreaB"]) ? $Format["AreaB"] : 150;
     $AreaAlpha	= isset($Format["AreaAlpha"]) ? $Format["AreaAlpha"] : 5;

     $this->LastChartLayout = CHART_LAST_LAYOUT_REGULAR;

     $Data	 = $this->DataSet->getData();
     if ( !isset($Data["Series"][$SerieA]["Data"]) || !isset($Data["Series"][$SerieB]["Data"]) ) { return(0); }
     $SerieAData = $Data["Series"][$SerieA]["Data"];
     $SerieBData = $Data["Series"][$SerieB]["Data"];

     list($XMargin,$XDivs) = $this->scaleGetXSettings();

     $Mode	= $Data["Axis"][$AxisID]["Display"];
     $Format	= $Data["Axis"][$AxisID]["Format"];
     $Unit	= $Data["Axis"][$AxisID]["Unit"];

     $PosArrayA = $this->scaleComputeY($SerieAData,array("AxisID"=>$AxisID));
     $PosArrayB = $this->scaleComputeY($SerieBData,array("AxisID"=>$AxisID));
     if ( count($PosArrayA) != count($PosArrayB) ) { return(0); }

     if ( $Data["Orientation"] == SCALE_POS_LEFTRIGHT )
      {
       if ( $XDivs == 0 ) { $XStep = ($this->GraphAreaX2-$this->GraphAreaX1)/4; } else { $XStep = ($this->GraphAreaX2-$this->GraphAreaX1-$XMargin*2)/$XDivs; }
       $X = $this->GraphAreaX1 + $XMargin; $LastX = NULL; $LastY = NULL;

       $LastX = NULL; $LastY1 = NULL; $LastY2 = NULL;
       $BoundsA = ""; $BoundsB = "";
       foreach($PosArrayA as $Key => $Y1)
        {
         $Y2 = $PosArrayB[$Key];

         $BoundsA[] = $X; $BoundsA[] = $Y1;
         $BoundsB[] = $X; $BoundsB[] = $Y2;

         $LastX = $X;
         $LastY1 = $Y1; $LastY2 = $Y2;

         $X = $X + $XStep;
        }
       $Bounds = array_merge($BoundsA,$this->reversePlots($BoundsB));
       $this->drawPolygonChart($Bounds,array("R"=>$AreaR,"G"=>$AreaG,"B"=>$AreaB,"Alpha"=>$AreaAlpha));

       for($i=0;$i<=count($BoundsA)-4;$i=$i+2)
        {
         $this->drawLine($BoundsA[$i],$BoundsA[$i+1],$BoundsA[$i+2],$BoundsA[$i+3],array("R"=>$LineR,"G"=>$LineG,"B"=>$LineB,"Alpha"=>$LineAlpha,"Ticks"=>$LineTicks));
         $this->drawLine($BoundsB[$i],$BoundsB[$i+1],$BoundsB[$i+2],$BoundsB[$i+3],array("R"=>$LineR,"G"=>$LineG,"B"=>$LineB,"Alpha"=>$LineAlpha,"Ticks"=>$LineTicks));
        }
      }
     else
      {
       if ( $XDivs == 0 ) { $YStep = ($this->GraphAreaY2-$this->GraphAreaY1)/4; } else { $YStep = ($this->GraphAreaY2-$this->GraphAreaY1-$XMargin*2)/$XDivs; }
       $Y = $this->GraphAreaY1 + $XMargin; $LastX = NULL; $LastY = NULL;

       $LastY = NULL; $LastX1 = NULL; $LastX2 = NULL;
       $BoundsA = ""; $BoundsB = "";
       foreach($PosArrayA as $Key => $X1)
        {
         $X2 = $PosArrayB[$Key];

         $BoundsA[] = $X1; $BoundsA[] = $Y;
         $BoundsB[] = $X2; $BoundsB[] = $Y;

         $LastY = $Y;
         $LastX1 = $X1; $LastX2 = $X2;

         $Y = $Y + $YStep;
        }
       $Bounds = array_merge($BoundsA,$this->reversePlots($BoundsB));
       $this->drawPolygonChart($Bounds,array("R"=>$AreaR,"G"=>$AreaG,"B"=>$AreaB,"Alpha"=>$AreaAlpha));

       for($i=0;$i<=count($BoundsA)-4;$i=$i+2)
        {
         $this->drawLine($BoundsA[$i],$BoundsA[$i+1],$BoundsA[$i+2],$BoundsA[$i+3],array("R"=>$LineR,"G"=>$LineG,"B"=>$LineB,"Alpha"=>$LineAlpha,"Ticks"=>$LineTicks));
         $this->drawLine($BoundsB[$i],$BoundsB[$i+1],$BoundsB[$i+2],$BoundsB[$i+3],array("R"=>$LineR,"G"=>$LineG,"B"=>$LineB,"Alpha"=>$LineAlpha,"Ticks"=>$LineTicks));
        }
      }
    }

   /* Draw a step chart */
   function drawStepChart($Format=NULL)
    {
     $BreakVoid		= isset($Format["BreakVoid"]) ? $Format["BreakVoid"] : FALSE;
     $ReCenter		= isset($Format["ReCenter"]) ? $Format["ReCenter"] : TRUE;
     $VoidTicks		= isset($Format["VoidTicks"]) ? $Format["VoidTicks"] : 4;
     $BreakR		= isset($Format["BreakR"]) ? $Format["BreakR"] : NULL;
     $BreakG		= isset($Format["BreakG"]) ? $Format["BreakG"] : NULL;
     $BreakB		= isset($Format["BreakB"]) ? $Format["BreakB"] : NULL;
     $DisplayValues	= isset($Format["DisplayValues"]) ? $Format["DisplayValues"] :FALSE;
     $DisplayOffset	= isset($Format["DisplayOffset"]) ? $Format["DisplayOffset"] : 2;
     $DisplayColor	= isset($Format["DisplayColor"]) ? $Format["DisplayColor"] : DISPLAY_MANUAL;
     $DisplayR		= isset($Format["DisplayR"]) ? $Format["DisplayR"] : 0;
     $DisplayG		= isset($Format["DisplayG"]) ? $Format["DisplayG"] : 0;
     $DisplayB		= isset($Format["DisplayB"]) ? $Format["DisplayB"] : 0;
     $RecordImageMap	= isset($Format["RecordImageMap"]) ? $Format["RecordImageMap"] : FALSE;
     $ImageMapPlotSize  = isset($Format["ImageMapPlotSize"]) ? $Format["ImageMapPlotSize"] : 5;

     $this->LastChartLayout = CHART_LAST_LAYOUT_REGULAR;

     $Data = $this->DataSet->getData();
     list($XMargin,$XDivs) = $this->scaleGetXSettings();
     foreach($Data["Series"] as $SerieName => $Serie)
      {
       if ( $Serie["isDrawable"] == TRUE && $SerieName != $Data["Abscissa"] )
        {
         $R = $Serie["Color"]["R"]; $G = $Serie["Color"]["G"]; $B = $Serie["Color"]["B"]; $Alpha = $Serie["Color"]["Alpha"]; $Ticks = $Serie["Ticks"]; $Weight = $Serie["Weight"];

         if (isset($Serie["Description"])) { $SerieDescription = $Serie["Description"]; } else { $SerieDescription = $SerieName; }

         if ( $BreakR == NULL )
          $BreakSettings = array("R"=>$R,"G"=>$G,"B"=>$B,"Alpha"=>$Alpha,"Ticks"=>$VoidTicks,"Weight"=>$Weight);
         else
          $BreakSettings = array("R"=>$BreakR,"G"=>$BreakG,"B"=>$BreakB,"Alpha"=>$Alpha,"Ticks"=>$VoidTicks,"Weight"=>$Weight);

         if ( $DisplayColor == DISPLAY_AUTO ) { $DisplayR = $R; $DisplayG = $G; $DisplayB = $B; }

         $AxisID	= $Serie["Axis"];
         $Mode		= $Data["Axis"][$AxisID]["Display"];
         $Format	= $Data["Axis"][$AxisID]["Format"];
         $Unit		= $Data["Axis"][$AxisID]["Unit"];
         $Color		= array("R"=>$R,"G"=>$G,"B"=>$B,"Alpha"=>$Alpha,"Ticks"=>$Ticks,"Weight"=>$Weight);

         $PosArray = $this->scaleComputeY($Serie["Data"],array("AxisID"=>$Serie["Axis"]));

         $this->DataSet->Data["Series"][$SerieName]["XOffset"] = 0;

         if ( $Data["Orientation"] == SCALE_POS_LEFTRIGHT )
          {
           if ( $XDivs == 0 ) { $XStep = ($this->GraphAreaX2-$this->GraphAreaX1)/4; } else { $XStep = ($this->GraphAreaX2-$this->GraphAreaX1-$XMargin*2)/$XDivs; }
           $X = $this->GraphAreaX1 + $XMargin; $LastX = NULL; $LastY = NULL;

           if ( !is_array($PosArray) ) { $Value = $PosArray; $PosArray = ""; $PosArray[0] = $Value; }
           $LastGoodY = NULL; $LastGoodX = NULL; $Init = FALSE;
           foreach($PosArray as $Key => $Y)
            {
             if ( $DisplayValues && $Serie["Data"][$Key] != VOID ) 
              {
               if ( $Y <= $LastY ) { $Align = TEXT_ALIGN_BOTTOMMIDDLE; $Offset = $DisplayOffset; } else { $Align = TEXT_ALIGN_TOPMIDDLE; $Offset = -$DisplayOffset; }
               $this->drawText($X,$Y-$Offset-$Weight,$this->scaleFormat($Serie["Data"][$Key],$Mode,$Format,$Unit),array("R"=>$DisplayR,"G"=>$DisplayG,"B"=>$DisplayB,"Align"=>$Align));
              }

             if ( $Y != VOID && $LastX != NULL && $LastY != NULL )
              {
               $this->drawLine($LastX,$LastY,$X,$LastY,$Color);
               $this->drawLine($X,$LastY,$X,$Y,$Color);
               if ( $ReCenter && $X+$XStep < $this->GraphAreaX2 - $XMargin )
                {
                 $this->drawLine($X,$Y,$X+$XStep,$Y,$Color);
                 if ( $RecordImageMap ) { $this->addToImageMap("RECT",floor($X-$ImageMapPlotSize).",".floor($Y-$ImageMapPlotSize).",".floor($X+$XStep+$ImageMapPlotSize).",".floor($Y+$ImageMapPlotSize),$this->toHTMLColor($R,$G,$B),$SerieDescription,$this->scaleFormat($Serie["Data"][$Key],$Mode,$Format,$Unit)); }
                }
               else
                { if ( $RecordImageMap ) { $this->addToImageMap("RECT",floor($LastX-$ImageMapPlotSize).",".floor($LastY-$ImageMapPlotSize).",".floor($X+$ImageMapPlotSize).",".floor($LastY+$ImageMapPlotSize),$this->toHTMLColor($R,$G,$B),$SerieDescription,$this->scaleFormat($Serie["Data"][$Key],$Mode,$Format,$Unit)); } }
              }

             if ( $Y != VOID && $LastY == NULL && $LastGoodY != NULL && !$BreakVoid )
              { 
               if ( $ReCenter )
                {
                 $this->drawLine($LastGoodX+$XStep,$LastGoodY,$X,$LastGoodY,$BreakSettings);
                 if ( $RecordImageMap ) { $this->addToImageMap("RECT",floor($LastGoodX+$XStep-$ImageMapPlotSize).",".floor($LastGoodY-$ImageMapPlotSize).",".floor($X+$ImageMapPlotSize).",".floor($LastGoodY+$ImageMapPlotSize),$this->toHTMLColor($R,$G,$B),$SerieDescription,$this->scaleFormat($Serie["Data"][$Key],$Mode,$Format,$Unit)); }
                }
               else
                {
                 $this->drawLine($LastGoodX,$LastGoodY,$X,$LastGoodY,$BreakSettings);
                 if ( $RecordImageMap ) { $this->addToImageMap("RECT",floor($LastGoodX-$ImageMapPlotSize).",".floor($LastGoodY-$ImageMapPlotSize).",".floor($X+$ImageMapPlotSize).",".floor($LastGoodY+$ImageMapPlotSize),$this->toHTMLColor($R,$G,$B),$SerieDescription,$this->scaleFormat($Serie["Data"][$Key],$Mode,$Format,$Unit)); }
                }

               $this->drawLine($X,$LastGoodY,$X,$Y,$BreakSettings);
               $LastGoodY = NULL;
              }
             elseif( !$BreakVoid && $LastGoodY == NULL && $Y != VOID )
              {
              $this->drawLine($this->GraphAreaX1 + $XMargin,$Y,$X,$Y,$BreakSettings);
               if ( $RecordImageMap ) { $this->addToImageMap("RECT",floor($this->GraphAreaX1+$XMargin-$ImageMapPlotSize).",".floor($Y-$ImageMapPlotSize).",".floor($X+$ImageMapPlotSize).",".floor($Y+$ImageMapPlotSize),$this->toHTMLColor($R,$G,$B),$SerieDescription,$this->scaleFormat($Serie["Data"][$Key],$Mode,$Format,$Unit)); }
              }

             if ( $Y != VOID ) { $LastGoodY = $Y; $LastGoodX = $X; }
             if ( $Y == VOID ) { $Y = NULL; }

             if ( !$Init && $ReCenter ) { $X = $X - $XStep/2; $Init = TRUE; }
             $LastX = $X; $LastY = $Y;
             if ( $LastX < $this->GraphAreaX1 + $XMargin ) { $LastX = $this->GraphAreaX1 + $XMargin; }
             $X = $X + $XStep;
            }
           if ( $ReCenter )
            {
             $this->drawLine($LastX,$LastY,$this->GraphAreaX2 - $XMargin,$LastY,$Color);
             if ( $RecordImageMap ) { $this->addToImageMap("RECT",floor($LastX-$ImageMapPlotSize).",".floor($LastY-$ImageMapPlotSize).",".floor($this->GraphAreaX2-$XMargin+$ImageMapPlotSize).",".floor($LastY+$ImageMapPlotSize),$this->toHTMLColor($R,$G,$B),$SerieDescription,$this->scaleFormat($Serie["Data"][$Key],$Mode,$Format,$Unit)); }
            }
          }
         else
          {
           if ( $XDivs == 0 ) { $YStep = ($this->GraphAreaY2-$this->GraphAreaY1)/4; } else { $YStep = ($this->GraphAreaY2-$this->GraphAreaY1-$XMargin*2)/$XDivs; }
           $Y = $this->GraphAreaY1 + $XMargin; $LastX = NULL; $LastY = NULL;

           if ( !is_array($PosArray) ) { $Value = $PosArray; $PosArray = ""; $PosArray[0] = $Value; }
           $LastGoodY = NULL; $LastGoodX = NULL; $Init = FALSE;
           foreach($PosArray as $Key => $X)
            {
             if ( $DisplayValues && $Serie["Data"][$Key] != VOID ) 
              {
               if ( $X >= $LastX ) { $Align = TEXT_ALIGN_MIDDLELEFT; $Offset = $DisplayOffset; } else { $Align = TEXT_ALIGN_MIDDLERIGHT; $Offset = -$DisplayOffset; }
               $this->drawText($X+$Offset+$Weight,$Y,$this->scaleFormat($Serie["Data"][$Key],$Mode,$Format,$Unit),array("R"=>$DisplayR,"G"=>$DisplayG,"B"=>$DisplayB,"Align"=>$Align));
              }

             if ( $X != VOID && $LastX != NULL && $LastY != NULL )
              {
               $this->drawLine($LastX,$LastY,$LastX,$Y,$Color);
               $this->drawLine($LastX,$Y,$X,$Y,$Color);

               if ( $RecordImageMap ) { $this->addToImageMap("RECT",floor($LastX-$ImageMapPlotSize).",".floor($LastY-$ImageMapPlotSize).",".floor($LastX+$XStep+$ImageMapPlotSize).",".floor($Y+$ImageMapPlotSize),$this->toHTMLColor($R,$G,$B),$SerieDescription,$this->scaleFormat($Serie["Data"][$Key],$Mode,$Format,$Unit)); }
              }

             if ( $X != VOID && $LastX == NULL && $LastGoodY != NULL && !$BreakVoid )
              {
               $this->drawLine($LastGoodX,$LastGoodY,$LastGoodX,$LastGoodY+$YStep,$Color);
               if ( $RecordImageMap ) { $this->addToImageMap("RECT",floor($LastGoodX-$ImageMapPlotSize).",".floor($LastGoodY-$ImageMapPlotSize).",".floor($LastGoodX+$ImageMapPlotSize).",".floor($LastGoodY+$YStep+$ImageMapPlotSize),$this->toHTMLColor($R,$G,$B),$SerieDescription,$this->scaleFormat($Serie["Data"][$Key],$Mode,$Format,$Unit)); }

               $this->drawLine($LastGoodX,$LastGoodY+$YStep,$LastGoodX,$Y,$BreakSettings);
               if ( $RecordImageMap ) { $this->addToImageMap("RECT",floor($LastGoodX-$ImageMapPlotSize).",".floor($LastGoodY+$YStep-$ImageMapPlotSize).",".floor($LastGoodX+$ImageMapPlotSize).",".floor($YStep+$ImageMapPlotSize),$this->toHTMLColor($R,$G,$B),$SerieDescription,$this->scaleFormat($Serie["Data"][$Key],$Mode,$Format,$Unit)); }

               $this->drawLine($LastGoodX,$Y,$X,$Y,$BreakSettings);
               $LastGoodY = NULL;
              }
             elseif ( $X != VOID && $LastGoodY == NULL && !$BreakVoid )
              {
               $this->drawLine($X,$this->GraphAreaY1 + $XMargin,$X,$Y,$BreakSettings);
               if ( $RecordImageMap ) { $this->addToImageMap("RECT",floor($X-$ImageMapPlotSize).",".floor($this->GraphAreaY1+$XMargin-$ImageMapPlotSize).",".floor($X+$ImageMapPlotSize).",".floor($Y+$ImageMapPlotSize),$this->toHTMLColor($R,$G,$B),$SerieDescription,$this->scaleFormat($Serie["Data"][$Key],$Mode,$Format,$Unit)); }
              }

             if ( $X != VOID ) { $LastGoodY = $Y; $LastGoodX = $X; }
             if ( $X == VOID ) { $X = NULL; }

             if ( !$Init && $ReCenter ) { $Y = $Y - $YStep/2; $Init = TRUE; }
             $LastX = $X; $LastY = $Y;
             if ( $LastY < $this->GraphAreaY1 + $XMargin ) { $LastY = $this->GraphAreaY1 + $XMargin; }
             $Y = $Y + $YStep;
            }
           if ( $ReCenter )
            {
             $this->drawLine($LastX,$LastY,$LastX,$this->GraphAreaY2 - $XMargin,$Color);
             if ( $RecordImageMap ) { $this->addToImageMap("RECT",floor($LastX-$ImageMapPlotSize).",".floor($LastY-$ImageMapPlotSize).",".floor($LastX+$ImageMapPlotSize).",".floor($this->GraphAreaY2-$XMargin+$ImageMapPlotSize),$this->toHTMLColor($R,$G,$B),$SerieDescription,$this->scaleFormat($Serie["Data"][$Key],$Mode,$Format,$Unit)); }
            }
          }
        }
      }
    }

   /* Draw a step chart */
   function drawFilledStepChart($Format=NULL)
    {
     $ReCenter		= isset($Format["ReCenter"]) ? $Format["ReCenter"] : TRUE;
     $DisplayValues	= isset($Format["DisplayValues"]) ? $Format["DisplayValues"] :FALSE;
     $DisplayOffset	= isset($Format["DisplayOffset"]) ? $Format["DisplayOffset"] : 2;
     $DisplayColor	= isset($Format["DisplayColor"]) ? $Format["DisplayColor"] : DISPLAY_MANUAL;
     $ForceTransparency	= isset($Format["ForceTransparency"]) ? $Format["ForceTransparency"] : NULL;
     $DisplayR		= isset($Format["DisplayR"]) ? $Format["DisplayR"] : 0;
     $DisplayG		= isset($Format["DisplayG"]) ? $Format["DisplayG"] : 0;
     $DisplayB		= isset($Format["DisplayB"]) ? $Format["DisplayB"] : 0;
     $AroundZero	= isset($Format["AroundZero"]) ? $Format["AroundZero"] : TRUE;

     $this->LastChartLayout = CHART_LAST_LAYOUT_REGULAR;

     $Data = $this->DataSet->getData();
     list($XMargin,$XDivs) = $this->scaleGetXSettings();
     foreach($Data["Series"] as $SerieName => $Serie)
      {
       if ( $Serie["isDrawable"] == TRUE && $SerieName != $Data["Abscissa"] )
        {
         $R = $Serie["Color"]["R"]; $G = $Serie["Color"]["G"]; $B = $Serie["Color"]["B"]; $Alpha = $Serie["Color"]["Alpha"]; $Ticks = $Serie["Ticks"]; $Weight = $Serie["Weight"];

         if ( $DisplayColor == DISPLAY_AUTO ) { $DisplayR = $R; $DisplayG = $G; $DisplayB = $B; }

         $AxisID	= $Serie["Axis"];
         $Mode		= $Data["Axis"][$AxisID]["Display"];
         $Format	= $Data["Axis"][$AxisID]["Format"];
         $Unit		= $Data["Axis"][$AxisID]["Unit"];

         $Color		= array("R"=>$R,"G"=>$G,"B"=>$B);
         if ( $ForceTransparency != NULL ) { $Color["Alpha"] = $ForceTransparency; } else { $Color["Alpha"] = $Alpha; }

         $PosArray = $this->scaleComputeY($Serie["Data"],array("AxisID"=>$Serie["Axis"]));
         $YZero    = $this->scaleComputeY(0,array("AxisID"=>$Serie["Axis"]));

         $this->DataSet->Data["Series"][$SerieName]["XOffset"] = 0;

         if ( $Data["Orientation"] == SCALE_POS_LEFTRIGHT )
          {
           if ( $YZero > $this->GraphAreaY2-1 ) { $YZero = $this->GraphAreaY2-1; }
           if ( $YZero < $this->GraphAreaY1+1 ) { $YZero = $this->GraphAreaY1+1; }

           if ( $XDivs == 0 ) { $XStep = ($this->GraphAreaX2-$this->GraphAreaX1)/4; } else { $XStep = ($this->GraphAreaX2-$this->GraphAreaX1-$XMargin*2)/$XDivs; }
           $X = $this->GraphAreaX1 + $XMargin; $LastX = NULL; $LastY = NULL;

           if ( !$AroundZero ) { $YZero = $this->GraphAreaY2-1; }

           if ( !is_array($PosArray) ) { $Value = $PosArray; $PosArray = ""; $PosArray[0] = $Value; }
           $LastGoodY = NULL; $LastGoodX = NULL; $Points = ""; $Init = FALSE;
           foreach($PosArray as $Key => $Y)
            {
             if ( $Y == VOID && $LastX != NULL && $LastY != NULL && $Points !="" )
              {
               $Points[] = $LastX; $Points[] = $LastY;
               $Points[] = $X; $Points[] = $LastY;
               $Points[] = $X; $Points[] = $YZero;
               $this->drawPolygon($Points,$Color);
               $Points = "";
              }

             if ( $Y != VOID && $LastX != NULL && $LastY != NULL )
              {
               if ( $Points == "") { $Points[] = $LastX; $Points[] = $YZero; }
               $Points[] = $LastX; $Points[] = $LastY;
               $Points[] = $X; $Points[] = $LastY;
               $Points[] = $X; $Points[] = $Y;
              }

             if ( $Y != VOID ) { $LastGoodY = $Y; $LastGoodX = $X; }
             if ( $Y == VOID ) { $Y = NULL; }

             if ( !$Init && $ReCenter ) { $X = $X - $XStep/2; $Init = TRUE; }
             $LastX = $X; $LastY = $Y;
             if ( $LastX < $this->GraphAreaX1 + $XMargin ) { $LastX = $this->GraphAreaX1 + $XMargin; }
             $X = $X + $XStep;
            }

           if ( $ReCenter )
            {
             $Points[] = $LastX+$XStep/2; $Points[] = $LastY;
             $Points[] = $LastX+$XStep/2; $Points[] = $YZero;
            }
           else
            { $Points[] = $LastX; $Points[] = $YZero; }

           $this->drawPolygon($Points,$Color);
          }
         else
          {
           if ( $YZero < $this->GraphAreaX1+1 ) { $YZero = $this->GraphAreaX1+1; }
           if ( $YZero > $this->GraphAreaX2-1 ) { $YZero = $this->GraphAreaX2-1; }

           if ( $XDivs == 0 ) { $YStep = ($this->GraphAreaY2-$this->GraphAreaY1)/4; } else { $YStep = ($this->GraphAreaY2-$this->GraphAreaY1-$XMargin*2)/$XDivs; }
           $Y = $this->GraphAreaY1 + $XMargin; $LastX = NULL; $LastY = NULL;

           if ( !is_array($PosArray) ) { $Value = $PosArray; $PosArray = ""; $PosArray[0] = $Value; }
           $LastGoodY = NULL; $LastGoodX = NULL; $Points = "";
           foreach($PosArray as $Key => $X)
            {
             if ( $X == VOID && $LastX != NULL && $LastY != NULL && $Points !="" )
              {
               $Points[] = $LastX; $Points[] = $LastY;
               $Points[] = $LastX; $Points[] = $Y;
               $Points[] = $YZero; $Points[] = $Y;
               $this->drawPolygon($Points,$Color);
               $Points = "";
              }

             if ( $X != VOID && $LastX != NULL && $LastY != NULL )
              {
               if ( $Points == "") { $Points[] = $YZero; $Points[] = $LastY; }
               $Points[] = $LastX; $Points[] = $LastY;
               $Points[] = $LastX; $Points[] = $Y;
               $Points[] = $X; $Points[] = $Y;
              }

             if ( $X != VOID ) { $LastGoodY = $Y; $LastGoodX = $X; }
             if ( $X == VOID ) { $X = NULL; }

             if ( $LastX == NULL && $ReCenter ) { $Y = $Y - $YStep/2; }
             $LastX = $X; $LastY = $Y;
             if ( $LastY < $this->GraphAreaY1 + $XMargin ) { $LastY = $this->GraphAreaY1 + $XMargin; }
             $Y = $Y + $YStep;
            }

           if ( $ReCenter )
            {
             $Points[] = $LastX; $Points[] = $LastY+$YStep/2;
             $Points[] = $YZero; $Points[] = $LastY+$YStep/2;
            }
           else
            { $Points[] = $YZero; $Points[] = $LastY; }

           $this->drawPolygon($Points,$Color);
          }
        }
      }
    }

   /* Draw an area chart */
   function drawAreaChart($Format=NULL)
    {
     $DisplayValues	= isset($Format["DisplayValues"]) ? $Format["DisplayValues"] : FALSE;
     $DisplayOffset	= isset($Format["DisplayOffset"]) ? $Format["DisplayOffset"] : 2;
     $DisplayColor	= isset($Format["DisplayColor"]) ? $Format["DisplayColor"] : DISPLAY_MANUAL;
     $DisplayR		= isset($Format["DisplayR"]) ? $Format["DisplayR"] : 0;
     $DisplayG		= isset($Format["DisplayG"]) ? $Format["DisplayG"] : 0;
     $DisplayB		= isset($Format["DisplayB"]) ? $Format["DisplayB"] : 0;
     $ForceTransparency	= isset($Format["ForceTransparency"]) ? $Format["ForceTransparency"] : 25;
     $AroundZero	= isset($Format["AroundZero"]) ? $Format["AroundZero"] : TRUE;
     $Threshold		= isset($Format["Threshold"]) ? $Format["Threshold"] : NULL;

     $this->LastChartLayout = CHART_LAST_LAYOUT_REGULAR;

     $Data  = $this->DataSet->getData();
     list($XMargin,$XDivs) = $this->scaleGetXSettings();

     foreach($Data["Series"] as $SerieName => $Serie)
      {
       if ( $Serie["isDrawable"] == TRUE && $SerieName != $Data["Abscissa"] )
        {
         $R = $Serie["Color"]["R"]; $G = $Serie["Color"]["G"]; $B = $Serie["Color"]["B"]; $Alpha = $Serie["Color"]["Alpha"]; $Ticks = $Serie["Ticks"];
         if ( $DisplayColor == DISPLAY_AUTO ) { $DisplayR = $R; $DisplayG = $G; $DisplayB = $B; }

         $AxisID	= $Serie["Axis"];
         $Mode		= $Data["Axis"][$AxisID]["Display"];
         $Format	= $Data["Axis"][$AxisID]["Format"];
         $Unit		= $Data["Axis"][$AxisID]["Unit"];

         $PosArray = $this->scaleComputeY($Serie["Data"],array("AxisID"=>$Serie["Axis"]));
         $YZero    = $this->scaleComputeY(0,array("AxisID"=>$Serie["Axis"]));

         if ( $Threshold != NULL )
          {
           foreach($Threshold as $Key => $Params)
            {
             $Threshold[$Key]["MinX"] = $this->scaleComputeY($Params["Min"],array("AxisID"=>$Serie["Axis"]));
             $Threshold[$Key]["MaxX"] = $this->scaleComputeY($Params["Max"],array("AxisID"=>$Serie["Axis"]));
            }
          }

         $this->DataSet->Data["Series"][$SerieName]["XOffset"] = 0;

         if ( $Data["Orientation"] == SCALE_POS_LEFTRIGHT )
          {
           if ( $YZero > $this->GraphAreaY2-1 ) { $YZero = $this->GraphAreaY2-1; }

           $Areas = ""; $AreaID = 0; 
           $Areas[$AreaID][] = $this->GraphAreaX1 + $XMargin;
           if ( $AroundZero ) { $Areas[$AreaID][] = $YZero; } else { $Areas[$AreaID][] = $this->GraphAreaY2-1; }

           if ( $XDivs == 0 ) { $XStep = ($this->GraphAreaX2-$this->GraphAreaX1)/4; } else { $XStep = ($this->GraphAreaX2-$this->GraphAreaX1-$XMargin*2)/$XDivs; }
           $X = $this->GraphAreaX1 + $XMargin; $LastX = NULL; $LastY = NULL;

           if ( !is_array($PosArray) ) { $Value = $PosArray; $PosArray = ""; $PosArray[0] = $Value; }
           foreach($PosArray as $Key => $Y)
            {
             if ( $DisplayValues && $Serie["Data"][$Key] != VOID )
              {
               if ( $Serie["Data"][$Key] > 0 ) { $Align = TEXT_ALIGN_BOTTOMMIDDLE; $Offset = $DisplayOffset; } else { $Align = TEXT_ALIGN_TOPMIDDLE; $Offset = -$DisplayOffset; }
               $this->drawText($X,$Y-$Offset,$this->scaleFormat($Serie["Data"][$Key],$Mode,$Format,$Unit),array("R"=>$DisplayR,"G"=>$DisplayG,"B"=>$DisplayB,"Align"=>$Align));
              }

             if ( $Y == VOID && isset($Areas[$AreaID]) )
              {
               if($LastX == NULL)
                { $Areas[$AreaID][] = $X; }
               else
                { $Areas[$AreaID][] = $LastX; }

               if ( $AroundZero ) { $Areas[$AreaID][] = $YZero; } else { $Areas[$AreaID][] = $this->GraphAreaY2-1; }
               $AreaID++;
              }
             elseif ($Y != VOID)
              {
               if ( !isset($Areas[$AreaID]) )
                {
                 $Areas[$AreaID][] = $X;
                 if ( $AroundZero ) { $Areas[$AreaID][] = $YZero; } else { $Areas[$AreaID][] = $this->GraphAreaY2-1; }
                }

               $Areas[$AreaID][] = $X;
               $Areas[$AreaID][] = $Y;
              }

             $LastX = $X;
             $X = $X + $XStep;
            }
           $Areas[$AreaID][] = $LastX;
           if ( $AroundZero ) { $Areas[$AreaID][] = $YZero; } else { $Areas[$AreaID][] = $this->GraphAreaY2-1; }

           /* Handle shadows in the areas */
           if ( $this->Shadow )
            {
             $ShadowArea = "";
             foreach($Areas as $Key => $Points)
              {
               $ShadowArea[$Key] = "";
               foreach($Points as $Key2 => $Value)
                {
                 if ( $Key2 % 2 == 0 )
                  { $ShadowArea[$Key][] = $Value + $this->ShadowX; }
                 else
                  { $ShadowArea[$Key][] = $Value + $this->ShadowY; }
                }
              }              

             foreach($ShadowArea as $Key => $Points)
              $this->drawPolygonChart($Points,array("R"=>$this->ShadowR,"G"=>$this->ShadowG,"B"=>$this->ShadowB,"Alpha"=>$this->Shadowa));
            }

           $Alpha = $ForceTransparency != NULL ? $ForceTransparency : $Alpha;
           $Color = array("R"=>$R,"G"=>$G,"B"=>$B,"Alpha"=>$Alpha,"Threshold"=>$Threshold);

           foreach($Areas as $Key => $Points)
            $this->drawPolygonChart($Points,$Color);
          }
         else
          {
           if ( $YZero < $this->GraphAreaX1+1 ) { $YZero = $this->GraphAreaX1+1; }
           if ( $YZero > $this->GraphAreaX2-1 ) { $YZero = $this->GraphAreaX2-1; }

           $Areas = ""; $AreaID = 0; 
           if ( $AroundZero ) { $Areas[$AreaID][] = $YZero; } else { $Areas[$AreaID][] = $this->GraphAreaX1+1; }
           $Areas[$AreaID][] = $this->GraphAreaY1 + $XMargin;

           if ( $XDivs == 0 ) { $YStep = ($this->GraphAreaY2-$this->GraphAreaY1)/4; } else { $YStep = ($this->GraphAreaY2-$this->GraphAreaY1-$XMargin*2)/$XDivs; }
           $Y     = $this->GraphAreaY1 + $XMargin; $LastX = NULL; $LastY = NULL;

           if ( !is_array($PosArray) ) { $Value = $PosArray; $PosArray = ""; $PosArray[0] = $Value; }
           foreach($PosArray as $Key => $X)
            {
             if ( $DisplayValues && $Serie["Data"][$Key] != VOID )
              {
               if ( $Serie["Data"][$Key] > 0 ) { $Align = TEXT_ALIGN_BOTTOMMIDDLE; $Offset = $DisplayOffset; } else { $Align = TEXT_ALIGN_TOPMIDDLE; $Offset = -$DisplayOffset; }
               $this->drawText($X+$Offset,$Y,$this->scaleFormat($Serie["Data"][$Key],$Mode,$Format,$Unit),array("Angle"=>270,"R"=>$DisplayR,"G"=>$DisplayG,"B"=>$DisplayB,"Align"=>$Align));
              }

             if ( $X == VOID && isset($Areas[$AreaID]) )
              {
               if ( $AroundZero ) { $Areas[$AreaID][] = $YZero; } else { $Areas[$AreaID][] = $this->GraphAreaX1+1; }

               if($LastY == NULL)
                { $Areas[$AreaID][] = $Y; }
               else
                { $Areas[$AreaID][] = $LastY; }

               $AreaID++;
              }
             elseif ($X != VOID)
              {
               if ( !isset($Areas[$AreaID]) )
                {
                 if ( $AroundZero ) { $Areas[$AreaID][] = $YZero; } else { $Areas[$AreaID][] = $this->GraphAreaX1+1; }
                 $Areas[$AreaID][] = $Y;
                }

               $Areas[$AreaID][] = $X;
               $Areas[$AreaID][] = $Y;
              }

             $LastX = $X; $LastY = $Y;
             $Y = $Y + $YStep;
            }
           if ( $AroundZero ) { $Areas[$AreaID][] = $YZero; } else { $Areas[$AreaID][] = $this->GraphAreaX1+1; }
           $Areas[$AreaID][] = $LastY;

           /* Handle shadows in the areas */
           if ( $this->Shadow )
            {
             $ShadowArea = "";
             foreach($Areas as $Key => $Points)
              {
               $ShadowArea[$Key] = "";
               foreach($Points as $Key2 => $Value)
                {
                 if ( $Key2 % 2 == 0 )
                  { $ShadowArea[$Key][] = $Value + $this->ShadowX; }
                 else
                  { $ShadowArea[$Key][] = $Value + $this->ShadowY; }
                }
              }              

             foreach($ShadowArea as $Key => $Points)
              $this->drawPolygonChart($Points,array("R"=>$this->ShadowR,"G"=>$this->ShadowG,"B"=>$this->ShadowB,"Alpha"=>$this->Shadowa));
            }

           $Alpha = $ForceTransparency != NULL ? $ForceTransparency : $Alpha;
           $Color = array("R"=>$R,"G"=>$G,"B"=>$B,"Alpha"=>$Alpha,"Threshold"=>$Threshold);

           foreach($Areas as $Key => $Points)
            $this->drawPolygonChart($Points,$Color);
          }
        }
      }
    }


   /* Draw a bar chart */
   function drawBarChart($Format=NULL)
    {
     $Floating0Serie	= isset($Format["Floating0Serie"]) ? $Format["Floating0Serie"] : NULL;
     $Floating0Value	= isset($Format["Floating0Value"]) ? $Format["Floating0Value"] : NULL;
     $Draw0Line		= isset($Format["Draw0Line"]) ? $Format["Draw0Line"] : FALSE;
     $DisplayValues	= isset($Format["DisplayValues"]) ? $Format["DisplayValues"] : FALSE;
     $DisplayOrientation = isset($Format["DisplayOrientation"]) ? $Format["DisplayOrientation"] : ORIENTATION_HORIZONTAL;
     $DisplayOffset	= isset($Format["DisplayOffset"]) ? $Format["DisplayOffset"] : 2;
     $DisplayColor	= isset($Format["DisplayColor"]) ? $Format["DisplayColor"] : DISPLAY_MANUAL;
     $DisplayFont	= isset($Format["DisplaySize"]) ? $Format["DisplaySize"] : $this->FontName;
     $DisplaySize	= isset($Format["DisplaySize"]) ? $Format["DisplaySize"] : $this->FontSize;
     $DisplayPos	= isset($Format["DisplayPos"]) ? $Format["DisplayPos"] : LABEL_POS_OUTSIDE;
     $DisplayShadow	= isset($Format["DisplayShadow"]) ? $Format["DisplayShadow"] : TRUE;
     $DisplayR		= isset($Format["DisplayR"]) ? $Format["DisplayR"] : 0;
     $DisplayG		= isset($Format["DisplayG"]) ? $Format["DisplayG"] : 0;
     $DisplayB		= isset($Format["DisplayB"]) ? $Format["DisplayB"] : 0;
     $AroundZero	= isset($Format["AroundZero"]) ? $Format["AroundZero"] : TRUE;
     $Interleave	= isset($Format["Interleave"]) ? $Format["Interleave"] : .5;
     $Rounded		= isset($Format["Rounded"]) ? $Format["Rounded"] : FALSE;
     $RoundRadius	= isset($Format["RoundRadius"]) ? $Format["RoundRadius"] : 4;
     $Surrounding	= isset($Format["Surrounding"]) ? $Format["Surrounding"] : NULL;
     $BorderR		= isset($Format["BorderR"]) ? $Format["BorderR"] : -1;
     $BorderG		= isset($Format["BorderG"]) ? $Format["BorderG"] : -1;
     $BorderB		= isset($Format["BorderB"]) ? $Format["BorderB"] : -1;
     $Gradient		= isset($Format["Gradient"]) ? $Format["Gradient"] : FALSE;
     $GradientMode	= isset($Format["GradientMode"]) ? $Format["GradientMode"] : GRADIENT_SIMPLE;
     $GradientAlpha	= isset($Format["GradientAlpha"]) ? $Format["GradientAlpha"] : 20;
     $GradientStartR	= isset($Format["GradientStartR"]) ? $Format["GradientStartR"] : 255;
     $GradientStartG	= isset($Format["GradientStartG"]) ? $Format["GradientStartG"] : 255;
     $GradientStartB	= isset($Format["GradientStartB"]) ? $Format["GradientStartB"] : 255;
     $GradientEndR	= isset($Format["GradientEndR"]) ? $Format["GradientEndR"] : 0;
     $GradientEndG	= isset($Format["GradientEndG"]) ? $Format["GradientEndG"] : 0;
     $GradientEndB	= isset($Format["GradientEndB"]) ? $Format["GradientEndB"] : 0;
     $TxtMargin		= isset($Format["TxtMargin"]) ? $Format["TxtMargin"] : 6;
     $OverrideColors	= isset($Format["OverrideColors"]) ? $Format["OverrideColors"] : NULL;
     $OverrideSurrounding = isset($Format["OverrideSurrounding"]) ? $Format["OverrideSurrounding"] : 30;
     $InnerSurrounding	= isset($Format["InnerSurrounding"]) ? $Format["InnerSurrounding"] : NULL;
     $InnerBorderR	= isset($Format["InnerBorderR"]) ? $Format["InnerBorderR"] : -1;
     $InnerBorderG	= isset($Format["InnerBorderG"]) ? $Format["InnerBorderG"] : -1;
     $InnerBorderB	= isset($Format["InnerBorderB"]) ? $Format["InnerBorderB"] : -1;
     $RecordImageMap	= isset($Format["RecordImageMap"]) ? $Format["RecordImageMap"] : FALSE;

     $this->LastChartLayout = CHART_LAST_LAYOUT_REGULAR;

     $Data = $this->DataSet->getData();
     list($XMargin,$XDivs) = $this->scaleGetXSettings();

     if ( $OverrideColors != NULL )
      {
       $OverrideColors = $this->validatePalette($OverrideColors,$OverrideSurrounding);
       $this->DataSet->saveExtendedData("Palette",$OverrideColors);
      }

     $RestoreShadow = $this->Shadow;

     $SeriesCount  = $this->countDrawableSeries();
     $CurrentSerie = 0;
     foreach($Data["Series"] as $SerieName => $Serie)
      {
       if ( $Serie["isDrawable"] == TRUE && $SerieName != $Data["Abscissa"] )
        {
         $R = $Serie["Color"]["R"]; $G = $Serie["Color"]["G"]; $B = $Serie["Color"]["B"]; $Alpha = $Serie["Color"]["Alpha"]; $Ticks = $Serie["Ticks"];
         if ( $DisplayColor == DISPLAY_AUTO ) { $DisplayR = $R; $DisplayG = $G; $DisplayB = $B; }
         if ( $Surrounding != NULL ) { $BorderR = $R+$Surrounding; $BorderG = $G+$Surrounding; $BorderB = $B+$Surrounding; }
         if ( $InnerSurrounding != NULL ) { $InnerBorderR = $R+$InnerSurrounding; $InnerBorderG = $G+$InnerSurrounding; $InnerBorderB = $B+$InnerSurrounding; }
         if ( $InnerBorderR == -1 ) { $InnerColor = NULL; } else { $InnerColor = array("R"=>$InnerBorderR,"G"=>$InnerBorderG,"B"=>$InnerBorderB); }
         $Color = array("R"=>$R,"G"=>$G,"B"=>$B,"Alpha"=>$Alpha,"BorderR"=>$BorderR,"BorderG"=>$BorderG,"BorderB"=>$BorderB);

         $AxisID	= $Serie["Axis"];
         $Mode		= $Data["Axis"][$AxisID]["Display"];
         $Format	= $Data["Axis"][$AxisID]["Format"];
         $Unit		= $Data["Axis"][$AxisID]["Unit"];

         if (isset($Serie["Description"])) { $SerieDescription = $Serie["Description"]; } else { $SerieDescription = $SerieName; }

         $PosArray = $this->scaleComputeY($Serie["Data"],array("AxisID"=>$Serie["Axis"]));

         if ( $Floating0Value != NULL )
          { $YZero = $this->scaleComputeY($Floating0Value,array("AxisID"=>$Serie["Axis"])); }
         else
          { $YZero = $this->scaleComputeY(0,array("AxisID"=>$Serie["Axis"])); }

         if ( $Data["Orientation"] == SCALE_POS_LEFTRIGHT )
          {
           if ( $YZero > $this->GraphAreaY2-1 ) { $YZero = $this->GraphAreaY2-1; }
           if ( $YZero < $this->GraphAreaY1+1 ) { $YZero = $this->GraphAreaY1+1; }

           if ( $XDivs == 0 ) { $XStep = 0; } else { $XStep = ($this->GraphAreaX2-$this->GraphAreaX1-$XMargin*2)/$XDivs; }
           $X = $this->GraphAreaX1 + $XMargin;

           if ( $AroundZero ) { $Y1 = $YZero; } else { $Y1 = $this->GraphAreaY2-1; }
           if ( $XDivs == 0 ) { $XSize = ($this->GraphAreaX2-$this->GraphAreaX1)/($SeriesCount+$Interleave); } else { $XSize   = ($XStep / ($SeriesCount+$Interleave) ); }

           $XOffset = -($XSize*$SeriesCount)/2 + $CurrentSerie * $XSize;
           if ( $X + $XOffset <= $this->GraphAreaX1 ) { $XOffset = $this->GraphAreaX1 - $X + 1 ; }

           $this->DataSet->Data["Series"][$SerieName]["XOffset"] = $XOffset + $XSize / 2;

           if ( $Rounded || $BorderR != -1) { $XSpace = 1; } else { $XSpace = 0; }

           if ( !is_array($PosArray) ) { $Value = $PosArray; $PosArray = ""; $PosArray[0] = $Value; }

           $ID = 0;
           foreach($PosArray as $Key => $Y2)
            {
             if ( $Floating0Serie != NULL )
              {
               if ( isset($Data["Series"][$Floating0Serie]["Data"][$Key]) )
                { $Value = $Data["Series"][$Floating0Serie]["Data"][$Key]; }
               else
                { $Value = 0; }

               $YZero = $this->scaleComputeY($Value,array("AxisID"=>$Serie["Axis"]));
               if ( $YZero > $this->GraphAreaY2-1 ) { $YZero = $this->GraphAreaY2-1; }
               if ( $YZero < $this->GraphAreaY1+1 ) { $YZero = $this->GraphAreaY1+1; }

               if ( $AroundZero ) { $Y1 = $YZero; } else { $Y1 = $this->GraphAreaY2-1; }
              }

             if ( $OverrideColors != NULL )
              { if ( isset($OverrideColors[$ID]) ) { $Color = array("R"=>$OverrideColors[$ID]["R"],"G"=>$OverrideColors[$ID]["G"],"B"=>$OverrideColors[$ID]["B"],"Alpha"=>$OverrideColors[$ID]["Alpha"],"BorderR"=>$OverrideColors[$ID]["BorderR"],"BorderG"=>$OverrideColors[$ID]["BorderG"],"BorderB"=>$OverrideColors[$ID]["BorderB"]); } else { $Color = $this->getRandomColor(); } }

             if ( $Y2 != VOID )
              {
               $BarHeight = $Y1 - $Y2;

               if ( $Serie["Data"][$Key] == 0 )
                {
                 $this->drawLine($X+$XOffset+$XSpace,$Y1,$X+$XOffset+$XSize-$XSpace,$Y1,$Color);
                 if ( $RecordImageMap ) { $this->addToImageMap("RECT",floor($X+$XOffset+$XSpace).",".floor($Y1-1).",".floor($X+$XOffset+$XSize-$XSpace).",".floor($Y1+1),$this->toHTMLColor($R,$G,$B),$SerieDescription,$this->scaleFormat($Serie["Data"][$Key],$Mode,$Format,$Unit)); }
                }
               else
                {
                 if ( $RecordImageMap ) { $this->addToImageMap("RECT",floor($X+$XOffset+$XSpace).",".floor($Y1).",".floor($X+$XOffset+$XSize-$XSpace).",".floor($Y2),$this->toHTMLColor($R,$G,$B),$SerieDescription,$this->scaleFormat($Serie["Data"][$Key],$Mode,$Format,$Unit)); }

                 if ( $Rounded )
                  $this->drawRoundedFilledRectangle($X+$XOffset+$XSpace,$Y1,$X+$XOffset+$XSize-$XSpace,$Y2,$RoundRadius,$Color);
                 else
                  {
                   $this->drawFilledRectangle($X+$XOffset+$XSpace,$Y1,$X+$XOffset+$XSize-$XSpace,$Y2,$Color);

                   if ( $InnerColor != NULL ) { $this->drawRectangle($X+$XOffset+$XSpace+1,min($Y1,$Y2)+1,$X+$XOffset+$XSize-$XSpace-1,max($Y1,$Y2)-1,$InnerColor); }

                   if ( $Gradient )
                    {
                     $this->Shadow  = FALSE;

                     if ( $GradientMode == GRADIENT_SIMPLE )
                      {
                       if ( $Serie["Data"][$Key] >= 0 )
                        $GradienColor = array("StartR"=>$GradientStartR,"StartG"=>$GradientStartG,"StartB"=>$GradientStartB,"EndR"=>$GradientEndR,"EndG"=>$GradientEndG,"EndB"=>$GradientEndB,"Alpha"=>$GradientAlpha);
                       else
                        $GradienColor = array("StartR"=>$GradientEndR,"StartG"=>$GradientEndG,"StartB"=>$GradientEndB,"EndR"=>$GradientStartR,"EndG"=>$GradientStartG,"EndB"=>$GradientStartB,"Alpha"=>$GradientAlpha);

                       $this->drawGradientArea($X+$XOffset+$XSpace,$Y1,$X+$XOffset+$XSize-$XSpace,$Y2,DIRECTION_VERTICAL,$GradienColor);
                      }
                     elseif ( $GradientMode == GRADIENT_EFFECT_CAN )
                      {
                       $GradienColor1 = array("StartR"=>$GradientEndR,"StartG"=>$GradientEndG,"StartB"=>$GradientEndB,"EndR"=>$GradientStartR,"EndG"=>$GradientStartG,"EndB"=>$GradientStartB,"Alpha"=>$GradientAlpha);
                       $GradienColor2 = array("StartR"=>$GradientStartR,"StartG"=>$GradientStartG,"StartB"=>$GradientStartB,"EndR"=>$GradientEndR,"EndG"=>$GradientEndG,"EndB"=>$GradientEndB,"Alpha"=>$GradientAlpha);
                       $XSpan = floor($XSize / 3);

                       $this->drawGradientArea($X+$XOffset+$XSpace,$Y1,$X+$XOffset+$XSpan-$XSpace,$Y2,DIRECTION_HORIZONTAL,$GradienColor1);
                       $this->drawGradientArea($X+$XOffset+$XSpan+$XSpace,$Y1,$X+$XOffset+$XSize-$XSpace,$Y2,DIRECTION_HORIZONTAL,$GradienColor2);
                      }
                     $this->Shadow = $RestoreShadow;
                    }
                  }

                 if ( $Draw0Line )
                  {
                   $Line0Color = array("R"=>0,"G"=>0,"B"=>0,"Alpha"=>20);

                   if ( abs($Y1 - $Y2) > 3 ) { $Line0Width = 3; } else { $Line0Width = 1; }
                   if ( $Y1 - $Y2 < 0 ) { $Line0Width = -$Line0Width; }

                   $this->drawFilledRectangle($X+$XOffset+$XSpace,floor($Y1),$X+$XOffset+$XSize-$XSpace,floor($Y1)-$Line0Width,$Line0Color);
                   $this->drawLine($X+$XOffset+$XSpace,floor($Y1),$X+$XOffset+$XSize-$XSpace,floor($Y1),$Line0Color);
                  }
                }

               if ( $DisplayValues && $Serie["Data"][$Key] != VOID )
                {
                 if ( $DisplayShadow ) { $this->Shadow = TRUE; }

                 $Caption    = $this->scaleFormat($Serie["Data"][$Key],$Mode,$Format,$Unit);
                 $TxtPos     = $this->getTextBox(0,0,$DisplayFont,$DisplaySize,90,$Caption);
                 $TxtHeight  = $TxtPos[0]["Y"] - $TxtPos[1]["Y"] + $TxtMargin;

                 if ( $DisplayPos == LABEL_POS_INSIDE && abs($TxtHeight) < abs($BarHeight) )
                  {
                   $CenterX = (($X+$XOffset+$XSize-$XSpace)-($X+$XOffset+$XSpace))/2 + $X+$XOffset+$XSpace;
                   $CenterY = ($Y2-$Y1)/2 + $Y1;

                   $this->drawText($CenterX,$CenterY,$Caption,array("R"=>$DisplayR,"G"=>$DisplayG,"B"=>$DisplayB,"Align"=>TEXT_ALIGN_MIDDLEMIDDLE,"FontSize"=>$DisplaySize,"Angle"=>90));
                  }
                 else
                  {
                   if ( $Serie["Data"][$Key] >= 0 ) { $Align = TEXT_ALIGN_BOTTOMMIDDLE; $Offset = $DisplayOffset; } else { $Align = TEXT_ALIGN_TOPMIDDLE; $Offset = -$DisplayOffset; }
                   $this->drawText($X+$XOffset+$XSize/2,$Y2-$Offset,$this->scaleFormat($Serie["Data"][$Key],$Mode,$Format,$Unit),array("R"=>$DisplayR,"G"=>$DisplayG,"B"=>$DisplayB,"Align"=>$Align,"FontSize"=>$DisplaySize));
                  }

                 $this->Shadow = $RestoreShadow;
                }
              }

             $X = $X + $XStep;
             $ID++;
            }
          }
         else
          {
           if ( $YZero < $this->GraphAreaX1+1 ) { $YZero = $this->GraphAreaX1+1; }
           if ( $YZero > $this->GraphAreaX2-1 ) { $YZero = $this->GraphAreaX2-1; }

           if ( $XDivs == 0 ) { $YStep = 0; } else { $YStep = ($this->GraphAreaY2-$this->GraphAreaY1-$XMargin*2)/$XDivs; }
           
           $Y = $this->GraphAreaY1 + $XMargin;

           if ( $AroundZero ) { $X1 = $YZero; } else { $X1 = $this->GraphAreaX1+1; }
           if ( $XDivs == 0 ) { $YSize = ($this->GraphAreaY2-$this->GraphAreaY1)/($SeriesCount+$Interleave); } else { $YSize   = ($YStep / ($SeriesCount+$Interleave) ); }
           
           $YOffset = -($YSize*$SeriesCount)/2 + $CurrentSerie * $YSize;
           if ( $Y + $YOffset <= $this->GraphAreaY1 ) { $YOffset = $this->GraphAreaY1 - $Y + 1 ; }

           $this->DataSet->Data["Series"][$SerieName]["XOffset"] = $YOffset + $YSize / 2;

           if ( $Rounded || $BorderR != -1 ) { $YSpace = 1; } else { $YSpace = 0; }

           if ( !is_array($PosArray) ) { $Value = $PosArray; $PosArray = ""; $PosArray[0] = $Value; }

           $ID = 0 ;
           foreach($PosArray as $Key => $X2)
            {
             if ( $Floating0Serie != NULL )
              {
               if ( isset($Data["Series"][$Floating0Serie]["Data"][$Key]) )
                $Value = $Data["Series"][$Floating0Serie]["Data"][$Key];
               else { $Value = 0; }

               $YZero = $this->scaleComputeY($Value,array("AxisID"=>$Serie["Axis"]));
               if ( $YZero < $this->GraphAreaX1+1 ) { $YZero = $this->GraphAreaX1+1; }
               if ( $YZero > $this->GraphAreaX2-1 ) { $YZero = $this->GraphAreaX2-1; }
               if ( $AroundZero ) { $X1 = $YZero; } else { $X1 = $this->GraphAreaX1+1; }
              }

             if ( $OverrideColors != NULL )
              { if ( isset($OverrideColors[$ID]) ) { $Color = array("R"=>$OverrideColors[$ID]["R"],"G"=>$OverrideColors[$ID]["G"],"B"=>$OverrideColors[$ID]["B"],"Alpha"=>$OverrideColors[$ID]["Alpha"],"BorderR"=>$OverrideColors[$ID]["BorderR"],"BorderG"=>$OverrideColors[$ID]["BorderG"],"BorderB"=>$OverrideColors[$ID]["BorderB"]); } else { $Color = $this->getRandomColor(); } }

             if ( $X2 != VOID )
              {
               $BarWidth = $X2 - $X1;

               if ( $Serie["Data"][$Key] == 0 )
                {
                 $this->drawLine($X1,$Y+$YOffset+$YSpace,$X1,$Y+$YOffset+$YSize-$YSpace,$Color);
                 if ( $RecordImageMap ) { $this->addToImageMap("RECT",floor($X1-1).",".floor($Y+$YOffset+$YSpace).",".floor($X1+1).",".floor($Y+$YOffset+$YSize-$YSpace),$this->toHTMLColor($R,$G,$B),$SerieDescription,$this->scaleFormat($Serie["Data"][$Key],$Mode,$Format,$Unit)); }
                }
               else
                {
                 if ( $RecordImageMap ) { $this->addToImageMap("RECT",floor($X1).",".floor($Y+$YOffset+$YSpace).",".floor($X2).",".floor($Y+$YOffset+$YSize-$YSpace),$this->toHTMLColor($R,$G,$B),$SerieDescription,$this->scaleFormat($Serie["Data"][$Key],$Mode,$Format,$Unit)); }

                 if ( $Rounded )
                  $this->drawRoundedFilledRectangle($X1+1,$Y+$YOffset+$YSpace,$X2,$Y+$YOffset+$YSize-$YSpace,$RoundRadius,$Color);
                 else
                  {
                   $this->drawFilledRectangle($X1,$Y+$YOffset+$YSpace,$X2,$Y+$YOffset+$YSize-$YSpace,$Color);

                   if ( $InnerColor != NULL ) { $this->drawRectangle(min($X1,$X2)+1,$Y+$YOffset+$YSpace+1,max($X1,$X2)-1,$Y+$YOffset+$YSize-$YSpace-1,$InnerColor); }

                   if ( $Gradient )
                    {
                     $this->Shadow  = FALSE;

                     if ( $GradientMode == GRADIENT_SIMPLE )
                      {
                       if ( $Serie["Data"][$Key] >= 0 )
                        $GradienColor = array("StartR"=>$GradientStartR,"StartG"=>$GradientStartG,"StartB"=>$GradientStartB,"EndR"=>$GradientEndR,"EndG"=>$GradientEndG,"EndB"=>$GradientEndB,"Alpha"=>$GradientAlpha);
                       else
                        $GradienColor = array("StartR"=>$GradientEndR,"StartG"=>$GradientEndG,"StartB"=>$GradientEndB,"EndR"=>$GradientStartR,"EndG"=>$GradientStartG,"EndB"=>$GradientStartB,"Alpha"=>$GradientAlpha);

                       $this->drawGradientArea($X1,$Y+$YOffset+$YSpace,$X2,$Y+$YOffset+$YSize-$YSpace,DIRECTION_HORIZONTAL,$GradienColor);
                      }
                     elseif ( $GradientMode == GRADIENT_EFFECT_CAN )
                      {
                       $GradienColor1 = array("StartR"=>$GradientEndR,"StartG"=>$GradientEndG,"StartB"=>$GradientEndB,"EndR"=>$GradientStartR,"EndG"=>$GradientStartG,"EndB"=>$GradientStartB,"Alpha"=>$GradientAlpha);
                       $GradienColor2 = array("StartR"=>$GradientStartR,"StartG"=>$GradientStartG,"StartB"=>$GradientStartB,"EndR"=>$GradientEndR,"EndG"=>$GradientEndG,"EndB"=>$GradientEndB,"Alpha"=>$GradientAlpha);
                       $YSpan = floor($YSize / 3);

                       $this->drawGradientArea($X1,$Y+$YOffset+$YSpace,$X2,$Y+$YOffset+$YSpan-$YSpace,DIRECTION_VERTICAL,$GradienColor1);
                       $this->drawGradientArea($X1,$Y+$YOffset+$YSpan,$X2,$Y+$YOffset+$YSize-$YSpace,DIRECTION_VERTICAL,$GradienColor2);
                      }
                     $this->Shadow = $RestoreShadow;
                    }
                  }

                 if ( $Draw0Line )
                  {
                   $Line0Color = array("R"=>0,"G"=>0,"B"=>0,"Alpha"=>20);

                   if ( abs($X1 - $X2) > 3 ) { $Line0Width = 3; } else { $Line0Width = 1; }
                   if ( $X2 - $X1 < 0 ) { $Line0Width = -$Line0Width; }

                   $this->drawFilledRectangle(floor($X1),$Y+$YOffset+$YSpace,floor($X1)+$Line0Width,$Y+$YOffset+$YSize-$YSpace,$Line0Color);
                   $this->drawLine(floor($X1),$Y+$YOffset+$YSpace,floor($X1),$Y+$YOffset+$YSize-$YSpace,$Line0Color);
                  }
                }

               if ( $DisplayValues && $Serie["Data"][$Key] != VOID ) 
                {
                 if ( $DisplayShadow ) { $this->Shadow = TRUE; }

                 $Caption   = $this->scaleFormat($Serie["Data"][$Key],$Mode,$Format,$Unit);
                 $TxtPos    = $this->getTextBox(0,0,$DisplayFont,$DisplaySize,0,$Caption);
                 $TxtWidth  = $TxtPos[1]["X"] - $TxtPos[0]["X"] + $TxtMargin;

                 if ( $DisplayPos == LABEL_POS_INSIDE && abs($TxtWidth) < abs($BarWidth) )
                  {
                   $CenterX = ($X2-$X1)/2 + $X1;
                   $CenterY = (($Y+$YOffset+$YSize-$YSpace)-($Y+$YOffset+$YSpace))/2 + ($Y+$YOffset+$YSpace);

                   $this->drawText($CenterX,$CenterY,$Caption,array("R"=>$DisplayR,"G"=>$DisplayG,"B"=>$DisplayB,"Align"=>TEXT_ALIGN_MIDDLEMIDDLE,"FontSize"=>$DisplaySize));
                  }
                 else
                  {
                   if ( $Serie["Data"][$Key] >= 0 ) { $Align = TEXT_ALIGN_MIDDLELEFT; $Offset = $DisplayOffset; } else { $Align = TEXT_ALIGN_MIDDLERIGHT; $Offset = -$DisplayOffset; }
                   $this->drawText($X2+$Offset,$Y+$YOffset+$YSize/2,$Caption,array("R"=>$DisplayR,"G"=>$DisplayG,"B"=>$DisplayB,"Align"=>$Align,"FontSize"=>$DisplaySize));
                  }

                 $this->Shadow = $RestoreShadow;
                }
              }
             $Y = $Y + $YStep;
             $ID++;
            }
          }
         $CurrentSerie++;
        }
      }
    }

   /* Draw a bar chart */
   function drawStackedBarChart($Format=NULL)
    {
     $DisplayValues	= isset($Format["DisplayValues"]) ? $Format["DisplayValues"] : FALSE;
     $DisplayOrientation = isset($Format["DisplayOrientation"]) ? $Format["DisplayOrientation"] : ORIENTATION_AUTO;
     $DisplayRound      = isset($Format["DisplayRound"]) ? $Format["DisplayRound"] : 0;
     $DisplayColor	= isset($Format["DisplayColor"]) ? $Format["DisplayColor"] : DISPLAY_MANUAL;
     $DisplayFont	= isset($Format["DisplayFont"]) ? $Format["DisplayFont"] : $this->FontName;
     $DisplaySize	= isset($Format["DisplaySize"]) ? $Format["DisplaySize"] : $this->FontSize;
     $DisplayR		= isset($Format["DisplayR"]) ? $Format["DisplayR"] : 0;
     $DisplayG		= isset($Format["DisplayG"]) ? $Format["DisplayG"] : 0;
     $DisplayB		= isset($Format["DisplayB"]) ? $Format["DisplayB"] : 0;
     $Interleave	= isset($Format["Interleave"]) ? $Format["Interleave"] : .5;
     $Rounded		= isset($Format["Rounded"]) ? $Format["Rounded"] : FALSE;
     $RoundRadius	= isset($Format["RoundRadius"]) ? $Format["RoundRadius"] : 4;
     $Surrounding	= isset($Format["Surrounding"]) ? $Format["Surrounding"] : NULL;
     $BorderR		= isset($Format["BorderR"]) ? $Format["BorderR"] : -1;
     $BorderG		= isset($Format["BorderG"]) ? $Format["BorderG"] : -1;
     $BorderB		= isset($Format["BorderB"]) ? $Format["BorderB"] : -1;
     $Gradient		= isset($Format["Gradient"]) ? $Format["Gradient"] : FALSE;
     $GradientMode	= isset($Format["GradientMode"]) ? $Format["GradientMode"] : GRADIENT_SIMPLE;
     $GradientAlpha	= isset($Format["GradientAlpha"]) ? $Format["GradientAlpha"] : 20;
     $GradientStartR	= isset($Format["GradientStartR"]) ? $Format["GradientStartR"] : 255;
     $GradientStartG	= isset($Format["GradientStartG"]) ? $Format["GradientStartG"] : 255;
     $GradientStartB	= isset($Format["GradientStartB"]) ? $Format["GradientStartB"] : 255;
     $GradientEndR	= isset($Format["GradientEndR"]) ? $Format["GradientEndR"] : 0;
     $GradientEndG	= isset($Format["GradientEndG"]) ? $Format["GradientEndG"] : 0;
     $GradientEndB	= isset($Format["GradientEndB"]) ? $Format["GradientEndB"] : 0;
     $InnerSurrounding	= isset($Format["InnerSurrounding"]) ? $Format["InnerSurrounding"] : NULL;
     $InnerBorderR	= isset($Format["InnerBorderR"]) ? $Format["InnerBorderR"] : -1;
     $InnerBorderG	= isset($Format["InnerBorderG"]) ? $Format["InnerBorderG"] : -1;
     $InnerBorderB	= isset($Format["InnerBorderB"]) ? $Format["InnerBorderB"] : -1;
     $RecordImageMap	= isset($Format["RecordImageMap"]) ? $Format["RecordImageMap"] : FALSE;
     $FontFactor	= isset($Format["FontFactor"]) ? $Format["FontFactor"] : 8;

     $this->LastChartLayout = CHART_LAST_LAYOUT_STACKED;

     $Data = $this->DataSet->getData();
     list($XMargin,$XDivs) = $this->scaleGetXSettings();

     $RestoreShadow = $this->Shadow;

     $LastX = ""; $LastY = "";
     foreach($Data["Series"] as $SerieName => $Serie)
      {
       if ( $Serie["isDrawable"] == TRUE && $SerieName != $Data["Abscissa"] )
        {
         $R = $Serie["Color"]["R"]; $G = $Serie["Color"]["G"]; $B = $Serie["Color"]["B"]; $Alpha = $Serie["Color"]["Alpha"]; $Ticks = $Serie["Ticks"];
         if ( $DisplayColor == DISPLAY_AUTO ) { $DisplayR = 255; $DisplayG = 255; $DisplayB = 255; }
         if ( $Surrounding != NULL ) { $BorderR = $R+$Surrounding; $BorderG = $G+$Surrounding; $BorderB = $B+$Surrounding; }
         if ( $InnerSurrounding != NULL ) { $InnerBorderR = $R+$InnerSurrounding; $InnerBorderG = $G+$InnerSurrounding; $InnerBorderB = $B+$InnerSurrounding; }
         if ( $InnerBorderR == -1 ) { $InnerColor = NULL; } else { $InnerColor = array("R"=>$InnerBorderR,"G"=>$InnerBorderG,"B"=>$InnerBorderB); }

         $AxisID	= $Serie["Axis"];
         $Mode		= $Data["Axis"][$AxisID]["Display"];
         $Format	= $Data["Axis"][$AxisID]["Format"];
         $Unit		= $Data["Axis"][$AxisID]["Unit"];

         if (isset($Serie["Description"])) { $SerieDescription = $Serie["Description"]; } else { $SerieDescription = $SerieName; }

         $PosArray = $this->scaleComputeY($Serie["Data"],array("AxisID"=>$Serie["Axis"]),TRUE);
         $YZero    = $this->scaleComputeY(0,array("AxisID"=>$Serie["Axis"]));

         $this->DataSet->Data["Series"][$SerieName]["XOffset"] = 0;

         $Color = array("TransCorner"=>TRUE,"R"=>$R,"G"=>$G,"B"=>$B,"Alpha"=>$Alpha,"BorderR"=>$BorderR,"BorderG"=>$BorderG,"BorderB"=>$BorderB);

         if ( $Data["Orientation"] == SCALE_POS_LEFTRIGHT )
          {
           if ( $YZero > $this->GraphAreaY2-1 ) { $YZero = $this->GraphAreaY2-1; }
           if ( $YZero > $this->GraphAreaY2-1 ) { $YZero = $this->GraphAreaY2-1; }

           if ( $XDivs == 0 ) { $XStep = ($this->GraphAreaX2-$this->GraphAreaX1)/4; } else { $XStep = ($this->GraphAreaX2-$this->GraphAreaX1-$XMargin*2)/$XDivs; }
           $X     = $this->GraphAreaX1 + $XMargin;

           $XSize   = ($XStep / (1+$Interleave) );
           $XOffset = -($XSize/2);

           if ( !is_array($PosArray) ) { $Value = $PosArray; $PosArray = ""; $PosArray[0] = $Value; }
           foreach($PosArray as $Key => $Height)
            {
             if ( $Height != VOID && $Serie["Data"][$Key] != 0 )
              {
               if ( $Serie["Data"][$Key] > 0 ) { $Pos = "+"; } else { $Pos = "-"; }

               if ( !isset($LastY[$Key] ) ) { $LastY[$Key] = ""; }
               if ( !isset($LastY[$Key][$Pos] ) ) { $LastY[$Key][$Pos] = $YZero; }

               $Y1 = $LastY[$Key][$Pos];
               $Y2 = $Y1 - $Height;

               if ( ($Rounded || $BorderR != -1) && ($Pos == "+" && $Y1 != $YZero) ) { $YSpaceUp = 1; } else { $YSpaceUp = 0; }
               if ( ($Rounded || $BorderR != -1) && ($Pos == "-" && $Y1 != $YZero) ) { $YSpaceDown = 1; } else { $YSpaceDown = 0; }

               if ( $RecordImageMap ) { $this->addToImageMap("RECT",floor($X+$XOffset).",".floor($Y1-$YSpaceUp+$YSpaceDown).",".floor($X+$XOffset+$XSize).",".floor($Y2),$this->toHTMLColor($R,$G,$B),$SerieDescription,$this->scaleFormat($Serie["Data"][$Key],$Mode,$Format,$Unit)); }

               if ( $Rounded )
                $this->drawRoundedFilledRectangle($X+$XOffset,$Y1-$YSpaceUp+$YSpaceDown,$X+$XOffset+$XSize,$Y2,$RoundRadius,$Color);
               else
                {
                 $this->drawFilledRectangle($X+$XOffset,$Y1-$YSpaceUp+$YSpaceDown,$X+$XOffset+$XSize,$Y2,$Color);

                 if ( $InnerColor != NULL ) { $RestoreShadow = $this->Shadow; $this->Shadow = FALSE; $this->drawRectangle(min($X+$XOffset+1,$X+$XOffset+$XSize),min($Y1-$YSpaceUp+$YSpaceDown,$Y2)+1,max($X+$XOffset+1,$X+$XOffset+$XSize)-1,max($Y1-$YSpaceUp+$YSpaceDown,$Y2)-1,$InnerColor); $this->Shadow = $RestoreShadow;}

                 if ( $Gradient )
                  {
                   $this->Shadow  = FALSE;

                   if ( $GradientMode == GRADIENT_SIMPLE )
                    {
                     $GradientColor = array("StartR"=>$GradientStartR,"StartG"=>$GradientStartG,"StartB"=>$GradientStartB,"EndR"=>$GradientEndR,"EndG"=>$GradientEndG,"EndB"=>$GradientEndB,"Alpha"=>$GradientAlpha);
                     $this->drawGradientArea($X+$XOffset,$Y1-1-$YSpaceUp+$YSpaceDown,$X+$XOffset+$XSize,$Y2+1,DIRECTION_VERTICAL,$GradientColor);
                    }
                   elseif ( $GradientMode == GRADIENT_EFFECT_CAN )
                    {
                     $GradientColor1 = array("StartR"=>$GradientEndR,"StartG"=>$GradientEndG,"StartB"=>$GradientEndB,"EndR"=>$GradientStartR,"EndG"=>$GradientStartG,"EndB"=>$GradientStartB,"Alpha"=>$GradientAlpha);
                     $GradientColor2 = array("StartR"=>$GradientStartR,"StartG"=>$GradientStartG,"StartB"=>$GradientStartB,"EndR"=>$GradientEndR,"EndG"=>$GradientEndG,"EndB"=>$GradientEndB,"Alpha"=>$GradientAlpha);
                     $XSpan = floor($XSize / 3);

                     $this->drawGradientArea($X+$XOffset-.5,$Y1-.5-$YSpaceUp+$YSpaceDown,$X+$XOffset+$XSpan,$Y2+.5,DIRECTION_HORIZONTAL,$GradientColor1);
                     $this->drawGradientArea($X+$XSpan+$XOffset-.5,$Y1-.5-$YSpaceUp+$YSpaceDown,$X+$XOffset+$XSize,$Y2+.5,DIRECTION_HORIZONTAL,$GradientColor2);
                    }
                   $this->Shadow = $RestoreShadow;
                  }
                }

               if ( $DisplayValues )
                {
                 $BarHeight = abs($Y2-$Y1)-2;
                 $BarWidth  = $XSize+($XOffset/2)-$FontFactor;

                 $Caption   = $this->scaleFormat(round($Serie["Data"][$Key],$DisplayRound),$Mode,$Format,$Unit);
                 $TxtPos    = $this->getTextBox(0,0,$DisplayFont,$DisplaySize,0,$Caption);
                 $TxtHeight = abs($TxtPos[2]["Y"] - $TxtPos[0]["Y"]);
                 $TxtWidth  = abs($TxtPos[1]["X"] - $TxtPos[0]["X"]);

                 $XCenter = ( ($X+$XOffset+$XSize) - ($X+$XOffset) ) / 2 + $X+$XOffset;
                 $YCenter = ( ($Y2) - ($Y1-$YSpaceUp+$YSpaceDown) ) / 2 + $Y1-$YSpaceUp+$YSpaceDown;

                 $Done = FALSE;
                 if ( $DisplayOrientation == ORIENTATION_HORIZONTAL || $DisplayOrientation == ORIENTATION_AUTO )
                  {
                   if ( $TxtHeight < $BarHeight && $TxtWidth < $BarWidth  )
                    {
                     $this->drawText($XCenter,$YCenter,$this->scaleFormat($Serie["Data"][$Key],$Mode,$Format,$Unit),array("R"=>$DisplayR,"G"=>$DisplayG,"B"=>$DisplayB,"Align"=>TEXT_ALIGN_MIDDLEMIDDLE,"FontSize"=>$DisplaySize,"FontName"=>$DisplayFont));
                     $Done = TRUE;
                    }
                  }

                 if ( $DisplayOrientation == ORIENTATION_VERTICAL || ( $DisplayOrientation == ORIENTATION_AUTO && !$Done) )
                  {
                   if ( $TxtHeight < $BarWidth && $TxtWidth < $BarHeight  )
                    $this->drawText($XCenter,$YCenter,$this->scaleFormat($Serie["Data"][$Key],$Mode,$Format,$Unit),array("R"=>$DisplayR,"G"=>$DisplayG,"B"=>$DisplayB,"Angle"=>90,"Align"=>TEXT_ALIGN_MIDDLEMIDDLE,"FontSize"=>$DisplaySize,"FontName"=>$DisplayFont));
                  }
                }

               $LastY[$Key][$Pos] = $Y2;
              }

             $X = $X + $XStep;
            }
          }
         else
          {
           if ( $YZero < $this->GraphAreaX1+1 ) { $YZero = $this->GraphAreaX1+1; }
           if ( $YZero > $this->GraphAreaX2-1 ) { $YZero = $this->GraphAreaX2-1; }

           if ( $XDivs == 0 ) { $YStep = ($this->GraphAreaY2-$this->GraphAreaY1)/4; } else { $YStep = ($this->GraphAreaY2-$this->GraphAreaY1-$XMargin*2)/$XDivs; }
           $Y     = $this->GraphAreaY1 + $XMargin;

           $YSize   = $YStep / (1+$Interleave);
           $YOffset = -($YSize/2);

           if ( !is_array($PosArray) ) { $Value = $PosArray; $PosArray = ""; $PosArray[0] = $Value; }
           foreach($PosArray as $Key => $Width)
            {
             if ( $Width != VOID && $Serie["Data"][$Key] != 0 )
              {
               if ( $Serie["Data"][$Key] > 0 ) { $Pos = "+"; } else { $Pos = "-"; }

               if ( !isset($LastX[$Key] ) ) { $LastX[$Key] = ""; }
               if ( !isset($LastX[$Key][$Pos] ) ) { $LastX[$Key][$Pos] = $YZero; }

               $X1 = $LastX[$Key][$Pos];
               $X2 = $X1 + $Width;

               if ( ($Rounded || $BorderR != -1) && ($Pos == "+" && $X1 != $YZero) ) { $XSpaceLeft = 2; } else { $XSpaceLeft = 0; }
               if ( ($Rounded || $BorderR != -1) && ($Pos == "-" && $X1 != $YZero) ) { $XSpaceRight = 2; } else { $XSpaceRight = 0; }

               if ( $RecordImageMap ) { $this->addToImageMap("RECT",floor($X1+$XSpaceLeft).",".floor($Y+$YOffset).",".floor($X2-$XSpaceRight).",".floor($Y+$YOffset+$YSize),$this->toHTMLColor($R,$G,$B),$SerieDescription,$this->scaleFormat($Serie["Data"][$Key],$Mode,$Format,$Unit)); }

               if ( $Rounded )
                $this->drawRoundedFilledRectangle($X1+$XSpaceLeft,$Y+$YOffset,$X2-$XSpaceRight,$Y+$YOffset+$YSize,$RoundRadius,$Color);
               else
                {
                 $this->drawFilledRectangle($X1+$XSpaceLeft,$Y+$YOffset,$X2-$XSpaceRight,$Y+$YOffset+$YSize,$Color);

                 if ( $InnerColor != NULL ) { $RestoreShadow = $this->Shadow; $this->Shadow = FALSE; $this->drawRectangle(min($X1+$XSpaceLeft,$X2-$XSpaceRight)+1,min($Y+$YOffset,$Y+$YOffset+$YSize)+1,max($X1+$XSpaceLeft,$X2-$XSpaceRight)-1,max($Y+$YOffset,$Y+$YOffset+$YSize)-1,$InnerColor); $this->Shadow = $RestoreShadow;}

                 if ( $Gradient )
                  {
                   $this->Shadow  = FALSE;

                   if ( $GradientMode == GRADIENT_SIMPLE )
                    {
                     $GradientColor = array("StartR"=>$GradientStartR,"StartG"=>$GradientStartG,"StartB"=>$GradientStartB,"EndR"=>$GradientEndR,"EndG"=>$GradientEndG,"EndB"=>$GradientEndB,"Alpha"=>$GradientAlpha);
                     $this->drawGradientArea($X1+$XSpaceLeft,$Y+$YOffset,$X2-$XSpaceRight,$Y+$YOffset+$YSize,DIRECTION_HORIZONTAL,$GradientColor);
                    }
                   elseif ( $GradientMode == GRADIENT_EFFECT_CAN )
                    {
                     $GradientColor1 = array("StartR"=>$GradientEndR,"StartG"=>$GradientEndG,"StartB"=>$GradientEndB,"EndR"=>$GradientStartR,"EndG"=>$GradientStartG,"EndB"=>$GradientStartB,"Alpha"=>$GradientAlpha);
                     $GradientColor2 = array("StartR"=>$GradientStartR,"StartG"=>$GradientStartG,"StartB"=>$GradientStartB,"EndR"=>$GradientEndR,"EndG"=>$GradientEndG,"EndB"=>$GradientEndB,"Alpha"=>$GradientAlpha);
                     $YSpan = floor($YSize / 3);

                     $this->drawGradientArea($X1+$XSpaceLeft,$Y+$YOffset,$X2-$XSpaceRight,$Y+$YOffset+$YSpan,DIRECTION_VERTICAL,$GradientColor1);
                     $this->drawGradientArea($X1+$XSpaceLeft,$Y+$YOffset+$YSpan,$X2-$XSpaceRight,$Y+$YOffset+$YSize,DIRECTION_VERTICAL,$GradientColor2);
                    }
                   $this->Shadow = $RestoreShadow;
                  }
                }

               if ( $DisplayValues )
                {
                 $BarWidth = abs($X2-$X1)-$FontFactor;
                 $BarHeight = $YSize+($YOffset/2)-$FontFactor/2;
                 $Caption   = $this->scaleFormat(round($Serie["Data"][$Key],$DisplayRound),$Mode,$Format,$Unit);
                 $TxtPos    = $this->getTextBox(0,0,$DisplayFont,$DisplaySize,0,$Caption);
                 $TxtHeight = abs($TxtPos[2]["Y"] - $TxtPos[0]["Y"]);
                 $TxtWidth  = abs($TxtPos[1]["X"] - $TxtPos[0]["X"]);

                 $XCenter  = ( $X2 - $X1 ) / 2 + $X1;
                 $YCenter  = ( ($Y+$YOffset+$YSize) - ($Y+$YOffset) ) / 2 + $Y+$YOffset;

                 $Done = FALSE;
                 if ( $DisplayOrientation == ORIENTATION_HORIZONTAL || $DisplayOrientation == ORIENTATION_AUTO )
                  {
                   if ( $TxtHeight < $BarHeight && $TxtWidth < $BarWidth  )
                    {
                     $this->drawText($XCenter,$YCenter,$this->scaleFormat($Serie["Data"][$Key],$Mode,$Format,$Unit),array("R"=>$DisplayR,"G"=>$DisplayG,"B"=>$DisplayB,"Align"=>TEXT_ALIGN_MIDDLEMIDDLE,"FontSize"=>$DisplaySize,"FontName"=>$DisplayFont));
                     $Done = TRUE;
                    }
                  }

                 if ( $DisplayOrientation == ORIENTATION_VERTICAL || ( $DisplayOrientation == ORIENTATION_AUTO && !$Done) )
                  {
                   if ( $TxtHeight < $BarWidth && $TxtWidth < $BarHeight  )
                    $this->drawText($XCenter,$YCenter,$this->scaleFormat($Serie["Data"][$Key],$Mode,$Format,$Unit),array("R"=>$DisplayR,"G"=>$DisplayG,"B"=>$DisplayB,"Angle"=>90,"Align"=>TEXT_ALIGN_MIDDLEMIDDLE,"FontSize"=>$DisplaySize,"FontName"=>$DisplayFont));
                  }
                }

               $LastX[$Key][$Pos] = $X2;
              }

             $Y = $Y + $YStep;
            }
          }
        }
      }
    }

   /* Draw a stacked area chart */
   function drawStackedAreaChart($Format=NULL)
    {
     $DrawLine		= isset($Format["DrawLine"]) ? $Format["DrawLine"] : FALSE;
     $LineSurrounding	= isset($Format["LineSurrounding"]) ? $Format["LineSurrounding"] : NULL;
     $LineR		= isset($Format["LineR"]) ? $Format["LineR"] : VOID;
     $LineG		= isset($Format["LineG"]) ? $Format["LineG"] : VOID;
     $LineB		= isset($Format["LineB"]) ? $Format["LineB"] : VOID;
     $LineAlpha		= isset($Format["LineAlpha"]) ? $Format["LineAlpha"] : 100;
     $DrawPlot		= isset($Format["DrawPlot"]) ? $Format["DrawPlot"] : FALSE;
     $PlotRadius	= isset($Format["PlotRadius"]) ? $Format["PlotRadius"] : 2;
     $PlotBorder	= isset($Format["PlotBorder"]) ? $Format["PlotBorder"] : 1;
     $PlotBorderSurrounding = isset($Format["PlotBorderSurrounding"]) ? $Format["PlotBorderSurrounding"] : NULL;
     $PlotBorderR	= isset($Format["PlotBorderR"]) ? $Format["PlotBorderR"] : 0;
     $PlotBorderG	= isset($Format["PlotBorderG"]) ? $Format["PlotBorderG"] : 0;
     $PlotBorderB	= isset($Format["PlotBorderB"]) ? $Format["PlotBorderB"] : 0;
     $PlotBorderAlpha	= isset($Format["PlotBorderAlpha"]) ? $Format["PlotBorderAlpha"] : 50;
     $ForceTransparency	= isset($Format["ForceTransparency"]) ? $Format["ForceTransparency"] : NULL;

     $this->LastChartLayout = CHART_LAST_LAYOUT_STACKED;

     $Data = $this->DataSet->getData();
     list($XMargin,$XDivs) = $this->scaleGetXSettings();

     $RestoreShadow = $this->Shadow;
     $this->Shadow  = FALSE;

     /* Build the offset data series */
     $OffsetData    = "";
     $OverallOffset = "";
     $SerieOrder    = "";
     foreach($Data["Series"] as $SerieName => $Serie)
      {
       if ( $Serie["isDrawable"] == TRUE && $SerieName != $Data["Abscissa"] )
        {
         $SerieOrder[] = $SerieName;

         foreach($Serie["Data"] as $Key => $Value)
          {
           if ( $Value == VOID ) { $Value = 0; }
           if ($Value >= 0) { $Sign = "+"; } else { $Sign = "-"; }
           if ( !isset($OverallOffset[$Key]) || !isset($OverallOffset[$Key][$Sign]) ) { $OverallOffset[$Key][$Sign] = 0; }

           if ( $Sign == "+" )
            { $Data["Series"][$SerieName]["Data"][$Key] = $Value + $OverallOffset[$Key][$Sign]; }
           else
            { $Data["Series"][$SerieName]["Data"][$Key] = $Value - $OverallOffset[$Key][$Sign]; }

           $OverallOffset[$Key][$Sign] = $OverallOffset[$Key][$Sign] + abs($Value);
          }
        } 
      }
     $SerieOrder = array_reverse($SerieOrder);

     $LastX = ""; $LastY = "";
     foreach($SerieOrder as $Key => $SerieName)
      {
       $Serie = $Data["Series"][$SerieName];
       if ( $Serie["isDrawable"] == TRUE && $SerieName != $Data["Abscissa"] )
        {
         $R = $Serie["Color"]["R"]; $G = $Serie["Color"]["G"]; $B = $Serie["Color"]["B"]; $Alpha = $Serie["Color"]["Alpha"]; $Ticks = $Serie["Ticks"];
         if ( $ForceTransparency != NULL ) { $Alpha = $ForceTransparency; }

         $Color = array("R"=>$R,"G"=>$G,"B"=>$B,"Alpha"=>$Alpha);

         if ( $LineSurrounding != NULL )
          $LineColor = array("R"=>$R+$LineSurrounding,"G"=>$G+$LineSurrounding,"B"=>$B+$LineSurrounding,"Alpha"=>$Alpha);
         elseif ( $LineR != VOID )
          $LineColor = array("R"=>$LineR,"G"=>$LineG,"B"=>$LineB,"Alpha"=>$LineAlpha);
         else
          $LineColor = $Color;

         if ( $PlotBorderSurrounding != NULL )
          $PlotBorderColor = array("R"=>$R+$PlotBorderSurrounding,"G"=>$G+$PlotBorderSurrounding,"B"=>$B+$PlotBorderSurrounding,"Alpha"=>$PlotBorderAlpha);
         else
          $PlotBorderColor = array("R"=>$PlotBorderR,"G"=>$PlotBorderG,"B"=>$PlotBorderB,"Alpha"=>$PlotBorderAlpha);

         $AxisID	= $Serie["Axis"];
         $Mode		= $Data["Axis"][$AxisID]["Display"];
         $Format	= $Data["Axis"][$AxisID]["Format"];
         $Unit		= $Data["Axis"][$AxisID]["Unit"];

         $PosArray = $this->scaleComputeY($Serie["Data"],array("AxisID"=>$Serie["Axis"]),TRUE);
         $YZero    = $this->scaleComputeY(0,array("AxisID"=>$Serie["Axis"]));

         $this->DataSet->Data["Series"][$SerieName]["XOffset"] = 0;

         if ( $Data["Orientation"] == SCALE_POS_LEFTRIGHT )
          {
           if ( $YZero < $this->GraphAreaY1+1 ) { $YZero = $this->GraphAreaY1+1; }
           if ( $YZero > $this->GraphAreaY2-1 ) { $YZero = $this->GraphAreaY2-1; }

           if ( $XDivs == 0 ) { $XStep = ($this->GraphAreaX2-$this->GraphAreaX1)/4; } else { $XStep = ($this->GraphAreaX2-$this->GraphAreaX1-$XMargin*2)/$XDivs; }
           $X = $this->GraphAreaX1 + $XMargin;

           if ( !is_array($PosArray) ) { $Value = $PosArray; $PosArray = ""; $PosArray[0] = $Value; }

           $Plots = ""; $Plots[] = $X; $Plots[] = $YZero;
           foreach($PosArray as $Key => $Height)
            {
             if ( $Height != VOID ) { $Plots[] = $X; $Plots[] = $YZero-$Height; }
             $X = $X + $XStep;
            }
           $Plots[] = $X-$XStep; $Plots[] = $YZero;

           $this->drawPolygon($Plots,$Color);

           $this->Shadow = $RestoreShadow;
           if ( $DrawLine ) { for($i=2; $i<=count($Plots)-6; $i=$i+2) { $this->drawLine($Plots[$i],$Plots[$i+1],$Plots[$i+2],$Plots[$i+3],$LineColor); } }
           if ( $DrawPlot )
            {
             for($i=2; $i<=count($Plots)-4; $i=$i+2)
              {
               if ( $PlotBorder != 0 )
                { $this->drawFilledCircle($Plots[$i],$Plots[$i+1],$PlotRadius+$PlotBorder,$PlotBorderColor); }

               $this->drawFilledCircle($Plots[$i],$Plots[$i+1],$PlotRadius,$Color);
              }
            }
           $this->Shadow = FALSE;
          }
         elseif ( $Data["Orientation"] == SCALE_POS_TOPBOTTOM )
          {
           if ( $YZero < $this->GraphAreaX1+1 ) { $YZero = $this->GraphAreaX1+1; }
           if ( $YZero > $this->GraphAreaX2-1 ) { $YZero = $this->GraphAreaX2-1; }

           if ( $XDivs == 0 ) { $YStep = ($this->GraphAreaY2-$this->GraphAreaY1)/4; } else { $YStep = ($this->GraphAreaY2-$this->GraphAreaY1-$XMargin*2)/$XDivs; }
           $Y = $this->GraphAreaY1 + $XMargin;

           if ( !is_array($PosArray) ) { $Value = $PosArray; $PosArray = ""; $PosArray[0] = $Value; }

           $Plots = ""; $Plots[] = $YZero; $Plots[] = $Y;
           foreach($PosArray as $Key => $Height)
            {
             if ( $Height != VOID ) { $Plots[] = $YZero+$Height; $Plots[] = $Y; }
             $Y = $Y + $YStep;
            }
           $Plots[] = $YZero; $Plots[] = $Y-$YStep;

<<<<<<< HEAD
           $this->drawPolygon($Plots,$Color);

           $this->Shadow = $RestoreShadow;
           if ( $DrawLine ) { for($i=2; $i<=count($Plots)-6; $i=$i+2) { $this->drawLine($Plots[$i],$Plots[$i+1],$Plots[$i+2],$Plots[$i+3],$LineColor); } }
           if ( $DrawPlot )
            {
             for($i=2; $i<=count($Plots)-4; $i=$i+2)
              {
               if ( $PlotBorder != 0 )
                { $this->drawFilledCircle($Plots[$i],$Plots[$i+1],$PlotRadius+$PlotBorder,$PlotBorderColor); }

               $this->drawFilledCircle($Plots[$i],$Plots[$i+1],$PlotRadius,$Color);
              }
            }
           $this->Shadow = FALSE;
          }
        }
      }
     $this->Shadow = $RestoreShadow;
    }

   /* Returns a random color */
   function getRandomColor($Alpha=100)
    { return(array("R"=>rand(0,255),"G"=>rand(0,255),"B"=>rand(0,255),"Alpha"=>$Alpha)); }
=======
     /* Returns a random color */
     public function getRandomColor($Alpha=100)
     {
         return(array("R"=>mt_rand(0, 255),"G"=>mt_rand(0, 255),"B"=>mt_rand(0, 255),"Alpha"=>$Alpha));
     }
>>>>>>> 6c6f667b
 
   /* Validate a palette */
   function validatePalette($Colors,$Surrounding=NULL)
    {
     $Result = "";

     if ( !is_array($Colors) ) { return($this->getRandomColor()); }

     foreach($Colors as $Key => $Values)
      {
       if ( isset($Values["R"]) ) { $Result[$Key]["R"] = $Values["R"]; } else { $Result[$Key]["R"] = rand(0,255); }
       if ( isset($Values["G"]) ) { $Result[$Key]["G"] = $Values["G"]; } else { $Result[$Key]["G"] = rand(0,255); }
       if ( isset($Values["B"]) ) { $Result[$Key]["B"] = $Values["B"]; } else { $Result[$Key]["B"] = rand(0,255); }
       if ( isset($Values["Alpha"]) ) { $Result[$Key]["Alpha"] = $Values["Alpha"]; } else { $Result[$Key]["Alpha"] = 100; }

       if ( $Surrounding != NULL )
        {
         $Result[$Key]["BorderR"] = $Result[$Key]["R"] + $Surrounding;
         $Result[$Key]["BorderG"] = $Result[$Key]["G"] + $Surrounding;
         $Result[$Key]["BorderB"] = $Result[$Key]["B"] + $Surrounding;
        }
       else
        {
         if ( isset($Values["BorderR"]) )     { $Result[$Key]["BorderR"] = $Values["BorderR"]; } else { $Result[$Key]["BorderR"] = $Result[$Key]["R"]; }
         if ( isset($Values["BorderG"]) )     { $Result[$Key]["BorderG"] = $Values["BorderG"]; } else { $Result[$Key]["BorderG"] = $Result[$Key]["G"]; }
         if ( isset($Values["BorderB"]) )     { $Result[$Key]["BorderB"] = $Values["BorderB"]; } else { $Result[$Key]["BorderB"] = $Result[$Key]["B"]; }
         if ( isset($Values["BorderAlpha"]) ) { $Result[$Key]["BorderAlpha"] = $Values["BorderAlpha"]; } else { $Result[$Key]["BorderAlpha"] = $Result[$Key]["Alpha"]; }
        }
      }

     return($Result);
    }

   /* Draw the derivative chart associated to the data series */
   function drawDerivative($Format=NULL)
    {
     $Offset		= isset($Format["Offset"]) ? $Format["Offset"] : 10;
     $SerieSpacing	= isset($Format["SerieSpacing"]) ? $Format["SerieSpacing"] : 3;
     $DerivativeHeight	= isset($Format["DerivativeHeight"]) ? $Format["DerivativeHeight"] : 4;
     $ShadedSlopeBox	= isset($Format["ShadedSlopeBox"]) ? $Format["ShadedSlopeBox"] : FALSE;
     $DrawBackground	= isset($Format["DrawBackground"]) ? $Format["DrawBackground"] : TRUE;
     $BackgroundR	= isset($Format["BackgroundR"]) ? $Format["BackgroundR"] : 255;
     $BackgroundG	= isset($Format["BackgroundG"]) ? $Format["BackgroundG"] : 255;
     $BackgroundB	= isset($Format["BackgroundB"]) ? $Format["BackgroundB"] : 255;
     $BackgroundAlpha	= isset($Format["BackgroundAlpha"]) ? $Format["BackgroundAlpha"] : 20;
     $DrawBorder	= isset($Format["DrawBorder"]) ? $Format["DrawBorder"] : TRUE;
     $BorderR		= isset($Format["BorderR"]) ? $Format["BorderR"] : 0;
     $BorderG		= isset($Format["BorderG"]) ? $Format["BorderG"] : 0;
     $BorderB		= isset($Format["BorderB"]) ? $Format["BorderB"] : 0;
     $BorderAlpha	= isset($Format["BorderAlpha"]) ? $Format["BorderAlpha"] : 100;
     $Caption		= isset($Format["Caption"]) ? $Format["Caption"] : TRUE;
     $CaptionHeight	= isset($Format["CaptionHeight"]) ? $Format["CaptionHeight"] : 10;
     $CaptionWidth	= isset($Format["CaptionWidth"]) ? $Format["CaptionWidth"] : 20;
     $CaptionMargin	= isset($Format["CaptionMargin"]) ? $Format["CaptionMargin"] : 4;
     $CaptionLine	= isset($Format["CaptionLine"]) ? $Format["CaptionLine"] : FALSE;
     $CaptionBox	= isset($Format["CaptionBox"]) ? $Format["CaptionBox"] : FALSE;
     $CaptionBorderR	= isset($Format["CaptionBorderR"]) ? $Format["CaptionBorderR"] : 0;
     $CaptionBorderG	= isset($Format["CaptionBorderG"]) ? $Format["CaptionBorderG"] : 0;
     $CaptionBorderB	= isset($Format["CaptionBorderB"]) ? $Format["CaptionBorderB"] : 0;
     $CaptionFillR	= isset($Format["CaptionFillR"]) ? $Format["CaptionFillR"] : 255;
     $CaptionFillG	= isset($Format["CaptionFillG"]) ? $Format["CaptionFillG"] : 255;
     $CaptionFillB	= isset($Format["CaptionFillB"]) ? $Format["CaptionFillB"] : 255;
     $CaptionFillAlpha	= isset($Format["CaptionFillAlpha"]) ? $Format["CaptionFillAlpha"] : 80;
     $PositiveSlopeStartR	= isset($Format["PositiveSlopeStartR"]) ? $Format["PositiveSlopeStartR"] : 184;
     $PositiveSlopeStartG	= isset($Format["PositiveSlopeStartG"]) ? $Format["PositiveSlopeStartG"] : 234;
     $PositiveSlopeStartB	= isset($Format["PositiveSlopeStartB"]) ? $Format["PositiveSlopeStartB"] : 88;
     $PositiveSlopeEndR		= isset($Format["PositiveSlopeStartR"]) ? $Format["PositiveSlopeStartR"] : 239;
     $PositiveSlopeEndG		= isset($Format["PositiveSlopeStartG"]) ? $Format["PositiveSlopeStartG"] : 31;
     $PositiveSlopeEndB		= isset($Format["PositiveSlopeStartB"]) ? $Format["PositiveSlopeStartB"] : 36;
     $NegativeSlopeStartR	= isset($Format["NegativeSlopeStartR"]) ? $Format["NegativeSlopeStartR"] : 184;
     $NegativeSlopeStartG	= isset($Format["NegativeSlopeStartG"]) ? $Format["NegativeSlopeStartG"] : 234;
     $NegativeSlopeStartB	= isset($Format["NegativeSlopeStartB"]) ? $Format["NegativeSlopeStartB"] : 88;
     $NegativeSlopeEndR		= isset($Format["NegativeSlopeStartR"]) ? $Format["NegativeSlopeStartR"] : 67;
     $NegativeSlopeEndG		= isset($Format["NegativeSlopeStartG"]) ? $Format["NegativeSlopeStartG"] : 124;
     $NegativeSlopeEndB		= isset($Format["NegativeSlopeStartB"]) ? $Format["NegativeSlopeStartB"] : 227;

     $Data = $this->DataSet->getData();

     list($XMargin,$XDivs) = $this->scaleGetXSettings();

     if ( $Data["Orientation"] == SCALE_POS_LEFTRIGHT )
      $YPos = $this->DataSet->Data["GraphArea"]["Y2"] + $Offset;
     else
      $XPos = $this->DataSet->Data["GraphArea"]["X2"] + $Offset;

     foreach($Data["Series"] as $SerieName => $Serie)
      {
       if ( $Serie["isDrawable"] == TRUE && $SerieName != $Data["Abscissa"] )
        {
         $R = $Serie["Color"]["R"]; $G = $Serie["Color"]["G"]; $B = $Serie["Color"]["B"]; $Alpha = $Serie["Color"]["Alpha"]; $Ticks = $Serie["Ticks"]; $Weight = $Serie["Weight"];

         $AxisID   = $Serie["Axis"];
         $PosArray = $this->scaleComputeY($Serie["Data"],array("AxisID"=>$Serie["Axis"]));

         if ( $Data["Orientation"] == SCALE_POS_LEFTRIGHT )
          {
           if ( $Caption )
            {
             if ( $CaptionLine ) 
              {
               $StartX = floor($this->GraphAreaX1-$CaptionWidth+$XMargin-$CaptionMargin);
               $EndX   = floor($this->GraphAreaX1-$CaptionMargin+$XMargin);

               $CaptionSettings = array("R"=>$R,"G"=>$G,"B"=>$B,"Alpha"=>$Alpha,"Ticks"=>$Ticks,"Weight"=>$Weight);
               if ( $CaptionBox ) { $this->drawFilledRectangle($StartX,$YPos,$EndX,$YPos+$CaptionHeight,array("R"=>$CaptionFillR,"G"=>$CaptionFillG,"B"=>$CaptionFillB,"BorderR"=>$CaptionBorderR,"BorderG"=>$CaptionBorderG,"BorderB"=>$CaptionBorderB,"Alpha"=>$CaptionFillAlpha)); }
               $this->drawLine($StartX+2,$YPos+($CaptionHeight/2),$EndX-2,$YPos+($CaptionHeight/2),$CaptionSettings);
              }
             else
              $this->drawFilledRectangle($this->GraphAreaX1-$CaptionWidth+$XMargin-$CaptionMargin,$YPos,$this->GraphAreaX1-$CaptionMargin+$XMargin,$YPos+$CaptionHeight,array("R"=>$R,"G"=>$G,"B"=>$B,"BorderR"=>$CaptionBorderR,"BorderG"=>$CaptionBorderG,"BorderB"=>$CaptionBorderB));
            }

<<<<<<< HEAD
           if ( $XDivs == 0 ) { $XStep = ($this->GraphAreaX2-$this->GraphAreaX1)/4; } else { $XStep = ($this->GraphAreaX2-$this->GraphAreaX1-$XMargin*2)/$XDivs; }
           $X = $this->GraphAreaX1 + $XMargin;
=======
         foreach ($Colors as $Key => $Values) {
             if (isset($Values["R"])) {
                 $Result[$Key]["R"] = $Values["R"];
             } else {
                 $Result[$Key]["R"] = mt_rand(0, 255);
             }
             if (isset($Values["G"])) {
                 $Result[$Key]["G"] = $Values["G"];
             } else {
                 $Result[$Key]["G"] = mt_rand(0, 255);
             }
             if (isset($Values["B"])) {
                 $Result[$Key]["B"] = $Values["B"];
             } else {
                 $Result[$Key]["B"] = mt_rand(0, 255);
             }
             if (isset($Values["Alpha"])) {
                 $Result[$Key]["Alpha"] = $Values["Alpha"];
             } else {
                 $Result[$Key]["Alpha"] = 100;
             }

             if ($Surrounding != null) {
                 $Result[$Key]["BorderR"] = $Result[$Key]["R"] + $Surrounding;
                 $Result[$Key]["BorderG"] = $Result[$Key]["G"] + $Surrounding;
                 $Result[$Key]["BorderB"] = $Result[$Key]["B"] + $Surrounding;
             } else {
                 if (isset($Values["BorderR"])) {
                     $Result[$Key]["BorderR"] = $Values["BorderR"];
                 } else {
                     $Result[$Key]["BorderR"] = $Result[$Key]["R"];
                 }
                 if (isset($Values["BorderG"])) {
                     $Result[$Key]["BorderG"] = $Values["BorderG"];
                 } else {
                     $Result[$Key]["BorderG"] = $Result[$Key]["G"];
                 }
                 if (isset($Values["BorderB"])) {
                     $Result[$Key]["BorderB"] = $Values["BorderB"];
                 } else {
                     $Result[$Key]["BorderB"] = $Result[$Key]["B"];
                 }
                 if (isset($Values["BorderAlpha"])) {
                     $Result[$Key]["BorderAlpha"] = $Values["BorderAlpha"];
                 } else {
                     $Result[$Key]["BorderAlpha"] = $Result[$Key]["Alpha"];
                 }
             }
         }
>>>>>>> 6c6f667b

           $TopY    = $YPos + ($CaptionHeight/2) - ($DerivativeHeight/2);
           $BottomY = $YPos + ($CaptionHeight/2) + ($DerivativeHeight/2);

           $StartX  = floor($this->GraphAreaX1+$XMargin);
           $EndX    = floor($this->GraphAreaX2-$XMargin);

           if ( $DrawBackground ) { $this->drawFilledRectangle($StartX-1,$TopY-1,$EndX+1,$BottomY+1,array("R"=>$BackgroundR,"G"=>$BackgroundG,"B"=>$BackgroundB,"Alpha"=>$BackgroundAlpha)); }
           if ( $DrawBorder ) { $this->drawRectangle($StartX-1,$TopY-1,$EndX+1,$BottomY+1,array("R"=>$BorderR,"G"=>$BorderG,"B"=>$BorderB,"Alpha"=>$BorderAlpha)); }

           if ( !is_array($PosArray) ) { $Value = $PosArray; $PosArray = ""; $PosArray[0] = $Value; }

           $RestoreShadow = $this->Shadow;
           $this->Shadow  = FALSE;

           /* Determine the Max slope index */
           $LastX = NULL; $LastY = NULL; $MinSlope = 0; $MaxSlope = 1;
           foreach($PosArray as $Key => $Y)
            {
             if ( $Y != VOID && $LastX != NULL )
              { $Slope = ($LastY - $Y); if ( $Slope > $MaxSlope ) { $MaxSlope = $Slope; } if ( $Slope < $MinSlope ) { $MinSlope = $Slope; } }

             if ( $Y == VOID )
              { $LastX = NULL; $LastY = NULL; }
             else
              { $LastX = $X; $LastY = $Y; }
            }

           $LastX = NULL; $LastY = NULL; $LastColor = NULL;
           foreach($PosArray as $Key => $Y)
            {
             if ( $Y != VOID && $LastY != NULL )
              {
               $Slope = ($LastY - $Y);

               if ( $Slope >= 0 )
                {
                 $SlopeIndex = (100 / $MaxSlope) * $Slope;
                 $R = (($PositiveSlopeEndR - $PositiveSlopeStartR)/100)*$SlopeIndex+$PositiveSlopeStartR;
                 $G = (($PositiveSlopeEndG - $PositiveSlopeStartG)/100)*$SlopeIndex+$PositiveSlopeStartG;
                 $B = (($PositiveSlopeEndB - $PositiveSlopeStartB)/100)*$SlopeIndex+$PositiveSlopeStartB;
                }
               elseif ( $Slope < 0 )
                {
                 $SlopeIndex = (100 / abs($MinSlope)) * abs($Slope);
                 $R = (($NegativeSlopeEndR - $NegativeSlopeStartR)/100)*$SlopeIndex+$NegativeSlopeStartR;
                 $G = (($NegativeSlopeEndG - $NegativeSlopeStartG)/100)*$SlopeIndex+$NegativeSlopeStartG;
                 $B = (($NegativeSlopeEndB - $NegativeSlopeStartB)/100)*$SlopeIndex+$NegativeSlopeStartB;
                }

               $Color = array("R"=>$R,"G"=>$G,"B"=>$B);

               if ( $ShadedSlopeBox && $LastColor != NULL ) // && $Slope != 0
                {
                 $GradientSettings = array("StartR"=>$LastColor["R"],"StartG"=>$LastColor["G"],"StartB"=>$LastColor["B"],"EndR"=>$R,"EndG"=>$G,"EndB"=>$B);
                 $this->drawGradientArea($LastX,$TopY,$X,$BottomY,DIRECTION_HORIZONTAL,$GradientSettings);
                }
               elseif ( !$ShadedSlopeBox || $LastColor == NULL ) // || $Slope == 0
                $this->drawFilledRectangle(floor($LastX),$TopY,floor($X),$BottomY,$Color);

               $LastColor = $Color;
              }

             if ( $Y == VOID )
              { $LastY = NULL; }
             else
              { $LastX = $X; $LastY = $Y; }

             $X = $X + $XStep;
            }

           $YPos = $YPos + $CaptionHeight + $SerieSpacing;
          }
         else
          {
           if ( $Caption )
            {
             $StartY = floor($this->GraphAreaY1-$CaptionWidth+$XMargin-$CaptionMargin);
             $EndY   = floor($this->GraphAreaY1-$CaptionMargin+$XMargin);
             if ( $CaptionLine ) 
              {
               $CaptionSettings = array("R"=>$R,"G"=>$G,"B"=>$B,"Alpha"=>$Alpha,"Ticks"=>$Ticks,"Weight"=>$Weight);
               if ( $CaptionBox ) { $this->drawFilledRectangle($XPos,$StartY,$XPos+$CaptionHeight,$EndY,array("R"=>$CaptionFillR,"G"=>$CaptionFillG,"B"=>$CaptionFillB,"BorderR"=>$CaptionBorderR,"BorderG"=>$CaptionBorderG,"BorderB"=>$CaptionBorderB,"Alpha"=>$CaptionFillAlpha)); }
               $this->drawLine($XPos+($CaptionHeight/2),$StartY+2,$XPos+($CaptionHeight/2),$EndY-2,$CaptionSettings);
              }
             else
              $this->drawFilledRectangle($XPos,$StartY,$XPos+$CaptionHeight,$EndY,array("R"=>$R,"G"=>$G,"B"=>$B,"BorderR"=>$CaptionBorderR,"BorderG"=>$CaptionBorderG,"BorderB"=>$CaptionBorderB));
            }


           if ( $XDivs == 0 ) { $XStep = ($this->GraphAreaY2-$this->GraphAreaY1)/4; } else { $XStep = ($this->GraphAreaY2-$this->GraphAreaY1-$XMargin*2)/$XDivs; }
           $Y = $this->GraphAreaY1 + $XMargin;

           $TopX    = $XPos + ($CaptionHeight/2) - ($DerivativeHeight/2);
           $BottomX = $XPos + ($CaptionHeight/2) + ($DerivativeHeight/2);

           $StartY  = floor($this->GraphAreaY1+$XMargin);
           $EndY    = floor($this->GraphAreaY2-$XMargin);

           if ( $DrawBackground ) { $this->drawFilledRectangle($TopX-1,$StartY-1,$BottomX+1,$EndY+1,array("R"=>$BackgroundR,"G"=>$BackgroundG,"B"=>$BackgroundB,"Alpha"=>$BackgroundAlpha)); }
           if ( $DrawBorder ) { $this->drawRectangle($TopX-1,$StartY-1,$BottomX+1,$EndY+1,array("R"=>$BorderR,"G"=>$BorderG,"B"=>$BorderB,"Alpha"=>$BorderAlpha)); }

           if ( !is_array($PosArray) ) { $Value = $PosArray; $PosArray = ""; $PosArray[0] = $Value; }

           $RestoreShadow = $this->Shadow;
           $this->Shadow  = FALSE;

           /* Determine the Max slope index */
           $LastX = NULL; $LastY = NULL; $MinSlope = 0; $MaxSlope = 1;
           foreach($PosArray as $Key => $X)
            {
             if ( $X != VOID && $LastX != NULL )
              { $Slope = ($X - $LastX); if ( $Slope > $MaxSlope ) { $MaxSlope = $Slope; } if ( $Slope < $MinSlope ) { $MinSlope = $Slope; } }

             if ( $X == VOID )
              { $LastX = NULL; }
             else
              { $LastX = $X; }
            }

           $LastX = NULL; $LastY = NULL; $LastColor = NULL;
           foreach($PosArray as $Key => $X)
            {
             if ( $X != VOID && $LastX != NULL )
              {
               $Slope = ($X - $LastX);

               if ( $Slope >= 0 )
                {
                 $SlopeIndex = (100 / $MaxSlope) * $Slope;
                 $R = (($PositiveSlopeEndR - $PositiveSlopeStartR)/100)*$SlopeIndex+$PositiveSlopeStartR;
                 $G = (($PositiveSlopeEndG - $PositiveSlopeStartG)/100)*$SlopeIndex+$PositiveSlopeStartG;
                 $B = (($PositiveSlopeEndB - $PositiveSlopeStartB)/100)*$SlopeIndex+$PositiveSlopeStartB;
                }
               elseif ( $Slope < 0 )
                {
                 $SlopeIndex = (100 / abs($MinSlope)) * abs($Slope);
                 $R = (($NegativeSlopeEndR - $NegativeSlopeStartR)/100)*$SlopeIndex+$NegativeSlopeStartR;
                 $G = (($NegativeSlopeEndG - $NegativeSlopeStartG)/100)*$SlopeIndex+$NegativeSlopeStartG;
                 $B = (($NegativeSlopeEndB - $NegativeSlopeStartB)/100)*$SlopeIndex+$NegativeSlopeStartB;
                }

               $Color = array("R"=>$R,"G"=>$G,"B"=>$B);

               if ( $ShadedSlopeBox && $LastColor != NULL )
                {
                 $GradientSettings = array("StartR"=>$LastColor["R"],"StartG"=>$LastColor["G"],"StartB"=>$LastColor["B"],"EndR"=>$R,"EndG"=>$G,"EndB"=>$B);

                 $this->drawGradientArea($TopX,$LastY,$BottomX,$Y,DIRECTION_VERTICAL,$GradientSettings);
                }
               elseif ( !$ShadedSlopeBox || $LastColor == NULL ) 
                $this->drawFilledRectangle($TopX,floor($LastY),$BottomX,floor($Y),$Color);

               $LastColor = $Color;
              }

             if ( $X == VOID )
              { $LastX = NULL; }
             else
              { $LastX = $X; $LastY = $Y; }

             $Y = $Y + $XStep;
            }

           $XPos = $XPos + $CaptionHeight + $SerieSpacing;
          }

         $this->Shadow = $RestoreShadow;
        }
      }
    }

   /* Draw the line of best fit */
   function drawBestFit($Format="")
    {
     $OverrideTicks	= isset($Format["Ticks"]) ? $Format["Ticks"] : NULL;
     $OverrideR		= isset($Format["R"]) ? $Format["R"] : VOID;
     $OverrideG		= isset($Format["G"]) ? $Format["G"] : VOID;
     $OverrideB		= isset($Format["B"]) ? $Format["B"] : VOID;
     $OverrideAlpha	= isset($Format["Alpha"]) ? $Format["Alpha"] : VOID;

     $Data = $this->DataSet->getData();
     list($XMargin,$XDivs) = $this->scaleGetXSettings();

     foreach($Data["Series"] as $SerieName => $Serie)
      {
       if ( $Serie["isDrawable"] == TRUE && $SerieName != $Data["Abscissa"] )
        {
         if ( $OverrideR != VOID && $OverrideG != VOID && $OverrideB != VOID ) { $R = $OverrideR; $G = $OverrideG; $B = $OverrideB; } else { $R = $Serie["Color"]["R"]; $G = $Serie["Color"]["G"]; $B = $Serie["Color"]["B"]; }
         if ( $OverrideTicks == NULL ) { $Ticks = $Serie["Ticks"]; } else { $Ticks = $OverrideTicks; }
         if ( $OverrideAlpha == VOID ) { $Alpha = $Serie["Color"]["Alpha"]; } else { $Alpha = $OverrideAlpha; }

         $Color = array("R"=>$R,"G"=>$G,"B"=>$B,"Alpha"=>$Alpha,"Ticks"=>$Ticks);

         $AxisID   = $Serie["Axis"];
         $PosArray = $this->scaleComputeY($Serie["Data"],array("AxisID"=>$Serie["Axis"]));

         if ( $Data["Orientation"] == SCALE_POS_LEFTRIGHT )
          {
           if ( $XDivs == 0 ) { $XStep = ($this->GraphAreaX2-$this->GraphAreaX1)/4; } else { $XStep = ($this->GraphAreaX2-$this->GraphAreaX1-$XMargin*2)/$XDivs; }
           $X = $this->GraphAreaX1 + $XMargin;

           if ( !is_array($PosArray) ) { $Value = $PosArray; $PosArray = ""; $PosArray[0] = $Value; }
           $Sxy = 0; $Sx = 0; $Sy = 0; $Sxx = 0;
           foreach($PosArray as $Key => $Y)
            {
             if ( $Y != VOID )
              {
               $Sxy = $Sxy + $X*$Y;
               $Sx  = $Sx + $X;
               $Sy  = $Sy + $Y;
               $Sxx = $Sxx + $X*$X;
              }

             $X = $X + $XStep;
            }
           $n = count($this->DataSet->stripVOID($PosArray)); //$n = count($PosArray);
           $M = (($n*$Sxy)-($Sx*$Sy)) / (($n*$Sxx)-($Sx*$Sx));
           $B = (($Sy)-($M*$Sx))/($n);

           $X1 = $this->GraphAreaX1 + $XMargin;
           $Y1 = $M * $X1 + $B;
           $X2 = $this->GraphAreaX2 - $XMargin;
           $Y2 = $M * $X2 + $B;

           if ( $Y1 < $this->GraphAreaY1 ) { $X1 = $X1 + ($this->GraphAreaY1-$Y1); $Y1 = $this->GraphAreaY1; }
           if ( $Y1 > $this->GraphAreaY2 ) { $X1 = $X1 + ($Y1-$this->GraphAreaY2); $Y1 = $this->GraphAreaY2; }
           if ( $Y2 < $this->GraphAreaY1 ) { $X2 = $X2 - ($this->GraphAreaY1-$Y2); $Y2 = $this->GraphAreaY1; }
           if ( $Y2 > $this->GraphAreaY2 ) { $X2 = $X2 - ($Y2-$this->GraphAreaY2); $Y2 = $this->GraphAreaY2; }

           $this->drawLine($X1,$Y1,$X2,$Y2,$Color);
          }
         else
          {
           if ( $XDivs == 0 ) { $YStep = ($this->GraphAreaY2-$this->GraphAreaY1)/4; } else { $YStep = ($this->GraphAreaY2-$this->GraphAreaY1-$XMargin*2)/$XDivs; }
           $Y = $this->GraphAreaY1 + $XMargin;

           if ( !is_array($PosArray) ) { $Value = $PosArray; $PosArray = ""; $PosArray[0] = $Value; }
           $Sxy = 0; $Sx = 0; $Sy = 0; $Sxx = 0;
           foreach($PosArray as $Key => $X)
            {
             if ( $X != VOID )
              {
               $Sxy = $Sxy + $X*$Y;
               $Sx  = $Sx + $Y;
               $Sy  = $Sy + $X;
               $Sxx = $Sxx + $Y*$Y;
              }

             $Y = $Y + $YStep;
            }
           $n = count($this->DataSet->stripVOID($PosArray)); //$n = count($PosArray);
           $M = (($n*$Sxy)-($Sx*$Sy)) / (($n*$Sxx)-($Sx*$Sx));
           $B = (($Sy)-($M*$Sx))/($n);

           $Y1 = $this->GraphAreaY1 + $XMargin;
           $X1 = $M * $Y1 + $B;
           $Y2 = $this->GraphAreaY2 - $XMargin;
           $X2 = $M * $Y2 + $B;

           if ( $X1 < $this->GraphAreaX1 ) { $Y1 = $Y1 + ($this->GraphAreaX1-$X1); $X1 = $this->GraphAreaX1; }
           if ( $X1 > $this->GraphAreaX2 ) { $Y1 = $Y1 + ($X1-$this->GraphAreaX2); $X1 = $this->GraphAreaX2; }
           if ( $X2 < $this->GraphAreaX1 ) { $Y2 = $Y2 - ($this->GraphAreaY1-$X2); $X2 = $this->GraphAreaX1; }
           if ( $X2 > $this->GraphAreaX2 ) { $Y2 = $Y2 - ($X2-$this->GraphAreaX2); $X2 = $this->GraphAreaX2; }

           $this->drawLine($X1,$Y1,$X2,$Y2,$Color);
          }
        }
      }
    }

   /* Write labels */
   function writeLabel($SeriesName,$Indexes,$Format="")
    {
     $OverrideTitle	= isset($Format["OverrideTitle"]) ? $Format["OverrideTitle"] : NULL;
     $ForceLabels	= isset($Format["ForceLabels"]) ? $Format["ForceLabels"] : NULL;
     $DrawPoint		= isset($Format["DrawPoint"]) ? $Format["DrawPoint"] : LABEL_POINT_BOX;
     $DrawVerticalLine	= isset($Format["DrawVerticalLine"]) ? $Format["DrawVerticalLine"] : FALSE;
     $VerticalLineR	= isset($Format["VerticalLineR"]) ? $Format["VerticalLineR"] : 0;
     $VerticalLineG	= isset($Format["VerticalLineG"]) ? $Format["VerticalLineG"] : 0;
     $VerticalLineB	= isset($Format["VerticalLineB"]) ? $Format["VerticalLineB"] : 0;
     $VerticalLineAlpha	= isset($Format["VerticalLineAlpha"]) ? $Format["VerticalLineAlpha"] : 40;
     $VerticalLineTicks	= isset($Format["VerticalLineTicks"]) ? $Format["VerticalLineTicks"] : 2;

     $Data = $this->DataSet->getData();
     list($XMargin,$XDivs) = $this->scaleGetXSettings();

     if ( !is_array($Indexes) )    { $Index = $Indexes; $Indexes = ""; $Indexes[] = $Index; }
     if ( !is_array($SeriesName) ) { $SerieName = $SeriesName; $SeriesName = ""; $SeriesName[] = $SerieName; }
     if ( $ForceLabels != NULL && !is_array($ForceLabels) ) { $ForceLabel = $ForceLabels; $ForceLabels = ""; $ForceLabels[] = $ForceLabel; }

     foreach ($Indexes as $Key => $Index)
      {
       $Series = "";

       if ( $Data["Orientation"] == SCALE_POS_LEFTRIGHT )
        {
         if ( $XDivs == 0 ) { $XStep = ($this->GraphAreaX2-$this->GraphAreaX1)/4; } else { $XStep = ($this->GraphAreaX2-$this->GraphAreaX1-$XMargin*2)/$XDivs; }
         $X = $this->GraphAreaX1 + $XMargin + $Index * $XStep;

         if ( $DrawVerticalLine ) { $this->drawLine($X,$this->GraphAreaY1+$Data["YMargin"],$X,$this->GraphAreaY2-$Data["YMargin"],array("R"=>$VerticalLineR,"G"=>$VerticalLineG,"B"=>$VerticalLineB,"Alpha"=>$VerticalLineAlpha,"Ticks"=>$VerticalLineTicks)); }

         $MinY = $this->GraphAreaY2;
         foreach ($SeriesName as $iKey => $SerieName)
          {
           if ( isset($Data["Series"][$SerieName]["Data"][$Index]) )
            {
             $AxisID       = $Data["Series"][$SerieName]["Axis"];
             $XAxisMode    = $Data["XAxisDisplay"];
             $XAxisFormat  = $Data["XAxisFormat"];
             $XAxisUnit    = $Data["XAxisUnit"];
             $AxisMode     = $Data["Axis"][$AxisID]["Display"];
             $AxisFormat   = $Data["Axis"][$AxisID]["Format"];
             $AxisUnit     = $Data["Axis"][$AxisID]["Unit"];

             if ( isset($Data["Abscissa"]) && isset($Data["Series"][$Data["Abscissa"]]["Data"][$Index]) )
              $XLabel = $this->scaleFormat($Data["Series"][$Data["Abscissa"]]["Data"][$Index],$XAxisMode,$XAxisFormat,$XAxisUnit);
             else
              $XLabel = "";

             if ( $OverrideTitle != NULL)
              $Description = $OverrideTitle;
             elseif ( count($SeriesName) == 1 )
              {
               $Description = $Data["Series"][$SerieName]["Description"]." - ".$XLabel;
              }
             elseif ( isset($Data["Abscissa"]) && isset($Data["Series"][$Data["Abscissa"]]["Data"][$Index]) )
              $Description = $XLabel;

             $Serie = "";
             $Serie["R"] = $Data["Series"][$SerieName]["Color"]["R"];
             $Serie["G"] = $Data["Series"][$SerieName]["Color"]["G"];
             $Serie["B"] = $Data["Series"][$SerieName]["Color"]["B"];
             $Serie["Alpha"] = $Data["Series"][$SerieName]["Color"]["Alpha"];

             if ( count($SeriesName) == 1 && isset($Data["Series"][$SerieName]["XOffset"]) )
              $SerieOffset = $Data["Series"][$SerieName]["XOffset"];
             else
              $SerieOffset = 0;

             $Value = $Data["Series"][$SerieName]["Data"][$Index];
             if ( $Value == VOID ) { $Value = "NaN"; }

             if ( $ForceLabels != NULL )
              $Caption = isset($ForceLabels[$Key]) ? $ForceLabels[$Key] : "Not set";
             else
              $Caption = $this->scaleFormat($Value,$AxisMode,$AxisFormat,$AxisUnit);

             if ( $this->LastChartLayout == CHART_LAST_LAYOUT_STACKED )
              {
               if ( $Value >=0 ) { $LookFor = "+"; } else { $LookFor = "-"; }

               $Value = 0; $Done = FALSE;
               foreach($Data["Series"] as $Name => $SerieLookup)
                {
                 if ( $SerieLookup["isDrawable"] == TRUE && $Name != $Data["Abscissa"] && !$Done )
                  {
                   if ( isset($Data["Series"][$Name]["Data"][$Index]) && $Data["Series"][$Name]["Data"][$Index] != VOID )
                    {
                     if ($Data["Series"][$Name]["Data"][$Index] >= 0 && $LookFor == "+" ) { $Value = $Value + $Data["Series"][$Name]["Data"][$Index]; }
                     if ($Data["Series"][$Name]["Data"][$Index] < 0 && $LookFor == "-" )  { $Value = $Value - $Data["Series"][$Name]["Data"][$Index]; }
                     if ($Name == $SerieName ) { $Done = TRUE; }
                    }
                  }
                }
              }

             $X = floor($this->GraphAreaX1 + $XMargin + $Index * $XStep + $SerieOffset);
             $Y = floor($this->scaleComputeY($Value,array("AxisID"=>$AxisID)));

             if ($Y < $MinY) { $MinY = $Y; }

             if ( $DrawPoint == LABEL_POINT_CIRCLE )
              $this->drawFilledCircle($X,$Y,3,array("R"=>255,"G"=>255,"B"=>255,"BorderR"=>0,"BorderG"=>0,"BorderB"=>0));
             elseif ( $DrawPoint == LABEL_POINT_BOX )
              $this->drawFilledRectangle($X-2,$Y-2,$X+2,$Y+2,array("R"=>255,"G"=>255,"B"=>255,"BorderR"=>0,"BorderG"=>0,"BorderB"=>0));

             $Series[] = array("Format"=>$Serie,"Caption"=>$Caption);
            }
          }
         $this->drawLabelBox($X,$MinY-3,$Description,$Series,$Format);

        }
       else
        {
         if ( $XDivs == 0 ) { $XStep = ($this->GraphAreaY2-$this->GraphAreaY1)/4; } else { $XStep = ($this->GraphAreaY2-$this->GraphAreaY1-$XMargin*2)/$XDivs; }
         $Y = $this->GraphAreaY1 + $XMargin + $Index * $XStep;

         if ( $DrawVerticalLine ) { $this->drawLine($this->GraphAreaX1+$Data["YMargin"],$Y,$this->GraphAreaX2-$Data["YMargin"],$Y,array("R"=>$VerticalLineR,"G"=>$VerticalLineG,"B"=>$VerticalLineB,"Alpha"=>$VerticalLineAlpha,"Ticks"=>$VerticalLineTicks)); }

         $MinX = $this->GraphAreaX2;
         foreach ($SeriesName as $Key => $SerieName)
          {
           if ( isset($Data["Series"][$SerieName]["Data"][$Index]) )
            {
             $AxisID      = $Data["Series"][$SerieName]["Axis"];
             $XAxisMode   = $Data["XAxisDisplay"];
             $XAxisFormat = $Data["XAxisFormat"];
             $XAxisUnit   = $Data["XAxisUnit"];
             $AxisMode    = $Data["Axis"][$AxisID]["Display"];
             $AxisFormat  = $Data["Axis"][$AxisID]["Format"];
             $AxisUnit    = $Data["Axis"][$AxisID]["Unit"];

             if ( isset($Data["Abscissa"]) && isset($Data["Series"][$Data["Abscissa"]]["Data"][$Index]) )
              $XLabel = $this->scaleFormat($Data["Series"][$Data["Abscissa"]]["Data"][$Index],$XAxisMode,$XAxisFormat,$XAxisUnit);
             else
              $XLabel = "";

             if ( $OverrideTitle != NULL)
              $Description = $OverrideTitle;
             elseif ( count($SeriesName) == 1 )
              {
               if ( isset($Data["Abscissa"]) && isset($Data["Series"][$Data["Abscissa"]]["Data"][$Index]) )
                $Description = $Data["Series"][$SerieName]["Description"]." - ".$XLabel;
              }
             elseif ( isset($Data["Abscissa"]) && isset($Data["Series"][$Data["Abscissa"]]["Data"][$Index]) )
              $Description = $XLabel;

             $Serie = "";
             if ( isset($Data["Extended"]["Palette"][$Index] ) )
              {
               $Serie["R"] = $Data["Extended"]["Palette"][$Index]["R"];
               $Serie["G"] = $Data["Extended"]["Palette"][$Index]["G"];
               $Serie["B"] = $Data["Extended"]["Palette"][$Index]["B"];
               $Serie["Alpha"] = $Data["Extended"]["Palette"][$Index]["Alpha"];
              }
             else
              {
               $Serie["R"] = $Data["Series"][$SerieName]["Color"]["R"];
               $Serie["G"] = $Data["Series"][$SerieName]["Color"]["G"];
               $Serie["B"] = $Data["Series"][$SerieName]["Color"]["B"];
               $Serie["Alpha"] = $Data["Series"][$SerieName]["Color"]["Alpha"];
              }

             if ( count($SeriesName) == 1 && isset($Data["Series"][$SerieName]["XOffset"]) )
              $SerieOffset = $Data["Series"][$SerieName]["XOffset"];
             else
              $SerieOffset = 0;

             $Value = $Data["Series"][$SerieName]["Data"][$Index];
             if ( $ForceLabels != NULL )
              $Caption = isset($ForceLabels[$Key]) ? $ForceLabels[$Key] : "Not set";
             else
              $Caption = $this->scaleFormat($Value,$AxisMode,$AxisFormat,$AxisUnit);
             if ( $Value == VOID ) { $Value = "NaN"; }

             if ( $this->LastChartLayout == CHART_LAST_LAYOUT_STACKED )
              {
               if ( $Value >=0 ) { $LookFor = "+"; } else { $LookFor = "-"; }

               $Value = 0; $Done = FALSE;
               foreach($Data["Series"] as $Name => $SerieLookup)
                {
                 if ( $SerieLookup["isDrawable"] == TRUE && $Name != $Data["Abscissa"] && !$Done )
                  {
                   if ( isset($Data["Series"][$Name]["Data"][$Index]) && $Data["Series"][$Name]["Data"][$Index] != VOID )
                    {
                     if ($Data["Series"][$Name]["Data"][$Index] >= 0 && $LookFor == "+" ) { $Value = $Value + $Data["Series"][$Name]["Data"][$Index]; }
                     if ($Data["Series"][$Name]["Data"][$Index] < 0 && $LookFor == "-" )  { $Value = $Value - $Data["Series"][$Name]["Data"][$Index]; }
                     if ($Name == $SerieName ) { $Done = TRUE; }
                    }
                  }
                }
              }

             $X = floor($this->scaleComputeY($Value,array("AxisID"=>$AxisID)));
             $Y = floor($this->GraphAreaY1 + $XMargin + $Index * $XStep + $SerieOffset);

             if ($X < $MinX) { $MinX = $X; }

             if ( $DrawPoint == LABEL_POINT_CIRCLE )
              $this->drawFilledCircle($X,$Y,3,array("R"=>255,"G"=>255,"B"=>255,"BorderR"=>0,"BorderG"=>0,"BorderB"=>0));
             elseif ( $DrawPoint == LABEL_POINT_BOX )
              $this->drawFilledRectangle($X-2,$Y-2,$X+2,$Y+2,array("R"=>255,"G"=>255,"B"=>255,"BorderR"=>0,"BorderG"=>0,"BorderB"=>0));

             $Series[] = array("Format"=>$Serie,"Caption"=>$Caption);
            }
          }
         $this->drawLabelBox($MinX,$Y-3,$Description,$Series,$Format);

        }
      }
    }

   /* Draw a label box */
   function drawLabelBox($X,$Y,$Title,$Captions,$Format="")
    {
     $NoTitle			= isset($Format["NoTitle"]) ? $Format["NoTitle"] : NULL;
     $BoxWidth			= isset($Format["BoxWidth"]) ? $Format["BoxWidth"] : 50;
     $DrawSerieColor		= isset($Format["DrawSerieColor"]) ? $Format["DrawSerieColor"] : TRUE;
     $SerieR			= isset($Format["SerieR"]) ? $Format["SerieR"] : NULL;
     $SerieG			= isset($Format["SerieG"]) ? $Format["SerieG"] : NULL;
     $SerieB			= isset($Format["SerieB"]) ? $Format["SerieB"] : NULL;
     $SerieAlpha		= isset($Format["SerieAlpha"]) ? $Format["SerieAlpha"] : NULL;
     $SerieBoxSize		= isset($Format["SerieBoxSize"]) ? $Format["SerieBoxSize"] : 6;
     $SerieBoxSpacing		= isset($Format["SerieBoxSpacing"]) ? $Format["SerieBoxSpacing"] : 4;
     $VerticalMargin		= isset($Format["VerticalMargin"]) ? $Format["VerticalMargin"] : 10;
     $HorizontalMargin		= isset($Format["HorizontalMargin"]) ? $Format["HorizontalMargin"] : 8;
     $R				= isset($Format["R"]) ? $Format["R"] : $this->FontColorR;
     $G				= isset($Format["G"]) ? $Format["G"] : $this->FontColorG;
     $B				= isset($Format["B"]) ? $Format["B"] : $this->FontColorB;
     $Alpha			= isset($Format["Alpha"]) ? $Format["Alpha"] : $this->FontColorA;
     $FontName			= isset($Format["FontName"]) ? $Format["FontName"] : $this->FontName;
     $FontSize			= isset($Format["FontSize"]) ? $Format["FontSize"] : $this->FontSize;
     $TitleMode			= isset($Format["TitleMode"]) ? $Format["TitleMode"] : LABEL_TITLE_NOBACKGROUND;
     $TitleR			= isset($Format["TitleR"]) ? $Format["TitleR"] : $R;
     $TitleG			= isset($Format["TitleG"]) ? $Format["TitleG"] : $G;
     $TitleB			= isset($Format["TitleB"]) ? $Format["TitleB"] : $B;
     $TitleAlpha		= isset($Format["TitleAlpha"]) ? $Format["TitleAlpha"] : 100;
     $TitleBackgroundR		= isset($Format["TitleBackgroundR"]) ? $Format["TitleBackgroundR"] : 0;
     $TitleBackgroundG		= isset($Format["TitleBackgroundG"]) ? $Format["TitleBackgroundG"] : 0;
     $TitleBackgroundB		= isset($Format["TitleBackgroundB"]) ? $Format["TitleBackgroundB"] : 0;
     $TitleBackgroundAlpha	= isset($Format["TitleBackgroundAlpha"]) ? $Format["TitleBackgroundAlpha"] : 100;
     $GradientStartR		= isset($Format["GradientStartR"]) ? $Format["GradientStartR"] : 255;
     $GradientStartG		= isset($Format["GradientStartG"]) ? $Format["GradientStartG"] : 255;
     $GradientStartB		= isset($Format["GradientStartB"]) ? $Format["GradientStartB"] : 255;
     $GradientEndR		= isset($Format["GradientEndR"]) ? $Format["GradientEndR"] : 220;
     $GradientEndG		= isset($Format["GradientEndG"]) ? $Format["GradientEndG"] : 220;
     $GradientEndB		= isset($Format["GradientEndB"]) ? $Format["GradientEndB"] : 220;
     $BoxAlpha			= isset($Format["BoxAlpha"]) ? $Format["BoxAlpha"] : 100;

     if ( !$DrawSerieColor ) { $SerieBoxSize = 0; $SerieBoxSpacing = 0; }

     $TxtPos      = $this->getTextBox($X,$Y,$FontName,$FontSize,0,$Title);
     $TitleWidth  = ($TxtPos[1]["X"] - $TxtPos[0]["X"])+$VerticalMargin*2;
     $TitleHeight = ($TxtPos[0]["Y"] - $TxtPos[2]["Y"]);

     if ( $NoTitle ) { $TitleWidth = 0; $TitleHeight = 0; }

     $CaptionWidth = 0; $CaptionHeight = -$HorizontalMargin;
     foreach($Captions as $Key =>$Caption)
      {
       $TxtPos        = $this->getTextBox($X,$Y,$FontName,$FontSize,0,$Caption["Caption"]);
       $CaptionWidth  = max($CaptionWidth,($TxtPos[1]["X"] - $TxtPos[0]["X"])+$VerticalMargin*2);
       $CaptionHeight = $CaptionHeight + max(($TxtPos[0]["Y"] - $TxtPos[2]["Y"]),($SerieBoxSize+2)) + $HorizontalMargin;
      }

     if ( $CaptionHeight <= 5 ) { $CaptionHeight = $CaptionHeight + $HorizontalMargin/2; }

     if ( $DrawSerieColor ) { $CaptionWidth = $CaptionWidth + $SerieBoxSize + $SerieBoxSpacing; }

     $BoxWidth = max($BoxWidth,$TitleWidth,$CaptionWidth);

     $XMin = $X - 5 - floor(($BoxWidth-10) / 2);
     $XMax = $X + 5 + floor(($BoxWidth-10) / 2);

     $RestoreShadow = $this->Shadow;
     if ( $this->Shadow == TRUE )
      {
       $this->Shadow = FALSE;

       $Poly = "";
       $Poly[] = $X+$this->ShadowX; $Poly[] = $Y+$this->ShadowX;
       $Poly[] = $X+5+$this->ShadowX; $Poly[] = $Y-5+$this->ShadowX;
       $Poly[] = $XMax+$this->ShadowX; $Poly[] = $Y-5+$this->ShadowX;

       if ( $NoTitle )
        {
         $Poly[] = $XMax+$this->ShadowX; $Poly[] = $Y-5-$TitleHeight-$CaptionHeight-$HorizontalMargin*2+$this->ShadowX;
         $Poly[] = $XMin+$this->ShadowX; $Poly[] = $Y-5-$TitleHeight-$CaptionHeight-$HorizontalMargin*2+$this->ShadowX;
        }
       else
        {
         $Poly[] = $XMax+$this->ShadowX; $Poly[] = $Y-5-$TitleHeight-$CaptionHeight-$HorizontalMargin*3+$this->ShadowX;
         $Poly[] = $XMin+$this->ShadowX; $Poly[] = $Y-5-$TitleHeight-$CaptionHeight-$HorizontalMargin*3+$this->ShadowX;
        }

       $Poly[] = $XMin+$this->ShadowX; $Poly[] = $Y-5+$this->ShadowX;
       $Poly[] = $X-5+$this->ShadowX; $Poly[] = $Y-5+$this->ShadowX;
       $this->drawPolygon($Poly,array("R"=>$this->ShadowR,"G"=>$this->ShadowG,"B"=>$this->ShadowB,"Alpha"=>$this->Shadowa));
      }

     /* Draw the background */
     $GradientSettings = array("StartR"=>$GradientStartR,"StartG"=>$GradientStartG,"StartB"=>$GradientStartB,"EndR"=>$GradientEndR,"EndG"=>$GradientEndG,"EndB"=>$GradientEndB,"Alpha"=>$BoxAlpha);
     if ( $NoTitle )
      $this->drawGradientArea($XMin,$Y-5-$TitleHeight-$CaptionHeight-$HorizontalMargin*2,$XMax,$Y-6,DIRECTION_VERTICAL,$GradientSettings);
     else
      $this->drawGradientArea($XMin,$Y-5-$TitleHeight-$CaptionHeight-$HorizontalMargin*3,$XMax,$Y-6,DIRECTION_VERTICAL,$GradientSettings);
     $Poly = ""; $Poly[] = $X; $Poly[] = $Y; $Poly[] = $X-5; $Poly[] = $Y-5; $Poly[] = $X+5; $Poly[] = $Y-5;
     $this->drawPolygon($Poly,array("R"=>$GradientEndR,"G"=>$GradientEndG,"B"=>$GradientEndB,"Alpha"=>$BoxAlpha,"NoBorder"=>TRUE));

     /* Outer border */
     $OuterBorderColor = $this->allocateColor($this->Picture,100,100,100,$BoxAlpha);
     imageline($this->Picture,$XMin,$Y-5,$X-5,$Y-5,$OuterBorderColor);
     imageline($this->Picture,$X,$Y,$X-5,$Y-5,$OuterBorderColor);
     imageline($this->Picture,$X,$Y,$X+5,$Y-5,$OuterBorderColor);
     imageline($this->Picture,$X+5,$Y-5,$XMax,$Y-5,$OuterBorderColor);
     if ( $NoTitle )
      {
       imageline($this->Picture,$XMin,$Y-5-$TitleHeight-$CaptionHeight-$HorizontalMargin*2,$XMin,$Y-5,$OuterBorderColor);
       imageline($this->Picture,$XMax,$Y-5-$TitleHeight-$CaptionHeight-$HorizontalMargin*2,$XMax,$Y-5,$OuterBorderColor);
       imageline($this->Picture,$XMin,$Y-5-$TitleHeight-$CaptionHeight-$HorizontalMargin*2,$XMax,$Y-5-$TitleHeight-$CaptionHeight-$HorizontalMargin*2,$OuterBorderColor);
      }
     else
      {
       imageline($this->Picture,$XMin,$Y-5-$TitleHeight-$CaptionHeight-$HorizontalMargin*3,$XMin,$Y-5,$OuterBorderColor);
       imageline($this->Picture,$XMax,$Y-5-$TitleHeight-$CaptionHeight-$HorizontalMargin*3,$XMax,$Y-5,$OuterBorderColor);
       imageline($this->Picture,$XMin,$Y-5-$TitleHeight-$CaptionHeight-$HorizontalMargin*3,$XMax,$Y-5-$TitleHeight-$CaptionHeight-$HorizontalMargin*3,$OuterBorderColor);
      }

     /* Inner border */
     $InnerBorderColor = $this->allocateColor($this->Picture,255,255,255,$BoxAlpha);
     imageline($this->Picture,$XMin+1,$Y-6,$X-5,$Y-6,$InnerBorderColor);
     imageline($this->Picture,$X,$Y-1,$X-5,$Y-6,$InnerBorderColor);
     imageline($this->Picture,$X,$Y-1,$X+5,$Y-6,$InnerBorderColor);
     imageline($this->Picture,$X+5,$Y-6,$XMax-1,$Y-6,$InnerBorderColor);
     if ( $NoTitle )
      {
       imageline($this->Picture,$XMin+1,$Y-4-$TitleHeight-$CaptionHeight-$HorizontalMargin*2,$XMin+1,$Y-6,$InnerBorderColor);
       imageline($this->Picture,$XMax-1,$Y-4-$TitleHeight-$CaptionHeight-$HorizontalMargin*2,$XMax-1,$Y-6,$InnerBorderColor);
       imageline($this->Picture,$XMin+1,$Y-4-$TitleHeight-$CaptionHeight-$HorizontalMargin*2,$XMax-1,$Y-4-$TitleHeight-$CaptionHeight-$HorizontalMargin*2,$InnerBorderColor);
      }
     else
      {
       imageline($this->Picture,$XMin+1,$Y-4-$TitleHeight-$CaptionHeight-$HorizontalMargin*3,$XMin+1,$Y-6,$InnerBorderColor);
       imageline($this->Picture,$XMax-1,$Y-4-$TitleHeight-$CaptionHeight-$HorizontalMargin*3,$XMax-1,$Y-6,$InnerBorderColor);
       imageline($this->Picture,$XMin+1,$Y-4-$TitleHeight-$CaptionHeight-$HorizontalMargin*3,$XMax-1,$Y-4-$TitleHeight-$CaptionHeight-$HorizontalMargin*3,$InnerBorderColor);
      }

     /* Draw the separator line */
     if ( $TitleMode == LABEL_TITLE_NOBACKGROUND && !$NoTitle )
      {
       $YPos    = $Y-7-$CaptionHeight-$HorizontalMargin-$HorizontalMargin/2;
       $XMargin = $VerticalMargin / 2;
       $this->drawLine($XMin+$XMargin,$YPos+1,$XMax-$XMargin,$YPos+1,array("R"=>$GradientEndR,"G"=>$GradientEndG,"B"=>$GradientEndB,"Alpha"=>$BoxAlpha));
       $this->drawLine($XMin+$XMargin,$YPos,$XMax-$XMargin,$YPos,array("R"=>$GradientStartR,"G"=>$GradientStartG,"B"=>$GradientStartB,"Alpha"=>$BoxAlpha));
      }
     elseif ( $TitleMode == LABEL_TITLE_BACKGROUND )
      {
       $this->drawFilledRectangle($XMin,$Y-5-$TitleHeight-$CaptionHeight-$HorizontalMargin*3,$XMax,$Y-5-$TitleHeight-$CaptionHeight-$HorizontalMargin+$HorizontalMargin/2,array("R"=>$TitleBackgroundR,"G"=>$TitleBackgroundG,"B"=>$TitleBackgroundB,"Alpha"=>$BoxAlpha));
       imageline($this->Picture,$XMin+1,$Y-5-$TitleHeight-$CaptionHeight-$HorizontalMargin+$HorizontalMargin/2+1,$XMax-1,$Y-5-$TitleHeight-$CaptionHeight-$HorizontalMargin+$HorizontalMargin/2+1,$InnerBorderColor);
      }

     /* Write the description */
     if ( !$NoTitle )
      $this->drawText($XMin+$VerticalMargin,$Y-7-$CaptionHeight-$HorizontalMargin*2,$Title,array("Align"=>TEXT_ALIGN_BOTTOMLEFT,"R"=>$TitleR,"G"=>$TitleG,"B"=>$TitleB));

     /* Write the value */
     $YPos = $Y-5-$HorizontalMargin; $XPos = $XMin+$VerticalMargin+$SerieBoxSize+$SerieBoxSpacing;
     foreach($Captions as $Key => $Caption)
      {
       $CaptionTxt    = $Caption["Caption"];
       $TxtPos        = $this->getTextBox($XPos,$YPos,$FontName,$FontSize,0,$CaptionTxt);
       $CaptionHeight = ($TxtPos[0]["Y"] - $TxtPos[2]["Y"]);

       /* Write the serie color if needed */
       if ( $DrawSerieColor )
        {
         $BoxSettings = array("R"=>$Caption["Format"]["R"],"G"=>$Caption["Format"]["G"],"B"=>$Caption["Format"]["B"],"Alpha"=>$Caption["Format"]["Alpha"],"BorderR"=>0,"BorderG"=>0,"BorderB"=>0);
         $this->drawFilledRectangle($XMin+$VerticalMargin,$YPos-$SerieBoxSize,$XMin+$VerticalMargin+$SerieBoxSize,$YPos,$BoxSettings);
        }

       $this->drawText($XPos,$YPos,$CaptionTxt,array("Align"=>TEXT_ALIGN_BOTTOMLEFT));

       $YPos = $YPos - $CaptionHeight - $HorizontalMargin;
      }

     $this->Shadow = $RestoreShadow;
    }

   /* Draw a basic shape */
   function drawShape($X,$Y,$Shape,$PlotSize,$PlotBorder,$BorderSize,$R,$G,$B,$Alpha,$BorderR,$BorderG,$BorderB,$BorderAlpha)
    {
     if ( $Shape == SERIE_SHAPE_FILLEDCIRCLE )
      {
       if ( $PlotBorder ) { $this->drawFilledCircle($X,$Y,$PlotSize+$BorderSize,array("R"=>$BorderR,"G"=>$BorderG,"B"=>$BorderB,"Alpha"=>$BorderAlpha)); }
       $this->drawFilledCircle($X,$Y,$PlotSize,array("R"=>$R,"G"=>$G,"B"=>$B,"Alpha"=>$Alpha));
      }
     elseif ( $Shape == SERIE_SHAPE_FILLEDSQUARE )
      {
       if ( $PlotBorder ) { $this->drawFilledRectangle($X-$PlotSize-$BorderSize,$Y-$PlotSize-$BorderSize,$X+$PlotSize+$BorderSize,$Y+$PlotSize+$BorderSize,array("R"=>$BorderR,"G"=>$BorderG,"B"=>$BorderB,"Alpha"=>$BorderAlpha)); }
       $this->drawFilledRectangle($X-$PlotSize,$Y-$PlotSize,$X+$PlotSize,$Y+$PlotSize,array("R"=>$R,"G"=>$G,"B"=>$B,"Alpha"=>$Alpha));
      }
     elseif ( $Shape == SERIE_SHAPE_FILLEDTRIANGLE )
      {
       if ( $PlotBorder )
        {
         $Pos = ""; $Pos[]=$X; $Pos[]=$Y-$PlotSize-$BorderSize; $Pos[]=$X-$PlotSize-$BorderSize; $Pos[]=$Y+$PlotSize+$BorderSize; $Pos[]=$X+$PlotSize+$BorderSize; $Pos[]=$Y+$PlotSize+$BorderSize;
         $this->drawPolygon($Pos,array("R"=>$BorderR,"G"=>$BorderG,"B"=>$BorderB,"Alpha"=>$BorderAlpha));
        }

       $Pos = ""; $Pos[]=$X; $Pos[]=$Y-$PlotSize; $Pos[]=$X-$PlotSize; $Pos[]=$Y+$PlotSize; $Pos[]=$X+$PlotSize; $Pos[]=$Y+$PlotSize;
       $this->drawPolygon($Pos,array("R"=>$R,"G"=>$G,"B"=>$B,"Alpha"=>$Alpha));
      }
     elseif ( $Shape == SERIE_SHAPE_TRIANGLE )
      {
       $this->drawLine($X,$Y-$PlotSize,$X-$PlotSize,$Y+$PlotSize,array("R"=>$R,"G"=>$G,"B"=>$B,"Alpha"=>$Alpha));
       $this->drawLine($X-$PlotSize,$Y+$PlotSize,$X+$PlotSize,$Y+$PlotSize,array("R"=>$R,"G"=>$G,"B"=>$B,"Alpha"=>$Alpha));
       $this->drawLine($X+$PlotSize,$Y+$PlotSize,$X,$Y-$PlotSize,array("R"=>$R,"G"=>$G,"B"=>$B,"Alpha"=>$Alpha));
      }
     elseif ( $Shape == SERIE_SHAPE_SQUARE )
      $this->drawRectangle($X-$PlotSize,$Y-$PlotSize,$X+$PlotSize,$Y+$PlotSize,array("R"=>$R,"G"=>$G,"B"=>$B,"Alpha"=>$Alpha));
     elseif ( $Shape == SERIE_SHAPE_CIRCLE )
      $this->drawCircle($X,$Y,$PlotSize,$PlotSize,array("R"=>$R,"G"=>$G,"B"=>$B,"Alpha"=>$Alpha));
     elseif ( $Shape == SERIE_SHAPE_DIAMOND )
      {
       $Pos = ""; $Pos[]=$X-$PlotSize; $Pos[]=$Y; $Pos[]=$X; $Pos[]=$Y-$PlotSize; $Pos[]=$X+$PlotSize; $Pos[]=$Y; $Pos[]=$X; $Pos[]=$Y+$PlotSize;
       $this->drawPolygon($Pos,array("NoFill"=>TRUE,"BorderR"=>$R,"BorderG"=>$G,"BorderB"=>$B,"BorderAlpha"=>$Alpha));
      }      
     elseif ( $Shape == SERIE_SHAPE_FILLEDDIAMOND )
      {
       if ( $PlotBorder )
        {
         $Pos = ""; $Pos[]=$X-$PlotSize-$BorderSize; $Pos[]=$Y; $Pos[]=$X; $Pos[]=$Y-$PlotSize-$BorderSize; $Pos[]=$X+$PlotSize+$BorderSize; $Pos[]=$Y; $Pos[]=$X; $Pos[]=$Y+$PlotSize+$BorderSize;
         $this->drawPolygon($Pos,array("R"=>$BorderR,"G"=>$BorderG,"B"=>$BorderB,"Alpha"=>$BorderAlpha));
        }

       $Pos = ""; $Pos[]=$X-$PlotSize; $Pos[]=$Y; $Pos[]=$X; $Pos[]=$Y-$PlotSize; $Pos[]=$X+$PlotSize; $Pos[]=$Y; $Pos[]=$X; $Pos[]=$Y+$PlotSize;
       $this->drawPolygon($Pos,array("R"=>$R,"G"=>$G,"B"=>$B,"Alpha"=>$Alpha));
      }      
    }

   function drawPolygonChart($Points,$Format="")
    {
     $R			= isset($Format["R"]) ? $Format["R"] : 0;
     $G			= isset($Format["G"]) ? $Format["G"] : 0;
     $B			= isset($Format["B"]) ? $Format["B"] : 0;
     $Alpha		= isset($Format["Alpha"]) ? $Format["Alpha"] : 100;
     $NoFill		= isset($Format["NoFill"]) ? $Format["NoFill"] : FALSE;
     $NoBorder		= isset($Format["NoBorder"]) ? $Format["NoBorder"] : FALSE;
     $BorderR		= isset($Format["BorderR"]) ? $Format["BorderR"] : $R;
     $BorderG		= isset($Format["BorderG"]) ? $Format["BorderG"] : $G;
     $BorderB		= isset($Format["BorderB"]) ? $Format["BorderB"] : $B;
     $BorderAlpha 	= isset($Format["BorderAlpha"]) ? $Format["BorderAlpha"] : $Alpha / 2;
     $Surrounding	= isset($Format["Surrounding"]) ? $Format["Surrounding"] : NULL;
     $Threshold         = isset($Format["Threshold"]) ? $Format["Threshold"] : NULL;

     if ( $Surrounding != NULL ) { $BorderR = $R+$Surrounding; $BorderG = $G+$Surrounding; $BorderB = $B+$Surrounding; }

     $RestoreShadow = $this->Shadow;
     $this->Shadow = FALSE;

     $AllIntegers = TRUE;
     for($i=0;$i<=count($Points)-2;$i=$i+2)
      { if ( $this->getFirstDecimal($Points[$i+1]) != 0 ) { $AllIntegers = FALSE; } }

     /* Convert polygon to segments */
     $Segments = "";
     for($i=2;$i<=count($Points)-2;$i=$i+2)
      { $Segments[] = array("X1"=>$Points[$i-2],"Y1"=>$Points[$i-1],"X2"=>$Points[$i],"Y2"=>$Points[$i+1]); }
     $Segments[] = array("X1"=>$Points[$i-2],"Y1"=>$Points[$i-1],"X2"=>$Points[0],"Y2"=>$Points[1]);

     /* Simplify straight lines */
     $Result = ""; $inHorizon = FALSE; $LastX = VOID;
     foreach($Segments as $Key => $Pos)
      {
       if ( $Pos["Y1"] != $Pos["Y2"] )
        {
         if ( $inHorizon ) { $inHorizon = FALSE; $Result[] = array("X1"=>$LastX,"Y1"=>$Pos["Y1"],"X2"=>$Pos["X1"],"Y2"=>$Pos["Y1"]); }

         $Result[] = array("X1"=>$Pos["X1"],"Y1"=>$Pos["Y1"],"X2"=>$Pos["X2"],"Y2"=>$Pos["Y2"]);
        }
       else { if ( !$inHorizon ) { $inHorizon = TRUE; $LastX = $Pos["X1"];} }
      }
     $Segments = $Result;

     /* Do we have something to draw */
     if ( $Segments == "" ) { return(0); }

     /* For segments debugging purpose */
     //foreach($Segments as $Key => $Pos)
     // echo $Pos["X1"].",".$Pos["Y1"].",".$Pos["X2"].",".$Pos["Y2"]."\r\n";

     /* Find out the min & max Y boundaries */
     $MinY = OUT_OF_SIGHT; $MaxY = OUT_OF_SIGHT;
     foreach($Segments as $Key => $Coords)
      {
       if ( $MinY == OUT_OF_SIGHT || $MinY > min($Coords["Y1"],$Coords["Y2"]) ) { $MinY = min($Coords["Y1"],$Coords["Y2"]); }
       if ( $MaxY == OUT_OF_SIGHT || $MaxY < max($Coords["Y1"],$Coords["Y2"]) ) { $MaxY = max($Coords["Y1"],$Coords["Y2"]); }
      }

     if ( $AllIntegers ) { $YStep = 1; } else { $YStep = .5; }

     $MinY = floor($MinY); $MaxY = floor($MaxY);

     /* Scan each Y lines */
     $DefaultColor = $this->allocateColor($this->Picture,$R,$G,$B,$Alpha);
     $DebugLine = 0; $DebugColor = $this->allocateColor($this->Picture,255,0,0,100);

     $MinY = floor($MinY); $MaxY = floor($MaxY); $YStep = 1; 

     if ( !$NoFill )
      {
       //if ( $DebugLine ) { $MinY = $DebugLine; $MaxY = $DebugLine; }
       for($Y=$MinY;$Y<=$MaxY;$Y=$Y+$YStep)
        {
         $Intersections = ""; $LastSlope = NULL; $RestoreLast = "-";
         foreach($Segments as $Key => $Coords)
          {
           $X1 = $Coords["X1"]; $X2 = $Coords["X2"]; $Y1 = $Coords["Y1"]; $Y2 = $Coords["Y2"];

           if ( min($Y1,$Y2) <= $Y && max($Y1,$Y2) >= $Y )
            {
             if ( $Y1 == $Y2 )
              { $X = $X1; }
             else
              { $X = $X1 + ( ($Y-$Y1)*$X2 - ($Y-$Y1)*$X1 ) / ($Y2-$Y1); }

             $X = floor($X);

             if ( $X2 == $X1 )
              { $Slope = "!"; }
             else
              {
               $SlopeC = ($Y2 - $Y1) / ($X2 - $X1);
               if( $SlopeC == 0 )
                { $Slope = "="; }
               elseif( $SlopeC > 0 )
                { $Slope = "+"; }
               elseif ( $SlopeC < 0 )
                { $Slope = "-"; }
              }

             if ( !is_array($Intersections) )
              { $Intersections[] = $X; }
             elseif( !in_array($X,$Intersections) )
              { $Intersections[] = $X; }
             elseif( in_array($X,$Intersections) )
              {
               if ($Y == $DebugLine) { echo $Slope."/".$LastSlope."(".$X.") "; }

               if ( $Slope == "=" && $LastSlope == "-"  )                             { $Intersections[] = $X; }
               if ( $Slope != $LastSlope && $LastSlope != "!" && $LastSlope != "=" )  { $Intersections[] = $X; }
               if ( $Slope != $LastSlope && $LastSlope == "!" && $Slope == "+" )      { $Intersections[] = $X; }
              }

             if ( is_array($Intersections) && in_array($X,$Intersections) && $LastSlope == "=" && ($Slope == "-" )) { $Intersections[] = $X; }

             $LastSlope = $Slope;
            }
          }
         if ( $RestoreLast != "-" ) { $Intersections[] = $RestoreLast; echo "@".$Y."\r\n"; }

         if ( is_array($Intersections) )
          {
           sort($Intersections);

           if ($Y == $DebugLine) { print_r($Intersections); }

           /* Remove NULL plots */
           $Result = "";
           for($i=0;$i<=count($Intersections)-1;$i=$i+2)
            {
             if ( isset($Intersections[$i+1]) )
              { if ( $Intersections[$i] != $Intersections[$i+1] ) { $Result[] = $Intersections[$i]; $Result[] = $Intersections[$i+1]; } }
            }

           if ( is_array($Result) )
            {
             $Intersections = $Result;

             $LastX = OUT_OF_SIGHT;
             foreach($Intersections as $Key => $X)
              {
               if ( $LastX == OUT_OF_SIGHT )
                $LastX = $X;
               elseif ( $LastX != OUT_OF_SIGHT )
                {
                 if ( $this->getFirstDecimal($LastX) > 1 ) { $LastX++; }

                 $Color = $DefaultColor;
                 if ( $Threshold != NULL )
                  {
                   foreach($Threshold as $Key => $Parameters)
                    {
                     if ( $Y <= $Parameters["MinX"] && $Y >= $Parameters["MaxX"])
                      {
                       if ( isset($Parameters["R"]) ) { $R = $Parameters["R"]; } else { $R = 0; }
                       if ( isset($Parameters["G"]) ) { $G = $Parameters["G"]; } else { $G = 0; }
                       if ( isset($Parameters["B"]) ) { $B = $Parameters["B"]; } else { $B = 0; }
                       if ( isset($Parameters["Alpha"]) ) { $Alpha = $Parameters["Alpha"]; } else { $Alpha = 100; }
                       $Color = $this->allocateColor($this->Picture,$R,$G,$B,$Alpha);
                      }
                    }
                  }

                 imageline($this->Picture,$LastX,$Y,$X,$Y,$Color);

                 if ( $Y == $DebugLine) { imageline($this->Picture,$LastX,$Y,$X,$Y,$DebugColor); }

                 $LastX = OUT_OF_SIGHT;
                }
              }
            }
          }
        }
      }

     /* Draw the polygon border, if required */
     if ( !$NoBorder)
      {
       foreach($Segments as $Key => $Coords)
        $this->drawLine($Coords["X1"],$Coords["Y1"],$Coords["X2"],$Coords["Y2"],array("R"=>$BorderR,"G"=>$BorderG,"B"=>$BorderB,"Alpha"=>$BorderAlpha,"Threshold"=>$Threshold));
      }

     $this->Shadow = $RestoreShadow;
    }

   /* Return the abscissa margin */
   function getAbscissaMargin($Data)
    {
     foreach($Data["Axis"] as $AxisID => $Values) { if ( $Values["Identity"] == AXIS_X ) { return($Values["Margin"]); } }
     return(0);
    }

  }
?><|MERGE_RESOLUTION|>--- conflicted
+++ resolved
@@ -13,5310 +13,6842 @@
      You can find the whole class documentation on the pChart web site.
  */
 
- define("DIRECTION_VERTICAL"		, 690001);
- define("DIRECTION_HORIZONTAL"		, 690002);
-
- define("SCALE_POS_LEFTRIGHT"		, 690101);
- define("SCALE_POS_TOPBOTTOM"		, 690102);
-
- define("SCALE_MODE_FLOATING"		, 690201);
- define("SCALE_MODE_START0"		, 690202);
- define("SCALE_MODE_ADDALL"		, 690203);
- define("SCALE_MODE_ADDALL_START0"	, 690204);
- define("SCALE_MODE_MANUAL"		, 690205);
-
- define("SCALE_SKIP_NONE"		, 690301);
- define("SCALE_SKIP_SAME"		, 690302);
- define("SCALE_SKIP_NUMBERS"		, 690303);
-
- define("TEXT_ALIGN_TOPLEFT"		, 690401);
- define("TEXT_ALIGN_TOPMIDDLE"		, 690402);
- define("TEXT_ALIGN_TOPRIGHT"		, 690403);
- define("TEXT_ALIGN_MIDDLELEFT"		, 690404);
- define("TEXT_ALIGN_MIDDLEMIDDLE"	, 690405);
- define("TEXT_ALIGN_MIDDLERIGHT"	, 690406);
- define("TEXT_ALIGN_BOTTOMLEFT"		, 690407);
- define("TEXT_ALIGN_BOTTOMMIDDLE"	, 690408);
- define("TEXT_ALIGN_BOTTOMRIGHT"	, 690409);
-
- define("POSITION_TOP"                  , 690501);
- define("POSITION_BOTTOM"               , 690502);
-
- define("LABEL_POS_LEFT"		, 690601);
- define("LABEL_POS_CENTER"		, 690602);
- define("LABEL_POS_RIGHT"		, 690603);
- define("LABEL_POS_TOP"			, 690604);
- define("LABEL_POS_BOTTOM"		, 690605);
- define("LABEL_POS_INSIDE"		, 690606);
- define("LABEL_POS_OUTSIDE"		, 690607);
-
- define("ORIENTATION_HORIZONTAL"	, 690701);
- define("ORIENTATION_VERTICAL"		, 690702);
- define("ORIENTATION_AUTO"		, 690703);
-
- define("LEGEND_NOBORDER"		, 690800);
- define("LEGEND_BOX"			, 690801);
- define("LEGEND_ROUND"			, 690802);
-
- define("LEGEND_VERTICAL"		, 690901);
- define("LEGEND_HORIZONTAL"		, 690902);
-
- define("LEGEND_FAMILY_BOX"		, 691051);
- define("LEGEND_FAMILY_CIRCLE"		, 691052);
- define("LEGEND_FAMILY_LINE"		, 691053);
-
- define("DISPLAY_AUTO"			, 691001);
- define("DISPLAY_MANUAL"		, 691002);
-
- define("LABELING_ALL"			, 691011);
- define("LABELING_DIFFERENT"		, 691012);
-
- define("BOUND_MIN"			, 691021);
- define("BOUND_MAX"			, 691022);
- define("BOUND_BOTH"			, 691023);
-
- define("BOUND_LABEL_POS_TOP"		, 691031);
- define("BOUND_LABEL_POS_BOTTOM"	, 691032);
- define("BOUND_LABEL_POS_AUTO"		, 691033);
-
- define("CAPTION_LEFT_TOP"		, 691041);
- define("CAPTION_RIGHT_BOTTOM"		, 691042);
-
- define("GRADIENT_SIMPLE"		, 691051);
- define("GRADIENT_EFFECT_CAN"		, 691052);
-
- define("LABEL_TITLE_NOBACKGROUND"	, 691061);
- define("LABEL_TITLE_BACKGROUND"	, 691062);
-
- define("LABEL_POINT_NONE"		, 691071);
- define("LABEL_POINT_CIRCLE"		, 691072);
- define("LABEL_POINT_BOX"		, 691073);
-
- define("ZONE_NAME_ANGLE_AUTO"		, 691081);
-
- define("PI"		, 3.14159265);
- define("ALL"		, 69);
- define("NONE"		, 31);
- define("AUTO"		, 690000);
- define("OUT_OF_SIGHT"	, -10000000000000);
+ define("DIRECTION_VERTICAL", 690001);
+ define("DIRECTION_HORIZONTAL", 690002);
+
+ define("SCALE_POS_LEFTRIGHT", 690101);
+ define("SCALE_POS_TOPBOTTOM", 690102);
+
+ define("SCALE_MODE_FLOATING", 690201);
+ define("SCALE_MODE_START0", 690202);
+ define("SCALE_MODE_ADDALL", 690203);
+ define("SCALE_MODE_ADDALL_START0", 690204);
+ define("SCALE_MODE_MANUAL", 690205);
+
+ define("SCALE_SKIP_NONE", 690301);
+ define("SCALE_SKIP_SAME", 690302);
+ define("SCALE_SKIP_NUMBERS", 690303);
+
+ define("TEXT_ALIGN_TOPLEFT", 690401);
+ define("TEXT_ALIGN_TOPMIDDLE", 690402);
+ define("TEXT_ALIGN_TOPRIGHT", 690403);
+ define("TEXT_ALIGN_MIDDLELEFT", 690404);
+ define("TEXT_ALIGN_MIDDLEMIDDLE", 690405);
+ define("TEXT_ALIGN_MIDDLERIGHT", 690406);
+ define("TEXT_ALIGN_BOTTOMLEFT", 690407);
+ define("TEXT_ALIGN_BOTTOMMIDDLE", 690408);
+ define("TEXT_ALIGN_BOTTOMRIGHT", 690409);
+
+ define("POSITION_TOP", 690501);
+ define("POSITION_BOTTOM", 690502);
+
+ define("LABEL_POS_LEFT", 690601);
+ define("LABEL_POS_CENTER", 690602);
+ define("LABEL_POS_RIGHT", 690603);
+ define("LABEL_POS_TOP", 690604);
+ define("LABEL_POS_BOTTOM", 690605);
+ define("LABEL_POS_INSIDE", 690606);
+ define("LABEL_POS_OUTSIDE", 690607);
+
+ define("ORIENTATION_HORIZONTAL", 690701);
+ define("ORIENTATION_VERTICAL", 690702);
+ define("ORIENTATION_AUTO", 690703);
+
+ define("LEGEND_NOBORDER", 690800);
+ define("LEGEND_BOX", 690801);
+ define("LEGEND_ROUND", 690802);
+
+ define("LEGEND_VERTICAL", 690901);
+ define("LEGEND_HORIZONTAL", 690902);
+
+ define("LEGEND_FAMILY_BOX", 691051);
+ define("LEGEND_FAMILY_CIRCLE", 691052);
+ define("LEGEND_FAMILY_LINE", 691053);
+
+ define("DISPLAY_AUTO", 691001);
+ define("DISPLAY_MANUAL", 691002);
+
+ define("LABELING_ALL", 691011);
+ define("LABELING_DIFFERENT", 691012);
+
+ define("BOUND_MIN", 691021);
+ define("BOUND_MAX", 691022);
+ define("BOUND_BOTH", 691023);
+
+ define("BOUND_LABEL_POS_TOP", 691031);
+ define("BOUND_LABEL_POS_BOTTOM", 691032);
+ define("BOUND_LABEL_POS_AUTO", 691033);
+
+ define("CAPTION_LEFT_TOP", 691041);
+ define("CAPTION_RIGHT_BOTTOM", 691042);
+
+ define("GRADIENT_SIMPLE", 691051);
+ define("GRADIENT_EFFECT_CAN", 691052);
+
+ define("LABEL_TITLE_NOBACKGROUND", 691061);
+ define("LABEL_TITLE_BACKGROUND", 691062);
+
+ define("LABEL_POINT_NONE", 691071);
+ define("LABEL_POINT_CIRCLE", 691072);
+ define("LABEL_POINT_BOX", 691073);
+
+ define("ZONE_NAME_ANGLE_AUTO", 691081);
+
+ define("PI", 3.14159265);
+ define("ALL", 69);
+ define("NONE", 31);
+ define("AUTO", 690000);
+ define("OUT_OF_SIGHT", -10000000000000);
 
  class pDraw
-  {
-   /* Returns the number of drawable series */
-   function countDrawableSeries()
-    {
-     $Results = 0;
-     $Data = $this->DataSet->getData();
-
-     foreach($Data["Series"] as $SerieName => $Serie)
-      { if ( $Serie["isDrawable"] == TRUE && $SerieName != $Data["Abscissa"] ) { $Results++; } }
-
-     return($Results);
-    }
-
-   /* Fix box coordinates */
-   function fixBoxCoordinates($Xa,$Ya,$Xb,$Yb)
-    {
-     $X1 = min($Xa,$Xb); $Y1 = min($Ya,$Yb);
-     $X2 = max($Xa,$Xb); $Y2 = max($Ya,$Yb);
-
-     return(array($X1,$Y1,$X2,$Y2));
-    }
-
-   /* Draw a polygon */
-   function drawPolygon($Points,$Format="")
-    {
-     $R			= isset($Format["R"]) ? $Format["R"] : 0;
-     $G			= isset($Format["G"]) ? $Format["G"] : 0;
-     $B			= isset($Format["B"]) ? $Format["B"] : 0;
-     $Alpha		= isset($Format["Alpha"]) ? $Format["Alpha"] : 100;
-     $NoFill		= isset($Format["NoFill"]) ? $Format["NoFill"] : FALSE;
-     $NoBorder		= isset($Format["NoBorder"]) ? $Format["NoBorder"] : FALSE;
-     $BorderR		= isset($Format["BorderR"]) ? $Format["BorderR"] : $R;
-     $BorderG		= isset($Format["BorderG"]) ? $Format["BorderG"] : $G;
-     $BorderB		= isset($Format["BorderB"]) ? $Format["BorderB"] : $B;
-     $BorderAlpha 	= isset($Format["Alpha"]) ? $Format["Alpha"] : $Alpha / 2;
-     $Surrounding	= isset($Format["Surrounding"]) ? $Format["Surrounding"] : NULL;
-     $SkipX		= isset($Format["SkipX"]) ? $Format["SkipX"] : OUT_OF_SIGHT;
-     $SkipY		= isset($Format["SkipY"]) ? $Format["SkipY"] : OUT_OF_SIGHT;
-
-     /* Calling the ImageFilledPolygon() function over the $Points array will round it */ 	
-     $Backup = $Points;
-
-     if ( $Surrounding != NULL ) { $BorderR = $R+$Surrounding; $BorderG = $G+$Surrounding; $BorderB = $B+$Surrounding; }
-
-     if ( $SkipX != OUT_OF_SIGHT ) { $SkipX = floor($SkipX); }
-     if ( $SkipY != OUT_OF_SIGHT ) { $SkipY = floor($SkipY); }
-
-     $RestoreShadow = $this->Shadow;
-     if ( !$NoFill )
-      {
-       if ( $this->Shadow && $this->ShadowX != 0 && $this->ShadowY != 0 )
-        {
-         $this->Shadow = FALSE;
-         for($i=0;$i<=count($Points)-1;$i=$i+2)
-          { $Shadow[] = $Points[$i] + $this->ShadowX; $Shadow[] = $Points[$i+1] + $this->ShadowY; }
-         $this->drawPolygon($Shadow,array("R"=>$this->ShadowR,"G"=>$this->ShadowG,"B"=>$this->ShadowB,"Alpha"=>$this->Shadowa,"NoBorder"=>TRUE));
-        }
-
-       $FillColor = $this->allocateColor($this->Picture,$R,$G,$B,$Alpha);
-
-       if ( count($Points) >= 6 )
-        { ImageFilledPolygon($this->Picture,$Points,count($Points)/2,$FillColor); }
-      }
-
-     if ( !$NoBorder )
-      {
-       $Points = $Backup;
-
-       if ( $NoFill )
-        $BorderSettings = array("R"=>$R,"G"=>$G,"B"=>$B,"Alpha"=>$Alpha);
-       else
-        $BorderSettings = array("R"=>$BorderR,"G"=>$BorderG,"B"=>$BorderB,"Alpha"=>$BorderAlpha);
-
-       for($i=0;$i<=count($Points)-1;$i=$i+2)
-        {
-         if ( isset($Points[$i+2]) )
-          {
-           if ( !($Points[$i] == $Points[$i+2] && $Points[$i] == $SkipX ) && !($Points[$i+1] == $Points[$i+3] && $Points[$i+1] == $SkipY ) )
-            $this->drawLine($Points[$i],$Points[$i+1],$Points[$i+2],$Points[$i+3],$BorderSettings);
-          }
-         else
-          {
-           if ( !($Points[$i] == $Points[0] && $Points[$i] == $SkipX ) && !($Points[$i+1] == $Points[1] && $Points[$i+1] == $SkipY ) )
-            $this->drawLine($Points[$i],$Points[$i+1],$Points[0],$Points[1],$BorderSettings);
-          }
-        }
-      }
-
-     $this->Shadow = $RestoreShadow;
-    }
-
-   /* Apply AALias correction to the rounded box boundaries */
-   function offsetCorrection($Value,$Mode)
-    {
-     $Value = round($Value,1);
-
-     if ( $Value == 0 && $Mode == 1 ) { return(.9); }
-     if ( $Value == 0 ) { return(0); }
-
-     if ( $Mode == 1) 
-      { if ( $Value == 1 ) { return(.9); }; if ( $Value == .1 ) { return(.9); }; if ( $Value == .2 ) { return(.8); }; if ( $Value == .3 ) { return(.8); }; if ( $Value == .4 ) { return(.7); }; if ( $Value == .5 ) { return(.5); }; if ( $Value == .6 ) { return(.8); }; if ( $Value == .7 ) { return(.7); }; if ( $Value == .8 ) { return(.6); }; if ( $Value == .9 ) { return(.9); }; }
-
-     if ( $Mode == 2) 
-      { if ( $Value == 1 ) { return(.9); }; if ( $Value == .1 ) { return(.1); }; if ( $Value == .2 ) { return(.2); }; if ( $Value == .3 ) { return(.3); }; if ( $Value == .4 ) { return(.4); }; if ( $Value == .5 ) { return(.5); }; if ( $Value == .6 ) { return(.8); }; if ( $Value == .7 ) { return(.7); }; if ( $Value == .8 ) { return(.8); }; if ( $Value == .9 ) { return(.9); }; }
-
-     if ( $Mode == 3) 
-      { if ( $Value == 1 ) { return(.1); }; if ( $Value == .1 ) { return(.1); }; if ( $Value == .2 ) { return(.2); }; if ( $Value == .3 ) { return(.3); }; if ( $Value == .4 ) { return(.4); }; if ( $Value == .5 ) { return(.9); }; if ( $Value == .6 ) { return(.6); }; if ( $Value == .7 ) { return(.7); }; if ( $Value == .8 ) { return(.4); }; if ( $Value == .9 ) { return(.5); }; }
-
-     if ( $Mode == 4) 
-      { if ( $Value == 1 ) { return(-1); }; if ( $Value == .1 ) { return(.1); }; if ( $Value == .2 ) { return(.2); }; if ( $Value == .3 ) { return(.3); }; if ( $Value == .4 ) { return(.1); }; if ( $Value == .5 ) { return(-.1); }; if ( $Value == .6 ) { return(.8); }; if ( $Value == .7 ) { return(.1); }; if ( $Value == .8 ) { return(.1); }; if ( $Value == .9 ) { return(.1); }; }
-    }
-
-   /* Draw a rectangle with rounded corners */
-   function drawRoundedRectangle($X1,$Y1,$X2,$Y2,$Radius,$Format="")
-    {
-     $R	    = isset($Format["R"]) ? $Format["R"] : 0;
-     $G	    = isset($Format["G"]) ? $Format["G"] : 0;
-     $B	    = isset($Format["B"]) ? $Format["B"] : 0;
-     $Alpha = isset($Format["Alpha"]) ? $Format["Alpha"] : 100;
-
-     list($X1,$Y1,$X2,$Y2) = $this->fixBoxCoordinates($X1,$Y1,$X2,$Y2);
-
-     if ( $X2 - $X1 < $Radius ) { $Radius = floor((($X2-$X1))/2); }
-     if ( $Y2 - $Y1 < $Radius ) { $Radius = floor((($Y2-$Y1))/2); }
-
-     $Color = array("R"=>$R,"G"=>$G,"B"=>$B,"Alpha"=>$Alpha,"NoBorder"=>TRUE);
-
-     if ( $Radius <= 0 ) { $this->drawRectangle($X1,$Y1,$X2,$Y2,$Color); return(0); }
-
-     if ( $this->Antialias )
-      {
-       $this->drawLine($X1+$Radius,$Y1,$X2-$Radius,$Y1,$Color);
-       $this->drawLine($X2,$Y1+$Radius,$X2,$Y2-$Radius,$Color);
-       $this->drawLine($X2-$Radius,$Y2,$X1+$Radius,$Y2,$Color);
-       $this->drawLine($X1,$Y1+$Radius,$X1,$Y2-$Radius,$Color);
-      }
-     else
-      {
-       $Color = $this->allocateColor($this->Picture,$R,$G,$B,$Alpha);
-       imageline($this->Picture,$X1+$Radius,$Y1,$X2-$Radius,$Y1,$Color);
-       imageline($this->Picture,$X2,$Y1+$Radius,$X2,$Y2-$Radius,$Color);
-       imageline($this->Picture,$X2-$Radius,$Y2,$X1+$Radius,$Y2,$Color);
-       imageline($this->Picture,$X1,$Y1+$Radius,$X1,$Y2-$Radius,$Color);
-      }
-
-     $Step = 360 / (2 * PI * $Radius);
-     for($i=0;$i<=90;$i=$i+$Step)
-      {
-       $X = cos(($i+180)*PI/180) * $Radius + $X1 + $Radius;
-       $Y = sin(($i+180)*PI/180) * $Radius + $Y1 + $Radius;
-       $this->drawAntialiasPixel($X,$Y,array("R"=>$R,"G"=>$G,"B"=>$B,"Alpha"=>$Alpha));
-
-       $X = cos(($i+90)*PI/180) * $Radius + $X1 + $Radius;
-       $Y = sin(($i+90)*PI/180) * $Radius + $Y2 - $Radius;
-       $this->drawAntialiasPixel($X,$Y,array("R"=>$R,"G"=>$G,"B"=>$B,"Alpha"=>$Alpha));
-
-       $X = cos($i*PI/180) * $Radius + $X2 - $Radius;
-       $Y = sin($i*PI/180) * $Radius + $Y2 - $Radius;
-       $this->drawAntialiasPixel($X,$Y,array("R"=>$R,"G"=>$G,"B"=>$B,"Alpha"=>$Alpha));
-
-       $X = cos(($i+270)*PI/180) * $Radius + $X2 - $Radius;
-       $Y = sin(($i+270)*PI/180) * $Radius + $Y1 + $Radius;
-       $this->drawAntialiasPixel($X,$Y,array("R"=>$R,"G"=>$G,"B"=>$B,"Alpha"=>$Alpha));
-      }
-    }
-
-   /* Draw a rectangle with rounded corners */
-   function drawRoundedFilledRectangle($X1,$Y1,$X2,$Y2,$Radius,$Format="")
-    {
-     $R			= isset($Format["R"]) ? $Format["R"] : 0;
-     $G			= isset($Format["G"]) ? $Format["G"] : 0;
-     $B			= isset($Format["B"]) ? $Format["B"] : 0;
-     $BorderR		= isset($Format["BorderR"]) ? $Format["BorderR"] : -1;
-     $BorderG		= isset($Format["BorderG"]) ? $Format["BorderG"] : -1;
-     $BorderB		= isset($Format["BorderB"]) ? $Format["BorderB"] : -1;
-     $Alpha		= isset($Format["Alpha"]) ? $Format["Alpha"] : 100;
-     $Surrounding	= isset($Format["Surrounding"]) ? $Format["Surrounding"] : NULL;
-
-     /* Temporary fix for AA issue */
-     $Y1 = floor($Y1); $Y2 = floor($Y2); $X1 = floor($X1); $X2 = floor($X2);
-
-     if ( $Surrounding != NULL ) { $BorderR = $R+$Surrounding; $BorderG = $G+$Surrounding; $BorderB = $B+$Surrounding; }
-     if ( $BorderR == -1 ) { $BorderR = $R; $BorderG = $G; $BorderB = $B; }
-
-     list($X1,$Y1,$X2,$Y2) = $this->fixBoxCoordinates($X1,$Y1,$X2,$Y2);
-
-     if ( $X2 - $X1 < $Radius*2 ) { $Radius = floor((($X2-$X1))/4); }
-     if ( $Y2 - $Y1 < $Radius*2 ) { $Radius = floor((($Y2-$Y1))/4); }
-
-     $RestoreShadow = $this->Shadow;
-     if ( $this->Shadow && $this->ShadowX != 0 && $this->ShadowY != 0 )
-      {
-       $this->Shadow = FALSE;
-       $this->drawRoundedFilledRectangle($X1+$this->ShadowX,$Y1+$this->ShadowY,$X2+$this->ShadowX,$Y2+$this->ShadowY,$Radius,array("R"=>$this->ShadowR,"G"=>$this->ShadowG,"B"=>$this->ShadowB,"Alpha"=>$this->Shadowa));
-      }
-
-     $Color = array("R"=>$R,"G"=>$G,"B"=>$B,"Alpha"=>$Alpha,"NoBorder"=>TRUE);
-
-     if ( $Radius <= 0 ) { $this->drawFilledRectangle($X1,$Y1,$X2,$Y2,$Color); return(0); }
-
-     $YTop    = $Y1+$Radius;
-     $YBottom = $Y2-$Radius;
-
-     $Step = 360 / (2 * PI * $Radius);
-     $Positions = ""; $Radius--; $MinY = ""; $MaxY = "";
-     for($i=0;$i<=90;$i=$i+$Step)
-      {
-       $Xp1 = cos(($i+180)*PI/180) * $Radius + $X1 + $Radius;
-       $Xp2 = cos(((90-$i)+270)*PI/180) * $Radius + $X2 - $Radius;
-       $Yp  = floor(sin(($i+180)*PI/180) * $Radius + $YTop);
-       if ( $MinY == "" || $Yp > $MinY ) { $MinY = $Yp; }
-
-       if ( $Xp1 <= floor($X1) )  { $Xp1++; }
-       if ( $Xp2 >= floor($X2) )  { $Xp2--; }
-       $Xp1++;
-
-       if ( !isset($Positions[$Yp]) )
-        { $Positions[$Yp]["X1"] = $Xp1; $Positions[$Yp]["X2"] = $Xp2; }
-       else
-        { $Positions[$Yp]["X1"] = ($Positions[$Yp]["X1"]+$Xp1)/2; $Positions[$Yp]["X2"] = ($Positions[$Yp]["X2"]+$Xp2)/2; }
-
-       $Xp1 = cos(($i+90)*PI/180) * $Radius + $X1 + $Radius;
-       $Xp2 = cos((90-$i)*PI/180) * $Radius + $X2 - $Radius;
-       $Yp  = floor(sin(($i+90)*PI/180) * $Radius + $YBottom);
-       if ( $MaxY == "" || $Yp < $MaxY ) { $MaxY = $Yp; }
-
-       if ( $Xp1 <= floor($X1) ) { $Xp1++; }
-       if ( $Xp2 >= floor($X2) ) { $Xp2--; }
-       $Xp1++;
-
-       if ( !isset($Positions[$Yp]) )
-        { $Positions[$Yp]["X1"] = $Xp1; $Positions[$Yp]["X2"] = $Xp2; }
-       else
-        { $Positions[$Yp]["X1"] = ($Positions[$Yp]["X1"]+$Xp1)/2; $Positions[$Yp]["X2"] = ($Positions[$Yp]["X2"]+$Xp2)/2; }
-      }
-
-     $ManualColor  = $this->allocateColor($this->Picture,$R,$G,$B,$Alpha);
-     foreach($Positions as $Yp => $Bounds)
-      {
-       $X1 = $Bounds["X1"]; $X1Dec = $this->getFirstDecimal($X1); if ( $X1Dec != 0 ) { $X1 = floor($X1)+1; }
-       $X2 = $Bounds["X2"]; $X2Dec = $this->getFirstDecimal($X2); if ( $X2Dec != 0 ) { $X2 = floor($X2)-1; }
-       imageline($this->Picture,$X1,$Yp,$X2,$Yp,$ManualColor);
-      }
-     $this->drawFilledRectangle($X1,$MinY+1,floor($X2),$MaxY-1,$Color);
-
-     $Radius++;
-     $this->drawRoundedRectangle($X1,$Y1,$X2+1,$Y2-1,$Radius,array("R"=>$BorderR,"G"=>$BorderG,"B"=>$BorderB,"Alpha"=>$Alpha));
-
-     $this->Shadow = $RestoreShadow;
-    }
-
-   /* Draw a rectangle with rounded corners */
-   function drawRoundedFilledRectangle_deprecated($X1,$Y1,$X2,$Y2,$Radius,$Format="")
-    {
-     $R			= isset($Format["R"]) ? $Format["R"] : 0;
-     $G			= isset($Format["G"]) ? $Format["G"] : 0;
-     $B			= isset($Format["B"]) ? $Format["B"] : 0;
-     $BorderR		= isset($Format["BorderR"]) ? $Format["BorderR"] : -1;
-     $BorderG		= isset($Format["BorderG"]) ? $Format["BorderG"] : -1;
-     $BorderB		= isset($Format["BorderB"]) ? $Format["BorderB"] : -1;
-     $Alpha		= isset($Format["Alpha"]) ? $Format["Alpha"] : 100;
-     $Surrounding	= isset($Format["Surrounding"]) ? $Format["Surrounding"] : NULL;
-
-     if ( $Surrounding != NULL ) { $BorderR = $R+$Surrounding; $BorderG = $G+$Surrounding; $BorderB = $B+$Surrounding; }
-     if ( $BorderR == -1 ) { $BorderR = $R; $BorderG = $G; $BorderB = $B; }
-
-     list($X1,$Y1,$X2,$Y2) = $this->fixBoxCoordinates($X1,$Y1,$X2,$Y2);
-
-     if ( $X2 - $X1 < $Radius ) { $Radius = floor((($X2-$X1)+2)/2); }
-     if ( $Y2 - $Y1 < $Radius ) { $Radius = floor((($Y2-$Y1)+2)/2); }
-
-     $RestoreShadow = $this->Shadow;
-     if ( $this->Shadow && $this->ShadowX != 0 && $this->ShadowY != 0 )
-      {
-       $this->Shadow = FALSE;
-       $this->drawRoundedFilledRectangle($X1+$this->ShadowX,$Y1+$this->ShadowY,$X2+$this->ShadowX,$Y2+$this->ShadowY,$Radius,array("R"=>$this->ShadowR,"G"=>$this->ShadowG,"B"=>$this->ShadowB,"Alpha"=>$this->Shadowa));
-      }
-
-     if ( $this->getFirstDecimal($X2) >= 5 )  { $XOffset2 = 1; } else { $XOffset2 = 0; }
-     if ( $this->getFirstDecimal($X1) <= 5 )  { $XOffset1 = 1; } else { $XOffset1 = 0; }
-
-     if ( !$this->Antialias ) { $XOffset1 = 1; $XOffset2 = 1; }
-
-     $YTop    = floor($Y1+$Radius);
-     $YBottom = floor($Y2-$Radius);
-
-     $this->drawFilledRectangle($X1-$XOffset1,$YTop,$X2+$XOffset2,$YBottom,array("R"=>$R,"G"=>$G,"B"=>$B,"Alpha"=>$Alpha,"NoBorder"=>TRUE));
-
-     $Step = 360 / (2 * PI * $Radius);
-     $Color  = $this->allocateColor($this->Picture,$R,$G,$B,$Alpha);
-     $Color2 = $this->allocateColor($this->Picture,255,0,0,$Alpha);
-     $Drawn = "";
-
-     if ( $Alpha < 100 )  { $Drawn[$YTop] = FALSE; }
-     if ( $Alpha < 100 )  { $Drawn[$YBottom] = TRUE; }
+ {
+     /* Returns the number of drawable series */
+     public function countDrawableSeries()
+     {
+         $Results = 0;
+         $Data = $this->DataSet->getData();
+
+         foreach ($Data["Series"] as $SerieName => $Serie) {
+             if ($Serie["isDrawable"] == true && $SerieName != $Data["Abscissa"]) {
+                 $Results++;
+             }
+         }
+
+         return($Results);
+     }
+
+     /* Fix box coordinates */
+     public function fixBoxCoordinates($Xa, $Ya, $Xb, $Yb)
+     {
+         $X1 = min($Xa, $Xb);
+         $Y1 = min($Ya, $Yb);
+         $X2 = max($Xa, $Xb);
+         $Y2 = max($Ya, $Yb);
+
+         return(array($X1,$Y1,$X2,$Y2));
+     }
+
+     /* Draw a polygon */
+     public function drawPolygon($Points, $Format="")
+     {
+         $R			= isset($Format["R"]) ? $Format["R"] : 0;
+         $G			= isset($Format["G"]) ? $Format["G"] : 0;
+         $B			= isset($Format["B"]) ? $Format["B"] : 0;
+         $Alpha		= isset($Format["Alpha"]) ? $Format["Alpha"] : 100;
+         $NoFill		= isset($Format["NoFill"]) ? $Format["NoFill"] : false;
+         $NoBorder		= isset($Format["NoBorder"]) ? $Format["NoBorder"] : false;
+         $BorderR		= isset($Format["BorderR"]) ? $Format["BorderR"] : $R;
+         $BorderG		= isset($Format["BorderG"]) ? $Format["BorderG"] : $G;
+         $BorderB		= isset($Format["BorderB"]) ? $Format["BorderB"] : $B;
+         $BorderAlpha 	= isset($Format["Alpha"]) ? $Format["Alpha"] : $Alpha / 2;
+         $Surrounding	= isset($Format["Surrounding"]) ? $Format["Surrounding"] : null;
+         $SkipX		= isset($Format["SkipX"]) ? $Format["SkipX"] : OUT_OF_SIGHT;
+         $SkipY		= isset($Format["SkipY"]) ? $Format["SkipY"] : OUT_OF_SIGHT;
+
+         /* Calling the ImageFilledPolygon() function over the $Points array will round it */
+         $Backup = $Points;
+
+         if ($Surrounding != null) {
+             $BorderR = $R+$Surrounding;
+             $BorderG = $G+$Surrounding;
+             $BorderB = $B+$Surrounding;
+         }
+
+         if ($SkipX != OUT_OF_SIGHT) {
+             $SkipX = floor($SkipX);
+         }
+         if ($SkipY != OUT_OF_SIGHT) {
+             $SkipY = floor($SkipY);
+         }
+
+         $RestoreShadow = $this->Shadow;
+         if (!$NoFill) {
+             if ($this->Shadow && $this->ShadowX != 0 && $this->ShadowY != 0) {
+                 $this->Shadow = false;
+                 for ($i=0;$i<=count($Points)-1;$i=$i+2) {
+                     $Shadow[] = $Points[$i] + $this->ShadowX;
+                     $Shadow[] = $Points[$i+1] + $this->ShadowY;
+                 }
+                 $this->drawPolygon($Shadow, array("R"=>$this->ShadowR,"G"=>$this->ShadowG,"B"=>$this->ShadowB,"Alpha"=>$this->Shadowa,"NoBorder"=>true));
+             }
+
+             $FillColor = $this->allocateColor($this->Picture, $R, $G, $B, $Alpha);
+
+             if (count($Points) >= 6) {
+                 ImageFilledPolygon($this->Picture, $Points, count($Points)/2, $FillColor);
+             }
+         }
+
+         if (!$NoBorder) {
+             $Points = $Backup;
+
+             if ($NoFill) {
+                 $BorderSettings = array("R"=>$R,"G"=>$G,"B"=>$B,"Alpha"=>$Alpha);
+             } else {
+                 $BorderSettings = array("R"=>$BorderR,"G"=>$BorderG,"B"=>$BorderB,"Alpha"=>$BorderAlpha);
+             }
+
+             for ($i=0;$i<=count($Points)-1;$i=$i+2) {
+                 if (isset($Points[$i+2])) {
+                     if (!($Points[$i] == $Points[$i+2] && $Points[$i] == $SkipX) && !($Points[$i+1] == $Points[$i+3] && $Points[$i+1] == $SkipY)) {
+                         $this->drawLine($Points[$i], $Points[$i+1], $Points[$i+2], $Points[$i+3], $BorderSettings);
+                     }
+                 } else {
+                     if (!($Points[$i] == $Points[0] && $Points[$i] == $SkipX) && !($Points[$i+1] == $Points[1] && $Points[$i+1] == $SkipY)) {
+                         $this->drawLine($Points[$i], $Points[$i+1], $Points[0], $Points[1], $BorderSettings);
+                     }
+                 }
+             }
+         }
+
+         $this->Shadow = $RestoreShadow;
+     }
+
+     /* Apply AALias correction to the rounded box boundaries */
+     public function offsetCorrection($Value, $Mode)
+     {
+         $Value = round($Value, 1);
+
+         if ($Value == 0 && $Mode == 1) {
+             return(.9);
+         }
+         if ($Value == 0) {
+             return(0);
+         }
+
+         if ($Mode == 1) {
+             if ($Value == 1) {
+                 return(.9);
+             };
+             if ($Value == .1) {
+                 return(.9);
+             };
+             if ($Value == .2) {
+                 return(.8);
+             };
+             if ($Value == .3) {
+                 return(.8);
+             };
+             if ($Value == .4) {
+                 return(.7);
+             };
+             if ($Value == .5) {
+                 return(.5);
+             };
+             if ($Value == .6) {
+                 return(.8);
+             };
+             if ($Value == .7) {
+                 return(.7);
+             };
+             if ($Value == .8) {
+                 return(.6);
+             };
+             if ($Value == .9) {
+                 return(.9);
+             };
+         }
+
+         if ($Mode == 2) {
+             if ($Value == 1) {
+                 return(.9);
+             };
+             if ($Value == .1) {
+                 return(.1);
+             };
+             if ($Value == .2) {
+                 return(.2);
+             };
+             if ($Value == .3) {
+                 return(.3);
+             };
+             if ($Value == .4) {
+                 return(.4);
+             };
+             if ($Value == .5) {
+                 return(.5);
+             };
+             if ($Value == .6) {
+                 return(.8);
+             };
+             if ($Value == .7) {
+                 return(.7);
+             };
+             if ($Value == .8) {
+                 return(.8);
+             };
+             if ($Value == .9) {
+                 return(.9);
+             };
+         }
+
+         if ($Mode == 3) {
+             if ($Value == 1) {
+                 return(.1);
+             };
+             if ($Value == .1) {
+                 return(.1);
+             };
+             if ($Value == .2) {
+                 return(.2);
+             };
+             if ($Value == .3) {
+                 return(.3);
+             };
+             if ($Value == .4) {
+                 return(.4);
+             };
+             if ($Value == .5) {
+                 return(.9);
+             };
+             if ($Value == .6) {
+                 return(.6);
+             };
+             if ($Value == .7) {
+                 return(.7);
+             };
+             if ($Value == .8) {
+                 return(.4);
+             };
+             if ($Value == .9) {
+                 return(.5);
+             };
+         }
+
+         if ($Mode == 4) {
+             if ($Value == 1) {
+                 return(-1);
+             };
+             if ($Value == .1) {
+                 return(.1);
+             };
+             if ($Value == .2) {
+                 return(.2);
+             };
+             if ($Value == .3) {
+                 return(.3);
+             };
+             if ($Value == .4) {
+                 return(.1);
+             };
+             if ($Value == .5) {
+                 return(-.1);
+             };
+             if ($Value == .6) {
+                 return(.8);
+             };
+             if ($Value == .7) {
+                 return(.1);
+             };
+             if ($Value == .8) {
+                 return(.1);
+             };
+             if ($Value == .9) {
+                 return(.1);
+             };
+         }
+     }
+
+     /* Draw a rectangle with rounded corners */
+     public function drawRoundedRectangle($X1, $Y1, $X2, $Y2, $Radius, $Format="")
+     {
+         $R	    = isset($Format["R"]) ? $Format["R"] : 0;
+         $G	    = isset($Format["G"]) ? $Format["G"] : 0;
+         $B	    = isset($Format["B"]) ? $Format["B"] : 0;
+         $Alpha = isset($Format["Alpha"]) ? $Format["Alpha"] : 100;
+
+         list($X1, $Y1, $X2, $Y2) = $this->fixBoxCoordinates($X1, $Y1, $X2, $Y2);
+
+         if ($X2 - $X1 < $Radius) {
+             $Radius = floor((($X2-$X1))/2);
+         }
+         if ($Y2 - $Y1 < $Radius) {
+             $Radius = floor((($Y2-$Y1))/2);
+         }
+
+         $Color = array("R"=>$R,"G"=>$G,"B"=>$B,"Alpha"=>$Alpha,"NoBorder"=>true);
+
+         if ($Radius <= 0) {
+             $this->drawRectangle($X1, $Y1, $X2, $Y2, $Color);
+             return(0);
+         }
+
+         if ($this->Antialias) {
+             $this->drawLine($X1+$Radius, $Y1, $X2-$Radius, $Y1, $Color);
+             $this->drawLine($X2, $Y1+$Radius, $X2, $Y2-$Radius, $Color);
+             $this->drawLine($X2-$Radius, $Y2, $X1+$Radius, $Y2, $Color);
+             $this->drawLine($X1, $Y1+$Radius, $X1, $Y2-$Radius, $Color);
+         } else {
+             $Color = $this->allocateColor($this->Picture, $R, $G, $B, $Alpha);
+             imageline($this->Picture, $X1+$Radius, $Y1, $X2-$Radius, $Y1, $Color);
+             imageline($this->Picture, $X2, $Y1+$Radius, $X2, $Y2-$Radius, $Color);
+             imageline($this->Picture, $X2-$Radius, $Y2, $X1+$Radius, $Y2, $Color);
+             imageline($this->Picture, $X1, $Y1+$Radius, $X1, $Y2-$Radius, $Color);
+         }
+
+         $Step = 360 / (2 * PI * $Radius);
+         for ($i=0;$i<=90;$i=$i+$Step) {
+             $X = cos(($i+180)*PI/180) * $Radius + $X1 + $Radius;
+             $Y = sin(($i+180)*PI/180) * $Radius + $Y1 + $Radius;
+             $this->drawAntialiasPixel($X, $Y, array("R"=>$R,"G"=>$G,"B"=>$B,"Alpha"=>$Alpha));
+
+             $X = cos(($i+90)*PI/180) * $Radius + $X1 + $Radius;
+             $Y = sin(($i+90)*PI/180) * $Radius + $Y2 - $Radius;
+             $this->drawAntialiasPixel($X, $Y, array("R"=>$R,"G"=>$G,"B"=>$B,"Alpha"=>$Alpha));
+
+             $X = cos($i*PI/180) * $Radius + $X2 - $Radius;
+             $Y = sin($i*PI/180) * $Radius + $Y2 - $Radius;
+             $this->drawAntialiasPixel($X, $Y, array("R"=>$R,"G"=>$G,"B"=>$B,"Alpha"=>$Alpha));
+
+             $X = cos(($i+270)*PI/180) * $Radius + $X2 - $Radius;
+             $Y = sin(($i+270)*PI/180) * $Radius + $Y1 + $Radius;
+             $this->drawAntialiasPixel($X, $Y, array("R"=>$R,"G"=>$G,"B"=>$B,"Alpha"=>$Alpha));
+         }
+     }
+
+     /* Draw a rectangle with rounded corners */
+     public function drawRoundedFilledRectangle($X1, $Y1, $X2, $Y2, $Radius, $Format="")
+     {
+         $R			= isset($Format["R"]) ? $Format["R"] : 0;
+         $G			= isset($Format["G"]) ? $Format["G"] : 0;
+         $B			= isset($Format["B"]) ? $Format["B"] : 0;
+         $BorderR		= isset($Format["BorderR"]) ? $Format["BorderR"] : -1;
+         $BorderG		= isset($Format["BorderG"]) ? $Format["BorderG"] : -1;
+         $BorderB		= isset($Format["BorderB"]) ? $Format["BorderB"] : -1;
+         $Alpha		= isset($Format["Alpha"]) ? $Format["Alpha"] : 100;
+         $Surrounding	= isset($Format["Surrounding"]) ? $Format["Surrounding"] : null;
+
+         /* Temporary fix for AA issue */
+         $Y1 = floor($Y1);
+         $Y2 = floor($Y2);
+         $X1 = floor($X1);
+         $X2 = floor($X2);
+
+         if ($Surrounding != null) {
+             $BorderR = $R+$Surrounding;
+             $BorderG = $G+$Surrounding;
+             $BorderB = $B+$Surrounding;
+         }
+         if ($BorderR == -1) {
+             $BorderR = $R;
+             $BorderG = $G;
+             $BorderB = $B;
+         }
+
+         list($X1, $Y1, $X2, $Y2) = $this->fixBoxCoordinates($X1, $Y1, $X2, $Y2);
+
+         if ($X2 - $X1 < $Radius*2) {
+             $Radius = floor((($X2-$X1))/4);
+         }
+         if ($Y2 - $Y1 < $Radius*2) {
+             $Radius = floor((($Y2-$Y1))/4);
+         }
+
+         $RestoreShadow = $this->Shadow;
+         if ($this->Shadow && $this->ShadowX != 0 && $this->ShadowY != 0) {
+             $this->Shadow = false;
+             $this->drawRoundedFilledRectangle($X1+$this->ShadowX, $Y1+$this->ShadowY, $X2+$this->ShadowX, $Y2+$this->ShadowY, $Radius, array("R"=>$this->ShadowR,"G"=>$this->ShadowG,"B"=>$this->ShadowB,"Alpha"=>$this->Shadowa));
+         }
+
+         $Color = array("R"=>$R,"G"=>$G,"B"=>$B,"Alpha"=>$Alpha,"NoBorder"=>true);
+
+         if ($Radius <= 0) {
+             $this->drawFilledRectangle($X1, $Y1, $X2, $Y2, $Color);
+             return(0);
+         }
+
+         $YTop    = $Y1+$Radius;
+         $YBottom = $Y2-$Radius;
+
+         $Step = 360 / (2 * PI * $Radius);
+         $Positions = "";
+         $Radius--;
+         $MinY = "";
+         $MaxY = "";
+         for ($i=0;$i<=90;$i=$i+$Step) {
+             $Xp1 = cos(($i+180)*PI/180) * $Radius + $X1 + $Radius;
+             $Xp2 = cos(((90-$i)+270)*PI/180) * $Radius + $X2 - $Radius;
+             $Yp  = floor(sin(($i+180)*PI/180) * $Radius + $YTop);
+             if ($MinY == "" || $Yp > $MinY) {
+                 $MinY = $Yp;
+             }
+
+             if ($Xp1 <= floor($X1)) {
+                 $Xp1++;
+             }
+             if ($Xp2 >= floor($X2)) {
+                 $Xp2--;
+             }
+             $Xp1++;
+
+             if (!isset($Positions[$Yp])) {
+                 $Positions[$Yp]["X1"] = $Xp1;
+                 $Positions[$Yp]["X2"] = $Xp2;
+             } else {
+                 $Positions[$Yp]["X1"] = ($Positions[$Yp]["X1"]+$Xp1)/2;
+                 $Positions[$Yp]["X2"] = ($Positions[$Yp]["X2"]+$Xp2)/2;
+             }
+
+             $Xp1 = cos(($i+90)*PI/180) * $Radius + $X1 + $Radius;
+             $Xp2 = cos((90-$i)*PI/180) * $Radius + $X2 - $Radius;
+             $Yp  = floor(sin(($i+90)*PI/180) * $Radius + $YBottom);
+             if ($MaxY == "" || $Yp < $MaxY) {
+                 $MaxY = $Yp;
+             }
+
+             if ($Xp1 <= floor($X1)) {
+                 $Xp1++;
+             }
+             if ($Xp2 >= floor($X2)) {
+                 $Xp2--;
+             }
+             $Xp1++;
+
+             if (!isset($Positions[$Yp])) {
+                 $Positions[$Yp]["X1"] = $Xp1;
+                 $Positions[$Yp]["X2"] = $Xp2;
+             } else {
+                 $Positions[$Yp]["X1"] = ($Positions[$Yp]["X1"]+$Xp1)/2;
+                 $Positions[$Yp]["X2"] = ($Positions[$Yp]["X2"]+$Xp2)/2;
+             }
+         }
+
+         $ManualColor  = $this->allocateColor($this->Picture, $R, $G, $B, $Alpha);
+         foreach ($Positions as $Yp => $Bounds) {
+             $X1 = $Bounds["X1"];
+             $X1Dec = $this->getFirstDecimal($X1);
+             if ($X1Dec != 0) {
+                 $X1 = floor($X1)+1;
+             }
+             $X2 = $Bounds["X2"];
+             $X2Dec = $this->getFirstDecimal($X2);
+             if ($X2Dec != 0) {
+                 $X2 = floor($X2)-1;
+             }
+             imageline($this->Picture, $X1, $Yp, $X2, $Yp, $ManualColor);
+         }
+         $this->drawFilledRectangle($X1, $MinY+1, floor($X2), $MaxY-1, $Color);
+
+         $Radius++;
+         $this->drawRoundedRectangle($X1, $Y1, $X2+1, $Y2-1, $Radius, array("R"=>$BorderR,"G"=>$BorderG,"B"=>$BorderB,"Alpha"=>$Alpha));
+
+         $this->Shadow = $RestoreShadow;
+     }
+
+     /* Draw a rectangle with rounded corners */
+     public function drawRoundedFilledRectangle_deprecated($X1, $Y1, $X2, $Y2, $Radius, $Format="")
+     {
+         $R			= isset($Format["R"]) ? $Format["R"] : 0;
+         $G			= isset($Format["G"]) ? $Format["G"] : 0;
+         $B			= isset($Format["B"]) ? $Format["B"] : 0;
+         $BorderR		= isset($Format["BorderR"]) ? $Format["BorderR"] : -1;
+         $BorderG		= isset($Format["BorderG"]) ? $Format["BorderG"] : -1;
+         $BorderB		= isset($Format["BorderB"]) ? $Format["BorderB"] : -1;
+         $Alpha		= isset($Format["Alpha"]) ? $Format["Alpha"] : 100;
+         $Surrounding	= isset($Format["Surrounding"]) ? $Format["Surrounding"] : null;
+
+         if ($Surrounding != null) {
+             $BorderR = $R+$Surrounding;
+             $BorderG = $G+$Surrounding;
+             $BorderB = $B+$Surrounding;
+         }
+         if ($BorderR == -1) {
+             $BorderR = $R;
+             $BorderG = $G;
+             $BorderB = $B;
+         }
+
+         list($X1, $Y1, $X2, $Y2) = $this->fixBoxCoordinates($X1, $Y1, $X2, $Y2);
+
+         if ($X2 - $X1 < $Radius) {
+             $Radius = floor((($X2-$X1)+2)/2);
+         }
+         if ($Y2 - $Y1 < $Radius) {
+             $Radius = floor((($Y2-$Y1)+2)/2);
+         }
+
+         $RestoreShadow = $this->Shadow;
+         if ($this->Shadow && $this->ShadowX != 0 && $this->ShadowY != 0) {
+             $this->Shadow = false;
+             $this->drawRoundedFilledRectangle($X1+$this->ShadowX, $Y1+$this->ShadowY, $X2+$this->ShadowX, $Y2+$this->ShadowY, $Radius, array("R"=>$this->ShadowR,"G"=>$this->ShadowG,"B"=>$this->ShadowB,"Alpha"=>$this->Shadowa));
+         }
+
+         if ($this->getFirstDecimal($X2) >= 5) {
+             $XOffset2 = 1;
+         } else {
+             $XOffset2 = 0;
+         }
+         if ($this->getFirstDecimal($X1) <= 5) {
+             $XOffset1 = 1;
+         } else {
+             $XOffset1 = 0;
+         }
+
+         if (!$this->Antialias) {
+             $XOffset1 = 1;
+             $XOffset2 = 1;
+         }
+
+         $YTop    = floor($Y1+$Radius);
+         $YBottom = floor($Y2-$Radius);
+
+         $this->drawFilledRectangle($X1-$XOffset1, $YTop, $X2+$XOffset2, $YBottom, array("R"=>$R,"G"=>$G,"B"=>$B,"Alpha"=>$Alpha,"NoBorder"=>true));
+
+         $Step = 360 / (2 * PI * $Radius);
+         $Color  = $this->allocateColor($this->Picture, $R, $G, $B, $Alpha);
+         $Color2 = $this->allocateColor($this->Picture, 255, 0, 0, $Alpha);
+         $Drawn = "";
+
+         if ($Alpha < 100) {
+             $Drawn[$YTop] = false;
+         }
+         if ($Alpha < 100) {
+             $Drawn[$YBottom] = true;
+         }
      
-     for($i=0;$i<=90;$i=$i+$Step)
-      {
-       $Xp1 = cos(($i+180)*PI/180) * $Radius + $X1 + $Radius;
-       $Xp2 = cos(((90-$i)+270)*PI/180) * $Radius + $X2 - $Radius;
-       $Yp  = sin(($i+180)*PI/180) * $Radius + $YTop;
-
-       if ( $this->getFirstDecimal($Xp1) > 5 )  { $XOffset1 = 1; } else { $XOffset1 = 0; }
-       if ( $this->getFirstDecimal($Xp2) > 5 )  { $XOffset2 = 1; } else { $XOffset2 = 0; }
-       if ( $this->getFirstDecimal($Yp) > 5 )  { $YOffset = 1; } else { $YOffset = 0; }
-
-       if ( !isset($Drawn[$Yp+$YOffset]) || $Alpha == 100 )
-        imageline($this->Picture,$Xp1+$XOffset1,$Yp+$YOffset,$Xp2+$XOffset2,$Yp+$YOffset,$Color);
-
-       $Drawn[$Yp+$YOffset] = $Xp2;
-
-       $Xp1 = cos(($i+90)*PI/180) * $Radius + $X1 + $Radius;
-       $Xp2 = cos((90-$i)*PI/180) * $Radius + $X2 - $Radius;
-       $Yp  = sin(($i+90)*PI/180) * $Radius + $YBottom;
-
-       if ( $this->getFirstDecimal($Xp1) > 7 )  { $XOffset1 = 1; } else { $XOffset1 = 0; }
-       if ( $this->getFirstDecimal($Xp2) > 7 )  { $XOffset2 = 1; } else { $XOffset2 = 0; }
-       if ( $this->getFirstDecimal($Yp) > 5 )  { $YOffset = 1; } else { $YOffset = 0; }
-
-       if ( !isset($Drawn[$Yp+$YOffset]) || $Alpha == 100 )
-        imageline($this->Picture,$Xp1+$XOffset1,$Yp+$YOffset,$Xp2+$XOffset2,$Yp+$YOffset,$Color);
-
-       $Drawn[$Yp+$YOffset] = $Xp2;
-      }
-
-     $this->drawRoundedRectangle($X1,$Y1,$X2,$Y2,$Radius,array("R"=>$BorderR,"G"=>$BorderG,"B"=>$BorderB,"Alpha"=>$Alpha));
-
-     $this->Shadow = $RestoreShadow;
-    }
-
-   /* Draw a rectangle */
-   function drawRectangle($X1,$Y1,$X2,$Y2,$Format="")
-    {
-     $R		= isset($Format["R"]) ? $Format["R"] : 0;
-     $G		= isset($Format["G"]) ? $Format["G"] : 0;
-     $B		= isset($Format["B"]) ? $Format["B"] : 0;
-     $Alpha	= isset($Format["Alpha"]) ? $Format["Alpha"] : 100;
-     $Ticks	= isset($Format["Ticks"]) ? $Format["Ticks"] : NULL;
-     $NoAngle	= isset($Format["NoAngle"]) ? $Format["NoAngle"] : FALSE;
-
-     if ($X1 > $X2) { list($X1, $X2) = array($X2, $X1); }
-     if ($Y1 > $Y2) { list($Y1, $Y2) = array($Y2, $Y1); }
-
-     if ( $this->Antialias )
-      {
-       if ( $NoAngle )
-        {
-         $this->drawLine($X1+1,$Y1,$X2-1,$Y1,array("R"=>$R,"G"=>$G,"B"=>$B,"Alpha"=>$Alpha,"Ticks"=>$Ticks));
-         $this->drawLine($X2,$Y1+1,$X2,$Y2-1,array("R"=>$R,"G"=>$G,"B"=>$B,"Alpha"=>$Alpha,"Ticks"=>$Ticks));
-         $this->drawLine($X2-1,$Y2,$X1+1,$Y2,array("R"=>$R,"G"=>$G,"B"=>$B,"Alpha"=>$Alpha,"Ticks"=>$Ticks));
-         $this->drawLine($X1,$Y1+1,$X1,$Y2-1,array("R"=>$R,"G"=>$G,"B"=>$B,"Alpha"=>$Alpha,"Ticks"=>$Ticks));
-        }
-       else
-        {
-         $this->drawLine($X1+1,$Y1,$X2-1,$Y1,array("R"=>$R,"G"=>$G,"B"=>$B,"Alpha"=>$Alpha,"Ticks"=>$Ticks));
-         $this->drawLine($X2,$Y1,$X2,$Y2,array("R"=>$R,"G"=>$G,"B"=>$B,"Alpha"=>$Alpha,"Ticks"=>$Ticks));
-         $this->drawLine($X2-1,$Y2,$X1+1,$Y2,array("R"=>$R,"G"=>$G,"B"=>$B,"Alpha"=>$Alpha,"Ticks"=>$Ticks));
-         $this->drawLine($X1,$Y1,$X1,$Y2,array("R"=>$R,"G"=>$G,"B"=>$B,"Alpha"=>$Alpha,"Ticks"=>$Ticks));
-        }
-      }
-     else
-      {
-       $Color = $this->allocateColor($this->Picture,$R,$G,$B,$Alpha);
-       imagerectangle($this->Picture,$X1,$Y1,$X2,$Y2,$Color);
-      }
-    }
-
-   /* Draw a filled rectangle */
-   function drawFilledRectangle($X1,$Y1,$X2,$Y2,$Format="")
-    {
-     $R			= isset($Format["R"]) ? $Format["R"] : 0;
-     $G			= isset($Format["G"]) ? $Format["G"] : 0;
-     $B			= isset($Format["B"]) ? $Format["B"] : 0;
-     $Alpha		= isset($Format["Alpha"]) ? $Format["Alpha"] : 100;
-     $BorderR		= isset($Format["BorderR"]) ? $Format["BorderR"] : -1;
-     $BorderG		= isset($Format["BorderG"]) ? $Format["BorderG"] : -1;
-     $BorderB		= isset($Format["BorderB"]) ? $Format["BorderB"] : -1;
-     $BorderAlpha	= isset($Format["BorderAlpha"]) ? $Format["BorderAlpha"] : $Alpha;
-     $Surrounding	= isset($Format["Surrounding"]) ? $Format["Surrounding"] : NULL;
-     $Ticks		= isset($Format["Ticks"]) ? $Format["Ticks"] : NULL;
-     $NoAngle		= isset($Format["NoAngle"]) ? $Format["NoAngle"] : NULL;
-     $Dash		= isset($Format["Dash"]) ? $Format["Dash"] : FALSE;
-     $DashStep		= isset($Format["DashStep"]) ? $Format["DashStep"] : 4;
-     $DashR		= isset($Format["DashR"]) ? $Format["DashR"] : 0;
-     $DashG		= isset($Format["DashG"]) ? $Format["DashG"] : 0;
-     $DashB		= isset($Format["DashB"]) ? $Format["DashB"] : 0;
-     $NoBorder		= isset($Format["NoBorder"]) ? $Format["NoBorder"] : FALSE;
-
-     if ( $Surrounding != NULL ) { $BorderR = $R+$Surrounding; $BorderG = $G+$Surrounding; $BorderB = $B+$Surrounding; }
-
-     if ($X1 > $X2) { list($X1, $X2) = array($X2, $X1); }
-     if ($Y1 > $Y2) { list($Y1, $Y2) = array($Y2, $Y1); }
-
-     $RestoreShadow = $this->Shadow;
-     if ( $this->Shadow && $this->ShadowX != 0 && $this->ShadowY != 0 )
-      {
-       $this->Shadow = FALSE;
-       $this->drawFilledRectangle($X1+$this->ShadowX,$Y1+$this->ShadowY,$X2+$this->ShadowX,$Y2+$this->ShadowY,array("R"=>$this->ShadowR,"G"=>$this->ShadowG,"B"=>$this->ShadowB,"Alpha"=>$this->Shadowa,"Ticks"=>$Ticks,"NoAngle"=>$NoAngle));
-      }
-
-     $Color = $this->allocateColor($this->Picture,$R,$G,$B,$Alpha);
-     if ( $NoAngle )
-      {
-       imagefilledrectangle($this->Picture,ceil($X1)+1,ceil($Y1),floor($X2)-1,floor($Y2),$Color);
-       imageline($this->Picture,ceil($X1),ceil($Y1)+1,ceil($X1),floor($Y2)-1,$Color);
-       imageline($this->Picture,floor($X2),ceil($Y1)+1,floor($X2),floor($Y2)-1,$Color);
-      }
-     else
-      imagefilledrectangle($this->Picture,ceil($X1),ceil($Y1),floor($X2),floor($Y2),$Color);
-
-     if ( $Dash )
-      {
-       if ( $BorderR != -1 ) { $iX1=$X1+1; $iY1=$Y1+1; $iX2=$X2-1; $iY2=$Y2-1; } else { $iX1=$X1; $iY1=$Y1; $iX2=$X2; $iY2=$Y2; }
-
-       $Color = $this->allocateColor($this->Picture,$DashR,$DashG,$DashB,$Alpha);
-       $Y=$iY1-$DashStep;
-       for($X=$iX1; $X<=$iX2+($iY2-$iY1); $X=$X+$DashStep)
-        {
-         $Y=$Y+$DashStep;
-         if ( $X > $iX2 ) { $Xa = $X-($X-$iX2); $Ya = $iY1+($X-$iX2); } else { $Xa = $X; $Ya = $iY1; }
-         if ( $Y > $iY2 ) { $Xb = $iX1+($Y-$iY2); $Yb = $Y-($Y-$iY2); } else { $Xb = $iX1; $Yb = $Y; }
-         imageline($this->Picture,$Xa,$Ya,$Xb,$Yb,$Color);
-        }
-      }
-
-     if ( $this->Antialias && !$NoBorder )
-      {
-       if ( $X1 < ceil($X1) )
-        {
-         $AlphaA = $Alpha * (ceil($X1) - $X1);
-         $Color = $this->allocateColor($this->Picture,$R,$G,$B,$AlphaA);
-         imageline($this->Picture,ceil($X1)-1,ceil($Y1),ceil($X1)-1,floor($Y2),$Color);
-        }
-
-       if ( $Y1 < ceil($Y1) )
-        {
-         $AlphaA = $Alpha * (ceil($Y1) - $Y1);
-         $Color = $this->allocateColor($this->Picture,$R,$G,$B,$AlphaA);
-         imageline($this->Picture,ceil($X1),ceil($Y1)-1,floor($X2),ceil($Y1)-1,$Color);
-        }
-
-       if ( $X2 > floor($X2) )
-        {
-         $AlphaA = $Alpha * (.5-($X2 - floor($X2)));
-         $Color = $this->allocateColor($this->Picture,$R,$G,$B,$AlphaA);
-         imageline($this->Picture,floor($X2)+1,ceil($Y1),floor($X2)+1,floor($Y2),$Color);
-        } 
-
-       if ( $Y2 > floor($Y2) )
-        {
-         $AlphaA = $Alpha * (.5-($Y2 - floor($Y2)));
-         $Color = $this->allocateColor($this->Picture,$R,$G,$B,$AlphaA);
-         imageline($this->Picture,ceil($X1),floor($Y2)+1,floor($X2),floor($Y2)+1,$Color);
-        }
-      }
-
-     if ( $BorderR != -1 )
-      $this->drawRectangle($X1,$Y1,$X2,$Y2,array("R"=>$BorderR,"G"=>$BorderG,"B"=>$BorderB,"Alpha"=>$BorderAlpha,"Ticks"=>$Ticks,"NoAngle"=>$NoAngle));
-
-     $this->Shadow = $RestoreShadow;
-    }
-
-   /* Draw a rectangular marker of the specified size */
-   function drawRectangleMarker($X,$Y,$Format="")
-    {
-     $Size = isset($Format["Size"]) ? $Format["Size"] : 4;
-
-     $HalfSize = floor($Size/2);
-     $this->drawFilledRectangle($X-$HalfSize,$Y-$HalfSize,$X+$HalfSize,$Y+$HalfSize,$Format);
-    }
-
-   /* Drawn a spline based on the bezier function */
-   function drawSpline($Coordinates,$Format="")
-    {
-     $R		= isset($Format["R"]) ? $Format["R"] : 0;
-     $G		= isset($Format["G"]) ? $Format["G"] : 0;
-     $B		= isset($Format["B"]) ? $Format["B"] : 0;
-     $Alpha	= isset($Format["Alpha"]) ? $Format["Alpha"] : 100;
-     $Force	= isset($Format["Force"]) ? $Format["Force"] : 30;
-     $Forces	= isset($Format["Forces"]) ? $Format["Forces"] : NULL;
-     $ShowC	= isset($Format["ShowControl"]) ? $Format["ShowControl"] : FALSE;
-     $Ticks	= isset($Format["Ticks"]) ? $Format["Ticks"] : NULL;
-     $PathOnly	= isset($Format["PathOnly"]) ? $Format["PathOnly"] : FALSE;
-     $Weight	= isset($Format["Weight"]) ? $Format["Weight"] : NULL;
-
-     $Cpt = NULL; $Mode = NULL; $Result = "";
-     for($i=1;$i<=count($Coordinates)-1;$i++)
-      {
-       $X1 = $Coordinates[$i-1][0]; $Y1 = $Coordinates[$i-1][1];
-       $X2 = $Coordinates[$i][0];   $Y2 = $Coordinates[$i][1];
-
-       if ( $Forces != NULL ) { $Force = $Forces[$i]; }
-
-       /* First segment */
-       if ( $i == 1 )
-        { $Xv1 = $X1; $Yv1 = $Y1; }
-       else
-        {
-         $Angle1 = $this->getAngle($XLast,$YLast,$X1,$Y1);
-         $Angle2 = $this->getAngle($X1,$Y1,$X2,$Y2);
-         $XOff = cos($Angle2 * PI / 180) * $Force + $X1;
-         $YOff = sin($Angle2 * PI / 180) * $Force + $Y1;
-
-         $Xv1 = cos($Angle1 * PI / 180) * $Force + $XOff;
-         $Yv1 = sin($Angle1 * PI / 180) * $Force + $YOff;
-        }
-
-       /* Last segment */
-       if ( $i == count($Coordinates)-1 )
-        { $Xv2 = $X2; $Yv2 = $Y2; }
-       else
-        {
-         $Angle1 = $this->getAngle($X2,$Y2,$Coordinates[$i+1][0],$Coordinates[$i+1][1]);
-         $Angle2 = $this->getAngle($X1,$Y1,$X2,$Y2);
-         $XOff = cos(($Angle2+180) * PI / 180) * $Force + $X2;
-         $YOff = sin(($Angle2+180) * PI / 180) * $Force + $Y2;
-
-         $Xv2 = cos(($Angle1+180) * PI / 180) * $Force + $XOff;
-         $Yv2 = sin(($Angle1+180) * PI / 180) * $Force + $YOff;
-        }
-
-       $Path = $this->drawBezier($X1,$Y1,$X2,$Y2,$Xv1,$Yv1,$Xv2,$Yv2,$Format);
-       if ($PathOnly) { $Result[] = $Path; }
-
-       $XLast = $X1; $YLast = $Y1;
-      }
-
-     return($Result);
-    }
-
-   /* Draw a bezier curve with two controls points */
-   function drawBezier($X1,$Y1,$X2,$Y2,$Xv1,$Yv1,$Xv2,$Yv2,$Format="")
-    {
-     $R		= isset($Format["R"]) ? $Format["R"] : 0;
-     $G		= isset($Format["G"]) ? $Format["G"] : 0;
-     $B		= isset($Format["B"]) ? $Format["B"] : 0;
-     $Alpha	= isset($Format["Alpha"]) ? $Format["Alpha"] : 100;
-     $ShowC	= isset($Format["ShowControl"]) ? $Format["ShowControl"] : FALSE;
-     $Segments	= isset($Format["Segments"]) ? $Format["Segments"] : NULL;
-     $Ticks	= isset($Format["Ticks"]) ? $Format["Ticks"] : NULL;
-     $NoDraw    = isset($Format["NoDraw"]) ? $Format["NoDraw"] : FALSE;
-     $PathOnly  = isset($Format["PathOnly"]) ? $Format["PathOnly"] : FALSE;
-     $Weight    = isset($Format["Weight"]) ? $Format["Weight"] : NULL;
-     $DrawArrow		= isset($Format["DrawArrow"]) ? $Format["DrawArrow"] : FALSE;
-     $ArrowSize		= isset($Format["ArrowSize"]) ? $Format["ArrowSize"] : 10;
-     $ArrowRatio	= isset($Format["ArrowRatio"]) ? $Format["ArrowRatio"] : .5;
-     $ArrowTwoHeads	= isset($Format["ArrowTwoHeads"]) ? $Format["ArrowTwoHeads"] : FALSE;
-
-     if ( $Segments == NULL )
-      {
-       $Length    = $this->getLength($X1,$Y1,$X2,$Y2);
-       $Precision = ($Length*125)/1000;
-      }
-     else
-      $Precision = $Segments;
-
-     $P[0]["X"] = $X1;  $P[0]["Y"] = $Y1;
-     $P[1]["X"] = $Xv1; $P[1]["Y"] = $Yv1;
-     $P[2]["X"] = $Xv2; $P[2]["Y"] = $Yv2;
-     $P[3]["X"] = $X2;  $P[3]["Y"] = $Y2;
-
-     /* Compute the bezier points */
-     $Q = ""; $ID = 0; $Path = "";
-     for($i=0;$i<=$Precision;$i=$i+1)
-      {
-       $u = $i / $Precision;
-
-       $C    = "";
-       $C[0] = (1 - $u) * (1 - $u) * (1 - $u);
-       $C[1] = ($u * 3) * (1 - $u) * (1 - $u);
-       $C[2] = 3 * $u * $u * (1 - $u);
-       $C[3] = $u * $u * $u;
-
-       for($j=0;$j<=3;$j++)
-        {
-         if ( !isset($Q[$ID]) ) { $Q[$ID] = ""; }
-         if ( !isset($Q[$ID]["X"]) ) { $Q[$ID]["X"] = 0; }
-         if ( !isset($Q[$ID]["Y"]) ) { $Q[$ID]["Y"] = 0; }
-
-         $Q[$ID]["X"] = $Q[$ID]["X"] + $P[$j]["X"] * $C[$j];
-         $Q[$ID]["Y"] = $Q[$ID]["Y"] + $P[$j]["Y"] * $C[$j];
-        }
-       $ID++;
-      }        
-     $Q[$ID]["X"] = $X2; $Q[$ID]["Y"] = $Y2;
-
-     if ( !$NoDraw )
-      {
-       /* Display the control points */
-       if ( $ShowC && !$PathOnly )
-        {
-         $Xv1 = floor($Xv1); $Yv1 = floor($Yv1); $Xv2 = floor($Xv2); $Yv2 = floor($Yv2);
-
-         $this->drawLine($X1,$Y1,$X2,$Y2,array("R"=>0,"G"=>0,"B"=>0,"Alpha"=>30));
-
-         $MyMarkerSettings = array("R"=>255,"G"=>0,"B"=>0,"BorderR"=>255,"BorderB"=>255,"BorderG"=>255,"Size"=>4);
-         $this->drawRectangleMarker($Xv1,$Yv1,$MyMarkerSettings);
-         $this->drawText($Xv1+4,$Yv1,"v1");
-         $MyMarkerSettings = array("R"=>0,"G"=>0,"B"=>255,"BorderR"=>255,"BorderB"=>255,"BorderG"=>255,"Size"=>4);
-         $this->drawRectangleMarker($Xv2,$Yv2,$MyMarkerSettings);
-         $this->drawText($Xv2+4,$Yv2,"v2");
-        }
-
-       /* Draw the bezier */
-       $LastX = NULL; $LastY = NULL; $Cpt = NULL; $Mode = NULL; $ArrowS = NULL;
-       foreach ($Q as $Key => $Point)
-        {
-         $X = $Point["X"]; $Y = $Point["Y"];
-
-         /* Get the first segment */
-         if ( $ArrowS == NULL && $LastX != NULL && $LastY != NULL )
-          { $ArrowS["X2"] = $LastX; $ArrowS["Y2"] = $LastY; $ArrowS["X1"] = $X; $ArrowS["Y1"] = $Y; }
-
-         if ( $LastX != NULL && $LastY != NULL && !$PathOnly)
-          list($Cpt,$Mode) = $this->drawLine($LastX,$LastY,$X,$Y,array("R"=>$R,"G"=>$G,"B"=>$B,"Alpha"=>$Alpha,"Ticks"=>$Ticks,"Cpt"=>$Cpt,"Mode"=>$Mode,"Weight"=>$Weight));
-
-         /* Get the last segment */
-         $ArrowE["X1"] = $LastX; $ArrowE["Y1"] = $LastY; $ArrowE["X2"] = $X; $ArrowE["Y2"] = $Y;
-
-         $LastX = $X; $LastY = $Y;
-        }
-
-       if ( $DrawArrow && !$PathOnly )
-        {
-         $ArrowSettings = array("FillR"=>$R,"FillG"=>$G,"FillB"=>$B,"Alpha"=>$Alpha,"Size"=>$ArrowSize,"Ratio"=>$ArrowRatio);
-         if ( $ArrowTwoHeads )
-          $this->drawArrow($ArrowS["X1"],$ArrowS["Y1"],$ArrowS["X2"],$ArrowS["Y2"],$ArrowSettings);
-
-         $this->drawArrow($ArrowE["X1"],$ArrowE["Y1"],$ArrowE["X2"],$ArrowE["Y2"],$ArrowSettings);
-        }
-      }
-     return($Q);
-    }
-
-   /* Draw a line between two points */
-   function drawLine($X1,$Y1,$X2,$Y2,$Format="")
-    {
-     $R		= isset($Format["R"]) ? $Format["R"] : 0;
-     $G		= isset($Format["G"]) ? $Format["G"] : 0;
-     $B		= isset($Format["B"]) ? $Format["B"] : 0;
-     $Alpha	= isset($Format["Alpha"]) ? $Format["Alpha"] : 100;
-     $Ticks	= isset($Format["Ticks"]) ? $Format["Ticks"] : NULL;
-     $Cpt	= isset($Format["Cpt"]) ? $Format["Cpt"] : 1;
-     $Mode	= isset($Format["Mode"]) ? $Format["Mode"] : 1;
-     $Weight	= isset($Format["Weight"]) ? $Format["Weight"] : NULL;
-     $Threshold	= isset($Format["Threshold"]) ? $Format["Threshold"] : NULL;
-
-     if ( $this->Antialias == FALSE && $Ticks == NULL )
-      {
-       if ( $this->Shadow && $this->ShadowX != 0 && $this->ShadowY != 0 )
-        {
-         $ShadowColor = $this->allocateColor($this->Picture,$this->ShadowR,$this->ShadowG,$this->ShadowB,$this->Shadowa);
-         imageline($this->Picture,$X1+$this->ShadowX,$Y1+$this->ShadowY,$X2+$this->ShadowX,$Y2+$this->ShadowY,$ShadowColor);
-        }
-
-       $Color = $this->allocateColor($this->Picture,$R,$G,$B,$Alpha);
-       imageline($this->Picture,$X1,$Y1,$X2,$Y2,$Color);
-       return(0);
-      }
-
-     $Distance = sqrt(($X2-$X1)*($X2-$X1)+($Y2-$Y1)*($Y2-$Y1));  
-     if ( $Distance == 0 ) { return(-1); }
-
-     /* Derivative algorithm for overweighted lines, re-route to polygons primitives */
-     if ( $Weight != NULL )
-      {
-       $Angle        = $this->getAngle($X1,$Y1,$X2,$Y2);
-       $PolySettings = array ("R"=>$R,"G"=>$G,"B"=>$B,"Alpha"=>$Alpha,"BorderAlpha"=>$Alpha);
-
-       if ( $Ticks == NULL )
-        {
-         $Points   = ""; 
-         $Points[] = cos(deg2rad($Angle-90)) * $Weight + $X1; $Points[] = sin(deg2rad($Angle-90)) * $Weight + $Y1;
-         $Points[] = cos(deg2rad($Angle+90)) * $Weight + $X1; $Points[] = sin(deg2rad($Angle+90)) * $Weight + $Y1;
-         $Points[] = cos(deg2rad($Angle+90)) * $Weight + $X2; $Points[] = sin(deg2rad($Angle+90)) * $Weight + $Y2;
-         $Points[] = cos(deg2rad($Angle-90)) * $Weight + $X2; $Points[] = sin(deg2rad($Angle-90)) * $Weight + $Y2;
-
-         $this->drawPolygon($Points,$PolySettings);
-        }
-       else
-        {
-         for($i=0;$i<=$Distance;$i=$i+$Ticks*2)
-          {
-           $Xa = (($X2-$X1)/$Distance) * $i + $X1; $Ya = (($Y2-$Y1)/$Distance) * $i + $Y1;
-           $Xb = (($X2-$X1)/$Distance) * ($i+$Ticks) + $X1; $Yb = (($Y2-$Y1)/$Distance) * ($i+$Ticks) + $Y1;
-
-           $Points   = ""; 
-           $Points[] = cos(deg2rad($Angle-90)) * $Weight + $Xa; $Points[] = sin(deg2rad($Angle-90)) * $Weight + $Ya;
-           $Points[] = cos(deg2rad($Angle+90)) * $Weight + $Xa; $Points[] = sin(deg2rad($Angle+90)) * $Weight + $Ya;
-           $Points[] = cos(deg2rad($Angle+90)) * $Weight + $Xb; $Points[] = sin(deg2rad($Angle+90)) * $Weight + $Yb;
-           $Points[] = cos(deg2rad($Angle-90)) * $Weight + $Xb; $Points[] = sin(deg2rad($Angle-90)) * $Weight 	+ $Yb;
-
-           $this->drawPolygon($Points,$PolySettings);
-          }
-        }
-
-       return(1);
-      }
-
-     $XStep = ($X2-$X1) / $Distance;
-     $YStep = ($Y2-$Y1) / $Distance;
-
-     for($i=0;$i<=$Distance;$i++)
-      {
-       $X = $i * $XStep + $X1;
-       $Y = $i * $YStep + $Y1;
-
-       $Color = array("R"=>$R,"G"=>$G,"B"=>$B,"Alpha"=>$Alpha);
-
-       if ( $Threshold != NULL )
-        {
-         foreach($Threshold as $Key => $Parameters)
-          {
-           if ( $Y <= $Parameters["MinX"] && $Y >= $Parameters["MaxX"])
-            {
-             if ( isset($Parameters["R"]) ) { $RT = $Parameters["R"]; } else { $RT = 0; }
-             if ( isset($Parameters["G"]) ) { $GT = $Parameters["G"]; } else { $GT = 0; }
-             if ( isset($Parameters["B"]) ) { $BT = $Parameters["B"]; } else { $BT = 0; }
-             if ( isset($Parameters["Alpha"]) ) { $AlphaT = $Parameters["Alpha"]; } else { $AlphaT = 0; }
-             $Color = array("R"=>$RT,"G"=>$GT,"B"=>$BT,"Alpha"=>$AlphaT);
-            }
-          }
-        }
-
-       if ( $Ticks != NULL )
-        {
-         if ( $Cpt % $Ticks == 0 )
-          { $Cpt = 0; if ( $Mode == 1 ) { $Mode = 0; } else { $Mode = 1; } }
-
-         if ( $Mode == 1 )
-          $this->drawAntialiasPixel($X,$Y,$Color);
-
-         $Cpt++;
-        }
-       else
-        $this->drawAntialiasPixel($X,$Y,$Color);
-      }
-
-     return(array($Cpt,$Mode));
-    }
-
-   /* Draw a circle */
-   function drawCircle($Xc,$Yc,$Height,$Width,$Format="")
-    {
-     $R	    = isset($Format["R"]) ? $Format["R"] : 0;
-     $G	    = isset($Format["G"]) ? $Format["G"] : 0;
-     $B	    = isset($Format["B"]) ? $Format["B"] : 0;
-     $Alpha = isset($Format["Alpha"]) ? $Format["Alpha"] : 100;
-     $Ticks = isset($Format["Ticks"]) ? $Format["Ticks"] : NULL;
-
-     $Height	= abs($Height);
-     $Width	= abs($Width);
-
-     if ( $Height == 0 ) { $Height = 1; }
-     if ( $Width == 0 )  { $Width = 1; }
-     $Xc = floor($Xc); $Yc = floor($Yc);
-
-     $RestoreShadow = $this->Shadow;
-     if ( $this->Shadow && $this->ShadowX != 0 && $this->ShadowY != 0 )
-      {
-       $this->Shadow = FALSE;
-       $this->drawCircle($Xc+$this->ShadowX,$Yc+$this->ShadowY,$Height,$Width,array("R"=>$this->ShadowR,"G"=>$this->ShadowG,"B"=>$this->ShadowB,"Alpha"=>$this->Shadowa,"Ticks"=>$Ticks));
-      }
-
-     if ( $Width == 0 ) { $Width = $Height; }
-     if ( $R < 0 ) { $R = 0; } if ( $R > 255 ) { $R = 255; }
-     if ( $G < 0 ) { $G = 0; } if ( $G > 255 ) { $G = 255; }
-     if ( $B < 0 ) { $B = 0; } if ( $B > 255 ) { $B = 255; }
-
-     $Step = 360 / (2 * PI * max($Width,$Height));
-     $Mode = 1; $Cpt = 1;
-     for($i=0;$i<=360;$i=$i+$Step)
-      {
-       $X = cos($i*PI/180) * $Height + $Xc;
-       $Y = sin($i*PI/180) * $Width + $Yc;
-
-       if ( $Ticks != NULL )
-        {
-         if ( $Cpt % $Ticks == 0 )
-          { $Cpt = 0; if ( $Mode == 1 ) { $Mode = 0; } else { $Mode = 1; } }
-
-         if ( $Mode == 1 )
-          $this->drawAntialiasPixel($X,$Y,array("R"=>$R,"G"=>$G,"B"=>$B,"Alpha"=>$Alpha));
-
-         $Cpt++;
-        }
-       else
-        $this->drawAntialiasPixel($X,$Y,array("R"=>$R,"G"=>$G,"B"=>$B,"Alpha"=>$Alpha));
-
-      }
-     $this->Shadow = $RestoreShadow;
-    }
-
-   /* Draw a filled circle */
-   function drawFilledCircle($X,$Y,$Radius,$Format="")
-    {
-     $R			= isset($Format["R"]) ? $Format["R"] : 0;
-     $G			= isset($Format["G"]) ? $Format["G"] : 0;
-     $B			= isset($Format["B"]) ? $Format["B"] : 0;
-     $Alpha		= isset($Format["Alpha"]) ? $Format["Alpha"] : 100;
-     $BorderR		= isset($Format["BorderR"]) ? $Format["BorderR"] : -1;
-     $BorderG		= isset($Format["BorderG"]) ? $Format["BorderG"] : -1;
-     $BorderB		= isset($Format["BorderB"]) ? $Format["BorderB"] : -1;
-     $BorderAlpha	= isset($Format["BorderAlpha"]) ? $Format["BorderAlpha"] : $Alpha;
-     $Ticks     	= isset($Format["Ticks"]) ? $Format["Ticks"] : NULL;
-     $Surrounding 	= isset($Format["Surrounding"]) ? $Format["Surrounding"] : NULL;
-
-     if ( $Radius == 0 ) { $Radius = 1; }
-     if ( $Surrounding != NULL ) { $BorderR = $R+$Surrounding; $BorderG = $G+$Surrounding; $BorderB = $B+$Surrounding; }
-     $X = floor($X); $Y = floor($Y);
-
-     $Radius = abs($Radius);
-
-     $RestoreShadow = $this->Shadow;
-     if ( $this->Shadow && $this->ShadowX != 0 && $this->ShadowY != 0 )
-      {
-       $this->Shadow = FALSE;
-       $this->drawFilledCircle($X+$this->ShadowX,$Y+$this->ShadowY,$Radius,array("R"=>$this->ShadowR,"G"=>$this->ShadowG,"B"=>$this->ShadowB,"Alpha"=>$this->Shadowa,"Ticks"=>$Ticks));
-      }
-
-     $this->Mask  = "";
-     $Color = $this->allocateColor($this->Picture,$R,$G,$B,$Alpha);
-     for ($i=0; $i<=$Radius*2; $i++)
-      {
-       $Slice  = sqrt($Radius * $Radius - ($Radius - $i) * ($Radius - $i));
-       $XPos   = floor($Slice);
-       $YPos   = $Y + $i - $Radius;
-       $AAlias = $Slice - floor($Slice);
-
-       $this->Mask[$X-$XPos][$YPos] = TRUE;
-       $this->Mask[$X+$XPos][$YPos] = TRUE;
-       imageline($this->Picture,$X-$XPos,$YPos,$X+$XPos,$YPos,$Color);
-      }
-     if ( $this->Antialias )
-      $this->drawCircle($X,$Y,$Radius,$Radius,array("R"=>$R,"G"=>$G,"B"=>$B,"Alpha"=>$Alpha,"Ticks"=>$Ticks));
-
-     $this->Mask = "";
-
-     if ( $BorderR != -1 )
-      $this->drawCircle($X,$Y,$Radius,$Radius,array("R"=>$BorderR,"G"=>$BorderG,"B"=>$BorderB,"Alpha"=>$BorderAlpha,"Ticks"=>$Ticks));
-
-     $this->Shadow	= $RestoreShadow;
-    }
-
-   /* Write text */
-   function drawText($X,$Y,$Text,$Format="")
-    {
-     $R			= isset($Format["R"]) ? $Format["R"] : $this->FontColorR;
-     $G			= isset($Format["G"]) ? $Format["G"] : $this->FontColorG;
-     $B			= isset($Format["B"]) ? $Format["B"] : $this->FontColorB;
-     $Angle		= isset($Format["Angle"]) ? $Format["Angle"] : 0;
-     $Align		= isset($Format["Align"]) ? $Format["Align"] : TEXT_ALIGN_BOTTOMLEFT;
-     $Alpha		= isset($Format["Alpha"]) ? $Format["Alpha"] : $this->FontColorA;
-     $FontName		= isset($Format["FontName"]) ? $Format["FontName"] : $this->FontName;
-     $FontSize		= isset($Format["FontSize"]) ? $Format["FontSize"] : $this->FontSize;
-     $ShowOrigine	= isset($Format["ShowOrigine"]) ? $Format["ShowOrigine"] : FALSE;
-     $TOffset		= isset($Format["TOffset"]) ? $Format["TOffset"] : 2;
-     $DrawBox		= isset($Format["DrawBox"]) ? $Format["DrawBox"] : FALSE;
-     $DrawBoxBorder	= isset($Format["DrawBoxBorder"]) ? $Format["DrawBoxBorder"] : TRUE;
-     $BorderOffset	= isset($Format["BorderOffset"]) ? $Format["BorderOffset"] : 6;
-     $BoxRounded	= isset($Format["BoxRounded"]) ? $Format["BoxRounded"] : FALSE;
-     $RoundedRadius	= isset($Format["RoundedRadius"]) ? $Format["RoundedRadius"] : 6;
-     $BoxR		= isset($Format["BoxR"]) ? $Format["BoxR"] : 255;
-     $BoxG		= isset($Format["BoxG"]) ? $Format["BoxG"] : 255;
-     $BoxB		= isset($Format["BoxB"]) ? $Format["BoxB"] : 255;
-     $BoxAlpha		= isset($Format["BoxAlpha"]) ? $Format["BoxAlpha"] : 50;
-     $BoxSurrounding	= isset($Format["BoxSurrounding"]) ? $Format["BoxSurrounding"] : "";
-     $BoxBorderR	= isset($Format["BoxR"]) ? $Format["BoxR"] : 0;
-     $BoxBorderG	= isset($Format["BoxG"]) ? $Format["BoxG"] : 0;
-     $BoxBorderB	= isset($Format["BoxB"]) ? $Format["BoxB"] : 0;
-     $BoxBorderAlpha	= isset($Format["BoxAlpha"]) ? $Format["BoxAlpha"] : 50;
-     $NoShadow		= isset($Format["NoShadow"]) ? $Format["NoShadow"] : FALSE;
-
-     $Shadow = $this->Shadow;
-     if ( $NoShadow ) { $this->Shadow = FALSE; }
-
-     if ( $BoxSurrounding != "" ) { $BoxBorderR = $BoxR - $BoxSurrounding; $BoxBorderG = $BoxG - $BoxSurrounding; $BoxBorderB = $BoxB - $BoxSurrounding; $BoxBorderAlpha = $BoxAlpha; }
-
-     if ( $ShowOrigine )
-      {
-       $MyMarkerSettings = array("R"=>255,"G"=>0,"B"=>0,"BorderR"=>255,"BorderB"=>255,"BorderG"=>255,"Size"=>4);
-       $this->drawRectangleMarker($X,$Y,$MyMarkerSettings);
-      }
-
-     $TxtPos = $this->getTextBox($X,$Y,$FontName,$FontSize,$Angle,$Text);
-
-     if ( $DrawBox && ($Angle == 0 || $Angle == 90 || $Angle == 180 || $Angle == 270))
-      {
-       $T[0]["X"]=0;$T[0]["Y"]=0;$T[1]["X"]=0;$T[1]["Y"]=0;$T[2]["X"]=0;$T[2]["Y"]=0;$T[3]["X"]=0;$T[3]["Y"]=0;
-       if ( $Angle == 0 ) { $T[0]["X"]=-$TOffset;$T[0]["Y"]=$TOffset;$T[1]["X"]=$TOffset;$T[1]["Y"]=$TOffset;$T[2]["X"]=$TOffset;$T[2]["Y"]=-$TOffset;$T[3]["X"]=-$TOffset;$T[3]["Y"]=-$TOffset; }
-
-       $X1 = min($TxtPos[0]["X"],$TxtPos[1]["X"],$TxtPos[2]["X"],$TxtPos[3]["X"]) - $BorderOffset + 3;
-       $Y1 = min($TxtPos[0]["Y"],$TxtPos[1]["Y"],$TxtPos[2]["Y"],$TxtPos[3]["Y"]) - $BorderOffset;
-       $X2 = max($TxtPos[0]["X"],$TxtPos[1]["X"],$TxtPos[2]["X"],$TxtPos[3]["X"]) + $BorderOffset + 3;
-       $Y2 = max($TxtPos[0]["Y"],$TxtPos[1]["Y"],$TxtPos[2]["Y"],$TxtPos[3]["Y"]) + $BorderOffset - 3;
-
-       $X1 = $X1 - $TxtPos[$Align]["X"] + $X + $T[0]["X"];
-       $Y1 = $Y1 - $TxtPos[$Align]["Y"] + $Y + $T[0]["Y"];
-       $X2 = $X2 - $TxtPos[$Align]["X"] + $X + $T[0]["X"];
-       $Y2 = $Y2 - $TxtPos[$Align]["Y"] + $Y + $T[0]["Y"];
-
-       $Settings = array("R"=>$BoxR,"G"=>$BoxG,"B"=>$BoxB,"Alpha"=>$BoxAlpha,"BorderR"=>$BoxBorderR,"BorderG"=>$BoxBorderG,"BorderB"=>$BoxBorderB,"BorderAlpha"=>$BoxBorderAlpha);
-
-       if ( $BoxRounded )
-        { $this->drawRoundedFilledRectangle($X1,$Y1,$X2,$Y2,$RoundedRadius,$Settings); }
-       else
-        { $this->drawFilledRectangle($X1,$Y1,$X2,$Y2,$Settings); }
-      }
-
-     $X = $X - $TxtPos[$Align]["X"] + $X;
-     $Y = $Y - $TxtPos[$Align]["Y"] + $Y;
-
-     if ( $this->Shadow && $this->ShadowX != 0 && $this->ShadowY != 0 )
-      {
-       $C_ShadowColor = $this->allocateColor($this->Picture,$this->ShadowR,$this->ShadowG,$this->ShadowB,$this->Shadowa);
-       imagettftext($this->Picture,$FontSize,$Angle,$X+$this->ShadowX,$Y+$this->ShadowY,$C_ShadowColor,$FontName,$Text);
-      }
-
-     $C_TextColor = $this->AllocateColor($this->Picture,$R,$G,$B,$Alpha);
-     imagettftext($this->Picture,$FontSize,$Angle,$X,$Y,$C_TextColor,$FontName,$Text);
-
-     $this->Shadow = $Shadow;
-
-     return($TxtPos);
-    }
-
-   /* Draw a gradient within a defined area */
-   function drawGradientArea($X1,$Y1,$X2,$Y2,$Direction,$Format="")
-    {
-     $StartR	= isset($Format["StartR"]) ? $Format["StartR"] : 90;
-     $StartG	= isset($Format["StartG"]) ? $Format["StartG"] : 90;
-     $StartB	= isset($Format["StartB"]) ? $Format["StartB"] : 90;
-     $EndR	= isset($Format["EndR"]) ? $Format["EndR"] : 0;
-     $EndG	= isset($Format["EndG"]) ? $Format["EndG"] : 0;
-     $EndB	= isset($Format["EndB"]) ? $Format["EndB"] : 0;
-     $Alpha	= isset($Format["Alpha"]) ? $Format["Alpha"] : 100;
-     $Levels	= isset($Format["Levels"]) ? $Format["Levels"] : NULL;
-
-     $Shadow = $this->Shadow;
-     $this->Shadow = FALSE;
-
-     if ( $StartR == $EndR && $StartG == $EndG && $StartB == $EndB )
-      {
-       $this->drawFilledRectangle($X1,$Y1,$X2,$Y2,array("R"=>$StartR,"G"=>$StartG,"B"=>$StartB,"Alpha"=>$Alpha));
-       return(0);
-      }
-
-     if ( $Levels != NULL )
-      { $EndR=$StartR+$Levels; $EndG=$StartG+$Levels; $EndB=$StartB+$Levels; }
-
-     if ($X1 > $X2) { list($X1, $X2) = array($X2, $X1); }
-     if ($Y1 > $Y2) { list($Y1, $Y2) = array($Y2, $Y1); }
-
-     if ( $Direction == DIRECTION_VERTICAL )   { $Width = abs($Y2-$Y1); }
-     if ( $Direction == DIRECTION_HORIZONTAL ) { $Width = abs($X2-$X1); }
-
-     $Step     = max(abs($EndR-$StartR),abs($EndG-$StartG),abs($EndB-$StartB));
-     $StepSize = $Width/$Step;
-     $RStep    = ($EndR-$StartR)/$Step;
-     $GStep    = ($EndG-$StartG)/$Step;
-     $BStep    = ($EndB-$StartB)/$Step;
-
-     $R=$StartR;$G=$StartG;$B=$StartB;
-     switch($Direction)
-      {
+         for ($i=0;$i<=90;$i=$i+$Step) {
+             $Xp1 = cos(($i+180)*PI/180) * $Radius + $X1 + $Radius;
+             $Xp2 = cos(((90-$i)+270)*PI/180) * $Radius + $X2 - $Radius;
+             $Yp  = sin(($i+180)*PI/180) * $Radius + $YTop;
+
+             if ($this->getFirstDecimal($Xp1) > 5) {
+                 $XOffset1 = 1;
+             } else {
+                 $XOffset1 = 0;
+             }
+             if ($this->getFirstDecimal($Xp2) > 5) {
+                 $XOffset2 = 1;
+             } else {
+                 $XOffset2 = 0;
+             }
+             if ($this->getFirstDecimal($Yp) > 5) {
+                 $YOffset = 1;
+             } else {
+                 $YOffset = 0;
+             }
+
+             if (!isset($Drawn[$Yp+$YOffset]) || $Alpha == 100) {
+                 imageline($this->Picture, $Xp1+$XOffset1, $Yp+$YOffset, $Xp2+$XOffset2, $Yp+$YOffset, $Color);
+             }
+
+             $Drawn[$Yp+$YOffset] = $Xp2;
+
+             $Xp1 = cos(($i+90)*PI/180) * $Radius + $X1 + $Radius;
+             $Xp2 = cos((90-$i)*PI/180) * $Radius + $X2 - $Radius;
+             $Yp  = sin(($i+90)*PI/180) * $Radius + $YBottom;
+
+             if ($this->getFirstDecimal($Xp1) > 7) {
+                 $XOffset1 = 1;
+             } else {
+                 $XOffset1 = 0;
+             }
+             if ($this->getFirstDecimal($Xp2) > 7) {
+                 $XOffset2 = 1;
+             } else {
+                 $XOffset2 = 0;
+             }
+             if ($this->getFirstDecimal($Yp) > 5) {
+                 $YOffset = 1;
+             } else {
+                 $YOffset = 0;
+             }
+
+             if (!isset($Drawn[$Yp+$YOffset]) || $Alpha == 100) {
+                 imageline($this->Picture, $Xp1+$XOffset1, $Yp+$YOffset, $Xp2+$XOffset2, $Yp+$YOffset, $Color);
+             }
+
+             $Drawn[$Yp+$YOffset] = $Xp2;
+         }
+
+         $this->drawRoundedRectangle($X1, $Y1, $X2, $Y2, $Radius, array("R"=>$BorderR,"G"=>$BorderG,"B"=>$BorderB,"Alpha"=>$Alpha));
+
+         $this->Shadow = $RestoreShadow;
+     }
+
+     /* Draw a rectangle */
+     public function drawRectangle($X1, $Y1, $X2, $Y2, $Format="")
+     {
+         $R		= isset($Format["R"]) ? $Format["R"] : 0;
+         $G		= isset($Format["G"]) ? $Format["G"] : 0;
+         $B		= isset($Format["B"]) ? $Format["B"] : 0;
+         $Alpha	= isset($Format["Alpha"]) ? $Format["Alpha"] : 100;
+         $Ticks	= isset($Format["Ticks"]) ? $Format["Ticks"] : null;
+         $NoAngle	= isset($Format["NoAngle"]) ? $Format["NoAngle"] : false;
+
+         if ($X1 > $X2) {
+             list($X1, $X2) = array($X2, $X1);
+         }
+         if ($Y1 > $Y2) {
+             list($Y1, $Y2) = array($Y2, $Y1);
+         }
+
+         if ($this->Antialias) {
+             if ($NoAngle) {
+                 $this->drawLine($X1+1, $Y1, $X2-1, $Y1, array("R"=>$R,"G"=>$G,"B"=>$B,"Alpha"=>$Alpha,"Ticks"=>$Ticks));
+                 $this->drawLine($X2, $Y1+1, $X2, $Y2-1, array("R"=>$R,"G"=>$G,"B"=>$B,"Alpha"=>$Alpha,"Ticks"=>$Ticks));
+                 $this->drawLine($X2-1, $Y2, $X1+1, $Y2, array("R"=>$R,"G"=>$G,"B"=>$B,"Alpha"=>$Alpha,"Ticks"=>$Ticks));
+                 $this->drawLine($X1, $Y1+1, $X1, $Y2-1, array("R"=>$R,"G"=>$G,"B"=>$B,"Alpha"=>$Alpha,"Ticks"=>$Ticks));
+             } else {
+                 $this->drawLine($X1+1, $Y1, $X2-1, $Y1, array("R"=>$R,"G"=>$G,"B"=>$B,"Alpha"=>$Alpha,"Ticks"=>$Ticks));
+                 $this->drawLine($X2, $Y1, $X2, $Y2, array("R"=>$R,"G"=>$G,"B"=>$B,"Alpha"=>$Alpha,"Ticks"=>$Ticks));
+                 $this->drawLine($X2-1, $Y2, $X1+1, $Y2, array("R"=>$R,"G"=>$G,"B"=>$B,"Alpha"=>$Alpha,"Ticks"=>$Ticks));
+                 $this->drawLine($X1, $Y1, $X1, $Y2, array("R"=>$R,"G"=>$G,"B"=>$B,"Alpha"=>$Alpha,"Ticks"=>$Ticks));
+             }
+         } else {
+             $Color = $this->allocateColor($this->Picture, $R, $G, $B, $Alpha);
+             imagerectangle($this->Picture, $X1, $Y1, $X2, $Y2, $Color);
+         }
+     }
+
+     /* Draw a filled rectangle */
+     public function drawFilledRectangle($X1, $Y1, $X2, $Y2, $Format="")
+     {
+         $R			= isset($Format["R"]) ? $Format["R"] : 0;
+         $G			= isset($Format["G"]) ? $Format["G"] : 0;
+         $B			= isset($Format["B"]) ? $Format["B"] : 0;
+         $Alpha		= isset($Format["Alpha"]) ? $Format["Alpha"] : 100;
+         $BorderR		= isset($Format["BorderR"]) ? $Format["BorderR"] : -1;
+         $BorderG		= isset($Format["BorderG"]) ? $Format["BorderG"] : -1;
+         $BorderB		= isset($Format["BorderB"]) ? $Format["BorderB"] : -1;
+         $BorderAlpha	= isset($Format["BorderAlpha"]) ? $Format["BorderAlpha"] : $Alpha;
+         $Surrounding	= isset($Format["Surrounding"]) ? $Format["Surrounding"] : null;
+         $Ticks		= isset($Format["Ticks"]) ? $Format["Ticks"] : null;
+         $NoAngle		= isset($Format["NoAngle"]) ? $Format["NoAngle"] : null;
+         $Dash		= isset($Format["Dash"]) ? $Format["Dash"] : false;
+         $DashStep		= isset($Format["DashStep"]) ? $Format["DashStep"] : 4;
+         $DashR		= isset($Format["DashR"]) ? $Format["DashR"] : 0;
+         $DashG		= isset($Format["DashG"]) ? $Format["DashG"] : 0;
+         $DashB		= isset($Format["DashB"]) ? $Format["DashB"] : 0;
+         $NoBorder		= isset($Format["NoBorder"]) ? $Format["NoBorder"] : false;
+
+         if ($Surrounding != null) {
+             $BorderR = $R+$Surrounding;
+             $BorderG = $G+$Surrounding;
+             $BorderB = $B+$Surrounding;
+         }
+
+         if ($X1 > $X2) {
+             list($X1, $X2) = array($X2, $X1);
+         }
+         if ($Y1 > $Y2) {
+             list($Y1, $Y2) = array($Y2, $Y1);
+         }
+
+         $RestoreShadow = $this->Shadow;
+         if ($this->Shadow && $this->ShadowX != 0 && $this->ShadowY != 0) {
+             $this->Shadow = false;
+             $this->drawFilledRectangle($X1+$this->ShadowX, $Y1+$this->ShadowY, $X2+$this->ShadowX, $Y2+$this->ShadowY, array("R"=>$this->ShadowR,"G"=>$this->ShadowG,"B"=>$this->ShadowB,"Alpha"=>$this->Shadowa,"Ticks"=>$Ticks,"NoAngle"=>$NoAngle));
+         }
+
+         $Color = $this->allocateColor($this->Picture, $R, $G, $B, $Alpha);
+         if ($NoAngle) {
+             imagefilledrectangle($this->Picture, ceil($X1)+1, ceil($Y1), floor($X2)-1, floor($Y2), $Color);
+             imageline($this->Picture, ceil($X1), ceil($Y1)+1, ceil($X1), floor($Y2)-1, $Color);
+             imageline($this->Picture, floor($X2), ceil($Y1)+1, floor($X2), floor($Y2)-1, $Color);
+         } else {
+             imagefilledrectangle($this->Picture, ceil($X1), ceil($Y1), floor($X2), floor($Y2), $Color);
+         }
+
+         if ($Dash) {
+             if ($BorderR != -1) {
+                 $iX1=$X1+1;
+                 $iY1=$Y1+1;
+                 $iX2=$X2-1;
+                 $iY2=$Y2-1;
+             } else {
+                 $iX1=$X1;
+                 $iY1=$Y1;
+                 $iX2=$X2;
+                 $iY2=$Y2;
+             }
+
+             $Color = $this->allocateColor($this->Picture, $DashR, $DashG, $DashB, $Alpha);
+             $Y=$iY1-$DashStep;
+             for ($X=$iX1; $X<=$iX2+($iY2-$iY1); $X=$X+$DashStep) {
+                 $Y=$Y+$DashStep;
+                 if ($X > $iX2) {
+                     $Xa = $X-($X-$iX2);
+                     $Ya = $iY1+($X-$iX2);
+                 } else {
+                     $Xa = $X;
+                     $Ya = $iY1;
+                 }
+                 if ($Y > $iY2) {
+                     $Xb = $iX1+($Y-$iY2);
+                     $Yb = $Y-($Y-$iY2);
+                 } else {
+                     $Xb = $iX1;
+                     $Yb = $Y;
+                 }
+                 imageline($this->Picture, $Xa, $Ya, $Xb, $Yb, $Color);
+             }
+         }
+
+         if ($this->Antialias && !$NoBorder) {
+             if ($X1 < ceil($X1)) {
+                 $AlphaA = $Alpha * (ceil($X1) - $X1);
+                 $Color = $this->allocateColor($this->Picture, $R, $G, $B, $AlphaA);
+                 imageline($this->Picture, ceil($X1)-1, ceil($Y1), ceil($X1)-1, floor($Y2), $Color);
+             }
+
+             if ($Y1 < ceil($Y1)) {
+                 $AlphaA = $Alpha * (ceil($Y1) - $Y1);
+                 $Color = $this->allocateColor($this->Picture, $R, $G, $B, $AlphaA);
+                 imageline($this->Picture, ceil($X1), ceil($Y1)-1, floor($X2), ceil($Y1)-1, $Color);
+             }
+
+             if ($X2 > floor($X2)) {
+                 $AlphaA = $Alpha * (.5-($X2 - floor($X2)));
+                 $Color = $this->allocateColor($this->Picture, $R, $G, $B, $AlphaA);
+                 imageline($this->Picture, floor($X2)+1, ceil($Y1), floor($X2)+1, floor($Y2), $Color);
+             }
+
+             if ($Y2 > floor($Y2)) {
+                 $AlphaA = $Alpha * (.5-($Y2 - floor($Y2)));
+                 $Color = $this->allocateColor($this->Picture, $R, $G, $B, $AlphaA);
+                 imageline($this->Picture, ceil($X1), floor($Y2)+1, floor($X2), floor($Y2)+1, $Color);
+             }
+         }
+
+         if ($BorderR != -1) {
+             $this->drawRectangle($X1, $Y1, $X2, $Y2, array("R"=>$BorderR,"G"=>$BorderG,"B"=>$BorderB,"Alpha"=>$BorderAlpha,"Ticks"=>$Ticks,"NoAngle"=>$NoAngle));
+         }
+
+         $this->Shadow = $RestoreShadow;
+     }
+
+     /* Draw a rectangular marker of the specified size */
+     public function drawRectangleMarker($X, $Y, $Format="")
+     {
+         $Size = isset($Format["Size"]) ? $Format["Size"] : 4;
+
+         $HalfSize = floor($Size/2);
+         $this->drawFilledRectangle($X-$HalfSize, $Y-$HalfSize, $X+$HalfSize, $Y+$HalfSize, $Format);
+     }
+
+     /* Drawn a spline based on the bezier function */
+     public function drawSpline($Coordinates, $Format="")
+     {
+         $R		= isset($Format["R"]) ? $Format["R"] : 0;
+         $G		= isset($Format["G"]) ? $Format["G"] : 0;
+         $B		= isset($Format["B"]) ? $Format["B"] : 0;
+         $Alpha	= isset($Format["Alpha"]) ? $Format["Alpha"] : 100;
+         $Force	= isset($Format["Force"]) ? $Format["Force"] : 30;
+         $Forces	= isset($Format["Forces"]) ? $Format["Forces"] : null;
+         $ShowC	= isset($Format["ShowControl"]) ? $Format["ShowControl"] : false;
+         $Ticks	= isset($Format["Ticks"]) ? $Format["Ticks"] : null;
+         $PathOnly	= isset($Format["PathOnly"]) ? $Format["PathOnly"] : false;
+         $Weight	= isset($Format["Weight"]) ? $Format["Weight"] : null;
+
+         $Cpt = null;
+         $Mode = null;
+         $Result = "";
+         for ($i=1;$i<=count($Coordinates)-1;$i++) {
+             $X1 = $Coordinates[$i-1][0];
+             $Y1 = $Coordinates[$i-1][1];
+             $X2 = $Coordinates[$i][0];
+             $Y2 = $Coordinates[$i][1];
+
+             if ($Forces != null) {
+                 $Force = $Forces[$i];
+             }
+
+             /* First segment */
+             if ($i == 1) {
+                 $Xv1 = $X1;
+                 $Yv1 = $Y1;
+             } else {
+                 $Angle1 = $this->getAngle($XLast, $YLast, $X1, $Y1);
+                 $Angle2 = $this->getAngle($X1, $Y1, $X2, $Y2);
+                 $XOff = cos($Angle2 * PI / 180) * $Force + $X1;
+                 $YOff = sin($Angle2 * PI / 180) * $Force + $Y1;
+
+                 $Xv1 = cos($Angle1 * PI / 180) * $Force + $XOff;
+                 $Yv1 = sin($Angle1 * PI / 180) * $Force + $YOff;
+             }
+
+             /* Last segment */
+             if ($i == count($Coordinates)-1) {
+                 $Xv2 = $X2;
+                 $Yv2 = $Y2;
+             } else {
+                 $Angle1 = $this->getAngle($X2, $Y2, $Coordinates[$i+1][0], $Coordinates[$i+1][1]);
+                 $Angle2 = $this->getAngle($X1, $Y1, $X2, $Y2);
+                 $XOff = cos(($Angle2+180) * PI / 180) * $Force + $X2;
+                 $YOff = sin(($Angle2+180) * PI / 180) * $Force + $Y2;
+
+                 $Xv2 = cos(($Angle1+180) * PI / 180) * $Force + $XOff;
+                 $Yv2 = sin(($Angle1+180) * PI / 180) * $Force + $YOff;
+             }
+
+             $Path = $this->drawBezier($X1, $Y1, $X2, $Y2, $Xv1, $Yv1, $Xv2, $Yv2, $Format);
+             if ($PathOnly) {
+                 $Result[] = $Path;
+             }
+
+             $XLast = $X1;
+             $YLast = $Y1;
+         }
+
+         return($Result);
+     }
+
+     /* Draw a bezier curve with two controls points */
+     public function drawBezier($X1, $Y1, $X2, $Y2, $Xv1, $Yv1, $Xv2, $Yv2, $Format="")
+     {
+         $R		= isset($Format["R"]) ? $Format["R"] : 0;
+         $G		= isset($Format["G"]) ? $Format["G"] : 0;
+         $B		= isset($Format["B"]) ? $Format["B"] : 0;
+         $Alpha	= isset($Format["Alpha"]) ? $Format["Alpha"] : 100;
+         $ShowC	= isset($Format["ShowControl"]) ? $Format["ShowControl"] : false;
+         $Segments	= isset($Format["Segments"]) ? $Format["Segments"] : null;
+         $Ticks	= isset($Format["Ticks"]) ? $Format["Ticks"] : null;
+         $NoDraw    = isset($Format["NoDraw"]) ? $Format["NoDraw"] : false;
+         $PathOnly  = isset($Format["PathOnly"]) ? $Format["PathOnly"] : false;
+         $Weight    = isset($Format["Weight"]) ? $Format["Weight"] : null;
+         $DrawArrow		= isset($Format["DrawArrow"]) ? $Format["DrawArrow"] : false;
+         $ArrowSize		= isset($Format["ArrowSize"]) ? $Format["ArrowSize"] : 10;
+         $ArrowRatio	= isset($Format["ArrowRatio"]) ? $Format["ArrowRatio"] : .5;
+         $ArrowTwoHeads	= isset($Format["ArrowTwoHeads"]) ? $Format["ArrowTwoHeads"] : false;
+
+         if ($Segments == null) {
+             $Length    = $this->getLength($X1, $Y1, $X2, $Y2);
+             $Precision = ($Length*125)/1000;
+         } else {
+             $Precision = $Segments;
+         }
+
+         $P[0]["X"] = $X1;
+         $P[0]["Y"] = $Y1;
+         $P[1]["X"] = $Xv1;
+         $P[1]["Y"] = $Yv1;
+         $P[2]["X"] = $Xv2;
+         $P[2]["Y"] = $Yv2;
+         $P[3]["X"] = $X2;
+         $P[3]["Y"] = $Y2;
+
+         /* Compute the bezier points */
+         $Q = "";
+         $ID = 0;
+         $Path = "";
+         for ($i=0;$i<=$Precision;$i=$i+1) {
+             $u = $i / $Precision;
+
+             $C    = "";
+             $C[0] = (1 - $u) * (1 - $u) * (1 - $u);
+             $C[1] = ($u * 3) * (1 - $u) * (1 - $u);
+             $C[2] = 3 * $u * $u * (1 - $u);
+             $C[3] = $u * $u * $u;
+
+             for ($j=0;$j<=3;$j++) {
+                 if (!isset($Q[$ID])) {
+                     $Q[$ID] = "";
+                 }
+                 if (!isset($Q[$ID]["X"])) {
+                     $Q[$ID]["X"] = 0;
+                 }
+                 if (!isset($Q[$ID]["Y"])) {
+                     $Q[$ID]["Y"] = 0;
+                 }
+
+                 $Q[$ID]["X"] = $Q[$ID]["X"] + $P[$j]["X"] * $C[$j];
+                 $Q[$ID]["Y"] = $Q[$ID]["Y"] + $P[$j]["Y"] * $C[$j];
+             }
+             $ID++;
+         }
+         $Q[$ID]["X"] = $X2;
+         $Q[$ID]["Y"] = $Y2;
+
+         if (!$NoDraw) {
+             /* Display the control points */
+             if ($ShowC && !$PathOnly) {
+                 $Xv1 = floor($Xv1);
+                 $Yv1 = floor($Yv1);
+                 $Xv2 = floor($Xv2);
+                 $Yv2 = floor($Yv2);
+
+                 $this->drawLine($X1, $Y1, $X2, $Y2, array("R"=>0,"G"=>0,"B"=>0,"Alpha"=>30));
+
+                 $MyMarkerSettings = array("R"=>255,"G"=>0,"B"=>0,"BorderR"=>255,"BorderB"=>255,"BorderG"=>255,"Size"=>4);
+                 $this->drawRectangleMarker($Xv1, $Yv1, $MyMarkerSettings);
+                 $this->drawText($Xv1+4, $Yv1, "v1");
+                 $MyMarkerSettings = array("R"=>0,"G"=>0,"B"=>255,"BorderR"=>255,"BorderB"=>255,"BorderG"=>255,"Size"=>4);
+                 $this->drawRectangleMarker($Xv2, $Yv2, $MyMarkerSettings);
+                 $this->drawText($Xv2+4, $Yv2, "v2");
+             }
+
+             /* Draw the bezier */
+             $LastX = null;
+             $LastY = null;
+             $Cpt = null;
+             $Mode = null;
+             $ArrowS = null;
+             foreach ($Q as $Key => $Point) {
+                 $X = $Point["X"];
+                 $Y = $Point["Y"];
+
+                 /* Get the first segment */
+                 if ($ArrowS == null && $LastX != null && $LastY != null) {
+                     $ArrowS["X2"] = $LastX;
+                     $ArrowS["Y2"] = $LastY;
+                     $ArrowS["X1"] = $X;
+                     $ArrowS["Y1"] = $Y;
+                 }
+
+                 if ($LastX != null && $LastY != null && !$PathOnly) {
+                     list($Cpt, $Mode) = $this->drawLine($LastX, $LastY, $X, $Y, array("R"=>$R,"G"=>$G,"B"=>$B,"Alpha"=>$Alpha,"Ticks"=>$Ticks,"Cpt"=>$Cpt,"Mode"=>$Mode,"Weight"=>$Weight));
+                 }
+
+                 /* Get the last segment */
+                 $ArrowE["X1"] = $LastX;
+                 $ArrowE["Y1"] = $LastY;
+                 $ArrowE["X2"] = $X;
+                 $ArrowE["Y2"] = $Y;
+
+                 $LastX = $X;
+                 $LastY = $Y;
+             }
+
+             if ($DrawArrow && !$PathOnly) {
+                 $ArrowSettings = array("FillR"=>$R,"FillG"=>$G,"FillB"=>$B,"Alpha"=>$Alpha,"Size"=>$ArrowSize,"Ratio"=>$ArrowRatio);
+                 if ($ArrowTwoHeads) {
+                     $this->drawArrow($ArrowS["X1"], $ArrowS["Y1"], $ArrowS["X2"], $ArrowS["Y2"], $ArrowSettings);
+                 }
+
+                 $this->drawArrow($ArrowE["X1"], $ArrowE["Y1"], $ArrowE["X2"], $ArrowE["Y2"], $ArrowSettings);
+             }
+         }
+         return($Q);
+     }
+
+     /* Draw a line between two points */
+     public function drawLine($X1, $Y1, $X2, $Y2, $Format="")
+     {
+         $R		= isset($Format["R"]) ? $Format["R"] : 0;
+         $G		= isset($Format["G"]) ? $Format["G"] : 0;
+         $B		= isset($Format["B"]) ? $Format["B"] : 0;
+         $Alpha	= isset($Format["Alpha"]) ? $Format["Alpha"] : 100;
+         $Ticks	= isset($Format["Ticks"]) ? $Format["Ticks"] : null;
+         $Cpt	= isset($Format["Cpt"]) ? $Format["Cpt"] : 1;
+         $Mode	= isset($Format["Mode"]) ? $Format["Mode"] : 1;
+         $Weight	= isset($Format["Weight"]) ? $Format["Weight"] : null;
+         $Threshold	= isset($Format["Threshold"]) ? $Format["Threshold"] : null;
+
+         if ($this->Antialias == false && $Ticks == null) {
+             if ($this->Shadow && $this->ShadowX != 0 && $this->ShadowY != 0) {
+                 $ShadowColor = $this->allocateColor($this->Picture, $this->ShadowR, $this->ShadowG, $this->ShadowB, $this->Shadowa);
+                 imageline($this->Picture, $X1+$this->ShadowX, $Y1+$this->ShadowY, $X2+$this->ShadowX, $Y2+$this->ShadowY, $ShadowColor);
+             }
+
+             $Color = $this->allocateColor($this->Picture, $R, $G, $B, $Alpha);
+             imageline($this->Picture, $X1, $Y1, $X2, $Y2, $Color);
+             return(0);
+         }
+
+         $Distance = sqrt(($X2-$X1)*($X2-$X1)+($Y2-$Y1)*($Y2-$Y1));
+         if ($Distance == 0) {
+             return(-1);
+         }
+
+         /* Derivative algorithm for overweighted lines, re-route to polygons primitives */
+         if ($Weight != null) {
+             $Angle        = $this->getAngle($X1, $Y1, $X2, $Y2);
+             $PolySettings = array("R"=>$R,"G"=>$G,"B"=>$B,"Alpha"=>$Alpha,"BorderAlpha"=>$Alpha);
+
+             if ($Ticks == null) {
+                 $Points   = "";
+                 $Points[] = cos(deg2rad($Angle-90)) * $Weight + $X1;
+                 $Points[] = sin(deg2rad($Angle-90)) * $Weight + $Y1;
+                 $Points[] = cos(deg2rad($Angle+90)) * $Weight + $X1;
+                 $Points[] = sin(deg2rad($Angle+90)) * $Weight + $Y1;
+                 $Points[] = cos(deg2rad($Angle+90)) * $Weight + $X2;
+                 $Points[] = sin(deg2rad($Angle+90)) * $Weight + $Y2;
+                 $Points[] = cos(deg2rad($Angle-90)) * $Weight + $X2;
+                 $Points[] = sin(deg2rad($Angle-90)) * $Weight + $Y2;
+
+                 $this->drawPolygon($Points, $PolySettings);
+             } else {
+                 for ($i=0;$i<=$Distance;$i=$i+$Ticks*2) {
+                     $Xa = (($X2-$X1)/$Distance) * $i + $X1;
+                     $Ya = (($Y2-$Y1)/$Distance) * $i + $Y1;
+                     $Xb = (($X2-$X1)/$Distance) * ($i+$Ticks) + $X1;
+                     $Yb = (($Y2-$Y1)/$Distance) * ($i+$Ticks) + $Y1;
+
+                     $Points   = "";
+                     $Points[] = cos(deg2rad($Angle-90)) * $Weight + $Xa;
+                     $Points[] = sin(deg2rad($Angle-90)) * $Weight + $Ya;
+                     $Points[] = cos(deg2rad($Angle+90)) * $Weight + $Xa;
+                     $Points[] = sin(deg2rad($Angle+90)) * $Weight + $Ya;
+                     $Points[] = cos(deg2rad($Angle+90)) * $Weight + $Xb;
+                     $Points[] = sin(deg2rad($Angle+90)) * $Weight + $Yb;
+                     $Points[] = cos(deg2rad($Angle-90)) * $Weight + $Xb;
+                     $Points[] = sin(deg2rad($Angle-90)) * $Weight 	+ $Yb;
+
+                     $this->drawPolygon($Points, $PolySettings);
+                 }
+             }
+
+             return(1);
+         }
+
+         $XStep = ($X2-$X1) / $Distance;
+         $YStep = ($Y2-$Y1) / $Distance;
+
+         for ($i=0;$i<=$Distance;$i++) {
+             $X = $i * $XStep + $X1;
+             $Y = $i * $YStep + $Y1;
+
+             $Color = array("R"=>$R,"G"=>$G,"B"=>$B,"Alpha"=>$Alpha);
+
+             if ($Threshold != null) {
+                 foreach ($Threshold as $Key => $Parameters) {
+                     if ($Y <= $Parameters["MinX"] && $Y >= $Parameters["MaxX"]) {
+                         if (isset($Parameters["R"])) {
+                             $RT = $Parameters["R"];
+                         } else {
+                             $RT = 0;
+                         }
+                         if (isset($Parameters["G"])) {
+                             $GT = $Parameters["G"];
+                         } else {
+                             $GT = 0;
+                         }
+                         if (isset($Parameters["B"])) {
+                             $BT = $Parameters["B"];
+                         } else {
+                             $BT = 0;
+                         }
+                         if (isset($Parameters["Alpha"])) {
+                             $AlphaT = $Parameters["Alpha"];
+                         } else {
+                             $AlphaT = 0;
+                         }
+                         $Color = array("R"=>$RT,"G"=>$GT,"B"=>$BT,"Alpha"=>$AlphaT);
+                     }
+                 }
+             }
+
+             if ($Ticks != null) {
+                 if ($Cpt % $Ticks == 0) {
+                     $Cpt = 0;
+                     if ($Mode == 1) {
+                         $Mode = 0;
+                     } else {
+                         $Mode = 1;
+                     }
+                 }
+
+                 if ($Mode == 1) {
+                     $this->drawAntialiasPixel($X, $Y, $Color);
+                 }
+
+                 $Cpt++;
+             } else {
+                 $this->drawAntialiasPixel($X, $Y, $Color);
+             }
+         }
+
+         return(array($Cpt,$Mode));
+     }
+
+     /* Draw a circle */
+     public function drawCircle($Xc, $Yc, $Height, $Width, $Format="")
+     {
+         $R	    = isset($Format["R"]) ? $Format["R"] : 0;
+         $G	    = isset($Format["G"]) ? $Format["G"] : 0;
+         $B	    = isset($Format["B"]) ? $Format["B"] : 0;
+         $Alpha = isset($Format["Alpha"]) ? $Format["Alpha"] : 100;
+         $Ticks = isset($Format["Ticks"]) ? $Format["Ticks"] : null;
+
+         $Height	= abs($Height);
+         $Width	= abs($Width);
+
+         if ($Height == 0) {
+             $Height = 1;
+         }
+         if ($Width == 0) {
+             $Width = 1;
+         }
+         $Xc = floor($Xc);
+         $Yc = floor($Yc);
+
+         $RestoreShadow = $this->Shadow;
+         if ($this->Shadow && $this->ShadowX != 0 && $this->ShadowY != 0) {
+             $this->Shadow = false;
+             $this->drawCircle($Xc+$this->ShadowX, $Yc+$this->ShadowY, $Height, $Width, array("R"=>$this->ShadowR,"G"=>$this->ShadowG,"B"=>$this->ShadowB,"Alpha"=>$this->Shadowa,"Ticks"=>$Ticks));
+         }
+
+         if ($Width == 0) {
+             $Width = $Height;
+         }
+         if ($R < 0) {
+             $R = 0;
+         }
+         if ($R > 255) {
+             $R = 255;
+         }
+         if ($G < 0) {
+             $G = 0;
+         }
+         if ($G > 255) {
+             $G = 255;
+         }
+         if ($B < 0) {
+             $B = 0;
+         }
+         if ($B > 255) {
+             $B = 255;
+         }
+
+         $Step = 360 / (2 * PI * max($Width, $Height));
+         $Mode = 1;
+         $Cpt = 1;
+         for ($i=0;$i<=360;$i=$i+$Step) {
+             $X = cos($i*PI/180) * $Height + $Xc;
+             $Y = sin($i*PI/180) * $Width + $Yc;
+
+             if ($Ticks != null) {
+                 if ($Cpt % $Ticks == 0) {
+                     $Cpt = 0;
+                     if ($Mode == 1) {
+                         $Mode = 0;
+                     } else {
+                         $Mode = 1;
+                     }
+                 }
+
+                 if ($Mode == 1) {
+                     $this->drawAntialiasPixel($X, $Y, array("R"=>$R,"G"=>$G,"B"=>$B,"Alpha"=>$Alpha));
+                 }
+
+                 $Cpt++;
+             } else {
+                 $this->drawAntialiasPixel($X, $Y, array("R"=>$R,"G"=>$G,"B"=>$B,"Alpha"=>$Alpha));
+             }
+         }
+         $this->Shadow = $RestoreShadow;
+     }
+
+     /* Draw a filled circle */
+     public function drawFilledCircle($X, $Y, $Radius, $Format="")
+     {
+         $R			= isset($Format["R"]) ? $Format["R"] : 0;
+         $G			= isset($Format["G"]) ? $Format["G"] : 0;
+         $B			= isset($Format["B"]) ? $Format["B"] : 0;
+         $Alpha		= isset($Format["Alpha"]) ? $Format["Alpha"] : 100;
+         $BorderR		= isset($Format["BorderR"]) ? $Format["BorderR"] : -1;
+         $BorderG		= isset($Format["BorderG"]) ? $Format["BorderG"] : -1;
+         $BorderB		= isset($Format["BorderB"]) ? $Format["BorderB"] : -1;
+         $BorderAlpha	= isset($Format["BorderAlpha"]) ? $Format["BorderAlpha"] : $Alpha;
+         $Ticks     	= isset($Format["Ticks"]) ? $Format["Ticks"] : null;
+         $Surrounding 	= isset($Format["Surrounding"]) ? $Format["Surrounding"] : null;
+
+         if ($Radius == 0) {
+             $Radius = 1;
+         }
+         if ($Surrounding != null) {
+             $BorderR = $R+$Surrounding;
+             $BorderG = $G+$Surrounding;
+             $BorderB = $B+$Surrounding;
+         }
+         $X = floor($X);
+         $Y = floor($Y);
+
+         $Radius = abs($Radius);
+
+         $RestoreShadow = $this->Shadow;
+         if ($this->Shadow && $this->ShadowX != 0 && $this->ShadowY != 0) {
+             $this->Shadow = false;
+             $this->drawFilledCircle($X+$this->ShadowX, $Y+$this->ShadowY, $Radius, array("R"=>$this->ShadowR,"G"=>$this->ShadowG,"B"=>$this->ShadowB,"Alpha"=>$this->Shadowa,"Ticks"=>$Ticks));
+         }
+
+         $this->Mask  = "";
+         $Color = $this->allocateColor($this->Picture, $R, $G, $B, $Alpha);
+         for ($i=0; $i<=$Radius*2; $i++) {
+             $Slice  = sqrt($Radius * $Radius - ($Radius - $i) * ($Radius - $i));
+             $XPos   = floor($Slice);
+             $YPos   = $Y + $i - $Radius;
+             $AAlias = $Slice - floor($Slice);
+
+             $this->Mask[$X-$XPos][$YPos] = true;
+             $this->Mask[$X+$XPos][$YPos] = true;
+             imageline($this->Picture, $X-$XPos, $YPos, $X+$XPos, $YPos, $Color);
+         }
+         if ($this->Antialias) {
+             $this->drawCircle($X, $Y, $Radius, $Radius, array("R"=>$R,"G"=>$G,"B"=>$B,"Alpha"=>$Alpha,"Ticks"=>$Ticks));
+         }
+
+         $this->Mask = "";
+
+         if ($BorderR != -1) {
+             $this->drawCircle($X, $Y, $Radius, $Radius, array("R"=>$BorderR,"G"=>$BorderG,"B"=>$BorderB,"Alpha"=>$BorderAlpha,"Ticks"=>$Ticks));
+         }
+
+         $this->Shadow	= $RestoreShadow;
+     }
+
+     /* Write text */
+     public function drawText($X, $Y, $Text, $Format="")
+     {
+         $R			= isset($Format["R"]) ? $Format["R"] : $this->FontColorR;
+         $G			= isset($Format["G"]) ? $Format["G"] : $this->FontColorG;
+         $B			= isset($Format["B"]) ? $Format["B"] : $this->FontColorB;
+         $Angle		= isset($Format["Angle"]) ? $Format["Angle"] : 0;
+         $Align		= isset($Format["Align"]) ? $Format["Align"] : TEXT_ALIGN_BOTTOMLEFT;
+         $Alpha		= isset($Format["Alpha"]) ? $Format["Alpha"] : $this->FontColorA;
+         $FontName		= isset($Format["FontName"]) ? $Format["FontName"] : $this->FontName;
+         $FontSize		= isset($Format["FontSize"]) ? $Format["FontSize"] : $this->FontSize;
+         $ShowOrigine	= isset($Format["ShowOrigine"]) ? $Format["ShowOrigine"] : false;
+         $TOffset		= isset($Format["TOffset"]) ? $Format["TOffset"] : 2;
+         $DrawBox		= isset($Format["DrawBox"]) ? $Format["DrawBox"] : false;
+         $DrawBoxBorder	= isset($Format["DrawBoxBorder"]) ? $Format["DrawBoxBorder"] : true;
+         $BorderOffset	= isset($Format["BorderOffset"]) ? $Format["BorderOffset"] : 6;
+         $BoxRounded	= isset($Format["BoxRounded"]) ? $Format["BoxRounded"] : false;
+         $RoundedRadius	= isset($Format["RoundedRadius"]) ? $Format["RoundedRadius"] : 6;
+         $BoxR		= isset($Format["BoxR"]) ? $Format["BoxR"] : 255;
+         $BoxG		= isset($Format["BoxG"]) ? $Format["BoxG"] : 255;
+         $BoxB		= isset($Format["BoxB"]) ? $Format["BoxB"] : 255;
+         $BoxAlpha		= isset($Format["BoxAlpha"]) ? $Format["BoxAlpha"] : 50;
+         $BoxSurrounding	= isset($Format["BoxSurrounding"]) ? $Format["BoxSurrounding"] : "";
+         $BoxBorderR	= isset($Format["BoxR"]) ? $Format["BoxR"] : 0;
+         $BoxBorderG	= isset($Format["BoxG"]) ? $Format["BoxG"] : 0;
+         $BoxBorderB	= isset($Format["BoxB"]) ? $Format["BoxB"] : 0;
+         $BoxBorderAlpha	= isset($Format["BoxAlpha"]) ? $Format["BoxAlpha"] : 50;
+         $NoShadow		= isset($Format["NoShadow"]) ? $Format["NoShadow"] : false;
+
+         $Shadow = $this->Shadow;
+         if ($NoShadow) {
+             $this->Shadow = false;
+         }
+
+         if ($BoxSurrounding != "") {
+             $BoxBorderR = $BoxR - $BoxSurrounding;
+             $BoxBorderG = $BoxG - $BoxSurrounding;
+             $BoxBorderB = $BoxB - $BoxSurrounding;
+             $BoxBorderAlpha = $BoxAlpha;
+         }
+
+         if ($ShowOrigine) {
+             $MyMarkerSettings = array("R"=>255,"G"=>0,"B"=>0,"BorderR"=>255,"BorderB"=>255,"BorderG"=>255,"Size"=>4);
+             $this->drawRectangleMarker($X, $Y, $MyMarkerSettings);
+         }
+
+         $TxtPos = $this->getTextBox($X, $Y, $FontName, $FontSize, $Angle, $Text);
+
+         if ($DrawBox && ($Angle == 0 || $Angle == 90 || $Angle == 180 || $Angle == 270)) {
+             $T[0]["X"]=0;
+             $T[0]["Y"]=0;
+             $T[1]["X"]=0;
+             $T[1]["Y"]=0;
+             $T[2]["X"]=0;
+             $T[2]["Y"]=0;
+             $T[3]["X"]=0;
+             $T[3]["Y"]=0;
+             if ($Angle == 0) {
+                 $T[0]["X"]=-$TOffset;
+                 $T[0]["Y"]=$TOffset;
+                 $T[1]["X"]=$TOffset;
+                 $T[1]["Y"]=$TOffset;
+                 $T[2]["X"]=$TOffset;
+                 $T[2]["Y"]=-$TOffset;
+                 $T[3]["X"]=-$TOffset;
+                 $T[3]["Y"]=-$TOffset;
+             }
+
+             $X1 = min($TxtPos[0]["X"], $TxtPos[1]["X"], $TxtPos[2]["X"], $TxtPos[3]["X"]) - $BorderOffset + 3;
+             $Y1 = min($TxtPos[0]["Y"], $TxtPos[1]["Y"], $TxtPos[2]["Y"], $TxtPos[3]["Y"]) - $BorderOffset;
+             $X2 = max($TxtPos[0]["X"], $TxtPos[1]["X"], $TxtPos[2]["X"], $TxtPos[3]["X"]) + $BorderOffset + 3;
+             $Y2 = max($TxtPos[0]["Y"], $TxtPos[1]["Y"], $TxtPos[2]["Y"], $TxtPos[3]["Y"]) + $BorderOffset - 3;
+
+             $X1 = $X1 - $TxtPos[$Align]["X"] + $X + $T[0]["X"];
+             $Y1 = $Y1 - $TxtPos[$Align]["Y"] + $Y + $T[0]["Y"];
+             $X2 = $X2 - $TxtPos[$Align]["X"] + $X + $T[0]["X"];
+             $Y2 = $Y2 - $TxtPos[$Align]["Y"] + $Y + $T[0]["Y"];
+
+             $Settings = array("R"=>$BoxR,"G"=>$BoxG,"B"=>$BoxB,"Alpha"=>$BoxAlpha,"BorderR"=>$BoxBorderR,"BorderG"=>$BoxBorderG,"BorderB"=>$BoxBorderB,"BorderAlpha"=>$BoxBorderAlpha);
+
+             if ($BoxRounded) {
+                 $this->drawRoundedFilledRectangle($X1, $Y1, $X2, $Y2, $RoundedRadius, $Settings);
+             } else {
+                 $this->drawFilledRectangle($X1, $Y1, $X2, $Y2, $Settings);
+             }
+         }
+
+         $X = $X - $TxtPos[$Align]["X"] + $X;
+         $Y = $Y - $TxtPos[$Align]["Y"] + $Y;
+
+         if ($this->Shadow && $this->ShadowX != 0 && $this->ShadowY != 0) {
+             $C_ShadowColor = $this->allocateColor($this->Picture, $this->ShadowR, $this->ShadowG, $this->ShadowB, $this->Shadowa);
+             imagettftext($this->Picture, $FontSize, $Angle, $X+$this->ShadowX, $Y+$this->ShadowY, $C_ShadowColor, $FontName, $Text);
+         }
+
+         $C_TextColor = $this->AllocateColor($this->Picture, $R, $G, $B, $Alpha);
+         imagettftext($this->Picture, $FontSize, $Angle, $X, $Y, $C_TextColor, $FontName, $Text);
+
+         $this->Shadow = $Shadow;
+
+         return($TxtPos);
+     }
+
+     /* Draw a gradient within a defined area */
+     public function drawGradientArea($X1, $Y1, $X2, $Y2, $Direction, $Format="")
+     {
+         $StartR	= isset($Format["StartR"]) ? $Format["StartR"] : 90;
+         $StartG	= isset($Format["StartG"]) ? $Format["StartG"] : 90;
+         $StartB	= isset($Format["StartB"]) ? $Format["StartB"] : 90;
+         $EndR	= isset($Format["EndR"]) ? $Format["EndR"] : 0;
+         $EndG	= isset($Format["EndG"]) ? $Format["EndG"] : 0;
+         $EndB	= isset($Format["EndB"]) ? $Format["EndB"] : 0;
+         $Alpha	= isset($Format["Alpha"]) ? $Format["Alpha"] : 100;
+         $Levels	= isset($Format["Levels"]) ? $Format["Levels"] : null;
+
+         $Shadow = $this->Shadow;
+         $this->Shadow = false;
+
+         if ($StartR == $EndR && $StartG == $EndG && $StartB == $EndB) {
+             $this->drawFilledRectangle($X1, $Y1, $X2, $Y2, array("R"=>$StartR,"G"=>$StartG,"B"=>$StartB,"Alpha"=>$Alpha));
+             return(0);
+         }
+
+         if ($Levels != null) {
+             $EndR=$StartR+$Levels;
+             $EndG=$StartG+$Levels;
+             $EndB=$StartB+$Levels;
+         }
+
+         if ($X1 > $X2) {
+             list($X1, $X2) = array($X2, $X1);
+         }
+         if ($Y1 > $Y2) {
+             list($Y1, $Y2) = array($Y2, $Y1);
+         }
+
+         if ($Direction == DIRECTION_VERTICAL) {
+             $Width = abs($Y2-$Y1);
+         }
+         if ($Direction == DIRECTION_HORIZONTAL) {
+             $Width = abs($X2-$X1);
+         }
+
+         $Step     = max(abs($EndR-$StartR), abs($EndG-$StartG), abs($EndB-$StartB));
+         $StepSize = $Width/$Step;
+         $RStep    = ($EndR-$StartR)/$Step;
+         $GStep    = ($EndG-$StartG)/$Step;
+         $BStep    = ($EndB-$StartB)/$Step;
+
+         $R=$StartR;
+         $G=$StartG;
+         $B=$StartB;
+         switch ($Direction) {
        case DIRECTION_VERTICAL:
         $StartY = $Y1; $EndY = floor($Y2)+1; $LastY2 = $StartY;
-        for($i=0;$i<=$Step;$i++)
-         {
-          $Y2 = floor($StartY + ($i * $StepSize));
-
-          if ($Y2 > $EndY) { $Y2 = $EndY; }
-          if (($Y1 != $Y2 && $Y1 < $Y2) || $Y2 == $EndY)
-           {
-            $Color = array("R"=>$R,"G"=>$G,"B"=>$B,"Alpha"=>$Alpha);
-            $this->drawFilledRectangle($X1,$Y1,$X2,$Y2,$Color);
-            $LastY2 = max($LastY2,$Y2);
-            $Y1 = $Y2+1;
-           }
-          $R = $R + $RStep; $G = $G + $GStep; $B = $B + $BStep;
-         }
-        if ( $LastY2 < $EndY && isset($Color)) { for ($i=$LastY2+1;$i<=$EndY;$i++) { $this->drawLine($X1,$i,$X2,$i,$Color); } }
+        for ($i=0;$i<=$Step;$i++) {
+            $Y2 = floor($StartY + ($i * $StepSize));
+
+            if ($Y2 > $EndY) {
+                $Y2 = $EndY;
+            }
+            if (($Y1 != $Y2 && $Y1 < $Y2) || $Y2 == $EndY) {
+                $Color = array("R"=>$R,"G"=>$G,"B"=>$B,"Alpha"=>$Alpha);
+                $this->drawFilledRectangle($X1, $Y1, $X2, $Y2, $Color);
+                $LastY2 = max($LastY2, $Y2);
+                $Y1 = $Y2+1;
+            }
+            $R = $R + $RStep;
+            $G = $G + $GStep;
+            $B = $B + $BStep;
+        }
+        if ($LastY2 < $EndY && isset($Color)) {
+            for ($i=$LastY2+1;$i<=$EndY;$i++) {
+                $this->drawLine($X1, $i, $X2, $i, $Color);
+            }
+        }
         break;
 
        case DIRECTION_HORIZONTAL:
         $StartX = $X1; $EndX = $X2;
-        for($i=0;$i<=$Step;$i++)
-         {
-          $X2 = floor($StartX + ($i * $StepSize));
-
-          if ($X2 > $EndX) { $X2 = $EndX; }
-          if (($X1 != $X2 && $X1 < $X2) || $X2 == $EndX)
-           {
-            $Color = array("R"=>$R,"G"=>$G,"B"=>$B,"Alpha"=>$Alpha);
-            $this->drawFilledRectangle($X1,$Y1,$X2,$Y2,$Color);
-            $X1 = $X2+1;
-           }
-          $R = $R + $RStep; $G = $G + $GStep; $B = $B + $BStep; 
-         }
-        if ( $X2 < $EndX && isset($Color)) { $this->drawFilledRectangle($X2,$Y1,$EndX,$Y2,$Color); }
+        for ($i=0;$i<=$Step;$i++) {
+            $X2 = floor($StartX + ($i * $StepSize));
+
+            if ($X2 > $EndX) {
+                $X2 = $EndX;
+            }
+            if (($X1 != $X2 && $X1 < $X2) || $X2 == $EndX) {
+                $Color = array("R"=>$R,"G"=>$G,"B"=>$B,"Alpha"=>$Alpha);
+                $this->drawFilledRectangle($X1, $Y1, $X2, $Y2, $Color);
+                $X1 = $X2+1;
+            }
+            $R = $R + $RStep;
+            $G = $G + $GStep;
+            $B = $B + $BStep;
+        }
+        if ($X2 < $EndX && isset($Color)) {
+            $this->drawFilledRectangle($X2, $Y1, $EndX, $Y2, $Color);
+        }
         break;
       }
 
-     $this->Shadow = $Shadow;
-
-    }
-
-   /* Draw an aliased pixel */
-   function drawAntialiasPixel($X,$Y,$Format="")
-    {
-     $R     = isset($Format["R"]) ? $Format["R"] : 0;
-     $G     = isset($Format["G"]) ? $Format["G"] : 0;
-     $B     = isset($Format["B"]) ? $Format["B"] : 0;
-     $Alpha = isset($Format["Alpha"]) ? $Format["Alpha"] : 100;
-
-     if ( $X < 0 || $Y < 0 || $X >= $this->XSize || $Y >= $this->YSize )
-      return(-1);
-
-     if ( $R < 0 ) { $R = 0; } if ( $R > 255 ) { $R = 255; }
-     if ( $G < 0 ) { $G = 0; } if ( $G > 255 ) { $G = 255; }
-     if ( $B < 0 ) { $B = 0; } if ( $B > 255 ) { $B = 255; }
-
-     if ( !$this->Antialias )
-      {
-       if ( $this->Shadow && $this->ShadowX != 0 && $this->ShadowY != 0 )
-        {
-         $ShadowColor = $this->allocateColor($this->Picture,$this->ShadowR,$this->ShadowG,$this->ShadowB,$this->Shadowa);
-         imagesetpixel($this->Picture,$X+$this->ShadowX,$Y+$this->ShadowY,$ShadowColor);
-        }
-
-       $PlotColor = $this->allocateColor($this->Picture,$R,$G,$B,$Alpha);
-       imagesetpixel($this->Picture,$X,$Y,$PlotColor);
-
-       return(0);
-      }
-
-     $Plot = "";
-     $Xi   = floor($X);
-     $Yi   = floor($Y);
-
-     if ( $Xi == $X && $Yi == $Y)
-      {
-       if ( $Alpha == 100 )
-        $this->drawAlphaPixel($X,$Y,100,$R,$G,$B);
-       else
-        $this->drawAlphaPixel($X,$Y,$Alpha,$R,$G,$B);
-      }
-     else
-      {
-       $Alpha1 = (((1 - ($X - floor($X))) * (1 - ($Y - floor($Y))) * 100) / 100) * $Alpha;
-       if ( $Alpha1 > $this->AntialiasQuality ) { $this->drawAlphaPixel($Xi,$Yi,$Alpha1,$R,$G,$B); }
-
-       $Alpha2 = ((($X - floor($X)) * (1 - ($Y - floor($Y))) * 100) / 100) * $Alpha;
-       if ( $Alpha2 > $this->AntialiasQuality ) { $this->drawAlphaPixel($Xi+1,$Yi,$Alpha2,$R,$G,$B); }
-
-       $Alpha3 = (((1 - ($X - floor($X))) * ($Y - floor($Y)) * 100) / 100) * $Alpha;
-       if ( $Alpha3 > $this->AntialiasQuality ) { $this->drawAlphaPixel($Xi,$Yi+1,$Alpha3,$R,$G,$B); }
-
-       $Alpha4 = ((($X - floor($X)) * ($Y - floor($Y)) * 100) / 100) * $Alpha;
-       if ( $Alpha4 > $this->AntialiasQuality ) { $this->drawAlphaPixel($Xi+1,$Yi+1,$Alpha4,$R,$G,$B); }
-      }
-    }
-
-   /* Draw a semi-transparent pixel */
-   function drawAlphaPixel($X,$Y,$Alpha,$R,$G,$B)
-    {
-     if ( isset($this->Mask[$X])) { if ( isset($this->Mask[$X][$Y]) ) { return(0); } }
-
-     if ( $X < 0 || $Y < 0 || $X >= $this->XSize || $Y >= $this->YSize )
-      return(-1);
-
-     if ( $R < 0 ) { $R = 0; } if ( $R > 255 ) { $R = 255; }
-     if ( $G < 0 ) { $G = 0; } if ( $G > 255 ) { $G = 255; }
-     if ( $B < 0 ) { $B = 0; } if ( $B > 255 ) { $B = 255; }
-
-     if ( $this->Shadow && $this->ShadowX != 0 && $this->ShadowY != 0 )
-      {
-       $AlphaFactor = floor(($Alpha / 100) * $this->Shadowa);
-       $ShadowColor = $this->allocateColor($this->Picture,$this->ShadowR,$this->ShadowG,$this->ShadowB,$AlphaFactor);
-       imagesetpixel($this->Picture,$X+$this->ShadowX,$Y+$this->ShadowY,$ShadowColor);
-      }
-
-     $C_Aliased = $this->allocateColor($this->Picture,$R,$G,$B,$Alpha);
-     imagesetpixel($this->Picture,$X,$Y,$C_Aliased);
-    }
-
-   /* Convert apha to base 10 */
-   function convertAlpha($AlphaValue)
-    { return((127/100)*(100-$AlphaValue)); }
-
-   /* Allocate a color with transparency */
-   function allocateColor($Picture,$R,$G,$B,$Alpha=100)
-    {
-     if ( $R < 0 ) { $R = 0; } if ( $R > 255 ) { $R = 255; }
-     if ( $G < 0 ) { $G = 0; } if ( $G > 255 ) { $G = 255; }
-     if ( $B < 0 ) { $B = 0; } if ( $B > 255 ) { $B = 255; }
-     if ( $Alpha < 0 )  { $Alpha = 0; }
-     if ( $Alpha > 100) { $Alpha = 100; }
-
-     $Alpha = $this->convertAlpha($Alpha);
-     return(imagecolorallocatealpha($Picture,$R,$G,$B,$Alpha));
-    }
-
-   /* Load a PNG file and draw it over the chart */
-   function drawFromPNG($X,$Y,$FileName)
-    { $this->drawFromPicture(1,$FileName,$X,$Y); }
-
-   /* Load a GIF file and draw it over the chart */
-   function drawFromGIF($X,$Y,$FileName)
-    { $this->drawFromPicture(2,$FileName,$X,$Y); }
-
-   /* Load a JPEG file and draw it over the chart */
-   function drawFromJPG($X,$Y,$FileName)
-    { $this->drawFromPicture(3,$FileName,$X,$Y); }
-
-   function getPicInfo($FileName)
-    {
-     $Infos  = getimagesize($FileName);
-     $Width  = $Infos[0];
-     $Height = $Infos[1];
-     $Type   = $Infos["mime"];
-
-     if ( $Type == "image/png") { $Type = 1; }
-     if ( $Type == "image/gif") { $Type = 2; }
-     if ( $Type == "image/jpeg ") { $Type = 3; }
-
-     return(array($Width,$Height,$Type));
-    }
-
-   /* Generic loader function for external pictures */
-   function drawFromPicture($PicType,$FileName,$X,$Y)
-    {
-     if ( file_exists($FileName))
-      {
-       list($Width,$Height) = $this->getPicInfo($FileName);
-
-       if ( $PicType == 1 )
-        { $Raster = imagecreatefrompng($FileName); }
-       elseif ( $PicType == 2 )
-        { $Raster = imagecreatefromgif($FileName); }
-       elseif ( $PicType == 3 )
-        { $Raster = imagecreatefromjpeg($FileName); }
-       else
-        { return(0); }
-
-
-       $RestoreShadow = $this->Shadow;
-       if ( $this->Shadow && $this->ShadowX != 0 && $this->ShadowY != 0 )
-        {
-         $this->Shadow = FALSE;
-         if ( $PicType == 3 )
-          $this->drawFilledRectangle($X+$this->ShadowX,$Y+$this->ShadowY,$X+$Width+$this->ShadowX,$Y+$Height+$this->ShadowY,array("R"=>$this->ShadowR,"G"=>$this->ShadowG,"B"=>$this->ShadowB,"Alpha"=>$this->Shadowa));
-         else
-          {
-           $TranparentID = imagecolortransparent($Raster);
-           for ($Xc=0;$Xc<=$Width-1;$Xc++)
-            {
-             for ($Yc=0;$Yc<=$Height-1;$Yc++)
-              {
-               $RGBa   = imagecolorat($Raster,$Xc,$Yc);
-               $Values = imagecolorsforindex($Raster,$RGBa);
-               if ( $Values["alpha"] < 120 )
-                {
-                 $AlphaFactor = floor(($this->Shadowa / 100) * ((100 / 127) * (127-$Values["alpha"])));
-                 $this->drawAlphaPixel($X+$Xc+$this->ShadowX,$Y+$Yc+$this->ShadowY,$AlphaFactor,$this->ShadowR,$this->ShadowG,$this->ShadowB);
-                }
-              }
-            }
-          }
-        }
-       $this->Shadow = $RestoreShadow;
-
-       imagecopy($this->Picture,$Raster,$X,$Y,0,0,$Width,$Height);
-       imagedestroy($Raster);
-      }
-    }
-
-   /* Draw an arrow */
-   function drawArrow($X1,$Y1,$X2,$Y2,$Format="")
-    {
-     $FillR	= isset($Format["FillR"]) ? $Format["FillR"] : 0;
-     $FillG	= isset($Format["FillG"]) ? $Format["FillG"] : 0;
-     $FillB	= isset($Format["FillB"]) ? $Format["FillB"] : 0;
-     $BorderR	= isset($Format["BorderR"]) ? $Format["BorderR"] : $FillR;
-     $BorderG	= isset($Format["BorderG"]) ? $Format["BorderG"] : $FillG;
-     $BorderB	= isset($Format["BorderB"]) ? $Format["BorderB"] : $FillB;
-     $Alpha	= isset($Format["Alpha"]) ? $Format["Alpha"] : 100;
-     $Size	= isset($Format["Size"]) ? $Format["Size"] : 10;
-     $Ratio	= isset($Format["Ratio"]) ? $Format["Ratio"] : .5;
-     $TwoHeads	= isset($Format["TwoHeads"]) ? $Format["TwoHeads"] : FALSE;
-     $Ticks	= isset($Format["Ticks"]) ? $Format["Ticks"] : FALSE;
-
-     /* Calculate the line angle */
-     $Angle = $this->getAngle($X1,$Y1,$X2,$Y2);
-
-     /* Override Shadow support, this will be managed internally */
-     $RestoreShadow = $this->Shadow;
-     if ( $this->Shadow && $this->ShadowX != 0 && $this->ShadowY != 0 )
-      {
-       $this->Shadow = FALSE;
-       $this->drawArrow($X1+$this->ShadowX,$Y1+$this->ShadowY,$X2+$this->ShadowX,$Y2+$this->ShadowY,array("FillR"=>$this->ShadowR,"FillG"=>$this->ShadowG,"FillB"=>$this->ShadowB,"Alpha"=>$this->Shadowa,"Size"=>$Size,"Ratio"=>$Ratio,"TwoHeads"=>$TwoHeads,"Ticks"=>$Ticks));
-      }
-
-     /* Draw the 1st Head */
-     $TailX = cos(($Angle-180)*PI/180)*$Size+$X2;
-     $TailY = sin(($Angle-180)*PI/180)*$Size+$Y2;
-
-     $Points	= "";
-     $Points[]  = $X2; $Points[]  = $Y2;
-     $Points[]	= cos(($Angle-90)*PI/180)*$Size*$Ratio+$TailX; $Points[] = sin(($Angle-90)*PI/180)*$Size*$Ratio+$TailY;
-     $Points[]	= cos(($Angle-270)*PI/180)*$Size*$Ratio+$TailX; $Points[] = sin(($Angle-270)*PI/180)*$Size*$Ratio+$TailY;
-     $Points[]  = $X2; $Points[]  = $Y2;
-
-     /* Visual correction */
-     if ($Angle == 180 || $Angle == 360 ) { $Points[4] = $Points[2]; }
-     if ($Angle == 90 || $Angle == 270 ) { $Points[5] = $Points[3]; }
-
-     $ArrowColor = $this->allocateColor($this->Picture,$FillR,$FillG,$FillB,$Alpha);
-     ImageFilledPolygon($this->Picture,$Points,4,$ArrowColor);
-
-     $this->drawLine($Points[0],$Points[1],$Points[2],$Points[3],array("R"=>$BorderR,"G"=>$BorderG,"B"=>$BorderB,"Alpha"=>$Alpha));
-     $this->drawLine($Points[2],$Points[3],$Points[4],$Points[5],array("R"=>$BorderR,"G"=>$BorderG,"B"=>$BorderB,"Alpha"=>$Alpha));
-     $this->drawLine($Points[0],$Points[1],$Points[4],$Points[5],array("R"=>$BorderR,"G"=>$BorderG,"B"=>$BorderB,"Alpha"=>$Alpha));
-
-     /* Draw the second head */
-     if ( $TwoHeads )
-      {
-       $Angle = $this->getAngle($X2,$Y2,$X1,$Y1);
-
-       $TailX2 = cos(($Angle-180)*PI/180)*$Size+$X1;
-       $TailY2 = sin(($Angle-180)*PI/180)*$Size+$Y1;
-
-       $Points   = "";
-       $Points[] = $X1; $Points[]  = $Y1;
-       $Points[] = cos(($Angle-90)*PI/180)*$Size*$Ratio+$TailX2; $Points[] = sin(($Angle-90)*PI/180)*$Size*$Ratio+$TailY2;
-       $Points[] = cos(($Angle-270)*PI/180)*$Size*$Ratio+$TailX2; $Points[] = sin(($Angle-270)*PI/180)*$Size*$Ratio+$TailY2;
-       $Points[] = $X1; $Points[]  = $Y1;
-
-       /* Visual correction */
-       if ($Angle == 180 || $Angle == 360 ) { $Points[4] = $Points[2]; }
-       if ($Angle == 90 || $Angle == 270 ) { $Points[5] = $Points[3]; }
-
-       $ArrowColor = $this->allocateColor($this->Picture,$FillR,$FillG,$FillB,$Alpha);
-       ImageFilledPolygon($this->Picture,$Points,4,$ArrowColor);
-
-       $this->drawLine($Points[0],$Points[1],$Points[2],$Points[3],array("R"=>$BorderR,"G"=>$BorderG,"B"=>$BorderB,"Alpha"=>$Alpha));
-       $this->drawLine($Points[2],$Points[3],$Points[4],$Points[5],array("R"=>$BorderR,"G"=>$BorderG,"B"=>$BorderB,"Alpha"=>$Alpha));
-       $this->drawLine($Points[0],$Points[1],$Points[4],$Points[5],array("R"=>$BorderR,"G"=>$BorderG,"B"=>$BorderB,"Alpha"=>$Alpha));
-
-       $this->drawLine($TailX,$TailY,$TailX2,$TailY2,array("R"=>$BorderR,"G"=>$BorderG,"B"=>$BorderB,"Alpha"=>$Alpha,"Ticks"=>$Ticks));
-      }
-     else
-      $this->drawLine($X1,$Y1,$TailX,$TailY,array("R"=>$BorderR,"G"=>$BorderG,"B"=>$BorderB,"Alpha"=>$Alpha,"Ticks"=>$Ticks));
-
-     /* Re-enable shadows */
-     $this->Shadow = $RestoreShadow;
-    }
-
-   /* Draw a label with associated arrow */
-   function drawArrowLabel($X1,$Y1,$Text,$Format="")
-    {
-     $FillR    = isset($Format["FillR"]) ? $Format["FillR"] : 0;
-     $FillG    = isset($Format["FillG"]) ? $Format["FillG"] : 0;
-     $FillB    = isset($Format["FillB"]) ? $Format["FillB"] : 0;
-     $BorderR  = isset($Format["BorderR"]) ? $Format["BorderR"] : $FillR;
-     $BorderG  = isset($Format["BorderG"]) ? $Format["BorderG"] : $FillG;
-     $BorderB  = isset($Format["BorderB"]) ? $Format["BorderB"] : $FillB;
-     $FontName = isset($Format["FontName"]) ? $Format["FontName"] : $this->FontName;
-     $FontSize = isset($Format["FontSize"]) ? $Format["FontSize"] : $this->FontSize;
-     $Alpha    = isset($Format["Alpha"]) ? $Format["Alpha"] : 100;
-     $Length   = isset($Format["Length"]) ? $Format["Length"] : 50;
-     $Angle    = isset($Format["Angle"]) ? $Format["Angle"] : 315;
-     $Size     = isset($Format["Size"]) ? $Format["Size"] : 10;
-     $Position = isset($Format["Position"]) ? $Format["Position"] : POSITION_TOP;
-     $RoundPos = isset($Format["RoundPos"]) ? $Format["RoundPos"] : FALSE;
-     $Ticks    = isset($Format["Ticks"]) ? $Format["Ticks"] : NULL;
-
-     $Angle = $Angle % 360;
-
-     $X2 = sin(($Angle+180)*PI/180)*$Length+$X1;
-     $Y2 = cos(($Angle+180)*PI/180)*$Length+$Y1;
-
-     if ( $RoundPos && $Angle > 0 && $Angle < 180 ) { $Y2 = ceil($Y2); }
-     if ( $RoundPos && $Angle > 180 ) { $Y2 = floor($Y2); }
-
-     $this->drawArrow($X2,$Y2,$X1,$Y1,$Format);
-
-     $Size	= imagettfbbox($FontSize,0,$FontName,$Text);
-     $TxtWidth	= max(abs($Size[2]-$Size[0]),abs($Size[0]-$Size[6]));
-     $TxtHeight	= max(abs($Size[1]-$Size[7]),abs($Size[3]-$Size[1]));
-
-     if ( $Angle > 0 && $Angle < 180 )
-      {
-       $this->drawLine($X2,$Y2,$X2-$TxtWidth,$Y2,array("R"=>$BorderR,"G"=>$BorderG,"B"=>$BorderB,"Alpha"=>$Alpha,"Ticks"=>$Ticks));
-       if ( $Position == POSITION_TOP )
-        $this->drawText($X2,$Y2-2,$Text,array("R"=>$BorderR,"G"=>$BorderG,"B"=>$BorderB,"Alpha"=>$Alpha,"Align"=>TEXT_ALIGN_BOTTOMRIGHT));
-       else
-        $this->drawText($X2,$Y2+4,$Text,array("R"=>$BorderR,"G"=>$BorderG,"B"=>$BorderB,"Alpha"=>$Alpha,"Align"=>TEXT_ALIGN_TOPRIGHT));
-      }
-     else
-      {
-       $this->drawLine($X2,$Y2,$X2+$TxtWidth,$Y2,array("R"=>$BorderR,"G"=>$BorderG,"B"=>$BorderB,"Alpha"=>$Alpha,"Ticks"=>$Ticks));
-       if ( $Position == POSITION_TOP )
-        $this->drawText($X2,$Y2-2,$Text,array("R"=>$BorderR,"G"=>$BorderG,"B"=>$BorderB,"Alpha"=>$Alpha));
-       else
-        $this->drawText($X2,$Y2+4,$Text,array("R"=>$BorderR,"G"=>$BorderG,"B"=>$BorderB,"Alpha"=>$Alpha,"Align"=>TEXT_ALIGN_TOPLEFT));
-      }
-    }
-
-   /* Draw a progress bar filled with specified % */
-   function drawProgress($X,$Y,$Percent,$Format="")
-    {
-     if ( $Percent > 100 ) { $Percent = 100; }
-     if ( $Percent < 0 ) { $Percent = 0; }
-
-     $Width	= isset($Format["Width"]) ? $Format["Width"] : 200;
-     $Height	= isset($Format["Height"]) ? $Format["Height"] : 20;
-     $Orientation = isset($Format["Orientation"]) ? $Format["Orientation"] : ORIENTATION_HORIZONTAL;
-     $ShowLabel = isset($Format["ShowLabel"]) ? $Format["ShowLabel"] : FALSE;
-     $LabelPos	= isset($Format["LabelPos"]) ? $Format["LabelPos"] : LABEL_POS_INSIDE;
-     $Margin    = isset($Format["Margin"]) ? $Format["Margin"] : 10;
-     $R		= isset($Format["R"]) ? $Format["R"] : 130;
-     $G		= isset($Format["G"]) ? $Format["G"] : 130;
-     $B		= isset($Format["B"]) ? $Format["B"] : 130;
-     $RFade	= isset($Format["RFade"]) ? $Format["RFade"] : -1;
-     $GFade	= isset($Format["GFade"]) ? $Format["GFade"] : -1;
-     $BFade	= isset($Format["BFade"]) ? $Format["BFade"] : -1;
-     $BorderR	= isset($Format["BorderR"]) ? $Format["BorderR"] : $R;
-     $BorderG	= isset($Format["BorderG"]) ? $Format["BorderG"] : $G;
-     $BorderB	= isset($Format["BorderB"]) ? $Format["BorderB"] : $B;
-     $BoxBorderR = isset($Format["BoxBorderR"]) ? $Format["BoxBorderR"] : 0;
-     $BoxBorderG = isset($Format["BoxBorderG"]) ? $Format["BoxBorderG"] : 0;
-     $BoxBorderB = isset($Format["BoxBorderB"]) ? $Format["BoxBorderB"] : 0;
-     $BoxBackR	= isset($Format["BoxBackR"]) ? $Format["BoxBackR"] : 255;
-     $BoxBackG	= isset($Format["BoxBackG"]) ? $Format["BoxBackG"] : 255;
-     $BoxBackB	= isset($Format["BoxBackB"]) ? $Format["BoxBackB"] : 255;
-     $Alpha	= isset($Format["Alpha"]) ? $Format["Alpha"] : 100;
-     $Surrounding = isset($Format["Surrounding"]) ? $Format["Surrounding"] : NULL;
-     $BoxSurrounding = isset($Format["BoxSurrounding"]) ? $Format["BoxSurrounding"] : NULL;
-     $NoAngle	= isset($Format["NoAngle"]) ? $Format["NoAngle"] : FALSE;
-
-     if ( $RFade != -1 && $GFade != -1 && $BFade != -1 )
-      {
-       $RFade = (($RFade-$R)/100)*$Percent+$R;
-       $GFade = (($GFade-$G)/100)*$Percent+$G;
-       $BFade = (($BFade-$B)/100)*$Percent+$B;
-      }
-
-     if ( $Surrounding != NULL ) { $BorderR = $R + $Surrounding; $BorderG = $G + $Surrounding; $BorderB = $B + $Surrounding; }
-     if ( $BoxSurrounding != NULL ) { $BoxBorderR = $BoxBackR + $Surrounding; $BoxBorderG = $BoxBackG + $Surrounding; $BoxBorderB = $BoxBackB + $Surrounding; }
-
-     if ( $Orientation == ORIENTATION_VERTICAL )
-      {
-       $InnerHeight = (($Height-2)/100)*$Percent;
-       $this->drawFilledRectangle($X,$Y,$X+$Width,$Y-$Height,array("R"=>$BoxBackR,"G"=>$BoxBackG,"B"=>$BoxBackB,"BorderR"=>$BoxBorderR,"BorderG"=>$BoxBorderG,"BorderB"=>$BoxBorderB,"NoAngle"=>$NoAngle));
-
-       $RestoreShadow = $this->Shadow; $this->Shadow  = FALSE;
-       if ( $RFade != -1 && $GFade != -1 && $BFade != -1 )
-        {
-         $GradientOptions = array("StartR"=>$RFade,"StartG"=>$GFade,"StartB"=>$BFade,"EndR"=>$R,"EndG"=>$G,"EndB"=>$B);
-         $this->drawGradientArea($X+1,$Y-1,$X+$Width-1,$Y-$InnerHeight,DIRECTION_VERTICAL,$GradientOptions);
-
-         if ( $Surrounding )
-          $this->drawRectangle($X+1,$Y-1,$X+$Width-1,$Y-$InnerHeight,array("R"=>255,"G"=>255,"B"=>255,"Alpha"=>$Surrounding));
-        }
-       else
-        $this->drawFilledRectangle($X+1,$Y-1,$X+$Width-1,$Y-$InnerHeight,array("R"=>$R,"G"=>$G,"B"=>$B,"BorderR"=>$BorderR,"BorderG"=>$BorderG,"BorderB"=>$BorderB));
-
-       $this->Shadow = $RestoreShadow;
-
-       if ( $ShowLabel && $LabelPos == LABEL_POS_BOTTOM )	{ $this->drawText($X+($Width/2),$Y+$Margin,$Percent."%",array("Align"=>TEXT_ALIGN_TOPMIDDLE)); }
-       if ( $ShowLabel && $LabelPos == LABEL_POS_TOP )		{ $this->drawText($X+($Width/2),$Y-$Height-$Margin,$Percent."%",array("Align"=>TEXT_ALIGN_BOTTOMMIDDLE)); }
-       if ( $ShowLabel && $LabelPos == LABEL_POS_INSIDE )	{ $this->drawText($X+($Width/2),$Y-$InnerHeight-$Margin,$Percent."%",array("Align"=>TEXT_ALIGN_MIDDLELEFT,"Angle"=>90)); }
-       if ( $ShowLabel && $LabelPos == LABEL_POS_CENTER )	{ $this->drawText($X+($Width/2),$Y-($Height/2),$Percent."%",array("Align"=>TEXT_ALIGN_MIDDLEMIDDLE,"Angle"=>90)); }
-      }
-     else
-      {
-       if ( $Percent == 100 )
-        $InnerWidth = $Width-1;
-       else
-        $InnerWidth = (($Width-2)/100)*$Percent;
-
-       $this->drawFilledRectangle($X,$Y,$X+$Width,$Y+$Height,array("R"=>$BoxBackR,"G"=>$BoxBackG,"B"=>$BoxBackB,"BorderR"=>$BoxBorderR,"BorderG"=>$BoxBorderG,"BorderB"=>$BoxBorderB,"NoAngle"=>$NoAngle));
-
-       $RestoreShadow = $this->Shadow; $this->Shadow  = FALSE;
-       if ( $RFade != -1 && $GFade != -1 && $BFade != -1 )
-        {
-         $GradientOptions = array("StartR"=>$R,"StartG"=>$G,"StartB"=>$B,"EndR"=>$RFade,"EndG"=>$GFade,"EndB"=>$BFade);
-         $this->drawGradientArea($X+1,$Y+1,$X+$InnerWidth,$Y+$Height-1,DIRECTION_HORIZONTAL,$GradientOptions);
-
-         if ( $Surrounding )
-          $this->drawRectangle($X+1,$Y+1,$X+$InnerWidth,$Y+$Height-1,array("R"=>255,"G"=>255,"B"=>255,"Alpha"=>$Surrounding));
-        }
-       else
-        $this->drawFilledRectangle($X+1,$Y+1,$X+$InnerWidth,$Y+$Height-1,array("R"=>$R,"G"=>$G,"B"=>$B,"BorderR"=>$BorderR,"BorderG"=>$BorderG,"BorderB"=>$BorderB));
+         $this->Shadow = $Shadow;
+     }
+
+     /* Draw an aliased pixel */
+     public function drawAntialiasPixel($X, $Y, $Format="")
+     {
+         $R     = isset($Format["R"]) ? $Format["R"] : 0;
+         $G     = isset($Format["G"]) ? $Format["G"] : 0;
+         $B     = isset($Format["B"]) ? $Format["B"] : 0;
+         $Alpha = isset($Format["Alpha"]) ? $Format["Alpha"] : 100;
+
+         if ($X < 0 || $Y < 0 || $X >= $this->XSize || $Y >= $this->YSize) {
+             return(-1);
+         }
+
+         if ($R < 0) {
+             $R = 0;
+         }
+         if ($R > 255) {
+             $R = 255;
+         }
+         if ($G < 0) {
+             $G = 0;
+         }
+         if ($G > 255) {
+             $G = 255;
+         }
+         if ($B < 0) {
+             $B = 0;
+         }
+         if ($B > 255) {
+             $B = 255;
+         }
+
+         if (!$this->Antialias) {
+             if ($this->Shadow && $this->ShadowX != 0 && $this->ShadowY != 0) {
+                 $ShadowColor = $this->allocateColor($this->Picture, $this->ShadowR, $this->ShadowG, $this->ShadowB, $this->Shadowa);
+                 imagesetpixel($this->Picture, $X+$this->ShadowX, $Y+$this->ShadowY, $ShadowColor);
+             }
+
+             $PlotColor = $this->allocateColor($this->Picture, $R, $G, $B, $Alpha);
+             imagesetpixel($this->Picture, $X, $Y, $PlotColor);
+
+             return(0);
+         }
+
+         $Plot = "";
+         $Xi   = floor($X);
+         $Yi   = floor($Y);
+
+         if ($Xi == $X && $Yi == $Y) {
+             if ($Alpha == 100) {
+                 $this->drawAlphaPixel($X, $Y, 100, $R, $G, $B);
+             } else {
+                 $this->drawAlphaPixel($X, $Y, $Alpha, $R, $G, $B);
+             }
+         } else {
+             $Alpha1 = (((1 - ($X - floor($X))) * (1 - ($Y - floor($Y))) * 100) / 100) * $Alpha;
+             if ($Alpha1 > $this->AntialiasQuality) {
+                 $this->drawAlphaPixel($Xi, $Yi, $Alpha1, $R, $G, $B);
+             }
+
+             $Alpha2 = ((($X - floor($X)) * (1 - ($Y - floor($Y))) * 100) / 100) * $Alpha;
+             if ($Alpha2 > $this->AntialiasQuality) {
+                 $this->drawAlphaPixel($Xi+1, $Yi, $Alpha2, $R, $G, $B);
+             }
+
+             $Alpha3 = (((1 - ($X - floor($X))) * ($Y - floor($Y)) * 100) / 100) * $Alpha;
+             if ($Alpha3 > $this->AntialiasQuality) {
+                 $this->drawAlphaPixel($Xi, $Yi+1, $Alpha3, $R, $G, $B);
+             }
+
+             $Alpha4 = ((($X - floor($X)) * ($Y - floor($Y)) * 100) / 100) * $Alpha;
+             if ($Alpha4 > $this->AntialiasQuality) {
+                 $this->drawAlphaPixel($Xi+1, $Yi+1, $Alpha4, $R, $G, $B);
+             }
+         }
+     }
+
+     /* Draw a semi-transparent pixel */
+     public function drawAlphaPixel($X, $Y, $Alpha, $R, $G, $B)
+     {
+         if (isset($this->Mask[$X])) {
+             if (isset($this->Mask[$X][$Y])) {
+                 return(0);
+             }
+         }
+
+         if ($X < 0 || $Y < 0 || $X >= $this->XSize || $Y >= $this->YSize) {
+             return(-1);
+         }
+
+         if ($R < 0) {
+             $R = 0;
+         }
+         if ($R > 255) {
+             $R = 255;
+         }
+         if ($G < 0) {
+             $G = 0;
+         }
+         if ($G > 255) {
+             $G = 255;
+         }
+         if ($B < 0) {
+             $B = 0;
+         }
+         if ($B > 255) {
+             $B = 255;
+         }
+
+         if ($this->Shadow && $this->ShadowX != 0 && $this->ShadowY != 0) {
+             $AlphaFactor = floor(($Alpha / 100) * $this->Shadowa);
+             $ShadowColor = $this->allocateColor($this->Picture, $this->ShadowR, $this->ShadowG, $this->ShadowB, $AlphaFactor);
+             imagesetpixel($this->Picture, $X+$this->ShadowX, $Y+$this->ShadowY, $ShadowColor);
+         }
+
+         $C_Aliased = $this->allocateColor($this->Picture, $R, $G, $B, $Alpha);
+         imagesetpixel($this->Picture, $X, $Y, $C_Aliased);
+     }
+
+     /* Convert apha to base 10 */
+     public function convertAlpha($AlphaValue)
+     {
+         return((127/100)*(100-$AlphaValue));
+     }
+
+     /* Allocate a color with transparency */
+     public function allocateColor($Picture, $R, $G, $B, $Alpha=100)
+     {
+         if ($R < 0) {
+             $R = 0;
+         }
+         if ($R > 255) {
+             $R = 255;
+         }
+         if ($G < 0) {
+             $G = 0;
+         }
+         if ($G > 255) {
+             $G = 255;
+         }
+         if ($B < 0) {
+             $B = 0;
+         }
+         if ($B > 255) {
+             $B = 255;
+         }
+         if ($Alpha < 0) {
+             $Alpha = 0;
+         }
+         if ($Alpha > 100) {
+             $Alpha = 100;
+         }
+
+         $Alpha = $this->convertAlpha($Alpha);
+         return(imagecolorallocatealpha($Picture, $R, $G, $B, $Alpha));
+     }
+
+     /* Load a PNG file and draw it over the chart */
+     public function drawFromPNG($X, $Y, $FileName)
+     {
+         $this->drawFromPicture(1, $FileName, $X, $Y);
+     }
+
+     /* Load a GIF file and draw it over the chart */
+     public function drawFromGIF($X, $Y, $FileName)
+     {
+         $this->drawFromPicture(2, $FileName, $X, $Y);
+     }
+
+     /* Load a JPEG file and draw it over the chart */
+     public function drawFromJPG($X, $Y, $FileName)
+     {
+         $this->drawFromPicture(3, $FileName, $X, $Y);
+     }
+
+     public function getPicInfo($FileName)
+     {
+         $Infos  = getimagesize($FileName);
+         $Width  = $Infos[0];
+         $Height = $Infos[1];
+         $Type   = $Infos["mime"];
+
+         if ($Type == "image/png") {
+             $Type = 1;
+         }
+         if ($Type == "image/gif") {
+             $Type = 2;
+         }
+         if ($Type == "image/jpeg ") {
+             $Type = 3;
+         }
+
+         return(array($Width,$Height,$Type));
+     }
+
+     /* Generic loader function for external pictures */
+     public function drawFromPicture($PicType, $FileName, $X, $Y)
+     {
+         if (file_exists($FileName)) {
+             list($Width, $Height) = $this->getPicInfo($FileName);
+
+             if ($PicType == 1) {
+                 $Raster = imagecreatefrompng($FileName);
+             } elseif ($PicType == 2) {
+                 $Raster = imagecreatefromgif($FileName);
+             } elseif ($PicType == 3) {
+                 $Raster = imagecreatefromjpeg($FileName);
+             } else {
+                 return(0);
+             }
+
+
+             $RestoreShadow = $this->Shadow;
+             if ($this->Shadow && $this->ShadowX != 0 && $this->ShadowY != 0) {
+                 $this->Shadow = false;
+                 if ($PicType == 3) {
+                     $this->drawFilledRectangle($X+$this->ShadowX, $Y+$this->ShadowY, $X+$Width+$this->ShadowX, $Y+$Height+$this->ShadowY, array("R"=>$this->ShadowR,"G"=>$this->ShadowG,"B"=>$this->ShadowB,"Alpha"=>$this->Shadowa));
+                 } else {
+                     $TranparentID = imagecolortransparent($Raster);
+                     for ($Xc=0;$Xc<=$Width-1;$Xc++) {
+                         for ($Yc=0;$Yc<=$Height-1;$Yc++) {
+                             $RGBa   = imagecolorat($Raster, $Xc, $Yc);
+                             $Values = imagecolorsforindex($Raster, $RGBa);
+                             if ($Values["alpha"] < 120) {
+                                 $AlphaFactor = floor(($this->Shadowa / 100) * ((100 / 127) * (127-$Values["alpha"])));
+                                 $this->drawAlphaPixel($X+$Xc+$this->ShadowX, $Y+$Yc+$this->ShadowY, $AlphaFactor, $this->ShadowR, $this->ShadowG, $this->ShadowB);
+                             }
+                         }
+                     }
+                 }
+             }
+             $this->Shadow = $RestoreShadow;
+
+             imagecopy($this->Picture, $Raster, $X, $Y, 0, 0, $Width, $Height);
+             imagedestroy($Raster);
+         }
+     }
+
+     /* Draw an arrow */
+     public function drawArrow($X1, $Y1, $X2, $Y2, $Format="")
+     {
+         $FillR	= isset($Format["FillR"]) ? $Format["FillR"] : 0;
+         $FillG	= isset($Format["FillG"]) ? $Format["FillG"] : 0;
+         $FillB	= isset($Format["FillB"]) ? $Format["FillB"] : 0;
+         $BorderR	= isset($Format["BorderR"]) ? $Format["BorderR"] : $FillR;
+         $BorderG	= isset($Format["BorderG"]) ? $Format["BorderG"] : $FillG;
+         $BorderB	= isset($Format["BorderB"]) ? $Format["BorderB"] : $FillB;
+         $Alpha	= isset($Format["Alpha"]) ? $Format["Alpha"] : 100;
+         $Size	= isset($Format["Size"]) ? $Format["Size"] : 10;
+         $Ratio	= isset($Format["Ratio"]) ? $Format["Ratio"] : .5;
+         $TwoHeads	= isset($Format["TwoHeads"]) ? $Format["TwoHeads"] : false;
+         $Ticks	= isset($Format["Ticks"]) ? $Format["Ticks"] : false;
+
+         /* Calculate the line angle */
+         $Angle = $this->getAngle($X1, $Y1, $X2, $Y2);
+
+         /* Override Shadow support, this will be managed internally */
+         $RestoreShadow = $this->Shadow;
+         if ($this->Shadow && $this->ShadowX != 0 && $this->ShadowY != 0) {
+             $this->Shadow = false;
+             $this->drawArrow($X1+$this->ShadowX, $Y1+$this->ShadowY, $X2+$this->ShadowX, $Y2+$this->ShadowY, array("FillR"=>$this->ShadowR,"FillG"=>$this->ShadowG,"FillB"=>$this->ShadowB,"Alpha"=>$this->Shadowa,"Size"=>$Size,"Ratio"=>$Ratio,"TwoHeads"=>$TwoHeads,"Ticks"=>$Ticks));
+         }
+
+         /* Draw the 1st Head */
+         $TailX = cos(($Angle-180)*PI/180)*$Size+$X2;
+         $TailY = sin(($Angle-180)*PI/180)*$Size+$Y2;
+
+         $Points	= "";
+         $Points[]  = $X2;
+         $Points[]  = $Y2;
+         $Points[]	= cos(($Angle-90)*PI/180)*$Size*$Ratio+$TailX;
+         $Points[] = sin(($Angle-90)*PI/180)*$Size*$Ratio+$TailY;
+         $Points[]	= cos(($Angle-270)*PI/180)*$Size*$Ratio+$TailX;
+         $Points[] = sin(($Angle-270)*PI/180)*$Size*$Ratio+$TailY;
+         $Points[]  = $X2;
+         $Points[]  = $Y2;
+
+         /* Visual correction */
+         if ($Angle == 180 || $Angle == 360) {
+             $Points[4] = $Points[2];
+         }
+         if ($Angle == 90 || $Angle == 270) {
+             $Points[5] = $Points[3];
+         }
+
+         $ArrowColor = $this->allocateColor($this->Picture, $FillR, $FillG, $FillB, $Alpha);
+         ImageFilledPolygon($this->Picture, $Points, 4, $ArrowColor);
+
+         $this->drawLine($Points[0], $Points[1], $Points[2], $Points[3], array("R"=>$BorderR,"G"=>$BorderG,"B"=>$BorderB,"Alpha"=>$Alpha));
+         $this->drawLine($Points[2], $Points[3], $Points[4], $Points[5], array("R"=>$BorderR,"G"=>$BorderG,"B"=>$BorderB,"Alpha"=>$Alpha));
+         $this->drawLine($Points[0], $Points[1], $Points[4], $Points[5], array("R"=>$BorderR,"G"=>$BorderG,"B"=>$BorderB,"Alpha"=>$Alpha));
+
+         /* Draw the second head */
+         if ($TwoHeads) {
+             $Angle = $this->getAngle($X2, $Y2, $X1, $Y1);
+
+             $TailX2 = cos(($Angle-180)*PI/180)*$Size+$X1;
+             $TailY2 = sin(($Angle-180)*PI/180)*$Size+$Y1;
+
+             $Points   = "";
+             $Points[] = $X1;
+             $Points[]  = $Y1;
+             $Points[] = cos(($Angle-90)*PI/180)*$Size*$Ratio+$TailX2;
+             $Points[] = sin(($Angle-90)*PI/180)*$Size*$Ratio+$TailY2;
+             $Points[] = cos(($Angle-270)*PI/180)*$Size*$Ratio+$TailX2;
+             $Points[] = sin(($Angle-270)*PI/180)*$Size*$Ratio+$TailY2;
+             $Points[] = $X1;
+             $Points[]  = $Y1;
+
+             /* Visual correction */
+             if ($Angle == 180 || $Angle == 360) {
+                 $Points[4] = $Points[2];
+             }
+             if ($Angle == 90 || $Angle == 270) {
+                 $Points[5] = $Points[3];
+             }
+
+             $ArrowColor = $this->allocateColor($this->Picture, $FillR, $FillG, $FillB, $Alpha);
+             ImageFilledPolygon($this->Picture, $Points, 4, $ArrowColor);
+
+             $this->drawLine($Points[0], $Points[1], $Points[2], $Points[3], array("R"=>$BorderR,"G"=>$BorderG,"B"=>$BorderB,"Alpha"=>$Alpha));
+             $this->drawLine($Points[2], $Points[3], $Points[4], $Points[5], array("R"=>$BorderR,"G"=>$BorderG,"B"=>$BorderB,"Alpha"=>$Alpha));
+             $this->drawLine($Points[0], $Points[1], $Points[4], $Points[5], array("R"=>$BorderR,"G"=>$BorderG,"B"=>$BorderB,"Alpha"=>$Alpha));
+
+             $this->drawLine($TailX, $TailY, $TailX2, $TailY2, array("R"=>$BorderR,"G"=>$BorderG,"B"=>$BorderB,"Alpha"=>$Alpha,"Ticks"=>$Ticks));
+         } else {
+             $this->drawLine($X1, $Y1, $TailX, $TailY, array("R"=>$BorderR,"G"=>$BorderG,"B"=>$BorderB,"Alpha"=>$Alpha,"Ticks"=>$Ticks));
+         }
+
+         /* Re-enable shadows */
+         $this->Shadow = $RestoreShadow;
+     }
+
+     /* Draw a label with associated arrow */
+     public function drawArrowLabel($X1, $Y1, $Text, $Format="")
+     {
+         $FillR    = isset($Format["FillR"]) ? $Format["FillR"] : 0;
+         $FillG    = isset($Format["FillG"]) ? $Format["FillG"] : 0;
+         $FillB    = isset($Format["FillB"]) ? $Format["FillB"] : 0;
+         $BorderR  = isset($Format["BorderR"]) ? $Format["BorderR"] : $FillR;
+         $BorderG  = isset($Format["BorderG"]) ? $Format["BorderG"] : $FillG;
+         $BorderB  = isset($Format["BorderB"]) ? $Format["BorderB"] : $FillB;
+         $FontName = isset($Format["FontName"]) ? $Format["FontName"] : $this->FontName;
+         $FontSize = isset($Format["FontSize"]) ? $Format["FontSize"] : $this->FontSize;
+         $Alpha    = isset($Format["Alpha"]) ? $Format["Alpha"] : 100;
+         $Length   = isset($Format["Length"]) ? $Format["Length"] : 50;
+         $Angle    = isset($Format["Angle"]) ? $Format["Angle"] : 315;
+         $Size     = isset($Format["Size"]) ? $Format["Size"] : 10;
+         $Position = isset($Format["Position"]) ? $Format["Position"] : POSITION_TOP;
+         $RoundPos = isset($Format["RoundPos"]) ? $Format["RoundPos"] : false;
+         $Ticks    = isset($Format["Ticks"]) ? $Format["Ticks"] : null;
+
+         $Angle = $Angle % 360;
+
+         $X2 = sin(($Angle+180)*PI/180)*$Length+$X1;
+         $Y2 = cos(($Angle+180)*PI/180)*$Length+$Y1;
+
+         if ($RoundPos && $Angle > 0 && $Angle < 180) {
+             $Y2 = ceil($Y2);
+         }
+         if ($RoundPos && $Angle > 180) {
+             $Y2 = floor($Y2);
+         }
+
+         $this->drawArrow($X2, $Y2, $X1, $Y1, $Format);
+
+         $Size	= imagettfbbox($FontSize, 0, $FontName, $Text);
+         $TxtWidth	= max(abs($Size[2]-$Size[0]), abs($Size[0]-$Size[6]));
+         $TxtHeight	= max(abs($Size[1]-$Size[7]), abs($Size[3]-$Size[1]));
+
+         if ($Angle > 0 && $Angle < 180) {
+             $this->drawLine($X2, $Y2, $X2-$TxtWidth, $Y2, array("R"=>$BorderR,"G"=>$BorderG,"B"=>$BorderB,"Alpha"=>$Alpha,"Ticks"=>$Ticks));
+             if ($Position == POSITION_TOP) {
+                 $this->drawText($X2, $Y2-2, $Text, array("R"=>$BorderR,"G"=>$BorderG,"B"=>$BorderB,"Alpha"=>$Alpha,"Align"=>TEXT_ALIGN_BOTTOMRIGHT));
+             } else {
+                 $this->drawText($X2, $Y2+4, $Text, array("R"=>$BorderR,"G"=>$BorderG,"B"=>$BorderB,"Alpha"=>$Alpha,"Align"=>TEXT_ALIGN_TOPRIGHT));
+             }
+         } else {
+             $this->drawLine($X2, $Y2, $X2+$TxtWidth, $Y2, array("R"=>$BorderR,"G"=>$BorderG,"B"=>$BorderB,"Alpha"=>$Alpha,"Ticks"=>$Ticks));
+             if ($Position == POSITION_TOP) {
+                 $this->drawText($X2, $Y2-2, $Text, array("R"=>$BorderR,"G"=>$BorderG,"B"=>$BorderB,"Alpha"=>$Alpha));
+             } else {
+                 $this->drawText($X2, $Y2+4, $Text, array("R"=>$BorderR,"G"=>$BorderG,"B"=>$BorderB,"Alpha"=>$Alpha,"Align"=>TEXT_ALIGN_TOPLEFT));
+             }
+         }
+     }
+
+     /* Draw a progress bar filled with specified % */
+     public function drawProgress($X, $Y, $Percent, $Format="")
+     {
+         if ($Percent > 100) {
+             $Percent = 100;
+         }
+         if ($Percent < 0) {
+             $Percent = 0;
+         }
+
+         $Width	= isset($Format["Width"]) ? $Format["Width"] : 200;
+         $Height	= isset($Format["Height"]) ? $Format["Height"] : 20;
+         $Orientation = isset($Format["Orientation"]) ? $Format["Orientation"] : ORIENTATION_HORIZONTAL;
+         $ShowLabel = isset($Format["ShowLabel"]) ? $Format["ShowLabel"] : false;
+         $LabelPos	= isset($Format["LabelPos"]) ? $Format["LabelPos"] : LABEL_POS_INSIDE;
+         $Margin    = isset($Format["Margin"]) ? $Format["Margin"] : 10;
+         $R		= isset($Format["R"]) ? $Format["R"] : 130;
+         $G		= isset($Format["G"]) ? $Format["G"] : 130;
+         $B		= isset($Format["B"]) ? $Format["B"] : 130;
+         $RFade	= isset($Format["RFade"]) ? $Format["RFade"] : -1;
+         $GFade	= isset($Format["GFade"]) ? $Format["GFade"] : -1;
+         $BFade	= isset($Format["BFade"]) ? $Format["BFade"] : -1;
+         $BorderR	= isset($Format["BorderR"]) ? $Format["BorderR"] : $R;
+         $BorderG	= isset($Format["BorderG"]) ? $Format["BorderG"] : $G;
+         $BorderB	= isset($Format["BorderB"]) ? $Format["BorderB"] : $B;
+         $BoxBorderR = isset($Format["BoxBorderR"]) ? $Format["BoxBorderR"] : 0;
+         $BoxBorderG = isset($Format["BoxBorderG"]) ? $Format["BoxBorderG"] : 0;
+         $BoxBorderB = isset($Format["BoxBorderB"]) ? $Format["BoxBorderB"] : 0;
+         $BoxBackR	= isset($Format["BoxBackR"]) ? $Format["BoxBackR"] : 255;
+         $BoxBackG	= isset($Format["BoxBackG"]) ? $Format["BoxBackG"] : 255;
+         $BoxBackB	= isset($Format["BoxBackB"]) ? $Format["BoxBackB"] : 255;
+         $Alpha	= isset($Format["Alpha"]) ? $Format["Alpha"] : 100;
+         $Surrounding = isset($Format["Surrounding"]) ? $Format["Surrounding"] : null;
+         $BoxSurrounding = isset($Format["BoxSurrounding"]) ? $Format["BoxSurrounding"] : null;
+         $NoAngle	= isset($Format["NoAngle"]) ? $Format["NoAngle"] : false;
+
+         if ($RFade != -1 && $GFade != -1 && $BFade != -1) {
+             $RFade = (($RFade-$R)/100)*$Percent+$R;
+             $GFade = (($GFade-$G)/100)*$Percent+$G;
+             $BFade = (($BFade-$B)/100)*$Percent+$B;
+         }
+
+         if ($Surrounding != null) {
+             $BorderR = $R + $Surrounding;
+             $BorderG = $G + $Surrounding;
+             $BorderB = $B + $Surrounding;
+         }
+         if ($BoxSurrounding != null) {
+             $BoxBorderR = $BoxBackR + $Surrounding;
+             $BoxBorderG = $BoxBackG + $Surrounding;
+             $BoxBorderB = $BoxBackB + $Surrounding;
+         }
+
+         if ($Orientation == ORIENTATION_VERTICAL) {
+             $InnerHeight = (($Height-2)/100)*$Percent;
+             $this->drawFilledRectangle($X, $Y, $X+$Width, $Y-$Height, array("R"=>$BoxBackR,"G"=>$BoxBackG,"B"=>$BoxBackB,"BorderR"=>$BoxBorderR,"BorderG"=>$BoxBorderG,"BorderB"=>$BoxBorderB,"NoAngle"=>$NoAngle));
+
+             $RestoreShadow = $this->Shadow;
+             $this->Shadow  = false;
+             if ($RFade != -1 && $GFade != -1 && $BFade != -1) {
+                 $GradientOptions = array("StartR"=>$RFade,"StartG"=>$GFade,"StartB"=>$BFade,"EndR"=>$R,"EndG"=>$G,"EndB"=>$B);
+                 $this->drawGradientArea($X+1, $Y-1, $X+$Width-1, $Y-$InnerHeight, DIRECTION_VERTICAL, $GradientOptions);
+
+                 if ($Surrounding) {
+                     $this->drawRectangle($X+1, $Y-1, $X+$Width-1, $Y-$InnerHeight, array("R"=>255,"G"=>255,"B"=>255,"Alpha"=>$Surrounding));
+                 }
+             } else {
+                 $this->drawFilledRectangle($X+1, $Y-1, $X+$Width-1, $Y-$InnerHeight, array("R"=>$R,"G"=>$G,"B"=>$B,"BorderR"=>$BorderR,"BorderG"=>$BorderG,"BorderB"=>$BorderB));
+             }
+
+             $this->Shadow = $RestoreShadow;
+
+             if ($ShowLabel && $LabelPos == LABEL_POS_BOTTOM) {
+                 $this->drawText($X+($Width/2), $Y+$Margin, $Percent."%", array("Align"=>TEXT_ALIGN_TOPMIDDLE));
+             }
+             if ($ShowLabel && $LabelPos == LABEL_POS_TOP) {
+                 $this->drawText($X+($Width/2), $Y-$Height-$Margin, $Percent."%", array("Align"=>TEXT_ALIGN_BOTTOMMIDDLE));
+             }
+             if ($ShowLabel && $LabelPos == LABEL_POS_INSIDE) {
+                 $this->drawText($X+($Width/2), $Y-$InnerHeight-$Margin, $Percent."%", array("Align"=>TEXT_ALIGN_MIDDLELEFT,"Angle"=>90));
+             }
+             if ($ShowLabel && $LabelPos == LABEL_POS_CENTER) {
+                 $this->drawText($X+($Width/2), $Y-($Height/2), $Percent."%", array("Align"=>TEXT_ALIGN_MIDDLEMIDDLE,"Angle"=>90));
+             }
+         } else {
+             if ($Percent == 100) {
+                 $InnerWidth = $Width-1;
+             } else {
+                 $InnerWidth = (($Width-2)/100)*$Percent;
+             }
+
+             $this->drawFilledRectangle($X, $Y, $X+$Width, $Y+$Height, array("R"=>$BoxBackR,"G"=>$BoxBackG,"B"=>$BoxBackB,"BorderR"=>$BoxBorderR,"BorderG"=>$BoxBorderG,"BorderB"=>$BoxBorderB,"NoAngle"=>$NoAngle));
+
+             $RestoreShadow = $this->Shadow;
+             $this->Shadow  = false;
+             if ($RFade != -1 && $GFade != -1 && $BFade != -1) {
+                 $GradientOptions = array("StartR"=>$R,"StartG"=>$G,"StartB"=>$B,"EndR"=>$RFade,"EndG"=>$GFade,"EndB"=>$BFade);
+                 $this->drawGradientArea($X+1, $Y+1, $X+$InnerWidth, $Y+$Height-1, DIRECTION_HORIZONTAL, $GradientOptions);
+
+                 if ($Surrounding) {
+                     $this->drawRectangle($X+1, $Y+1, $X+$InnerWidth, $Y+$Height-1, array("R"=>255,"G"=>255,"B"=>255,"Alpha"=>$Surrounding));
+                 }
+             } else {
+                 $this->drawFilledRectangle($X+1, $Y+1, $X+$InnerWidth, $Y+$Height-1, array("R"=>$R,"G"=>$G,"B"=>$B,"BorderR"=>$BorderR,"BorderG"=>$BorderG,"BorderB"=>$BorderB));
+             }
  
-       $this->Shadow = $RestoreShadow;
-
-       if ( $ShowLabel && $LabelPos == LABEL_POS_LEFT )		{ $this->drawText($X-$Margin,$Y+($Height/2),$Percent."%",array("Align"=>TEXT_ALIGN_MIDDLERIGHT)); }
-       if ( $ShowLabel && $LabelPos == LABEL_POS_RIGHT )	{ $this->drawText($X+$Width+$Margin,$Y+($Height/2),$Percent."%",array("Align"=>TEXT_ALIGN_MIDDLELEFT)); }
-       if ( $ShowLabel && $LabelPos == LABEL_POS_CENTER )	{ $this->drawText($X+($Width/2),$Y+($Height/2),$Percent."%",array("Align"=>TEXT_ALIGN_MIDDLEMIDDLE)); }
-       if ( $ShowLabel && $LabelPos == LABEL_POS_INSIDE )	{ $this->drawText($X+$InnerWidth+$Margin,$Y+($Height/2),$Percent."%",array("Align"=>TEXT_ALIGN_MIDDLELEFT)); }
-      }
-    }
-
-   /* Get the legend box size */
-   function getLegendSize($Format="")
-    {
-     $FontName		= isset($Format["FontName"]) ? $Format["FontName"] : $this->FontName;
-     $FontSize		= isset($Format["FontSize"]) ? $Format["FontSize"] : $this->FontSize;
-     $BoxSize		= isset($Format["BoxSize"]) ? $Format["BoxSize"] : 5;
-     $Margin		= isset($Format["Margin"]) ? $Format["Margin"] : 5;
-     $Style		= isset($Format["Style"]) ? $Format["Style"] : LEGEND_ROUND;
-     $Mode		= isset($Format["Mode"]) ? $Format["Mode"] : LEGEND_VERTICAL;
-     $BoxWidth		= isset($Format["BoxWidth"]) ? $Format["BoxWidth"] : 5;
-     $BoxHeight		= isset($Format["BoxHeight"]) ? $Format["BoxHeight"] : 5;
-     $IconAreaWidth	= isset($Format["IconAreaWidth"]) ? $Format["IconAreaWidth"] : $BoxWidth;
-     $IconAreaHeight	= isset($Format["IconAreaHeight"]) ? $Format["IconAreaHeight"] : $BoxHeight;
-     $XSpacing		= isset($Format["XSpacing"]) ? $Format["XSpacing"] : 5;
-
-     $Data = $this->DataSet->getData();
-
-     foreach($Data["Series"] as $SerieName => $Serie)
-      {
-       if ( $Serie["isDrawable"] == TRUE && $SerieName != $Data["Abscissa"] && isset($Serie["Picture"]))
-        {
-         list($PicWidth,$PicHeight) = $this->getPicInfo($Serie["Picture"]);
-         if ( $IconAreaWidth < $PicWidth ) { $IconAreaWidth = $PicWidth; }
-         if ( $IconAreaHeight < $PicHeight ) { $IconAreaHeight = $PicHeight; }
-        }
-      }
-
-     $YStep = max($this->FontSize,$IconAreaHeight) + 5;
-     $XStep = $IconAreaWidth + 5;
-     $XStep = $XSpacing;
-
-     $X=100; $Y=100;
-
-     $Boundaries = ""; $Boundaries["L"] = $X; $Boundaries["T"] = $Y; $Boundaries["R"] = 0; $Boundaries["B"] = 0; $vY = $Y; $vX = $X;
-     foreach($Data["Series"] as $SerieName => $Serie)
-      {
-       if ( $Serie["isDrawable"] == TRUE && $SerieName != $Data["Abscissa"] )
-        {
-         if ( $Mode == LEGEND_VERTICAL )
-          {
-           $BoxArray = $this->getTextBox($vX+$IconAreaWidth+4,$vY+$IconAreaHeight/2,$FontName,$FontSize,0,$Serie["Description"]);
-
-           if ( $Boundaries["T"] > $BoxArray[2]["Y"]+$IconAreaHeight/2 ) { $Boundaries["T"] = $BoxArray[2]["Y"]+$IconAreaHeight/2; }
-           if ( $Boundaries["R"] < $BoxArray[1]["X"]+2 ) { $Boundaries["R"] = $BoxArray[1]["X"]+2; }
-           if ( $Boundaries["B"] < $BoxArray[1]["Y"]+2+$IconAreaHeight/2 ) { $Boundaries["B"] = $BoxArray[1]["Y"]+2+$IconAreaHeight/2; }
-
-           $Lines = preg_split("/\n/",$Serie["Description"]);
-           $vY = $vY + max($this->FontSize*count($Lines),$IconAreaHeight) + 5;
-          }
-         elseif ( $Mode == LEGEND_HORIZONTAL )
-          {
-           $Lines = preg_split("/\n/",$Serie["Description"]);
-           $Width = "";
-           foreach($Lines as $Key => $Value)
-            {
-             $BoxArray = $this->getTextBox($vX+$IconAreaWidth+6,$Y+$IconAreaHeight/2+(($this->FontSize+3)*$Key),$FontName,$FontSize,0,$Value);
-
-             if ( $Boundaries["T"] > $BoxArray[2]["Y"]+$IconAreaHeight/2 ) { $Boundaries["T"] = $BoxArray[2]["Y"]+$IconAreaHeight/2; }
-             if ( $Boundaries["R"] < $BoxArray[1]["X"]+2 ) { $Boundaries["R"] = $BoxArray[1]["X"]+2; }
-             if ( $Boundaries["B"] < $BoxArray[1]["Y"]+2+$IconAreaHeight/2 ) { $Boundaries["B"] = $BoxArray[1]["Y"]+2+$IconAreaHeight/2; }
-
-             $Width[] = $BoxArray[1]["X"];
-            }
-
-           $vX=max($Width)+$XStep;
-          }
-        }
-      }
-     $vY=$vY-$YStep; $vX=$vX-$XStep;
-
-     $TopOffset  = $Y - $Boundaries["T"];
-     if ( $Boundaries["B"]-($vY+$IconAreaHeight) < $TopOffset ) { $Boundaries["B"] = $vY+$IconAreaHeight+$TopOffset; }
-
-     $Width  = ($Boundaries["R"]+$Margin) - ($Boundaries["L"]-$Margin);
-     $Height = ($Boundaries["B"]+$Margin) - ($Boundaries["T"]-$Margin);
-
-     return(array("Width"=>$Width,"Height"=>$Height));
-    }
-
-   /* Draw the legend of the active series */
-   function drawLegend($X,$Y,$Format="")
-    {
-     $Family	= isset($Format["Family"]) ? $Format["Family"] : LEGEND_FAMILY_BOX;
-     $FontName	= isset($Format["FontName"]) ? $Format["FontName"] : $this->FontName;
-     $FontSize	= isset($Format["FontSize"]) ? $Format["FontSize"] : $this->FontSize;
-     $FontR	= isset($Format["FontR"]) ? $Format["FontR"] : $this->FontColorR;
-     $FontG	= isset($Format["FontG"]) ? $Format["FontG"] : $this->FontColorG;
-     $FontB	= isset($Format["FontB"]) ? $Format["FontB"] : $this->FontColorB;
-     $BoxWidth	= isset($Format["BoxWidth"]) ? $Format["BoxWidth"] : 5;
-     $BoxHeight	= isset($Format["BoxHeight"]) ? $Format["BoxHeight"] : 5;
-     $IconAreaWidth	= isset($Format["IconAreaWidth"]) ? $Format["IconAreaWidth"] : $BoxWidth;
-     $IconAreaHeight	= isset($Format["IconAreaHeight"]) ? $Format["IconAreaHeight"] : $BoxHeight;
-     $XSpacing	= isset($Format["XSpacing"]) ? $Format["XSpacing"] : 5;
-     $Margin	= isset($Format["Margin"]) ? $Format["Margin"] : 5;
-     $R		= isset($Format["R"]) ? $Format["R"] : 200;
-     $G		= isset($Format["G"]) ? $Format["G"] : 200;
-     $B		= isset($Format["B"]) ? $Format["B"] : 200;
-     $Alpha	= isset($Format["Alpha"]) ? $Format["Alpha"] : 100;
-     $BorderR	= isset($Format["BorderR"]) ? $Format["BorderR"] : 255;
-     $BorderG	= isset($Format["BorderG"]) ? $Format["BorderG"] : 255;
-     $BorderB	= isset($Format["BorderB"]) ? $Format["BorderB"] : 255;
-     $Surrounding = isset($Format["Surrounding"]) ? $Format["Surrounding"] : NULL;
-     $Style	= isset($Format["Style"]) ? $Format["Style"] : LEGEND_ROUND;
-     $Mode	= isset($Format["Mode"]) ? $Format["Mode"] : LEGEND_VERTICAL;
-
-     if ( $Surrounding != NULL ) { $BorderR = $R + $Surrounding; $BorderG = $G + $Surrounding; $BorderB = $B + $Surrounding; }
-
-     $Data = $this->DataSet->getData();
-
-     foreach($Data["Series"] as $SerieName => $Serie)
-      {
-       if ( $Serie["isDrawable"] == TRUE && $SerieName != $Data["Abscissa"] && isset($Serie["Picture"]))
-        {
-         list($PicWidth,$PicHeight) = $this->getPicInfo($Serie["Picture"]);
-         if ( $IconAreaWidth < $PicWidth ) { $IconAreaWidth = $PicWidth; }
-         if ( $IconAreaHeight < $PicHeight ) { $IconAreaHeight = $PicHeight; }
-        }
-      }
-
-     $YStep = max($this->FontSize,$IconAreaHeight) + 5;
-     $XStep = $IconAreaWidth + 5;
-     $XStep = $XSpacing;
-
-     $Boundaries = ""; $Boundaries["L"] = $X; $Boundaries["T"] = $Y; $Boundaries["R"] = 0; $Boundaries["B"] = 0; $vY = $Y; $vX = $X;
-     foreach($Data["Series"] as $SerieName => $Serie)
-      {
-       if ( $Serie["isDrawable"] == TRUE && $SerieName != $Data["Abscissa"] )
-        {
-         if ( $Mode == LEGEND_VERTICAL )
-          {
-           $BoxArray = $this->getTextBox($vX+$IconAreaWidth+4,$vY+$IconAreaHeight/2,$FontName,$FontSize,0,$Serie["Description"]);
-
-           if ( $Boundaries["T"] > $BoxArray[2]["Y"]+$IconAreaHeight/2 ) { $Boundaries["T"] = $BoxArray[2]["Y"]+$IconAreaHeight/2; }
-           if ( $Boundaries["R"] < $BoxArray[1]["X"]+2 ) { $Boundaries["R"] = $BoxArray[1]["X"]+2; }
-           if ( $Boundaries["B"] < $BoxArray[1]["Y"]+2+$IconAreaHeight/2 ) { $Boundaries["B"] = $BoxArray[1]["Y"]+2+$IconAreaHeight/2; }
-
-           $Lines = preg_split("/\n/",$Serie["Description"]);
-           $vY = $vY + max($this->FontSize*count($Lines),$IconAreaHeight) + 5;
-          }
-         elseif ( $Mode == LEGEND_HORIZONTAL )
-          {
-           $Lines = preg_split("/\n/",$Serie["Description"]);
-           $Width = "";
-           foreach($Lines as $Key => $Value)
-            {
-             $BoxArray = $this->getTextBox($vX+$IconAreaWidth+6,$Y+$IconAreaHeight/2+(($this->FontSize+3)*$Key),$FontName,$FontSize,0,$Value);
-
-             if ( $Boundaries["T"] > $BoxArray[2]["Y"]+$IconAreaHeight/2 ) { $Boundaries["T"] = $BoxArray[2]["Y"]+$IconAreaHeight/2; }
-             if ( $Boundaries["R"] < $BoxArray[1]["X"]+2 ) { $Boundaries["R"] = $BoxArray[1]["X"]+2; }
-             if ( $Boundaries["B"] < $BoxArray[1]["Y"]+2+$IconAreaHeight/2 ) { $Boundaries["B"] = $BoxArray[1]["Y"]+2+$IconAreaHeight/2; }
-
-             $Width[] = $BoxArray[1]["X"];
-            }
-
-           $vX=max($Width)+$XStep;
-          }
-        }
-      }
-     $vY=$vY-$YStep; $vX=$vX-$XStep;
-
-     $TopOffset  = $Y - $Boundaries["T"];
-     if ( $Boundaries["B"]-($vY+$IconAreaHeight) < $TopOffset ) { $Boundaries["B"] = $vY+$IconAreaHeight+$TopOffset; }
-
-     if ( $Style == LEGEND_ROUND )
-      $this->drawRoundedFilledRectangle($Boundaries["L"]-$Margin,$Boundaries["T"]-$Margin,$Boundaries["R"]+$Margin,$Boundaries["B"]+$Margin,$Margin,array("R"=>$R,"G"=>$G,"B"=>$B,"Alpha"=>$Alpha,"BorderR"=>$BorderR,"BorderG"=>$BorderG,"BorderB"=>$BorderB));
-     elseif ( $Style == LEGEND_BOX )
-      $this->drawFilledRectangle($Boundaries["L"]-$Margin,$Boundaries["T"]-$Margin,$Boundaries["R"]+$Margin,$Boundaries["B"]+$Margin,array("R"=>$R,"G"=>$G,"B"=>$B,"Alpha"=>$Alpha,"BorderR"=>$BorderR,"BorderG"=>$BorderG,"BorderB"=>$BorderB));
-
-     $RestoreShadow = $this->Shadow; $this->Shadow = FALSE;
-     foreach($Data["Series"] as $SerieName => $Serie)
-      {
-       if ( $Serie["isDrawable"] == TRUE && $SerieName != $Data["Abscissa"] )
-        {
-         $R = $Serie["Color"]["R"]; $G = $Serie["Color"]["G"]; $B = $Serie["Color"]["B"];
-         $Ticks = $Serie["Ticks"]; $Weight = $Serie["Weight"];
-
-         if ( isset($Serie["Picture"]) )
-          {
-           $Picture = $Serie["Picture"];
-           list($PicWidth,$PicHeight) = $this->getPicInfo($Picture);
-           $PicX = $X+$IconAreaWidth/2; $PicY = $Y+$IconAreaHeight/2; 
-
-           $this->drawFromPNG($PicX-$PicWidth/2,$PicY-$PicHeight/2,$Picture);
-          }
-         else
-          {
-           if ( $Family == LEGEND_FAMILY_BOX )
-            {
-             if ( $BoxWidth != $IconAreaWidth ) { $XOffset = floor(($IconAreaWidth-$BoxWidth)/2); } else { $XOffset = 0; }
-             if ( $BoxHeight != $IconAreaHeight ) { $YOffset = floor(($IconAreaHeight-$BoxHeight)/2); } else { $YOffset = 0; }
-
-             $this->drawFilledRectangle($X+1+$XOffset,$Y+1+$YOffset,$X+$BoxWidth+$XOffset+1,$Y+$BoxHeight+1+$YOffset,array("R"=>0,"G"=>0,"B"=>0,"Alpha"=>20));
-             $this->drawFilledRectangle($X+$XOffset,$Y+$YOffset,$X+$BoxWidth+$XOffset,$Y+$BoxHeight+$YOffset,array("R"=>$R,"G"=>$G,"B"=>$B,"Surrounding"=>20));
-            }
-           elseif ( $Family == LEGEND_FAMILY_CIRCLE )
-            {
-             $this->drawFilledCircle($X+1+$IconAreaWidth/2,$Y+1+$IconAreaHeight/2,min($IconAreaHeight/2,$IconAreaWidth/2),array("R"=>0,"G"=>0,"B"=>0,"Alpha"=>20));
-             $this->drawFilledCircle($X+$IconAreaWidth/2,$Y+$IconAreaHeight/2,min($IconAreaHeight/2,$IconAreaWidth/2),array("R"=>$R,"G"=>$G,"B"=>$B,"Surrounding"=>20));
-            }
-           elseif ( $Family == LEGEND_FAMILY_LINE )
-            {
-             $this->drawLine($X+1,$Y+1+$IconAreaHeight/2,$X+1+$IconAreaWidth,$Y+1+$IconAreaHeight/2,array("R"=>0,"G"=>0,"B"=>0,"Alpha"=>20,"Ticks"=>$Ticks,"Weight"=>$Weight));
-             $this->drawLine($X,$Y+$IconAreaHeight/2,$X+$IconAreaWidth,$Y+$IconAreaHeight/2,array("R"=>$R,"G"=>$G,"B"=>$B,"Ticks"=>$Ticks,"Weight"=>$Weight));
-            }
-          }
-
-         if ( $Mode == LEGEND_VERTICAL )
-          {
-           $Lines = preg_split("/\n/",$Serie["Description"]);
-           foreach($Lines as $Key => $Value)
-            $this->drawText($X+$IconAreaWidth+4,$Y+$IconAreaHeight/2+(($this->FontSize+3)*$Key),$Value,array("R"=>$FontR,"G"=>$FontG,"B"=>$FontB,"Align"=>TEXT_ALIGN_MIDDLELEFT,"FontSize"=>$FontSize,"FontName"=>$FontName));
-
-           $Y=$Y+max($this->FontSize*count($Lines),$IconAreaHeight) + 5;
-          }
-         elseif ( $Mode == LEGEND_HORIZONTAL )
-          {
-           $Lines = preg_split("/\n/",$Serie["Description"]);
-           $Width = "";
-           foreach($Lines as $Key => $Value)
-            {
-             $BoxArray = $this->drawText($X+$IconAreaWidth+4,$Y+$IconAreaHeight/2+(($this->FontSize+3)*$Key),$Value,array("R"=>$FontR,"G"=>$FontG,"B"=>$FontB,"Align"=>TEXT_ALIGN_MIDDLELEFT,"FontSize"=>$FontSize,"FontName"=>$FontName));
-             $Width[] = $BoxArray[1]["X"];
-            }
-           $X=max($Width)+2+$XStep;
-          }
-        }
-      }
-
-
-     $this->Shadow = $RestoreShadow;
-    }
-
-   function drawScale($Format="")
-    {
-     $Pos		= isset($Format["Pos"]) ? $Format["Pos"] : SCALE_POS_LEFTRIGHT;
-     $Floating		= isset($Format["Floating"]) ? $Format["Floating"] : FALSE;
-     $Mode		= isset($Format["Mode"]) ? $Format["Mode"] : SCALE_MODE_FLOATING;
-     $RemoveXAxis	= isset($Format["RemoveXAxis"]) ? $Format["RemoveXAxis"] : FALSE;
-     $MinDivHeight	= isset($Format["MinDivHeight"]) ? $Format["MinDivHeight"] : 20;
-     $Factors		= isset($Format["Factors"]) ? $Format["Factors"] : array(1,2,5);
-     $ManualScale	= isset($Format["ManualScale"]) ? $Format["ManualScale"] : array("0"=>array("Min"=>-100,"Max"=>100));
-     $XMargin		= isset($Format["XMargin"]) ? $Format["XMargin"] : AUTO;
-     $YMargin		= isset($Format["YMargin"]) ? $Format["YMargin"] : 0;
-     $ScaleSpacing	= isset($Format["ScaleSpacing"]) ? $Format["ScaleSpacing"] : 15;
-     $InnerTickWidth	= isset($Format["InnerTickWidth"]) ? $Format["InnerTickWidth"] : 2;
-     $OuterTickWidth	= isset($Format["OuterTickWidth"]) ? $Format["OuterTickWidth"] : 2;
-     $DrawXLines	= isset($Format["DrawXLines"]) ? $Format["DrawXLines"] : TRUE;
-     $DrawYLines	= isset($Format["DrawYLines"]) ? $Format["DrawYLines"] : ALL;
-     $GridTicks		= isset($Format["GridTicks"]) ? $Format["GridTicks"] : 4;
-     $GridR		= isset($Format["GridR"]) ? $Format["GridR"] : 255;
-     $GridG		= isset($Format["GridG"]) ? $Format["GridG"] : 255;
-     $GridB		= isset($Format["GridB"]) ? $Format["GridB"] : 255;
-     $GridAlpha		= isset($Format["GridAlpha"]) ? $Format["GridAlpha"] : 40;
-     $AxisRo		= isset($Format["AxisR"]) ? $Format["AxisR"] : 0;
-     $AxisGo		= isset($Format["AxisG"]) ? $Format["AxisG"] : 0;
-     $AxisBo		= isset($Format["AxisB"]) ? $Format["AxisB"] : 0;
-     $AxisAlpha		= isset($Format["AxisAlpha"]) ? $Format["AxisAlpha"] : 100;
-     $TickRo		= isset($Format["TickR"]) ? $Format["TickR"] : 0;
-     $TickGo		= isset($Format["TickG"]) ? $Format["TickG"] : 0;
-     $TickBo		= isset($Format["TickB"]) ? $Format["TickB"] : 0;
-     $TickAlpha		= isset($Format["TickAlpha"]) ? $Format["TickAlpha"] : 100;
-     $DrawSubTicks	= isset($Format["DrawSubTicks"]) ? $Format["DrawSubTicks"] : FALSE;
-     $InnerSubTickWidth	= isset($Format["InnerSubTickWidth"]) ? $Format["InnerSubTickWidth"] : 0;
-     $OuterSubTickWidth	= isset($Format["OuterSubTickWidth"]) ? $Format["OuterSubTickWidth"] : 2;
-     $SubTickR		= isset($Format["SubTickR"]) ? $Format["SubTickR"] : 255;
-     $SubTickG		= isset($Format["SubTickG"]) ? $Format["SubTickG"] : 0;
-     $SubTickB		= isset($Format["SubTickB"]) ? $Format["SubTickB"] : 0;
-     $SubTickAlpha	= isset($Format["SubTickAlpha"]) ? $Format["SubTickAlpha"] : 100;
-     $AutoAxisLabels	= isset($Format["AutoAxisLabels"]) ? $Format["AutoAxisLabels"] : TRUE;
-     $XReleasePercent	= isset($Format["XReleasePercent"]) ? $Format["XReleasePercent"] : 1;
-     $DrawArrows	= isset($Format["DrawArrows"]) ? $Format["DrawArrows"] : FALSE;
-     $ArrowSize         = isset($Format["ArrowSize"]) ? $Format["ArrowSize"] : 8;
-     $CycleBackground	= isset($Format["CycleBackground"]) ? $Format["CycleBackground"] : FALSE;
-     $BackgroundR1	= isset($Format["BackgroundR1"]) ? $Format["BackgroundR1"] : 255;
-     $BackgroundG1	= isset($Format["BackgroundG1"]) ? $Format["BackgroundG1"] : 255;
-     $BackgroundB1	= isset($Format["BackgroundB1"]) ? $Format["BackgroundB1"] : 255;
-     $BackgroundAlpha1	= isset($Format["BackgroundAlpha1"]) ? $Format["BackgroundAlpha1"] : 20;
-     $BackgroundR2	= isset($Format["BackgroundR2"]) ? $Format["BackgroundR2"] : 230;
-     $BackgroundG2	= isset($Format["BackgroundG2"]) ? $Format["BackgroundG2"] : 230;
-     $BackgroundB2	= isset($Format["BackgroundB2"]) ? $Format["BackgroundB2"] : 230;
-     $BackgroundAlpha2	= isset($Format["BackgroundAlpha2"]) ? $Format["BackgroundAlpha2"] : 20;
-     $LabelingMethod	= isset($Format["LabelingMethod"]) ? $Format["LabelingMethod"] : LABELING_ALL;
-     $LabelSkip		= isset($Format["LabelSkip"]) ? $Format["LabelSkip"] : 0;
-     $LabelRotation	= isset($Format["LabelRotation"]) ? $Format["LabelRotation"] : 0;
-     $RemoveSkippedAxis	= isset($Format["RemoveSkippedAxis"]) ? $Format["RemoveSkippedAxis"] : FALSE;
-     $SkippedAxisTicks	= isset($Format["SkippedAxisTicks"]) ? $Format["SkippedAxisTicks"] : $GridTicks+2;
-     $SkippedAxisR	= isset($Format["SkippedAxisR"]) ? $Format["SkippedAxisR"] : $GridR;
-     $SkippedAxisG	= isset($Format["SkippedAxisG"]) ? $Format["SkippedAxisG"] : $GridG;
-     $SkippedAxisB	= isset($Format["SkippedAxisB"]) ? $Format["SkippedAxisB"] : $GridB;
-     $SkippedAxisAlpha	= isset($Format["SkippedAxisAlpha"]) ? $Format["SkippedAxisAlpha"] : $GridAlpha-30;
-     $SkippedTickR	= isset($Format["SkippedTickR"]) ? $Format["SkippedTickR"] : $TickRo;
-     $SkippedTickG	= isset($Format["SkippedTickG"]) ? $Format["SkippedTickG"] : $TickGo;
-     $SkippedTickB	= isset($Format["SkippedTicksB"]) ? $Format["SkippedTickB"] : $TickBo;
-     $SkippedTickAlpha	= isset($Format["SkippedTickAlpha"]) ? $Format["SkippedTickAlpha"] : $TickAlpha-80;
-     $SkippedInnerTickWidth	= isset($Format["SkippedInnerTickWidth"]) ? $Format["SkippedInnerTickWidth"] : 0;
-     $SkippedOuterTickWidth	= isset($Format["SkippedOuterTickWidth"]) ? $Format["SkippedOuterTickWidth"] : 2;
-
-     /* Floating scale require X & Y margins to be set manually */
-     if ( $Floating && ( $XMargin == AUTO || $YMargin == 0 ) ) { $Floating = FALSE; }
-
-     /* Skip a NOTICE event in case of an empty array */
-     if ( $DrawYLines == NONE || $DrawYLines == FALSE ) { $DrawYLines = array("zarma"=>"31"); }
-
-     /* Define the color for the skipped elements */
-     $SkippedAxisColor = array("R"=>$SkippedAxisR,"G"=>$SkippedAxisG,"B"=>$SkippedAxisB,"Alpha"=>$SkippedAxisAlpha,"Ticks"=>$SkippedAxisTicks);
-     $SkippedTickColor = array("R"=>$SkippedTickR,"G"=>$SkippedTickG,"B"=>$SkippedTickB,"Alpha"=>$SkippedTickAlpha);
-
-     $Data = $this->DataSet->getData();
-     if ( isset($Data["Abscissa"]) ) { $Abscissa = $Data["Abscissa"]; } else { $Abscissa = NULL; }
-
-     /* Unset the abscissa axis, needed if we display multiple charts on the same picture */
-     if ( $Abscissa != NULL )
-      {
-       foreach($Data["Axis"] as $AxisID => $Parameters)
-        { if ($Parameters["Identity"] == AXIS_X) { unset($Data["Axis"][$AxisID]); } }
-      }
-
-     /* Build the scale settings */
-     $GotXAxis = FALSE;
-     foreach($Data["Axis"] as $AxisID => $AxisParameter)
-      {
-       if ( $AxisParameter["Identity"] == AXIS_X ) { $GotXAxis = TRUE; }
-
-       if ( $Pos == SCALE_POS_LEFTRIGHT && $AxisParameter["Identity"] == AXIS_Y)
-        { $Height = $this->GraphAreaY2-$this->GraphAreaY1 - $YMargin*2; }
-       elseif ( $Pos == SCALE_POS_LEFTRIGHT && $AxisParameter["Identity"] == AXIS_X)
-        { $Height = $this->GraphAreaX2-$this->GraphAreaX1; }
-       elseif ( $Pos == SCALE_POS_TOPBOTTOM && $AxisParameter["Identity"] == AXIS_Y)
-        { $Height = $this->GraphAreaX2-$this->GraphAreaX1 - $YMargin*2;; }
-       else
-        { $Height = $this->GraphAreaY2-$this->GraphAreaY1; }
-
-       $AxisMin = ABSOLUTE_MAX; $AxisMax = OUT_OF_SIGHT;
-       if ( $Mode == SCALE_MODE_FLOATING || $Mode == SCALE_MODE_START0 )
-        {
-         foreach($Data["Series"] as $SerieID => $SerieParameter)
-          {
-           if ( $SerieParameter["Axis"] == $AxisID && $Data["Series"][$SerieID]["isDrawable"] && $Data["Abscissa"] != $SerieID)
-            {
-             $AxisMax = max($AxisMax,$Data["Series"][$SerieID]["Max"]);
-             $AxisMin = min($AxisMin,$Data["Series"][$SerieID]["Min"]);
-            }
-          }
-         $AutoMargin = (($AxisMax-$AxisMin)/100)*$XReleasePercent;
-
-         $Data["Axis"][$AxisID]["Min"] = $AxisMin-$AutoMargin; $Data["Axis"][$AxisID]["Max"] = $AxisMax+$AutoMargin;
-         if ( $Mode == SCALE_MODE_START0 ) { $Data["Axis"][$AxisID]["Min"] = 0; }
-        }
-       elseif ( $Mode == SCALE_MODE_MANUAL )
-        {
-         if ( isset($ManualScale[$AxisID]["Min"]) && isset($ManualScale[$AxisID]["Max"]) )
-          {
-           $Data["Axis"][$AxisID]["Min"] = $ManualScale[$AxisID]["Min"];
-           $Data["Axis"][$AxisID]["Max"] = $ManualScale[$AxisID]["Max"];
-          }
-         else
-          { echo "Manual scale boundaries not set."; exit(); }
-        }
-       elseif ( $Mode == SCALE_MODE_ADDALL || $Mode == SCALE_MODE_ADDALL_START0 )
-        {
-         $Series = "";
-         foreach($Data["Series"] as $SerieID => $SerieParameter)
-          { if ( $SerieParameter["Axis"] == $AxisID && $SerieParameter["isDrawable"] && $Data["Abscissa"] != $SerieID ) { $Series[$SerieID] = count($Data["Series"][$SerieID]["Data"]); } }
-
-         for ($ID=0;$ID<=max($Series)-1;$ID++)
-          {
-           $PointMin = 0; $PointMax = 0;
-           foreach($Series as $SerieID => $ValuesCount )
-            {
-             if (isset($Data["Series"][$SerieID]["Data"][$ID]) && $Data["Series"][$SerieID]["Data"][$ID] != NULL )
-              {
-               $Value = $Data["Series"][$SerieID]["Data"][$ID];
-               if ( $Value > 0 ) { $PointMax = $PointMax + $Value; } else { $PointMin = $PointMin + $Value; }
-              }
-            }
-           $AxisMax = max($AxisMax,$PointMax);
-           $AxisMin = min($AxisMin,$PointMin);
-          }
-         $AutoMargin = (($AxisMax-$AxisMin)/100)*$XReleasePercent;
-         $Data["Axis"][$AxisID]["Min"] = $AxisMin-$AutoMargin; $Data["Axis"][$AxisID]["Max"] = $AxisMax+$AutoMargin;
-        }
-       $MaxDivs = floor($Height/$MinDivHeight);
-
-       if ( $Mode == SCALE_MODE_ADDALL_START0 ) { $Data["Axis"][$AxisID]["Min"] = 0; }
-
-       $Scale   = $this->computeScale($Data["Axis"][$AxisID]["Min"],$Data["Axis"][$AxisID]["Max"],$MaxDivs,$Factors,$AxisID);
-
-       $Data["Axis"][$AxisID]["Margin"]    = $AxisParameter["Identity"] == AXIS_X ? $XMargin : $YMargin;
-       $Data["Axis"][$AxisID]["ScaleMin"]  = $Scale["XMin"];
-       $Data["Axis"][$AxisID]["ScaleMax"]  = $Scale["XMax"];
-       $Data["Axis"][$AxisID]["Rows"]      = $Scale["Rows"];
-       $Data["Axis"][$AxisID]["RowHeight"] = $Scale["RowHeight"];
-
-       if ( isset($Scale["Format"]) ) { $Data["Axis"][$AxisID]["Format"] = $Scale["Format"]; }
-
-       if ( !isset($Data["Axis"][$AxisID]["Display"]) ) { $Data["Axis"][$AxisID]["Display"] = NULL; }
-       if ( !isset($Data["Axis"][$AxisID]["Format"]) )  { $Data["Axis"][$AxisID]["Format"] = NULL; }
-       if ( !isset($Data["Axis"][$AxisID]["Unit"]) )    { $Data["Axis"][$AxisID]["Unit"] = NULL; }
-      }
-
-     /* Still no X axis */
-     if ( $GotXAxis == FALSE )
-      {
-       if ( $Abscissa != NULL )
-        {
-         $Points = count($Data["Series"][$Abscissa]["Data"]);
-         if ( $AutoAxisLabels )
-          $AxisName = isset($Data["Series"][$Abscissa]["Description"]) ? $Data["Series"][$Abscissa]["Description"] : NULL;
-         else
-          $AxisName = NULL;
-        }
-       else
-        {
-         $Points = 0;
-         $AxisName = isset($Data["XAxisName"]) ? $Data["XAxisName"] : NULL;
-         foreach($Data["Series"] as $SerieID => $SerieParameter)
-          { if ( $SerieParameter["isDrawable"] ) { $Points = max($Points,count($SerieParameter["Data"])); } }
-        }
-
-       $AxisID = count($Data["Axis"]);
-       $Data["Axis"][$AxisID]["Identity"] = AXIS_X;
-       if ( $Pos == SCALE_POS_LEFTRIGHT ) { $Data["Axis"][$AxisID]["Position"] = AXIS_POSITION_BOTTOM; } else { $Data["Axis"][$AxisID]["Position"] = AXIS_POSITION_LEFT; }
-       if ( isset($Data["AbscissaName"]) ) { $Data["Axis"][$AxisID]["Name"] = $Data["AbscissaName"]; }
-       if ( $XMargin == AUTO )
-        {
-         if ( $Pos == SCALE_POS_LEFTRIGHT )
-          { $Height = $this->GraphAreaX2-$this->GraphAreaX1; }
-         else
-          { $Height = $this->GraphAreaY2-$this->GraphAreaY1; }
-
-         if ( $Points == 1 )
-          $Data["Axis"][$AxisID]["Margin"] = $Height / 2;
-         else
-          $Data["Axis"][$AxisID]["Margin"] = ($Height/$Points) / 2;
-        }
-       else
-        { $Data["Axis"][$AxisID]["Margin"] = $XMargin; }
-       $Data["Axis"][$AxisID]["Rows"] = $Points-1;
-       if ( !isset($Data["Axis"][$AxisID]["Display"]) ) { $Data["Axis"][$AxisID]["Display"] = NULL; }
-       if ( !isset($Data["Axis"][$AxisID]["Format"]) )  { $Data["Axis"][$AxisID]["Format"] = NULL; }
-       if ( !isset($Data["Axis"][$AxisID]["Unit"]) )    { $Data["Axis"][$AxisID]["Unit"] = NULL; }
-      }
-
-     /* Do we need to reverse the abscissa position? */
-     if ( $Pos != SCALE_POS_LEFTRIGHT )
-      {
-       if ( $Data["AbsicssaPosition"] == AXIS_POSITION_BOTTOM )
-        { $Data["AbsicssaPosition"] = AXIS_POSITION_LEFT; }
-       else
-        { $Data["AbsicssaPosition"] = AXIS_POSITION_RIGHT; }
-      }
-     $Data["Axis"][$AxisID]["Position"] = $Data["AbsicssaPosition"];
-
-     $this->DataSet->saveOrientation($Pos);
-     $this->DataSet->saveAxisConfig($Data["Axis"]);
-     $this->DataSet->saveYMargin($YMargin);
-
-     $FontColorRo = $this->FontColorR; $FontColorGo = $this->FontColorG; $FontColorBo = $this->FontColorB;
-
-     $AxisPos["L"] = $this->GraphAreaX1; $AxisPos["R"] = $this->GraphAreaX2; $AxisPos["T"] = $this->GraphAreaY1; $AxisPos["B"] = $this->GraphAreaY2;
-     foreach($Data["Axis"] as $AxisID => $Parameters)
-      {
-       if ( isset($Parameters["Color"]) )
-        {
-         $AxisR = $Parameters["Color"]["R"]; $AxisG = $Parameters["Color"]["G"]; $AxisB = $Parameters["Color"]["B"];
-         $TickR = $Parameters["Color"]["R"]; $TickG = $Parameters["Color"]["G"]; $TickB = $Parameters["Color"]["B"];
-         $this->setFontProperties(array("R"=>$Parameters["Color"]["R"],"G"=>$Parameters["Color"]["G"],"B"=>$Parameters["Color"]["B"]));
-        }
-       else
-        {
-         $AxisR = $AxisRo; $AxisG = $AxisGo; $AxisB = $AxisBo;
-         $TickR = $TickRo; $TickG = $TickGo; $TickB = $TickBo;
-         $this->setFontProperties(array("R"=>$FontColorRo,"G"=>$FontColorGo,"B"=>$FontColorBo));
-        }
-
-       $LastValue = "w00t"; $ID = 1;
-       if ( $Parameters["Identity"] == AXIS_X )
-        {
-         if ( $Pos == SCALE_POS_LEFTRIGHT )
-          {
-           if ( $Parameters["Position"] == AXIS_POSITION_BOTTOM )
-            {
-             if ( $LabelRotation == 0 )					{ $LabelAlign = TEXT_ALIGN_TOPMIDDLE; $YLabelOffset = 2; }
-             if ( $LabelRotation > 0 && $LabelRotation < 190 )		{ $LabelAlign = TEXT_ALIGN_MIDDLERIGHT; $YLabelOffset = 5; }
-             if ( $LabelRotation == 180 )				{ $LabelAlign = TEXT_ALIGN_BOTTOMMIDDLE; $YLabelOffset = 5; }
-             if ( $LabelRotation > 180 && $LabelRotation < 360 )	{ $LabelAlign = TEXT_ALIGN_MIDDLELEFT; $YLabelOffset = 2; }
-
-             if ( !$RemoveXAxis )
-              {
-               if ( $Floating )
-                { $FloatingOffset = $YMargin; $this->drawLine($this->GraphAreaX1+$Parameters["Margin"],$AxisPos["B"],$this->GraphAreaX2-$Parameters["Margin"],$AxisPos["B"],array("R"=>$AxisR,"G"=>$AxisG,"B"=>$AxisB,"Alpha"=>$AxisAlpha)); }
-               else
-                { $FloatingOffset = 0; $this->drawLine($this->GraphAreaX1,$AxisPos["B"],$this->GraphAreaX2,$AxisPos["B"],array("R"=>$AxisR,"G"=>$AxisG,"B"=>$AxisB,"Alpha"=>$AxisAlpha)); }
-
-               if ( $DrawArrows ) { $this->drawArrow($this->GraphAreaX2-$Parameters["Margin"],$AxisPos["B"],$this->GraphAreaX2+($ArrowSize*2),$AxisPos["B"],array("FillR"=>$AxisR,"FillG"=>$AxisG,"FillB"=>$AxisB,"Size"=>$ArrowSize)); }
-              }
-
-             $Width = ($this->GraphAreaX2 - $this->GraphAreaX1) - $Parameters["Margin"]*2;
-
-             if ($Parameters["Rows"] == 0 ) { $Step  = $Width; } else { $Step  = $Width / ($Parameters["Rows"]); }
+             $this->Shadow = $RestoreShadow;
+
+             if ($ShowLabel && $LabelPos == LABEL_POS_LEFT) {
+                 $this->drawText($X-$Margin, $Y+($Height/2), $Percent."%", array("Align"=>TEXT_ALIGN_MIDDLERIGHT));
+             }
+             if ($ShowLabel && $LabelPos == LABEL_POS_RIGHT) {
+                 $this->drawText($X+$Width+$Margin, $Y+($Height/2), $Percent."%", array("Align"=>TEXT_ALIGN_MIDDLELEFT));
+             }
+             if ($ShowLabel && $LabelPos == LABEL_POS_CENTER) {
+                 $this->drawText($X+($Width/2), $Y+($Height/2), $Percent."%", array("Align"=>TEXT_ALIGN_MIDDLEMIDDLE));
+             }
+             if ($ShowLabel && $LabelPos == LABEL_POS_INSIDE) {
+                 $this->drawText($X+$InnerWidth+$Margin, $Y+($Height/2), $Percent."%", array("Align"=>TEXT_ALIGN_MIDDLELEFT));
+             }
+         }
+     }
+
+     /* Get the legend box size */
+     public function getLegendSize($Format="")
+     {
+         $FontName		= isset($Format["FontName"]) ? $Format["FontName"] : $this->FontName;
+         $FontSize		= isset($Format["FontSize"]) ? $Format["FontSize"] : $this->FontSize;
+         $BoxSize		= isset($Format["BoxSize"]) ? $Format["BoxSize"] : 5;
+         $Margin		= isset($Format["Margin"]) ? $Format["Margin"] : 5;
+         $Style		= isset($Format["Style"]) ? $Format["Style"] : LEGEND_ROUND;
+         $Mode		= isset($Format["Mode"]) ? $Format["Mode"] : LEGEND_VERTICAL;
+         $BoxWidth		= isset($Format["BoxWidth"]) ? $Format["BoxWidth"] : 5;
+         $BoxHeight		= isset($Format["BoxHeight"]) ? $Format["BoxHeight"] : 5;
+         $IconAreaWidth	= isset($Format["IconAreaWidth"]) ? $Format["IconAreaWidth"] : $BoxWidth;
+         $IconAreaHeight	= isset($Format["IconAreaHeight"]) ? $Format["IconAreaHeight"] : $BoxHeight;
+         $XSpacing		= isset($Format["XSpacing"]) ? $Format["XSpacing"] : 5;
+
+         $Data = $this->DataSet->getData();
+
+         foreach ($Data["Series"] as $SerieName => $Serie) {
+             if ($Serie["isDrawable"] == true && $SerieName != $Data["Abscissa"] && isset($Serie["Picture"])) {
+                 list($PicWidth, $PicHeight) = $this->getPicInfo($Serie["Picture"]);
+                 if ($IconAreaWidth < $PicWidth) {
+                     $IconAreaWidth = $PicWidth;
+                 }
+                 if ($IconAreaHeight < $PicHeight) {
+                     $IconAreaHeight = $PicHeight;
+                 }
+             }
+         }
+
+         $YStep = max($this->FontSize, $IconAreaHeight) + 5;
+         $XStep = $IconAreaWidth + 5;
+         $XStep = $XSpacing;
+
+         $X=100;
+         $Y=100;
+
+         $Boundaries = "";
+         $Boundaries["L"] = $X;
+         $Boundaries["T"] = $Y;
+         $Boundaries["R"] = 0;
+         $Boundaries["B"] = 0;
+         $vY = $Y;
+         $vX = $X;
+         foreach ($Data["Series"] as $SerieName => $Serie) {
+             if ($Serie["isDrawable"] == true && $SerieName != $Data["Abscissa"]) {
+                 if ($Mode == LEGEND_VERTICAL) {
+                     $BoxArray = $this->getTextBox($vX+$IconAreaWidth+4, $vY+$IconAreaHeight/2, $FontName, $FontSize, 0, $Serie["Description"]);
+
+                     if ($Boundaries["T"] > $BoxArray[2]["Y"]+$IconAreaHeight/2) {
+                         $Boundaries["T"] = $BoxArray[2]["Y"]+$IconAreaHeight/2;
+                     }
+                     if ($Boundaries["R"] < $BoxArray[1]["X"]+2) {
+                         $Boundaries["R"] = $BoxArray[1]["X"]+2;
+                     }
+                     if ($Boundaries["B"] < $BoxArray[1]["Y"]+2+$IconAreaHeight/2) {
+                         $Boundaries["B"] = $BoxArray[1]["Y"]+2+$IconAreaHeight/2;
+                     }
+
+                     $Lines = preg_split("/\n/", $Serie["Description"]);
+                     $vY = $vY + max($this->FontSize*count($Lines), $IconAreaHeight) + 5;
+                 } elseif ($Mode == LEGEND_HORIZONTAL) {
+                     $Lines = preg_split("/\n/", $Serie["Description"]);
+                     $Width = "";
+                     foreach ($Lines as $Key => $Value) {
+                         $BoxArray = $this->getTextBox($vX+$IconAreaWidth+6, $Y+$IconAreaHeight/2+(($this->FontSize+3)*$Key), $FontName, $FontSize, 0, $Value);
+
+                         if ($Boundaries["T"] > $BoxArray[2]["Y"]+$IconAreaHeight/2) {
+                             $Boundaries["T"] = $BoxArray[2]["Y"]+$IconAreaHeight/2;
+                         }
+                         if ($Boundaries["R"] < $BoxArray[1]["X"]+2) {
+                             $Boundaries["R"] = $BoxArray[1]["X"]+2;
+                         }
+                         if ($Boundaries["B"] < $BoxArray[1]["Y"]+2+$IconAreaHeight/2) {
+                             $Boundaries["B"] = $BoxArray[1]["Y"]+2+$IconAreaHeight/2;
+                         }
+
+                         $Width[] = $BoxArray[1]["X"];
+                     }
+
+                     $vX=max($Width)+$XStep;
+                 }
+             }
+         }
+         $vY=$vY-$YStep;
+         $vX=$vX-$XStep;
+
+         $TopOffset  = $Y - $Boundaries["T"];
+         if ($Boundaries["B"]-($vY+$IconAreaHeight) < $TopOffset) {
+             $Boundaries["B"] = $vY+$IconAreaHeight+$TopOffset;
+         }
+
+         $Width  = ($Boundaries["R"]+$Margin) - ($Boundaries["L"]-$Margin);
+         $Height = ($Boundaries["B"]+$Margin) - ($Boundaries["T"]-$Margin);
+
+         return(array("Width"=>$Width,"Height"=>$Height));
+     }
+
+     /* Draw the legend of the active series */
+     public function drawLegend($X, $Y, $Format="")
+     {
+         $Family	= isset($Format["Family"]) ? $Format["Family"] : LEGEND_FAMILY_BOX;
+         $FontName	= isset($Format["FontName"]) ? $Format["FontName"] : $this->FontName;
+         $FontSize	= isset($Format["FontSize"]) ? $Format["FontSize"] : $this->FontSize;
+         $FontR	= isset($Format["FontR"]) ? $Format["FontR"] : $this->FontColorR;
+         $FontG	= isset($Format["FontG"]) ? $Format["FontG"] : $this->FontColorG;
+         $FontB	= isset($Format["FontB"]) ? $Format["FontB"] : $this->FontColorB;
+         $BoxWidth	= isset($Format["BoxWidth"]) ? $Format["BoxWidth"] : 5;
+         $BoxHeight	= isset($Format["BoxHeight"]) ? $Format["BoxHeight"] : 5;
+         $IconAreaWidth	= isset($Format["IconAreaWidth"]) ? $Format["IconAreaWidth"] : $BoxWidth;
+         $IconAreaHeight	= isset($Format["IconAreaHeight"]) ? $Format["IconAreaHeight"] : $BoxHeight;
+         $XSpacing	= isset($Format["XSpacing"]) ? $Format["XSpacing"] : 5;
+         $Margin	= isset($Format["Margin"]) ? $Format["Margin"] : 5;
+         $R		= isset($Format["R"]) ? $Format["R"] : 200;
+         $G		= isset($Format["G"]) ? $Format["G"] : 200;
+         $B		= isset($Format["B"]) ? $Format["B"] : 200;
+         $Alpha	= isset($Format["Alpha"]) ? $Format["Alpha"] : 100;
+         $BorderR	= isset($Format["BorderR"]) ? $Format["BorderR"] : 255;
+         $BorderG	= isset($Format["BorderG"]) ? $Format["BorderG"] : 255;
+         $BorderB	= isset($Format["BorderB"]) ? $Format["BorderB"] : 255;
+         $Surrounding = isset($Format["Surrounding"]) ? $Format["Surrounding"] : null;
+         $Style	= isset($Format["Style"]) ? $Format["Style"] : LEGEND_ROUND;
+         $Mode	= isset($Format["Mode"]) ? $Format["Mode"] : LEGEND_VERTICAL;
+
+         if ($Surrounding != null) {
+             $BorderR = $R + $Surrounding;
+             $BorderG = $G + $Surrounding;
+             $BorderB = $B + $Surrounding;
+         }
+
+         $Data = $this->DataSet->getData();
+
+         foreach ($Data["Series"] as $SerieName => $Serie) {
+             if ($Serie["isDrawable"] == true && $SerieName != $Data["Abscissa"] && isset($Serie["Picture"])) {
+                 list($PicWidth, $PicHeight) = $this->getPicInfo($Serie["Picture"]);
+                 if ($IconAreaWidth < $PicWidth) {
+                     $IconAreaWidth = $PicWidth;
+                 }
+                 if ($IconAreaHeight < $PicHeight) {
+                     $IconAreaHeight = $PicHeight;
+                 }
+             }
+         }
+
+         $YStep = max($this->FontSize, $IconAreaHeight) + 5;
+         $XStep = $IconAreaWidth + 5;
+         $XStep = $XSpacing;
+
+         $Boundaries = "";
+         $Boundaries["L"] = $X;
+         $Boundaries["T"] = $Y;
+         $Boundaries["R"] = 0;
+         $Boundaries["B"] = 0;
+         $vY = $Y;
+         $vX = $X;
+         foreach ($Data["Series"] as $SerieName => $Serie) {
+             if ($Serie["isDrawable"] == true && $SerieName != $Data["Abscissa"]) {
+                 if ($Mode == LEGEND_VERTICAL) {
+                     $BoxArray = $this->getTextBox($vX+$IconAreaWidth+4, $vY+$IconAreaHeight/2, $FontName, $FontSize, 0, $Serie["Description"]);
+
+                     if ($Boundaries["T"] > $BoxArray[2]["Y"]+$IconAreaHeight/2) {
+                         $Boundaries["T"] = $BoxArray[2]["Y"]+$IconAreaHeight/2;
+                     }
+                     if ($Boundaries["R"] < $BoxArray[1]["X"]+2) {
+                         $Boundaries["R"] = $BoxArray[1]["X"]+2;
+                     }
+                     if ($Boundaries["B"] < $BoxArray[1]["Y"]+2+$IconAreaHeight/2) {
+                         $Boundaries["B"] = $BoxArray[1]["Y"]+2+$IconAreaHeight/2;
+                     }
+
+                     $Lines = preg_split("/\n/", $Serie["Description"]);
+                     $vY = $vY + max($this->FontSize*count($Lines), $IconAreaHeight) + 5;
+                 } elseif ($Mode == LEGEND_HORIZONTAL) {
+                     $Lines = preg_split("/\n/", $Serie["Description"]);
+                     $Width = "";
+                     foreach ($Lines as $Key => $Value) {
+                         $BoxArray = $this->getTextBox($vX+$IconAreaWidth+6, $Y+$IconAreaHeight/2+(($this->FontSize+3)*$Key), $FontName, $FontSize, 0, $Value);
+
+                         if ($Boundaries["T"] > $BoxArray[2]["Y"]+$IconAreaHeight/2) {
+                             $Boundaries["T"] = $BoxArray[2]["Y"]+$IconAreaHeight/2;
+                         }
+                         if ($Boundaries["R"] < $BoxArray[1]["X"]+2) {
+                             $Boundaries["R"] = $BoxArray[1]["X"]+2;
+                         }
+                         if ($Boundaries["B"] < $BoxArray[1]["Y"]+2+$IconAreaHeight/2) {
+                             $Boundaries["B"] = $BoxArray[1]["Y"]+2+$IconAreaHeight/2;
+                         }
+
+                         $Width[] = $BoxArray[1]["X"];
+                     }
+
+                     $vX=max($Width)+$XStep;
+                 }
+             }
+         }
+         $vY=$vY-$YStep;
+         $vX=$vX-$XStep;
+
+         $TopOffset  = $Y - $Boundaries["T"];
+         if ($Boundaries["B"]-($vY+$IconAreaHeight) < $TopOffset) {
+             $Boundaries["B"] = $vY+$IconAreaHeight+$TopOffset;
+         }
+
+         if ($Style == LEGEND_ROUND) {
+             $this->drawRoundedFilledRectangle($Boundaries["L"]-$Margin, $Boundaries["T"]-$Margin, $Boundaries["R"]+$Margin, $Boundaries["B"]+$Margin, $Margin, array("R"=>$R,"G"=>$G,"B"=>$B,"Alpha"=>$Alpha,"BorderR"=>$BorderR,"BorderG"=>$BorderG,"BorderB"=>$BorderB));
+         } elseif ($Style == LEGEND_BOX) {
+             $this->drawFilledRectangle($Boundaries["L"]-$Margin, $Boundaries["T"]-$Margin, $Boundaries["R"]+$Margin, $Boundaries["B"]+$Margin, array("R"=>$R,"G"=>$G,"B"=>$B,"Alpha"=>$Alpha,"BorderR"=>$BorderR,"BorderG"=>$BorderG,"BorderB"=>$BorderB));
+         }
+
+         $RestoreShadow = $this->Shadow;
+         $this->Shadow = false;
+         foreach ($Data["Series"] as $SerieName => $Serie) {
+             if ($Serie["isDrawable"] == true && $SerieName != $Data["Abscissa"]) {
+                 $R = $Serie["Color"]["R"];
+                 $G = $Serie["Color"]["G"];
+                 $B = $Serie["Color"]["B"];
+                 $Ticks = $Serie["Ticks"];
+                 $Weight = $Serie["Weight"];
+
+                 if (isset($Serie["Picture"])) {
+                     $Picture = $Serie["Picture"];
+                     list($PicWidth, $PicHeight) = $this->getPicInfo($Picture);
+                     $PicX = $X+$IconAreaWidth/2;
+                     $PicY = $Y+$IconAreaHeight/2;
+
+                     $this->drawFromPNG($PicX-$PicWidth/2, $PicY-$PicHeight/2, $Picture);
+                 } else {
+                     if ($Family == LEGEND_FAMILY_BOX) {
+                         if ($BoxWidth != $IconAreaWidth) {
+                             $XOffset = floor(($IconAreaWidth-$BoxWidth)/2);
+                         } else {
+                             $XOffset = 0;
+                         }
+                         if ($BoxHeight != $IconAreaHeight) {
+                             $YOffset = floor(($IconAreaHeight-$BoxHeight)/2);
+                         } else {
+                             $YOffset = 0;
+                         }
+
+                         $this->drawFilledRectangle($X+1+$XOffset, $Y+1+$YOffset, $X+$BoxWidth+$XOffset+1, $Y+$BoxHeight+1+$YOffset, array("R"=>0,"G"=>0,"B"=>0,"Alpha"=>20));
+                         $this->drawFilledRectangle($X+$XOffset, $Y+$YOffset, $X+$BoxWidth+$XOffset, $Y+$BoxHeight+$YOffset, array("R"=>$R,"G"=>$G,"B"=>$B,"Surrounding"=>20));
+                     } elseif ($Family == LEGEND_FAMILY_CIRCLE) {
+                         $this->drawFilledCircle($X+1+$IconAreaWidth/2, $Y+1+$IconAreaHeight/2, min($IconAreaHeight/2, $IconAreaWidth/2), array("R"=>0,"G"=>0,"B"=>0,"Alpha"=>20));
+                         $this->drawFilledCircle($X+$IconAreaWidth/2, $Y+$IconAreaHeight/2, min($IconAreaHeight/2, $IconAreaWidth/2), array("R"=>$R,"G"=>$G,"B"=>$B,"Surrounding"=>20));
+                     } elseif ($Family == LEGEND_FAMILY_LINE) {
+                         $this->drawLine($X+1, $Y+1+$IconAreaHeight/2, $X+1+$IconAreaWidth, $Y+1+$IconAreaHeight/2, array("R"=>0,"G"=>0,"B"=>0,"Alpha"=>20,"Ticks"=>$Ticks,"Weight"=>$Weight));
+                         $this->drawLine($X, $Y+$IconAreaHeight/2, $X+$IconAreaWidth, $Y+$IconAreaHeight/2, array("R"=>$R,"G"=>$G,"B"=>$B,"Ticks"=>$Ticks,"Weight"=>$Weight));
+                     }
+                 }
+
+                 if ($Mode == LEGEND_VERTICAL) {
+                     $Lines = preg_split("/\n/", $Serie["Description"]);
+                     foreach ($Lines as $Key => $Value) {
+                         $this->drawText($X+$IconAreaWidth+4, $Y+$IconAreaHeight/2+(($this->FontSize+3)*$Key), $Value, array("R"=>$FontR,"G"=>$FontG,"B"=>$FontB,"Align"=>TEXT_ALIGN_MIDDLELEFT,"FontSize"=>$FontSize,"FontName"=>$FontName));
+                     }
+
+                     $Y=$Y+max($this->FontSize*count($Lines), $IconAreaHeight) + 5;
+                 } elseif ($Mode == LEGEND_HORIZONTAL) {
+                     $Lines = preg_split("/\n/", $Serie["Description"]);
+                     $Width = "";
+                     foreach ($Lines as $Key => $Value) {
+                         $BoxArray = $this->drawText($X+$IconAreaWidth+4, $Y+$IconAreaHeight/2+(($this->FontSize+3)*$Key), $Value, array("R"=>$FontR,"G"=>$FontG,"B"=>$FontB,"Align"=>TEXT_ALIGN_MIDDLELEFT,"FontSize"=>$FontSize,"FontName"=>$FontName));
+                         $Width[] = $BoxArray[1]["X"];
+                     }
+                     $X=max($Width)+2+$XStep;
+                 }
+             }
+         }
+
+
+         $this->Shadow = $RestoreShadow;
+     }
+
+     public function drawScale($Format="")
+     {
+         $Pos		= isset($Format["Pos"]) ? $Format["Pos"] : SCALE_POS_LEFTRIGHT;
+         $Floating		= isset($Format["Floating"]) ? $Format["Floating"] : false;
+         $Mode		= isset($Format["Mode"]) ? $Format["Mode"] : SCALE_MODE_FLOATING;
+         $RemoveXAxis	= isset($Format["RemoveXAxis"]) ? $Format["RemoveXAxis"] : false;
+         $MinDivHeight	= isset($Format["MinDivHeight"]) ? $Format["MinDivHeight"] : 20;
+         $Factors		= isset($Format["Factors"]) ? $Format["Factors"] : array(1,2,5);
+         $ManualScale	= isset($Format["ManualScale"]) ? $Format["ManualScale"] : array("0"=>array("Min"=>-100,"Max"=>100));
+         $XMargin		= isset($Format["XMargin"]) ? $Format["XMargin"] : AUTO;
+         $YMargin		= isset($Format["YMargin"]) ? $Format["YMargin"] : 0;
+         $ScaleSpacing	= isset($Format["ScaleSpacing"]) ? $Format["ScaleSpacing"] : 15;
+         $InnerTickWidth	= isset($Format["InnerTickWidth"]) ? $Format["InnerTickWidth"] : 2;
+         $OuterTickWidth	= isset($Format["OuterTickWidth"]) ? $Format["OuterTickWidth"] : 2;
+         $DrawXLines	= isset($Format["DrawXLines"]) ? $Format["DrawXLines"] : true;
+         $DrawYLines	= isset($Format["DrawYLines"]) ? $Format["DrawYLines"] : ALL;
+         $GridTicks		= isset($Format["GridTicks"]) ? $Format["GridTicks"] : 4;
+         $GridR		= isset($Format["GridR"]) ? $Format["GridR"] : 255;
+         $GridG		= isset($Format["GridG"]) ? $Format["GridG"] : 255;
+         $GridB		= isset($Format["GridB"]) ? $Format["GridB"] : 255;
+         $GridAlpha		= isset($Format["GridAlpha"]) ? $Format["GridAlpha"] : 40;
+         $AxisRo		= isset($Format["AxisR"]) ? $Format["AxisR"] : 0;
+         $AxisGo		= isset($Format["AxisG"]) ? $Format["AxisG"] : 0;
+         $AxisBo		= isset($Format["AxisB"]) ? $Format["AxisB"] : 0;
+         $AxisAlpha		= isset($Format["AxisAlpha"]) ? $Format["AxisAlpha"] : 100;
+         $TickRo		= isset($Format["TickR"]) ? $Format["TickR"] : 0;
+         $TickGo		= isset($Format["TickG"]) ? $Format["TickG"] : 0;
+         $TickBo		= isset($Format["TickB"]) ? $Format["TickB"] : 0;
+         $TickAlpha		= isset($Format["TickAlpha"]) ? $Format["TickAlpha"] : 100;
+         $DrawSubTicks	= isset($Format["DrawSubTicks"]) ? $Format["DrawSubTicks"] : false;
+         $InnerSubTickWidth	= isset($Format["InnerSubTickWidth"]) ? $Format["InnerSubTickWidth"] : 0;
+         $OuterSubTickWidth	= isset($Format["OuterSubTickWidth"]) ? $Format["OuterSubTickWidth"] : 2;
+         $SubTickR		= isset($Format["SubTickR"]) ? $Format["SubTickR"] : 255;
+         $SubTickG		= isset($Format["SubTickG"]) ? $Format["SubTickG"] : 0;
+         $SubTickB		= isset($Format["SubTickB"]) ? $Format["SubTickB"] : 0;
+         $SubTickAlpha	= isset($Format["SubTickAlpha"]) ? $Format["SubTickAlpha"] : 100;
+         $AutoAxisLabels	= isset($Format["AutoAxisLabels"]) ? $Format["AutoAxisLabels"] : true;
+         $XReleasePercent	= isset($Format["XReleasePercent"]) ? $Format["XReleasePercent"] : 1;
+         $DrawArrows	= isset($Format["DrawArrows"]) ? $Format["DrawArrows"] : false;
+         $ArrowSize         = isset($Format["ArrowSize"]) ? $Format["ArrowSize"] : 8;
+         $CycleBackground	= isset($Format["CycleBackground"]) ? $Format["CycleBackground"] : false;
+         $BackgroundR1	= isset($Format["BackgroundR1"]) ? $Format["BackgroundR1"] : 255;
+         $BackgroundG1	= isset($Format["BackgroundG1"]) ? $Format["BackgroundG1"] : 255;
+         $BackgroundB1	= isset($Format["BackgroundB1"]) ? $Format["BackgroundB1"] : 255;
+         $BackgroundAlpha1	= isset($Format["BackgroundAlpha1"]) ? $Format["BackgroundAlpha1"] : 20;
+         $BackgroundR2	= isset($Format["BackgroundR2"]) ? $Format["BackgroundR2"] : 230;
+         $BackgroundG2	= isset($Format["BackgroundG2"]) ? $Format["BackgroundG2"] : 230;
+         $BackgroundB2	= isset($Format["BackgroundB2"]) ? $Format["BackgroundB2"] : 230;
+         $BackgroundAlpha2	= isset($Format["BackgroundAlpha2"]) ? $Format["BackgroundAlpha2"] : 20;
+         $LabelingMethod	= isset($Format["LabelingMethod"]) ? $Format["LabelingMethod"] : LABELING_ALL;
+         $LabelSkip		= isset($Format["LabelSkip"]) ? $Format["LabelSkip"] : 0;
+         $LabelRotation	= isset($Format["LabelRotation"]) ? $Format["LabelRotation"] : 0;
+         $RemoveSkippedAxis	= isset($Format["RemoveSkippedAxis"]) ? $Format["RemoveSkippedAxis"] : false;
+         $SkippedAxisTicks	= isset($Format["SkippedAxisTicks"]) ? $Format["SkippedAxisTicks"] : $GridTicks+2;
+         $SkippedAxisR	= isset($Format["SkippedAxisR"]) ? $Format["SkippedAxisR"] : $GridR;
+         $SkippedAxisG	= isset($Format["SkippedAxisG"]) ? $Format["SkippedAxisG"] : $GridG;
+         $SkippedAxisB	= isset($Format["SkippedAxisB"]) ? $Format["SkippedAxisB"] : $GridB;
+         $SkippedAxisAlpha	= isset($Format["SkippedAxisAlpha"]) ? $Format["SkippedAxisAlpha"] : $GridAlpha-30;
+         $SkippedTickR	= isset($Format["SkippedTickR"]) ? $Format["SkippedTickR"] : $TickRo;
+         $SkippedTickG	= isset($Format["SkippedTickG"]) ? $Format["SkippedTickG"] : $TickGo;
+         $SkippedTickB	= isset($Format["SkippedTicksB"]) ? $Format["SkippedTickB"] : $TickBo;
+         $SkippedTickAlpha	= isset($Format["SkippedTickAlpha"]) ? $Format["SkippedTickAlpha"] : $TickAlpha-80;
+         $SkippedInnerTickWidth	= isset($Format["SkippedInnerTickWidth"]) ? $Format["SkippedInnerTickWidth"] : 0;
+         $SkippedOuterTickWidth	= isset($Format["SkippedOuterTickWidth"]) ? $Format["SkippedOuterTickWidth"] : 2;
+
+         /* Floating scale require X & Y margins to be set manually */
+         if ($Floating && ($XMargin == AUTO || $YMargin == 0)) {
+             $Floating = false;
+         }
+
+         /* Skip a NOTICE event in case of an empty array */
+         if ($DrawYLines == NONE || $DrawYLines == false) {
+             $DrawYLines = array("zarma"=>"31");
+         }
+
+         /* Define the color for the skipped elements */
+         $SkippedAxisColor = array("R"=>$SkippedAxisR,"G"=>$SkippedAxisG,"B"=>$SkippedAxisB,"Alpha"=>$SkippedAxisAlpha,"Ticks"=>$SkippedAxisTicks);
+         $SkippedTickColor = array("R"=>$SkippedTickR,"G"=>$SkippedTickG,"B"=>$SkippedTickB,"Alpha"=>$SkippedTickAlpha);
+
+         $Data = $this->DataSet->getData();
+         if (isset($Data["Abscissa"])) {
+             $Abscissa = $Data["Abscissa"];
+         } else {
+             $Abscissa = null;
+         }
+
+         /* Unset the abscissa axis, needed if we display multiple charts on the same picture */
+         if ($Abscissa != null) {
+             foreach ($Data["Axis"] as $AxisID => $Parameters) {
+                 if ($Parameters["Identity"] == AXIS_X) {
+                     unset($Data["Axis"][$AxisID]);
+                 }
+             }
+         }
+
+         /* Build the scale settings */
+         $GotXAxis = false;
+         foreach ($Data["Axis"] as $AxisID => $AxisParameter) {
+             if ($AxisParameter["Identity"] == AXIS_X) {
+                 $GotXAxis = true;
+             }
+
+             if ($Pos == SCALE_POS_LEFTRIGHT && $AxisParameter["Identity"] == AXIS_Y) {
+                 $Height = $this->GraphAreaY2-$this->GraphAreaY1 - $YMargin*2;
+             } elseif ($Pos == SCALE_POS_LEFTRIGHT && $AxisParameter["Identity"] == AXIS_X) {
+                 $Height = $this->GraphAreaX2-$this->GraphAreaX1;
+             } elseif ($Pos == SCALE_POS_TOPBOTTOM && $AxisParameter["Identity"] == AXIS_Y) {
+                 $Height = $this->GraphAreaX2-$this->GraphAreaX1 - $YMargin*2;
+                 ;
+             } else {
+                 $Height = $this->GraphAreaY2-$this->GraphAreaY1;
+             }
+
+             $AxisMin = ABSOLUTE_MAX;
+             $AxisMax = OUT_OF_SIGHT;
+             if ($Mode == SCALE_MODE_FLOATING || $Mode == SCALE_MODE_START0) {
+                 foreach ($Data["Series"] as $SerieID => $SerieParameter) {
+                     if ($SerieParameter["Axis"] == $AxisID && $Data["Series"][$SerieID]["isDrawable"] && $Data["Abscissa"] != $SerieID) {
+                         $AxisMax = max($AxisMax, $Data["Series"][$SerieID]["Max"]);
+                         $AxisMin = min($AxisMin, $Data["Series"][$SerieID]["Min"]);
+                     }
+                 }
+                 $AutoMargin = (($AxisMax-$AxisMin)/100)*$XReleasePercent;
+
+                 $Data["Axis"][$AxisID]["Min"] = $AxisMin-$AutoMargin;
+                 $Data["Axis"][$AxisID]["Max"] = $AxisMax+$AutoMargin;
+                 if ($Mode == SCALE_MODE_START0) {
+                     $Data["Axis"][$AxisID]["Min"] = 0;
+                 }
+             } elseif ($Mode == SCALE_MODE_MANUAL) {
+                 if (isset($ManualScale[$AxisID]["Min"]) && isset($ManualScale[$AxisID]["Max"])) {
+                     $Data["Axis"][$AxisID]["Min"] = $ManualScale[$AxisID]["Min"];
+                     $Data["Axis"][$AxisID]["Max"] = $ManualScale[$AxisID]["Max"];
+                 } else {
+                     echo "Manual scale boundaries not set.";
+                     exit();
+                 }
+             } elseif ($Mode == SCALE_MODE_ADDALL || $Mode == SCALE_MODE_ADDALL_START0) {
+                 $Series = "";
+                 foreach ($Data["Series"] as $SerieID => $SerieParameter) {
+                     if ($SerieParameter["Axis"] == $AxisID && $SerieParameter["isDrawable"] && $Data["Abscissa"] != $SerieID) {
+                         $Series[$SerieID] = count($Data["Series"][$SerieID]["Data"]);
+                     }
+                 }
+
+                 for ($ID=0;$ID<=max($Series)-1;$ID++) {
+                     $PointMin = 0;
+                     $PointMax = 0;
+                     foreach ($Series as $SerieID => $ValuesCount) {
+                         if (isset($Data["Series"][$SerieID]["Data"][$ID]) && $Data["Series"][$SerieID]["Data"][$ID] != null) {
+                             $Value = $Data["Series"][$SerieID]["Data"][$ID];
+                             if ($Value > 0) {
+                                 $PointMax = $PointMax + $Value;
+                             } else {
+                                 $PointMin = $PointMin + $Value;
+                             }
+                         }
+                     }
+                     $AxisMax = max($AxisMax, $PointMax);
+                     $AxisMin = min($AxisMin, $PointMin);
+                 }
+                 $AutoMargin = (($AxisMax-$AxisMin)/100)*$XReleasePercent;
+                 $Data["Axis"][$AxisID]["Min"] = $AxisMin-$AutoMargin;
+                 $Data["Axis"][$AxisID]["Max"] = $AxisMax+$AutoMargin;
+             }
+             $MaxDivs = floor($Height/$MinDivHeight);
+
+             if ($Mode == SCALE_MODE_ADDALL_START0) {
+                 $Data["Axis"][$AxisID]["Min"] = 0;
+             }
+
+             $Scale   = $this->computeScale($Data["Axis"][$AxisID]["Min"], $Data["Axis"][$AxisID]["Max"], $MaxDivs, $Factors, $AxisID);
+
+             $Data["Axis"][$AxisID]["Margin"]    = $AxisParameter["Identity"] == AXIS_X ? $XMargin : $YMargin;
+             $Data["Axis"][$AxisID]["ScaleMin"]  = $Scale["XMin"];
+             $Data["Axis"][$AxisID]["ScaleMax"]  = $Scale["XMax"];
+             $Data["Axis"][$AxisID]["Rows"]      = $Scale["Rows"];
+             $Data["Axis"][$AxisID]["RowHeight"] = $Scale["RowHeight"];
+
+             if (isset($Scale["Format"])) {
+                 $Data["Axis"][$AxisID]["Format"] = $Scale["Format"];
+             }
+
+             if (!isset($Data["Axis"][$AxisID]["Display"])) {
+                 $Data["Axis"][$AxisID]["Display"] = null;
+             }
+             if (!isset($Data["Axis"][$AxisID]["Format"])) {
+                 $Data["Axis"][$AxisID]["Format"] = null;
+             }
+             if (!isset($Data["Axis"][$AxisID]["Unit"])) {
+                 $Data["Axis"][$AxisID]["Unit"] = null;
+             }
+         }
+
+         /* Still no X axis */
+         if ($GotXAxis == false) {
+             if ($Abscissa != null) {
+                 $Points = count($Data["Series"][$Abscissa]["Data"]);
+                 if ($AutoAxisLabels) {
+                     $AxisName = isset($Data["Series"][$Abscissa]["Description"]) ? $Data["Series"][$Abscissa]["Description"] : null;
+                 } else {
+                     $AxisName = null;
+                 }
+             } else {
+                 $Points = 0;
+                 $AxisName = isset($Data["XAxisName"]) ? $Data["XAxisName"] : null;
+                 foreach ($Data["Series"] as $SerieID => $SerieParameter) {
+                     if ($SerieParameter["isDrawable"]) {
+                         $Points = max($Points, count($SerieParameter["Data"]));
+                     }
+                 }
+             }
+
+             $AxisID = count($Data["Axis"]);
+             $Data["Axis"][$AxisID]["Identity"] = AXIS_X;
+             if ($Pos == SCALE_POS_LEFTRIGHT) {
+                 $Data["Axis"][$AxisID]["Position"] = AXIS_POSITION_BOTTOM;
+             } else {
+                 $Data["Axis"][$AxisID]["Position"] = AXIS_POSITION_LEFT;
+             }
+             if (isset($Data["AbscissaName"])) {
+                 $Data["Axis"][$AxisID]["Name"] = $Data["AbscissaName"];
+             }
+             if ($XMargin == AUTO) {
+                 if ($Pos == SCALE_POS_LEFTRIGHT) {
+                     $Height = $this->GraphAreaX2-$this->GraphAreaX1;
+                 } else {
+                     $Height = $this->GraphAreaY2-$this->GraphAreaY1;
+                 }
+
+                 if ($Points == 1) {
+                     $Data["Axis"][$AxisID]["Margin"] = $Height / 2;
+                 } else {
+                     $Data["Axis"][$AxisID]["Margin"] = ($Height/$Points) / 2;
+                 }
+             } else {
+                 $Data["Axis"][$AxisID]["Margin"] = $XMargin;
+             }
+             $Data["Axis"][$AxisID]["Rows"] = $Points-1;
+             if (!isset($Data["Axis"][$AxisID]["Display"])) {
+                 $Data["Axis"][$AxisID]["Display"] = null;
+             }
+             if (!isset($Data["Axis"][$AxisID]["Format"])) {
+                 $Data["Axis"][$AxisID]["Format"] = null;
+             }
+             if (!isset($Data["Axis"][$AxisID]["Unit"])) {
+                 $Data["Axis"][$AxisID]["Unit"] = null;
+             }
+         }
+
+         /* Do we need to reverse the abscissa position? */
+         if ($Pos != SCALE_POS_LEFTRIGHT) {
+             if ($Data["AbsicssaPosition"] == AXIS_POSITION_BOTTOM) {
+                 $Data["AbsicssaPosition"] = AXIS_POSITION_LEFT;
+             } else {
+                 $Data["AbsicssaPosition"] = AXIS_POSITION_RIGHT;
+             }
+         }
+         $Data["Axis"][$AxisID]["Position"] = $Data["AbsicssaPosition"];
+
+         $this->DataSet->saveOrientation($Pos);
+         $this->DataSet->saveAxisConfig($Data["Axis"]);
+         $this->DataSet->saveYMargin($YMargin);
+
+         $FontColorRo = $this->FontColorR;
+         $FontColorGo = $this->FontColorG;
+         $FontColorBo = $this->FontColorB;
+
+         $AxisPos["L"] = $this->GraphAreaX1;
+         $AxisPos["R"] = $this->GraphAreaX2;
+         $AxisPos["T"] = $this->GraphAreaY1;
+         $AxisPos["B"] = $this->GraphAreaY2;
+         foreach ($Data["Axis"] as $AxisID => $Parameters) {
+             if (isset($Parameters["Color"])) {
+                 $AxisR = $Parameters["Color"]["R"];
+                 $AxisG = $Parameters["Color"]["G"];
+                 $AxisB = $Parameters["Color"]["B"];
+                 $TickR = $Parameters["Color"]["R"];
+                 $TickG = $Parameters["Color"]["G"];
+                 $TickB = $Parameters["Color"]["B"];
+                 $this->setFontProperties(array("R"=>$Parameters["Color"]["R"],"G"=>$Parameters["Color"]["G"],"B"=>$Parameters["Color"]["B"]));
+             } else {
+                 $AxisR = $AxisRo;
+                 $AxisG = $AxisGo;
+                 $AxisB = $AxisBo;
+                 $TickR = $TickRo;
+                 $TickG = $TickGo;
+                 $TickB = $TickBo;
+                 $this->setFontProperties(array("R"=>$FontColorRo,"G"=>$FontColorGo,"B"=>$FontColorBo));
+             }
+
+             $LastValue = "w00t";
+             $ID = 1;
+             if ($Parameters["Identity"] == AXIS_X) {
+                 if ($Pos == SCALE_POS_LEFTRIGHT) {
+                     if ($Parameters["Position"] == AXIS_POSITION_BOTTOM) {
+                         if ($LabelRotation == 0) {
+                             $LabelAlign = TEXT_ALIGN_TOPMIDDLE;
+                             $YLabelOffset = 2;
+                         }
+                         if ($LabelRotation > 0 && $LabelRotation < 190) {
+                             $LabelAlign = TEXT_ALIGN_MIDDLERIGHT;
+                             $YLabelOffset = 5;
+                         }
+                         if ($LabelRotation == 180) {
+                             $LabelAlign = TEXT_ALIGN_BOTTOMMIDDLE;
+                             $YLabelOffset = 5;
+                         }
+                         if ($LabelRotation > 180 && $LabelRotation < 360) {
+                             $LabelAlign = TEXT_ALIGN_MIDDLELEFT;
+                             $YLabelOffset = 2;
+                         }
+
+                         if (!$RemoveXAxis) {
+                             if ($Floating) {
+                                 $FloatingOffset = $YMargin;
+                                 $this->drawLine($this->GraphAreaX1+$Parameters["Margin"], $AxisPos["B"], $this->GraphAreaX2-$Parameters["Margin"], $AxisPos["B"], array("R"=>$AxisR,"G"=>$AxisG,"B"=>$AxisB,"Alpha"=>$AxisAlpha));
+                             } else {
+                                 $FloatingOffset = 0;
+                                 $this->drawLine($this->GraphAreaX1, $AxisPos["B"], $this->GraphAreaX2, $AxisPos["B"], array("R"=>$AxisR,"G"=>$AxisG,"B"=>$AxisB,"Alpha"=>$AxisAlpha));
+                             }
+
+                             if ($DrawArrows) {
+                                 $this->drawArrow($this->GraphAreaX2-$Parameters["Margin"], $AxisPos["B"], $this->GraphAreaX2+($ArrowSize*2), $AxisPos["B"], array("FillR"=>$AxisR,"FillG"=>$AxisG,"FillB"=>$AxisB,"Size"=>$ArrowSize));
+                             }
+                         }
+
+                         $Width = ($this->GraphAreaX2 - $this->GraphAreaX1) - $Parameters["Margin"]*2;
+
+                         if ($Parameters["Rows"] == 0) {
+                             $Step  = $Width;
+                         } else {
+                             $Step  = $Width / ($Parameters["Rows"]);
+                         }
              
-             $MaxBottom = $AxisPos["B"];
-             for($i=0;$i<=$Parameters["Rows"];$i++)
-              {
-               $XPos  = $this->GraphAreaX1 + $Parameters["Margin"] + $Step*$i;
-               $YPos  = $AxisPos["B"];
-
-               if ( $Abscissa != NULL )
-                { if ( isset($Data["Series"][$Abscissa]["Data"][$i]) ) { $Value = $this->scaleFormat($Data["Series"][$Abscissa]["Data"][$i],$Data["XAxisDisplay"],$Data["XAxisFormat"],$Data["XAxisUnit"]); } else { $Value = ""; } }
-               else
-                {
-                 if ( isset($Parameters["ScaleMin"]) && isset ($Parameters["RowHeight"]) )
-                  $Value = $this->scaleFormat($Parameters["ScaleMin"] + $Parameters["RowHeight"]*$i,$Data["XAxisDisplay"],$Data["XAxisFormat"],$Data["XAxisUnit"]);
-                 else
-                  $Value = $i;
-                }
-
-               $ID++; $Skipped = TRUE;
-               if ( $this->isValidLabel($Value,$LastValue,$LabelingMethod,$ID,$LabelSkip) && !$RemoveXAxis)
-                {
-                 $Bounds    = $this->drawText($XPos,$YPos+$OuterTickWidth+$YLabelOffset,$Value,array("Angle"=>$LabelRotation,"Align"=>$LabelAlign));
-                 $TxtBottom = $YPos+$OuterTickWidth+2+($Bounds[0]["Y"]-$Bounds[2]["Y"]);
-                 $MaxBottom = max($MaxBottom,$TxtBottom);
-                 $LastValue = $Value;
-                 $Skipped   = FALSE;
-                }
-
-               if ( $RemoveXAxis ) { $Skipped   = FALSE; }
-
-               if ( $Skipped )
-                {
-                 if ( $DrawXLines && !$RemoveSkippedAxis ) { $this->drawLine($XPos,$this->GraphAreaY1+$FloatingOffset,$XPos,$this->GraphAreaY2-$FloatingOffset,$SkippedAxisColor); }
-                 if ( ($SkippedInnerTickWidth !=0 || $SkippedOuterTickWidth != 0) && !$RemoveXAxis && !$RemoveSkippedAxis) { $this->drawLine($XPos,$YPos-$SkippedInnerTickWidth,$XPos,$YPos+$SkippedOuterTickWidth,$SkippedTickColor); }
-                }
-               else
-                {
-                 if ( $DrawXLines && ($XPos != $this->GraphAreaX1 && $XPos != $this->GraphAreaX2) ) { $this->drawLine($XPos,$this->GraphAreaY1+$FloatingOffset,$XPos,$this->GraphAreaY2-$FloatingOffset,array("R"=>$GridR,"G"=>$GridG,"B"=>$GridB,"Alpha"=>$GridAlpha,"Ticks"=>$GridTicks)); }
-                 if ( ($InnerTickWidth !=0 || $OuterTickWidth != 0) && !$RemoveXAxis ) { $this->drawLine($XPos,$YPos-$InnerTickWidth,$XPos,$YPos+$OuterTickWidth,array("R"=>$TickR,"G"=>$TickG,"B"=>$TickB,"Alpha"=>$TickAlpha)); }
-                }
-              }
-
-             if ( isset($Parameters["Name"]) && !$RemoveXAxis)
-              {
-               $YPos   = $MaxBottom+2;
-               $XPos   = $this->GraphAreaX1+($this->GraphAreaX2-$this->GraphAreaX1)/2;
-               $Bounds = $this->drawText($XPos,$YPos,$Parameters["Name"],array("Align"=>TEXT_ALIGN_TOPMIDDLE));
-               $MaxBottom = $Bounds[0]["Y"];
-
-               $this->DataSet->Data["GraphArea"]["Y2"] = $MaxBottom + $this->FontSize;
-              }
-
-             $AxisPos["B"] = $MaxBottom + $ScaleSpacing;
-            }
-           elseif ( $Parameters["Position"] == AXIS_POSITION_TOP )
-            {
-             if ( $LabelRotation == 0 )					{ $LabelAlign = TEXT_ALIGN_BOTTOMMIDDLE; $YLabelOffset = 2; }
-             if ( $LabelRotation > 0 && $LabelRotation < 190 )		{ $LabelAlign = TEXT_ALIGN_MIDDLELEFT; $YLabelOffset = 2; }
-             if ( $LabelRotation == 180 )				{ $LabelAlign = TEXT_ALIGN_TOPMIDDLE; $YLabelOffset = 5; }
-             if ( $LabelRotation > 180 && $LabelRotation < 360 )	{ $LabelAlign = TEXT_ALIGN_MIDDLERIGHT; $YLabelOffset = 5; }
-
-             if ( !$RemoveXAxis )
-              {
-               if ( $Floating )
-                { $FloatingOffset = $YMargin; $this->drawLine($this->GraphAreaX1+$Parameters["Margin"],$AxisPos["T"],$this->GraphAreaX2-$Parameters["Margin"],$AxisPos["T"],array("R"=>$AxisR,"G"=>$AxisG,"B"=>$AxisB,"Alpha"=>$AxisAlpha)); }
-               else
-                { $FloatingOffset = 0; $this->drawLine($this->GraphAreaX1,$AxisPos["T"],$this->GraphAreaX2,$AxisPos["T"],array("R"=>$AxisR,"G"=>$AxisG,"B"=>$AxisB,"Alpha"=>$AxisAlpha)); }
-
-               if ( $DrawArrows ) { $this->drawArrow($this->GraphAreaX2-$Parameters["Margin"],$AxisPos["T"],$this->GraphAreaX2+($ArrowSize*2),$AxisPos["T"],array("FillR"=>$AxisR,"FillG"=>$AxisG,"FillB"=>$AxisB,"Size"=>$ArrowSize)); }
-              }
-
-             $Width = ($this->GraphAreaX2 - $this->GraphAreaX1) - $Parameters["Margin"]*2;
-
-             if ($Parameters["Rows"] == 0 ) { $Step  = $Width; } else { $Step  = $Width / $Parameters["Rows"]; }
+                         $MaxBottom = $AxisPos["B"];
+                         for ($i=0;$i<=$Parameters["Rows"];$i++) {
+                             $XPos  = $this->GraphAreaX1 + $Parameters["Margin"] + $Step*$i;
+                             $YPos  = $AxisPos["B"];
+
+                             if ($Abscissa != null) {
+                                 if (isset($Data["Series"][$Abscissa]["Data"][$i])) {
+                                     $Value = $this->scaleFormat($Data["Series"][$Abscissa]["Data"][$i], $Data["XAxisDisplay"], $Data["XAxisFormat"], $Data["XAxisUnit"]);
+                                 } else {
+                                     $Value = "";
+                                 }
+                             } else {
+                                 if (isset($Parameters["ScaleMin"]) && isset($Parameters["RowHeight"])) {
+                                     $Value = $this->scaleFormat($Parameters["ScaleMin"] + $Parameters["RowHeight"]*$i, $Data["XAxisDisplay"], $Data["XAxisFormat"], $Data["XAxisUnit"]);
+                                 } else {
+                                     $Value = $i;
+                                 }
+                             }
+
+                             $ID++;
+                             $Skipped = true;
+                             if ($this->isValidLabel($Value, $LastValue, $LabelingMethod, $ID, $LabelSkip) && !$RemoveXAxis) {
+                                 $Bounds    = $this->drawText($XPos, $YPos+$OuterTickWidth+$YLabelOffset, $Value, array("Angle"=>$LabelRotation,"Align"=>$LabelAlign));
+                                 $TxtBottom = $YPos+$OuterTickWidth+2+($Bounds[0]["Y"]-$Bounds[2]["Y"]);
+                                 $MaxBottom = max($MaxBottom, $TxtBottom);
+                                 $LastValue = $Value;
+                                 $Skipped   = false;
+                             }
+
+                             if ($RemoveXAxis) {
+                                 $Skipped   = false;
+                             }
+
+                             if ($Skipped) {
+                                 if ($DrawXLines && !$RemoveSkippedAxis) {
+                                     $this->drawLine($XPos, $this->GraphAreaY1+$FloatingOffset, $XPos, $this->GraphAreaY2-$FloatingOffset, $SkippedAxisColor);
+                                 }
+                                 if (($SkippedInnerTickWidth !=0 || $SkippedOuterTickWidth != 0) && !$RemoveXAxis && !$RemoveSkippedAxis) {
+                                     $this->drawLine($XPos, $YPos-$SkippedInnerTickWidth, $XPos, $YPos+$SkippedOuterTickWidth, $SkippedTickColor);
+                                 }
+                             } else {
+                                 if ($DrawXLines && ($XPos != $this->GraphAreaX1 && $XPos != $this->GraphAreaX2)) {
+                                     $this->drawLine($XPos, $this->GraphAreaY1+$FloatingOffset, $XPos, $this->GraphAreaY2-$FloatingOffset, array("R"=>$GridR,"G"=>$GridG,"B"=>$GridB,"Alpha"=>$GridAlpha,"Ticks"=>$GridTicks));
+                                 }
+                                 if (($InnerTickWidth !=0 || $OuterTickWidth != 0) && !$RemoveXAxis) {
+                                     $this->drawLine($XPos, $YPos-$InnerTickWidth, $XPos, $YPos+$OuterTickWidth, array("R"=>$TickR,"G"=>$TickG,"B"=>$TickB,"Alpha"=>$TickAlpha));
+                                 }
+                             }
+                         }
+
+                         if (isset($Parameters["Name"]) && !$RemoveXAxis) {
+                             $YPos   = $MaxBottom+2;
+                             $XPos   = $this->GraphAreaX1+($this->GraphAreaX2-$this->GraphAreaX1)/2;
+                             $Bounds = $this->drawText($XPos, $YPos, $Parameters["Name"], array("Align"=>TEXT_ALIGN_TOPMIDDLE));
+                             $MaxBottom = $Bounds[0]["Y"];
+
+                             $this->DataSet->Data["GraphArea"]["Y2"] = $MaxBottom + $this->FontSize;
+                         }
+
+                         $AxisPos["B"] = $MaxBottom + $ScaleSpacing;
+                     } elseif ($Parameters["Position"] == AXIS_POSITION_TOP) {
+                         if ($LabelRotation == 0) {
+                             $LabelAlign = TEXT_ALIGN_BOTTOMMIDDLE;
+                             $YLabelOffset = 2;
+                         }
+                         if ($LabelRotation > 0 && $LabelRotation < 190) {
+                             $LabelAlign = TEXT_ALIGN_MIDDLELEFT;
+                             $YLabelOffset = 2;
+                         }
+                         if ($LabelRotation == 180) {
+                             $LabelAlign = TEXT_ALIGN_TOPMIDDLE;
+                             $YLabelOffset = 5;
+                         }
+                         if ($LabelRotation > 180 && $LabelRotation < 360) {
+                             $LabelAlign = TEXT_ALIGN_MIDDLERIGHT;
+                             $YLabelOffset = 5;
+                         }
+
+                         if (!$RemoveXAxis) {
+                             if ($Floating) {
+                                 $FloatingOffset = $YMargin;
+                                 $this->drawLine($this->GraphAreaX1+$Parameters["Margin"], $AxisPos["T"], $this->GraphAreaX2-$Parameters["Margin"], $AxisPos["T"], array("R"=>$AxisR,"G"=>$AxisG,"B"=>$AxisB,"Alpha"=>$AxisAlpha));
+                             } else {
+                                 $FloatingOffset = 0;
+                                 $this->drawLine($this->GraphAreaX1, $AxisPos["T"], $this->GraphAreaX2, $AxisPos["T"], array("R"=>$AxisR,"G"=>$AxisG,"B"=>$AxisB,"Alpha"=>$AxisAlpha));
+                             }
+
+                             if ($DrawArrows) {
+                                 $this->drawArrow($this->GraphAreaX2-$Parameters["Margin"], $AxisPos["T"], $this->GraphAreaX2+($ArrowSize*2), $AxisPos["T"], array("FillR"=>$AxisR,"FillG"=>$AxisG,"FillB"=>$AxisB,"Size"=>$ArrowSize));
+                             }
+                         }
+
+                         $Width = ($this->GraphAreaX2 - $this->GraphAreaX1) - $Parameters["Margin"]*2;
+
+                         if ($Parameters["Rows"] == 0) {
+                             $Step  = $Width;
+                         } else {
+                             $Step  = $Width / $Parameters["Rows"];
+                         }
              
-             $MinTop = $AxisPos["T"];
-             for($i=0;$i<=$Parameters["Rows"];$i++)
-              {
-               $XPos  = $this->GraphAreaX1 + $Parameters["Margin"] + $Step*$i;
-               $YPos  = $AxisPos["T"];
-
-               if ( $Abscissa != NULL )
-                { if ( isset($Data["Series"][$Abscissa]["Data"][$i]) ) { $Value = $this->scaleFormat($Data["Series"][$Abscissa]["Data"][$i],$Data["XAxisDisplay"],$Data["XAxisFormat"],$Data["XAxisUnit"]); } else { $Value = ""; } }
-               else
-                {
-                 if ( isset($Parameters["ScaleMin"]) && isset ($Parameters["RowHeight"]) )
-                  $Value = $this->scaleFormat($Parameters["ScaleMin"] + $Parameters["RowHeight"]*$i,$Data["XAxisDisplay"],$Data["XAxisFormat"],$Data["XAxisUnit"]);
-                 else
-                  $Value = $i;
-                }
-
-               $ID++; $Skipped = TRUE;
-               if ( $this->isValidLabel($Value,$LastValue,$LabelingMethod,$ID,$LabelSkip) && !$RemoveXAxis)
-                {
-                 $Bounds = $this->drawText($XPos,$YPos-$OuterTickWidth-$YLabelOffset,$Value,array("Angle"=>$LabelRotation,"Align"=>$LabelAlign));
-                 $TxtBox = $YPos-$OuterTickWidth-2-($Bounds[0]["Y"]-$Bounds[2]["Y"]);
-                 $MinTop = min($MinTop,$TxtBox);
-                 $LastValue = $Value;
-                 $Skipped   = FALSE;
-                }
-
-               if ( $RemoveXAxis ) { $Skipped   = FALSE; }
-
-               if ( $Skipped )
-                {
-                 if ( $DrawXLines && !$RemoveSkippedAxis ) { $this->drawLine($XPos,$this->GraphAreaY1+$FloatingOffset,$XPos,$this->GraphAreaY2-$FloatingOffset,$SkippedAxisColor); }
-                 if ( ($SkippedInnerTickWidth !=0 || $SkippedOuterTickWidth != 0) && !$RemoveXAxis && !$RemoveSkippedAxis ) { $this->drawLine($XPos,$YPos+$SkippedInnerTickWidth,$XPos,$YPos-$SkippedOuterTickWidth,$SkippedTickColor); }
-                }
-               else
-                {
-                 if ( $DrawXLines ) { $this->drawLine($XPos,$this->GraphAreaY1+$FloatingOffset,$XPos,$this->GraphAreaY2-$FloatingOffset,array("R"=>$GridR,"G"=>$GridG,"B"=>$GridB,"Alpha"=>$GridAlpha,"Ticks"=>$GridTicks)); }
-                 if ( ($InnerTickWidth !=0 || $OuterTickWidth != 0) && !$RemoveXAxis ) { $this->drawLine($XPos,$YPos+$InnerTickWidth,$XPos,$YPos-$OuterTickWidth,array("R"=>$TickR,"G"=>$TickG,"B"=>$TickB,"Alpha"=>$TickAlpha)); }
-                }
-
-              }
-
-             if ( isset($Parameters["Name"]) && !$RemoveXAxis )
-              {
-               $YPos   = $MinTop-2;
-               $XPos   = $this->GraphAreaX1+($this->GraphAreaX2-$this->GraphAreaX1)/2;
-               $Bounds = $this->drawText($XPos,$YPos,$Parameters["Name"],array("Align"=>TEXT_ALIGN_BOTTOMMIDDLE));
-               $MinTop = $Bounds[2]["Y"];
-
-               $this->DataSet->Data["GraphArea"]["Y1"] = $MinTop;
-              }
-
-             $AxisPos["T"] = $MinTop - $ScaleSpacing;
-            }
-          }
-         elseif ( $Pos == SCALE_POS_TOPBOTTOM )
-          {
-           if ( $Parameters["Position"] == AXIS_POSITION_LEFT )
-            {
-             if ( $LabelRotation == 0 )					{ $LabelAlign = TEXT_ALIGN_MIDDLERIGHT; $XLabelOffset = -2; }
-             if ( $LabelRotation > 0 && $LabelRotation < 190 )		{ $LabelAlign = TEXT_ALIGN_MIDDLERIGHT; $XLabelOffset = -6; }
-             if ( $LabelRotation == 180 )				{ $LabelAlign = TEXT_ALIGN_MIDDLELEFT; $XLabelOffset = -2; }
-             if ( $LabelRotation > 180 && $LabelRotation < 360 )	{ $LabelAlign = TEXT_ALIGN_MIDDLELEFT; $XLabelOffset = -5; }
-
-             if ( !$RemoveXAxis )
-              {
-               if ( $Floating )
-                { $FloatingOffset = $YMargin; $this->drawLine($AxisPos["L"],$this->GraphAreaY1+$Parameters["Margin"],$AxisPos["L"],$this->GraphAreaY2-$Parameters["Margin"],array("R"=>$AxisR,"G"=>$AxisG,"B"=>$AxisB,"Alpha"=>$AxisAlpha)); }
-               else
-                { $FloatingOffset = 0; $this->drawLine($AxisPos["L"],$this->GraphAreaY1,$AxisPos["L"],$this->GraphAreaY2,array("R"=>$AxisR,"G"=>$AxisG,"B"=>$AxisB,"Alpha"=>$AxisAlpha)); }
-
-               if ( $DrawArrows ) { $this->drawArrow($AxisPos["L"],$this->GraphAreaY2-$Parameters["Margin"],$AxisPos["L"],$this->GraphAreaY2+($ArrowSize*2),array("FillR"=>$AxisR,"FillG"=>$AxisG,"FillB"=>$AxisB,"Size"=>$ArrowSize)); }
-              }
-
-             $Height = ($this->GraphAreaY2 - $this->GraphAreaY1) - $Parameters["Margin"]*2;
-
-             if ($Parameters["Rows"] == 0 ) { $Step  = $Height; } else { $Step   = $Height / $Parameters["Rows"]; }
-
-             $MinLeft = $AxisPos["L"];
-             for($i=0;$i<=$Parameters["Rows"];$i++)
-              {
-               $YPos  = $this->GraphAreaY1 + $Parameters["Margin"] + $Step*$i;
-               $XPos  = $AxisPos["L"];
-
-               if ( $Abscissa != NULL )
-                { if ( isset($Data["Series"][$Abscissa]["Data"][$i]) ) { $Value = $this->scaleFormat($Data["Series"][$Abscissa]["Data"][$i],$Data["XAxisDisplay"],$Data["XAxisFormat"],$Data["XAxisUnit"]); } else { $Value = ""; } }
-               else
-                {
-                 if ( isset($Parameters["ScaleMin"]) && isset ($Parameters["RowHeight"]) )
-                  $Value = $this->scaleFormat($Parameters["ScaleMin"] + $Parameters["RowHeight"]*$i,$Data["XAxisDisplay"],$Data["XAxisFormat"],$Data["XAxisUnit"]);
-                 else
-                  $Value = $i;
-                }
-
-               $ID++; $Skipped = TRUE;
-               if ( $this->isValidLabel($Value,$LastValue,$LabelingMethod,$ID,$LabelSkip) && !$RemoveXAxis)
-                {
-                 $Bounds  = $this->drawText($XPos-$OuterTickWidth+$XLabelOffset,$YPos,$Value,array("Angle"=>$LabelRotation,"Align"=>$LabelAlign));
-                 $TxtBox  = $XPos-$OuterTickWidth-2-($Bounds[1]["X"]-$Bounds[0]["X"]);
-                 $MinLeft = min($MinLeft,$TxtBox);
-                 $LastValue = $Value;
-                 $Skipped   = FALSE;
-                }
-
-               if ( $RemoveXAxis ) { $Skipped   = FALSE; }
-
-               if ( $Skipped )
-                {
-                 if ( $DrawXLines && !$RemoveSkippedAxis ) { $this->drawLine($this->GraphAreaX1+$FloatingOffset,$YPos,$this->GraphAreaX2-$FloatingOffset,$YPos,$SkippedAxisColor); }
-                 if ( ($SkippedInnerTickWidth !=0 || $SkippedOuterTickWidth != 0) && !$RemoveXAxis && !$RemoveSkippedAxis ) { $this->drawLine($XPos-$SkippedOuterTickWidth,$YPos,$XPos+$SkippedInnerTickWidth,$YPos,$SkippedTickColor); }
-                }
-               else
-                {
-                 if ( $DrawXLines && ($YPos != $this->GraphAreaY1 && $YPos != $this->GraphAreaY2) ) { $this->drawLine($this->GraphAreaX1+$FloatingOffset,$YPos,$this->GraphAreaX2-$FloatingOffset,$YPos,array("R"=>$GridR,"G"=>$GridG,"B"=>$GridB,"Alpha"=>$GridAlpha,"Ticks"=>$GridTicks)); }
-                 if ( ($InnerTickWidth !=0 || $OuterTickWidth != 0) && !$RemoveXAxis ) { $this->drawLine($XPos-$OuterTickWidth,$YPos,$XPos+$InnerTickWidth,$YPos,array("R"=>$TickR,"G"=>$TickG,"B"=>$TickB,"Alpha"=>$TickAlpha)); }
-                }
-
-              }
-             if ( isset($Parameters["Name"]) && !$RemoveXAxis )
-              {
-               $XPos   = $MinLeft-2;
-               $YPos   = $this->GraphAreaY1+($this->GraphAreaY2-$this->GraphAreaY1)/2;
-               $Bounds = $this->drawText($XPos,$YPos,$Parameters["Name"],array("Align"=>TEXT_ALIGN_BOTTOMMIDDLE,"Angle"=>90));
-               $MinLeft = $Bounds[0]["X"];
-
-               $this->DataSet->Data["GraphArea"]["X1"] = $MinLeft;
-              }
-
-             $AxisPos["L"] = $MinLeft - $ScaleSpacing;
-            }
-           elseif ( $Parameters["Position"] == AXIS_POSITION_RIGHT )
-            {
-             if ( $LabelRotation == 0 )					{ $LabelAlign = TEXT_ALIGN_MIDDLELEFT; $XLabelOffset = 2; }
-             if ( $LabelRotation > 0 && $LabelRotation < 190 )		{ $LabelAlign = TEXT_ALIGN_MIDDLELEFT; $XLabelOffset = 6; }
-             if ( $LabelRotation == 180 )				{ $LabelAlign = TEXT_ALIGN_MIDDLERIGHT; $XLabelOffset = 5; }
-             if ( $LabelRotation > 180 && $LabelRotation < 360 )	{ $LabelAlign = TEXT_ALIGN_MIDDLERIGHT; $XLabelOffset = 7; }
-
-             if ( !$RemoveXAxis )
-              {
-               if ( $Floating )
-                { $FloatingOffset = $YMargin; $this->drawLine($AxisPos["R"],$this->GraphAreaY1+$Parameters["Margin"],$AxisPos["R"],$this->GraphAreaY2-$Parameters["Margin"],array("R"=>$AxisR,"G"=>$AxisG,"B"=>$AxisB,"Alpha"=>$AxisAlpha)); }
-               else
-                { $FloatingOffset = 0; $this->drawLine($AxisPos["R"],$this->GraphAreaY1,$AxisPos["R"],$this->GraphAreaY2,array("R"=>$AxisR,"G"=>$AxisG,"B"=>$AxisB,"Alpha"=>$AxisAlpha)); }
-
-               if ( $DrawArrows ) { $this->drawArrow($AxisPos["R"],$this->GraphAreaY2-$Parameters["Margin"],$AxisPos["R"],$this->GraphAreaY2+($ArrowSize*2),array("FillR"=>$AxisR,"FillG"=>$AxisG,"FillB"=>$AxisB,"Size"=>$ArrowSize)); }
-              }
-
-             $Height = ($this->GraphAreaY2 - $this->GraphAreaY1) - $Parameters["Margin"]*2;
-
-             if ($Parameters["Rows"] == 0 ) { $Step  = $Height; } else { $Step   = $Height / $Parameters["Rows"]; }
+                         $MinTop = $AxisPos["T"];
+                         for ($i=0;$i<=$Parameters["Rows"];$i++) {
+                             $XPos  = $this->GraphAreaX1 + $Parameters["Margin"] + $Step*$i;
+                             $YPos  = $AxisPos["T"];
+
+                             if ($Abscissa != null) {
+                                 if (isset($Data["Series"][$Abscissa]["Data"][$i])) {
+                                     $Value = $this->scaleFormat($Data["Series"][$Abscissa]["Data"][$i], $Data["XAxisDisplay"], $Data["XAxisFormat"], $Data["XAxisUnit"]);
+                                 } else {
+                                     $Value = "";
+                                 }
+                             } else {
+                                 if (isset($Parameters["ScaleMin"]) && isset($Parameters["RowHeight"])) {
+                                     $Value = $this->scaleFormat($Parameters["ScaleMin"] + $Parameters["RowHeight"]*$i, $Data["XAxisDisplay"], $Data["XAxisFormat"], $Data["XAxisUnit"]);
+                                 } else {
+                                     $Value = $i;
+                                 }
+                             }
+
+                             $ID++;
+                             $Skipped = true;
+                             if ($this->isValidLabel($Value, $LastValue, $LabelingMethod, $ID, $LabelSkip) && !$RemoveXAxis) {
+                                 $Bounds = $this->drawText($XPos, $YPos-$OuterTickWidth-$YLabelOffset, $Value, array("Angle"=>$LabelRotation,"Align"=>$LabelAlign));
+                                 $TxtBox = $YPos-$OuterTickWidth-2-($Bounds[0]["Y"]-$Bounds[2]["Y"]);
+                                 $MinTop = min($MinTop, $TxtBox);
+                                 $LastValue = $Value;
+                                 $Skipped   = false;
+                             }
+
+                             if ($RemoveXAxis) {
+                                 $Skipped   = false;
+                             }
+
+                             if ($Skipped) {
+                                 if ($DrawXLines && !$RemoveSkippedAxis) {
+                                     $this->drawLine($XPos, $this->GraphAreaY1+$FloatingOffset, $XPos, $this->GraphAreaY2-$FloatingOffset, $SkippedAxisColor);
+                                 }
+                                 if (($SkippedInnerTickWidth !=0 || $SkippedOuterTickWidth != 0) && !$RemoveXAxis && !$RemoveSkippedAxis) {
+                                     $this->drawLine($XPos, $YPos+$SkippedInnerTickWidth, $XPos, $YPos-$SkippedOuterTickWidth, $SkippedTickColor);
+                                 }
+                             } else {
+                                 if ($DrawXLines) {
+                                     $this->drawLine($XPos, $this->GraphAreaY1+$FloatingOffset, $XPos, $this->GraphAreaY2-$FloatingOffset, array("R"=>$GridR,"G"=>$GridG,"B"=>$GridB,"Alpha"=>$GridAlpha,"Ticks"=>$GridTicks));
+                                 }
+                                 if (($InnerTickWidth !=0 || $OuterTickWidth != 0) && !$RemoveXAxis) {
+                                     $this->drawLine($XPos, $YPos+$InnerTickWidth, $XPos, $YPos-$OuterTickWidth, array("R"=>$TickR,"G"=>$TickG,"B"=>$TickB,"Alpha"=>$TickAlpha));
+                                 }
+                             }
+                         }
+
+                         if (isset($Parameters["Name"]) && !$RemoveXAxis) {
+                             $YPos   = $MinTop-2;
+                             $XPos   = $this->GraphAreaX1+($this->GraphAreaX2-$this->GraphAreaX1)/2;
+                             $Bounds = $this->drawText($XPos, $YPos, $Parameters["Name"], array("Align"=>TEXT_ALIGN_BOTTOMMIDDLE));
+                             $MinTop = $Bounds[2]["Y"];
+
+                             $this->DataSet->Data["GraphArea"]["Y1"] = $MinTop;
+                         }
+
+                         $AxisPos["T"] = $MinTop - $ScaleSpacing;
+                     }
+                 } elseif ($Pos == SCALE_POS_TOPBOTTOM) {
+                     if ($Parameters["Position"] == AXIS_POSITION_LEFT) {
+                         if ($LabelRotation == 0) {
+                             $LabelAlign = TEXT_ALIGN_MIDDLERIGHT;
+                             $XLabelOffset = -2;
+                         }
+                         if ($LabelRotation > 0 && $LabelRotation < 190) {
+                             $LabelAlign = TEXT_ALIGN_MIDDLERIGHT;
+                             $XLabelOffset = -6;
+                         }
+                         if ($LabelRotation == 180) {
+                             $LabelAlign = TEXT_ALIGN_MIDDLELEFT;
+                             $XLabelOffset = -2;
+                         }
+                         if ($LabelRotation > 180 && $LabelRotation < 360) {
+                             $LabelAlign = TEXT_ALIGN_MIDDLELEFT;
+                             $XLabelOffset = -5;
+                         }
+
+                         if (!$RemoveXAxis) {
+                             if ($Floating) {
+                                 $FloatingOffset = $YMargin;
+                                 $this->drawLine($AxisPos["L"], $this->GraphAreaY1+$Parameters["Margin"], $AxisPos["L"], $this->GraphAreaY2-$Parameters["Margin"], array("R"=>$AxisR,"G"=>$AxisG,"B"=>$AxisB,"Alpha"=>$AxisAlpha));
+                             } else {
+                                 $FloatingOffset = 0;
+                                 $this->drawLine($AxisPos["L"], $this->GraphAreaY1, $AxisPos["L"], $this->GraphAreaY2, array("R"=>$AxisR,"G"=>$AxisG,"B"=>$AxisB,"Alpha"=>$AxisAlpha));
+                             }
+
+                             if ($DrawArrows) {
+                                 $this->drawArrow($AxisPos["L"], $this->GraphAreaY2-$Parameters["Margin"], $AxisPos["L"], $this->GraphAreaY2+($ArrowSize*2), array("FillR"=>$AxisR,"FillG"=>$AxisG,"FillB"=>$AxisB,"Size"=>$ArrowSize));
+                             }
+                         }
+
+                         $Height = ($this->GraphAreaY2 - $this->GraphAreaY1) - $Parameters["Margin"]*2;
+
+                         if ($Parameters["Rows"] == 0) {
+                             $Step  = $Height;
+                         } else {
+                             $Step   = $Height / $Parameters["Rows"];
+                         }
+
+                         $MinLeft = $AxisPos["L"];
+                         for ($i=0;$i<=$Parameters["Rows"];$i++) {
+                             $YPos  = $this->GraphAreaY1 + $Parameters["Margin"] + $Step*$i;
+                             $XPos  = $AxisPos["L"];
+
+                             if ($Abscissa != null) {
+                                 if (isset($Data["Series"][$Abscissa]["Data"][$i])) {
+                                     $Value = $this->scaleFormat($Data["Series"][$Abscissa]["Data"][$i], $Data["XAxisDisplay"], $Data["XAxisFormat"], $Data["XAxisUnit"]);
+                                 } else {
+                                     $Value = "";
+                                 }
+                             } else {
+                                 if (isset($Parameters["ScaleMin"]) && isset($Parameters["RowHeight"])) {
+                                     $Value = $this->scaleFormat($Parameters["ScaleMin"] + $Parameters["RowHeight"]*$i, $Data["XAxisDisplay"], $Data["XAxisFormat"], $Data["XAxisUnit"]);
+                                 } else {
+                                     $Value = $i;
+                                 }
+                             }
+
+                             $ID++;
+                             $Skipped = true;
+                             if ($this->isValidLabel($Value, $LastValue, $LabelingMethod, $ID, $LabelSkip) && !$RemoveXAxis) {
+                                 $Bounds  = $this->drawText($XPos-$OuterTickWidth+$XLabelOffset, $YPos, $Value, array("Angle"=>$LabelRotation,"Align"=>$LabelAlign));
+                                 $TxtBox  = $XPos-$OuterTickWidth-2-($Bounds[1]["X"]-$Bounds[0]["X"]);
+                                 $MinLeft = min($MinLeft, $TxtBox);
+                                 $LastValue = $Value;
+                                 $Skipped   = false;
+                             }
+
+                             if ($RemoveXAxis) {
+                                 $Skipped   = false;
+                             }
+
+                             if ($Skipped) {
+                                 if ($DrawXLines && !$RemoveSkippedAxis) {
+                                     $this->drawLine($this->GraphAreaX1+$FloatingOffset, $YPos, $this->GraphAreaX2-$FloatingOffset, $YPos, $SkippedAxisColor);
+                                 }
+                                 if (($SkippedInnerTickWidth !=0 || $SkippedOuterTickWidth != 0) && !$RemoveXAxis && !$RemoveSkippedAxis) {
+                                     $this->drawLine($XPos-$SkippedOuterTickWidth, $YPos, $XPos+$SkippedInnerTickWidth, $YPos, $SkippedTickColor);
+                                 }
+                             } else {
+                                 if ($DrawXLines && ($YPos != $this->GraphAreaY1 && $YPos != $this->GraphAreaY2)) {
+                                     $this->drawLine($this->GraphAreaX1+$FloatingOffset, $YPos, $this->GraphAreaX2-$FloatingOffset, $YPos, array("R"=>$GridR,"G"=>$GridG,"B"=>$GridB,"Alpha"=>$GridAlpha,"Ticks"=>$GridTicks));
+                                 }
+                                 if (($InnerTickWidth !=0 || $OuterTickWidth != 0) && !$RemoveXAxis) {
+                                     $this->drawLine($XPos-$OuterTickWidth, $YPos, $XPos+$InnerTickWidth, $YPos, array("R"=>$TickR,"G"=>$TickG,"B"=>$TickB,"Alpha"=>$TickAlpha));
+                                 }
+                             }
+                         }
+                         if (isset($Parameters["Name"]) && !$RemoveXAxis) {
+                             $XPos   = $MinLeft-2;
+                             $YPos   = $this->GraphAreaY1+($this->GraphAreaY2-$this->GraphAreaY1)/2;
+                             $Bounds = $this->drawText($XPos, $YPos, $Parameters["Name"], array("Align"=>TEXT_ALIGN_BOTTOMMIDDLE,"Angle"=>90));
+                             $MinLeft = $Bounds[0]["X"];
+
+                             $this->DataSet->Data["GraphArea"]["X1"] = $MinLeft;
+                         }
+
+                         $AxisPos["L"] = $MinLeft - $ScaleSpacing;
+                     } elseif ($Parameters["Position"] == AXIS_POSITION_RIGHT) {
+                         if ($LabelRotation == 0) {
+                             $LabelAlign = TEXT_ALIGN_MIDDLELEFT;
+                             $XLabelOffset = 2;
+                         }
+                         if ($LabelRotation > 0 && $LabelRotation < 190) {
+                             $LabelAlign = TEXT_ALIGN_MIDDLELEFT;
+                             $XLabelOffset = 6;
+                         }
+                         if ($LabelRotation == 180) {
+                             $LabelAlign = TEXT_ALIGN_MIDDLERIGHT;
+                             $XLabelOffset = 5;
+                         }
+                         if ($LabelRotation > 180 && $LabelRotation < 360) {
+                             $LabelAlign = TEXT_ALIGN_MIDDLERIGHT;
+                             $XLabelOffset = 7;
+                         }
+
+                         if (!$RemoveXAxis) {
+                             if ($Floating) {
+                                 $FloatingOffset = $YMargin;
+                                 $this->drawLine($AxisPos["R"], $this->GraphAreaY1+$Parameters["Margin"], $AxisPos["R"], $this->GraphAreaY2-$Parameters["Margin"], array("R"=>$AxisR,"G"=>$AxisG,"B"=>$AxisB,"Alpha"=>$AxisAlpha));
+                             } else {
+                                 $FloatingOffset = 0;
+                                 $this->drawLine($AxisPos["R"], $this->GraphAreaY1, $AxisPos["R"], $this->GraphAreaY2, array("R"=>$AxisR,"G"=>$AxisG,"B"=>$AxisB,"Alpha"=>$AxisAlpha));
+                             }
+
+                             if ($DrawArrows) {
+                                 $this->drawArrow($AxisPos["R"], $this->GraphAreaY2-$Parameters["Margin"], $AxisPos["R"], $this->GraphAreaY2+($ArrowSize*2), array("FillR"=>$AxisR,"FillG"=>$AxisG,"FillB"=>$AxisB,"Size"=>$ArrowSize));
+                             }
+                         }
+
+                         $Height = ($this->GraphAreaY2 - $this->GraphAreaY1) - $Parameters["Margin"]*2;
+
+                         if ($Parameters["Rows"] == 0) {
+                             $Step  = $Height;
+                         } else {
+                             $Step   = $Height / $Parameters["Rows"];
+                         }
              
-             $MaxRight = $AxisPos["R"];
-             for($i=0;$i<=$Parameters["Rows"];$i++)
-              {
-               $YPos  = $this->GraphAreaY1 + $Parameters["Margin"] + $Step*$i;
-               $XPos  = $AxisPos["R"];
-
-               if ( $Abscissa != NULL )
-                { if ( isset($Data["Series"][$Abscissa]["Data"][$i]) ) { $Value = $this->scaleFormat($Data["Series"][$Abscissa]["Data"][$i],$Data["XAxisDisplay"],$Data["XAxisFormat"],$Data["XAxisUnit"]); } else { $Value = ""; } }
-               else
-                {
-                 if ( isset($Parameters["ScaleMin"]) && isset ($Parameters["RowHeight"]) )
-                  $Value = $this->scaleFormat($Parameters["ScaleMin"] + $Parameters["RowHeight"]*$i,$Data["XAxisDisplay"],$Data["XAxisFormat"],$Data["XAxisUnit"]);
-                 else
-                  $Value = $i;
-                }
-
-               $ID++; $Skipped = TRUE;
-               if ( $this->isValidLabel($Value,$LastValue,$LabelingMethod,$ID,$LabelSkip) && !$RemoveXAxis)
-                {
-                 $Bounds   = $this->drawText($XPos+$OuterTickWidth+$XLabelOffset,$YPos,$Value,array("Angle"=>$LabelRotation,"Align"=>$LabelAlign));
-                 $TxtBox   = $XPos+$OuterTickWidth+2+($Bounds[1]["X"]-$Bounds[0]["X"]);
-                 $MaxRight = max($MaxRight,$TxtBox);
-                 $LastValue = $Value;
-                 $Skipped   = FALSE;
-                }
-
-               if ( $RemoveXAxis ) { $Skipped   = FALSE; }
-
-               if ( $Skipped )
-                {
-                 if ( $DrawXLines && !$RemoveSkippedAxis ) { $this->drawLine($this->GraphAreaX1+$FloatingOffset,$YPos,$this->GraphAreaX2-$FloatingOffset,$YPos,$SkippedAxisColor); }
-                 if ( ($SkippedInnerTickWidth != 0 || $SkippedOuterTickWidth != 0) && !$RemoveXAxis && !$RemoveSkippedAxis ) { $this->drawLine($XPos+$SkippedOuterTickWidth,$YPos,$XPos-$SkippedInnerTickWidth,$YPos,$SkippedTickColor); }
-                }
-               else
-                {
-                 if ( $DrawXLines ) { $this->drawLine($this->GraphAreaX1+$FloatingOffset,$YPos,$this->GraphAreaX2-$FloatingOffset,$YPos,array("R"=>$GridR,"G"=>$GridG,"B"=>$GridB,"Alpha"=>$GridAlpha,"Ticks"=>$GridTicks)); }
-                 if ( ($InnerTickWidth != 0 || $OuterTickWidth != 0) && !$RemoveXAxis ) { $this->drawLine($XPos+$OuterTickWidth,$YPos,$XPos-$InnerTickWidth,$YPos,array("R"=>$TickR,"G"=>$TickG,"B"=>$TickB,"Alpha"=>$TickAlpha)); }
-                }
-
-              }
-
-             if ( isset($Parameters["Name"]) && !$RemoveXAxis)
-              {
-               $XPos   = $MaxRight+4;
-               $YPos   = $this->GraphAreaY1+($this->GraphAreaY2-$this->GraphAreaY1)/2;
-               $Bounds = $this->drawText($XPos,$YPos,$Parameters["Name"],array("Align"=>TEXT_ALIGN_BOTTOMMIDDLE,"Angle"=>270));
-               $MaxRight = $Bounds[1]["X"];
-
-               $this->DataSet->Data["GraphArea"]["X2"] = $MaxRight + $this->FontSize;
-              }
-
-             $AxisPos["R"] = $MaxRight + $ScaleSpacing;
-            }
-          }
-        }
-
-
-
-       if ( $Parameters["Identity"] == AXIS_Y )
-        {
-         if ( $Pos == SCALE_POS_LEFTRIGHT )
-          {
-           if ( $Parameters["Position"] == AXIS_POSITION_LEFT )
-            {
-
-             if ( $Floating )
-              { $FloatingOffset = $XMargin; $this->drawLine($AxisPos["L"],$this->GraphAreaY1+$Parameters["Margin"],$AxisPos["L"],$this->GraphAreaY2-$Parameters["Margin"],array("R"=>$AxisR,"G"=>$AxisG,"B"=>$AxisB,"Alpha"=>$AxisAlpha)); }
-             else
-              { $FloatingOffset = 0; $this->drawLine($AxisPos["L"],$this->GraphAreaY1,$AxisPos["L"],$this->GraphAreaY2,array("R"=>$AxisR,"G"=>$AxisG,"B"=>$AxisB,"Alpha"=>$AxisAlpha)); }
-
-             if ( $DrawArrows ) { $this->drawArrow($AxisPos["L"],$this->GraphAreaY1+$Parameters["Margin"],$AxisPos["L"],$this->GraphAreaY1-($ArrowSize*2),array("FillR"=>$AxisR,"FillG"=>$AxisG,"FillB"=>$AxisB,"Size"=>$ArrowSize)); }
-
-             $Height = ($this->GraphAreaY2 - $this->GraphAreaY1) - $Parameters["Margin"]*2;
-             $Step   = $Height / $Parameters["Rows"]; $SubTicksSize = $Step /2; $MinLeft = $AxisPos["L"];
-             $LastY  = NULL;
-             for($i=0;$i<=$Parameters["Rows"];$i++)
-              {
-               $YPos  = $this->GraphAreaY2 - $Parameters["Margin"] - $Step*$i;
-               $XPos  = $AxisPos["L"];
-               $Value = $this->scaleFormat($Parameters["ScaleMin"] + $Parameters["RowHeight"]*$i,$Parameters["Display"],$Parameters["Format"],$Parameters["Unit"]);
-
-               if ( $i%2 == 1 ) { $BGColor = array("R"=>$BackgroundR1,"G"=>$BackgroundG1,"B"=>$BackgroundB1,"Alpha"=>$BackgroundAlpha1); } else { $BGColor = array("R"=>$BackgroundR2,"G"=>$BackgroundG2,"B"=>$BackgroundB2,"Alpha"=>$BackgroundAlpha2); }
-               if ( $LastY != NULL && $CycleBackground && ( $DrawYLines == ALL || in_array($AxisID,$DrawYLines) )) { $this->drawFilledRectangle($this->GraphAreaX1+$FloatingOffset,$LastY,$this->GraphAreaX2-$FloatingOffset,$YPos,$BGColor); }
-
-               if ( $DrawYLines == ALL || in_array($AxisID,$DrawYLines) ) { $this->drawLine($this->GraphAreaX1+$FloatingOffset,$YPos,$this->GraphAreaX2-$FloatingOffset,$YPos,array("R"=>$GridR,"G"=>$GridG,"B"=>$GridB,"Alpha"=>$GridAlpha,"Ticks"=>$GridTicks)); }
-
-               if ( $DrawSubTicks && $i != $Parameters["Rows"] )
-                $this->drawLine($XPos-$OuterSubTickWidth,$YPos-$SubTicksSize,$XPos+$InnerSubTickWidth,$YPos-$SubTicksSize,array("R"=>$SubTickR,"G"=>$SubTickG,"B"=>$SubTickB,"Alpha"=>$SubTickAlpha));
-
-               $this->drawLine($XPos-$OuterTickWidth,$YPos,$XPos+$InnerTickWidth,$YPos,array("R"=>$TickR,"G"=>$TickG,"B"=>$TickB,"Alpha"=>$TickAlpha));
-               $Bounds  = $this->drawText($XPos-$OuterTickWidth-2,$YPos,$Value,array("Align"=>TEXT_ALIGN_MIDDLERIGHT));
-               $TxtLeft = $XPos-$OuterTickWidth-2-($Bounds[1]["X"]-$Bounds[0]["X"]);
-               $MinLeft = min($MinLeft,$TxtLeft);
-
-               $LastY = $YPos;
-              }
-
-             if ( isset($Parameters["Name"]) )
-              {
-               $XPos    = $MinLeft-2;
-               $YPos    = $this->GraphAreaY1+($this->GraphAreaY2-$this->GraphAreaY1)/2;
-               $Bounds  = $this->drawText($XPos,$YPos,$Parameters["Name"],array("Align"=>TEXT_ALIGN_BOTTOMMIDDLE,"Angle"=>90));
-               $MinLeft = $Bounds[2]["X"];
-
-               $this->DataSet->Data["GraphArea"]["X1"] = $MinLeft;
-              }
-
-             $AxisPos["L"] = $MinLeft - $ScaleSpacing;
-            }
-           elseif ( $Parameters["Position"] == AXIS_POSITION_RIGHT )
-            {
-             if ( $Floating )
-              { $FloatingOffset = $XMargin; $this->drawLine($AxisPos["R"],$this->GraphAreaY1+$Parameters["Margin"],$AxisPos["R"],$this->GraphAreaY2-$Parameters["Margin"],array("R"=>$AxisR,"G"=>$AxisG,"B"=>$AxisB,"Alpha"=>$AxisAlpha)); }
-             else
-              { $FloatingOffset = 0; $this->drawLine($AxisPos["R"],$this->GraphAreaY1,$AxisPos["R"],$this->GraphAreaY2,array("R"=>$AxisR,"G"=>$AxisG,"B"=>$AxisB,"Alpha"=>$AxisAlpha)); }
-
-             if ( $DrawArrows ) { $this->drawArrow($AxisPos["R"],$this->GraphAreaY1+$Parameters["Margin"],$AxisPos["R"],$this->GraphAreaY1-($ArrowSize*2),array("FillR"=>$AxisR,"FillG"=>$AxisG,"FillB"=>$AxisB,"Size"=>$ArrowSize)); }
-
-             $Height = ($this->GraphAreaY2 - $this->GraphAreaY1) - $Parameters["Margin"]*2;
-             $Step   = $Height / $Parameters["Rows"]; $SubTicksSize = $Step /2; $MaxLeft = $AxisPos["R"];
-             $LastY  = NULL;
-             for($i=0;$i<=$Parameters["Rows"];$i++)
-              {
-               $YPos  = $this->GraphAreaY2 - $Parameters["Margin"] - $Step*$i;
-               $XPos  = $AxisPos["R"];
-               $Value = $this->scaleFormat($Parameters["ScaleMin"] + $Parameters["RowHeight"]*$i,$Parameters["Display"],$Parameters["Format"],$Parameters["Unit"]);
-
-               if ( $i%2 == 1 ) { $BGColor = array("R"=>$BackgroundR1,"G"=>$BackgroundG1,"B"=>$BackgroundB1,"Alpha"=>$BackgroundAlpha1); } else { $BGColor = array("R"=>$BackgroundR2,"G"=>$BackgroundG2,"B"=>$BackgroundB2,"Alpha"=>$BackgroundAlpha2); }
-               if ( $LastY != NULL && $CycleBackground  && ( $DrawYLines == ALL || in_array($AxisID,$DrawYLines) )) { $this->drawFilledRectangle($this->GraphAreaX1+$FloatingOffset,$LastY,$this->GraphAreaX2-$FloatingOffset,$YPos,$BGColor); }
-
-               if ( $DrawYLines == ALL || in_array($AxisID,$DrawYLines) ) { $this->drawLine($this->GraphAreaX1+$FloatingOffset,$YPos,$this->GraphAreaX2-$FloatingOffset,$YPos,array("R"=>$GridR,"G"=>$GridG,"B"=>$GridB,"Alpha"=>$GridAlpha,"Ticks"=>$GridTicks)); }
-
-               if ( $DrawSubTicks && $i != $Parameters["Rows"] )
-                $this->drawLine($XPos-$OuterSubTickWidth,$YPos-$SubTicksSize,$XPos+$InnerSubTickWidth,$YPos-$SubTicksSize,array("R"=>$SubTickR,"G"=>$SubTickG,"B"=>$SubTickB,"Alpha"=>$SubTickAlpha));
-
-               $this->drawLine($XPos-$InnerTickWidth,$YPos,$XPos+$OuterTickWidth,$YPos,array("R"=>$TickR,"G"=>$TickG,"B"=>$TickB,"Alpha"=>$TickAlpha));
-               $Bounds  = $this->drawText($XPos+$OuterTickWidth+2,$YPos,$Value,array("Align"=>TEXT_ALIGN_MIDDLELEFT));
-               $TxtLeft = $XPos+$OuterTickWidth+2+($Bounds[1]["X"]-$Bounds[0]["X"]);
-               $MaxLeft = max($MaxLeft,$TxtLeft);
-
-               $LastY = $YPos;
-              }
-
-             if ( isset($Parameters["Name"]) )
-              {
-               $XPos    = $MaxLeft+6;
-               $YPos    = $this->GraphAreaY1+($this->GraphAreaY2-$this->GraphAreaY1)/2;
-               $Bounds  = $this->drawText($XPos,$YPos,$Parameters["Name"],array("Align"=>TEXT_ALIGN_BOTTOMMIDDLE,"Angle"=>270));
-               $MaxLeft = $Bounds[2]["X"];
-
-               $this->DataSet->Data["GraphArea"]["X2"] = $MaxLeft + $this->FontSize;
-              }
-             $AxisPos["R"] = $MaxLeft + $ScaleSpacing;
-            }
-          }
-         elseif ( $Pos == SCALE_POS_TOPBOTTOM )
-          {
-           if ( $Parameters["Position"] == AXIS_POSITION_TOP )
-            {
-             if ( $Floating )
-              { $FloatingOffset = $XMargin; $this->drawLine($this->GraphAreaX1+$Parameters["Margin"],$AxisPos["T"],$this->GraphAreaX2-$Parameters["Margin"],$AxisPos["T"],array("R"=>$AxisR,"G"=>$AxisG,"B"=>$AxisB,"Alpha"=>$AxisAlpha)); }
-             else
-              { $FloatingOffset = 0; $this->drawLine($this->GraphAreaX1,$AxisPos["T"],$this->GraphAreaX2,$AxisPos["T"],array("R"=>$AxisR,"G"=>$AxisG,"B"=>$AxisB,"Alpha"=>$AxisAlpha)); }
-
-             if ( $DrawArrows ) { $this->drawArrow($this->GraphAreaX2-$Parameters["Margin"],$AxisPos["T"],$this->GraphAreaX2+($ArrowSize*2),$AxisPos["T"],array("FillR"=>$AxisR,"FillG"=>$AxisG,"FillB"=>$AxisB,"Size"=>$ArrowSize)); }
-
-             $Width = ($this->GraphAreaX2 - $this->GraphAreaX1) - $Parameters["Margin"]*2;
-             $Step   = $Width / $Parameters["Rows"]; $SubTicksSize = $Step /2; $MinTop = $AxisPos["T"];
-             $LastX  = NULL;
-             for($i=0;$i<=$Parameters["Rows"];$i++)
-              {
-               $XPos  = $this->GraphAreaX1 + $Parameters["Margin"] + $Step*$i;
-               $YPos  = $AxisPos["T"];
-               $Value = $this->scaleFormat($Parameters["ScaleMin"] + $Parameters["RowHeight"]*$i,$Parameters["Display"],$Parameters["Format"],$Parameters["Unit"]);
-
-               if ( $i%2 == 1 ) { $BGColor = array("R"=>$BackgroundR1,"G"=>$BackgroundG1,"B"=>$BackgroundB1,"Alpha"=>$BackgroundAlpha1); } else { $BGColor = array("R"=>$BackgroundR2,"G"=>$BackgroundG2,"B"=>$BackgroundB2,"Alpha"=>$BackgroundAlpha2); }
-               if ( $LastX != NULL && $CycleBackground  && ( $DrawYLines == ALL || in_array($AxisID,$DrawYLines) )) { $this->drawFilledRectangle($LastX,$this->GraphAreaY1+$FloatingOffset,$XPos,$this->GraphAreaY2-$FloatingOffset,$BGColor); }
-
-               if ( $DrawYLines == ALL || in_array($AxisID,$DrawYLines) ) { $this->drawLine($XPos,$this->GraphAreaY1+$FloatingOffset,$XPos,$this->GraphAreaY2-$FloatingOffset,array("R"=>$GridR,"G"=>$GridG,"B"=>$GridB,"Alpha"=>$GridAlpha,"Ticks"=>$GridTicks)); }
-
-               if ( $DrawSubTicks && $i != $Parameters["Rows"] )
-                $this->drawLine($XPos+$SubTicksSize,$YPos-$OuterSubTickWidth,$XPos+$SubTicksSize,$YPos+$InnerSubTickWidth,array("R"=>$SubTickR,"G"=>$SubTickG,"B"=>$SubTickB,"Alpha"=>$SubTickAlpha));
-
-               $this->drawLine($XPos,$YPos-$OuterTickWidth,$XPos,$YPos+$InnerTickWidth,array("R"=>$TickR,"G"=>$TickG,"B"=>$TickB,"Alpha"=>$TickAlpha));
-               $Bounds    = $this->drawText($XPos,$YPos-$OuterTickWidth-2,$Value,array("Align"=>TEXT_ALIGN_BOTTOMMIDDLE));
-               $TxtHeight = $YPos-$OuterTickWidth-2-($Bounds[1]["Y"]-$Bounds[2]["Y"]);
-               $MinTop    = min($MinTop,$TxtHeight);
-
-               $LastX = $XPos;
-              }
-
-             if ( isset($Parameters["Name"]) )
-              {
-               $YPos   = $MinTop-2;
-               $XPos   = $this->GraphAreaX1+($this->GraphAreaX2-$this->GraphAreaX1)/2;
-               $Bounds = $this->drawText($XPos,$YPos,$Parameters["Name"],array("Align"=>TEXT_ALIGN_BOTTOMMIDDLE));
-               $MinTop = $Bounds[2]["Y"];
-
-               $this->DataSet->Data["GraphArea"]["Y1"] = $MinTop;
-              }
-
-             $AxisPos["T"] = $MinTop - $ScaleSpacing;
-            }
-           elseif ( $Parameters["Position"] == AXIS_POSITION_BOTTOM )
-            {
-             if ( $Floating )
-              { $FloatingOffset = $XMargin; $this->drawLine($this->GraphAreaX1+$Parameters["Margin"],$AxisPos["B"],$this->GraphAreaX2-$Parameters["Margin"],$AxisPos["B"],array("R"=>$AxisR,"G"=>$AxisG,"B"=>$AxisB,"Alpha"=>$AxisAlpha)); }
-             else
-              { $FloatingOffset = 0; $this->drawLine($this->GraphAreaX1,$AxisPos["B"],$this->GraphAreaX2,$AxisPos["B"],array("R"=>$AxisR,"G"=>$AxisG,"B"=>$AxisB,"Alpha"=>$AxisAlpha)); }
-
-             if ( $DrawArrows ) { $this->drawArrow($this->GraphAreaX2-$Parameters["Margin"],$AxisPos["B"],$this->GraphAreaX2+($ArrowSize*2),$AxisPos["B"],array("FillR"=>$AxisR,"FillG"=>$AxisG,"FillB"=>$AxisB,"Size"=>$ArrowSize)); }
-
-             $Width = ($this->GraphAreaX2 - $this->GraphAreaX1) - $Parameters["Margin"]*2;
-             $Step   = $Width / $Parameters["Rows"]; $SubTicksSize = $Step /2; $MaxBottom = $AxisPos["B"];
-             $LastX  = NULL;
-             for($i=0;$i<=$Parameters["Rows"];$i++)
-              {
-               $XPos  = $this->GraphAreaX1 + $Parameters["Margin"] + $Step*$i;
-               $YPos  = $AxisPos["B"];
-               $Value = $this->scaleFormat($Parameters["ScaleMin"] + $Parameters["RowHeight"]*$i,$Parameters["Display"],$Parameters["Format"],$Parameters["Unit"]);
-
-               if ( $i%2 == 1 ) { $BGColor = array("R"=>$BackgroundR1,"G"=>$BackgroundG1,"B"=>$BackgroundB1,"Alpha"=>$BackgroundAlpha1); } else { $BGColor = array("R"=>$BackgroundR2,"G"=>$BackgroundG2,"B"=>$BackgroundB2,"Alpha"=>$BackgroundAlpha2); }
-               if ( $LastX != NULL && $CycleBackground  && ( $DrawYLines == ALL || in_array($AxisID,$DrawYLines) )) { $this->drawFilledRectangle($LastX,$this->GraphAreaY1+$FloatingOffset,$XPos,$this->GraphAreaY2-$FloatingOffset,$BGColor); }
-
-               if ( $DrawYLines == ALL || in_array($AxisID,$DrawYLines) ) { $this->drawLine($XPos,$this->GraphAreaY1+$FloatingOffset,$XPos,$this->GraphAreaY2-$FloatingOffset,array("R"=>$GridR,"G"=>$GridG,"B"=>$GridB,"Alpha"=>$GridAlpha,"Ticks"=>$GridTicks)); }
-
-               if ( $DrawSubTicks && $i != $Parameters["Rows"] )
-                $this->drawLine($XPos+$SubTicksSize,$YPos-$OuterSubTickWidth,$XPos+$SubTicksSize,$YPos+$InnerSubTickWidth,array("R"=>$SubTickR,"G"=>$SubTickG,"B"=>$SubTickB,"Alpha"=>$SubTickAlpha));
-
-               $this->drawLine($XPos,$YPos-$OuterTickWidth,$XPos,$YPos+$InnerTickWidth,array("R"=>$TickR,"G"=>$TickG,"B"=>$TickB,"Alpha"=>$TickAlpha));
-               $Bounds    = $this->drawText($XPos,$YPos+$OuterTickWidth+2,$Value,array("Align"=>TEXT_ALIGN_TOPMIDDLE));
-               $TxtHeight = $YPos+$OuterTickWidth+2+($Bounds[1]["Y"]-$Bounds[2]["Y"]);
-               $MaxBottom = max($MaxBottom,$TxtHeight);
-
-               $LastX = $XPos;
-              }
-
-             if ( isset($Parameters["Name"]) )
-              {
-               $YPos   = $MaxBottom+2;
-               $XPos   = $this->GraphAreaX1+($this->GraphAreaX2-$this->GraphAreaX1)/2;
-               $Bounds = $this->drawText($XPos,$YPos,$Parameters["Name"],array("Align"=>TEXT_ALIGN_TOPMIDDLE));
-               $MaxBottom = $Bounds[0]["Y"];
-
-               $this->DataSet->Data["GraphArea"]["Y2"] = $MaxBottom + $this->FontSize;
-              }
-
-             $AxisPos["B"] = $MaxBottom + $ScaleSpacing;
-            }
-          }
-        }
-      }
-    }
-
-   function isValidLabel($Value,$LastValue,$LabelingMethod,$ID,$LabelSkip)
-    {
-     if ( $LabelingMethod == LABELING_DIFFERENT && $Value != $LastValue ) { return(TRUE); }
-     if ( $LabelingMethod == LABELING_DIFFERENT && $Value == $LastValue ) { return(FALSE); }
-     if ( $LabelingMethod == LABELING_ALL && $LabelSkip == 0 ) { return(TRUE); }
-     if ( $LabelingMethod == LABELING_ALL && ($ID+$LabelSkip) % ($LabelSkip+1) != 1 ) { return(FALSE); }
-
-     return(TRUE);
-    }
-
-   /* Compute the scale, check for the best visual factors */
-   function computeScale($XMin,$XMax,$MaxDivs,$Factors,$AxisID=0)
-    {
-     /* Compute each factors */
-     $Results = "";
-     foreach ($Factors as $Key => $Factor)
-      $Results[$Factor] = $this->processScale($XMin,$XMax,$MaxDivs,array($Factor),$AxisID);
-
-     /* Remove scales that are creating to much decimals */
-     $GoodScaleFactors = "";
-     foreach ($Results as $Key => $Result)
-      {
-       $Decimals = preg_split("/\./",$Result["RowHeight"]);
-       if ( (!isset($Decimals[1])) || (strlen($Decimals[1]) < 6) ) { $GoodScaleFactors[] = $Key; }
-      }
-
-     /* Found no correct scale, shame,... returns the 1st one as default */
-     if ( $GoodScaleFactors == "" ) { return($Results[$Factors[0]]); }
-
-     /* Find the factor that cause the maximum number of Rows */
-     $MaxRows = 0; $BestFactor = 0;
-     foreach($GoodScaleFactors as $Key => $Factor)
-      { if ( $Results[$Factor]["Rows"] > $MaxRows ) { $MaxRows = $Results[$Factor]["Rows"]; $BestFactor = $Factor; } }
-
-     /* Return the best visual scale */
-     return($Results[$BestFactor]);
-    }
-
-   /* Compute the best matching scale based on size & factors */
-   function processScale($XMin,$XMax,$MaxDivs,$Factors,$AxisID)
-    {
-     $ScaleHeight = abs(ceil($XMax)-floor($XMin));
-
-     if ( isset($this->DataSet->Data["Axis"][$AxisID]["Format"]) )
-      $Format = $this->DataSet->Data["Axis"][$AxisID]["Format"];
-     else
-      $Format = NULL;
-
-     if ( isset($this->DataSet->Data["Axis"][$AxisID]["Display"]) )
-      $Mode = $this->DataSet->Data["Axis"][$AxisID]["Display"];
-     else
-      $Mode = AXIS_FORMAT_DEFAULT;
-
-     $Scale = "";
-     if ( $XMin != $XMax )
-      {
-       $Found = FALSE; $Rescaled = FALSE; $Scaled10Factor = .0001; $Result = 0;
-       while(!$Found)
-        {
-         foreach($Factors as $Key => $Factor)
-          {
-           if ( !$Found )
-            {
-             if ( !($this->modulo($XMin,$Factor*$Scaled10Factor) == 0) || ($XMin != floor($XMin))) { $XMinRescaled = floor($XMin/($Factor*$Scaled10Factor))*$Factor*$Scaled10Factor; } else { $XMinRescaled = $XMin; }
-             if ( !($this->modulo($XMax,$Factor*$Scaled10Factor) == 0) || ($XMax != floor($XMax))) { $XMaxRescaled = floor($XMax/($Factor*$Scaled10Factor))*$Factor*$Scaled10Factor+($Factor*$Scaled10Factor); } else { $XMaxRescaled = $XMax; }
-             $ScaleHeightRescaled = abs($XMaxRescaled-$XMinRescaled);
-
-             if ( !$Found && floor($ScaleHeightRescaled/($Factor*$Scaled10Factor)) <= $MaxDivs ) { $Found = TRUE; $Rescaled = TRUE; $Result = $Factor * $Scaled10Factor; }
-            }
-          }
-         $Scaled10Factor = $Scaled10Factor * 10;
-        }
-
-       /* ReCall Min / Max / Height */
-       if ( $Rescaled ) { $XMin = $XMinRescaled; $XMax = $XMaxRescaled; $ScaleHeight = $ScaleHeightRescaled; }
-
-       /* Compute rows size */
-       $Rows      = floor($ScaleHeight / $Result); if ( $Rows == 0 ) { $Rows = 1; }
-       $RowHeight = $ScaleHeight / $Rows;
-
-       /* Return the results */
-       $Scale["Rows"] = $Rows; $Scale["RowHeight"] = $RowHeight; $Scale["XMin"] = $XMin;  $Scale["XMax"] = $XMax;
-
-       /* Compute the needed decimals for the metric view to avoid repetition of the same X Axis labels */
-       if ( $Mode == AXIS_FORMAT_METRIC && $Format == NULL )
-        {
-         $Done = FALSE; $GoodDecimals = 0;
-         for($Decimals=0;$Decimals<=10;$Decimals++)
-          {
-           if ( !$Done )
-            {
-             $LastLabel = "zob"; $ScaleOK = TRUE;
-             for($i=0;$i<=$Rows;$i++)
-              {
-               $Value = $XMin + $i*$RowHeight;
-               $Label = $this->scaleFormat($Value,AXIS_FORMAT_METRIC,$Decimals);
-
-               if ( $LastLabel == $Label ) { $ScaleOK = FALSE; }
-               $LastLabel = $Label;
-              }
-             if ( $ScaleOK ) { $Done = TRUE; $GoodDecimals = $Decimals; }
-            }
-          }
-
-         $Scale["Format"] = $GoodDecimals;
-        }
-      }
-     else
-      {
-       /* If all values are the same we keep a +1/-1 scale */
-       $Rows = 2; $XMin = $XMax-1; $XMax = $XMax+1; $RowHeight = 1;
-
-       /* Return the results */
-       $Scale["Rows"] = $Rows; $Scale["RowHeight"] = $RowHeight; $Scale["XMin"] = $XMin;  $Scale["XMax"] = $XMax;
-      }
-
-     return($Scale);
-    }
-
-   function modulo($Value1,$Value2)
-    {
-     if (floor($Value2) == 0) { return(0); }
-     if (floor($Value2) != 0) { return($Value1 % $Value2); }
-
-     $MinValue = min($Value1,$Value2); $Factor = 10;
-     while ( floor($MinValue*$Factor) == 0 )
-      { $Factor = $Factor * 10; }
-
-     return(($Value1*$Factor) % ($Value2*$Factor));
-    }
-
-   /* Draw an X threshold */
-   function drawXThreshold($Value,$Format="")
-    {
-     $R			= isset($Format["R"]) ? $Format["R"] : 255;
-     $G			= isset($Format["G"]) ? $Format["G"] : 0;
-     $B			= isset($Format["B"]) ? $Format["B"] : 0;
-     $Alpha		= isset($Format["Alpha"]) ? $Format["Alpha"] : 50;
-     $Weight		= isset($Format["Weight"]) ? $Format["Weight"] : NULL;
-     $Ticks		= isset($Format["Ticks"]) ? $Format["Ticks"] : 6;
-     $Wide		= isset($Format["Wide"]) ? $Format["Wide"] : FALSE;
-     $WideFactor	= isset($Format["WideFactor"]) ? $Format["WideFactor"] : 5;
-     $WriteCaption	= isset($Format["WriteCaption"]) ? $Format["WriteCaption"] : FALSE;
-     $Caption		= isset($Format["Caption"]) ? $Format["Caption"] : NULL;
-     $CaptionAlign	= isset($Format["CaptionAlign"]) ? $Format["CaptionAlign"] : CAPTION_LEFT_TOP;
-     $CaptionOffset     = isset($Format["CaptionOffset"]) ? $Format["CaptionOffset"] : 5;
-     $CaptionR		= isset($Format["CaptionR"]) ? $Format["CaptionR"] : 255;
-     $CaptionG		= isset($Format["CaptionG"]) ? $Format["CaptionG"] : 255;
-     $CaptionB		= isset($Format["CaptionB"]) ? $Format["CaptionB"] : 255;
-     $CaptionAlpha	= isset($Format["CaptionAlpha"]) ? $Format["CaptionAlpha"] : 100;
-     $DrawBox		= isset($Format["DrawBox"]) ? $Format["DrawBox"] : TRUE;
-     $DrawBoxBorder	= isset($Format["DrawBoxBorder"]) ? $Format["DrawBoxBorder"] : FALSE;
-     $BorderOffset	= isset($Format["BorderOffset"]) ? $Format["BorderOffset"] : 3;
-     $BoxRounded	= isset($Format["BoxRounded"]) ? $Format["BoxRounded"] : TRUE;
-     $RoundedRadius	= isset($Format["RoundedRadius"]) ? $Format["RoundedRadius"] : 3;
-     $BoxR		= isset($Format["BoxR"]) ? $Format["BoxR"] : 0;
-     $BoxG		= isset($Format["BoxG"]) ? $Format["BoxG"] : 0;
-     $BoxB		= isset($Format["BoxB"]) ? $Format["BoxB"] : 0;
-     $BoxAlpha		= isset($Format["BoxAlpha"]) ? $Format["BoxAlpha"] : 30;
-     $BoxSurrounding	= isset($Format["BoxSurrounding"]) ? $Format["BoxSurrounding"] : "";
-     $BoxBorderR	= isset($Format["BoxBorderR"]) ? $Format["BoxBorderR"] : 255;
-     $BoxBorderG	= isset($Format["BoxBorderG"]) ? $Format["BoxBorderG"] : 255;
-     $BoxBorderB	= isset($Format["BoxBorderB"]) ? $Format["BoxBorderB"] : 255;
-     $BoxBorderAlpha	= isset($Format["BoxBorderAlpha"]) ? $Format["BoxBorderAlpha"] : 100;
-     $ValueIsLabel	= isset($Format["ValueIsLabel"]) ? $Format["ValueIsLabel"] : FALSE;
-
-     $Data           = $this->DataSet->getData();
-     $AbscissaMargin = $this->getAbscissaMargin($Data);
-     $XScale         = $this->scaleGetXSettings();
-
-     if ( is_array($Value) ) { foreach ($Value as $Key => $ID) { $this->drawXThreshold($ID,$Format); } return(0); }
-
-     if ( $ValueIsLabel )
-      {
-       $Format["ValueIsLabel"] = FALSE;
-       foreach($Data["Series"][$Data["Abscissa"]]["Data"] as $Key => $SerieValue)
-        { if ( $SerieValue == $Value ) { $this->drawXThreshold($Key,$Format); } }
-
-       return(0);
-      }
-
-     $CaptionSettings = array("DrawBox"=>$DrawBox,"DrawBoxBorder"=>$DrawBoxBorder,"BorderOffset"=>$BorderOffset,"BoxRounded"=>$BoxRounded,"RoundedRadius"=>$RoundedRadius,
+                         $MaxRight = $AxisPos["R"];
+                         for ($i=0;$i<=$Parameters["Rows"];$i++) {
+                             $YPos  = $this->GraphAreaY1 + $Parameters["Margin"] + $Step*$i;
+                             $XPos  = $AxisPos["R"];
+
+                             if ($Abscissa != null) {
+                                 if (isset($Data["Series"][$Abscissa]["Data"][$i])) {
+                                     $Value = $this->scaleFormat($Data["Series"][$Abscissa]["Data"][$i], $Data["XAxisDisplay"], $Data["XAxisFormat"], $Data["XAxisUnit"]);
+                                 } else {
+                                     $Value = "";
+                                 }
+                             } else {
+                                 if (isset($Parameters["ScaleMin"]) && isset($Parameters["RowHeight"])) {
+                                     $Value = $this->scaleFormat($Parameters["ScaleMin"] + $Parameters["RowHeight"]*$i, $Data["XAxisDisplay"], $Data["XAxisFormat"], $Data["XAxisUnit"]);
+                                 } else {
+                                     $Value = $i;
+                                 }
+                             }
+
+                             $ID++;
+                             $Skipped = true;
+                             if ($this->isValidLabel($Value, $LastValue, $LabelingMethod, $ID, $LabelSkip) && !$RemoveXAxis) {
+                                 $Bounds   = $this->drawText($XPos+$OuterTickWidth+$XLabelOffset, $YPos, $Value, array("Angle"=>$LabelRotation,"Align"=>$LabelAlign));
+                                 $TxtBox   = $XPos+$OuterTickWidth+2+($Bounds[1]["X"]-$Bounds[0]["X"]);
+                                 $MaxRight = max($MaxRight, $TxtBox);
+                                 $LastValue = $Value;
+                                 $Skipped   = false;
+                             }
+
+                             if ($RemoveXAxis) {
+                                 $Skipped   = false;
+                             }
+
+                             if ($Skipped) {
+                                 if ($DrawXLines && !$RemoveSkippedAxis) {
+                                     $this->drawLine($this->GraphAreaX1+$FloatingOffset, $YPos, $this->GraphAreaX2-$FloatingOffset, $YPos, $SkippedAxisColor);
+                                 }
+                                 if (($SkippedInnerTickWidth != 0 || $SkippedOuterTickWidth != 0) && !$RemoveXAxis && !$RemoveSkippedAxis) {
+                                     $this->drawLine($XPos+$SkippedOuterTickWidth, $YPos, $XPos-$SkippedInnerTickWidth, $YPos, $SkippedTickColor);
+                                 }
+                             } else {
+                                 if ($DrawXLines) {
+                                     $this->drawLine($this->GraphAreaX1+$FloatingOffset, $YPos, $this->GraphAreaX2-$FloatingOffset, $YPos, array("R"=>$GridR,"G"=>$GridG,"B"=>$GridB,"Alpha"=>$GridAlpha,"Ticks"=>$GridTicks));
+                                 }
+                                 if (($InnerTickWidth != 0 || $OuterTickWidth != 0) && !$RemoveXAxis) {
+                                     $this->drawLine($XPos+$OuterTickWidth, $YPos, $XPos-$InnerTickWidth, $YPos, array("R"=>$TickR,"G"=>$TickG,"B"=>$TickB,"Alpha"=>$TickAlpha));
+                                 }
+                             }
+                         }
+
+                         if (isset($Parameters["Name"]) && !$RemoveXAxis) {
+                             $XPos   = $MaxRight+4;
+                             $YPos   = $this->GraphAreaY1+($this->GraphAreaY2-$this->GraphAreaY1)/2;
+                             $Bounds = $this->drawText($XPos, $YPos, $Parameters["Name"], array("Align"=>TEXT_ALIGN_BOTTOMMIDDLE,"Angle"=>270));
+                             $MaxRight = $Bounds[1]["X"];
+
+                             $this->DataSet->Data["GraphArea"]["X2"] = $MaxRight + $this->FontSize;
+                         }
+
+                         $AxisPos["R"] = $MaxRight + $ScaleSpacing;
+                     }
+                 }
+             }
+
+
+
+             if ($Parameters["Identity"] == AXIS_Y) {
+                 if ($Pos == SCALE_POS_LEFTRIGHT) {
+                     if ($Parameters["Position"] == AXIS_POSITION_LEFT) {
+                         if ($Floating) {
+                             $FloatingOffset = $XMargin;
+                             $this->drawLine($AxisPos["L"], $this->GraphAreaY1+$Parameters["Margin"], $AxisPos["L"], $this->GraphAreaY2-$Parameters["Margin"], array("R"=>$AxisR,"G"=>$AxisG,"B"=>$AxisB,"Alpha"=>$AxisAlpha));
+                         } else {
+                             $FloatingOffset = 0;
+                             $this->drawLine($AxisPos["L"], $this->GraphAreaY1, $AxisPos["L"], $this->GraphAreaY2, array("R"=>$AxisR,"G"=>$AxisG,"B"=>$AxisB,"Alpha"=>$AxisAlpha));
+                         }
+
+                         if ($DrawArrows) {
+                             $this->drawArrow($AxisPos["L"], $this->GraphAreaY1+$Parameters["Margin"], $AxisPos["L"], $this->GraphAreaY1-($ArrowSize*2), array("FillR"=>$AxisR,"FillG"=>$AxisG,"FillB"=>$AxisB,"Size"=>$ArrowSize));
+                         }
+
+                         $Height = ($this->GraphAreaY2 - $this->GraphAreaY1) - $Parameters["Margin"]*2;
+                         $Step   = $Height / $Parameters["Rows"];
+                         $SubTicksSize = $Step /2;
+                         $MinLeft = $AxisPos["L"];
+                         $LastY  = null;
+                         for ($i=0;$i<=$Parameters["Rows"];$i++) {
+                             $YPos  = $this->GraphAreaY2 - $Parameters["Margin"] - $Step*$i;
+                             $XPos  = $AxisPos["L"];
+                             $Value = $this->scaleFormat($Parameters["ScaleMin"] + $Parameters["RowHeight"]*$i, $Parameters["Display"], $Parameters["Format"], $Parameters["Unit"]);
+
+                             if ($i%2 == 1) {
+                                 $BGColor = array("R"=>$BackgroundR1,"G"=>$BackgroundG1,"B"=>$BackgroundB1,"Alpha"=>$BackgroundAlpha1);
+                             } else {
+                                 $BGColor = array("R"=>$BackgroundR2,"G"=>$BackgroundG2,"B"=>$BackgroundB2,"Alpha"=>$BackgroundAlpha2);
+                             }
+                             if ($LastY != null && $CycleBackground && ($DrawYLines == ALL || in_array($AxisID, $DrawYLines))) {
+                                 $this->drawFilledRectangle($this->GraphAreaX1+$FloatingOffset, $LastY, $this->GraphAreaX2-$FloatingOffset, $YPos, $BGColor);
+                             }
+
+                             if ($DrawYLines == ALL || in_array($AxisID, $DrawYLines)) {
+                                 $this->drawLine($this->GraphAreaX1+$FloatingOffset, $YPos, $this->GraphAreaX2-$FloatingOffset, $YPos, array("R"=>$GridR,"G"=>$GridG,"B"=>$GridB,"Alpha"=>$GridAlpha,"Ticks"=>$GridTicks));
+                             }
+
+                             if ($DrawSubTicks && $i != $Parameters["Rows"]) {
+                                 $this->drawLine($XPos-$OuterSubTickWidth, $YPos-$SubTicksSize, $XPos+$InnerSubTickWidth, $YPos-$SubTicksSize, array("R"=>$SubTickR,"G"=>$SubTickG,"B"=>$SubTickB,"Alpha"=>$SubTickAlpha));
+                             }
+
+                             $this->drawLine($XPos-$OuterTickWidth, $YPos, $XPos+$InnerTickWidth, $YPos, array("R"=>$TickR,"G"=>$TickG,"B"=>$TickB,"Alpha"=>$TickAlpha));
+                             $Bounds  = $this->drawText($XPos-$OuterTickWidth-2, $YPos, $Value, array("Align"=>TEXT_ALIGN_MIDDLERIGHT));
+                             $TxtLeft = $XPos-$OuterTickWidth-2-($Bounds[1]["X"]-$Bounds[0]["X"]);
+                             $MinLeft = min($MinLeft, $TxtLeft);
+
+                             $LastY = $YPos;
+                         }
+
+                         if (isset($Parameters["Name"])) {
+                             $XPos    = $MinLeft-2;
+                             $YPos    = $this->GraphAreaY1+($this->GraphAreaY2-$this->GraphAreaY1)/2;
+                             $Bounds  = $this->drawText($XPos, $YPos, $Parameters["Name"], array("Align"=>TEXT_ALIGN_BOTTOMMIDDLE,"Angle"=>90));
+                             $MinLeft = $Bounds[2]["X"];
+
+                             $this->DataSet->Data["GraphArea"]["X1"] = $MinLeft;
+                         }
+
+                         $AxisPos["L"] = $MinLeft - $ScaleSpacing;
+                     } elseif ($Parameters["Position"] == AXIS_POSITION_RIGHT) {
+                         if ($Floating) {
+                             $FloatingOffset = $XMargin;
+                             $this->drawLine($AxisPos["R"], $this->GraphAreaY1+$Parameters["Margin"], $AxisPos["R"], $this->GraphAreaY2-$Parameters["Margin"], array("R"=>$AxisR,"G"=>$AxisG,"B"=>$AxisB,"Alpha"=>$AxisAlpha));
+                         } else {
+                             $FloatingOffset = 0;
+                             $this->drawLine($AxisPos["R"], $this->GraphAreaY1, $AxisPos["R"], $this->GraphAreaY2, array("R"=>$AxisR,"G"=>$AxisG,"B"=>$AxisB,"Alpha"=>$AxisAlpha));
+                         }
+
+                         if ($DrawArrows) {
+                             $this->drawArrow($AxisPos["R"], $this->GraphAreaY1+$Parameters["Margin"], $AxisPos["R"], $this->GraphAreaY1-($ArrowSize*2), array("FillR"=>$AxisR,"FillG"=>$AxisG,"FillB"=>$AxisB,"Size"=>$ArrowSize));
+                         }
+
+                         $Height = ($this->GraphAreaY2 - $this->GraphAreaY1) - $Parameters["Margin"]*2;
+                         $Step   = $Height / $Parameters["Rows"];
+                         $SubTicksSize = $Step /2;
+                         $MaxLeft = $AxisPos["R"];
+                         $LastY  = null;
+                         for ($i=0;$i<=$Parameters["Rows"];$i++) {
+                             $YPos  = $this->GraphAreaY2 - $Parameters["Margin"] - $Step*$i;
+                             $XPos  = $AxisPos["R"];
+                             $Value = $this->scaleFormat($Parameters["ScaleMin"] + $Parameters["RowHeight"]*$i, $Parameters["Display"], $Parameters["Format"], $Parameters["Unit"]);
+
+                             if ($i%2 == 1) {
+                                 $BGColor = array("R"=>$BackgroundR1,"G"=>$BackgroundG1,"B"=>$BackgroundB1,"Alpha"=>$BackgroundAlpha1);
+                             } else {
+                                 $BGColor = array("R"=>$BackgroundR2,"G"=>$BackgroundG2,"B"=>$BackgroundB2,"Alpha"=>$BackgroundAlpha2);
+                             }
+                             if ($LastY != null && $CycleBackground  && ($DrawYLines == ALL || in_array($AxisID, $DrawYLines))) {
+                                 $this->drawFilledRectangle($this->GraphAreaX1+$FloatingOffset, $LastY, $this->GraphAreaX2-$FloatingOffset, $YPos, $BGColor);
+                             }
+
+                             if ($DrawYLines == ALL || in_array($AxisID, $DrawYLines)) {
+                                 $this->drawLine($this->GraphAreaX1+$FloatingOffset, $YPos, $this->GraphAreaX2-$FloatingOffset, $YPos, array("R"=>$GridR,"G"=>$GridG,"B"=>$GridB,"Alpha"=>$GridAlpha,"Ticks"=>$GridTicks));
+                             }
+
+                             if ($DrawSubTicks && $i != $Parameters["Rows"]) {
+                                 $this->drawLine($XPos-$OuterSubTickWidth, $YPos-$SubTicksSize, $XPos+$InnerSubTickWidth, $YPos-$SubTicksSize, array("R"=>$SubTickR,"G"=>$SubTickG,"B"=>$SubTickB,"Alpha"=>$SubTickAlpha));
+                             }
+
+                             $this->drawLine($XPos-$InnerTickWidth, $YPos, $XPos+$OuterTickWidth, $YPos, array("R"=>$TickR,"G"=>$TickG,"B"=>$TickB,"Alpha"=>$TickAlpha));
+                             $Bounds  = $this->drawText($XPos+$OuterTickWidth+2, $YPos, $Value, array("Align"=>TEXT_ALIGN_MIDDLELEFT));
+                             $TxtLeft = $XPos+$OuterTickWidth+2+($Bounds[1]["X"]-$Bounds[0]["X"]);
+                             $MaxLeft = max($MaxLeft, $TxtLeft);
+
+                             $LastY = $YPos;
+                         }
+
+                         if (isset($Parameters["Name"])) {
+                             $XPos    = $MaxLeft+6;
+                             $YPos    = $this->GraphAreaY1+($this->GraphAreaY2-$this->GraphAreaY1)/2;
+                             $Bounds  = $this->drawText($XPos, $YPos, $Parameters["Name"], array("Align"=>TEXT_ALIGN_BOTTOMMIDDLE,"Angle"=>270));
+                             $MaxLeft = $Bounds[2]["X"];
+
+                             $this->DataSet->Data["GraphArea"]["X2"] = $MaxLeft + $this->FontSize;
+                         }
+                         $AxisPos["R"] = $MaxLeft + $ScaleSpacing;
+                     }
+                 } elseif ($Pos == SCALE_POS_TOPBOTTOM) {
+                     if ($Parameters["Position"] == AXIS_POSITION_TOP) {
+                         if ($Floating) {
+                             $FloatingOffset = $XMargin;
+                             $this->drawLine($this->GraphAreaX1+$Parameters["Margin"], $AxisPos["T"], $this->GraphAreaX2-$Parameters["Margin"], $AxisPos["T"], array("R"=>$AxisR,"G"=>$AxisG,"B"=>$AxisB,"Alpha"=>$AxisAlpha));
+                         } else {
+                             $FloatingOffset = 0;
+                             $this->drawLine($this->GraphAreaX1, $AxisPos["T"], $this->GraphAreaX2, $AxisPos["T"], array("R"=>$AxisR,"G"=>$AxisG,"B"=>$AxisB,"Alpha"=>$AxisAlpha));
+                         }
+
+                         if ($DrawArrows) {
+                             $this->drawArrow($this->GraphAreaX2-$Parameters["Margin"], $AxisPos["T"], $this->GraphAreaX2+($ArrowSize*2), $AxisPos["T"], array("FillR"=>$AxisR,"FillG"=>$AxisG,"FillB"=>$AxisB,"Size"=>$ArrowSize));
+                         }
+
+                         $Width = ($this->GraphAreaX2 - $this->GraphAreaX1) - $Parameters["Margin"]*2;
+                         $Step   = $Width / $Parameters["Rows"];
+                         $SubTicksSize = $Step /2;
+                         $MinTop = $AxisPos["T"];
+                         $LastX  = null;
+                         for ($i=0;$i<=$Parameters["Rows"];$i++) {
+                             $XPos  = $this->GraphAreaX1 + $Parameters["Margin"] + $Step*$i;
+                             $YPos  = $AxisPos["T"];
+                             $Value = $this->scaleFormat($Parameters["ScaleMin"] + $Parameters["RowHeight"]*$i, $Parameters["Display"], $Parameters["Format"], $Parameters["Unit"]);
+
+                             if ($i%2 == 1) {
+                                 $BGColor = array("R"=>$BackgroundR1,"G"=>$BackgroundG1,"B"=>$BackgroundB1,"Alpha"=>$BackgroundAlpha1);
+                             } else {
+                                 $BGColor = array("R"=>$BackgroundR2,"G"=>$BackgroundG2,"B"=>$BackgroundB2,"Alpha"=>$BackgroundAlpha2);
+                             }
+                             if ($LastX != null && $CycleBackground  && ($DrawYLines == ALL || in_array($AxisID, $DrawYLines))) {
+                                 $this->drawFilledRectangle($LastX, $this->GraphAreaY1+$FloatingOffset, $XPos, $this->GraphAreaY2-$FloatingOffset, $BGColor);
+                             }
+
+                             if ($DrawYLines == ALL || in_array($AxisID, $DrawYLines)) {
+                                 $this->drawLine($XPos, $this->GraphAreaY1+$FloatingOffset, $XPos, $this->GraphAreaY2-$FloatingOffset, array("R"=>$GridR,"G"=>$GridG,"B"=>$GridB,"Alpha"=>$GridAlpha,"Ticks"=>$GridTicks));
+                             }
+
+                             if ($DrawSubTicks && $i != $Parameters["Rows"]) {
+                                 $this->drawLine($XPos+$SubTicksSize, $YPos-$OuterSubTickWidth, $XPos+$SubTicksSize, $YPos+$InnerSubTickWidth, array("R"=>$SubTickR,"G"=>$SubTickG,"B"=>$SubTickB,"Alpha"=>$SubTickAlpha));
+                             }
+
+                             $this->drawLine($XPos, $YPos-$OuterTickWidth, $XPos, $YPos+$InnerTickWidth, array("R"=>$TickR,"G"=>$TickG,"B"=>$TickB,"Alpha"=>$TickAlpha));
+                             $Bounds    = $this->drawText($XPos, $YPos-$OuterTickWidth-2, $Value, array("Align"=>TEXT_ALIGN_BOTTOMMIDDLE));
+                             $TxtHeight = $YPos-$OuterTickWidth-2-($Bounds[1]["Y"]-$Bounds[2]["Y"]);
+                             $MinTop    = min($MinTop, $TxtHeight);
+
+                             $LastX = $XPos;
+                         }
+
+                         if (isset($Parameters["Name"])) {
+                             $YPos   = $MinTop-2;
+                             $XPos   = $this->GraphAreaX1+($this->GraphAreaX2-$this->GraphAreaX1)/2;
+                             $Bounds = $this->drawText($XPos, $YPos, $Parameters["Name"], array("Align"=>TEXT_ALIGN_BOTTOMMIDDLE));
+                             $MinTop = $Bounds[2]["Y"];
+
+                             $this->DataSet->Data["GraphArea"]["Y1"] = $MinTop;
+                         }
+
+                         $AxisPos["T"] = $MinTop - $ScaleSpacing;
+                     } elseif ($Parameters["Position"] == AXIS_POSITION_BOTTOM) {
+                         if ($Floating) {
+                             $FloatingOffset = $XMargin;
+                             $this->drawLine($this->GraphAreaX1+$Parameters["Margin"], $AxisPos["B"], $this->GraphAreaX2-$Parameters["Margin"], $AxisPos["B"], array("R"=>$AxisR,"G"=>$AxisG,"B"=>$AxisB,"Alpha"=>$AxisAlpha));
+                         } else {
+                             $FloatingOffset = 0;
+                             $this->drawLine($this->GraphAreaX1, $AxisPos["B"], $this->GraphAreaX2, $AxisPos["B"], array("R"=>$AxisR,"G"=>$AxisG,"B"=>$AxisB,"Alpha"=>$AxisAlpha));
+                         }
+
+                         if ($DrawArrows) {
+                             $this->drawArrow($this->GraphAreaX2-$Parameters["Margin"], $AxisPos["B"], $this->GraphAreaX2+($ArrowSize*2), $AxisPos["B"], array("FillR"=>$AxisR,"FillG"=>$AxisG,"FillB"=>$AxisB,"Size"=>$ArrowSize));
+                         }
+
+                         $Width = ($this->GraphAreaX2 - $this->GraphAreaX1) - $Parameters["Margin"]*2;
+                         $Step   = $Width / $Parameters["Rows"];
+                         $SubTicksSize = $Step /2;
+                         $MaxBottom = $AxisPos["B"];
+                         $LastX  = null;
+                         for ($i=0;$i<=$Parameters["Rows"];$i++) {
+                             $XPos  = $this->GraphAreaX1 + $Parameters["Margin"] + $Step*$i;
+                             $YPos  = $AxisPos["B"];
+                             $Value = $this->scaleFormat($Parameters["ScaleMin"] + $Parameters["RowHeight"]*$i, $Parameters["Display"], $Parameters["Format"], $Parameters["Unit"]);
+
+                             if ($i%2 == 1) {
+                                 $BGColor = array("R"=>$BackgroundR1,"G"=>$BackgroundG1,"B"=>$BackgroundB1,"Alpha"=>$BackgroundAlpha1);
+                             } else {
+                                 $BGColor = array("R"=>$BackgroundR2,"G"=>$BackgroundG2,"B"=>$BackgroundB2,"Alpha"=>$BackgroundAlpha2);
+                             }
+                             if ($LastX != null && $CycleBackground  && ($DrawYLines == ALL || in_array($AxisID, $DrawYLines))) {
+                                 $this->drawFilledRectangle($LastX, $this->GraphAreaY1+$FloatingOffset, $XPos, $this->GraphAreaY2-$FloatingOffset, $BGColor);
+                             }
+
+                             if ($DrawYLines == ALL || in_array($AxisID, $DrawYLines)) {
+                                 $this->drawLine($XPos, $this->GraphAreaY1+$FloatingOffset, $XPos, $this->GraphAreaY2-$FloatingOffset, array("R"=>$GridR,"G"=>$GridG,"B"=>$GridB,"Alpha"=>$GridAlpha,"Ticks"=>$GridTicks));
+                             }
+
+                             if ($DrawSubTicks && $i != $Parameters["Rows"]) {
+                                 $this->drawLine($XPos+$SubTicksSize, $YPos-$OuterSubTickWidth, $XPos+$SubTicksSize, $YPos+$InnerSubTickWidth, array("R"=>$SubTickR,"G"=>$SubTickG,"B"=>$SubTickB,"Alpha"=>$SubTickAlpha));
+                             }
+
+                             $this->drawLine($XPos, $YPos-$OuterTickWidth, $XPos, $YPos+$InnerTickWidth, array("R"=>$TickR,"G"=>$TickG,"B"=>$TickB,"Alpha"=>$TickAlpha));
+                             $Bounds    = $this->drawText($XPos, $YPos+$OuterTickWidth+2, $Value, array("Align"=>TEXT_ALIGN_TOPMIDDLE));
+                             $TxtHeight = $YPos+$OuterTickWidth+2+($Bounds[1]["Y"]-$Bounds[2]["Y"]);
+                             $MaxBottom = max($MaxBottom, $TxtHeight);
+
+                             $LastX = $XPos;
+                         }
+
+                         if (isset($Parameters["Name"])) {
+                             $YPos   = $MaxBottom+2;
+                             $XPos   = $this->GraphAreaX1+($this->GraphAreaX2-$this->GraphAreaX1)/2;
+                             $Bounds = $this->drawText($XPos, $YPos, $Parameters["Name"], array("Align"=>TEXT_ALIGN_TOPMIDDLE));
+                             $MaxBottom = $Bounds[0]["Y"];
+
+                             $this->DataSet->Data["GraphArea"]["Y2"] = $MaxBottom + $this->FontSize;
+                         }
+
+                         $AxisPos["B"] = $MaxBottom + $ScaleSpacing;
+                     }
+                 }
+             }
+         }
+     }
+
+     public function isValidLabel($Value, $LastValue, $LabelingMethod, $ID, $LabelSkip)
+     {
+         if ($LabelingMethod == LABELING_DIFFERENT && $Value != $LastValue) {
+             return(true);
+         }
+         if ($LabelingMethod == LABELING_DIFFERENT && $Value == $LastValue) {
+             return(false);
+         }
+         if ($LabelingMethod == LABELING_ALL && $LabelSkip == 0) {
+             return(true);
+         }
+         if ($LabelingMethod == LABELING_ALL && ($ID+$LabelSkip) % ($LabelSkip+1) != 1) {
+             return(false);
+         }
+
+         return(true);
+     }
+
+     /* Compute the scale, check for the best visual factors */
+     public function computeScale($XMin, $XMax, $MaxDivs, $Factors, $AxisID=0)
+     {
+         /* Compute each factors */
+         $Results = "";
+         foreach ($Factors as $Key => $Factor) {
+             $Results[$Factor] = $this->processScale($XMin, $XMax, $MaxDivs, array($Factor), $AxisID);
+         }
+
+         /* Remove scales that are creating to much decimals */
+         $GoodScaleFactors = "";
+         foreach ($Results as $Key => $Result) {
+             $Decimals = preg_split("/\./", $Result["RowHeight"]);
+             if ((!isset($Decimals[1])) || (strlen($Decimals[1]) < 6)) {
+                 $GoodScaleFactors[] = $Key;
+             }
+         }
+
+         /* Found no correct scale, shame,... returns the 1st one as default */
+         if ($GoodScaleFactors == "") {
+             return($Results[$Factors[0]]);
+         }
+
+         /* Find the factor that cause the maximum number of Rows */
+         $MaxRows = 0;
+         $BestFactor = 0;
+         foreach ($GoodScaleFactors as $Key => $Factor) {
+             if ($Results[$Factor]["Rows"] > $MaxRows) {
+                 $MaxRows = $Results[$Factor]["Rows"];
+                 $BestFactor = $Factor;
+             }
+         }
+
+         /* Return the best visual scale */
+         return($Results[$BestFactor]);
+     }
+
+     /* Compute the best matching scale based on size & factors */
+     public function processScale($XMin, $XMax, $MaxDivs, $Factors, $AxisID)
+     {
+         $ScaleHeight = abs(ceil($XMax)-floor($XMin));
+
+         if (isset($this->DataSet->Data["Axis"][$AxisID]["Format"])) {
+             $Format = $this->DataSet->Data["Axis"][$AxisID]["Format"];
+         } else {
+             $Format = null;
+         }
+
+         if (isset($this->DataSet->Data["Axis"][$AxisID]["Display"])) {
+             $Mode = $this->DataSet->Data["Axis"][$AxisID]["Display"];
+         } else {
+             $Mode = AXIS_FORMAT_DEFAULT;
+         }
+
+         $Scale = "";
+         if ($XMin != $XMax) {
+             $Found = false;
+             $Rescaled = false;
+             $Scaled10Factor = .0001;
+             $Result = 0;
+             while (!$Found) {
+                 foreach ($Factors as $Key => $Factor) {
+                     if (!$Found) {
+                         if (!($this->modulo($XMin, $Factor*$Scaled10Factor) == 0) || ($XMin != floor($XMin))) {
+                             $XMinRescaled = floor($XMin/($Factor*$Scaled10Factor))*$Factor*$Scaled10Factor;
+                         } else {
+                             $XMinRescaled = $XMin;
+                         }
+                         if (!($this->modulo($XMax, $Factor*$Scaled10Factor) == 0) || ($XMax != floor($XMax))) {
+                             $XMaxRescaled = floor($XMax/($Factor*$Scaled10Factor))*$Factor*$Scaled10Factor+($Factor*$Scaled10Factor);
+                         } else {
+                             $XMaxRescaled = $XMax;
+                         }
+                         $ScaleHeightRescaled = abs($XMaxRescaled-$XMinRescaled);
+
+                         if (!$Found && floor($ScaleHeightRescaled/($Factor*$Scaled10Factor)) <= $MaxDivs) {
+                             $Found = true;
+                             $Rescaled = true;
+                             $Result = $Factor * $Scaled10Factor;
+                         }
+                     }
+                 }
+                 $Scaled10Factor = $Scaled10Factor * 10;
+             }
+
+             /* ReCall Min / Max / Height */
+             if ($Rescaled) {
+                 $XMin = $XMinRescaled;
+                 $XMax = $XMaxRescaled;
+                 $ScaleHeight = $ScaleHeightRescaled;
+             }
+
+             /* Compute rows size */
+             $Rows      = floor($ScaleHeight / $Result);
+             if ($Rows == 0) {
+                 $Rows = 1;
+             }
+             $RowHeight = $ScaleHeight / $Rows;
+
+             /* Return the results */
+             $Scale["Rows"] = $Rows;
+             $Scale["RowHeight"] = $RowHeight;
+             $Scale["XMin"] = $XMin;
+             $Scale["XMax"] = $XMax;
+
+             /* Compute the needed decimals for the metric view to avoid repetition of the same X Axis labels */
+             if ($Mode == AXIS_FORMAT_METRIC && $Format == null) {
+                 $Done = false;
+                 $GoodDecimals = 0;
+                 for ($Decimals=0;$Decimals<=10;$Decimals++) {
+                     if (!$Done) {
+                         $LastLabel = "zob";
+                         $ScaleOK = true;
+                         for ($i=0;$i<=$Rows;$i++) {
+                             $Value = $XMin + $i*$RowHeight;
+                             $Label = $this->scaleFormat($Value, AXIS_FORMAT_METRIC, $Decimals);
+
+                             if ($LastLabel == $Label) {
+                                 $ScaleOK = false;
+                             }
+                             $LastLabel = $Label;
+                         }
+                         if ($ScaleOK) {
+                             $Done = true;
+                             $GoodDecimals = $Decimals;
+                         }
+                     }
+                 }
+
+                 $Scale["Format"] = $GoodDecimals;
+             }
+         } else {
+             /* If all values are the same we keep a +1/-1 scale */
+             $Rows = 2;
+             $XMin = $XMax-1;
+             $XMax = $XMax+1;
+             $RowHeight = 1;
+
+             /* Return the results */
+             $Scale["Rows"] = $Rows;
+             $Scale["RowHeight"] = $RowHeight;
+             $Scale["XMin"] = $XMin;
+             $Scale["XMax"] = $XMax;
+         }
+
+         return($Scale);
+     }
+
+     public function modulo($Value1, $Value2)
+     {
+         if (floor($Value2) == 0) {
+             return(0);
+         }
+         if (floor($Value2) != 0) {
+             return($Value1 % $Value2);
+         }
+
+         $MinValue = min($Value1, $Value2);
+         $Factor = 10;
+         while (floor($MinValue*$Factor) == 0) {
+             $Factor = $Factor * 10;
+         }
+
+         return(($Value1*$Factor) % ($Value2*$Factor));
+     }
+
+     /* Draw an X threshold */
+     public function drawXThreshold($Value, $Format="")
+     {
+         $R			= isset($Format["R"]) ? $Format["R"] : 255;
+         $G			= isset($Format["G"]) ? $Format["G"] : 0;
+         $B			= isset($Format["B"]) ? $Format["B"] : 0;
+         $Alpha		= isset($Format["Alpha"]) ? $Format["Alpha"] : 50;
+         $Weight		= isset($Format["Weight"]) ? $Format["Weight"] : null;
+         $Ticks		= isset($Format["Ticks"]) ? $Format["Ticks"] : 6;
+         $Wide		= isset($Format["Wide"]) ? $Format["Wide"] : false;
+         $WideFactor	= isset($Format["WideFactor"]) ? $Format["WideFactor"] : 5;
+         $WriteCaption	= isset($Format["WriteCaption"]) ? $Format["WriteCaption"] : false;
+         $Caption		= isset($Format["Caption"]) ? $Format["Caption"] : null;
+         $CaptionAlign	= isset($Format["CaptionAlign"]) ? $Format["CaptionAlign"] : CAPTION_LEFT_TOP;
+         $CaptionOffset     = isset($Format["CaptionOffset"]) ? $Format["CaptionOffset"] : 5;
+         $CaptionR		= isset($Format["CaptionR"]) ? $Format["CaptionR"] : 255;
+         $CaptionG		= isset($Format["CaptionG"]) ? $Format["CaptionG"] : 255;
+         $CaptionB		= isset($Format["CaptionB"]) ? $Format["CaptionB"] : 255;
+         $CaptionAlpha	= isset($Format["CaptionAlpha"]) ? $Format["CaptionAlpha"] : 100;
+         $DrawBox		= isset($Format["DrawBox"]) ? $Format["DrawBox"] : true;
+         $DrawBoxBorder	= isset($Format["DrawBoxBorder"]) ? $Format["DrawBoxBorder"] : false;
+         $BorderOffset	= isset($Format["BorderOffset"]) ? $Format["BorderOffset"] : 3;
+         $BoxRounded	= isset($Format["BoxRounded"]) ? $Format["BoxRounded"] : true;
+         $RoundedRadius	= isset($Format["RoundedRadius"]) ? $Format["RoundedRadius"] : 3;
+         $BoxR		= isset($Format["BoxR"]) ? $Format["BoxR"] : 0;
+         $BoxG		= isset($Format["BoxG"]) ? $Format["BoxG"] : 0;
+         $BoxB		= isset($Format["BoxB"]) ? $Format["BoxB"] : 0;
+         $BoxAlpha		= isset($Format["BoxAlpha"]) ? $Format["BoxAlpha"] : 30;
+         $BoxSurrounding	= isset($Format["BoxSurrounding"]) ? $Format["BoxSurrounding"] : "";
+         $BoxBorderR	= isset($Format["BoxBorderR"]) ? $Format["BoxBorderR"] : 255;
+         $BoxBorderG	= isset($Format["BoxBorderG"]) ? $Format["BoxBorderG"] : 255;
+         $BoxBorderB	= isset($Format["BoxBorderB"]) ? $Format["BoxBorderB"] : 255;
+         $BoxBorderAlpha	= isset($Format["BoxBorderAlpha"]) ? $Format["BoxBorderAlpha"] : 100;
+         $ValueIsLabel	= isset($Format["ValueIsLabel"]) ? $Format["ValueIsLabel"] : false;
+
+         $Data           = $this->DataSet->getData();
+         $AbscissaMargin = $this->getAbscissaMargin($Data);
+         $XScale         = $this->scaleGetXSettings();
+
+         if (is_array($Value)) {
+             foreach ($Value as $Key => $ID) {
+                 $this->drawXThreshold($ID, $Format);
+             }
+             return(0);
+         }
+
+         if ($ValueIsLabel) {
+             $Format["ValueIsLabel"] = false;
+             foreach ($Data["Series"][$Data["Abscissa"]]["Data"] as $Key => $SerieValue) {
+                 if ($SerieValue == $Value) {
+                     $this->drawXThreshold($Key, $Format);
+                 }
+             }
+
+             return(0);
+         }
+
+         $CaptionSettings = array("DrawBox"=>$DrawBox,"DrawBoxBorder"=>$DrawBoxBorder,"BorderOffset"=>$BorderOffset,"BoxRounded"=>$BoxRounded,"RoundedRadius"=>$RoundedRadius,
                               "BoxR"=>$BoxR,"BoxG"=>$BoxG,"BoxB"=>$BoxB,"BoxAlpha"=>$BoxAlpha,"BoxSurrounding"=>$BoxSurrounding,
                               "BoxBorderR"=>$BoxBorderR,"BoxBorderG"=>$BoxBorderG,"BoxBorderB"=>$BoxBorderB,"BoxBorderAlpha"=>$BoxBorderAlpha,
                               "R"=>$CaptionR,"G"=>$CaptionG,"B"=>$CaptionB,"Alpha"=>$CaptionAlpha);
 
-     if ( $Caption == NULL )
-      {
-       if ( isset($Data["Abscissa"]) )
-        {
-         if ( isset($Data["Series"][$Data["Abscissa"]]["Data"][$Value]) )
-          $Caption = $Data["Series"][$Data["Abscissa"]]["Data"][$Value];
-         else
-          $Caption = $Value;
-        }
-       else
-        $Caption = $Value;
-      }
-
-     if ( $Data["Orientation"] == SCALE_POS_LEFTRIGHT )
-      {
-       $XStep = (($this->GraphAreaX2 - $this->GraphAreaX1) - $XScale[0] *2 ) / $XScale[1];
-       $XPos  = $this->GraphAreaX1 + $XScale[0] + $XStep * $Value;
-       $YPos1 = $this->GraphAreaY1 + $Data["YMargin"];
-       $YPos2 = $this->GraphAreaY2 - $Data["YMargin"];
-
-       if ( $XPos >= $this->GraphAreaX1 + $AbscissaMargin && $XPos <= $this->GraphAreaX2 - $AbscissaMargin )
-        {
-         $this->drawLine($XPos,$YPos1,$XPos,$YPos2,array("R"=>$R,"G"=>$G,"B"=>$B,"Alpha"=>$Alpha,"Ticks"=>$Ticks,"Weight"=>$Weight));
-
-         if ( $Wide )
-          {
-           $this->drawLine($XPos-1,$YPos1,$XPos-1,$YPos2,array("R"=>$R,"G"=>$G,"B"=>$B,"Alpha"=>$Alpha/$WideFactor,"Ticks"=>$Ticks));
-           $this->drawLine($XPos+1,$YPos1,$XPos+1,$YPos2,array("R"=>$R,"G"=>$G,"B"=>$B,"Alpha"=>$Alpha/$WideFactor,"Ticks"=>$Ticks));
-          }
-
-         if ( $WriteCaption )
-          {
-           if ( $CaptionAlign == CAPTION_LEFT_TOP )
-            { $Y = $YPos1 + $CaptionOffset; $CaptionSettings["Align"] = TEXT_ALIGN_TOPMIDDLE; }
-           else 
-            { $Y = $YPos2 - $CaptionOffset; $CaptionSettings["Align"] = TEXT_ALIGN_BOTTOMMIDDLE; }
+         if ($Caption == null) {
+             if (isset($Data["Abscissa"])) {
+                 if (isset($Data["Series"][$Data["Abscissa"]]["Data"][$Value])) {
+                     $Caption = $Data["Series"][$Data["Abscissa"]]["Data"][$Value];
+                 } else {
+                     $Caption = $Value;
+                 }
+             } else {
+                 $Caption = $Value;
+             }
+         }
+
+         if ($Data["Orientation"] == SCALE_POS_LEFTRIGHT) {
+             $XStep = (($this->GraphAreaX2 - $this->GraphAreaX1) - $XScale[0] *2) / $XScale[1];
+             $XPos  = $this->GraphAreaX1 + $XScale[0] + $XStep * $Value;
+             $YPos1 = $this->GraphAreaY1 + $Data["YMargin"];
+             $YPos2 = $this->GraphAreaY2 - $Data["YMargin"];
+
+             if ($XPos >= $this->GraphAreaX1 + $AbscissaMargin && $XPos <= $this->GraphAreaX2 - $AbscissaMargin) {
+                 $this->drawLine($XPos, $YPos1, $XPos, $YPos2, array("R"=>$R,"G"=>$G,"B"=>$B,"Alpha"=>$Alpha,"Ticks"=>$Ticks,"Weight"=>$Weight));
+
+                 if ($Wide) {
+                     $this->drawLine($XPos-1, $YPos1, $XPos-1, $YPos2, array("R"=>$R,"G"=>$G,"B"=>$B,"Alpha"=>$Alpha/$WideFactor,"Ticks"=>$Ticks));
+                     $this->drawLine($XPos+1, $YPos1, $XPos+1, $YPos2, array("R"=>$R,"G"=>$G,"B"=>$B,"Alpha"=>$Alpha/$WideFactor,"Ticks"=>$Ticks));
+                 }
+
+                 if ($WriteCaption) {
+                     if ($CaptionAlign == CAPTION_LEFT_TOP) {
+                         $Y = $YPos1 + $CaptionOffset;
+                         $CaptionSettings["Align"] = TEXT_ALIGN_TOPMIDDLE;
+                     } else {
+                         $Y = $YPos2 - $CaptionOffset;
+                         $CaptionSettings["Align"] = TEXT_ALIGN_BOTTOMMIDDLE;
+                     }
            
-           $this->drawText($XPos,$Y,$Caption,$CaptionSettings);
-          }
-
-         return(array("X"=>$XPos));
-        }
-      }
-     elseif( $Data["Orientation"] == SCALE_POS_TOPBOTTOM )
-      {
-       $XStep = (($this->GraphAreaY2 - $this->GraphAreaY1) - $XScale[0] *2 ) / $XScale[1];
-       $XPos  = $this->GraphAreaY1 + $XScale[0] + $XStep * $Value;
-       $YPos1 = $this->GraphAreaX1 + $Data["YMargin"];
-       $YPos2 = $this->GraphAreaX2 - $Data["YMargin"];
-
-       if ( $XPos >= $this->GraphAreaY1 + $AbscissaMargin && $XPos <= $this->GraphAreaY2 - $AbscissaMargin )
-        {
-         $this->drawLine($YPos1,$XPos,$YPos2,$XPos,array("R"=>$R,"G"=>$G,"B"=>$B,"Alpha"=>$Alpha,"Ticks"=>$Ticks,"Weight"=>$Weight));
-
-         if ( $Wide )
-          {
-           $this->drawLine($YPos1,$XPos-1,$YPos2,$XPos-1,array("R"=>$R,"G"=>$G,"B"=>$B,"Alpha"=>$Alpha/$WideFactor,"Ticks"=>$Ticks));
-           $this->drawLine($YPos1,$XPos+1,$YPos2,$XPos+1,array("R"=>$R,"G"=>$G,"B"=>$B,"Alpha"=>$Alpha/$WideFactor,"Ticks"=>$Ticks));
-          }
-
-         if ( $WriteCaption )
-          {
-           if ( $CaptionAlign == CAPTION_LEFT_TOP )
-            { $Y = $YPos1 + $CaptionOffset; $CaptionSettings["Align"] = TEXT_ALIGN_MIDDLELEFT; }
-           else 
-            { $Y = $YPos2 - $CaptionOffset; $CaptionSettings["Align"] = TEXT_ALIGN_MIDDLERIGHT; }
+                     $this->drawText($XPos, $Y, $Caption, $CaptionSettings);
+                 }
+
+                 return(array("X"=>$XPos));
+             }
+         } elseif ($Data["Orientation"] == SCALE_POS_TOPBOTTOM) {
+             $XStep = (($this->GraphAreaY2 - $this->GraphAreaY1) - $XScale[0] *2) / $XScale[1];
+             $XPos  = $this->GraphAreaY1 + $XScale[0] + $XStep * $Value;
+             $YPos1 = $this->GraphAreaX1 + $Data["YMargin"];
+             $YPos2 = $this->GraphAreaX2 - $Data["YMargin"];
+
+             if ($XPos >= $this->GraphAreaY1 + $AbscissaMargin && $XPos <= $this->GraphAreaY2 - $AbscissaMargin) {
+                 $this->drawLine($YPos1, $XPos, $YPos2, $XPos, array("R"=>$R,"G"=>$G,"B"=>$B,"Alpha"=>$Alpha,"Ticks"=>$Ticks,"Weight"=>$Weight));
+
+                 if ($Wide) {
+                     $this->drawLine($YPos1, $XPos-1, $YPos2, $XPos-1, array("R"=>$R,"G"=>$G,"B"=>$B,"Alpha"=>$Alpha/$WideFactor,"Ticks"=>$Ticks));
+                     $this->drawLine($YPos1, $XPos+1, $YPos2, $XPos+1, array("R"=>$R,"G"=>$G,"B"=>$B,"Alpha"=>$Alpha/$WideFactor,"Ticks"=>$Ticks));
+                 }
+
+                 if ($WriteCaption) {
+                     if ($CaptionAlign == CAPTION_LEFT_TOP) {
+                         $Y = $YPos1 + $CaptionOffset;
+                         $CaptionSettings["Align"] = TEXT_ALIGN_MIDDLELEFT;
+                     } else {
+                         $Y = $YPos2 - $CaptionOffset;
+                         $CaptionSettings["Align"] = TEXT_ALIGN_MIDDLERIGHT;
+                     }
            
-           $this->drawText($Y,$XPos,$Caption,$CaptionSettings);
-          }
-
-         return(array("X"=>$XPos));
-        }
-      }
-    }
-
-   /* Draw an X threshold area */
-   function drawXThresholdArea($Value1,$Value2,$Format="")
-    {
-     $R		= isset($Format["R"]) ? $Format["R"] : 255;
-     $G		= isset($Format["G"]) ? $Format["G"] : 0;
-     $B		= isset($Format["B"]) ? $Format["B"] : 0;
-     $Alpha	= isset($Format["Alpha"]) ? $Format["Alpha"] : 20;
-     $Border    = isset($Format["Border"]) ? $Format["Border"] : TRUE;
-     $BorderR   = isset($Format["BorderR"]) ? $Format["BorderR"] : $R;
-     $BorderG   = isset($Format["BorderG"]) ? $Format["BorderG"] : $G;
-     $BorderB   = isset($Format["BorderB"]) ? $Format["BorderB"] : $B;
-     $BorderAlpha = isset($Format["BorderAlpha"]) ? $Format["BorderAlpha"] : $Alpha + 20;
-     $BorderTicks = isset($Format["BorderTicks"]) ? $Format["BorderTicks"] : 2;
-     $AreaName 	= isset($Format["AreaName"]) ? $Format["AreaName"] : NULL;
-     $NameAngle	= isset($Format["NameAngle"]) ? $Format["NameAngle"] : ZONE_NAME_ANGLE_AUTO;
-     $NameR	= isset($Format["NameR"]) ? $Format["NameR"] : 255;
-     $NameG	= isset($Format["NameG"]) ? $Format["NameG"] : 255;
-     $NameB	= isset($Format["NameB"]) ? $Format["NameB"] : 255;
-     $NameAlpha	= isset($Format["NameAlpha"]) ? $Format["NameAlpha"] : 100;
-     $DisableShadowOnArea = isset($Format["DisableShadowOnArea"]) ? $Format["DisableShadowOnArea"] : TRUE;
-
-     $RestoreShadow = $this->Shadow;
-     if ( $DisableShadowOnArea && $this->Shadow ) { $this->Shadow = FALSE; }
-
-     if ($BorderAlpha >100) { $BorderAlpha = 100;}
-
-     $Data           = $this->DataSet->getData();
-     $XScale         = $this->scaleGetXSettings();
-     $AbscissaMargin = $this->getAbscissaMargin($Data);
-
-     if ( $Data["Orientation"] == SCALE_POS_LEFTRIGHT )
-      {
-       $XStep = (($this->GraphAreaX2 - $this->GraphAreaX1) - $XScale[0] *2 ) / $XScale[1];
-       $XPos1 = $this->GraphAreaX1 + $XScale[0] + $XStep * $Value1;
-       $XPos2 = $this->GraphAreaX1 + $XScale[0] + $XStep * $Value2;
-       $YPos1 = $this->GraphAreaY1 + $Data["YMargin"];
-       $YPos2 = $this->GraphAreaY2 - $Data["YMargin"];
-
-       if ( $XPos1 < $this->GraphAreaX1 + $XScale[0] ) { $XPos1 = $this->GraphAreaX1 + $XScale[0]; }
-       if ( $XPos1 > $this->GraphAreaX2 - $XScale[0] ) { $XPos1 = $this->GraphAreaX2 - $XScale[0]; }
-       if ( $XPos2 < $this->GraphAreaX1 + $XScale[0] ) { $XPos2 = $this->GraphAreaX1 + $XScale[0]; }
-       if ( $XPos2 > $this->GraphAreaX2 - $XScale[0] ) { $XPos2 = $this->GraphAreaX2 - $XScale[0]; }
-
-       $this->drawFilledRectangle($XPos1,$YPos1,$XPos2,$YPos2,array("R"=>$R,"G"=>$G,"B"=>$B,"Alpha"=>$Alpha));
-
-       if ( $Border )
-        {
-         $this->drawLine($XPos1,$YPos1,$XPos1,$YPos2,array("R"=>$BorderR,"G"=>$BorderG,"B"=>$BorderB,"Alpha"=>$BorderAlpha,"Ticks"=>$BorderTicks));
-         $this->drawLine($XPos2,$YPos1,$XPos2,$YPos2,array("R"=>$BorderR,"G"=>$BorderG,"B"=>$BorderB,"Alpha"=>$BorderAlpha,"Ticks"=>$BorderTicks));
-        }
-
-       if ( $AreaName != NULL )
-        {
-         $XPos = ($XPos2-$XPos1)/2 + $XPos1;
-         $YPos = ($YPos2-$YPos1)/2 + $YPos1;
-
-         if ( $NameAngle == ZONE_NAME_ANGLE_AUTO )
-          {
-           $TxtPos   = $this->getTextBox($XPos,$YPos,$this->FontName,$this->FontSize,0,$AreaName);
-           $TxtWidth = $TxtPos[1]["X"] - $TxtPos[0]["X"];
-           if ( abs($XPos2 - $XPos1) > $TxtWidth ) { $NameAngle = 0; } else { $NameAngle = 90; }
-          }
-         $this->Shadow = $RestoreShadow;
-         $this->drawText($XPos,$YPos,$AreaName,array("R"=>$NameR,"G"=>$NameG,"B"=>$NameB,"Alpha"=>$NameAlpha,"Angle"=>$NameAngle,"Align"=>TEXT_ALIGN_MIDDLEMIDDLE));
-         if ( $DisableShadowOnArea ) { $this->Shadow = FALSE; }
-        }
-
-       $this->Shadow = $RestoreShadow;
-       return(array("X1"=>$XPos1,"X2"=>$XPos2));
-      }
-     elseif ( $Data["Orientation"] == SCALE_POS_TOPBOTTOM )
-      {
-       $XStep = (($this->GraphAreaY2 - $this->GraphAreaY1) - $XScale[0] *2 ) / $XScale[1];
-       $XPos1 = $this->GraphAreaY1 + $XScale[0] + $XStep * $Value1;
-       $XPos2 = $this->GraphAreaY1 + $XScale[0] + $XStep * $Value2;
-       $YPos1 = $this->GraphAreaX1 + $Data["YMargin"];
-       $YPos2 = $this->GraphAreaX2 - $Data["YMargin"];
-
-       if ( $XPos1 < $this->GraphAreaY1 + $XScale[0] ) { $XPos1 = $this->GraphAreaY1 + $XScale[0]; }
-       if ( $XPos1 > $this->GraphAreaY2 - $XScale[0] ) { $XPos1 = $this->GraphAreaY2 - $XScale[0]; }
-       if ( $XPos2 < $this->GraphAreaY1 + $XScale[0] ) { $XPos2 = $this->GraphAreaY1 + $XScale[0]; }
-       if ( $XPos2 > $this->GraphAreaY2 - $XScale[0] ) { $XPos2 = $this->GraphAreaY2 - $XScale[0]; }
-
-       $this->drawFilledRectangle($YPos1,$XPos1,$YPos2,$XPos2,array("R"=>$R,"G"=>$G,"B"=>$B,"Alpha"=>$Alpha));
-
-       if ( $Border )
-        {
-         $this->drawLine($YPos1,$XPos1,$YPos2,$XPos1,array("R"=>$BorderR,"G"=>$BorderG,"B"=>$BorderB,"Alpha"=>$BorderAlpha,"Ticks"=>$BorderTicks));
-         $this->drawLine($YPos1,$XPos2,$YPos2,$XPos2,array("R"=>$BorderR,"G"=>$BorderG,"B"=>$BorderB,"Alpha"=>$BorderAlpha,"Ticks"=>$BorderTicks));
-        }
-
-       if ( $AreaName != NULL )
-        {
-         $XPos = ($XPos2-$XPos1)/2 + $XPos1;
-         $YPos = ($YPos2-$YPos1)/2 + $YPos1;
-
-         $this->Shadow = $RestoreShadow;
-         $this->drawText($YPos,$XPos,$AreaName,array("R"=>$NameR,"G"=>$NameG,"B"=>$NameB,"Alpha"=>$NameAlpha,"Angle"=>0,"Align"=>TEXT_ALIGN_MIDDLEMIDDLE));
-         if ( $DisableShadowOnArea ) { $this->Shadow = FALSE; }
-        }
-
-       $this->Shadow = $RestoreShadow;
-       return(array("X1"=>$XPos1,"X2"=>$XPos2));
-      }
-    }
-
-   /* Draw an Y threshold with the computed scale */
-   function drawThreshold($Value,$Format="")
-    {
-     $AxisID		= isset($Format["AxisID"]) ? $Format["AxisID"] : 0;
-     $R			= isset($Format["R"]) ? $Format["R"] : 255;
-     $G			= isset($Format["G"]) ? $Format["G"] : 0;
-     $B			= isset($Format["B"]) ? $Format["B"] : 0;
-     $Alpha		= isset($Format["Alpha"]) ? $Format["Alpha"] : 50;
-     $Weight		= isset($Format["Weight"]) ? $Format["Weight"] : NULL;
-     $Ticks		= isset($Format["Ticks"]) ? $Format["Ticks"] : 6;
-     $Wide		= isset($Format["Wide"]) ? $Format["Wide"] : FALSE;
-     $WideFactor	= isset($Format["WideFactor"]) ? $Format["WideFactor"] : 5;
-     $WriteCaption	= isset($Format["WriteCaption"]) ? $Format["WriteCaption"] : FALSE;
-     $Caption		= isset($Format["Caption"]) ? $Format["Caption"] : NULL;
-     $CaptionAlign	= isset($Format["CaptionAlign"]) ? $Format["CaptionAlign"] : CAPTION_LEFT_TOP;
-     $CaptionOffset     = isset($Format["CaptionOffset"]) ? $Format["CaptionOffset"] : 10;
-     $CaptionR		= isset($Format["CaptionR"]) ? $Format["CaptionR"] : 255;
-     $CaptionG		= isset($Format["CaptionG"]) ? $Format["CaptionG"] : 255;
-     $CaptionB		= isset($Format["CaptionB"]) ? $Format["CaptionB"] : 255;
-     $CaptionAlpha	= isset($Format["CaptionAlpha"]) ? $Format["CaptionAlpha"] : 100;
-     $DrawBox		= isset($Format["DrawBox"]) ? $Format["DrawBox"] : TRUE;
-     $DrawBoxBorder	= isset($Format["DrawBoxBorder"]) ? $Format["DrawBoxBorder"] : FALSE;
-     $BorderOffset	= isset($Format["BorderOffset"]) ? $Format["BorderOffset"] : 5;
-     $BoxRounded	= isset($Format["BoxRounded"]) ? $Format["BoxRounded"] : TRUE;
-     $RoundedRadius	= isset($Format["RoundedRadius"]) ? $Format["RoundedRadius"] : 3;
-     $BoxR		= isset($Format["BoxR"]) ? $Format["BoxR"] : 0;
-     $BoxG		= isset($Format["BoxG"]) ? $Format["BoxG"] : 0;
-     $BoxB		= isset($Format["BoxB"]) ? $Format["BoxB"] : 0;
-     $BoxAlpha		= isset($Format["BoxAlpha"]) ? $Format["BoxAlpha"] : 20;
-     $BoxSurrounding	= isset($Format["BoxSurrounding"]) ? $Format["BoxSurrounding"] : "";
-     $BoxBorderR	= isset($Format["BoxBorderR"]) ? $Format["BoxBorderR"] : 255;
-     $BoxBorderG	= isset($Format["BoxBorderG"]) ? $Format["BoxBorderG"] : 255;
-     $BoxBorderB	= isset($Format["BoxBorderB"]) ? $Format["BoxBorderB"] : 255;
-     $BoxBorderAlpha	= isset($Format["BoxBorderAlpha"]) ? $Format["BoxBorderAlpha"] : 100;
-     $NoMargin		= isset($Format["NoMargin"]) ? $Format["NoMargin"] : FALSE;
-
-     if ( is_array($Value) ) { foreach ($Value as $Key => $ID) { $this->drawThreshold($ID,$Format); } return(0); }
-
-     $CaptionSettings = array("DrawBox"=>$DrawBox,"DrawBoxBorder"=>$DrawBoxBorder,"BorderOffset"=>$BorderOffset,"BoxRounded"=>$BoxRounded,"RoundedRadius"=>$RoundedRadius,
+                     $this->drawText($Y, $XPos, $Caption, $CaptionSettings);
+                 }
+
+                 return(array("X"=>$XPos));
+             }
+         }
+     }
+
+     /* Draw an X threshold area */
+     public function drawXThresholdArea($Value1, $Value2, $Format="")
+     {
+         $R		= isset($Format["R"]) ? $Format["R"] : 255;
+         $G		= isset($Format["G"]) ? $Format["G"] : 0;
+         $B		= isset($Format["B"]) ? $Format["B"] : 0;
+         $Alpha	= isset($Format["Alpha"]) ? $Format["Alpha"] : 20;
+         $Border    = isset($Format["Border"]) ? $Format["Border"] : true;
+         $BorderR   = isset($Format["BorderR"]) ? $Format["BorderR"] : $R;
+         $BorderG   = isset($Format["BorderG"]) ? $Format["BorderG"] : $G;
+         $BorderB   = isset($Format["BorderB"]) ? $Format["BorderB"] : $B;
+         $BorderAlpha = isset($Format["BorderAlpha"]) ? $Format["BorderAlpha"] : $Alpha + 20;
+         $BorderTicks = isset($Format["BorderTicks"]) ? $Format["BorderTicks"] : 2;
+         $AreaName 	= isset($Format["AreaName"]) ? $Format["AreaName"] : null;
+         $NameAngle	= isset($Format["NameAngle"]) ? $Format["NameAngle"] : ZONE_NAME_ANGLE_AUTO;
+         $NameR	= isset($Format["NameR"]) ? $Format["NameR"] : 255;
+         $NameG	= isset($Format["NameG"]) ? $Format["NameG"] : 255;
+         $NameB	= isset($Format["NameB"]) ? $Format["NameB"] : 255;
+         $NameAlpha	= isset($Format["NameAlpha"]) ? $Format["NameAlpha"] : 100;
+         $DisableShadowOnArea = isset($Format["DisableShadowOnArea"]) ? $Format["DisableShadowOnArea"] : true;
+
+         $RestoreShadow = $this->Shadow;
+         if ($DisableShadowOnArea && $this->Shadow) {
+             $this->Shadow = false;
+         }
+
+         if ($BorderAlpha >100) {
+             $BorderAlpha = 100;
+         }
+
+         $Data           = $this->DataSet->getData();
+         $XScale         = $this->scaleGetXSettings();
+         $AbscissaMargin = $this->getAbscissaMargin($Data);
+
+         if ($Data["Orientation"] == SCALE_POS_LEFTRIGHT) {
+             $XStep = (($this->GraphAreaX2 - $this->GraphAreaX1) - $XScale[0] *2) / $XScale[1];
+             $XPos1 = $this->GraphAreaX1 + $XScale[0] + $XStep * $Value1;
+             $XPos2 = $this->GraphAreaX1 + $XScale[0] + $XStep * $Value2;
+             $YPos1 = $this->GraphAreaY1 + $Data["YMargin"];
+             $YPos2 = $this->GraphAreaY2 - $Data["YMargin"];
+
+             if ($XPos1 < $this->GraphAreaX1 + $XScale[0]) {
+                 $XPos1 = $this->GraphAreaX1 + $XScale[0];
+             }
+             if ($XPos1 > $this->GraphAreaX2 - $XScale[0]) {
+                 $XPos1 = $this->GraphAreaX2 - $XScale[0];
+             }
+             if ($XPos2 < $this->GraphAreaX1 + $XScale[0]) {
+                 $XPos2 = $this->GraphAreaX1 + $XScale[0];
+             }
+             if ($XPos2 > $this->GraphAreaX2 - $XScale[0]) {
+                 $XPos2 = $this->GraphAreaX2 - $XScale[0];
+             }
+
+             $this->drawFilledRectangle($XPos1, $YPos1, $XPos2, $YPos2, array("R"=>$R,"G"=>$G,"B"=>$B,"Alpha"=>$Alpha));
+
+             if ($Border) {
+                 $this->drawLine($XPos1, $YPos1, $XPos1, $YPos2, array("R"=>$BorderR,"G"=>$BorderG,"B"=>$BorderB,"Alpha"=>$BorderAlpha,"Ticks"=>$BorderTicks));
+                 $this->drawLine($XPos2, $YPos1, $XPos2, $YPos2, array("R"=>$BorderR,"G"=>$BorderG,"B"=>$BorderB,"Alpha"=>$BorderAlpha,"Ticks"=>$BorderTicks));
+             }
+
+             if ($AreaName != null) {
+                 $XPos = ($XPos2-$XPos1)/2 + $XPos1;
+                 $YPos = ($YPos2-$YPos1)/2 + $YPos1;
+
+                 if ($NameAngle == ZONE_NAME_ANGLE_AUTO) {
+                     $TxtPos   = $this->getTextBox($XPos, $YPos, $this->FontName, $this->FontSize, 0, $AreaName);
+                     $TxtWidth = $TxtPos[1]["X"] - $TxtPos[0]["X"];
+                     if (abs($XPos2 - $XPos1) > $TxtWidth) {
+                         $NameAngle = 0;
+                     } else {
+                         $NameAngle = 90;
+                     }
+                 }
+                 $this->Shadow = $RestoreShadow;
+                 $this->drawText($XPos, $YPos, $AreaName, array("R"=>$NameR,"G"=>$NameG,"B"=>$NameB,"Alpha"=>$NameAlpha,"Angle"=>$NameAngle,"Align"=>TEXT_ALIGN_MIDDLEMIDDLE));
+                 if ($DisableShadowOnArea) {
+                     $this->Shadow = false;
+                 }
+             }
+
+             $this->Shadow = $RestoreShadow;
+             return(array("X1"=>$XPos1,"X2"=>$XPos2));
+         } elseif ($Data["Orientation"] == SCALE_POS_TOPBOTTOM) {
+             $XStep = (($this->GraphAreaY2 - $this->GraphAreaY1) - $XScale[0] *2) / $XScale[1];
+             $XPos1 = $this->GraphAreaY1 + $XScale[0] + $XStep * $Value1;
+             $XPos2 = $this->GraphAreaY1 + $XScale[0] + $XStep * $Value2;
+             $YPos1 = $this->GraphAreaX1 + $Data["YMargin"];
+             $YPos2 = $this->GraphAreaX2 - $Data["YMargin"];
+
+             if ($XPos1 < $this->GraphAreaY1 + $XScale[0]) {
+                 $XPos1 = $this->GraphAreaY1 + $XScale[0];
+             }
+             if ($XPos1 > $this->GraphAreaY2 - $XScale[0]) {
+                 $XPos1 = $this->GraphAreaY2 - $XScale[0];
+             }
+             if ($XPos2 < $this->GraphAreaY1 + $XScale[0]) {
+                 $XPos2 = $this->GraphAreaY1 + $XScale[0];
+             }
+             if ($XPos2 > $this->GraphAreaY2 - $XScale[0]) {
+                 $XPos2 = $this->GraphAreaY2 - $XScale[0];
+             }
+
+             $this->drawFilledRectangle($YPos1, $XPos1, $YPos2, $XPos2, array("R"=>$R,"G"=>$G,"B"=>$B,"Alpha"=>$Alpha));
+
+             if ($Border) {
+                 $this->drawLine($YPos1, $XPos1, $YPos2, $XPos1, array("R"=>$BorderR,"G"=>$BorderG,"B"=>$BorderB,"Alpha"=>$BorderAlpha,"Ticks"=>$BorderTicks));
+                 $this->drawLine($YPos1, $XPos2, $YPos2, $XPos2, array("R"=>$BorderR,"G"=>$BorderG,"B"=>$BorderB,"Alpha"=>$BorderAlpha,"Ticks"=>$BorderTicks));
+             }
+
+             if ($AreaName != null) {
+                 $XPos = ($XPos2-$XPos1)/2 + $XPos1;
+                 $YPos = ($YPos2-$YPos1)/2 + $YPos1;
+
+                 $this->Shadow = $RestoreShadow;
+                 $this->drawText($YPos, $XPos, $AreaName, array("R"=>$NameR,"G"=>$NameG,"B"=>$NameB,"Alpha"=>$NameAlpha,"Angle"=>0,"Align"=>TEXT_ALIGN_MIDDLEMIDDLE));
+                 if ($DisableShadowOnArea) {
+                     $this->Shadow = false;
+                 }
+             }
+
+             $this->Shadow = $RestoreShadow;
+             return(array("X1"=>$XPos1,"X2"=>$XPos2));
+         }
+     }
+
+     /* Draw an Y threshold with the computed scale */
+     public function drawThreshold($Value, $Format="")
+     {
+         $AxisID		= isset($Format["AxisID"]) ? $Format["AxisID"] : 0;
+         $R			= isset($Format["R"]) ? $Format["R"] : 255;
+         $G			= isset($Format["G"]) ? $Format["G"] : 0;
+         $B			= isset($Format["B"]) ? $Format["B"] : 0;
+         $Alpha		= isset($Format["Alpha"]) ? $Format["Alpha"] : 50;
+         $Weight		= isset($Format["Weight"]) ? $Format["Weight"] : null;
+         $Ticks		= isset($Format["Ticks"]) ? $Format["Ticks"] : 6;
+         $Wide		= isset($Format["Wide"]) ? $Format["Wide"] : false;
+         $WideFactor	= isset($Format["WideFactor"]) ? $Format["WideFactor"] : 5;
+         $WriteCaption	= isset($Format["WriteCaption"]) ? $Format["WriteCaption"] : false;
+         $Caption		= isset($Format["Caption"]) ? $Format["Caption"] : null;
+         $CaptionAlign	= isset($Format["CaptionAlign"]) ? $Format["CaptionAlign"] : CAPTION_LEFT_TOP;
+         $CaptionOffset     = isset($Format["CaptionOffset"]) ? $Format["CaptionOffset"] : 10;
+         $CaptionR		= isset($Format["CaptionR"]) ? $Format["CaptionR"] : 255;
+         $CaptionG		= isset($Format["CaptionG"]) ? $Format["CaptionG"] : 255;
+         $CaptionB		= isset($Format["CaptionB"]) ? $Format["CaptionB"] : 255;
+         $CaptionAlpha	= isset($Format["CaptionAlpha"]) ? $Format["CaptionAlpha"] : 100;
+         $DrawBox		= isset($Format["DrawBox"]) ? $Format["DrawBox"] : true;
+         $DrawBoxBorder	= isset($Format["DrawBoxBorder"]) ? $Format["DrawBoxBorder"] : false;
+         $BorderOffset	= isset($Format["BorderOffset"]) ? $Format["BorderOffset"] : 5;
+         $BoxRounded	= isset($Format["BoxRounded"]) ? $Format["BoxRounded"] : true;
+         $RoundedRadius	= isset($Format["RoundedRadius"]) ? $Format["RoundedRadius"] : 3;
+         $BoxR		= isset($Format["BoxR"]) ? $Format["BoxR"] : 0;
+         $BoxG		= isset($Format["BoxG"]) ? $Format["BoxG"] : 0;
+         $BoxB		= isset($Format["BoxB"]) ? $Format["BoxB"] : 0;
+         $BoxAlpha		= isset($Format["BoxAlpha"]) ? $Format["BoxAlpha"] : 20;
+         $BoxSurrounding	= isset($Format["BoxSurrounding"]) ? $Format["BoxSurrounding"] : "";
+         $BoxBorderR	= isset($Format["BoxBorderR"]) ? $Format["BoxBorderR"] : 255;
+         $BoxBorderG	= isset($Format["BoxBorderG"]) ? $Format["BoxBorderG"] : 255;
+         $BoxBorderB	= isset($Format["BoxBorderB"]) ? $Format["BoxBorderB"] : 255;
+         $BoxBorderAlpha	= isset($Format["BoxBorderAlpha"]) ? $Format["BoxBorderAlpha"] : 100;
+         $NoMargin		= isset($Format["NoMargin"]) ? $Format["NoMargin"] : false;
+
+         if (is_array($Value)) {
+             foreach ($Value as $Key => $ID) {
+                 $this->drawThreshold($ID, $Format);
+             }
+             return(0);
+         }
+
+         $CaptionSettings = array("DrawBox"=>$DrawBox,"DrawBoxBorder"=>$DrawBoxBorder,"BorderOffset"=>$BorderOffset,"BoxRounded"=>$BoxRounded,"RoundedRadius"=>$RoundedRadius,
                               "BoxR"=>$BoxR,"BoxG"=>$BoxG,"BoxB"=>$BoxB,"BoxAlpha"=>$BoxAlpha,"BoxSurrounding"=>$BoxSurrounding,
                               "BoxBorderR"=>$BoxBorderR,"BoxBorderG"=>$BoxBorderG,"BoxBorderB"=>$BoxBorderB,"BoxBorderAlpha"=>$BoxBorderAlpha,
                               "R"=>$CaptionR,"G"=>$CaptionG,"B"=>$CaptionB,"Alpha"=>$CaptionAlpha);
 
-     $Data           = $this->DataSet->getData();
-     $AbscissaMargin = $this->getAbscissaMargin($Data);
-
-     if ( $NoMargin ) { $AbscissaMargin = 0; }
-     if ( !isset($Data["Axis"][$AxisID]) ) { return(-1); }
-     if ( $Caption == NULL ) { $Caption = $Value; }
-
-     if ( $Data["Orientation"] == SCALE_POS_LEFTRIGHT )
-      {
-       $YPos = $this->scaleComputeY($Value,array("AxisID"=>$AxisID));
-       if ( $YPos >= $this->GraphAreaY1+$Data["Axis"][$AxisID]["Margin"] && $YPos <= $this->GraphAreaY2-$Data["Axis"][$AxisID]["Margin"] )
-        {
-         $X1 = $this->GraphAreaX1 + $AbscissaMargin;
-         $X2 = $this->GraphAreaX2 - $AbscissaMargin;
-
-         $this->drawLine($X1,$YPos,$X2,$YPos,array("R"=>$R,"G"=>$G,"B"=>$B,"Alpha"=>$Alpha,"Ticks"=>$Ticks,"Weight"=>$Weight));
-
-         if ( $Wide )
-          {
-           $this->drawLine($X1,$YPos-1,$X2,$YPos-1,array("R"=>$R,"G"=>$G,"B"=>$B,"Alpha"=>$Alpha/$WideFactor,"Ticks"=>$Ticks));
-           $this->drawLine($X1,$YPos+1,$X2,$YPos+1,array("R"=>$R,"G"=>$G,"B"=>$B,"Alpha"=>$Alpha/$WideFactor,"Ticks"=>$Ticks));
-          }
-
-         if ( $WriteCaption )
-          {
-           if ( $CaptionAlign == CAPTION_LEFT_TOP )
-            { $X = $X1 + $CaptionOffset; $CaptionSettings["Align"] = TEXT_ALIGN_MIDDLELEFT; }
-           else 
-            { $X = $X2 - $CaptionOffset; $CaptionSettings["Align"] = TEXT_ALIGN_MIDDLERIGHT; }
+         $Data           = $this->DataSet->getData();
+         $AbscissaMargin = $this->getAbscissaMargin($Data);
+
+         if ($NoMargin) {
+             $AbscissaMargin = 0;
+         }
+         if (!isset($Data["Axis"][$AxisID])) {
+             return(-1);
+         }
+         if ($Caption == null) {
+             $Caption = $Value;
+         }
+
+         if ($Data["Orientation"] == SCALE_POS_LEFTRIGHT) {
+             $YPos = $this->scaleComputeY($Value, array("AxisID"=>$AxisID));
+             if ($YPos >= $this->GraphAreaY1+$Data["Axis"][$AxisID]["Margin"] && $YPos <= $this->GraphAreaY2-$Data["Axis"][$AxisID]["Margin"]) {
+                 $X1 = $this->GraphAreaX1 + $AbscissaMargin;
+                 $X2 = $this->GraphAreaX2 - $AbscissaMargin;
+
+                 $this->drawLine($X1, $YPos, $X2, $YPos, array("R"=>$R,"G"=>$G,"B"=>$B,"Alpha"=>$Alpha,"Ticks"=>$Ticks,"Weight"=>$Weight));
+
+                 if ($Wide) {
+                     $this->drawLine($X1, $YPos-1, $X2, $YPos-1, array("R"=>$R,"G"=>$G,"B"=>$B,"Alpha"=>$Alpha/$WideFactor,"Ticks"=>$Ticks));
+                     $this->drawLine($X1, $YPos+1, $X2, $YPos+1, array("R"=>$R,"G"=>$G,"B"=>$B,"Alpha"=>$Alpha/$WideFactor,"Ticks"=>$Ticks));
+                 }
+
+                 if ($WriteCaption) {
+                     if ($CaptionAlign == CAPTION_LEFT_TOP) {
+                         $X = $X1 + $CaptionOffset;
+                         $CaptionSettings["Align"] = TEXT_ALIGN_MIDDLELEFT;
+                     } else {
+                         $X = $X2 - $CaptionOffset;
+                         $CaptionSettings["Align"] = TEXT_ALIGN_MIDDLERIGHT;
+                     }
            
-           $this->drawText($X,$YPos,$Caption,$CaptionSettings);
-          }
-        }
-
-       return(array("Y"=>$YPos));
-      }
-
-     if ( $Data["Orientation"] == SCALE_POS_TOPBOTTOM )
-      {
-       $XPos = $this->scaleComputeY($Value,array("AxisID"=>$AxisID));
-       if ( $XPos >= $this->GraphAreaX1+$Data["Axis"][$AxisID]["Margin"] && $XPos <= $this->GraphAreaX2-$Data["Axis"][$AxisID]["Margin"] )
-        {
-         $Y1 = $this->GraphAreaY1 + $AbscissaMargin;
-         $Y2 = $this->GraphAreaY2 - $AbscissaMargin;
-
-         $this->drawLine($XPos,$Y1,$XPos,$Y2,array("R"=>$R,"G"=>$G,"B"=>$B,"Alpha"=>$Alpha,"Ticks"=>$Ticks,"Weight"=>$Weight));
-
-         if ( $Wide )
-          {
-           $this->drawLine($XPos-1,$Y1,$XPos-1,$Y2,array("R"=>$R,"G"=>$G,"B"=>$B,"Alpha"=>$Alpha/$WideFactor,"Ticks"=>$Ticks));
-           $this->drawLine($XPos+1,$Y1,$XPos+1,$Y2,array("R"=>$R,"G"=>$G,"B"=>$B,"Alpha"=>$Alpha/$WideFactor,"Ticks"=>$Ticks));
-          }
-
-         if ( $WriteCaption )
-          {
-           if ( $CaptionAlign == CAPTION_LEFT_TOP )
-            { $Y = $Y1 + $CaptionOffset; $CaptionSettings["Align"] = TEXT_ALIGN_TOPMIDDLE; }
-           else 
-            { $Y = $Y2 - $CaptionOffset; $CaptionSettings["Align"] = TEXT_ALIGN_BOTTOMMIDDLE; }
-
-           $CaptionSettings["Align"] = TEXT_ALIGN_TOPMIDDLE;
-           $this->drawText($XPos,$Y,$Caption,$CaptionSettings);
-          }
-        }
-
-       return(array("Y"=>$XPos));
-      }
-    }
-
-   /* Draw a threshold with the computed scale */
-   function drawThresholdArea($Value1,$Value2,$Format="")
-    {
-     $AxisID	= isset($Format["AxisID"]) ? $Format["AxisID"] : 0;
-     $R		= isset($Format["R"]) ? $Format["R"] : 255;
-     $G		= isset($Format["G"]) ? $Format["G"] : 0;
-     $B		= isset($Format["B"]) ? $Format["B"] : 0;
-     $Alpha	= isset($Format["Alpha"]) ? $Format["Alpha"] : 20;
-     $Border    = isset($Format["Border"]) ? $Format["Border"] : TRUE;
-     $BorderR   = isset($Format["BorderR"]) ? $Format["BorderR"] : $R;
-     $BorderG   = isset($Format["BorderG"]) ? $Format["BorderG"] : $G;
-     $BorderB   = isset($Format["BorderB"]) ? $Format["BorderB"] : $B;
-     $BorderAlpha = isset($Format["BorderAlpha"]) ? $Format["BorderAlpha"] : $Alpha + 20;
-     $BorderTicks = isset($Format["BorderTicks"]) ? $Format["BorderTicks"] : 2;
-     $AreaName 	= isset($Format["AreaName"]) ? $Format["AreaName"] : NULL;
-     $NameAngle	= isset($Format["NameAngle"]) ? $Format["NameAngle"] : ZONE_NAME_ANGLE_AUTO;
-     $NameR	= isset($Format["NameR"]) ? $Format["NameR"] : 255;
-     $NameG	= isset($Format["NameG"]) ? $Format["NameG"] : 255;
-     $NameB	= isset($Format["NameB"]) ? $Format["NameB"] : 255;
-     $NameAlpha	= isset($Format["NameAlpha"]) ? $Format["NameAlpha"] : 100;
-     $DisableShadowOnArea = isset($Format["DisableShadowOnArea"]) ? $Format["DisableShadowOnArea"] : TRUE;
-     $NoMargin	= isset($Format["NoMargin"]) ? $Format["NoMargin"] : FALSE;
-
-     if ($Value1 > $Value2) { list($Value1, $Value2) = array($Value2, $Value1); }
-
-     $RestoreShadow = $this->Shadow;
-     if ( $DisableShadowOnArea && $this->Shadow ) { $this->Shadow = FALSE; }
-
-     if ($BorderAlpha >100) { $BorderAlpha = 100;}
-
-     $Data           = $this->DataSet->getData();
-     $AbscissaMargin = $this->getAbscissaMargin($Data);
-
-     if ( $NoMargin ) { $AbscissaMargin = 0; }
-     if ( !isset($Data["Axis"][$AxisID]) ) { return(-1); }
-
-     if ( $Data["Orientation"] == SCALE_POS_LEFTRIGHT )
-      {
-       $XPos1 = $this->GraphAreaX1 + $AbscissaMargin;
-       $XPos2 = $this->GraphAreaX2 - $AbscissaMargin;
-       $YPos1 = $this->scaleComputeY($Value1,array("AxisID"=>$AxisID));
-       $YPos2 = $this->scaleComputeY($Value2,array("AxisID"=>$AxisID));
-
-       if ( $YPos1 < $this->GraphAreaY1+$Data["Axis"][$AxisID]["Margin"] ) { $YPos1 = $this->GraphAreaY1+$Data["Axis"][$AxisID]["Margin"]; }
-       if ( $YPos1 > $this->GraphAreaY2-$Data["Axis"][$AxisID]["Margin"] ) { $YPos1 = $this->GraphAreaY2-$Data["Axis"][$AxisID]["Margin"]; }
-       if ( $YPos2 < $this->GraphAreaY1+$Data["Axis"][$AxisID]["Margin"] ) { $YPos2 = $this->GraphAreaY1+$Data["Axis"][$AxisID]["Margin"]; }
-       if ( $YPos2 > $this->GraphAreaY2-$Data["Axis"][$AxisID]["Margin"] ) { $YPos2 = $this->GraphAreaY2-$Data["Axis"][$AxisID]["Margin"]; }
-
-       $this->drawFilledRectangle($XPos1,$YPos1,$XPos2,$YPos2,array("R"=>$R,"G"=>$G,"B"=>$B,"Alpha"=>$Alpha));
-       if ( $Border )
-        {
-         $this->drawLine($XPos1,$YPos1,$XPos2,$YPos1,array("R"=>$BorderR,"G"=>$BorderG,"B"=>$BorderB,"Alpha"=>$BorderAlpha,"Ticks"=>$BorderTicks));
-         $this->drawLine($XPos1,$YPos2,$XPos2,$YPos2,array("R"=>$BorderR,"G"=>$BorderG,"B"=>$BorderB,"Alpha"=>$BorderAlpha,"Ticks"=>$BorderTicks));
-        }
-
-       if ( $AreaName != NULL )
-        {
-         $XPos = ($XPos2-$XPos1)/2 + $XPos1;
-         $YPos = ($YPos2-$YPos1)/2 + $YPos1;
-         $this->Shadow = $RestoreShadow;
-         $this->drawText($XPos,$YPos,$AreaName,array("R"=>$NameR,"G"=>$NameG,"B"=>$NameB,"Alpha"=>$NameAlpha,"Angle"=>0,"Align"=>TEXT_ALIGN_MIDDLEMIDDLE));
-         if ( $DisableShadowOnArea ) { $this->Shadow = FALSE; }
-        }
-
-       $this->Shadow = $RestoreShadow;
-       return(array("Y1"=>$YPos1,"Y2"=>$YPos2));
-      }
-     elseif ( $Data["Orientation"] == SCALE_POS_TOPBOTTOM )
-      {
-       $YPos1 = $this->GraphAreaY1 + $AbscissaMargin;
-       $YPos2 = $this->GraphAreaY2 - $AbscissaMargin;
-       $XPos1 = $this->scaleComputeY($Value1,array("AxisID"=>$AxisID));
-       $XPos2 = $this->scaleComputeY($Value2,array("AxisID"=>$AxisID));
-
-       if ( $XPos1 < $this->GraphAreaX1+$Data["Axis"][$AxisID]["Margin"] ) { $XPos1 = $this->GraphAreaX1+$Data["Axis"][$AxisID]["Margin"]; }
-       if ( $XPos1 > $this->GraphAreaX2-$Data["Axis"][$AxisID]["Margin"] ) { $XPos1 = $this->GraphAreaX2-$Data["Axis"][$AxisID]["Margin"]; }
-       if ( $XPos2 < $this->GraphAreaX1+$Data["Axis"][$AxisID]["Margin"] ) { $XPos2 = $this->GraphAreaX1+$Data["Axis"][$AxisID]["Margin"]; }
-       if ( $XPos2 > $this->GraphAreaX2-$Data["Axis"][$AxisID]["Margin"] ) { $XPos2 = $this->GraphAreaX2-$Data["Axis"][$AxisID]["Margin"]; }
-
-       $this->drawFilledRectangle($XPos1,$YPos1,$XPos2,$YPos2,array("R"=>$R,"G"=>$G,"B"=>$B,"Alpha"=>$Alpha));
-       if ( $Border )
-        {
-         $this->drawLine($XPos1,$YPos1,$XPos1,$YPos2,array("R"=>$BorderR,"G"=>$BorderG,"B"=>$BorderB,"Alpha"=>$BorderAlpha,"Ticks"=>$BorderTicks));
-         $this->drawLine($XPos2,$YPos1,$XPos2,$YPos2,array("R"=>$BorderR,"G"=>$BorderG,"B"=>$BorderB,"Alpha"=>$BorderAlpha,"Ticks"=>$BorderTicks));
-        }
-
-       if ( $AreaName != NULL )
-        {
-         $XPos = ($YPos2-$YPos1)/2 + $YPos1;
-         $YPos = ($XPos2-$XPos1)/2 + $XPos1;
-
-         if ( $NameAngle == ZONE_NAME_ANGLE_AUTO )
-          {
-           $TxtPos   = $this->getTextBox($XPos,$YPos,$this->FontName,$this->FontSize,0,$AreaName);
-           $TxtWidth = $TxtPos[1]["X"] - $TxtPos[0]["X"];
-           if ( abs($XPos2 - $XPos1) > $TxtWidth ) { $NameAngle = 0; } else { $NameAngle = 90; }
-          }
-         $this->Shadow = $RestoreShadow;
-         $this->drawText($YPos,$XPos,$AreaName,array("R"=>$NameR,"G"=>$NameG,"B"=>$NameB,"Alpha"=>$NameAlpha,"Angle"=>$NameAngle,"Align"=>TEXT_ALIGN_MIDDLEMIDDLE));
-         if ( $DisableShadowOnArea ) { $this->Shadow = FALSE; }
-        }
-
-       $this->Shadow = $RestoreShadow;
-       return(array("Y1"=>$XPos1,"Y2"=>$XPos2));
-      }
-    }
-
-   function scaleGetXSettings()
-    {
-     $Data = $this->DataSet->getData();
-     foreach($Data["Axis"] as $AxisID => $Settings)
-      {
-       if ( $Settings["Identity"] == AXIS_X )
-        {
-         $Rows = $Settings["Rows"];
-
-         return(array($Settings["Margin"],$Rows));
-        }
-      }
-    }
-
-   function scaleComputeY($Values,$Option="",$ReturnOnly0Height=FALSE)
-    {
-     $AxisID	= isset($Option["AxisID"]) ? $Option["AxisID"] : 0;
-     $SerieName	= isset($Option["SerieName"]) ? $Option["SerieName"] : NULL;
-
-     $Data = $this->DataSet->getData();
-     if ( !isset($Data["Axis"][$AxisID]) ) { return(-1); }
-
-     if ( $SerieName != NULL ) { $AxisID = $Data["Series"][$SerieName]["Axis"]; }
-     if ( !is_array($Values) ) { $tmp = $Values; $Values = ""; $Values[0] = $tmp; }
-
-     $Result = "";
-     if ( $Data["Orientation"] == SCALE_POS_LEFTRIGHT )
-      {
-       $Height      = ($this->GraphAreaY2 - $this->GraphAreaY1) - $Data["Axis"][$AxisID]["Margin"]*2;
-       $ScaleHeight = $Data["Axis"][$AxisID]["ScaleMax"] - $Data["Axis"][$AxisID]["ScaleMin"];
-       $Step        = $Height / $ScaleHeight;
-
-       if ( $ReturnOnly0Height )
-        { foreach($Values as $Key => $Value) { if ( $Value == VOID ) { $Result[] = VOID; } else { $Result[] = $Step * $Value; } } }
-       else
-        { foreach($Values as $Key => $Value) { if ( $Value == VOID ) { $Result[] = VOID; } else { $Result[] = $this->GraphAreaY2 - $Data["Axis"][$AxisID]["Margin"] - ($Step * ($Value-$Data["Axis"][$AxisID]["ScaleMin"])); } } }
-      }
-     else
-      {
-       $Width      = ($this->GraphAreaX2 - $this->GraphAreaX1) - $Data["Axis"][$AxisID]["Margin"]*2;
-       $ScaleWidth = $Data["Axis"][$AxisID]["ScaleMax"] - $Data["Axis"][$AxisID]["ScaleMin"];
-       $Step       = $Width / $ScaleWidth;
-
-       if ( $ReturnOnly0Height )
-        { foreach($Values as $Key => $Value) { if ( $Value == VOID ) { $Result[] = VOID; } else { $Result[] = $Step * $Value; } } }
-       else
-        { foreach($Values as $Key => $Value) { if ( $Value == VOID ) { $Result[] = VOID; } else { $Result[] = $this->GraphAreaX1 + $Data["Axis"][$AxisID]["Margin"] + ($Step * ($Value-$Data["Axis"][$AxisID]["ScaleMin"])); } } }
-      }
-
-     if ( count($Result) == 1 )
-      return($Result[0]);
-     else
-      return($Result);
-    }
-
-   /* Format the axis values */
-   function scaleFormat($Value,$Mode=NULL,$Format=NULL,$Unit=NULL)
-    {
-     if ( $Value == VOID ) { return(""); }
-
-     if ( $Mode == AXIS_FORMAT_TRAFFIC )
-      {
-       if ( $Value == 0 ) { return("0B"); }
-       $Units = array("B","KB","MB","GB","TB","PB");
-       $Sign = ""; if ( $Value < 0 ) { $Value = abs($Value); $Sign = "-"; }
-
-       $Value = number_format($Value/pow(1024,($Scale=floor(log($Value,1024)))),2,",",".");
-       return($Sign.$Value." ".$Units[$Scale]);
-      }
-
-     if ( $Mode == AXIS_FORMAT_CUSTOM )
-      { if ( function_exists($Format) ) { return(call_user_func($Format,$Value)); } }
-
-     if ( $Mode == AXIS_FORMAT_DATE )
-      { if ( $Format == NULL ) { $Pattern = "d/m/Y"; } else { $Pattern = $Format; } return(gmdate($Pattern,$Value)); }
-
-     if ( $Mode == AXIS_FORMAT_TIME )
-      { if ( $Format == NULL ) { $Pattern = "H:i:s"; } else { $Pattern = $Format; } return(gmdate($Pattern,$Value)); }
-
-     if ( $Mode == AXIS_FORMAT_CURRENCY )
-      { return($Format.number_format($Value,2)); }
-
-     if ( $Mode == AXIS_FORMAT_METRIC )
-      {
-       if (abs($Value) > 1000000000)
-        return(round($Value/1000000000,$Format)."g".$Unit);
-       if (abs($Value) > 1000000)
-        return(round($Value/1000000,$Format)."m".$Unit);
-       elseif (abs($Value) >= 1000)
-        return(round($Value/1000,$Format)."k".$Unit);
-       
-      }
-     return($Value.$Unit);
-    }
-
-   /* Write Max value on a chart */
-   function writeBounds($Type=BOUND_BOTH,$Format=NULL)
-    {
-     $MaxLabelTxt	= isset($Format["MaxLabelTxt"]) ? $Format["MaxLabelTxt"] : "max=";
-     $MinLabelTxt	= isset($Format["MinLabelTxt"]) ? $Format["MinLabelTxt"] : "min=";
-     $Decimals		= isset($Format["Decimals"]) ? $Format["Decimals"] : 1;
-     $ExcludedSeries	= isset($Format["ExcludedSeries"]) ? $Format["ExcludedSeries"] : "";
-     $DisplayOffset	= isset($Format["DisplayOffset"]) ? $Format["DisplayOffset"] : 4;
-     $DisplayColor	= isset($Format["DisplayColor"]) ? $Format["DisplayColor"] : DISPLAY_MANUAL;
-     $MaxDisplayR	= isset($Format["MaxDisplayR"]) ? $Format["MaxDisplayR"] : 0;
-     $MaxDisplayG	= isset($Format["MaxDisplayG"]) ? $Format["MaxDisplayG"] : 0;
-     $MaxDisplayB	= isset($Format["MaxDisplayB"]) ? $Format["MaxDisplayB"] : 0;
-     $MinDisplayR	= isset($Format["MinDisplayR"]) ? $Format["MinDisplayR"] : 255;
-     $MinDisplayG	= isset($Format["MinDisplayG"]) ? $Format["MinDisplayG"] : 255;
-     $MinDisplayB	= isset($Format["MinDisplayB"]) ? $Format["MinDisplayB"] : 255;
-     $MinLabelPos	= isset($Format["MinLabelPos"]) ? $Format["MinLabelPos"] : BOUND_LABEL_POS_AUTO;
-     $MaxLabelPos	= isset($Format["MaxLabelPos"]) ? $Format["MaxLabelPos"] : BOUND_LABEL_POS_AUTO;
-     $DrawBox		= isset($Format["DrawBox"]) ? $Format["DrawBox"] : TRUE;
-     $DrawBoxBorder	= isset($Format["DrawBoxBorder"]) ? $Format["DrawBoxBorder"] : FALSE;
-     $BorderOffset	= isset($Format["BorderOffset"]) ? $Format["BorderOffset"] : 5;
-     $BoxRounded	= isset($Format["BoxRounded"]) ? $Format["BoxRounded"] : TRUE;
-     $RoundedRadius	= isset($Format["RoundedRadius"]) ? $Format["RoundedRadius"] : 3;
-     $BoxR		= isset($Format["BoxR"]) ? $Format["BoxR"] : 0;
-     $BoxG		= isset($Format["BoxG"]) ? $Format["BoxG"] : 0;
-     $BoxB		= isset($Format["BoxB"]) ? $Format["BoxB"] : 0;
-     $BoxAlpha		= isset($Format["BoxAlpha"]) ? $Format["BoxAlpha"] : 20;
-     $BoxSurrounding	= isset($Format["BoxSurrounding"]) ? $Format["BoxSurrounding"] : "";
-     $BoxBorderR	= isset($Format["BoxBorderR"]) ? $Format["BoxBorderR"] : 255;
-     $BoxBorderG	= isset($Format["BoxBorderG"]) ? $Format["BoxBorderG"] : 255;
-     $BoxBorderB	= isset($Format["BoxBorderB"]) ? $Format["BoxBorderB"] : 255;
-     $BoxBorderAlpha	= isset($Format["BoxBorderAlpha"]) ? $Format["BoxBorderAlpha"] : 100;
-
-     $CaptionSettings = array("DrawBox"=>$DrawBox,"DrawBoxBorder"=>$DrawBoxBorder,"BorderOffset"=>$BorderOffset,"BoxRounded"=>$BoxRounded,"RoundedRadius"=>$RoundedRadius,
+                     $this->drawText($X, $YPos, $Caption, $CaptionSettings);
+                 }
+             }
+
+             return(array("Y"=>$YPos));
+         }
+
+         if ($Data["Orientation"] == SCALE_POS_TOPBOTTOM) {
+             $XPos = $this->scaleComputeY($Value, array("AxisID"=>$AxisID));
+             if ($XPos >= $this->GraphAreaX1+$Data["Axis"][$AxisID]["Margin"] && $XPos <= $this->GraphAreaX2-$Data["Axis"][$AxisID]["Margin"]) {
+                 $Y1 = $this->GraphAreaY1 + $AbscissaMargin;
+                 $Y2 = $this->GraphAreaY2 - $AbscissaMargin;
+
+                 $this->drawLine($XPos, $Y1, $XPos, $Y2, array("R"=>$R,"G"=>$G,"B"=>$B,"Alpha"=>$Alpha,"Ticks"=>$Ticks,"Weight"=>$Weight));
+
+                 if ($Wide) {
+                     $this->drawLine($XPos-1, $Y1, $XPos-1, $Y2, array("R"=>$R,"G"=>$G,"B"=>$B,"Alpha"=>$Alpha/$WideFactor,"Ticks"=>$Ticks));
+                     $this->drawLine($XPos+1, $Y1, $XPos+1, $Y2, array("R"=>$R,"G"=>$G,"B"=>$B,"Alpha"=>$Alpha/$WideFactor,"Ticks"=>$Ticks));
+                 }
+
+                 if ($WriteCaption) {
+                     if ($CaptionAlign == CAPTION_LEFT_TOP) {
+                         $Y = $Y1 + $CaptionOffset;
+                         $CaptionSettings["Align"] = TEXT_ALIGN_TOPMIDDLE;
+                     } else {
+                         $Y = $Y2 - $CaptionOffset;
+                         $CaptionSettings["Align"] = TEXT_ALIGN_BOTTOMMIDDLE;
+                     }
+
+                     $CaptionSettings["Align"] = TEXT_ALIGN_TOPMIDDLE;
+                     $this->drawText($XPos, $Y, $Caption, $CaptionSettings);
+                 }
+             }
+
+             return(array("Y"=>$XPos));
+         }
+     }
+
+     /* Draw a threshold with the computed scale */
+     public function drawThresholdArea($Value1, $Value2, $Format="")
+     {
+         $AxisID	= isset($Format["AxisID"]) ? $Format["AxisID"] : 0;
+         $R		= isset($Format["R"]) ? $Format["R"] : 255;
+         $G		= isset($Format["G"]) ? $Format["G"] : 0;
+         $B		= isset($Format["B"]) ? $Format["B"] : 0;
+         $Alpha	= isset($Format["Alpha"]) ? $Format["Alpha"] : 20;
+         $Border    = isset($Format["Border"]) ? $Format["Border"] : true;
+         $BorderR   = isset($Format["BorderR"]) ? $Format["BorderR"] : $R;
+         $BorderG   = isset($Format["BorderG"]) ? $Format["BorderG"] : $G;
+         $BorderB   = isset($Format["BorderB"]) ? $Format["BorderB"] : $B;
+         $BorderAlpha = isset($Format["BorderAlpha"]) ? $Format["BorderAlpha"] : $Alpha + 20;
+         $BorderTicks = isset($Format["BorderTicks"]) ? $Format["BorderTicks"] : 2;
+         $AreaName 	= isset($Format["AreaName"]) ? $Format["AreaName"] : null;
+         $NameAngle	= isset($Format["NameAngle"]) ? $Format["NameAngle"] : ZONE_NAME_ANGLE_AUTO;
+         $NameR	= isset($Format["NameR"]) ? $Format["NameR"] : 255;
+         $NameG	= isset($Format["NameG"]) ? $Format["NameG"] : 255;
+         $NameB	= isset($Format["NameB"]) ? $Format["NameB"] : 255;
+         $NameAlpha	= isset($Format["NameAlpha"]) ? $Format["NameAlpha"] : 100;
+         $DisableShadowOnArea = isset($Format["DisableShadowOnArea"]) ? $Format["DisableShadowOnArea"] : true;
+         $NoMargin	= isset($Format["NoMargin"]) ? $Format["NoMargin"] : false;
+
+         if ($Value1 > $Value2) {
+             list($Value1, $Value2) = array($Value2, $Value1);
+         }
+
+         $RestoreShadow = $this->Shadow;
+         if ($DisableShadowOnArea && $this->Shadow) {
+             $this->Shadow = false;
+         }
+
+         if ($BorderAlpha >100) {
+             $BorderAlpha = 100;
+         }
+
+         $Data           = $this->DataSet->getData();
+         $AbscissaMargin = $this->getAbscissaMargin($Data);
+
+         if ($NoMargin) {
+             $AbscissaMargin = 0;
+         }
+         if (!isset($Data["Axis"][$AxisID])) {
+             return(-1);
+         }
+
+         if ($Data["Orientation"] == SCALE_POS_LEFTRIGHT) {
+             $XPos1 = $this->GraphAreaX1 + $AbscissaMargin;
+             $XPos2 = $this->GraphAreaX2 - $AbscissaMargin;
+             $YPos1 = $this->scaleComputeY($Value1, array("AxisID"=>$AxisID));
+             $YPos2 = $this->scaleComputeY($Value2, array("AxisID"=>$AxisID));
+
+             if ($YPos1 < $this->GraphAreaY1+$Data["Axis"][$AxisID]["Margin"]) {
+                 $YPos1 = $this->GraphAreaY1+$Data["Axis"][$AxisID]["Margin"];
+             }
+             if ($YPos1 > $this->GraphAreaY2-$Data["Axis"][$AxisID]["Margin"]) {
+                 $YPos1 = $this->GraphAreaY2-$Data["Axis"][$AxisID]["Margin"];
+             }
+             if ($YPos2 < $this->GraphAreaY1+$Data["Axis"][$AxisID]["Margin"]) {
+                 $YPos2 = $this->GraphAreaY1+$Data["Axis"][$AxisID]["Margin"];
+             }
+             if ($YPos2 > $this->GraphAreaY2-$Data["Axis"][$AxisID]["Margin"]) {
+                 $YPos2 = $this->GraphAreaY2-$Data["Axis"][$AxisID]["Margin"];
+             }
+
+             $this->drawFilledRectangle($XPos1, $YPos1, $XPos2, $YPos2, array("R"=>$R,"G"=>$G,"B"=>$B,"Alpha"=>$Alpha));
+             if ($Border) {
+                 $this->drawLine($XPos1, $YPos1, $XPos2, $YPos1, array("R"=>$BorderR,"G"=>$BorderG,"B"=>$BorderB,"Alpha"=>$BorderAlpha,"Ticks"=>$BorderTicks));
+                 $this->drawLine($XPos1, $YPos2, $XPos2, $YPos2, array("R"=>$BorderR,"G"=>$BorderG,"B"=>$BorderB,"Alpha"=>$BorderAlpha,"Ticks"=>$BorderTicks));
+             }
+
+             if ($AreaName != null) {
+                 $XPos = ($XPos2-$XPos1)/2 + $XPos1;
+                 $YPos = ($YPos2-$YPos1)/2 + $YPos1;
+                 $this->Shadow = $RestoreShadow;
+                 $this->drawText($XPos, $YPos, $AreaName, array("R"=>$NameR,"G"=>$NameG,"B"=>$NameB,"Alpha"=>$NameAlpha,"Angle"=>0,"Align"=>TEXT_ALIGN_MIDDLEMIDDLE));
+                 if ($DisableShadowOnArea) {
+                     $this->Shadow = false;
+                 }
+             }
+
+             $this->Shadow = $RestoreShadow;
+             return(array("Y1"=>$YPos1,"Y2"=>$YPos2));
+         } elseif ($Data["Orientation"] == SCALE_POS_TOPBOTTOM) {
+             $YPos1 = $this->GraphAreaY1 + $AbscissaMargin;
+             $YPos2 = $this->GraphAreaY2 - $AbscissaMargin;
+             $XPos1 = $this->scaleComputeY($Value1, array("AxisID"=>$AxisID));
+             $XPos2 = $this->scaleComputeY($Value2, array("AxisID"=>$AxisID));
+
+             if ($XPos1 < $this->GraphAreaX1+$Data["Axis"][$AxisID]["Margin"]) {
+                 $XPos1 = $this->GraphAreaX1+$Data["Axis"][$AxisID]["Margin"];
+             }
+             if ($XPos1 > $this->GraphAreaX2-$Data["Axis"][$AxisID]["Margin"]) {
+                 $XPos1 = $this->GraphAreaX2-$Data["Axis"][$AxisID]["Margin"];
+             }
+             if ($XPos2 < $this->GraphAreaX1+$Data["Axis"][$AxisID]["Margin"]) {
+                 $XPos2 = $this->GraphAreaX1+$Data["Axis"][$AxisID]["Margin"];
+             }
+             if ($XPos2 > $this->GraphAreaX2-$Data["Axis"][$AxisID]["Margin"]) {
+                 $XPos2 = $this->GraphAreaX2-$Data["Axis"][$AxisID]["Margin"];
+             }
+
+             $this->drawFilledRectangle($XPos1, $YPos1, $XPos2, $YPos2, array("R"=>$R,"G"=>$G,"B"=>$B,"Alpha"=>$Alpha));
+             if ($Border) {
+                 $this->drawLine($XPos1, $YPos1, $XPos1, $YPos2, array("R"=>$BorderR,"G"=>$BorderG,"B"=>$BorderB,"Alpha"=>$BorderAlpha,"Ticks"=>$BorderTicks));
+                 $this->drawLine($XPos2, $YPos1, $XPos2, $YPos2, array("R"=>$BorderR,"G"=>$BorderG,"B"=>$BorderB,"Alpha"=>$BorderAlpha,"Ticks"=>$BorderTicks));
+             }
+
+             if ($AreaName != null) {
+                 $XPos = ($YPos2-$YPos1)/2 + $YPos1;
+                 $YPos = ($XPos2-$XPos1)/2 + $XPos1;
+
+                 if ($NameAngle == ZONE_NAME_ANGLE_AUTO) {
+                     $TxtPos   = $this->getTextBox($XPos, $YPos, $this->FontName, $this->FontSize, 0, $AreaName);
+                     $TxtWidth = $TxtPos[1]["X"] - $TxtPos[0]["X"];
+                     if (abs($XPos2 - $XPos1) > $TxtWidth) {
+                         $NameAngle = 0;
+                     } else {
+                         $NameAngle = 90;
+                     }
+                 }
+                 $this->Shadow = $RestoreShadow;
+                 $this->drawText($YPos, $XPos, $AreaName, array("R"=>$NameR,"G"=>$NameG,"B"=>$NameB,"Alpha"=>$NameAlpha,"Angle"=>$NameAngle,"Align"=>TEXT_ALIGN_MIDDLEMIDDLE));
+                 if ($DisableShadowOnArea) {
+                     $this->Shadow = false;
+                 }
+             }
+
+             $this->Shadow = $RestoreShadow;
+             return(array("Y1"=>$XPos1,"Y2"=>$XPos2));
+         }
+     }
+
+     public function scaleGetXSettings()
+     {
+         $Data = $this->DataSet->getData();
+         foreach ($Data["Axis"] as $AxisID => $Settings) {
+             if ($Settings["Identity"] == AXIS_X) {
+                 $Rows = $Settings["Rows"];
+
+                 return(array($Settings["Margin"],$Rows));
+             }
+         }
+     }
+
+     public function scaleComputeY($Values, $Option="", $ReturnOnly0Height=false)
+     {
+         $AxisID	= isset($Option["AxisID"]) ? $Option["AxisID"] : 0;
+         $SerieName	= isset($Option["SerieName"]) ? $Option["SerieName"] : null;
+
+         $Data = $this->DataSet->getData();
+         if (!isset($Data["Axis"][$AxisID])) {
+             return(-1);
+         }
+
+         if ($SerieName != null) {
+             $AxisID = $Data["Series"][$SerieName]["Axis"];
+         }
+         if (!is_array($Values)) {
+             $tmp = $Values;
+             $Values = "";
+             $Values[0] = $tmp;
+         }
+
+         $Result = "";
+         if ($Data["Orientation"] == SCALE_POS_LEFTRIGHT) {
+             $Height      = ($this->GraphAreaY2 - $this->GraphAreaY1) - $Data["Axis"][$AxisID]["Margin"]*2;
+             $ScaleHeight = $Data["Axis"][$AxisID]["ScaleMax"] - $Data["Axis"][$AxisID]["ScaleMin"];
+             $Step        = $Height / $ScaleHeight;
+
+             if ($ReturnOnly0Height) {
+                 foreach ($Values as $Key => $Value) {
+                     if ($Value == VOID) {
+                         $Result[] = VOID;
+                     } else {
+                         $Result[] = $Step * $Value;
+                     }
+                 }
+             } else {
+                 foreach ($Values as $Key => $Value) {
+                     if ($Value == VOID) {
+                         $Result[] = VOID;
+                     } else {
+                         $Result[] = $this->GraphAreaY2 - $Data["Axis"][$AxisID]["Margin"] - ($Step * ($Value-$Data["Axis"][$AxisID]["ScaleMin"]));
+                     }
+                 }
+             }
+         } else {
+             $Width      = ($this->GraphAreaX2 - $this->GraphAreaX1) - $Data["Axis"][$AxisID]["Margin"]*2;
+             $ScaleWidth = $Data["Axis"][$AxisID]["ScaleMax"] - $Data["Axis"][$AxisID]["ScaleMin"];
+             $Step       = $Width / $ScaleWidth;
+
+             if ($ReturnOnly0Height) {
+                 foreach ($Values as $Key => $Value) {
+                     if ($Value == VOID) {
+                         $Result[] = VOID;
+                     } else {
+                         $Result[] = $Step * $Value;
+                     }
+                 }
+             } else {
+                 foreach ($Values as $Key => $Value) {
+                     if ($Value == VOID) {
+                         $Result[] = VOID;
+                     } else {
+                         $Result[] = $this->GraphAreaX1 + $Data["Axis"][$AxisID]["Margin"] + ($Step * ($Value-$Data["Axis"][$AxisID]["ScaleMin"]));
+                     }
+                 }
+             }
+         }
+
+         if (count($Result) == 1) {
+             return($Result[0]);
+         }
+         return($Result);
+     }
+
+     /* Format the axis values */
+     public function scaleFormat($Value, $Mode=null, $Format=null, $Unit=null)
+     {
+         if ($Value == VOID) {
+             return("");
+         }
+
+         if ($Mode == AXIS_FORMAT_TRAFFIC) {
+             if ($Value == 0) {
+                 return("0B");
+             }
+             $Units = array("B","KB","MB","GB","TB","PB");
+             $Sign = "";
+             if ($Value < 0) {
+                 $Value = abs($Value);
+                 $Sign = "-";
+             }
+
+             $Value = number_format($Value/pow(1024, ($Scale=floor(log($Value, 1024)))), 2, ",", ".");
+             return($Sign.$Value." ".$Units[$Scale]);
+         }
+
+         if ($Mode == AXIS_FORMAT_CUSTOM) {
+             if (function_exists($Format)) {
+                 return(call_user_func($Format, $Value));
+             }
+         }
+
+         if ($Mode == AXIS_FORMAT_DATE) {
+             if ($Format == null) {
+                 $Pattern = "d/m/Y";
+             } else {
+                 $Pattern = $Format;
+             }
+             return(gmdate($Pattern, $Value));
+         }
+
+         if ($Mode == AXIS_FORMAT_TIME) {
+             if ($Format == null) {
+                 $Pattern = "H:i:s";
+             } else {
+                 $Pattern = $Format;
+             }
+             return(gmdate($Pattern, $Value));
+         }
+
+         if ($Mode == AXIS_FORMAT_CURRENCY) {
+             return($Format.number_format($Value, 2));
+         }
+
+         if ($Mode == AXIS_FORMAT_METRIC) {
+             if (abs($Value) > 1000000000) {
+                 return(round($Value/1000000000, $Format)."g".$Unit);
+             }
+             if (abs($Value) > 1000000) {
+                 return(round($Value/1000000, $Format)."m".$Unit);
+             } elseif (abs($Value) >= 1000) {
+                 return(round($Value/1000, $Format)."k".$Unit);
+             }
+         }
+         return($Value.$Unit);
+     }
+
+     /* Write Max value on a chart */
+     public function writeBounds($Type=BOUND_BOTH, $Format=null)
+     {
+         $MaxLabelTxt	= isset($Format["MaxLabelTxt"]) ? $Format["MaxLabelTxt"] : "max=";
+         $MinLabelTxt	= isset($Format["MinLabelTxt"]) ? $Format["MinLabelTxt"] : "min=";
+         $Decimals		= isset($Format["Decimals"]) ? $Format["Decimals"] : 1;
+         $ExcludedSeries	= isset($Format["ExcludedSeries"]) ? $Format["ExcludedSeries"] : "";
+         $DisplayOffset	= isset($Format["DisplayOffset"]) ? $Format["DisplayOffset"] : 4;
+         $DisplayColor	= isset($Format["DisplayColor"]) ? $Format["DisplayColor"] : DISPLAY_MANUAL;
+         $MaxDisplayR	= isset($Format["MaxDisplayR"]) ? $Format["MaxDisplayR"] : 0;
+         $MaxDisplayG	= isset($Format["MaxDisplayG"]) ? $Format["MaxDisplayG"] : 0;
+         $MaxDisplayB	= isset($Format["MaxDisplayB"]) ? $Format["MaxDisplayB"] : 0;
+         $MinDisplayR	= isset($Format["MinDisplayR"]) ? $Format["MinDisplayR"] : 255;
+         $MinDisplayG	= isset($Format["MinDisplayG"]) ? $Format["MinDisplayG"] : 255;
+         $MinDisplayB	= isset($Format["MinDisplayB"]) ? $Format["MinDisplayB"] : 255;
+         $MinLabelPos	= isset($Format["MinLabelPos"]) ? $Format["MinLabelPos"] : BOUND_LABEL_POS_AUTO;
+         $MaxLabelPos	= isset($Format["MaxLabelPos"]) ? $Format["MaxLabelPos"] : BOUND_LABEL_POS_AUTO;
+         $DrawBox		= isset($Format["DrawBox"]) ? $Format["DrawBox"] : true;
+         $DrawBoxBorder	= isset($Format["DrawBoxBorder"]) ? $Format["DrawBoxBorder"] : false;
+         $BorderOffset	= isset($Format["BorderOffset"]) ? $Format["BorderOffset"] : 5;
+         $BoxRounded	= isset($Format["BoxRounded"]) ? $Format["BoxRounded"] : true;
+         $RoundedRadius	= isset($Format["RoundedRadius"]) ? $Format["RoundedRadius"] : 3;
+         $BoxR		= isset($Format["BoxR"]) ? $Format["BoxR"] : 0;
+         $BoxG		= isset($Format["BoxG"]) ? $Format["BoxG"] : 0;
+         $BoxB		= isset($Format["BoxB"]) ? $Format["BoxB"] : 0;
+         $BoxAlpha		= isset($Format["BoxAlpha"]) ? $Format["BoxAlpha"] : 20;
+         $BoxSurrounding	= isset($Format["BoxSurrounding"]) ? $Format["BoxSurrounding"] : "";
+         $BoxBorderR	= isset($Format["BoxBorderR"]) ? $Format["BoxBorderR"] : 255;
+         $BoxBorderG	= isset($Format["BoxBorderG"]) ? $Format["BoxBorderG"] : 255;
+         $BoxBorderB	= isset($Format["BoxBorderB"]) ? $Format["BoxBorderB"] : 255;
+         $BoxBorderAlpha	= isset($Format["BoxBorderAlpha"]) ? $Format["BoxBorderAlpha"] : 100;
+
+         $CaptionSettings = array("DrawBox"=>$DrawBox,"DrawBoxBorder"=>$DrawBoxBorder,"BorderOffset"=>$BorderOffset,"BoxRounded"=>$BoxRounded,"RoundedRadius"=>$RoundedRadius,
                               "BoxR"=>$BoxR,"BoxG"=>$BoxG,"BoxB"=>$BoxB,"BoxAlpha"=>$BoxAlpha,"BoxSurrounding"=>$BoxSurrounding,
                               "BoxBorderR"=>$BoxBorderR,"BoxBorderG"=>$BoxBorderG,"BoxBorderB"=>$BoxBorderB,"BoxBorderAlpha"=>$BoxBorderAlpha);
 
-     list($XMargin,$XDivs) = $this->scaleGetXSettings();
-
-     $Data = $this->DataSet->getData();
-     foreach($Data["Series"] as $SerieName => $Serie)
-      {
-       if ( $Serie["isDrawable"] == TRUE && $SerieName != $Data["Abscissa"] && !isset($ExcludedSeries[$SerieName]))
-        {
-         $R = $Serie["Color"]["R"]; $G = $Serie["Color"]["G"]; $B = $Serie["Color"]["B"]; $Alpha = $Serie["Color"]["Alpha"]; $Ticks = $Serie["Ticks"];
-         if ( $DisplayColor == DISPLAY_AUTO ) { $DisplayR = $R; $DisplayG = $G; $DisplayB = $B; }
-
-         $MinValue = $this->DataSet->getMin($SerieName);
-         $MaxValue = $this->DataSet->getMax($SerieName);
-
-         $MinPos = VOID; $MaxPos = VOID;
-         foreach($Serie["Data"] as $Key => $Value)
-          { 
-           if ( $Value == $MinValue && $MinPos == VOID ) { $MinPos = $Key; }
-           if ( $Value == $MaxValue ) { $MaxPos = $Key; }
-          }
-
-         $AxisID	= $Serie["Axis"];
-         $Mode		= $Data["Axis"][$AxisID]["Display"];
+         list($XMargin, $XDivs) = $this->scaleGetXSettings();
+
+         $Data = $this->DataSet->getData();
+         foreach ($Data["Series"] as $SerieName => $Serie) {
+             if ($Serie["isDrawable"] == true && $SerieName != $Data["Abscissa"] && !isset($ExcludedSeries[$SerieName])) {
+                 $R = $Serie["Color"]["R"];
+                 $G = $Serie["Color"]["G"];
+                 $B = $Serie["Color"]["B"];
+                 $Alpha = $Serie["Color"]["Alpha"];
+                 $Ticks = $Serie["Ticks"];
+                 if ($DisplayColor == DISPLAY_AUTO) {
+                     $DisplayR = $R;
+                     $DisplayG = $G;
+                     $DisplayB = $B;
+                 }
+
+                 $MinValue = $this->DataSet->getMin($SerieName);
+                 $MaxValue = $this->DataSet->getMax($SerieName);
+
+                 $MinPos = VOID;
+                 $MaxPos = VOID;
+                 foreach ($Serie["Data"] as $Key => $Value) {
+                     if ($Value == $MinValue && $MinPos == VOID) {
+                         $MinPos = $Key;
+                     }
+                     if ($Value == $MaxValue) {
+                         $MaxPos = $Key;
+                     }
+                 }
+
+                 $AxisID	= $Serie["Axis"];
+                 $Mode		= $Data["Axis"][$AxisID]["Display"];
+                 $Format	= $Data["Axis"][$AxisID]["Format"];
+                 $Unit		= $Data["Axis"][$AxisID]["Unit"];
+
+                 $PosArray = $this->scaleComputeY($Serie["Data"], array("AxisID"=>$Serie["Axis"]));
+
+                 if ($Data["Orientation"] == SCALE_POS_LEFTRIGHT) {
+                     $XStep       = ($this->GraphAreaX2-$this->GraphAreaX1-$XMargin*2)/$XDivs;
+                     $X           = $this->GraphAreaX1 + $XMargin;
+                     $SerieOffset = isset($Serie["XOffset"]) ? $Serie["XOffset"] : 0;
+
+                     if ($Type == BOUND_MAX || $Type == BOUND_BOTH) {
+                         if ($MaxLabelPos == BOUND_LABEL_POS_TOP    || ($MaxLabelPos ==  BOUND_LABEL_POS_AUTO && $MaxValue >= 0)) {
+                             $YPos  = $PosArray[$MaxPos] - $DisplayOffset + 2;
+                             $Align = TEXT_ALIGN_BOTTOMMIDDLE;
+                         }
+                         if ($MaxLabelPos == BOUND_LABEL_POS_BOTTOM || ($MaxLabelPos ==  BOUND_LABEL_POS_AUTO && $MaxValue < 0)) {
+                             $YPos  = $PosArray[$MaxPos] + $DisplayOffset + 2;
+                             $Align = TEXT_ALIGN_TOPMIDDLE;
+                         }
+
+                         $XPos  = $X + $MaxPos*$XStep + $SerieOffset;
+                         $Label = $MaxLabelTxt.$this->scaleFormat(round($MaxValue, $Decimals), $Mode, $Format, $Unit);
+
+                         $TxtPos  = $this->getTextBox($XPos, $YPos, $this->FontName, $this->FontSize, 0, $Label);
+                         $XOffset = 0;
+                         $YOffset = 0;
+                         if ($TxtPos[0]["X"] < $this->GraphAreaX1) {
+                             $XOffset = (($this->GraphAreaX1 - $TxtPos[0]["X"])/2);
+                         }
+                         if ($TxtPos[1]["X"] > $this->GraphAreaX2) {
+                             $XOffset = -(($TxtPos[1]["X"] - $this->GraphAreaX2)/2);
+                         }
+                         if ($TxtPos[2]["Y"] < $this->GraphAreaY1) {
+                             $YOffset = $this->GraphAreaY1 - $TxtPos[2]["Y"];
+                         }
+                         if ($TxtPos[0]["Y"] > $this->GraphAreaY2) {
+                             $YOffset = -($TxtPos[0]["Y"] - $this->GraphAreaY2);
+                         }
+
+                         $CaptionSettings["R"] = $MaxDisplayR;
+                         $CaptionSettings["G"] = $MaxDisplayG;
+                         $CaptionSettings["B"] = $MaxDisplayB;
+                         $CaptionSettings["Align"] = $Align;
+
+                         $this->drawText($XPos+$XOffset, $YPos+$YOffset, $Label, $CaptionSettings);
+                     }
+
+                     if ($Type == BOUND_MIN || $Type == BOUND_BOTH) {
+                         if ($MinLabelPos == BOUND_LABEL_POS_TOP    || ($MinLabelPos ==  BOUND_LABEL_POS_AUTO && $MinValue >= 0)) {
+                             $YPos  = $PosArray[$MinPos] - $DisplayOffset + 2;
+                             $Align = TEXT_ALIGN_BOTTOMMIDDLE;
+                         }
+                         if ($MinLabelPos == BOUND_LABEL_POS_BOTTOM || ($MinLabelPos ==  BOUND_LABEL_POS_AUTO && $MinValue < 0)) {
+                             $YPos  = $PosArray[$MinPos] + $DisplayOffset + 2;
+                             $Align = TEXT_ALIGN_TOPMIDDLE;
+                         }
+
+                         $XPos  = $X + $MinPos*$XStep + $SerieOffset;
+                         $Label = $MinLabelTxt.$this->scaleFormat(round($MinValue, $Decimals), $Mode, $Format, $Unit);
+
+                         $TxtPos  = $this->getTextBox($XPos, $YPos, $this->FontName, $this->FontSize, 0, $Label);
+                         $XOffset = 0;
+                         $YOffset = 0;
+                         if ($TxtPos[0]["X"] < $this->GraphAreaX1) {
+                             $XOffset = (($this->GraphAreaX1 - $TxtPos[0]["X"])/2);
+                         }
+                         if ($TxtPos[1]["X"] > $this->GraphAreaX2) {
+                             $XOffset = -(($TxtPos[1]["X"] - $this->GraphAreaX2)/2);
+                         }
+                         if ($TxtPos[2]["Y"] < $this->GraphAreaY1) {
+                             $YOffset = $this->GraphAreaY1 - $TxtPos[2]["Y"];
+                         }
+                         if ($TxtPos[0]["Y"] > $this->GraphAreaY2) {
+                             $YOffset = -($TxtPos[0]["Y"] - $this->GraphAreaY2);
+                         }
+
+                         $CaptionSettings["R"] = $MinDisplayR;
+                         $CaptionSettings["G"] = $MinDisplayG;
+                         $CaptionSettings["B"] = $MinDisplayB;
+                         $CaptionSettings["Align"] = $Align;
+
+                         $this->drawText($XPos+$XOffset, $YPos-$DisplayOffset+$YOffset, $Label, $CaptionSettings);
+                     }
+                 } else {
+                     $XStep       = ($this->GraphAreaY2-$this->GraphAreaY1-$XMargin*2)/$XDivs;
+                     $X           = $this->GraphAreaY1 + $XMargin;
+                     $SerieOffset = isset($Serie["XOffset"]) ? $Serie["XOffset"] : 0;
+
+                     if ($Type == BOUND_MAX || $Type == BOUND_BOTH) {
+                         if ($MaxLabelPos == BOUND_LABEL_POS_TOP    || ($MaxLabelPos ==  BOUND_LABEL_POS_AUTO && $MaxValue >= 0)) {
+                             $YPos  = $PosArray[$MaxPos] + $DisplayOffset + 2;
+                             $Align = TEXT_ALIGN_MIDDLELEFT;
+                         }
+                         if ($MaxLabelPos == BOUND_LABEL_POS_BOTTOM || ($MaxLabelPos ==  BOUND_LABEL_POS_AUTO && $MaxValue < 0)) {
+                             $YPos  = $PosArray[$MaxPos] - $DisplayOffset + 2;
+                             $Align = TEXT_ALIGN_MIDDLERIGHT;
+                         }
+
+                         $XPos  = $X + $MaxPos*$XStep + $SerieOffset;
+                         $Label = $MaxLabelTxt.$this->scaleFormat($MaxValue, $Mode, $Format, $Unit);
+
+                         $TxtPos  = $this->getTextBox($YPos, $XPos, $this->FontName, $this->FontSize, 0, $Label);
+                         $XOffset = 0;
+                         $YOffset = 0;
+                         if ($TxtPos[0]["X"] < $this->GraphAreaX1) {
+                             $XOffset = $this->GraphAreaX1 - $TxtPos[0]["X"];
+                         }
+                         if ($TxtPos[1]["X"] > $this->GraphAreaX2) {
+                             $XOffset = -($TxtPos[1]["X"] - $this->GraphAreaX2);
+                         }
+                         if ($TxtPos[2]["Y"] < $this->GraphAreaY1) {
+                             $YOffset = ($this->GraphAreaY1 - $TxtPos[2]["Y"])/2;
+                         }
+                         if ($TxtPos[0]["Y"] > $this->GraphAreaY2) {
+                             $YOffset = -(($TxtPos[0]["Y"] - $this->GraphAreaY2)/2);
+                         }
+
+                         $CaptionSettings["R"] = $MaxDisplayR;
+                         $CaptionSettings["G"] = $MaxDisplayG;
+                         $CaptionSettings["B"] = $MaxDisplayB;
+                         $CaptionSettings["Align"] = $Align;
+
+                         $this->drawText($YPos+$XOffset, $XPos+$YOffset, $Label, $CaptionSettings);
+                     }
+
+                     if ($Type == BOUND_MIN || $Type == BOUND_BOTH) {
+                         if ($MinLabelPos == BOUND_LABEL_POS_TOP    || ($MinLabelPos ==  BOUND_LABEL_POS_AUTO && $MinValue >= 0)) {
+                             $YPos  = $PosArray[$MinPos] + $DisplayOffset + 2;
+                             $Align = TEXT_ALIGN_MIDDLELEFT;
+                         }
+                         if ($MinLabelPos == BOUND_LABEL_POS_BOTTOM || ($MinLabelPos ==  BOUND_LABEL_POS_AUTO && $MinValue < 0)) {
+                             $YPos  = $PosArray[$MinPos] - $DisplayOffset + 2;
+                             $Align = TEXT_ALIGN_MIDDLERIGHT;
+                         }
+
+                         $XPos  = $X + $MinPos*$XStep + $SerieOffset;
+                         $Label = $MinLabelTxt.$this->scaleFormat($MinValue, $Mode, $Format, $Unit);
+
+                         $TxtPos  = $this->getTextBox($YPos, $XPos, $this->FontName, $this->FontSize, 0, $Label);
+                         $XOffset = 0;
+                         $YOffset = 0;
+                         if ($TxtPos[0]["X"] < $this->GraphAreaX1) {
+                             $XOffset = $this->GraphAreaX1 - $TxtPos[0]["X"];
+                         }
+                         if ($TxtPos[1]["X"] > $this->GraphAreaX2) {
+                             $XOffset = -($TxtPos[1]["X"] - $this->GraphAreaX2);
+                         }
+                         if ($TxtPos[2]["Y"] < $this->GraphAreaY1) {
+                             $YOffset = ($this->GraphAreaY1 - $TxtPos[2]["Y"])/2;
+                         }
+                         if ($TxtPos[0]["Y"] > $this->GraphAreaY2) {
+                             $YOffset = -(($TxtPos[0]["Y"] - $this->GraphAreaY2)/2);
+                         }
+
+                         $CaptionSettings["R"] = $MinDisplayR;
+                         $CaptionSettings["G"] = $MinDisplayG;
+                         $CaptionSettings["B"] = $MinDisplayB;
+                         $CaptionSettings["Align"] = $Align;
+
+                         $this->drawText($YPos+$XOffset, $XPos+$YOffset, $Label, $CaptionSettings);
+                     }
+                 }
+             }
+         }
+     }
+
+     /* Draw a plot chart */
+     public function drawPlotChart($Format=null)
+     {
+         $PlotSize		= isset($Format["PlotSize"]) ? $Format["PlotSize"] : null;
+         $PlotBorder	= isset($Format["PlotBorder"]) ? $Format["PlotBorder"] : false;
+         $BorderR		= isset($Format["BorderR"]) ? $Format["BorderR"] : 50;
+         $BorderG		= isset($Format["BorderG"]) ? $Format["BorderG"] : 50;
+         $BorderB		= isset($Format["BorderB"]) ? $Format["BorderB"] : 50;
+         $BorderAlpha	= isset($Format["BorderAlpha"]) ? $Format["BorderAlpha"] : 30;
+         $BorderSize	= isset($Format["BorderSize"]) ? $Format["BorderSize"] : 2;
+         $Surrounding	= isset($Format["Surrounding"]) ? $Format["Surrounding"] : null;
+         $DisplayValues	= isset($Format["DisplayValues"]) ? $Format["DisplayValues"] : false;
+         $DisplayOffset	= isset($Format["DisplayOffset"]) ? $Format["DisplayOffset"] : 4;
+         $DisplayColor	= isset($Format["DisplayColor"]) ? $Format["DisplayColor"] : DISPLAY_MANUAL;
+         $DisplayR		= isset($Format["DisplayR"]) ? $Format["DisplayR"] : 0;
+         $DisplayG		= isset($Format["DisplayG"]) ? $Format["DisplayG"] : 0;
+         $DisplayB		= isset($Format["DisplayB"]) ? $Format["DisplayB"] : 0;
+         $RecordImageMap	= isset($Format["RecordImageMap"]) ? $Format["RecordImageMap"] : false;
+
+         $this->LastChartLayout = CHART_LAST_LAYOUT_REGULAR;
+
+         $Data = $this->DataSet->getData();
+         list($XMargin, $XDivs) = $this->scaleGetXSettings();
+
+         foreach ($Data["Series"] as $SerieName => $Serie) {
+             if ($Serie["isDrawable"] == true && $SerieName != $Data["Abscissa"]) {
+                 if (isset($Serie["Weight"])) {
+                     $SerieWeight = $Serie["Weight"] + 2;
+                 } else {
+                     $SerieWeight = 2;
+                 }
+                 if ($PlotSize != null) {
+                     $SerieWeight = $PlotSize;
+                 }
+
+                 $R = $Serie["Color"]["R"];
+                 $G = $Serie["Color"]["G"];
+                 $B = $Serie["Color"]["B"];
+                 $Alpha = $Serie["Color"]["Alpha"];
+                 $Ticks = $Serie["Ticks"];
+                 if ($Surrounding != null) {
+                     $BorderR = $R + $Surrounding;
+                     $BorderG = $G + $Surrounding;
+                     $BorderB = $B + $Surrounding;
+                 }
+                 if (isset($Serie["Picture"])) {
+                     $Picture = $Serie["Picture"];
+                     list($PicWidth, $PicHeight, $PicType) = $this->getPicInfo($Picture);
+                 } else {
+                     $Picture = null;
+                     $PicOffset = 0;
+                 }
+
+                 if ($DisplayColor == DISPLAY_AUTO) {
+                     $DisplayR = $R;
+                     $DisplayG = $G;
+                     $DisplayB = $B;
+                 }
+
+                 $AxisID	= $Serie["Axis"];
+                 $Shape		= $Serie["Shape"];
+                 $Mode		= $Data["Axis"][$AxisID]["Display"];
+                 $Format	= $Data["Axis"][$AxisID]["Format"];
+                 $Unit		= $Data["Axis"][$AxisID]["Unit"];
+
+                 if (isset($Serie["Description"])) {
+                     $SerieDescription = $Serie["Description"];
+                 } else {
+                     $SerieDescription = $SerieName;
+                 }
+
+                 $PosArray = $this->scaleComputeY($Serie["Data"], array("AxisID"=>$Serie["Axis"]));
+
+                 $this->DataSet->Data["Series"][$SerieName]["XOffset"] = 0;
+
+                 if ($Data["Orientation"] == SCALE_POS_LEFTRIGHT) {
+                     if ($XDivs == 0) {
+                         $XStep = ($this->GraphAreaX2-$this->GraphAreaX1)/4;
+                     } else {
+                         $XStep = ($this->GraphAreaX2-$this->GraphAreaX1-$XMargin*2)/$XDivs;
+                     }
+                     if ($Picture != null) {
+                         $PicOffset = $PicHeight / 2;
+                         $SerieWeight = 0;
+                     }
+                     $X = $this->GraphAreaX1 + $XMargin;
+
+                     if (!is_array($PosArray)) {
+                         $Value = $PosArray;
+                         $PosArray = "";
+                         $PosArray[0] = $Value;
+                     }
+                     foreach ($PosArray as $Key => $Y) {
+                         if ($DisplayValues) {
+                             $this->drawText($X, $Y-$DisplayOffset-$SerieWeight-$BorderSize-$PicOffset, $this->scaleFormat($Serie["Data"][$Key], $Mode, $Format, $Unit), array("R"=>$DisplayR,"G"=>$DisplayG,"B"=>$DisplayB,"Align"=>TEXT_ALIGN_BOTTOMMIDDLE));
+                         }
+
+                         if ($Y != VOID) {
+                             if ($RecordImageMap) {
+                                 $this->addToImageMap("CIRCLE", floor($X).",".floor($Y).",".$SerieWeight, $this->toHTMLColor($R, $G, $B), $SerieDescription, $this->scaleFormat($Serie["Data"][$Key], $Mode, $Format, $Unit));
+                             }
+
+                             if ($Picture != null) {
+                                 $this->drawFromPicture($PicType, $Picture, $X-$PicWidth/2, $Y-$PicHeight/2);
+                             } else {
+                                 $this->drawShape($X, $Y, $Shape, $SerieWeight, $PlotBorder, $BorderSize, $R, $G, $B, $Alpha, $BorderR, $BorderG, $BorderB, $BorderAlpha);
+                             }
+                         }
+                         $X = $X + $XStep;
+                     }
+                 } else {
+                     if ($XDivs == 0) {
+                         $YStep = ($this->GraphAreaY2-$this->GraphAreaY1)/4;
+                     } else {
+                         $YStep = ($this->GraphAreaY2-$this->GraphAreaY1-$XMargin*2)/$XDivs;
+                     }
+                     if ($Picture != null) {
+                         $PicOffset = $PicWidth / 2;
+                         $SerieWeight = 0;
+                     }
+                     $Y = $this->GraphAreaY1 + $XMargin;
+
+                     if (!is_array($PosArray)) {
+                         $Value = $PosArray;
+                         $PosArray = "";
+                         $PosArray[0] = $Value;
+                     }
+                     foreach ($PosArray as $Key => $X) {
+                         if ($DisplayValues) {
+                             $this->drawText($X+$DisplayOffset+$SerieWeight+$BorderSize+$PicOffset, $Y, $this->scaleFormat($Serie["Data"][$Key], $Mode, $Format, $Unit), array("Angle"=>270,"R"=>$DisplayR,"G"=>$DisplayG,"B"=>$DisplayB,"Align"=>TEXT_ALIGN_BOTTOMMIDDLE));
+                         }
+
+                         if ($X != VOID) {
+                             if ($RecordImageMap) {
+                                 $this->addToImageMap("CIRCLE", floor($X).",".floor($Y).",".$SerieWeight, $this->toHTMLColor($R, $G, $B), $SerieDescription, $this->scaleFormat($Serie["Data"][$Key], $Mode, $Format, $Unit));
+                             }
+
+                             if ($Picture != null) {
+                                 $this->drawFromPicture($PicType, $Picture, $X-$PicWidth/2, $Y-$PicHeight/2);
+                             } else {
+                                 $this->drawShape($X, $Y, $Shape, $SerieWeight, $PlotBorder, $BorderSize, $R, $G, $B, $Alpha, $BorderR, $BorderG, $BorderB, $BorderAlpha);
+                             }
+                         }
+                         $Y = $Y + $YStep;
+                     }
+                 }
+             }
+         }
+     }
+
+     /* Draw a spline chart */
+     public function drawSplineChart($Format=null)
+     {
+         $BreakVoid		= isset($Format["BreakVoid"]) ? $Format["BreakVoid"] : true;
+         $VoidTicks		= isset($Format["VoidTicks"]) ? $Format["VoidTicks"] : 4;
+         $BreakR		= isset($Format["BreakR"]) ? $Format["BreakR"] : null; // 234
+     $BreakG		= isset($Format["BreakG"]) ? $Format["BreakG"] : null; // 55
+     $BreakB		= isset($Format["BreakB"]) ? $Format["BreakB"] : null; // 26
+     $DisplayValues	= isset($Format["DisplayValues"]) ? $Format["DisplayValues"] : false;
+         $DisplayOffset	= isset($Format["DisplayOffset"]) ? $Format["DisplayOffset"] : 2;
+         $DisplayColor	= isset($Format["DisplayColor"]) ? $Format["DisplayColor"] : DISPLAY_MANUAL;
+         $DisplayR		= isset($Format["DisplayR"]) ? $Format["DisplayR"] : 0;
+         $DisplayG		= isset($Format["DisplayG"]) ? $Format["DisplayG"] : 0;
+         $DisplayB		= isset($Format["DisplayB"]) ? $Format["DisplayB"] : 0;
+         $RecordImageMap	= isset($Format["RecordImageMap"]) ? $Format["RecordImageMap"] : false;
+         $ImageMapPlotSize  = isset($Format["ImageMapPlotSize"]) ? $Format["ImageMapPlotSize"] : 5;
+
+         $this->LastChartLayout = CHART_LAST_LAYOUT_REGULAR;
+
+         $Data = $this->DataSet->getData();
+         list($XMargin, $XDivs) = $this->scaleGetXSettings();
+         foreach ($Data["Series"] as $SerieName => $Serie) {
+             if ($Serie["isDrawable"] == true && $SerieName != $Data["Abscissa"]) {
+                 $R = $Serie["Color"]["R"];
+                 $G = $Serie["Color"]["G"];
+                 $B = $Serie["Color"]["B"];
+                 $Alpha = $Serie["Color"]["Alpha"];
+                 $Ticks = $Serie["Ticks"];
+                 $Weight = $Serie["Weight"];
+
+                 if ($BreakR == null) {
+                     $BreakSettings = array("R"=>$R,"G"=>$G,"B"=>$B,"Alpha"=>$Alpha,"Ticks"=>$VoidTicks);
+                 } else {
+                     $BreakSettings = array("R"=>$BreakR,"G"=>$BreakG,"B"=>$BreakB,"Alpha"=>$Alpha,"Ticks"=>$VoidTicks,"Weight"=>$Weight);
+                 }
+
+                 if ($DisplayColor == DISPLAY_AUTO) {
+                     $DisplayR = $R;
+                     $DisplayG = $G;
+                     $DisplayB = $B;
+                 }
+
+                 $AxisID	= $Serie["Axis"];
+                 $Mode		= $Data["Axis"][$AxisID]["Display"];
+                 $Format	= $Data["Axis"][$AxisID]["Format"];
+                 $Unit		= $Data["Axis"][$AxisID]["Unit"];
+
+                 if (isset($Serie["Description"])) {
+                     $SerieDescription = $Serie["Description"];
+                 } else {
+                     $SerieDescription = $SerieName;
+                 }
+
+                 $PosArray = $this->scaleComputeY($Serie["Data"], array("AxisID"=>$Serie["Axis"]));
+
+                 $this->DataSet->Data["Series"][$SerieName]["XOffset"] = 0;
+
+                 if ($Data["Orientation"] == SCALE_POS_LEFTRIGHT) {
+                     if ($XDivs == 0) {
+                         $XStep = ($this->GraphAreaX2-$this->GraphAreaX1)/4;
+                     } else {
+                         $XStep = ($this->GraphAreaX2-$this->GraphAreaX1-$XMargin*2)/$XDivs;
+                     }
+                     $X     = $this->GraphAreaX1 + $XMargin;
+                     $WayPoints = "";
+                     $Force = $XStep / 5;
+
+                     if (!is_array($PosArray)) {
+                         $Value = $PosArray;
+                         $PosArray = "";
+                         $PosArray[0] = $Value;
+                     }
+                     $LastGoodY = null;
+                     $LastGoodX = null;
+                     $LastX = 1;
+                     $LastY = 1;
+                     foreach ($PosArray as $Key => $Y) {
+                         if ($DisplayValues) {
+                             $this->drawText($X, $Y-$DisplayOffset, $this->scaleFormat($Serie["Data"][$Key], $Mode, $Format, $Unit), array("R"=>$DisplayR,"G"=>$DisplayG,"B"=>$DisplayB,"Align"=>TEXT_ALIGN_BOTTOMMIDDLE));
+                         }
+    
+                         if ($RecordImageMap && $Y != VOID) {
+                             $this->addToImageMap("CIRCLE", floor($X).",".floor($Y).",".$ImageMapPlotSize, $this->toHTMLColor($R, $G, $B), $SerieDescription, $this->scaleFormat($Serie["Data"][$Key], $Mode, $Format, $Unit));
+                         }
+
+                         if ($Y == VOID && $LastY != null) {
+                             $this->drawSpline($WayPoints, array("Force"=>$Force,"R"=>$R,"G"=>$G,"B"=>$B,"Alpha"=>$Alpha,"Ticks"=>$Ticks,"Weight"=>$Weight));
+                             $WayPoints = "";
+                         }
+
+                         if ($Y != VOID && $LastY == null && $LastGoodY != null && !$BreakVoid) {
+                             $this->drawLine($LastGoodX, $LastGoodY, $X, $Y, $BreakSettings);
+                         }
+
+                         if ($Y != VOID) {
+                             $WayPoints[] = array($X,$Y);
+                         }
+
+                         if ($Y != VOID) {
+                             $LastGoodY = $Y;
+                             $LastGoodX = $X;
+                         }
+                         if ($Y == VOID) {
+                             $Y = null;
+                         }
+
+                         $LastX = $X;
+                         $LastY = $Y;
+                         $X = $X + $XStep;
+                     }
+                     $this->drawSpline($WayPoints, array("Force"=>$Force,"R"=>$R,"G"=>$G,"B"=>$B,"Alpha"=>$Alpha,"Ticks"=>$Ticks,"Weight"=>$Weight));
+                 } else {
+                     if ($XDivs == 0) {
+                         $YStep = ($this->GraphAreaY2-$this->GraphAreaY1)/4;
+                     } else {
+                         $YStep = ($this->GraphAreaY2-$this->GraphAreaY1-$XMargin*2)/$XDivs;
+                     }
+                     $Y     = $this->GraphAreaY1 + $XMargin;
+                     $WayPoints = "";
+                     $Force = $YStep / 5;
+
+                     if (!is_array($PosArray)) {
+                         $Value = $PosArray;
+                         $PosArray = "";
+                         $PosArray[0] = $Value;
+                     }
+                     $LastGoodY = null;
+                     $LastGoodX = null;
+                     $LastX = 1;
+                     $LastY = 1;
+                     foreach ($PosArray as $Key => $X) {
+                         if ($DisplayValues) {
+                             $this->drawText($X+$DisplayOffset, $Y, $this->scaleFormat($Serie["Data"][$Key], $Mode, $Format, $Unit), array("Angle"=>270,"R"=>$DisplayR,"G"=>$DisplayG,"B"=>$DisplayB,"Align"=>TEXT_ALIGN_BOTTOMMIDDLE));
+                         }
+
+                         if ($RecordImageMap && $X != VOID) {
+                             $this->addToImageMap("CIRCLE", floor($X).",".floor($Y).",".$ImageMapPlotSize, $this->toHTMLColor($R, $G, $B), $SerieDescription, $this->scaleFormat($Serie["Data"][$Key], $Mode, $Format, $Unit));
+                         }
+
+                         if ($X == VOID && $LastX != null) {
+                             $this->drawSpline($WayPoints, array("Force"=>$Force,"R"=>$R,"G"=>$G,"B"=>$B,"Alpha"=>$Alpha,"Ticks"=>$Ticks,"Weight"=>$Weight));
+                             $WayPoints = "";
+                         }
+
+                         if ($X != VOID && $LastX == null && $LastGoodX != null && !$BreakVoid) {
+                             $this->drawLine($LastGoodX, $LastGoodY, $X, $Y, $BreakSettings);
+                         }
+
+                         if ($X != VOID) {
+                             $WayPoints[] = array($X,$Y);
+                         }
+
+                         if ($X != VOID) {
+                             $LastGoodX = $X;
+                             $LastGoodY = $Y;
+                         }
+                         if ($X == VOID) {
+                             $X = null;
+                         }
+
+                         $LastX = $X;
+                         $LastY = $Y;
+                         $Y = $Y + $YStep;
+                     }
+                     $this->drawSpline($WayPoints, array("Force"=>$Force,"R"=>$R,"G"=>$G,"B"=>$B,"Alpha"=>$Alpha,"Ticks"=>$Ticks,"Weight"=>$Weight));
+                 }
+             }
+         }
+     }
+
+     /* Draw a filled spline chart */
+     public function drawFilledSplineChart($Format=null)
+     {
+         $DisplayValues	= isset($Format["DisplayValues"]) ? $Format["DisplayValues"] : false;
+         $DisplayOffset	= isset($Format["DisplayOffset"]) ? $Format["DisplayOffset"] : 2;
+         $DisplayColor	= isset($Format["DisplayColor"]) ? $Format["DisplayColor"] : DISPLAY_MANUAL;
+         $DisplayR		= isset($Format["DisplayR"]) ? $Format["DisplayR"] : 0;
+         $DisplayG		= isset($Format["DisplayG"]) ? $Format["DisplayG"] : 0;
+         $DisplayB		= isset($Format["DisplayB"]) ? $Format["DisplayB"] : 0;
+         $AroundZero	= isset($Format["AroundZero"]) ? $Format["AroundZero"] : true;
+         $Threshold		= isset($Format["Threshold"]) ? $Format["Threshold"] : null;
+
+         $this->LastChartLayout = CHART_LAST_LAYOUT_REGULAR;
+
+         $Data = $this->DataSet->getData();
+         list($XMargin, $XDivs) = $this->scaleGetXSettings();
+         foreach ($Data["Series"] as $SerieName => $Serie) {
+             if ($Serie["isDrawable"] == true && $SerieName != $Data["Abscissa"]) {
+                 $R = $Serie["Color"]["R"];
+                 $G = $Serie["Color"]["G"];
+                 $B = $Serie["Color"]["B"];
+                 $Alpha = $Serie["Color"]["Alpha"];
+                 $Ticks = $Serie["Ticks"];
+                 if ($DisplayColor == DISPLAY_AUTO) {
+                     $DisplayR = $R;
+                     $DisplayG = $G;
+                     $DisplayB = $B;
+                 }
+
+                 $AxisID	= $Serie["Axis"];
+                 $Mode		= $Data["Axis"][$AxisID]["Display"];
+                 $Format	= $Data["Axis"][$AxisID]["Format"];
+                 $Unit		= $Data["Axis"][$AxisID]["Unit"];
+
+                 $PosArray = $this->scaleComputeY($Serie["Data"], array("AxisID"=>$Serie["Axis"]));
+                 if ($AroundZero) {
+                     $YZero = $this->scaleComputeY(0, array("AxisID"=>$Serie["Axis"]));
+                 }
+
+                 if ($Threshold != null) {
+                     foreach ($Threshold as $Key => $Params) {
+                         $Threshold[$Key]["MinX"] = $this->scaleComputeY($Params["Min"], array("AxisID"=>$Serie["Axis"]));
+                         $Threshold[$Key]["MaxX"] = $this->scaleComputeY($Params["Max"], array("AxisID"=>$Serie["Axis"]));
+                     }
+                 }
+
+                 $this->DataSet->Data["Series"][$SerieName]["XOffset"] = 0;
+
+                 if ($Data["Orientation"] == SCALE_POS_LEFTRIGHT) {
+                     if ($XDivs == 0) {
+                         $XStep = ($this->GraphAreaX2-$this->GraphAreaX1)/4;
+                     } else {
+                         $XStep = ($this->GraphAreaX2-$this->GraphAreaX1-$XMargin*2)/$XDivs;
+                     }
+                     $X     = $this->GraphAreaX1 + $XMargin;
+                     $WayPoints = "";
+                     $Force = $XStep / 5;
+
+                     if (!$AroundZero) {
+                         $YZero = $this->GraphAreaY2-1;
+                     }
+                     if ($YZero > $this->GraphAreaY2-1) {
+                         $YZero = $this->GraphAreaY2-1;
+                     }
+                     if ($YZero < $this->GraphAreaY1+1) {
+                         $YZero = $this->GraphAreaY1+1;
+                     }
+
+                     $LastX = "";
+                     $LastY = "";
+                     if (!is_array($PosArray)) {
+                         $Value = $PosArray;
+                         $PosArray = "";
+                         $PosArray[0] = $Value;
+                     }
+                     foreach ($PosArray as $Key => $Y) {
+                         if ($DisplayValues) {
+                             $this->drawText($X, $Y-$DisplayOffset, $this->scaleFormat($Serie["Data"][$Key], $Mode, $Format, $Unit), array("R"=>$DisplayR,"G"=>$DisplayG,"B"=>$DisplayB,"Align"=>TEXT_ALIGN_BOTTOMMIDDLE));
+                         }
+
+                         if ($Y == VOID) {
+                             $Area = $this->drawSpline($WayPoints, array("Force"=>$Force,"PathOnly"=>true));
+
+                             if ($Area != "") {
+                                 foreach ($Area as $key => $Points) {
+                                     $Corners = "";
+                                     $Corners[] = $Area[$key][0]["X"];
+                                     $Corners[] = $YZero;
+                                     foreach ($Points as $subKey => $Point) {
+                                         if ($subKey == count($Points)-1) {
+                                             $Corners[] = $Point["X"]-1;
+                                         } else {
+                                             $Corners[] = $Point["X"];
+                                         }
+                                         $Corners[] = $Point["Y"]+1;
+                                     }
+                                     $Corners[] = $Points[$subKey]["X"]-1;
+                                     $Corners[] = $YZero;
+
+                                     $this->drawPolygonChart($Corners, array("R"=>$R,"G"=>$G,"B"=>$B,"Alpha"=>$Alpha/2,"NoBorder"=>true,"Threshold"=>$Threshold));
+                                 }
+                                 $this->drawSpline($WayPoints, array("Force"=>$Force,"R"=>$R,"G"=>$G,"B"=>$B,"Alpha"=>$Alpha,"Ticks"=>$Ticks));
+                             }
+
+                             $WayPoints = "";
+                         } else {
+                             $WayPoints[] = array($X,$Y-.5);
+                         } /* -.5 for AA visual fix */
+
+                         $X = $X + $XStep;
+                     }
+                     $Area = $this->drawSpline($WayPoints, array("Force"=>$Force,"PathOnly"=>true));
+
+                     if ($Area != "") {
+                         foreach ($Area as $key => $Points) {
+                             $Corners = "";
+                             $Corners[] = $Area[$key][0]["X"];
+                             $Corners[] = $YZero;
+                             foreach ($Points as $subKey => $Point) {
+                                 if ($subKey == count($Points)-1) {
+                                     $Corners[] = $Point["X"]-1;
+                                 } else {
+                                     $Corners[] = $Point["X"];
+                                 }
+                                 $Corners[] = $Point["Y"]+1;
+                             }
+                             $Corners[] = $Points[$subKey]["X"]-1;
+                             $Corners[] = $YZero;
+
+                             $this->drawPolygonChart($Corners, array("R"=>$R,"G"=>$G,"B"=>$B,"Alpha"=>$Alpha/2,"NoBorder"=>true,"Threshold"=>$Threshold));
+                         }
+                         $this->drawSpline($WayPoints, array("Force"=>$Force,"R"=>$R,"G"=>$G,"B"=>$B,"Alpha"=>$Alpha,"Ticks"=>$Ticks));
+                     }
+                 } else {
+                     if ($XDivs == 0) {
+                         $YStep = ($this->GraphAreaY2-$this->GraphAreaY1)/4;
+                     } else {
+                         $YStep = ($this->GraphAreaY2-$this->GraphAreaY1-$XMargin*2)/$XDivs;
+                     }
+                     $Y     = $this->GraphAreaY1 + $XMargin;
+                     $WayPoints = "";
+                     $Force = $YStep / 5;
+
+                     if (!$AroundZero) {
+                         $YZero = $this->GraphAreaX1+1;
+                     }
+                     if ($YZero > $this->GraphAreaX2-1) {
+                         $YZero = $this->GraphAreaX2-1;
+                     }
+                     if ($YZero < $this->GraphAreaX1+1) {
+                         $YZero = $this->GraphAreaX1+1;
+                     }
+
+                     if (!is_array($PosArray)) {
+                         $Value = $PosArray;
+                         $PosArray = "";
+                         $PosArray[0] = $Value;
+                     }
+                     foreach ($PosArray as $Key => $X) {
+                         if ($DisplayValues) {
+                             $this->drawText($X+$DisplayOffset, $Y, $this->scaleFormat($Serie["Data"][$Key], $Mode, $Format, $Unit), array("Angle"=>270,"R"=>$DisplayR,"G"=>$DisplayG,"B"=>$DisplayB,"Align"=>TEXT_ALIGN_BOTTOMMIDDLE));
+                         }
+
+                         if ($X == VOID) {
+                             $Area = $this->drawSpline($WayPoints, array("Force"=>$Force,"PathOnly"=>true));
+
+                             if ($Area != "") {
+                                 foreach ($Area as $key => $Points) {
+                                     $Corners = "";
+                                     $Corners[] = $YZero;
+                                     $Corners[] = $Area[$key][0]["Y"];
+                                     foreach ($Points as $subKey => $Point) {
+                                         if ($subKey == count($Points)-1) {
+                                             $Corners[] = $Point["X"]-1;
+                                         } else {
+                                             $Corners[] = $Point["X"];
+                                         }
+                                         $Corners[] = $Point["Y"];
+                                     }
+                                     $Corners[] = $YZero;
+                                     $Corners[] = $Points[$subKey]["Y"]-1;
+
+                                     $this->drawPolygonChart($Corners, array("R"=>$R,"G"=>$G,"B"=>$B,"Alpha"=>$Alpha/2,"NoBorder"=>true,"Threshold"=>$Threshold));
+                                 }
+                                 $this->drawSpline($WayPoints, array("Force"=>$Force,"R"=>$R,"G"=>$G,"B"=>$B,"Alpha"=>$Alpha,"Ticks"=>$Ticks));
+                             }
+
+                             $WayPoints = "";
+                         } else {
+                             $WayPoints[] = array($X,$Y);
+                         }
+
+                         $Y = $Y + $YStep;
+                     }
+                     $Area = $this->drawSpline($WayPoints, array("Force"=>$Force,"PathOnly"=>true));
+
+                     if ($Area != "") {
+                         foreach ($Area as $key => $Points) {
+                             $Corners = "";
+                             $Corners[] = $YZero;
+                             $Corners[] = $Area[$key][0]["Y"];
+                             foreach ($Points as $subKey => $Point) {
+                                 if ($subKey == count($Points)-1) {
+                                     $Corners[] = $Point["X"]-1;
+                                 } else {
+                                     $Corners[] = $Point["X"];
+                                 }
+                                 $Corners[] = $Point["Y"];
+                             }
+                             $Corners[] = $YZero;
+                             $Corners[] = $Points[$subKey]["Y"]-1;
+
+                             $this->drawPolygonChart($Corners, array("R"=>$R,"G"=>$G,"B"=>$B,"Alpha"=>$Alpha/2,"NoBorder"=>true,"Threshold"=>$Threshold));
+                         }
+                         $this->drawSpline($WayPoints, array("Force"=>$Force,"R"=>$R,"G"=>$G,"B"=>$B,"Alpha"=>$Alpha,"Ticks"=>$Ticks));
+                     }
+                 }
+             }
+         }
+     }
+
+     /* Draw a line chart */
+     public function drawLineChart($Format=null)
+     {
+         $BreakVoid		= isset($Format["BreakVoid"]) ? $Format["BreakVoid"] : true;
+         $VoidTicks		= isset($Format["VoidTicks"]) ? $Format["VoidTicks"] : 4;
+         $BreakR		= isset($Format["BreakR"]) ? $Format["BreakR"] : null;
+         $BreakG		= isset($Format["BreakG"]) ? $Format["BreakG"] : null;
+         $BreakB		= isset($Format["BreakB"]) ? $Format["BreakB"] : null;
+         $DisplayValues	= isset($Format["DisplayValues"]) ? $Format["DisplayValues"] : false;
+         $DisplayOffset	= isset($Format["DisplayOffset"]) ? $Format["DisplayOffset"] : 2;
+         $DisplayColor	= isset($Format["DisplayColor"]) ? $Format["DisplayColor"] : DISPLAY_MANUAL;
+         $DisplayR		= isset($Format["DisplayR"]) ? $Format["DisplayR"] : 0;
+         $DisplayG		= isset($Format["DisplayG"]) ? $Format["DisplayG"] : 0;
+         $DisplayB		= isset($Format["DisplayB"]) ? $Format["DisplayB"] : 0;
+         $RecordImageMap	= isset($Format["RecordImageMap"]) ? $Format["RecordImageMap"] : false;
+         $ImageMapPlotSize  = isset($Format["ImageMapPlotSize"]) ? $Format["ImageMapPlotSize"] : 5;
+         $ForceColor	= isset($Format["ForceColor"]) ? $Format["ForceColor"] : false;
+         $ForceR		= isset($Format["ForceR"]) ? $Format["ForceR"] : 0;
+         $ForceG		= isset($Format["ForceG"]) ? $Format["ForceG"] : 0;
+         $ForceB		= isset($Format["ForceB"]) ? $Format["ForceB"] : 0;
+         $ForceAlpha	= isset($Format["ForceAlpha"]) ? $Format["ForceAlpha"] : 100;
+
+         $this->LastChartLayout = CHART_LAST_LAYOUT_REGULAR;
+
+         $Data = $this->DataSet->getData();
+         list($XMargin, $XDivs) = $this->scaleGetXSettings();
+         foreach ($Data["Series"] as $SerieName => $Serie) {
+             if ($Serie["isDrawable"] == true && $SerieName != $Data["Abscissa"]) {
+                 $R = $Serie["Color"]["R"];
+                 $G = $Serie["Color"]["G"];
+                 $B = $Serie["Color"]["B"];
+                 $Alpha = $Serie["Color"]["Alpha"];
+                 $Ticks = $Serie["Ticks"];
+                 $Weight = $Serie["Weight"];
+
+                 if ($ForceColor) {
+                     $R = $ForceR;
+                     $G = $ForceG;
+                     $B = $ForceB;
+                     $Alpha = $ForceAlpha;
+                 }
+
+                 if ($BreakR == null) {
+                     $BreakSettings = array("R"=>$R,"G"=>$G,"B"=>$B,"Alpha"=>$Alpha,"Ticks"=>$VoidTicks,"Weight"=>$Weight);
+                 } else {
+                     $BreakSettings = array("R"=>$BreakR,"G"=>$BreakG,"B"=>$BreakB,"Alpha"=>$Alpha,"Ticks"=>$VoidTicks,"Weight"=>$Weight);
+                 }
+
+                 if ($DisplayColor == DISPLAY_AUTO) {
+                     $DisplayR = $R;
+                     $DisplayG = $G;
+                     $DisplayB = $B;
+                 }
+
+                 $AxisID	= $Serie["Axis"];
+                 $Mode		= $Data["Axis"][$AxisID]["Display"];
+                 $Format	= $Data["Axis"][$AxisID]["Format"];
+                 $Unit		= $Data["Axis"][$AxisID]["Unit"];
+
+                 if (isset($Serie["Description"])) {
+                     $SerieDescription = $Serie["Description"];
+                 } else {
+                     $SerieDescription = $SerieName;
+                 }
+
+                 $PosArray = $this->scaleComputeY($Serie["Data"], array("AxisID"=>$Serie["Axis"]));
+
+                 $this->DataSet->Data["Series"][$SerieName]["XOffset"] = 0;
+
+                 if ($Data["Orientation"] == SCALE_POS_LEFTRIGHT) {
+                     if ($XDivs == 0) {
+                         $XStep = ($this->GraphAreaX2-$this->GraphAreaX1)/4;
+                     } else {
+                         $XStep = ($this->GraphAreaX2-$this->GraphAreaX1-$XMargin*2)/$XDivs;
+                     }
+                     $X = $this->GraphAreaX1 + $XMargin;
+                     $LastX = null;
+                     $LastY = null;
+
+                     if (!is_array($PosArray)) {
+                         $Value = $PosArray;
+                         $PosArray = "";
+                         $PosArray[0] = $Value;
+                     }
+                     $LastGoodY = null;
+                     $LastGoodX = null;
+                     foreach ($PosArray as $Key => $Y) {
+                         if ($DisplayValues && $Serie["Data"][$Key] != VOID) {
+                             if ($Serie["Data"][$Key] > 0) {
+                                 $Align = TEXT_ALIGN_BOTTOMMIDDLE;
+                                 $Offset = $DisplayOffset;
+                             } else {
+                                 $Align = TEXT_ALIGN_TOPMIDDLE;
+                                 $Offset = -$DisplayOffset;
+                             }
+                             $this->drawText($X, $Y-$Offset-$Weight, $this->scaleFormat($Serie["Data"][$Key], $Mode, $Format, $Unit), array("R"=>$DisplayR,"G"=>$DisplayG,"B"=>$DisplayB,"Align"=>$Align));
+                         }
+
+                         if ($RecordImageMap && $Y != VOID) {
+                             $this->addToImageMap("CIRCLE", floor($X).",".floor($Y).",".$ImageMapPlotSize, $this->toHTMLColor($R, $G, $B), $SerieDescription, $this->scaleFormat($Serie["Data"][$Key], $Mode, $Format, $Unit));
+                         }
+
+                         if ($Y != VOID && $LastX != null && $LastY != null) {
+                             $this->drawLine($LastX, $LastY, $X, $Y, array("R"=>$R,"G"=>$G,"B"=>$B,"Alpha"=>$Alpha,"Ticks"=>$Ticks,"Weight"=>$Weight));
+                         }
+
+                         if ($Y != VOID && $LastY == null && $LastGoodY != null && !$BreakVoid) {
+                             $this->drawLine($LastGoodX, $LastGoodY, $X, $Y, $BreakSettings);
+                             $LastGoodY = null;
+                         }
+
+                         if ($Y != VOID) {
+                             $LastGoodY = $Y;
+                             $LastGoodX = $X;
+                         }
+                         if ($Y == VOID) {
+                             $Y = null;
+                         }
+
+                         $LastX = $X;
+                         $LastY = $Y;
+                         $X = $X + $XStep;
+                     }
+                 } else {
+                     if ($XDivs == 0) {
+                         $YStep = ($this->GraphAreaY2-$this->GraphAreaY1)/4;
+                     } else {
+                         $YStep = ($this->GraphAreaY2-$this->GraphAreaY1-$XMargin*2)/$XDivs;
+                     }
+                     $Y = $this->GraphAreaY1 + $XMargin;
+                     $LastX = null;
+                     $LastY = null;
+
+                     if (!is_array($PosArray)) {
+                         $Value = $PosArray;
+                         $PosArray = "";
+                         $PosArray[0] = $Value;
+                     }
+                     $LastGoodY = null;
+                     $LastGoodX = null;
+                     foreach ($PosArray as $Key => $X) {
+                         if ($DisplayValues && $Serie["Data"][$Key] != VOID) {
+                             $this->drawText($X+$DisplayOffset+$Weight, $Y, $this->scaleFormat($Serie["Data"][$Key], $Mode, $Format, $Unit), array("Angle"=>270,"R"=>$DisplayR,"G"=>$DisplayG,"B"=>$DisplayB,"Align"=>TEXT_ALIGN_BOTTOMMIDDLE));
+                         }
+
+                         if ($RecordImageMap && $X != VOID) {
+                             $this->addToImageMap("CIRCLE", floor($X).",".floor($Y).",".$ImageMapPlotSize, $this->toHTMLColor($R, $G, $B), $SerieDescription, $this->scaleFormat($Serie["Data"][$Key], $Mode, $Format, $Unit));
+                         }
+
+                         if ($X != VOID && $LastX != null && $LastY != null) {
+                             $this->drawLine($LastX, $LastY, $X, $Y, array("R"=>$R,"G"=>$G,"B"=>$B,"Alpha"=>$Alpha,"Ticks"=>$Ticks,"Weight"=>$Weight));
+                         }
+
+                         if ($X != VOID && $LastX == null && $LastGoodY != null && !$BreakVoid) {
+                             $this->drawLine($LastGoodX, $LastGoodY, $X, $Y, $BreakSettings);
+                             $LastGoodY = null;
+                         }
+
+                         if ($X != VOID) {
+                             $LastGoodY = $Y;
+                             $LastGoodX = $X;
+                         }
+                         if ($X == VOID) {
+                             $X = null;
+                         }
+
+                         $LastX = $X;
+                         $LastY = $Y;
+                         $Y = $Y + $YStep;
+                     }
+                 }
+             }
+         }
+     }
+
+     /* Draw a line chart */
+     public function drawZoneChart($SerieA, $SerieB, $Format=null)
+     {
+         $AxisID	= isset($Format["AxisID"]) ? $Format["AxisID"] : 0;
+         $LineR	= isset($Format["LineR"]) ? $Format["LineR"] : 150;
+         $LineG	= isset($Format["LineG"]) ? $Format["LineG"] : 150;
+         $LineB	= isset($Format["LineB"]) ? $Format["LineB"] : 150;
+         $LineAlpha	= isset($Format["LineAlpha"]) ? $Format["LineAlpha"] : 50;
+         $LineTicks	= isset($Format["LineTicks"]) ? $Format["LineTicks"] : 1;
+         $AreaR	= isset($Format["AreaR"]) ? $Format["AreaR"] : 150;
+         $AreaG	= isset($Format["AreaG"]) ? $Format["AreaG"] : 150;
+         $AreaB	= isset($Format["AreaB"]) ? $Format["AreaB"] : 150;
+         $AreaAlpha	= isset($Format["AreaAlpha"]) ? $Format["AreaAlpha"] : 5;
+
+         $this->LastChartLayout = CHART_LAST_LAYOUT_REGULAR;
+
+         $Data	 = $this->DataSet->getData();
+         if (!isset($Data["Series"][$SerieA]["Data"]) || !isset($Data["Series"][$SerieB]["Data"])) {
+             return(0);
+         }
+         $SerieAData = $Data["Series"][$SerieA]["Data"];
+         $SerieBData = $Data["Series"][$SerieB]["Data"];
+
+         list($XMargin, $XDivs) = $this->scaleGetXSettings();
+
+         $Mode	= $Data["Axis"][$AxisID]["Display"];
          $Format	= $Data["Axis"][$AxisID]["Format"];
-         $Unit		= $Data["Axis"][$AxisID]["Unit"];
-
-         $PosArray = $this->scaleComputeY($Serie["Data"],array("AxisID"=>$Serie["Axis"]));
-
-         if ( $Data["Orientation"] == SCALE_POS_LEFTRIGHT )
-          {
-           $XStep       = ($this->GraphAreaX2-$this->GraphAreaX1-$XMargin*2)/$XDivs;
-           $X           = $this->GraphAreaX1 + $XMargin;
-           $SerieOffset = isset($Serie["XOffset"]) ? $Serie["XOffset"] : 0;
-
-           if ( $Type == BOUND_MAX || $Type == BOUND_BOTH )
-            {
-             if ( $MaxLabelPos == BOUND_LABEL_POS_TOP    || ( $MaxLabelPos ==  BOUND_LABEL_POS_AUTO && $MaxValue >= 0) ) { $YPos  = $PosArray[$MaxPos] - $DisplayOffset + 2; $Align = TEXT_ALIGN_BOTTOMMIDDLE; }
-             if ( $MaxLabelPos == BOUND_LABEL_POS_BOTTOM || ( $MaxLabelPos ==  BOUND_LABEL_POS_AUTO && $MaxValue < 0) ) { $YPos  = $PosArray[$MaxPos] + $DisplayOffset + 2; $Align = TEXT_ALIGN_TOPMIDDLE; }
-
-             $XPos  = $X + $MaxPos*$XStep + $SerieOffset;
-             $Label = $MaxLabelTxt.$this->scaleFormat(round($MaxValue,$Decimals),$Mode,$Format,$Unit);
-
-             $TxtPos  = $this->getTextBox($XPos,$YPos,$this->FontName,$this->FontSize,0,$Label);
-             $XOffset = 0; $YOffset = 0;
-             if ( $TxtPos[0]["X"] < $this->GraphAreaX1 ) { $XOffset = (($this->GraphAreaX1 - $TxtPos[0]["X"])/2); }
-             if ( $TxtPos[1]["X"] > $this->GraphAreaX2 ) { $XOffset = -(($TxtPos[1]["X"] - $this->GraphAreaX2)/2); }
-             if ( $TxtPos[2]["Y"] < $this->GraphAreaY1 ) { $YOffset = $this->GraphAreaY1 - $TxtPos[2]["Y"]; }
-             if ( $TxtPos[0]["Y"] > $this->GraphAreaY2 ) { $YOffset = -($TxtPos[0]["Y"] - $this->GraphAreaY2); }
-
-             $CaptionSettings["R"] = $MaxDisplayR; $CaptionSettings["G"] = $MaxDisplayG;
-             $CaptionSettings["B"] = $MaxDisplayB; $CaptionSettings["Align"] = $Align;
-
-             $this->drawText($XPos+$XOffset,$YPos+$YOffset,$Label,$CaptionSettings);
-            }
-
-           if ( $Type == BOUND_MIN || $Type == BOUND_BOTH )
-            {
-             if ( $MinLabelPos == BOUND_LABEL_POS_TOP    || ( $MinLabelPos ==  BOUND_LABEL_POS_AUTO && $MinValue >= 0) ) { $YPos  = $PosArray[$MinPos] - $DisplayOffset + 2; $Align = TEXT_ALIGN_BOTTOMMIDDLE; }
-             if ( $MinLabelPos == BOUND_LABEL_POS_BOTTOM || ( $MinLabelPos ==  BOUND_LABEL_POS_AUTO && $MinValue < 0) ) { $YPos  = $PosArray[$MinPos] + $DisplayOffset + 2; $Align = TEXT_ALIGN_TOPMIDDLE; }
-
-             $XPos  = $X + $MinPos*$XStep + $SerieOffset;
-             $Label = $MinLabelTxt.$this->scaleFormat(round($MinValue,$Decimals),$Mode,$Format,$Unit);
-
-             $TxtPos  = $this->getTextBox($XPos,$YPos,$this->FontName,$this->FontSize,0,$Label);
-             $XOffset = 0; $YOffset = 0;
-             if ( $TxtPos[0]["X"] < $this->GraphAreaX1 ) { $XOffset = (($this->GraphAreaX1 - $TxtPos[0]["X"])/2); }
-             if ( $TxtPos[1]["X"] > $this->GraphAreaX2 ) { $XOffset = -(($TxtPos[1]["X"] - $this->GraphAreaX2)/2); }
-             if ( $TxtPos[2]["Y"] < $this->GraphAreaY1 ) { $YOffset = $this->GraphAreaY1 - $TxtPos[2]["Y"]; }
-             if ( $TxtPos[0]["Y"] > $this->GraphAreaY2 ) { $YOffset = -($TxtPos[0]["Y"] - $this->GraphAreaY2); }
-
-             $CaptionSettings["R"] = $MinDisplayR; $CaptionSettings["G"] = $MinDisplayG;
-             $CaptionSettings["B"] = $MinDisplayB; $CaptionSettings["Align"] = $Align;
-
-             $this->drawText($XPos+$XOffset,$YPos-$DisplayOffset+$YOffset,$Label,$CaptionSettings);
-            }
-          }
-         else
-          {
-           $XStep       = ($this->GraphAreaY2-$this->GraphAreaY1-$XMargin*2)/$XDivs;
-           $X           = $this->GraphAreaY1 + $XMargin;
-           $SerieOffset = isset($Serie["XOffset"]) ? $Serie["XOffset"] : 0;
-
-           if ( $Type == BOUND_MAX || $Type == BOUND_BOTH )
-            {
-             if ( $MaxLabelPos == BOUND_LABEL_POS_TOP    || ( $MaxLabelPos ==  BOUND_LABEL_POS_AUTO && $MaxValue >= 0) ) { $YPos  = $PosArray[$MaxPos] + $DisplayOffset + 2; $Align = TEXT_ALIGN_MIDDLELEFT; }
-             if ( $MaxLabelPos == BOUND_LABEL_POS_BOTTOM || ( $MaxLabelPos ==  BOUND_LABEL_POS_AUTO && $MaxValue < 0) ) { $YPos  = $PosArray[$MaxPos] - $DisplayOffset + 2; $Align = TEXT_ALIGN_MIDDLERIGHT; }
-
-             $XPos  = $X + $MaxPos*$XStep + $SerieOffset;
-             $Label = $MaxLabelTxt.$this->scaleFormat($MaxValue,$Mode,$Format,$Unit);
-
-             $TxtPos  = $this->getTextBox($YPos,$XPos,$this->FontName,$this->FontSize,0,$Label);
-             $XOffset = 0; $YOffset = 0;
-             if ( $TxtPos[0]["X"] < $this->GraphAreaX1 ) { $XOffset = $this->GraphAreaX1 - $TxtPos[0]["X"]; }
-             if ( $TxtPos[1]["X"] > $this->GraphAreaX2 ) { $XOffset = -($TxtPos[1]["X"] - $this->GraphAreaX2); }
-             if ( $TxtPos[2]["Y"] < $this->GraphAreaY1 ) { $YOffset = ($this->GraphAreaY1 - $TxtPos[2]["Y"])/2; }
-             if ( $TxtPos[0]["Y"] > $this->GraphAreaY2 ) { $YOffset = -(($TxtPos[0]["Y"] - $this->GraphAreaY2)/2);}
-
-             $CaptionSettings["R"] = $MaxDisplayR; $CaptionSettings["G"] = $MaxDisplayG;
-             $CaptionSettings["B"] = $MaxDisplayB; $CaptionSettings["Align"] = $Align;
-
-             $this->drawText($YPos+$XOffset,$XPos+$YOffset,$Label,$CaptionSettings);
-            }
-
-           if ( $Type == BOUND_MIN || $Type == BOUND_BOTH )
-            {
-             if ( $MinLabelPos == BOUND_LABEL_POS_TOP    || ( $MinLabelPos ==  BOUND_LABEL_POS_AUTO && $MinValue >= 0) ) { $YPos  = $PosArray[$MinPos] + $DisplayOffset + 2; $Align = TEXT_ALIGN_MIDDLELEFT; }
-             if ( $MinLabelPos == BOUND_LABEL_POS_BOTTOM || ( $MinLabelPos ==  BOUND_LABEL_POS_AUTO && $MinValue < 0) ) { $YPos  = $PosArray[$MinPos] - $DisplayOffset + 2; $Align = TEXT_ALIGN_MIDDLERIGHT; }
-
-             $XPos  = $X + $MinPos*$XStep + $SerieOffset;
-             $Label = $MinLabelTxt.$this->scaleFormat($MinValue,$Mode,$Format,$Unit);
-
-             $TxtPos  = $this->getTextBox($YPos,$XPos,$this->FontName,$this->FontSize,0,$Label);
-             $XOffset = 0; $YOffset = 0;
-             if ( $TxtPos[0]["X"] < $this->GraphAreaX1 ) { $XOffset = $this->GraphAreaX1 - $TxtPos[0]["X"]; }
-             if ( $TxtPos[1]["X"] > $this->GraphAreaX2 ) { $XOffset = -($TxtPos[1]["X"] - $this->GraphAreaX2); }
-             if ( $TxtPos[2]["Y"] < $this->GraphAreaY1 ) { $YOffset = ($this->GraphAreaY1 - $TxtPos[2]["Y"])/2; }
-             if ( $TxtPos[0]["Y"] > $this->GraphAreaY2 ) { $YOffset = -(($TxtPos[0]["Y"] - $this->GraphAreaY2)/2);}
-
-             $CaptionSettings["R"] = $MinDisplayR; $CaptionSettings["G"] = $MinDisplayG;
-             $CaptionSettings["B"] = $MinDisplayB; $CaptionSettings["Align"] = $Align;
-
-             $this->drawText($YPos+$XOffset,$XPos+$YOffset,$Label,$CaptionSettings);
-            }
-          }
-        }
-      }
-    }
-
-   /* Draw a plot chart */
-   function drawPlotChart($Format=NULL)
-    {
-     $PlotSize		= isset($Format["PlotSize"]) ? $Format["PlotSize"] : NULL;
-     $PlotBorder	= isset($Format["PlotBorder"]) ? $Format["PlotBorder"] : FALSE;
-     $BorderR		= isset($Format["BorderR"]) ? $Format["BorderR"] : 50;
-     $BorderG		= isset($Format["BorderG"]) ? $Format["BorderG"] : 50;
-     $BorderB		= isset($Format["BorderB"]) ? $Format["BorderB"] : 50;
-     $BorderAlpha	= isset($Format["BorderAlpha"]) ? $Format["BorderAlpha"] : 30;
-     $BorderSize	= isset($Format["BorderSize"]) ? $Format["BorderSize"] : 2;
-     $Surrounding	= isset($Format["Surrounding"]) ? $Format["Surrounding"] : NULL;
-     $DisplayValues	= isset($Format["DisplayValues"]) ? $Format["DisplayValues"] : FALSE;
-     $DisplayOffset	= isset($Format["DisplayOffset"]) ? $Format["DisplayOffset"] : 4;
-     $DisplayColor	= isset($Format["DisplayColor"]) ? $Format["DisplayColor"] : DISPLAY_MANUAL;
-     $DisplayR		= isset($Format["DisplayR"]) ? $Format["DisplayR"] : 0;
-     $DisplayG		= isset($Format["DisplayG"]) ? $Format["DisplayG"] : 0;
-     $DisplayB		= isset($Format["DisplayB"]) ? $Format["DisplayB"] : 0;
-     $RecordImageMap	= isset($Format["RecordImageMap"]) ? $Format["RecordImageMap"] : FALSE;
-
-     $this->LastChartLayout = CHART_LAST_LAYOUT_REGULAR;
-
-     $Data = $this->DataSet->getData();
-     list($XMargin,$XDivs) = $this->scaleGetXSettings();
-
-     foreach($Data["Series"] as $SerieName => $Serie)
-      {
-       if ( $Serie["isDrawable"] == TRUE && $SerieName != $Data["Abscissa"] )
-        {
-         if ( isset($Serie["Weight"]) ) { $SerieWeight = $Serie["Weight"] + 2; } else { $SerieWeight = 2; }
-         if ( $PlotSize != NULL ) { $SerieWeight = $PlotSize; }
-
-         $R = $Serie["Color"]["R"]; $G = $Serie["Color"]["G"]; $B = $Serie["Color"]["B"]; $Alpha = $Serie["Color"]["Alpha"]; $Ticks = $Serie["Ticks"];
-         if ( $Surrounding != NULL ) { $BorderR = $R + $Surrounding; $BorderG = $G + $Surrounding; $BorderB = $B + $Surrounding; }
-         if ( isset($Serie["Picture"]) )
-          { $Picture = $Serie["Picture"]; list($PicWidth,$PicHeight,$PicType) = $this->getPicInfo($Picture); }
-         else { $Picture = NULL; $PicOffset = 0; }
-
-         if ( $DisplayColor == DISPLAY_AUTO ) { $DisplayR = $R; $DisplayG = $G; $DisplayB = $B; }
-
-         $AxisID	= $Serie["Axis"];
-         $Shape		= $Serie["Shape"];
-         $Mode		= $Data["Axis"][$AxisID]["Display"];
-         $Format	= $Data["Axis"][$AxisID]["Format"];
-         $Unit		= $Data["Axis"][$AxisID]["Unit"];
-
-         if (isset($Serie["Description"])) { $SerieDescription = $Serie["Description"]; } else { $SerieDescription = $SerieName; }
-
-         $PosArray = $this->scaleComputeY($Serie["Data"],array("AxisID"=>$Serie["Axis"]));
-
-         $this->DataSet->Data["Series"][$SerieName]["XOffset"] = 0;
-
-         if ( $Data["Orientation"] == SCALE_POS_LEFTRIGHT )
-          {
-           if ( $XDivs == 0 ) { $XStep = ($this->GraphAreaX2-$this->GraphAreaX1)/4; } else { $XStep = ($this->GraphAreaX2-$this->GraphAreaX1-$XMargin*2)/$XDivs; }
-           if ( $Picture != NULL ) { $PicOffset = $PicHeight / 2; $SerieWeight = 0; }
-           $X = $this->GraphAreaX1 + $XMargin;
-
-           if ( !is_array($PosArray) ) { $Value = $PosArray; $PosArray = ""; $PosArray[0] = $Value; }
-           foreach($PosArray as $Key => $Y)
-            {
-             if ( $DisplayValues ) 
-              $this->drawText($X,$Y-$DisplayOffset-$SerieWeight-$BorderSize-$PicOffset,$this->scaleFormat($Serie["Data"][$Key],$Mode,$Format,$Unit),array("R"=>$DisplayR,"G"=>$DisplayG,"B"=>$DisplayB,"Align"=>TEXT_ALIGN_BOTTOMMIDDLE));
-
-             if ( $Y != VOID )
-              {
-               if ( $RecordImageMap ) { $this->addToImageMap("CIRCLE",floor($X).",".floor($Y).",".$SerieWeight,$this->toHTMLColor($R,$G,$B),$SerieDescription,$this->scaleFormat($Serie["Data"][$Key],$Mode,$Format,$Unit)); }
-
-               if ( $Picture != NULL )
-                { $this->drawFromPicture($PicType,$Picture,$X-$PicWidth/2,$Y-$PicHeight/2); }
-               else
-                { $this->drawShape($X,$Y,$Shape,$SerieWeight,$PlotBorder,$BorderSize,$R,$G,$B,$Alpha,$BorderR,$BorderG,$BorderB,$BorderAlpha); }
-              }
-             $X = $X + $XStep;
-            }
-          }
-         else
-          {
-           if ( $XDivs == 0 ) { $YStep = ($this->GraphAreaY2-$this->GraphAreaY1)/4; } else { $YStep = ($this->GraphAreaY2-$this->GraphAreaY1-$XMargin*2)/$XDivs; }
-           if ( $Picture != NULL ) { $PicOffset = $PicWidth / 2; $SerieWeight = 0; }
-           $Y = $this->GraphAreaY1 + $XMargin;
-
-           if ( !is_array($PosArray) ) { $Value = $PosArray; $PosArray = ""; $PosArray[0] = $Value; }
-           foreach($PosArray as $Key => $X)
-            {
-             if ( $DisplayValues ) 
-              $this->drawText($X+$DisplayOffset+$SerieWeight+$BorderSize+$PicOffset,$Y,$this->scaleFormat($Serie["Data"][$Key],$Mode,$Format,$Unit),array("Angle"=>270,"R"=>$DisplayR,"G"=>$DisplayG,"B"=>$DisplayB,"Align"=>TEXT_ALIGN_BOTTOMMIDDLE));
-
-             if ( $X != VOID )
-              {
-               if ( $RecordImageMap ) { $this->addToImageMap("CIRCLE",floor($X).",".floor($Y).",".$SerieWeight,$this->toHTMLColor($R,$G,$B),$SerieDescription,$this->scaleFormat($Serie["Data"][$Key],$Mode,$Format,$Unit)); }
-
-               if ( $Picture != NULL )
-                { $this->drawFromPicture($PicType,$Picture,$X-$PicWidth/2,$Y-$PicHeight/2); }
-               else
-                { $this->drawShape($X,$Y,$Shape,$SerieWeight,$PlotBorder,$BorderSize,$R,$G,$B,$Alpha,$BorderR,$BorderG,$BorderB,$BorderAlpha); }
-              }
-             $Y = $Y + $YStep;
-            }
-          }
-        }
-      }
-    }
-
-   /* Draw a spline chart */
-   function drawSplineChart($Format=NULL)
-    {
-     $BreakVoid		= isset($Format["BreakVoid"]) ? $Format["BreakVoid"] : TRUE;
-     $VoidTicks		= isset($Format["VoidTicks"]) ? $Format["VoidTicks"] : 4;
-     $BreakR		= isset($Format["BreakR"]) ? $Format["BreakR"] : NULL; // 234
-     $BreakG		= isset($Format["BreakG"]) ? $Format["BreakG"] : NULL; // 55
-     $BreakB		= isset($Format["BreakB"]) ? $Format["BreakB"] : NULL; // 26
-     $DisplayValues	= isset($Format["DisplayValues"]) ? $Format["DisplayValues"] : FALSE;
-     $DisplayOffset	= isset($Format["DisplayOffset"]) ? $Format["DisplayOffset"] : 2;
-     $DisplayColor	= isset($Format["DisplayColor"]) ? $Format["DisplayColor"] : DISPLAY_MANUAL;
-     $DisplayR		= isset($Format["DisplayR"]) ? $Format["DisplayR"] : 0;
-     $DisplayG		= isset($Format["DisplayG"]) ? $Format["DisplayG"] : 0;
-     $DisplayB		= isset($Format["DisplayB"]) ? $Format["DisplayB"] : 0;
-     $RecordImageMap	= isset($Format["RecordImageMap"]) ? $Format["RecordImageMap"] : FALSE;
-     $ImageMapPlotSize  = isset($Format["ImageMapPlotSize"]) ? $Format["ImageMapPlotSize"] : 5;
-
-     $this->LastChartLayout = CHART_LAST_LAYOUT_REGULAR;
-
-     $Data = $this->DataSet->getData();
-     list($XMargin,$XDivs) = $this->scaleGetXSettings();
-     foreach($Data["Series"] as $SerieName => $Serie)
-      {
-       if ( $Serie["isDrawable"] == TRUE && $SerieName != $Data["Abscissa"] )
-        {
-         $R = $Serie["Color"]["R"]; $G = $Serie["Color"]["G"]; $B = $Serie["Color"]["B"]; $Alpha = $Serie["Color"]["Alpha"]; $Ticks = $Serie["Ticks"]; $Weight = $Serie["Weight"];
-
-         if ( $BreakR == NULL )
-          $BreakSettings = array("R"=>$R,"G"=>$G,"B"=>$B,"Alpha"=>$Alpha,"Ticks"=>$VoidTicks);
-         else
-          $BreakSettings = array("R"=>$BreakR,"G"=>$BreakG,"B"=>$BreakB,"Alpha"=>$Alpha,"Ticks"=>$VoidTicks,"Weight"=>$Weight);
-
-         if ( $DisplayColor == DISPLAY_AUTO ) { $DisplayR = $R; $DisplayG = $G; $DisplayB = $B; }
-
-         $AxisID	= $Serie["Axis"];
-         $Mode		= $Data["Axis"][$AxisID]["Display"];
-         $Format	= $Data["Axis"][$AxisID]["Format"];
-         $Unit		= $Data["Axis"][$AxisID]["Unit"];
-
-         if (isset($Serie["Description"])) { $SerieDescription = $Serie["Description"]; } else { $SerieDescription = $SerieName; }
-
-         $PosArray = $this->scaleComputeY($Serie["Data"],array("AxisID"=>$Serie["Axis"]));
-
-         $this->DataSet->Data["Series"][$SerieName]["XOffset"] = 0;
-
-         if ( $Data["Orientation"] == SCALE_POS_LEFTRIGHT )
-          {
-           if ( $XDivs == 0 ) { $XStep = ($this->GraphAreaX2-$this->GraphAreaX1)/4; } else { $XStep = ($this->GraphAreaX2-$this->GraphAreaX1-$XMargin*2)/$XDivs; }
-           $X     = $this->GraphAreaX1 + $XMargin; $WayPoints = "";
-           $Force = $XStep / 5;
-
-           if ( !is_array($PosArray) ) { $Value = $PosArray; $PosArray = ""; $PosArray[0] = $Value; }
-           $LastGoodY = NULL; $LastGoodX = NULL; $LastX = 1; $LastY = 1;
-           foreach($PosArray as $Key => $Y)
-            {
-             if ( $DisplayValues ) 
-              $this->drawText($X,$Y-$DisplayOffset,$this->scaleFormat($Serie["Data"][$Key],$Mode,$Format,$Unit),array("R"=>$DisplayR,"G"=>$DisplayG,"B"=>$DisplayB,"Align"=>TEXT_ALIGN_BOTTOMMIDDLE));
-	
-             if ( $RecordImageMap && $Y != VOID ) { $this->addToImageMap("CIRCLE",floor($X).",".floor($Y).",".$ImageMapPlotSize,$this->toHTMLColor($R,$G,$B),$SerieDescription,$this->scaleFormat($Serie["Data"][$Key],$Mode,$Format,$Unit)); }
-
-             if ( $Y == VOID && $LastY != NULL )
-              { $this->drawSpline($WayPoints,array("Force"=>$Force,"R"=>$R,"G"=>$G,"B"=>$B,"Alpha"=>$Alpha,"Ticks"=>$Ticks,"Weight"=>$Weight)); $WayPoints = ""; }
-
-             if ( $Y != VOID && $LastY == NULL && $LastGoodY != NULL && !$BreakVoid )
-              { $this->drawLine($LastGoodX,$LastGoodY,$X,$Y,$BreakSettings); }
-
-             if ( $Y != VOID )
-              $WayPoints[] = array($X,$Y);
-
-             if ( $Y != VOID ) { $LastGoodY = $Y; $LastGoodX = $X; }
-             if ( $Y == VOID ) { $Y = NULL; }
-
-             $LastX = $X; $LastY = $Y;
-             $X = $X + $XStep;
-            }
-           $this->drawSpline($WayPoints,array("Force"=>$Force,"R"=>$R,"G"=>$G,"B"=>$B,"Alpha"=>$Alpha,"Ticks"=>$Ticks,"Weight"=>$Weight));
-          }
-         else
-          {
-           if ( $XDivs == 0 ) { $YStep = ($this->GraphAreaY2-$this->GraphAreaY1)/4; } else { $YStep = ($this->GraphAreaY2-$this->GraphAreaY1-$XMargin*2)/$XDivs; }
-           $Y     = $this->GraphAreaY1 + $XMargin; $WayPoints = "";
-           $Force = $YStep / 5;
-
-           if ( !is_array($PosArray) ) { $Value = $PosArray; $PosArray = ""; $PosArray[0] = $Value; }
-           $LastGoodY = NULL; $LastGoodX = NULL; $LastX = 1; $LastY = 1;
-           foreach($PosArray as $Key => $X)
-            {
-             if ( $DisplayValues ) 
-              $this->drawText($X+$DisplayOffset,$Y,$this->scaleFormat($Serie["Data"][$Key],$Mode,$Format,$Unit),array("Angle"=>270,"R"=>$DisplayR,"G"=>$DisplayG,"B"=>$DisplayB,"Align"=>TEXT_ALIGN_BOTTOMMIDDLE));
-
-             if ( $RecordImageMap && $X != VOID ) { $this->addToImageMap("CIRCLE",floor($X).",".floor($Y).",".$ImageMapPlotSize,$this->toHTMLColor($R,$G,$B),$SerieDescription,$this->scaleFormat($Serie["Data"][$Key],$Mode,$Format,$Unit)); }
-
-             if ( $X == VOID && $LastX != NULL )
-              { $this->drawSpline($WayPoints,array("Force"=>$Force,"R"=>$R,"G"=>$G,"B"=>$B,"Alpha"=>$Alpha,"Ticks"=>$Ticks,"Weight"=>$Weight)); $WayPoints = ""; }
-
-             if ( $X != VOID && $LastX == NULL && $LastGoodX != NULL && !$BreakVoid )
-              { $this->drawLine($LastGoodX,$LastGoodY,$X,$Y,$BreakSettings); }
-
-             if ( $X != VOID )
-              $WayPoints[] = array($X,$Y);
-
-             if ( $X != VOID ) { $LastGoodX = $X; $LastGoodY = $Y; }
-             if ( $X == VOID ) { $X = NULL; }
-
-             $LastX = $X; $LastY = $Y;
-             $Y = $Y + $YStep;
-            }
-           $this->drawSpline($WayPoints,array("Force"=>$Force,"R"=>$R,"G"=>$G,"B"=>$B,"Alpha"=>$Alpha,"Ticks"=>$Ticks,"Weight"=>$Weight));
-          }
-        }
-      }
-    }
-
-   /* Draw a filled spline chart */
-   function drawFilledSplineChart($Format=NULL)
-    {
-     $DisplayValues	= isset($Format["DisplayValues"]) ? $Format["DisplayValues"] : FALSE;
-     $DisplayOffset	= isset($Format["DisplayOffset"]) ? $Format["DisplayOffset"] : 2;
-     $DisplayColor	= isset($Format["DisplayColor"]) ? $Format["DisplayColor"] : DISPLAY_MANUAL;
-     $DisplayR		= isset($Format["DisplayR"]) ? $Format["DisplayR"] : 0;
-     $DisplayG		= isset($Format["DisplayG"]) ? $Format["DisplayG"] : 0;
-     $DisplayB		= isset($Format["DisplayB"]) ? $Format["DisplayB"] : 0;
-     $AroundZero	= isset($Format["AroundZero"]) ? $Format["AroundZero"] : TRUE;
-     $Threshold		= isset($Format["Threshold"]) ? $Format["Threshold"] : NULL;
-
-     $this->LastChartLayout = CHART_LAST_LAYOUT_REGULAR;
-
-     $Data = $this->DataSet->getData();
-     list($XMargin,$XDivs) = $this->scaleGetXSettings();
-     foreach($Data["Series"] as $SerieName => $Serie)
-      {
-       if ( $Serie["isDrawable"] == TRUE && $SerieName != $Data["Abscissa"] )
-        {
-         $R = $Serie["Color"]["R"]; $G = $Serie["Color"]["G"]; $B = $Serie["Color"]["B"]; $Alpha = $Serie["Color"]["Alpha"]; $Ticks = $Serie["Ticks"];
-         if ( $DisplayColor == DISPLAY_AUTO ) { $DisplayR = $R; $DisplayG = $G; $DisplayB = $B; }
-
-         $AxisID	= $Serie["Axis"];
-         $Mode		= $Data["Axis"][$AxisID]["Display"];
-         $Format	= $Data["Axis"][$AxisID]["Format"];
-         $Unit		= $Data["Axis"][$AxisID]["Unit"];
-
-         $PosArray = $this->scaleComputeY($Serie["Data"],array("AxisID"=>$Serie["Axis"]));
-         if ( $AroundZero ) { $YZero = $this->scaleComputeY(0,array("AxisID"=>$Serie["Axis"])); }
-
-         if ( $Threshold != NULL )
-          {
-           foreach($Threshold as $Key => $Params)
-            {
-             $Threshold[$Key]["MinX"] = $this->scaleComputeY($Params["Min"],array("AxisID"=>$Serie["Axis"]));
-             $Threshold[$Key]["MaxX"] = $this->scaleComputeY($Params["Max"],array("AxisID"=>$Serie["Axis"]));
-            }
-          }
-
-         $this->DataSet->Data["Series"][$SerieName]["XOffset"] = 0;
-
-         if ( $Data["Orientation"] == SCALE_POS_LEFTRIGHT )
-          {
-           if ( $XDivs == 0 ) { $XStep = ($this->GraphAreaX2-$this->GraphAreaX1)/4; } else { $XStep = ($this->GraphAreaX2-$this->GraphAreaX1-$XMargin*2)/$XDivs; }
-           $X     = $this->GraphAreaX1 + $XMargin; $WayPoints = "";
-           $Force = $XStep / 5;
-
-           if ( !$AroundZero ) { $YZero = $this->GraphAreaY2-1; }
-           if ( $YZero > $this->GraphAreaY2-1 ) { $YZero = $this->GraphAreaY2-1; }
-           if ( $YZero < $this->GraphAreaY1+1 ) { $YZero = $this->GraphAreaY1+1; }
-
-           $LastX = ""; $LastY = "";
-           if ( !is_array($PosArray) ) { $Value = $PosArray; $PosArray = ""; $PosArray[0] = $Value; }
-           foreach($PosArray as $Key => $Y)
-            {
-             if ( $DisplayValues ) 
-              $this->drawText($X,$Y-$DisplayOffset,$this->scaleFormat($Serie["Data"][$Key],$Mode,$Format,$Unit),array("R"=>$DisplayR,"G"=>$DisplayG,"B"=>$DisplayB,"Align"=>TEXT_ALIGN_BOTTOMMIDDLE));
-
-             if ( $Y == VOID )
-              {
-               $Area = $this->drawSpline($WayPoints,array("Force"=>$Force,"PathOnly"=>TRUE));
-
-               if ( $Area != "" )
-                {
-                 foreach ($Area as $key => $Points)
-                  {
-                   $Corners = ""; $Corners[] = $Area[$key][0]["X"]; $Corners[] = $YZero;
-                   foreach($Points as $subKey => $Point)
-                    {
-                     if ( $subKey == count($Points)-1) { $Corners[] = $Point["X"]-1; } else { $Corners[] = $Point["X"]; }
-                     $Corners[] = $Point["Y"]+1;
-                    }
-                   $Corners[] = $Points[$subKey]["X"]-1; $Corners[] = $YZero;
-
-                   $this->drawPolygonChart($Corners,array("R"=>$R,"G"=>$G,"B"=>$B,"Alpha"=>$Alpha/2,"NoBorder"=>TRUE,"Threshold"=>$Threshold));
-                  }
-                 $this->drawSpline($WayPoints,array("Force"=>$Force,"R"=>$R,"G"=>$G,"B"=>$B,"Alpha"=>$Alpha,"Ticks"=>$Ticks));
-                }
-
-               $WayPoints = "";
-              }
-             else
-              $WayPoints[] = array($X,$Y-.5); /* -.5 for AA visual fix */
-
-             $X = $X + $XStep;
-            }
-           $Area = $this->drawSpline($WayPoints,array("Force"=>$Force,"PathOnly"=>TRUE));
-
-           if ( $Area != "" )
-            {
-             foreach ($Area as $key => $Points)
-              {
-               $Corners = ""; $Corners[] = $Area[$key][0]["X"]; $Corners[] = $YZero;
-               foreach($Points as $subKey => $Point)
-                {
-                 if ( $subKey == count($Points)-1) { $Corners[] = $Point["X"]-1; } else { $Corners[] = $Point["X"]; }
-                 $Corners[] = $Point["Y"]+1;
-                }
-               $Corners[] = $Points[$subKey]["X"]-1; $Corners[] = $YZero;
-
-               $this->drawPolygonChart($Corners,array("R"=>$R,"G"=>$G,"B"=>$B,"Alpha"=>$Alpha/2,"NoBorder"=>TRUE,"Threshold"=>$Threshold));
-              }
-             $this->drawSpline($WayPoints,array("Force"=>$Force,"R"=>$R,"G"=>$G,"B"=>$B,"Alpha"=>$Alpha,"Ticks"=>$Ticks));
-            }
-          }
-         else
-          {
-           if ( $XDivs == 0 ) { $YStep = ($this->GraphAreaY2-$this->GraphAreaY1)/4; } else { $YStep = ($this->GraphAreaY2-$this->GraphAreaY1-$XMargin*2)/$XDivs; }
-           $Y     = $this->GraphAreaY1 + $XMargin; $WayPoints = "";
-           $Force = $YStep / 5;
-
-           if ( !$AroundZero ) { $YZero = $this->GraphAreaX1+1; }
-           if ( $YZero > $this->GraphAreaX2-1 ) { $YZero = $this->GraphAreaX2-1; }
-           if ( $YZero < $this->GraphAreaX1+1 ) { $YZero = $this->GraphAreaX1+1; }
-
-           if ( !is_array($PosArray) ) { $Value = $PosArray; $PosArray = ""; $PosArray[0] = $Value; }
-           foreach($PosArray as $Key => $X)
-            {
-             if ( $DisplayValues ) 
-              $this->drawText($X+$DisplayOffset,$Y,$this->scaleFormat($Serie["Data"][$Key],$Mode,$Format,$Unit),array("Angle"=>270,"R"=>$DisplayR,"G"=>$DisplayG,"B"=>$DisplayB,"Align"=>TEXT_ALIGN_BOTTOMMIDDLE));
-
-             if ( $X == VOID )
-              {
-               $Area = $this->drawSpline($WayPoints,array("Force"=>$Force,"PathOnly"=>TRUE));
-
-               if ( $Area != "" )
-                {
-                 foreach ($Area as $key => $Points)
-                  {
-                   $Corners = ""; $Corners[] = $YZero; $Corners[] = $Area[$key][0]["Y"];
-                   foreach($Points as $subKey => $Point)
-                    {
-                     if ( $subKey == count($Points)-1) { $Corners[] = $Point["X"]-1; } else { $Corners[] = $Point["X"]; }
-                     $Corners[] = $Point["Y"];
-                    }
-                   $Corners[] = $YZero; $Corners[] = $Points[$subKey]["Y"]-1;
-
-                   $this->drawPolygonChart($Corners,array("R"=>$R,"G"=>$G,"B"=>$B,"Alpha"=>$Alpha/2,"NoBorder"=>TRUE,"Threshold"=>$Threshold));
-                  }
-                 $this->drawSpline($WayPoints,array("Force"=>$Force,"R"=>$R,"G"=>$G,"B"=>$B,"Alpha"=>$Alpha,"Ticks"=>$Ticks));
-                }
-
-               $WayPoints = "";
-              }
-             else
-              $WayPoints[] = array($X,$Y);
-
-             $Y = $Y + $YStep;
-            }
-           $Area = $this->drawSpline($WayPoints,array("Force"=>$Force,"PathOnly"=>TRUE));
-
-           if ( $Area != "" )
-            {
-             foreach ($Area as $key => $Points)
-              {
-               $Corners = ""; $Corners[] = $YZero; $Corners[] = $Area[$key][0]["Y"];
-               foreach($Points as $subKey => $Point)
-                {
-                 if ( $subKey == count($Points)-1) { $Corners[] = $Point["X"]-1; } else { $Corners[] = $Point["X"]; }
-                 $Corners[] = $Point["Y"];
-                }
-               $Corners[] = $YZero; $Corners[] = $Points[$subKey]["Y"]-1;
-
-               $this->drawPolygonChart($Corners,array("R"=>$R,"G"=>$G,"B"=>$B,"Alpha"=>$Alpha/2,"NoBorder"=>TRUE,"Threshold"=>$Threshold));
-              }
-             $this->drawSpline($WayPoints,array("Force"=>$Force,"R"=>$R,"G"=>$G,"B"=>$B,"Alpha"=>$Alpha,"Ticks"=>$Ticks));
-            }
-
-          }
-        }
-      }
-    }
-
-   /* Draw a line chart */
-   function drawLineChart($Format=NULL)
-    {
-     $BreakVoid		= isset($Format["BreakVoid"]) ? $Format["BreakVoid"] : TRUE;
-     $VoidTicks		= isset($Format["VoidTicks"]) ? $Format["VoidTicks"] : 4;
-     $BreakR		= isset($Format["BreakR"]) ? $Format["BreakR"] : NULL;
-     $BreakG		= isset($Format["BreakG"]) ? $Format["BreakG"] : NULL;
-     $BreakB		= isset($Format["BreakB"]) ? $Format["BreakB"] : NULL;
-     $DisplayValues	= isset($Format["DisplayValues"]) ? $Format["DisplayValues"] : FALSE;
-     $DisplayOffset	= isset($Format["DisplayOffset"]) ? $Format["DisplayOffset"] : 2;
-     $DisplayColor	= isset($Format["DisplayColor"]) ? $Format["DisplayColor"] : DISPLAY_MANUAL;
-     $DisplayR		= isset($Format["DisplayR"]) ? $Format["DisplayR"] : 0;
-     $DisplayG		= isset($Format["DisplayG"]) ? $Format["DisplayG"] : 0;
-     $DisplayB		= isset($Format["DisplayB"]) ? $Format["DisplayB"] : 0;
-     $RecordImageMap	= isset($Format["RecordImageMap"]) ? $Format["RecordImageMap"] : FALSE;
-     $ImageMapPlotSize  = isset($Format["ImageMapPlotSize"]) ? $Format["ImageMapPlotSize"] : 5;
-     $ForceColor	= isset($Format["ForceColor"]) ? $Format["ForceColor"] : FALSE;
-     $ForceR		= isset($Format["ForceR"]) ? $Format["ForceR"] : 0;
-     $ForceG		= isset($Format["ForceG"]) ? $Format["ForceG"] : 0;
-     $ForceB		= isset($Format["ForceB"]) ? $Format["ForceB"] : 0;
-     $ForceAlpha	= isset($Format["ForceAlpha"]) ? $Format["ForceAlpha"] : 100;
-
-     $this->LastChartLayout = CHART_LAST_LAYOUT_REGULAR;
-
-     $Data = $this->DataSet->getData();
-     list($XMargin,$XDivs) = $this->scaleGetXSettings();
-     foreach($Data["Series"] as $SerieName => $Serie)
-      {
-       if ( $Serie["isDrawable"] == TRUE && $SerieName != $Data["Abscissa"] )
-        {
-         $R = $Serie["Color"]["R"]; $G = $Serie["Color"]["G"]; $B = $Serie["Color"]["B"]; $Alpha = $Serie["Color"]["Alpha"]; $Ticks = $Serie["Ticks"]; $Weight = $Serie["Weight"];
-
-         if ( $ForceColor )
-          { $R = $ForceR; $G = $ForceG; $B = $ForceB; $Alpha = $ForceAlpha; }
-
-         if ( $BreakR == NULL )
-          $BreakSettings = array("R"=>$R,"G"=>$G,"B"=>$B,"Alpha"=>$Alpha,"Ticks"=>$VoidTicks,"Weight"=>$Weight);
-         else
-          $BreakSettings = array("R"=>$BreakR,"G"=>$BreakG,"B"=>$BreakB,"Alpha"=>$Alpha,"Ticks"=>$VoidTicks,"Weight"=>$Weight);
-
-         if ( $DisplayColor == DISPLAY_AUTO ) { $DisplayR = $R; $DisplayG = $G; $DisplayB = $B; }
-
-         $AxisID	= $Serie["Axis"];
-         $Mode		= $Data["Axis"][$AxisID]["Display"];
-         $Format	= $Data["Axis"][$AxisID]["Format"];
-         $Unit		= $Data["Axis"][$AxisID]["Unit"];
-
-         if (isset($Serie["Description"])) { $SerieDescription = $Serie["Description"]; } else { $SerieDescription = $SerieName; }
-
-         $PosArray = $this->scaleComputeY($Serie["Data"],array("AxisID"=>$Serie["Axis"]));
-
-         $this->DataSet->Data["Series"][$SerieName]["XOffset"] = 0;
-
-         if ( $Data["Orientation"] == SCALE_POS_LEFTRIGHT )
-          {
-           if ( $XDivs == 0 ) { $XStep = ($this->GraphAreaX2-$this->GraphAreaX1)/4; } else { $XStep = ($this->GraphAreaX2-$this->GraphAreaX1-$XMargin*2)/$XDivs; }
-           $X = $this->GraphAreaX1 + $XMargin; $LastX = NULL; $LastY = NULL;
-
-           if ( !is_array($PosArray) ) { $Value = $PosArray; $PosArray = ""; $PosArray[0] = $Value; }
-           $LastGoodY = NULL; $LastGoodX = NULL;
-           foreach($PosArray as $Key => $Y)
-            {
-             if ( $DisplayValues && $Serie["Data"][$Key] != VOID ) 
-              {
-               if ( $Serie["Data"][$Key] > 0 ) { $Align = TEXT_ALIGN_BOTTOMMIDDLE; $Offset = $DisplayOffset; } else { $Align = TEXT_ALIGN_TOPMIDDLE; $Offset = -$DisplayOffset; }
-               $this->drawText($X,$Y-$Offset-$Weight,$this->scaleFormat($Serie["Data"][$Key],$Mode,$Format,$Unit),array("R"=>$DisplayR,"G"=>$DisplayG,"B"=>$DisplayB,"Align"=>$Align));
-              }
-
-             if ( $RecordImageMap && $Y != VOID ) { $this->addToImageMap("CIRCLE",floor($X).",".floor($Y).",".$ImageMapPlotSize,$this->toHTMLColor($R,$G,$B),$SerieDescription,$this->scaleFormat($Serie["Data"][$Key],$Mode,$Format,$Unit)); }
-
-             if ( $Y != VOID && $LastX != NULL && $LastY != NULL )
-              $this->drawLine($LastX,$LastY,$X,$Y,array("R"=>$R,"G"=>$G,"B"=>$B,"Alpha"=>$Alpha,"Ticks"=>$Ticks,"Weight"=>$Weight));
-
-             if ( $Y != VOID && $LastY == NULL && $LastGoodY != NULL && !$BreakVoid )
-              { $this->drawLine($LastGoodX,$LastGoodY,$X,$Y,$BreakSettings); $LastGoodY = NULL; }
-
-             if ( $Y != VOID ) { $LastGoodY = $Y; $LastGoodX = $X; }
-             if ( $Y == VOID ) { $Y = NULL; }
-
-             $LastX = $X; $LastY = $Y;
-             $X = $X + $XStep;
-            }
-          }
-         else
-          {
-           if ( $XDivs == 0 ) { $YStep = ($this->GraphAreaY2-$this->GraphAreaY1)/4; } else { $YStep = ($this->GraphAreaY2-$this->GraphAreaY1-$XMargin*2)/$XDivs; }
-           $Y = $this->GraphAreaY1 + $XMargin; $LastX = NULL; $LastY = NULL;
-
-           if ( !is_array($PosArray) ) { $Value = $PosArray; $PosArray = ""; $PosArray[0] = $Value; }
-           $LastGoodY = NULL; $LastGoodX = NULL;
-           foreach($PosArray as $Key => $X)
-            {
-             if ( $DisplayValues && $Serie["Data"][$Key] != VOID ) 
-              { $this->drawText($X+$DisplayOffset+$Weight,$Y,$this->scaleFormat($Serie["Data"][$Key],$Mode,$Format,$Unit),array("Angle"=>270,"R"=>$DisplayR,"G"=>$DisplayG,"B"=>$DisplayB,"Align"=>TEXT_ALIGN_BOTTOMMIDDLE)); }
-
-             if ( $RecordImageMap && $X != VOID ) { $this->addToImageMap("CIRCLE",floor($X).",".floor($Y).",".$ImageMapPlotSize,$this->toHTMLColor($R,$G,$B),$SerieDescription,$this->scaleFormat($Serie["Data"][$Key],$Mode,$Format,$Unit)); }
-
-             if ( $X != VOID && $LastX != NULL && $LastY != NULL )
-              $this->drawLine($LastX,$LastY,$X,$Y,array("R"=>$R,"G"=>$G,"B"=>$B,"Alpha"=>$Alpha,"Ticks"=>$Ticks,"Weight"=>$Weight));
-
-             if ( $X != VOID && $LastX == NULL && $LastGoodY != NULL && !$BreakVoid )
-              { $this->drawLine($LastGoodX,$LastGoodY,$X,$Y,$BreakSettings); $LastGoodY = NULL; }
-
-             if ( $X != VOID ) { $LastGoodY = $Y; $LastGoodX = $X; }
-             if ( $X == VOID ) { $X = NULL; }
-
-             $LastX = $X; $LastY = $Y;
-             $Y = $Y + $YStep;
-            }
-          }
-        }
-      }
-    }
-
-   /* Draw a line chart */
-   function drawZoneChart($SerieA,$SerieB,$Format=NULL)
-    {
-     $AxisID	= isset($Format["AxisID"]) ? $Format["AxisID"] : 0;
-     $LineR	= isset($Format["LineR"]) ? $Format["LineR"] : 150;
-     $LineG	= isset($Format["LineG"]) ? $Format["LineG"] : 150;
-     $LineB	= isset($Format["LineB"]) ? $Format["LineB"] : 150;
-     $LineAlpha	= isset($Format["LineAlpha"]) ? $Format["LineAlpha"] : 50;
-     $LineTicks	= isset($Format["LineTicks"]) ? $Format["LineTicks"] : 1;
-     $AreaR	= isset($Format["AreaR"]) ? $Format["AreaR"] : 150;
-     $AreaG	= isset($Format["AreaG"]) ? $Format["AreaG"] : 150;
-     $AreaB	= isset($Format["AreaB"]) ? $Format["AreaB"] : 150;
-     $AreaAlpha	= isset($Format["AreaAlpha"]) ? $Format["AreaAlpha"] : 5;
-
-     $this->LastChartLayout = CHART_LAST_LAYOUT_REGULAR;
-
-     $Data	 = $this->DataSet->getData();
-     if ( !isset($Data["Series"][$SerieA]["Data"]) || !isset($Data["Series"][$SerieB]["Data"]) ) { return(0); }
-     $SerieAData = $Data["Series"][$SerieA]["Data"];
-     $SerieBData = $Data["Series"][$SerieB]["Data"];
-
-     list($XMargin,$XDivs) = $this->scaleGetXSettings();
-
-     $Mode	= $Data["Axis"][$AxisID]["Display"];
-     $Format	= $Data["Axis"][$AxisID]["Format"];
-     $Unit	= $Data["Axis"][$AxisID]["Unit"];
-
-     $PosArrayA = $this->scaleComputeY($SerieAData,array("AxisID"=>$AxisID));
-     $PosArrayB = $this->scaleComputeY($SerieBData,array("AxisID"=>$AxisID));
-     if ( count($PosArrayA) != count($PosArrayB) ) { return(0); }
-
-     if ( $Data["Orientation"] == SCALE_POS_LEFTRIGHT )
-      {
-       if ( $XDivs == 0 ) { $XStep = ($this->GraphAreaX2-$this->GraphAreaX1)/4; } else { $XStep = ($this->GraphAreaX2-$this->GraphAreaX1-$XMargin*2)/$XDivs; }
-       $X = $this->GraphAreaX1 + $XMargin; $LastX = NULL; $LastY = NULL;
-
-       $LastX = NULL; $LastY1 = NULL; $LastY2 = NULL;
-       $BoundsA = ""; $BoundsB = "";
-       foreach($PosArrayA as $Key => $Y1)
-        {
-         $Y2 = $PosArrayB[$Key];
-
-         $BoundsA[] = $X; $BoundsA[] = $Y1;
-         $BoundsB[] = $X; $BoundsB[] = $Y2;
-
-         $LastX = $X;
-         $LastY1 = $Y1; $LastY2 = $Y2;
-
-         $X = $X + $XStep;
-        }
-       $Bounds = array_merge($BoundsA,$this->reversePlots($BoundsB));
-       $this->drawPolygonChart($Bounds,array("R"=>$AreaR,"G"=>$AreaG,"B"=>$AreaB,"Alpha"=>$AreaAlpha));
-
-       for($i=0;$i<=count($BoundsA)-4;$i=$i+2)
-        {
-         $this->drawLine($BoundsA[$i],$BoundsA[$i+1],$BoundsA[$i+2],$BoundsA[$i+3],array("R"=>$LineR,"G"=>$LineG,"B"=>$LineB,"Alpha"=>$LineAlpha,"Ticks"=>$LineTicks));
-         $this->drawLine($BoundsB[$i],$BoundsB[$i+1],$BoundsB[$i+2],$BoundsB[$i+3],array("R"=>$LineR,"G"=>$LineG,"B"=>$LineB,"Alpha"=>$LineAlpha,"Ticks"=>$LineTicks));
-        }
-      }
-     else
-      {
-       if ( $XDivs == 0 ) { $YStep = ($this->GraphAreaY2-$this->GraphAreaY1)/4; } else { $YStep = ($this->GraphAreaY2-$this->GraphAreaY1-$XMargin*2)/$XDivs; }
-       $Y = $this->GraphAreaY1 + $XMargin; $LastX = NULL; $LastY = NULL;
-
-       $LastY = NULL; $LastX1 = NULL; $LastX2 = NULL;
-       $BoundsA = ""; $BoundsB = "";
-       foreach($PosArrayA as $Key => $X1)
-        {
-         $X2 = $PosArrayB[$Key];
-
-         $BoundsA[] = $X1; $BoundsA[] = $Y;
-         $BoundsB[] = $X2; $BoundsB[] = $Y;
-
-         $LastY = $Y;
-         $LastX1 = $X1; $LastX2 = $X2;
-
-         $Y = $Y + $YStep;
-        }
-       $Bounds = array_merge($BoundsA,$this->reversePlots($BoundsB));
-       $this->drawPolygonChart($Bounds,array("R"=>$AreaR,"G"=>$AreaG,"B"=>$AreaB,"Alpha"=>$AreaAlpha));
-
-       for($i=0;$i<=count($BoundsA)-4;$i=$i+2)
-        {
-         $this->drawLine($BoundsA[$i],$BoundsA[$i+1],$BoundsA[$i+2],$BoundsA[$i+3],array("R"=>$LineR,"G"=>$LineG,"B"=>$LineB,"Alpha"=>$LineAlpha,"Ticks"=>$LineTicks));
-         $this->drawLine($BoundsB[$i],$BoundsB[$i+1],$BoundsB[$i+2],$BoundsB[$i+3],array("R"=>$LineR,"G"=>$LineG,"B"=>$LineB,"Alpha"=>$LineAlpha,"Ticks"=>$LineTicks));
-        }
-      }
-    }
-
-   /* Draw a step chart */
-   function drawStepChart($Format=NULL)
-    {
-     $BreakVoid		= isset($Format["BreakVoid"]) ? $Format["BreakVoid"] : FALSE;
-     $ReCenter		= isset($Format["ReCenter"]) ? $Format["ReCenter"] : TRUE;
-     $VoidTicks		= isset($Format["VoidTicks"]) ? $Format["VoidTicks"] : 4;
-     $BreakR		= isset($Format["BreakR"]) ? $Format["BreakR"] : NULL;
-     $BreakG		= isset($Format["BreakG"]) ? $Format["BreakG"] : NULL;
-     $BreakB		= isset($Format["BreakB"]) ? $Format["BreakB"] : NULL;
-     $DisplayValues	= isset($Format["DisplayValues"]) ? $Format["DisplayValues"] :FALSE;
-     $DisplayOffset	= isset($Format["DisplayOffset"]) ? $Format["DisplayOffset"] : 2;
-     $DisplayColor	= isset($Format["DisplayColor"]) ? $Format["DisplayColor"] : DISPLAY_MANUAL;
-     $DisplayR		= isset($Format["DisplayR"]) ? $Format["DisplayR"] : 0;
-     $DisplayG		= isset($Format["DisplayG"]) ? $Format["DisplayG"] : 0;
-     $DisplayB		= isset($Format["DisplayB"]) ? $Format["DisplayB"] : 0;
-     $RecordImageMap	= isset($Format["RecordImageMap"]) ? $Format["RecordImageMap"] : FALSE;
-     $ImageMapPlotSize  = isset($Format["ImageMapPlotSize"]) ? $Format["ImageMapPlotSize"] : 5;
-
-     $this->LastChartLayout = CHART_LAST_LAYOUT_REGULAR;
-
-     $Data = $this->DataSet->getData();
-     list($XMargin,$XDivs) = $this->scaleGetXSettings();
-     foreach($Data["Series"] as $SerieName => $Serie)
-      {
-       if ( $Serie["isDrawable"] == TRUE && $SerieName != $Data["Abscissa"] )
-        {
-         $R = $Serie["Color"]["R"]; $G = $Serie["Color"]["G"]; $B = $Serie["Color"]["B"]; $Alpha = $Serie["Color"]["Alpha"]; $Ticks = $Serie["Ticks"]; $Weight = $Serie["Weight"];
-
-         if (isset($Serie["Description"])) { $SerieDescription = $Serie["Description"]; } else { $SerieDescription = $SerieName; }
-
-         if ( $BreakR == NULL )
-          $BreakSettings = array("R"=>$R,"G"=>$G,"B"=>$B,"Alpha"=>$Alpha,"Ticks"=>$VoidTicks,"Weight"=>$Weight);
-         else
-          $BreakSettings = array("R"=>$BreakR,"G"=>$BreakG,"B"=>$BreakB,"Alpha"=>$Alpha,"Ticks"=>$VoidTicks,"Weight"=>$Weight);
-
-         if ( $DisplayColor == DISPLAY_AUTO ) { $DisplayR = $R; $DisplayG = $G; $DisplayB = $B; }
-
-         $AxisID	= $Serie["Axis"];
-         $Mode		= $Data["Axis"][$AxisID]["Display"];
-         $Format	= $Data["Axis"][$AxisID]["Format"];
-         $Unit		= $Data["Axis"][$AxisID]["Unit"];
-         $Color		= array("R"=>$R,"G"=>$G,"B"=>$B,"Alpha"=>$Alpha,"Ticks"=>$Ticks,"Weight"=>$Weight);
-
-         $PosArray = $this->scaleComputeY($Serie["Data"],array("AxisID"=>$Serie["Axis"]));
-
-         $this->DataSet->Data["Series"][$SerieName]["XOffset"] = 0;
-
-         if ( $Data["Orientation"] == SCALE_POS_LEFTRIGHT )
-          {
-           if ( $XDivs == 0 ) { $XStep = ($this->GraphAreaX2-$this->GraphAreaX1)/4; } else { $XStep = ($this->GraphAreaX2-$this->GraphAreaX1-$XMargin*2)/$XDivs; }
-           $X = $this->GraphAreaX1 + $XMargin; $LastX = NULL; $LastY = NULL;
-
-           if ( !is_array($PosArray) ) { $Value = $PosArray; $PosArray = ""; $PosArray[0] = $Value; }
-           $LastGoodY = NULL; $LastGoodX = NULL; $Init = FALSE;
-           foreach($PosArray as $Key => $Y)
-            {
-             if ( $DisplayValues && $Serie["Data"][$Key] != VOID ) 
-              {
-               if ( $Y <= $LastY ) { $Align = TEXT_ALIGN_BOTTOMMIDDLE; $Offset = $DisplayOffset; } else { $Align = TEXT_ALIGN_TOPMIDDLE; $Offset = -$DisplayOffset; }
-               $this->drawText($X,$Y-$Offset-$Weight,$this->scaleFormat($Serie["Data"][$Key],$Mode,$Format,$Unit),array("R"=>$DisplayR,"G"=>$DisplayG,"B"=>$DisplayB,"Align"=>$Align));
-              }
-
-             if ( $Y != VOID && $LastX != NULL && $LastY != NULL )
-              {
-               $this->drawLine($LastX,$LastY,$X,$LastY,$Color);
-               $this->drawLine($X,$LastY,$X,$Y,$Color);
-               if ( $ReCenter && $X+$XStep < $this->GraphAreaX2 - $XMargin )
-                {
-                 $this->drawLine($X,$Y,$X+$XStep,$Y,$Color);
-                 if ( $RecordImageMap ) { $this->addToImageMap("RECT",floor($X-$ImageMapPlotSize).",".floor($Y-$ImageMapPlotSize).",".floor($X+$XStep+$ImageMapPlotSize).",".floor($Y+$ImageMapPlotSize),$this->toHTMLColor($R,$G,$B),$SerieDescription,$this->scaleFormat($Serie["Data"][$Key],$Mode,$Format,$Unit)); }
-                }
-               else
-                { if ( $RecordImageMap ) { $this->addToImageMap("RECT",floor($LastX-$ImageMapPlotSize).",".floor($LastY-$ImageMapPlotSize).",".floor($X+$ImageMapPlotSize).",".floor($LastY+$ImageMapPlotSize),$this->toHTMLColor($R,$G,$B),$SerieDescription,$this->scaleFormat($Serie["Data"][$Key],$Mode,$Format,$Unit)); } }
-              }
-
-             if ( $Y != VOID && $LastY == NULL && $LastGoodY != NULL && !$BreakVoid )
-              { 
-               if ( $ReCenter )
-                {
-                 $this->drawLine($LastGoodX+$XStep,$LastGoodY,$X,$LastGoodY,$BreakSettings);
-                 if ( $RecordImageMap ) { $this->addToImageMap("RECT",floor($LastGoodX+$XStep-$ImageMapPlotSize).",".floor($LastGoodY-$ImageMapPlotSize).",".floor($X+$ImageMapPlotSize).",".floor($LastGoodY+$ImageMapPlotSize),$this->toHTMLColor($R,$G,$B),$SerieDescription,$this->scaleFormat($Serie["Data"][$Key],$Mode,$Format,$Unit)); }
-                }
-               else
-                {
-                 $this->drawLine($LastGoodX,$LastGoodY,$X,$LastGoodY,$BreakSettings);
-                 if ( $RecordImageMap ) { $this->addToImageMap("RECT",floor($LastGoodX-$ImageMapPlotSize).",".floor($LastGoodY-$ImageMapPlotSize).",".floor($X+$ImageMapPlotSize).",".floor($LastGoodY+$ImageMapPlotSize),$this->toHTMLColor($R,$G,$B),$SerieDescription,$this->scaleFormat($Serie["Data"][$Key],$Mode,$Format,$Unit)); }
-                }
-
-               $this->drawLine($X,$LastGoodY,$X,$Y,$BreakSettings);
-               $LastGoodY = NULL;
-              }
-             elseif( !$BreakVoid && $LastGoodY == NULL && $Y != VOID )
-              {
-              $this->drawLine($this->GraphAreaX1 + $XMargin,$Y,$X,$Y,$BreakSettings);
-               if ( $RecordImageMap ) { $this->addToImageMap("RECT",floor($this->GraphAreaX1+$XMargin-$ImageMapPlotSize).",".floor($Y-$ImageMapPlotSize).",".floor($X+$ImageMapPlotSize).",".floor($Y+$ImageMapPlotSize),$this->toHTMLColor($R,$G,$B),$SerieDescription,$this->scaleFormat($Serie["Data"][$Key],$Mode,$Format,$Unit)); }
-              }
-
-             if ( $Y != VOID ) { $LastGoodY = $Y; $LastGoodX = $X; }
-             if ( $Y == VOID ) { $Y = NULL; }
-
-             if ( !$Init && $ReCenter ) { $X = $X - $XStep/2; $Init = TRUE; }
-             $LastX = $X; $LastY = $Y;
-             if ( $LastX < $this->GraphAreaX1 + $XMargin ) { $LastX = $this->GraphAreaX1 + $XMargin; }
-             $X = $X + $XStep;
-            }
-           if ( $ReCenter )
-            {
-             $this->drawLine($LastX,$LastY,$this->GraphAreaX2 - $XMargin,$LastY,$Color);
-             if ( $RecordImageMap ) { $this->addToImageMap("RECT",floor($LastX-$ImageMapPlotSize).",".floor($LastY-$ImageMapPlotSize).",".floor($this->GraphAreaX2-$XMargin+$ImageMapPlotSize).",".floor($LastY+$ImageMapPlotSize),$this->toHTMLColor($R,$G,$B),$SerieDescription,$this->scaleFormat($Serie["Data"][$Key],$Mode,$Format,$Unit)); }
-            }
-          }
-         else
-          {
-           if ( $XDivs == 0 ) { $YStep = ($this->GraphAreaY2-$this->GraphAreaY1)/4; } else { $YStep = ($this->GraphAreaY2-$this->GraphAreaY1-$XMargin*2)/$XDivs; }
-           $Y = $this->GraphAreaY1 + $XMargin; $LastX = NULL; $LastY = NULL;
-
-           if ( !is_array($PosArray) ) { $Value = $PosArray; $PosArray = ""; $PosArray[0] = $Value; }
-           $LastGoodY = NULL; $LastGoodX = NULL; $Init = FALSE;
-           foreach($PosArray as $Key => $X)
-            {
-             if ( $DisplayValues && $Serie["Data"][$Key] != VOID ) 
-              {
-               if ( $X >= $LastX ) { $Align = TEXT_ALIGN_MIDDLELEFT; $Offset = $DisplayOffset; } else { $Align = TEXT_ALIGN_MIDDLERIGHT; $Offset = -$DisplayOffset; }
-               $this->drawText($X+$Offset+$Weight,$Y,$this->scaleFormat($Serie["Data"][$Key],$Mode,$Format,$Unit),array("R"=>$DisplayR,"G"=>$DisplayG,"B"=>$DisplayB,"Align"=>$Align));
-              }
-
-             if ( $X != VOID && $LastX != NULL && $LastY != NULL )
-              {
-               $this->drawLine($LastX,$LastY,$LastX,$Y,$Color);
-               $this->drawLine($LastX,$Y,$X,$Y,$Color);
-
-               if ( $RecordImageMap ) { $this->addToImageMap("RECT",floor($LastX-$ImageMapPlotSize).",".floor($LastY-$ImageMapPlotSize).",".floor($LastX+$XStep+$ImageMapPlotSize).",".floor($Y+$ImageMapPlotSize),$this->toHTMLColor($R,$G,$B),$SerieDescription,$this->scaleFormat($Serie["Data"][$Key],$Mode,$Format,$Unit)); }
-              }
-
-             if ( $X != VOID && $LastX == NULL && $LastGoodY != NULL && !$BreakVoid )
-              {
-               $this->drawLine($LastGoodX,$LastGoodY,$LastGoodX,$LastGoodY+$YStep,$Color);
-               if ( $RecordImageMap ) { $this->addToImageMap("RECT",floor($LastGoodX-$ImageMapPlotSize).",".floor($LastGoodY-$ImageMapPlotSize).",".floor($LastGoodX+$ImageMapPlotSize).",".floor($LastGoodY+$YStep+$ImageMapPlotSize),$this->toHTMLColor($R,$G,$B),$SerieDescription,$this->scaleFormat($Serie["Data"][$Key],$Mode,$Format,$Unit)); }
-
-               $this->drawLine($LastGoodX,$LastGoodY+$YStep,$LastGoodX,$Y,$BreakSettings);
-               if ( $RecordImageMap ) { $this->addToImageMap("RECT",floor($LastGoodX-$ImageMapPlotSize).",".floor($LastGoodY+$YStep-$ImageMapPlotSize).",".floor($LastGoodX+$ImageMapPlotSize).",".floor($YStep+$ImageMapPlotSize),$this->toHTMLColor($R,$G,$B),$SerieDescription,$this->scaleFormat($Serie["Data"][$Key],$Mode,$Format,$Unit)); }
-
-               $this->drawLine($LastGoodX,$Y,$X,$Y,$BreakSettings);
-               $LastGoodY = NULL;
-              }
-             elseif ( $X != VOID && $LastGoodY == NULL && !$BreakVoid )
-              {
-               $this->drawLine($X,$this->GraphAreaY1 + $XMargin,$X,$Y,$BreakSettings);
-               if ( $RecordImageMap ) { $this->addToImageMap("RECT",floor($X-$ImageMapPlotSize).",".floor($this->GraphAreaY1+$XMargin-$ImageMapPlotSize).",".floor($X+$ImageMapPlotSize).",".floor($Y+$ImageMapPlotSize),$this->toHTMLColor($R,$G,$B),$SerieDescription,$this->scaleFormat($Serie["Data"][$Key],$Mode,$Format,$Unit)); }
-              }
-
-             if ( $X != VOID ) { $LastGoodY = $Y; $LastGoodX = $X; }
-             if ( $X == VOID ) { $X = NULL; }
-
-             if ( !$Init && $ReCenter ) { $Y = $Y - $YStep/2; $Init = TRUE; }
-             $LastX = $X; $LastY = $Y;
-             if ( $LastY < $this->GraphAreaY1 + $XMargin ) { $LastY = $this->GraphAreaY1 + $XMargin; }
-             $Y = $Y + $YStep;
-            }
-           if ( $ReCenter )
-            {
-             $this->drawLine($LastX,$LastY,$LastX,$this->GraphAreaY2 - $XMargin,$Color);
-             if ( $RecordImageMap ) { $this->addToImageMap("RECT",floor($LastX-$ImageMapPlotSize).",".floor($LastY-$ImageMapPlotSize).",".floor($LastX+$ImageMapPlotSize).",".floor($this->GraphAreaY2-$XMargin+$ImageMapPlotSize),$this->toHTMLColor($R,$G,$B),$SerieDescription,$this->scaleFormat($Serie["Data"][$Key],$Mode,$Format,$Unit)); }
-            }
-          }
-        }
-      }
-    }
-
-   /* Draw a step chart */
-   function drawFilledStepChart($Format=NULL)
-    {
-     $ReCenter		= isset($Format["ReCenter"]) ? $Format["ReCenter"] : TRUE;
-     $DisplayValues	= isset($Format["DisplayValues"]) ? $Format["DisplayValues"] :FALSE;
-     $DisplayOffset	= isset($Format["DisplayOffset"]) ? $Format["DisplayOffset"] : 2;
-     $DisplayColor	= isset($Format["DisplayColor"]) ? $Format["DisplayColor"] : DISPLAY_MANUAL;
-     $ForceTransparency	= isset($Format["ForceTransparency"]) ? $Format["ForceTransparency"] : NULL;
-     $DisplayR		= isset($Format["DisplayR"]) ? $Format["DisplayR"] : 0;
-     $DisplayG		= isset($Format["DisplayG"]) ? $Format["DisplayG"] : 0;
-     $DisplayB		= isset($Format["DisplayB"]) ? $Format["DisplayB"] : 0;
-     $AroundZero	= isset($Format["AroundZero"]) ? $Format["AroundZero"] : TRUE;
-
-     $this->LastChartLayout = CHART_LAST_LAYOUT_REGULAR;
-
-     $Data = $this->DataSet->getData();
-     list($XMargin,$XDivs) = $this->scaleGetXSettings();
-     foreach($Data["Series"] as $SerieName => $Serie)
-      {
-       if ( $Serie["isDrawable"] == TRUE && $SerieName != $Data["Abscissa"] )
-        {
-         $R = $Serie["Color"]["R"]; $G = $Serie["Color"]["G"]; $B = $Serie["Color"]["B"]; $Alpha = $Serie["Color"]["Alpha"]; $Ticks = $Serie["Ticks"]; $Weight = $Serie["Weight"];
-
-         if ( $DisplayColor == DISPLAY_AUTO ) { $DisplayR = $R; $DisplayG = $G; $DisplayB = $B; }
-
-         $AxisID	= $Serie["Axis"];
-         $Mode		= $Data["Axis"][$AxisID]["Display"];
-         $Format	= $Data["Axis"][$AxisID]["Format"];
-         $Unit		= $Data["Axis"][$AxisID]["Unit"];
-
-         $Color		= array("R"=>$R,"G"=>$G,"B"=>$B);
-         if ( $ForceTransparency != NULL ) { $Color["Alpha"] = $ForceTransparency; } else { $Color["Alpha"] = $Alpha; }
-
-         $PosArray = $this->scaleComputeY($Serie["Data"],array("AxisID"=>$Serie["Axis"]));
-         $YZero    = $this->scaleComputeY(0,array("AxisID"=>$Serie["Axis"]));
-
-         $this->DataSet->Data["Series"][$SerieName]["XOffset"] = 0;
-
-         if ( $Data["Orientation"] == SCALE_POS_LEFTRIGHT )
-          {
-           if ( $YZero > $this->GraphAreaY2-1 ) { $YZero = $this->GraphAreaY2-1; }
-           if ( $YZero < $this->GraphAreaY1+1 ) { $YZero = $this->GraphAreaY1+1; }
-
-           if ( $XDivs == 0 ) { $XStep = ($this->GraphAreaX2-$this->GraphAreaX1)/4; } else { $XStep = ($this->GraphAreaX2-$this->GraphAreaX1-$XMargin*2)/$XDivs; }
-           $X = $this->GraphAreaX1 + $XMargin; $LastX = NULL; $LastY = NULL;
-
-           if ( !$AroundZero ) { $YZero = $this->GraphAreaY2-1; }
-
-           if ( !is_array($PosArray) ) { $Value = $PosArray; $PosArray = ""; $PosArray[0] = $Value; }
-           $LastGoodY = NULL; $LastGoodX = NULL; $Points = ""; $Init = FALSE;
-           foreach($PosArray as $Key => $Y)
-            {
-             if ( $Y == VOID && $LastX != NULL && $LastY != NULL && $Points !="" )
-              {
-               $Points[] = $LastX; $Points[] = $LastY;
-               $Points[] = $X; $Points[] = $LastY;
-               $Points[] = $X; $Points[] = $YZero;
-               $this->drawPolygon($Points,$Color);
-               $Points = "";
-              }
-
-             if ( $Y != VOID && $LastX != NULL && $LastY != NULL )
-              {
-               if ( $Points == "") { $Points[] = $LastX; $Points[] = $YZero; }
-               $Points[] = $LastX; $Points[] = $LastY;
-               $Points[] = $X; $Points[] = $LastY;
-               $Points[] = $X; $Points[] = $Y;
-              }
-
-             if ( $Y != VOID ) { $LastGoodY = $Y; $LastGoodX = $X; }
-             if ( $Y == VOID ) { $Y = NULL; }
-
-             if ( !$Init && $ReCenter ) { $X = $X - $XStep/2; $Init = TRUE; }
-             $LastX = $X; $LastY = $Y;
-             if ( $LastX < $this->GraphAreaX1 + $XMargin ) { $LastX = $this->GraphAreaX1 + $XMargin; }
-             $X = $X + $XStep;
-            }
-
-           if ( $ReCenter )
-            {
-             $Points[] = $LastX+$XStep/2; $Points[] = $LastY;
-             $Points[] = $LastX+$XStep/2; $Points[] = $YZero;
-            }
-           else
-            { $Points[] = $LastX; $Points[] = $YZero; }
-
-           $this->drawPolygon($Points,$Color);
-          }
-         else
-          {
-           if ( $YZero < $this->GraphAreaX1+1 ) { $YZero = $this->GraphAreaX1+1; }
-           if ( $YZero > $this->GraphAreaX2-1 ) { $YZero = $this->GraphAreaX2-1; }
-
-           if ( $XDivs == 0 ) { $YStep = ($this->GraphAreaY2-$this->GraphAreaY1)/4; } else { $YStep = ($this->GraphAreaY2-$this->GraphAreaY1-$XMargin*2)/$XDivs; }
-           $Y = $this->GraphAreaY1 + $XMargin; $LastX = NULL; $LastY = NULL;
-
-           if ( !is_array($PosArray) ) { $Value = $PosArray; $PosArray = ""; $PosArray[0] = $Value; }
-           $LastGoodY = NULL; $LastGoodX = NULL; $Points = "";
-           foreach($PosArray as $Key => $X)
-            {
-             if ( $X == VOID && $LastX != NULL && $LastY != NULL && $Points !="" )
-              {
-               $Points[] = $LastX; $Points[] = $LastY;
-               $Points[] = $LastX; $Points[] = $Y;
-               $Points[] = $YZero; $Points[] = $Y;
-               $this->drawPolygon($Points,$Color);
-               $Points = "";
-              }
-
-             if ( $X != VOID && $LastX != NULL && $LastY != NULL )
-              {
-               if ( $Points == "") { $Points[] = $YZero; $Points[] = $LastY; }
-               $Points[] = $LastX; $Points[] = $LastY;
-               $Points[] = $LastX; $Points[] = $Y;
-               $Points[] = $X; $Points[] = $Y;
-              }
-
-             if ( $X != VOID ) { $LastGoodY = $Y; $LastGoodX = $X; }
-             if ( $X == VOID ) { $X = NULL; }
-
-             if ( $LastX == NULL && $ReCenter ) { $Y = $Y - $YStep/2; }
-             $LastX = $X; $LastY = $Y;
-             if ( $LastY < $this->GraphAreaY1 + $XMargin ) { $LastY = $this->GraphAreaY1 + $XMargin; }
-             $Y = $Y + $YStep;
-            }
-
-           if ( $ReCenter )
-            {
-             $Points[] = $LastX; $Points[] = $LastY+$YStep/2;
-             $Points[] = $YZero; $Points[] = $LastY+$YStep/2;
-            }
-           else
-            { $Points[] = $YZero; $Points[] = $LastY; }
-
-           $this->drawPolygon($Points,$Color);
-          }
-        }
-      }
-    }
-
-   /* Draw an area chart */
-   function drawAreaChart($Format=NULL)
-    {
-     $DisplayValues	= isset($Format["DisplayValues"]) ? $Format["DisplayValues"] : FALSE;
-     $DisplayOffset	= isset($Format["DisplayOffset"]) ? $Format["DisplayOffset"] : 2;
-     $DisplayColor	= isset($Format["DisplayColor"]) ? $Format["DisplayColor"] : DISPLAY_MANUAL;
-     $DisplayR		= isset($Format["DisplayR"]) ? $Format["DisplayR"] : 0;
-     $DisplayG		= isset($Format["DisplayG"]) ? $Format["DisplayG"] : 0;
-     $DisplayB		= isset($Format["DisplayB"]) ? $Format["DisplayB"] : 0;
-     $ForceTransparency	= isset($Format["ForceTransparency"]) ? $Format["ForceTransparency"] : 25;
-     $AroundZero	= isset($Format["AroundZero"]) ? $Format["AroundZero"] : TRUE;
-     $Threshold		= isset($Format["Threshold"]) ? $Format["Threshold"] : NULL;
-
-     $this->LastChartLayout = CHART_LAST_LAYOUT_REGULAR;
-
-     $Data  = $this->DataSet->getData();
-     list($XMargin,$XDivs) = $this->scaleGetXSettings();
-
-     foreach($Data["Series"] as $SerieName => $Serie)
-      {
-       if ( $Serie["isDrawable"] == TRUE && $SerieName != $Data["Abscissa"] )
-        {
-         $R = $Serie["Color"]["R"]; $G = $Serie["Color"]["G"]; $B = $Serie["Color"]["B"]; $Alpha = $Serie["Color"]["Alpha"]; $Ticks = $Serie["Ticks"];
-         if ( $DisplayColor == DISPLAY_AUTO ) { $DisplayR = $R; $DisplayG = $G; $DisplayB = $B; }
-
-         $AxisID	= $Serie["Axis"];
-         $Mode		= $Data["Axis"][$AxisID]["Display"];
-         $Format	= $Data["Axis"][$AxisID]["Format"];
-         $Unit		= $Data["Axis"][$AxisID]["Unit"];
-
-         $PosArray = $this->scaleComputeY($Serie["Data"],array("AxisID"=>$Serie["Axis"]));
-         $YZero    = $this->scaleComputeY(0,array("AxisID"=>$Serie["Axis"]));
-
-         if ( $Threshold != NULL )
-          {
-           foreach($Threshold as $Key => $Params)
-            {
-             $Threshold[$Key]["MinX"] = $this->scaleComputeY($Params["Min"],array("AxisID"=>$Serie["Axis"]));
-             $Threshold[$Key]["MaxX"] = $this->scaleComputeY($Params["Max"],array("AxisID"=>$Serie["Axis"]));
-            }
-          }
-
-         $this->DataSet->Data["Series"][$SerieName]["XOffset"] = 0;
-
-         if ( $Data["Orientation"] == SCALE_POS_LEFTRIGHT )
-          {
-           if ( $YZero > $this->GraphAreaY2-1 ) { $YZero = $this->GraphAreaY2-1; }
-
-           $Areas = ""; $AreaID = 0; 
-           $Areas[$AreaID][] = $this->GraphAreaX1 + $XMargin;
-           if ( $AroundZero ) { $Areas[$AreaID][] = $YZero; } else { $Areas[$AreaID][] = $this->GraphAreaY2-1; }
-
-           if ( $XDivs == 0 ) { $XStep = ($this->GraphAreaX2-$this->GraphAreaX1)/4; } else { $XStep = ($this->GraphAreaX2-$this->GraphAreaX1-$XMargin*2)/$XDivs; }
-           $X = $this->GraphAreaX1 + $XMargin; $LastX = NULL; $LastY = NULL;
-
-           if ( !is_array($PosArray) ) { $Value = $PosArray; $PosArray = ""; $PosArray[0] = $Value; }
-           foreach($PosArray as $Key => $Y)
-            {
-             if ( $DisplayValues && $Serie["Data"][$Key] != VOID )
-              {
-               if ( $Serie["Data"][$Key] > 0 ) { $Align = TEXT_ALIGN_BOTTOMMIDDLE; $Offset = $DisplayOffset; } else { $Align = TEXT_ALIGN_TOPMIDDLE; $Offset = -$DisplayOffset; }
-               $this->drawText($X,$Y-$Offset,$this->scaleFormat($Serie["Data"][$Key],$Mode,$Format,$Unit),array("R"=>$DisplayR,"G"=>$DisplayG,"B"=>$DisplayB,"Align"=>$Align));
-              }
-
-             if ( $Y == VOID && isset($Areas[$AreaID]) )
-              {
-               if($LastX == NULL)
-                { $Areas[$AreaID][] = $X; }
-               else
-                { $Areas[$AreaID][] = $LastX; }
-
-               if ( $AroundZero ) { $Areas[$AreaID][] = $YZero; } else { $Areas[$AreaID][] = $this->GraphAreaY2-1; }
-               $AreaID++;
-              }
-             elseif ($Y != VOID)
-              {
-               if ( !isset($Areas[$AreaID]) )
-                {
-                 $Areas[$AreaID][] = $X;
-                 if ( $AroundZero ) { $Areas[$AreaID][] = $YZero; } else { $Areas[$AreaID][] = $this->GraphAreaY2-1; }
-                }
-
-               $Areas[$AreaID][] = $X;
-               $Areas[$AreaID][] = $Y;
-              }
-
-             $LastX = $X;
-             $X = $X + $XStep;
-            }
-           $Areas[$AreaID][] = $LastX;
-           if ( $AroundZero ) { $Areas[$AreaID][] = $YZero; } else { $Areas[$AreaID][] = $this->GraphAreaY2-1; }
-
-           /* Handle shadows in the areas */
-           if ( $this->Shadow )
-            {
-             $ShadowArea = "";
-             foreach($Areas as $Key => $Points)
-              {
-               $ShadowArea[$Key] = "";
-               foreach($Points as $Key2 => $Value)
-                {
-                 if ( $Key2 % 2 == 0 )
-                  { $ShadowArea[$Key][] = $Value + $this->ShadowX; }
-                 else
-                  { $ShadowArea[$Key][] = $Value + $this->ShadowY; }
-                }
-              }              
-
-             foreach($ShadowArea as $Key => $Points)
-              $this->drawPolygonChart($Points,array("R"=>$this->ShadowR,"G"=>$this->ShadowG,"B"=>$this->ShadowB,"Alpha"=>$this->Shadowa));
-            }
-
-           $Alpha = $ForceTransparency != NULL ? $ForceTransparency : $Alpha;
-           $Color = array("R"=>$R,"G"=>$G,"B"=>$B,"Alpha"=>$Alpha,"Threshold"=>$Threshold);
-
-           foreach($Areas as $Key => $Points)
-            $this->drawPolygonChart($Points,$Color);
-          }
-         else
-          {
-           if ( $YZero < $this->GraphAreaX1+1 ) { $YZero = $this->GraphAreaX1+1; }
-           if ( $YZero > $this->GraphAreaX2-1 ) { $YZero = $this->GraphAreaX2-1; }
-
-           $Areas = ""; $AreaID = 0; 
-           if ( $AroundZero ) { $Areas[$AreaID][] = $YZero; } else { $Areas[$AreaID][] = $this->GraphAreaX1+1; }
-           $Areas[$AreaID][] = $this->GraphAreaY1 + $XMargin;
-
-           if ( $XDivs == 0 ) { $YStep = ($this->GraphAreaY2-$this->GraphAreaY1)/4; } else { $YStep = ($this->GraphAreaY2-$this->GraphAreaY1-$XMargin*2)/$XDivs; }
-           $Y     = $this->GraphAreaY1 + $XMargin; $LastX = NULL; $LastY = NULL;
-
-           if ( !is_array($PosArray) ) { $Value = $PosArray; $PosArray = ""; $PosArray[0] = $Value; }
-           foreach($PosArray as $Key => $X)
-            {
-             if ( $DisplayValues && $Serie["Data"][$Key] != VOID )
-              {
-               if ( $Serie["Data"][$Key] > 0 ) { $Align = TEXT_ALIGN_BOTTOMMIDDLE; $Offset = $DisplayOffset; } else { $Align = TEXT_ALIGN_TOPMIDDLE; $Offset = -$DisplayOffset; }
-               $this->drawText($X+$Offset,$Y,$this->scaleFormat($Serie["Data"][$Key],$Mode,$Format,$Unit),array("Angle"=>270,"R"=>$DisplayR,"G"=>$DisplayG,"B"=>$DisplayB,"Align"=>$Align));
-              }
-
-             if ( $X == VOID && isset($Areas[$AreaID]) )
-              {
-               if ( $AroundZero ) { $Areas[$AreaID][] = $YZero; } else { $Areas[$AreaID][] = $this->GraphAreaX1+1; }
-
-               if($LastY == NULL)
-                { $Areas[$AreaID][] = $Y; }
-               else
-                { $Areas[$AreaID][] = $LastY; }
-
-               $AreaID++;
-              }
-             elseif ($X != VOID)
-              {
-               if ( !isset($Areas[$AreaID]) )
-                {
-                 if ( $AroundZero ) { $Areas[$AreaID][] = $YZero; } else { $Areas[$AreaID][] = $this->GraphAreaX1+1; }
-                 $Areas[$AreaID][] = $Y;
-                }
-
-               $Areas[$AreaID][] = $X;
-               $Areas[$AreaID][] = $Y;
-              }
-
-             $LastX = $X; $LastY = $Y;
-             $Y = $Y + $YStep;
-            }
-           if ( $AroundZero ) { $Areas[$AreaID][] = $YZero; } else { $Areas[$AreaID][] = $this->GraphAreaX1+1; }
-           $Areas[$AreaID][] = $LastY;
-
-           /* Handle shadows in the areas */
-           if ( $this->Shadow )
-            {
-             $ShadowArea = "";
-             foreach($Areas as $Key => $Points)
-              {
-               $ShadowArea[$Key] = "";
-               foreach($Points as $Key2 => $Value)
-                {
-                 if ( $Key2 % 2 == 0 )
-                  { $ShadowArea[$Key][] = $Value + $this->ShadowX; }
-                 else
-                  { $ShadowArea[$Key][] = $Value + $this->ShadowY; }
-                }
-              }              
-
-             foreach($ShadowArea as $Key => $Points)
-              $this->drawPolygonChart($Points,array("R"=>$this->ShadowR,"G"=>$this->ShadowG,"B"=>$this->ShadowB,"Alpha"=>$this->Shadowa));
-            }
-
-           $Alpha = $ForceTransparency != NULL ? $ForceTransparency : $Alpha;
-           $Color = array("R"=>$R,"G"=>$G,"B"=>$B,"Alpha"=>$Alpha,"Threshold"=>$Threshold);
-
-           foreach($Areas as $Key => $Points)
-            $this->drawPolygonChart($Points,$Color);
-          }
-        }
-      }
-    }
-
-
-   /* Draw a bar chart */
-   function drawBarChart($Format=NULL)
-    {
-     $Floating0Serie	= isset($Format["Floating0Serie"]) ? $Format["Floating0Serie"] : NULL;
-     $Floating0Value	= isset($Format["Floating0Value"]) ? $Format["Floating0Value"] : NULL;
-     $Draw0Line		= isset($Format["Draw0Line"]) ? $Format["Draw0Line"] : FALSE;
-     $DisplayValues	= isset($Format["DisplayValues"]) ? $Format["DisplayValues"] : FALSE;
-     $DisplayOrientation = isset($Format["DisplayOrientation"]) ? $Format["DisplayOrientation"] : ORIENTATION_HORIZONTAL;
-     $DisplayOffset	= isset($Format["DisplayOffset"]) ? $Format["DisplayOffset"] : 2;
-     $DisplayColor	= isset($Format["DisplayColor"]) ? $Format["DisplayColor"] : DISPLAY_MANUAL;
-     $DisplayFont	= isset($Format["DisplaySize"]) ? $Format["DisplaySize"] : $this->FontName;
-     $DisplaySize	= isset($Format["DisplaySize"]) ? $Format["DisplaySize"] : $this->FontSize;
-     $DisplayPos	= isset($Format["DisplayPos"]) ? $Format["DisplayPos"] : LABEL_POS_OUTSIDE;
-     $DisplayShadow	= isset($Format["DisplayShadow"]) ? $Format["DisplayShadow"] : TRUE;
-     $DisplayR		= isset($Format["DisplayR"]) ? $Format["DisplayR"] : 0;
-     $DisplayG		= isset($Format["DisplayG"]) ? $Format["DisplayG"] : 0;
-     $DisplayB		= isset($Format["DisplayB"]) ? $Format["DisplayB"] : 0;
-     $AroundZero	= isset($Format["AroundZero"]) ? $Format["AroundZero"] : TRUE;
-     $Interleave	= isset($Format["Interleave"]) ? $Format["Interleave"] : .5;
-     $Rounded		= isset($Format["Rounded"]) ? $Format["Rounded"] : FALSE;
-     $RoundRadius	= isset($Format["RoundRadius"]) ? $Format["RoundRadius"] : 4;
-     $Surrounding	= isset($Format["Surrounding"]) ? $Format["Surrounding"] : NULL;
-     $BorderR		= isset($Format["BorderR"]) ? $Format["BorderR"] : -1;
-     $BorderG		= isset($Format["BorderG"]) ? $Format["BorderG"] : -1;
-     $BorderB		= isset($Format["BorderB"]) ? $Format["BorderB"] : -1;
-     $Gradient		= isset($Format["Gradient"]) ? $Format["Gradient"] : FALSE;
-     $GradientMode	= isset($Format["GradientMode"]) ? $Format["GradientMode"] : GRADIENT_SIMPLE;
-     $GradientAlpha	= isset($Format["GradientAlpha"]) ? $Format["GradientAlpha"] : 20;
-     $GradientStartR	= isset($Format["GradientStartR"]) ? $Format["GradientStartR"] : 255;
-     $GradientStartG	= isset($Format["GradientStartG"]) ? $Format["GradientStartG"] : 255;
-     $GradientStartB	= isset($Format["GradientStartB"]) ? $Format["GradientStartB"] : 255;
-     $GradientEndR	= isset($Format["GradientEndR"]) ? $Format["GradientEndR"] : 0;
-     $GradientEndG	= isset($Format["GradientEndG"]) ? $Format["GradientEndG"] : 0;
-     $GradientEndB	= isset($Format["GradientEndB"]) ? $Format["GradientEndB"] : 0;
-     $TxtMargin		= isset($Format["TxtMargin"]) ? $Format["TxtMargin"] : 6;
-     $OverrideColors	= isset($Format["OverrideColors"]) ? $Format["OverrideColors"] : NULL;
-     $OverrideSurrounding = isset($Format["OverrideSurrounding"]) ? $Format["OverrideSurrounding"] : 30;
-     $InnerSurrounding	= isset($Format["InnerSurrounding"]) ? $Format["InnerSurrounding"] : NULL;
-     $InnerBorderR	= isset($Format["InnerBorderR"]) ? $Format["InnerBorderR"] : -1;
-     $InnerBorderG	= isset($Format["InnerBorderG"]) ? $Format["InnerBorderG"] : -1;
-     $InnerBorderB	= isset($Format["InnerBorderB"]) ? $Format["InnerBorderB"] : -1;
-     $RecordImageMap	= isset($Format["RecordImageMap"]) ? $Format["RecordImageMap"] : FALSE;
-
-     $this->LastChartLayout = CHART_LAST_LAYOUT_REGULAR;
-
-     $Data = $this->DataSet->getData();
-     list($XMargin,$XDivs) = $this->scaleGetXSettings();
-
-     if ( $OverrideColors != NULL )
-      {
-       $OverrideColors = $this->validatePalette($OverrideColors,$OverrideSurrounding);
-       $this->DataSet->saveExtendedData("Palette",$OverrideColors);
-      }
-
-     $RestoreShadow = $this->Shadow;
-
-     $SeriesCount  = $this->countDrawableSeries();
-     $CurrentSerie = 0;
-     foreach($Data["Series"] as $SerieName => $Serie)
-      {
-       if ( $Serie["isDrawable"] == TRUE && $SerieName != $Data["Abscissa"] )
-        {
-         $R = $Serie["Color"]["R"]; $G = $Serie["Color"]["G"]; $B = $Serie["Color"]["B"]; $Alpha = $Serie["Color"]["Alpha"]; $Ticks = $Serie["Ticks"];
-         if ( $DisplayColor == DISPLAY_AUTO ) { $DisplayR = $R; $DisplayG = $G; $DisplayB = $B; }
-         if ( $Surrounding != NULL ) { $BorderR = $R+$Surrounding; $BorderG = $G+$Surrounding; $BorderB = $B+$Surrounding; }
-         if ( $InnerSurrounding != NULL ) { $InnerBorderR = $R+$InnerSurrounding; $InnerBorderG = $G+$InnerSurrounding; $InnerBorderB = $B+$InnerSurrounding; }
-         if ( $InnerBorderR == -1 ) { $InnerColor = NULL; } else { $InnerColor = array("R"=>$InnerBorderR,"G"=>$InnerBorderG,"B"=>$InnerBorderB); }
-         $Color = array("R"=>$R,"G"=>$G,"B"=>$B,"Alpha"=>$Alpha,"BorderR"=>$BorderR,"BorderG"=>$BorderG,"BorderB"=>$BorderB);
-
-         $AxisID	= $Serie["Axis"];
-         $Mode		= $Data["Axis"][$AxisID]["Display"];
-         $Format	= $Data["Axis"][$AxisID]["Format"];
-         $Unit		= $Data["Axis"][$AxisID]["Unit"];
-
-         if (isset($Serie["Description"])) { $SerieDescription = $Serie["Description"]; } else { $SerieDescription = $SerieName; }
-
-         $PosArray = $this->scaleComputeY($Serie["Data"],array("AxisID"=>$Serie["Axis"]));
-
-         if ( $Floating0Value != NULL )
-          { $YZero = $this->scaleComputeY($Floating0Value,array("AxisID"=>$Serie["Axis"])); }
-         else
-          { $YZero = $this->scaleComputeY(0,array("AxisID"=>$Serie["Axis"])); }
-
-         if ( $Data["Orientation"] == SCALE_POS_LEFTRIGHT )
-          {
-           if ( $YZero > $this->GraphAreaY2-1 ) { $YZero = $this->GraphAreaY2-1; }
-           if ( $YZero < $this->GraphAreaY1+1 ) { $YZero = $this->GraphAreaY1+1; }
-
-           if ( $XDivs == 0 ) { $XStep = 0; } else { $XStep = ($this->GraphAreaX2-$this->GraphAreaX1-$XMargin*2)/$XDivs; }
-           $X = $this->GraphAreaX1 + $XMargin;
-
-           if ( $AroundZero ) { $Y1 = $YZero; } else { $Y1 = $this->GraphAreaY2-1; }
-           if ( $XDivs == 0 ) { $XSize = ($this->GraphAreaX2-$this->GraphAreaX1)/($SeriesCount+$Interleave); } else { $XSize   = ($XStep / ($SeriesCount+$Interleave) ); }
-
-           $XOffset = -($XSize*$SeriesCount)/2 + $CurrentSerie * $XSize;
-           if ( $X + $XOffset <= $this->GraphAreaX1 ) { $XOffset = $this->GraphAreaX1 - $X + 1 ; }
-
-           $this->DataSet->Data["Series"][$SerieName]["XOffset"] = $XOffset + $XSize / 2;
-
-           if ( $Rounded || $BorderR != -1) { $XSpace = 1; } else { $XSpace = 0; }
-
-           if ( !is_array($PosArray) ) { $Value = $PosArray; $PosArray = ""; $PosArray[0] = $Value; }
-
-           $ID = 0;
-           foreach($PosArray as $Key => $Y2)
-            {
-             if ( $Floating0Serie != NULL )
-              {
-               if ( isset($Data["Series"][$Floating0Serie]["Data"][$Key]) )
-                { $Value = $Data["Series"][$Floating0Serie]["Data"][$Key]; }
-               else
-                { $Value = 0; }
-
-               $YZero = $this->scaleComputeY($Value,array("AxisID"=>$Serie["Axis"]));
-               if ( $YZero > $this->GraphAreaY2-1 ) { $YZero = $this->GraphAreaY2-1; }
-               if ( $YZero < $this->GraphAreaY1+1 ) { $YZero = $this->GraphAreaY1+1; }
-
-               if ( $AroundZero ) { $Y1 = $YZero; } else { $Y1 = $this->GraphAreaY2-1; }
-              }
-
-             if ( $OverrideColors != NULL )
-              { if ( isset($OverrideColors[$ID]) ) { $Color = array("R"=>$OverrideColors[$ID]["R"],"G"=>$OverrideColors[$ID]["G"],"B"=>$OverrideColors[$ID]["B"],"Alpha"=>$OverrideColors[$ID]["Alpha"],"BorderR"=>$OverrideColors[$ID]["BorderR"],"BorderG"=>$OverrideColors[$ID]["BorderG"],"BorderB"=>$OverrideColors[$ID]["BorderB"]); } else { $Color = $this->getRandomColor(); } }
-
-             if ( $Y2 != VOID )
-              {
-               $BarHeight = $Y1 - $Y2;
-
-               if ( $Serie["Data"][$Key] == 0 )
-                {
-                 $this->drawLine($X+$XOffset+$XSpace,$Y1,$X+$XOffset+$XSize-$XSpace,$Y1,$Color);
-                 if ( $RecordImageMap ) { $this->addToImageMap("RECT",floor($X+$XOffset+$XSpace).",".floor($Y1-1).",".floor($X+$XOffset+$XSize-$XSpace).",".floor($Y1+1),$this->toHTMLColor($R,$G,$B),$SerieDescription,$this->scaleFormat($Serie["Data"][$Key],$Mode,$Format,$Unit)); }
-                }
-               else
-                {
-                 if ( $RecordImageMap ) { $this->addToImageMap("RECT",floor($X+$XOffset+$XSpace).",".floor($Y1).",".floor($X+$XOffset+$XSize-$XSpace).",".floor($Y2),$this->toHTMLColor($R,$G,$B),$SerieDescription,$this->scaleFormat($Serie["Data"][$Key],$Mode,$Format,$Unit)); }
-
-                 if ( $Rounded )
-                  $this->drawRoundedFilledRectangle($X+$XOffset+$XSpace,$Y1,$X+$XOffset+$XSize-$XSpace,$Y2,$RoundRadius,$Color);
-                 else
-                  {
-                   $this->drawFilledRectangle($X+$XOffset+$XSpace,$Y1,$X+$XOffset+$XSize-$XSpace,$Y2,$Color);
-
-                   if ( $InnerColor != NULL ) { $this->drawRectangle($X+$XOffset+$XSpace+1,min($Y1,$Y2)+1,$X+$XOffset+$XSize-$XSpace-1,max($Y1,$Y2)-1,$InnerColor); }
-
-                   if ( $Gradient )
-                    {
-                     $this->Shadow  = FALSE;
-
-                     if ( $GradientMode == GRADIENT_SIMPLE )
-                      {
-                       if ( $Serie["Data"][$Key] >= 0 )
-                        $GradienColor = array("StartR"=>$GradientStartR,"StartG"=>$GradientStartG,"StartB"=>$GradientStartB,"EndR"=>$GradientEndR,"EndG"=>$GradientEndG,"EndB"=>$GradientEndB,"Alpha"=>$GradientAlpha);
-                       else
-                        $GradienColor = array("StartR"=>$GradientEndR,"StartG"=>$GradientEndG,"StartB"=>$GradientEndB,"EndR"=>$GradientStartR,"EndG"=>$GradientStartG,"EndB"=>$GradientStartB,"Alpha"=>$GradientAlpha);
-
-                       $this->drawGradientArea($X+$XOffset+$XSpace,$Y1,$X+$XOffset+$XSize-$XSpace,$Y2,DIRECTION_VERTICAL,$GradienColor);
-                      }
-                     elseif ( $GradientMode == GRADIENT_EFFECT_CAN )
-                      {
-                       $GradienColor1 = array("StartR"=>$GradientEndR,"StartG"=>$GradientEndG,"StartB"=>$GradientEndB,"EndR"=>$GradientStartR,"EndG"=>$GradientStartG,"EndB"=>$GradientStartB,"Alpha"=>$GradientAlpha);
-                       $GradienColor2 = array("StartR"=>$GradientStartR,"StartG"=>$GradientStartG,"StartB"=>$GradientStartB,"EndR"=>$GradientEndR,"EndG"=>$GradientEndG,"EndB"=>$GradientEndB,"Alpha"=>$GradientAlpha);
-                       $XSpan = floor($XSize / 3);
-
-                       $this->drawGradientArea($X+$XOffset+$XSpace,$Y1,$X+$XOffset+$XSpan-$XSpace,$Y2,DIRECTION_HORIZONTAL,$GradienColor1);
-                       $this->drawGradientArea($X+$XOffset+$XSpan+$XSpace,$Y1,$X+$XOffset+$XSize-$XSpace,$Y2,DIRECTION_HORIZONTAL,$GradienColor2);
-                      }
+         $Unit	= $Data["Axis"][$AxisID]["Unit"];
+
+         $PosArrayA = $this->scaleComputeY($SerieAData, array("AxisID"=>$AxisID));
+         $PosArrayB = $this->scaleComputeY($SerieBData, array("AxisID"=>$AxisID));
+         if (count($PosArrayA) != count($PosArrayB)) {
+             return(0);
+         }
+
+         if ($Data["Orientation"] == SCALE_POS_LEFTRIGHT) {
+             if ($XDivs == 0) {
+                 $XStep = ($this->GraphAreaX2-$this->GraphAreaX1)/4;
+             } else {
+                 $XStep = ($this->GraphAreaX2-$this->GraphAreaX1-$XMargin*2)/$XDivs;
+             }
+             $X = $this->GraphAreaX1 + $XMargin;
+             $LastX = null;
+             $LastY = null;
+
+             $LastX = null;
+             $LastY1 = null;
+             $LastY2 = null;
+             $BoundsA = "";
+             $BoundsB = "";
+             foreach ($PosArrayA as $Key => $Y1) {
+                 $Y2 = $PosArrayB[$Key];
+
+                 $BoundsA[] = $X;
+                 $BoundsA[] = $Y1;
+                 $BoundsB[] = $X;
+                 $BoundsB[] = $Y2;
+
+                 $LastX = $X;
+                 $LastY1 = $Y1;
+                 $LastY2 = $Y2;
+
+                 $X = $X + $XStep;
+             }
+             $Bounds = array_merge($BoundsA, $this->reversePlots($BoundsB));
+             $this->drawPolygonChart($Bounds, array("R"=>$AreaR,"G"=>$AreaG,"B"=>$AreaB,"Alpha"=>$AreaAlpha));
+
+             for ($i=0;$i<=count($BoundsA)-4;$i=$i+2) {
+                 $this->drawLine($BoundsA[$i], $BoundsA[$i+1], $BoundsA[$i+2], $BoundsA[$i+3], array("R"=>$LineR,"G"=>$LineG,"B"=>$LineB,"Alpha"=>$LineAlpha,"Ticks"=>$LineTicks));
+                 $this->drawLine($BoundsB[$i], $BoundsB[$i+1], $BoundsB[$i+2], $BoundsB[$i+3], array("R"=>$LineR,"G"=>$LineG,"B"=>$LineB,"Alpha"=>$LineAlpha,"Ticks"=>$LineTicks));
+             }
+         } else {
+             if ($XDivs == 0) {
+                 $YStep = ($this->GraphAreaY2-$this->GraphAreaY1)/4;
+             } else {
+                 $YStep = ($this->GraphAreaY2-$this->GraphAreaY1-$XMargin*2)/$XDivs;
+             }
+             $Y = $this->GraphAreaY1 + $XMargin;
+             $LastX = null;
+             $LastY = null;
+
+             $LastY = null;
+             $LastX1 = null;
+             $LastX2 = null;
+             $BoundsA = "";
+             $BoundsB = "";
+             foreach ($PosArrayA as $Key => $X1) {
+                 $X2 = $PosArrayB[$Key];
+
+                 $BoundsA[] = $X1;
+                 $BoundsA[] = $Y;
+                 $BoundsB[] = $X2;
+                 $BoundsB[] = $Y;
+
+                 $LastY = $Y;
+                 $LastX1 = $X1;
+                 $LastX2 = $X2;
+
+                 $Y = $Y + $YStep;
+             }
+             $Bounds = array_merge($BoundsA, $this->reversePlots($BoundsB));
+             $this->drawPolygonChart($Bounds, array("R"=>$AreaR,"G"=>$AreaG,"B"=>$AreaB,"Alpha"=>$AreaAlpha));
+
+             for ($i=0;$i<=count($BoundsA)-4;$i=$i+2) {
+                 $this->drawLine($BoundsA[$i], $BoundsA[$i+1], $BoundsA[$i+2], $BoundsA[$i+3], array("R"=>$LineR,"G"=>$LineG,"B"=>$LineB,"Alpha"=>$LineAlpha,"Ticks"=>$LineTicks));
+                 $this->drawLine($BoundsB[$i], $BoundsB[$i+1], $BoundsB[$i+2], $BoundsB[$i+3], array("R"=>$LineR,"G"=>$LineG,"B"=>$LineB,"Alpha"=>$LineAlpha,"Ticks"=>$LineTicks));
+             }
+         }
+     }
+
+     /* Draw a step chart */
+     public function drawStepChart($Format=null)
+     {
+         $BreakVoid		= isset($Format["BreakVoid"]) ? $Format["BreakVoid"] : false;
+         $ReCenter		= isset($Format["ReCenter"]) ? $Format["ReCenter"] : true;
+         $VoidTicks		= isset($Format["VoidTicks"]) ? $Format["VoidTicks"] : 4;
+         $BreakR		= isset($Format["BreakR"]) ? $Format["BreakR"] : null;
+         $BreakG		= isset($Format["BreakG"]) ? $Format["BreakG"] : null;
+         $BreakB		= isset($Format["BreakB"]) ? $Format["BreakB"] : null;
+         $DisplayValues	= isset($Format["DisplayValues"]) ? $Format["DisplayValues"] :false;
+         $DisplayOffset	= isset($Format["DisplayOffset"]) ? $Format["DisplayOffset"] : 2;
+         $DisplayColor	= isset($Format["DisplayColor"]) ? $Format["DisplayColor"] : DISPLAY_MANUAL;
+         $DisplayR		= isset($Format["DisplayR"]) ? $Format["DisplayR"] : 0;
+         $DisplayG		= isset($Format["DisplayG"]) ? $Format["DisplayG"] : 0;
+         $DisplayB		= isset($Format["DisplayB"]) ? $Format["DisplayB"] : 0;
+         $RecordImageMap	= isset($Format["RecordImageMap"]) ? $Format["RecordImageMap"] : false;
+         $ImageMapPlotSize  = isset($Format["ImageMapPlotSize"]) ? $Format["ImageMapPlotSize"] : 5;
+
+         $this->LastChartLayout = CHART_LAST_LAYOUT_REGULAR;
+
+         $Data = $this->DataSet->getData();
+         list($XMargin, $XDivs) = $this->scaleGetXSettings();
+         foreach ($Data["Series"] as $SerieName => $Serie) {
+             if ($Serie["isDrawable"] == true && $SerieName != $Data["Abscissa"]) {
+                 $R = $Serie["Color"]["R"];
+                 $G = $Serie["Color"]["G"];
+                 $B = $Serie["Color"]["B"];
+                 $Alpha = $Serie["Color"]["Alpha"];
+                 $Ticks = $Serie["Ticks"];
+                 $Weight = $Serie["Weight"];
+
+                 if (isset($Serie["Description"])) {
+                     $SerieDescription = $Serie["Description"];
+                 } else {
+                     $SerieDescription = $SerieName;
+                 }
+
+                 if ($BreakR == null) {
+                     $BreakSettings = array("R"=>$R,"G"=>$G,"B"=>$B,"Alpha"=>$Alpha,"Ticks"=>$VoidTicks,"Weight"=>$Weight);
+                 } else {
+                     $BreakSettings = array("R"=>$BreakR,"G"=>$BreakG,"B"=>$BreakB,"Alpha"=>$Alpha,"Ticks"=>$VoidTicks,"Weight"=>$Weight);
+                 }
+
+                 if ($DisplayColor == DISPLAY_AUTO) {
+                     $DisplayR = $R;
+                     $DisplayG = $G;
+                     $DisplayB = $B;
+                 }
+
+                 $AxisID	= $Serie["Axis"];
+                 $Mode		= $Data["Axis"][$AxisID]["Display"];
+                 $Format	= $Data["Axis"][$AxisID]["Format"];
+                 $Unit		= $Data["Axis"][$AxisID]["Unit"];
+                 $Color		= array("R"=>$R,"G"=>$G,"B"=>$B,"Alpha"=>$Alpha,"Ticks"=>$Ticks,"Weight"=>$Weight);
+
+                 $PosArray = $this->scaleComputeY($Serie["Data"], array("AxisID"=>$Serie["Axis"]));
+
+                 $this->DataSet->Data["Series"][$SerieName]["XOffset"] = 0;
+
+                 if ($Data["Orientation"] == SCALE_POS_LEFTRIGHT) {
+                     if ($XDivs == 0) {
+                         $XStep = ($this->GraphAreaX2-$this->GraphAreaX1)/4;
+                     } else {
+                         $XStep = ($this->GraphAreaX2-$this->GraphAreaX1-$XMargin*2)/$XDivs;
+                     }
+                     $X = $this->GraphAreaX1 + $XMargin;
+                     $LastX = null;
+                     $LastY = null;
+
+                     if (!is_array($PosArray)) {
+                         $Value = $PosArray;
+                         $PosArray = "";
+                         $PosArray[0] = $Value;
+                     }
+                     $LastGoodY = null;
+                     $LastGoodX = null;
+                     $Init = false;
+                     foreach ($PosArray as $Key => $Y) {
+                         if ($DisplayValues && $Serie["Data"][$Key] != VOID) {
+                             if ($Y <= $LastY) {
+                                 $Align = TEXT_ALIGN_BOTTOMMIDDLE;
+                                 $Offset = $DisplayOffset;
+                             } else {
+                                 $Align = TEXT_ALIGN_TOPMIDDLE;
+                                 $Offset = -$DisplayOffset;
+                             }
+                             $this->drawText($X, $Y-$Offset-$Weight, $this->scaleFormat($Serie["Data"][$Key], $Mode, $Format, $Unit), array("R"=>$DisplayR,"G"=>$DisplayG,"B"=>$DisplayB,"Align"=>$Align));
+                         }
+
+                         if ($Y != VOID && $LastX != null && $LastY != null) {
+                             $this->drawLine($LastX, $LastY, $X, $LastY, $Color);
+                             $this->drawLine($X, $LastY, $X, $Y, $Color);
+                             if ($ReCenter && $X+$XStep < $this->GraphAreaX2 - $XMargin) {
+                                 $this->drawLine($X, $Y, $X+$XStep, $Y, $Color);
+                                 if ($RecordImageMap) {
+                                     $this->addToImageMap("RECT", floor($X-$ImageMapPlotSize).",".floor($Y-$ImageMapPlotSize).",".floor($X+$XStep+$ImageMapPlotSize).",".floor($Y+$ImageMapPlotSize), $this->toHTMLColor($R, $G, $B), $SerieDescription, $this->scaleFormat($Serie["Data"][$Key], $Mode, $Format, $Unit));
+                                 }
+                             } else {
+                                 if ($RecordImageMap) {
+                                     $this->addToImageMap("RECT", floor($LastX-$ImageMapPlotSize).",".floor($LastY-$ImageMapPlotSize).",".floor($X+$ImageMapPlotSize).",".floor($LastY+$ImageMapPlotSize), $this->toHTMLColor($R, $G, $B), $SerieDescription, $this->scaleFormat($Serie["Data"][$Key], $Mode, $Format, $Unit));
+                                 }
+                             }
+                         }
+
+                         if ($Y != VOID && $LastY == null && $LastGoodY != null && !$BreakVoid) {
+                             if ($ReCenter) {
+                                 $this->drawLine($LastGoodX+$XStep, $LastGoodY, $X, $LastGoodY, $BreakSettings);
+                                 if ($RecordImageMap) {
+                                     $this->addToImageMap("RECT", floor($LastGoodX+$XStep-$ImageMapPlotSize).",".floor($LastGoodY-$ImageMapPlotSize).",".floor($X+$ImageMapPlotSize).",".floor($LastGoodY+$ImageMapPlotSize), $this->toHTMLColor($R, $G, $B), $SerieDescription, $this->scaleFormat($Serie["Data"][$Key], $Mode, $Format, $Unit));
+                                 }
+                             } else {
+                                 $this->drawLine($LastGoodX, $LastGoodY, $X, $LastGoodY, $BreakSettings);
+                                 if ($RecordImageMap) {
+                                     $this->addToImageMap("RECT", floor($LastGoodX-$ImageMapPlotSize).",".floor($LastGoodY-$ImageMapPlotSize).",".floor($X+$ImageMapPlotSize).",".floor($LastGoodY+$ImageMapPlotSize), $this->toHTMLColor($R, $G, $B), $SerieDescription, $this->scaleFormat($Serie["Data"][$Key], $Mode, $Format, $Unit));
+                                 }
+                             }
+
+                             $this->drawLine($X, $LastGoodY, $X, $Y, $BreakSettings);
+                             $LastGoodY = null;
+                         } elseif (!$BreakVoid && $LastGoodY == null && $Y != VOID) {
+                             $this->drawLine($this->GraphAreaX1 + $XMargin, $Y, $X, $Y, $BreakSettings);
+                             if ($RecordImageMap) {
+                                 $this->addToImageMap("RECT", floor($this->GraphAreaX1+$XMargin-$ImageMapPlotSize).",".floor($Y-$ImageMapPlotSize).",".floor($X+$ImageMapPlotSize).",".floor($Y+$ImageMapPlotSize), $this->toHTMLColor($R, $G, $B), $SerieDescription, $this->scaleFormat($Serie["Data"][$Key], $Mode, $Format, $Unit));
+                             }
+                         }
+
+                         if ($Y != VOID) {
+                             $LastGoodY = $Y;
+                             $LastGoodX = $X;
+                         }
+                         if ($Y == VOID) {
+                             $Y = null;
+                         }
+
+                         if (!$Init && $ReCenter) {
+                             $X = $X - $XStep/2;
+                             $Init = true;
+                         }
+                         $LastX = $X;
+                         $LastY = $Y;
+                         if ($LastX < $this->GraphAreaX1 + $XMargin) {
+                             $LastX = $this->GraphAreaX1 + $XMargin;
+                         }
+                         $X = $X + $XStep;
+                     }
+                     if ($ReCenter) {
+                         $this->drawLine($LastX, $LastY, $this->GraphAreaX2 - $XMargin, $LastY, $Color);
+                         if ($RecordImageMap) {
+                             $this->addToImageMap("RECT", floor($LastX-$ImageMapPlotSize).",".floor($LastY-$ImageMapPlotSize).",".floor($this->GraphAreaX2-$XMargin+$ImageMapPlotSize).",".floor($LastY+$ImageMapPlotSize), $this->toHTMLColor($R, $G, $B), $SerieDescription, $this->scaleFormat($Serie["Data"][$Key], $Mode, $Format, $Unit));
+                         }
+                     }
+                 } else {
+                     if ($XDivs == 0) {
+                         $YStep = ($this->GraphAreaY2-$this->GraphAreaY1)/4;
+                     } else {
+                         $YStep = ($this->GraphAreaY2-$this->GraphAreaY1-$XMargin*2)/$XDivs;
+                     }
+                     $Y = $this->GraphAreaY1 + $XMargin;
+                     $LastX = null;
+                     $LastY = null;
+
+                     if (!is_array($PosArray)) {
+                         $Value = $PosArray;
+                         $PosArray = "";
+                         $PosArray[0] = $Value;
+                     }
+                     $LastGoodY = null;
+                     $LastGoodX = null;
+                     $Init = false;
+                     foreach ($PosArray as $Key => $X) {
+                         if ($DisplayValues && $Serie["Data"][$Key] != VOID) {
+                             if ($X >= $LastX) {
+                                 $Align = TEXT_ALIGN_MIDDLELEFT;
+                                 $Offset = $DisplayOffset;
+                             } else {
+                                 $Align = TEXT_ALIGN_MIDDLERIGHT;
+                                 $Offset = -$DisplayOffset;
+                             }
+                             $this->drawText($X+$Offset+$Weight, $Y, $this->scaleFormat($Serie["Data"][$Key], $Mode, $Format, $Unit), array("R"=>$DisplayR,"G"=>$DisplayG,"B"=>$DisplayB,"Align"=>$Align));
+                         }
+
+                         if ($X != VOID && $LastX != null && $LastY != null) {
+                             $this->drawLine($LastX, $LastY, $LastX, $Y, $Color);
+                             $this->drawLine($LastX, $Y, $X, $Y, $Color);
+
+                             if ($RecordImageMap) {
+                                 $this->addToImageMap("RECT", floor($LastX-$ImageMapPlotSize).",".floor($LastY-$ImageMapPlotSize).",".floor($LastX+$XStep+$ImageMapPlotSize).",".floor($Y+$ImageMapPlotSize), $this->toHTMLColor($R, $G, $B), $SerieDescription, $this->scaleFormat($Serie["Data"][$Key], $Mode, $Format, $Unit));
+                             }
+                         }
+
+                         if ($X != VOID && $LastX == null && $LastGoodY != null && !$BreakVoid) {
+                             $this->drawLine($LastGoodX, $LastGoodY, $LastGoodX, $LastGoodY+$YStep, $Color);
+                             if ($RecordImageMap) {
+                                 $this->addToImageMap("RECT", floor($LastGoodX-$ImageMapPlotSize).",".floor($LastGoodY-$ImageMapPlotSize).",".floor($LastGoodX+$ImageMapPlotSize).",".floor($LastGoodY+$YStep+$ImageMapPlotSize), $this->toHTMLColor($R, $G, $B), $SerieDescription, $this->scaleFormat($Serie["Data"][$Key], $Mode, $Format, $Unit));
+                             }
+
+                             $this->drawLine($LastGoodX, $LastGoodY+$YStep, $LastGoodX, $Y, $BreakSettings);
+                             if ($RecordImageMap) {
+                                 $this->addToImageMap("RECT", floor($LastGoodX-$ImageMapPlotSize).",".floor($LastGoodY+$YStep-$ImageMapPlotSize).",".floor($LastGoodX+$ImageMapPlotSize).",".floor($YStep+$ImageMapPlotSize), $this->toHTMLColor($R, $G, $B), $SerieDescription, $this->scaleFormat($Serie["Data"][$Key], $Mode, $Format, $Unit));
+                             }
+
+                             $this->drawLine($LastGoodX, $Y, $X, $Y, $BreakSettings);
+                             $LastGoodY = null;
+                         } elseif ($X != VOID && $LastGoodY == null && !$BreakVoid) {
+                             $this->drawLine($X, $this->GraphAreaY1 + $XMargin, $X, $Y, $BreakSettings);
+                             if ($RecordImageMap) {
+                                 $this->addToImageMap("RECT", floor($X-$ImageMapPlotSize).",".floor($this->GraphAreaY1+$XMargin-$ImageMapPlotSize).",".floor($X+$ImageMapPlotSize).",".floor($Y+$ImageMapPlotSize), $this->toHTMLColor($R, $G, $B), $SerieDescription, $this->scaleFormat($Serie["Data"][$Key], $Mode, $Format, $Unit));
+                             }
+                         }
+
+                         if ($X != VOID) {
+                             $LastGoodY = $Y;
+                             $LastGoodX = $X;
+                         }
+                         if ($X == VOID) {
+                             $X = null;
+                         }
+
+                         if (!$Init && $ReCenter) {
+                             $Y = $Y - $YStep/2;
+                             $Init = true;
+                         }
+                         $LastX = $X;
+                         $LastY = $Y;
+                         if ($LastY < $this->GraphAreaY1 + $XMargin) {
+                             $LastY = $this->GraphAreaY1 + $XMargin;
+                         }
+                         $Y = $Y + $YStep;
+                     }
+                     if ($ReCenter) {
+                         $this->drawLine($LastX, $LastY, $LastX, $this->GraphAreaY2 - $XMargin, $Color);
+                         if ($RecordImageMap) {
+                             $this->addToImageMap("RECT", floor($LastX-$ImageMapPlotSize).",".floor($LastY-$ImageMapPlotSize).",".floor($LastX+$ImageMapPlotSize).",".floor($this->GraphAreaY2-$XMargin+$ImageMapPlotSize), $this->toHTMLColor($R, $G, $B), $SerieDescription, $this->scaleFormat($Serie["Data"][$Key], $Mode, $Format, $Unit));
+                         }
+                     }
+                 }
+             }
+         }
+     }
+
+     /* Draw a step chart */
+     public function drawFilledStepChart($Format=null)
+     {
+         $ReCenter		= isset($Format["ReCenter"]) ? $Format["ReCenter"] : true;
+         $DisplayValues	= isset($Format["DisplayValues"]) ? $Format["DisplayValues"] :false;
+         $DisplayOffset	= isset($Format["DisplayOffset"]) ? $Format["DisplayOffset"] : 2;
+         $DisplayColor	= isset($Format["DisplayColor"]) ? $Format["DisplayColor"] : DISPLAY_MANUAL;
+         $ForceTransparency	= isset($Format["ForceTransparency"]) ? $Format["ForceTransparency"] : null;
+         $DisplayR		= isset($Format["DisplayR"]) ? $Format["DisplayR"] : 0;
+         $DisplayG		= isset($Format["DisplayG"]) ? $Format["DisplayG"] : 0;
+         $DisplayB		= isset($Format["DisplayB"]) ? $Format["DisplayB"] : 0;
+         $AroundZero	= isset($Format["AroundZero"]) ? $Format["AroundZero"] : true;
+
+         $this->LastChartLayout = CHART_LAST_LAYOUT_REGULAR;
+
+         $Data = $this->DataSet->getData();
+         list($XMargin, $XDivs) = $this->scaleGetXSettings();
+         foreach ($Data["Series"] as $SerieName => $Serie) {
+             if ($Serie["isDrawable"] == true && $SerieName != $Data["Abscissa"]) {
+                 $R = $Serie["Color"]["R"];
+                 $G = $Serie["Color"]["G"];
+                 $B = $Serie["Color"]["B"];
+                 $Alpha = $Serie["Color"]["Alpha"];
+                 $Ticks = $Serie["Ticks"];
+                 $Weight = $Serie["Weight"];
+
+                 if ($DisplayColor == DISPLAY_AUTO) {
+                     $DisplayR = $R;
+                     $DisplayG = $G;
+                     $DisplayB = $B;
+                 }
+
+                 $AxisID	= $Serie["Axis"];
+                 $Mode		= $Data["Axis"][$AxisID]["Display"];
+                 $Format	= $Data["Axis"][$AxisID]["Format"];
+                 $Unit		= $Data["Axis"][$AxisID]["Unit"];
+
+                 $Color		= array("R"=>$R,"G"=>$G,"B"=>$B);
+                 if ($ForceTransparency != null) {
+                     $Color["Alpha"] = $ForceTransparency;
+                 } else {
+                     $Color["Alpha"] = $Alpha;
+                 }
+
+                 $PosArray = $this->scaleComputeY($Serie["Data"], array("AxisID"=>$Serie["Axis"]));
+                 $YZero    = $this->scaleComputeY(0, array("AxisID"=>$Serie["Axis"]));
+
+                 $this->DataSet->Data["Series"][$SerieName]["XOffset"] = 0;
+
+                 if ($Data["Orientation"] == SCALE_POS_LEFTRIGHT) {
+                     if ($YZero > $this->GraphAreaY2-1) {
+                         $YZero = $this->GraphAreaY2-1;
+                     }
+                     if ($YZero < $this->GraphAreaY1+1) {
+                         $YZero = $this->GraphAreaY1+1;
+                     }
+
+                     if ($XDivs == 0) {
+                         $XStep = ($this->GraphAreaX2-$this->GraphAreaX1)/4;
+                     } else {
+                         $XStep = ($this->GraphAreaX2-$this->GraphAreaX1-$XMargin*2)/$XDivs;
+                     }
+                     $X = $this->GraphAreaX1 + $XMargin;
+                     $LastX = null;
+                     $LastY = null;
+
+                     if (!$AroundZero) {
+                         $YZero = $this->GraphAreaY2-1;
+                     }
+
+                     if (!is_array($PosArray)) {
+                         $Value = $PosArray;
+                         $PosArray = "";
+                         $PosArray[0] = $Value;
+                     }
+                     $LastGoodY = null;
+                     $LastGoodX = null;
+                     $Points = "";
+                     $Init = false;
+                     foreach ($PosArray as $Key => $Y) {
+                         if ($Y == VOID && $LastX != null && $LastY != null && $Points !="") {
+                             $Points[] = $LastX;
+                             $Points[] = $LastY;
+                             $Points[] = $X;
+                             $Points[] = $LastY;
+                             $Points[] = $X;
+                             $Points[] = $YZero;
+                             $this->drawPolygon($Points, $Color);
+                             $Points = "";
+                         }
+
+                         if ($Y != VOID && $LastX != null && $LastY != null) {
+                             if ($Points == "") {
+                                 $Points[] = $LastX;
+                                 $Points[] = $YZero;
+                             }
+                             $Points[] = $LastX;
+                             $Points[] = $LastY;
+                             $Points[] = $X;
+                             $Points[] = $LastY;
+                             $Points[] = $X;
+                             $Points[] = $Y;
+                         }
+
+                         if ($Y != VOID) {
+                             $LastGoodY = $Y;
+                             $LastGoodX = $X;
+                         }
+                         if ($Y == VOID) {
+                             $Y = null;
+                         }
+
+                         if (!$Init && $ReCenter) {
+                             $X = $X - $XStep/2;
+                             $Init = true;
+                         }
+                         $LastX = $X;
+                         $LastY = $Y;
+                         if ($LastX < $this->GraphAreaX1 + $XMargin) {
+                             $LastX = $this->GraphAreaX1 + $XMargin;
+                         }
+                         $X = $X + $XStep;
+                     }
+
+                     if ($ReCenter) {
+                         $Points[] = $LastX+$XStep/2;
+                         $Points[] = $LastY;
+                         $Points[] = $LastX+$XStep/2;
+                         $Points[] = $YZero;
+                     } else {
+                         $Points[] = $LastX;
+                         $Points[] = $YZero;
+                     }
+
+                     $this->drawPolygon($Points, $Color);
+                 } else {
+                     if ($YZero < $this->GraphAreaX1+1) {
+                         $YZero = $this->GraphAreaX1+1;
+                     }
+                     if ($YZero > $this->GraphAreaX2-1) {
+                         $YZero = $this->GraphAreaX2-1;
+                     }
+
+                     if ($XDivs == 0) {
+                         $YStep = ($this->GraphAreaY2-$this->GraphAreaY1)/4;
+                     } else {
+                         $YStep = ($this->GraphAreaY2-$this->GraphAreaY1-$XMargin*2)/$XDivs;
+                     }
+                     $Y = $this->GraphAreaY1 + $XMargin;
+                     $LastX = null;
+                     $LastY = null;
+
+                     if (!is_array($PosArray)) {
+                         $Value = $PosArray;
+                         $PosArray = "";
+                         $PosArray[0] = $Value;
+                     }
+                     $LastGoodY = null;
+                     $LastGoodX = null;
+                     $Points = "";
+                     foreach ($PosArray as $Key => $X) {
+                         if ($X == VOID && $LastX != null && $LastY != null && $Points !="") {
+                             $Points[] = $LastX;
+                             $Points[] = $LastY;
+                             $Points[] = $LastX;
+                             $Points[] = $Y;
+                             $Points[] = $YZero;
+                             $Points[] = $Y;
+                             $this->drawPolygon($Points, $Color);
+                             $Points = "";
+                         }
+
+                         if ($X != VOID && $LastX != null && $LastY != null) {
+                             if ($Points == "") {
+                                 $Points[] = $YZero;
+                                 $Points[] = $LastY;
+                             }
+                             $Points[] = $LastX;
+                             $Points[] = $LastY;
+                             $Points[] = $LastX;
+                             $Points[] = $Y;
+                             $Points[] = $X;
+                             $Points[] = $Y;
+                         }
+
+                         if ($X != VOID) {
+                             $LastGoodY = $Y;
+                             $LastGoodX = $X;
+                         }
+                         if ($X == VOID) {
+                             $X = null;
+                         }
+
+                         if ($LastX == null && $ReCenter) {
+                             $Y = $Y - $YStep/2;
+                         }
+                         $LastX = $X;
+                         $LastY = $Y;
+                         if ($LastY < $this->GraphAreaY1 + $XMargin) {
+                             $LastY = $this->GraphAreaY1 + $XMargin;
+                         }
+                         $Y = $Y + $YStep;
+                     }
+
+                     if ($ReCenter) {
+                         $Points[] = $LastX;
+                         $Points[] = $LastY+$YStep/2;
+                         $Points[] = $YZero;
+                         $Points[] = $LastY+$YStep/2;
+                     } else {
+                         $Points[] = $YZero;
+                         $Points[] = $LastY;
+                     }
+
+                     $this->drawPolygon($Points, $Color);
+                 }
+             }
+         }
+     }
+
+     /* Draw an area chart */
+     public function drawAreaChart($Format=null)
+     {
+         $DisplayValues	= isset($Format["DisplayValues"]) ? $Format["DisplayValues"] : false;
+         $DisplayOffset	= isset($Format["DisplayOffset"]) ? $Format["DisplayOffset"] : 2;
+         $DisplayColor	= isset($Format["DisplayColor"]) ? $Format["DisplayColor"] : DISPLAY_MANUAL;
+         $DisplayR		= isset($Format["DisplayR"]) ? $Format["DisplayR"] : 0;
+         $DisplayG		= isset($Format["DisplayG"]) ? $Format["DisplayG"] : 0;
+         $DisplayB		= isset($Format["DisplayB"]) ? $Format["DisplayB"] : 0;
+         $ForceTransparency	= isset($Format["ForceTransparency"]) ? $Format["ForceTransparency"] : 25;
+         $AroundZero	= isset($Format["AroundZero"]) ? $Format["AroundZero"] : true;
+         $Threshold		= isset($Format["Threshold"]) ? $Format["Threshold"] : null;
+
+         $this->LastChartLayout = CHART_LAST_LAYOUT_REGULAR;
+
+         $Data  = $this->DataSet->getData();
+         list($XMargin, $XDivs) = $this->scaleGetXSettings();
+
+         foreach ($Data["Series"] as $SerieName => $Serie) {
+             if ($Serie["isDrawable"] == true && $SerieName != $Data["Abscissa"]) {
+                 $R = $Serie["Color"]["R"];
+                 $G = $Serie["Color"]["G"];
+                 $B = $Serie["Color"]["B"];
+                 $Alpha = $Serie["Color"]["Alpha"];
+                 $Ticks = $Serie["Ticks"];
+                 if ($DisplayColor == DISPLAY_AUTO) {
+                     $DisplayR = $R;
+                     $DisplayG = $G;
+                     $DisplayB = $B;
+                 }
+
+                 $AxisID	= $Serie["Axis"];
+                 $Mode		= $Data["Axis"][$AxisID]["Display"];
+                 $Format	= $Data["Axis"][$AxisID]["Format"];
+                 $Unit		= $Data["Axis"][$AxisID]["Unit"];
+
+                 $PosArray = $this->scaleComputeY($Serie["Data"], array("AxisID"=>$Serie["Axis"]));
+                 $YZero    = $this->scaleComputeY(0, array("AxisID"=>$Serie["Axis"]));
+
+                 if ($Threshold != null) {
+                     foreach ($Threshold as $Key => $Params) {
+                         $Threshold[$Key]["MinX"] = $this->scaleComputeY($Params["Min"], array("AxisID"=>$Serie["Axis"]));
+                         $Threshold[$Key]["MaxX"] = $this->scaleComputeY($Params["Max"], array("AxisID"=>$Serie["Axis"]));
+                     }
+                 }
+
+                 $this->DataSet->Data["Series"][$SerieName]["XOffset"] = 0;
+
+                 if ($Data["Orientation"] == SCALE_POS_LEFTRIGHT) {
+                     if ($YZero > $this->GraphAreaY2-1) {
+                         $YZero = $this->GraphAreaY2-1;
+                     }
+
+                     $Areas = "";
+                     $AreaID = 0;
+                     $Areas[$AreaID][] = $this->GraphAreaX1 + $XMargin;
+                     if ($AroundZero) {
+                         $Areas[$AreaID][] = $YZero;
+                     } else {
+                         $Areas[$AreaID][] = $this->GraphAreaY2-1;
+                     }
+
+                     if ($XDivs == 0) {
+                         $XStep = ($this->GraphAreaX2-$this->GraphAreaX1)/4;
+                     } else {
+                         $XStep = ($this->GraphAreaX2-$this->GraphAreaX1-$XMargin*2)/$XDivs;
+                     }
+                     $X = $this->GraphAreaX1 + $XMargin;
+                     $LastX = null;
+                     $LastY = null;
+
+                     if (!is_array($PosArray)) {
+                         $Value = $PosArray;
+                         $PosArray = "";
+                         $PosArray[0] = $Value;
+                     }
+                     foreach ($PosArray as $Key => $Y) {
+                         if ($DisplayValues && $Serie["Data"][$Key] != VOID) {
+                             if ($Serie["Data"][$Key] > 0) {
+                                 $Align = TEXT_ALIGN_BOTTOMMIDDLE;
+                                 $Offset = $DisplayOffset;
+                             } else {
+                                 $Align = TEXT_ALIGN_TOPMIDDLE;
+                                 $Offset = -$DisplayOffset;
+                             }
+                             $this->drawText($X, $Y-$Offset, $this->scaleFormat($Serie["Data"][$Key], $Mode, $Format, $Unit), array("R"=>$DisplayR,"G"=>$DisplayG,"B"=>$DisplayB,"Align"=>$Align));
+                         }
+
+                         if ($Y == VOID && isset($Areas[$AreaID])) {
+                             if ($LastX == null) {
+                                 $Areas[$AreaID][] = $X;
+                             } else {
+                                 $Areas[$AreaID][] = $LastX;
+                             }
+
+                             if ($AroundZero) {
+                                 $Areas[$AreaID][] = $YZero;
+                             } else {
+                                 $Areas[$AreaID][] = $this->GraphAreaY2-1;
+                             }
+                             $AreaID++;
+                         } elseif ($Y != VOID) {
+                             if (!isset($Areas[$AreaID])) {
+                                 $Areas[$AreaID][] = $X;
+                                 if ($AroundZero) {
+                                     $Areas[$AreaID][] = $YZero;
+                                 } else {
+                                     $Areas[$AreaID][] = $this->GraphAreaY2-1;
+                                 }
+                             }
+
+                             $Areas[$AreaID][] = $X;
+                             $Areas[$AreaID][] = $Y;
+                         }
+
+                         $LastX = $X;
+                         $X = $X + $XStep;
+                     }
+                     $Areas[$AreaID][] = $LastX;
+                     if ($AroundZero) {
+                         $Areas[$AreaID][] = $YZero;
+                     } else {
+                         $Areas[$AreaID][] = $this->GraphAreaY2-1;
+                     }
+
+                     /* Handle shadows in the areas */
+                     if ($this->Shadow) {
+                         $ShadowArea = "";
+                         foreach ($Areas as $Key => $Points) {
+                             $ShadowArea[$Key] = "";
+                             foreach ($Points as $Key2 => $Value) {
+                                 if ($Key2 % 2 == 0) {
+                                     $ShadowArea[$Key][] = $Value + $this->ShadowX;
+                                 } else {
+                                     $ShadowArea[$Key][] = $Value + $this->ShadowY;
+                                 }
+                             }
+                         }
+
+                         foreach ($ShadowArea as $Key => $Points) {
+                             $this->drawPolygonChart($Points, array("R"=>$this->ShadowR,"G"=>$this->ShadowG,"B"=>$this->ShadowB,"Alpha"=>$this->Shadowa));
+                         }
+                     }
+
+                     $Alpha = $ForceTransparency != null ? $ForceTransparency : $Alpha;
+                     $Color = array("R"=>$R,"G"=>$G,"B"=>$B,"Alpha"=>$Alpha,"Threshold"=>$Threshold);
+
+                     foreach ($Areas as $Key => $Points) {
+                         $this->drawPolygonChart($Points, $Color);
+                     }
+                 } else {
+                     if ($YZero < $this->GraphAreaX1+1) {
+                         $YZero = $this->GraphAreaX1+1;
+                     }
+                     if ($YZero > $this->GraphAreaX2-1) {
+                         $YZero = $this->GraphAreaX2-1;
+                     }
+
+                     $Areas = "";
+                     $AreaID = 0;
+                     if ($AroundZero) {
+                         $Areas[$AreaID][] = $YZero;
+                     } else {
+                         $Areas[$AreaID][] = $this->GraphAreaX1+1;
+                     }
+                     $Areas[$AreaID][] = $this->GraphAreaY1 + $XMargin;
+
+                     if ($XDivs == 0) {
+                         $YStep = ($this->GraphAreaY2-$this->GraphAreaY1)/4;
+                     } else {
+                         $YStep = ($this->GraphAreaY2-$this->GraphAreaY1-$XMargin*2)/$XDivs;
+                     }
+                     $Y     = $this->GraphAreaY1 + $XMargin;
+                     $LastX = null;
+                     $LastY = null;
+
+                     if (!is_array($PosArray)) {
+                         $Value = $PosArray;
+                         $PosArray = "";
+                         $PosArray[0] = $Value;
+                     }
+                     foreach ($PosArray as $Key => $X) {
+                         if ($DisplayValues && $Serie["Data"][$Key] != VOID) {
+                             if ($Serie["Data"][$Key] > 0) {
+                                 $Align = TEXT_ALIGN_BOTTOMMIDDLE;
+                                 $Offset = $DisplayOffset;
+                             } else {
+                                 $Align = TEXT_ALIGN_TOPMIDDLE;
+                                 $Offset = -$DisplayOffset;
+                             }
+                             $this->drawText($X+$Offset, $Y, $this->scaleFormat($Serie["Data"][$Key], $Mode, $Format, $Unit), array("Angle"=>270,"R"=>$DisplayR,"G"=>$DisplayG,"B"=>$DisplayB,"Align"=>$Align));
+                         }
+
+                         if ($X == VOID && isset($Areas[$AreaID])) {
+                             if ($AroundZero) {
+                                 $Areas[$AreaID][] = $YZero;
+                             } else {
+                                 $Areas[$AreaID][] = $this->GraphAreaX1+1;
+                             }
+
+                             if ($LastY == null) {
+                                 $Areas[$AreaID][] = $Y;
+                             } else {
+                                 $Areas[$AreaID][] = $LastY;
+                             }
+
+                             $AreaID++;
+                         } elseif ($X != VOID) {
+                             if (!isset($Areas[$AreaID])) {
+                                 if ($AroundZero) {
+                                     $Areas[$AreaID][] = $YZero;
+                                 } else {
+                                     $Areas[$AreaID][] = $this->GraphAreaX1+1;
+                                 }
+                                 $Areas[$AreaID][] = $Y;
+                             }
+
+                             $Areas[$AreaID][] = $X;
+                             $Areas[$AreaID][] = $Y;
+                         }
+
+                         $LastX = $X;
+                         $LastY = $Y;
+                         $Y = $Y + $YStep;
+                     }
+                     if ($AroundZero) {
+                         $Areas[$AreaID][] = $YZero;
+                     } else {
+                         $Areas[$AreaID][] = $this->GraphAreaX1+1;
+                     }
+                     $Areas[$AreaID][] = $LastY;
+
+                     /* Handle shadows in the areas */
+                     if ($this->Shadow) {
+                         $ShadowArea = "";
+                         foreach ($Areas as $Key => $Points) {
+                             $ShadowArea[$Key] = "";
+                             foreach ($Points as $Key2 => $Value) {
+                                 if ($Key2 % 2 == 0) {
+                                     $ShadowArea[$Key][] = $Value + $this->ShadowX;
+                                 } else {
+                                     $ShadowArea[$Key][] = $Value + $this->ShadowY;
+                                 }
+                             }
+                         }
+
+                         foreach ($ShadowArea as $Key => $Points) {
+                             $this->drawPolygonChart($Points, array("R"=>$this->ShadowR,"G"=>$this->ShadowG,"B"=>$this->ShadowB,"Alpha"=>$this->Shadowa));
+                         }
+                     }
+
+                     $Alpha = $ForceTransparency != null ? $ForceTransparency : $Alpha;
+                     $Color = array("R"=>$R,"G"=>$G,"B"=>$B,"Alpha"=>$Alpha,"Threshold"=>$Threshold);
+
+                     foreach ($Areas as $Key => $Points) {
+                         $this->drawPolygonChart($Points, $Color);
+                     }
+                 }
+             }
+         }
+     }
+
+
+     /* Draw a bar chart */
+     public function drawBarChart($Format=null)
+     {
+         $Floating0Serie	= isset($Format["Floating0Serie"]) ? $Format["Floating0Serie"] : null;
+         $Floating0Value	= isset($Format["Floating0Value"]) ? $Format["Floating0Value"] : null;
+         $Draw0Line		= isset($Format["Draw0Line"]) ? $Format["Draw0Line"] : false;
+         $DisplayValues	= isset($Format["DisplayValues"]) ? $Format["DisplayValues"] : false;
+         $DisplayOrientation = isset($Format["DisplayOrientation"]) ? $Format["DisplayOrientation"] : ORIENTATION_HORIZONTAL;
+         $DisplayOffset	= isset($Format["DisplayOffset"]) ? $Format["DisplayOffset"] : 2;
+         $DisplayColor	= isset($Format["DisplayColor"]) ? $Format["DisplayColor"] : DISPLAY_MANUAL;
+         $DisplayFont	= isset($Format["DisplaySize"]) ? $Format["DisplaySize"] : $this->FontName;
+         $DisplaySize	= isset($Format["DisplaySize"]) ? $Format["DisplaySize"] : $this->FontSize;
+         $DisplayPos	= isset($Format["DisplayPos"]) ? $Format["DisplayPos"] : LABEL_POS_OUTSIDE;
+         $DisplayShadow	= isset($Format["DisplayShadow"]) ? $Format["DisplayShadow"] : true;
+         $DisplayR		= isset($Format["DisplayR"]) ? $Format["DisplayR"] : 0;
+         $DisplayG		= isset($Format["DisplayG"]) ? $Format["DisplayG"] : 0;
+         $DisplayB		= isset($Format["DisplayB"]) ? $Format["DisplayB"] : 0;
+         $AroundZero	= isset($Format["AroundZero"]) ? $Format["AroundZero"] : true;
+         $Interleave	= isset($Format["Interleave"]) ? $Format["Interleave"] : .5;
+         $Rounded		= isset($Format["Rounded"]) ? $Format["Rounded"] : false;
+         $RoundRadius	= isset($Format["RoundRadius"]) ? $Format["RoundRadius"] : 4;
+         $Surrounding	= isset($Format["Surrounding"]) ? $Format["Surrounding"] : null;
+         $BorderR		= isset($Format["BorderR"]) ? $Format["BorderR"] : -1;
+         $BorderG		= isset($Format["BorderG"]) ? $Format["BorderG"] : -1;
+         $BorderB		= isset($Format["BorderB"]) ? $Format["BorderB"] : -1;
+         $Gradient		= isset($Format["Gradient"]) ? $Format["Gradient"] : false;
+         $GradientMode	= isset($Format["GradientMode"]) ? $Format["GradientMode"] : GRADIENT_SIMPLE;
+         $GradientAlpha	= isset($Format["GradientAlpha"]) ? $Format["GradientAlpha"] : 20;
+         $GradientStartR	= isset($Format["GradientStartR"]) ? $Format["GradientStartR"] : 255;
+         $GradientStartG	= isset($Format["GradientStartG"]) ? $Format["GradientStartG"] : 255;
+         $GradientStartB	= isset($Format["GradientStartB"]) ? $Format["GradientStartB"] : 255;
+         $GradientEndR	= isset($Format["GradientEndR"]) ? $Format["GradientEndR"] : 0;
+         $GradientEndG	= isset($Format["GradientEndG"]) ? $Format["GradientEndG"] : 0;
+         $GradientEndB	= isset($Format["GradientEndB"]) ? $Format["GradientEndB"] : 0;
+         $TxtMargin		= isset($Format["TxtMargin"]) ? $Format["TxtMargin"] : 6;
+         $OverrideColors	= isset($Format["OverrideColors"]) ? $Format["OverrideColors"] : null;
+         $OverrideSurrounding = isset($Format["OverrideSurrounding"]) ? $Format["OverrideSurrounding"] : 30;
+         $InnerSurrounding	= isset($Format["InnerSurrounding"]) ? $Format["InnerSurrounding"] : null;
+         $InnerBorderR	= isset($Format["InnerBorderR"]) ? $Format["InnerBorderR"] : -1;
+         $InnerBorderG	= isset($Format["InnerBorderG"]) ? $Format["InnerBorderG"] : -1;
+         $InnerBorderB	= isset($Format["InnerBorderB"]) ? $Format["InnerBorderB"] : -1;
+         $RecordImageMap	= isset($Format["RecordImageMap"]) ? $Format["RecordImageMap"] : false;
+
+         $this->LastChartLayout = CHART_LAST_LAYOUT_REGULAR;
+
+         $Data = $this->DataSet->getData();
+         list($XMargin, $XDivs) = $this->scaleGetXSettings();
+
+         if ($OverrideColors != null) {
+             $OverrideColors = $this->validatePalette($OverrideColors, $OverrideSurrounding);
+             $this->DataSet->saveExtendedData("Palette", $OverrideColors);
+         }
+
+         $RestoreShadow = $this->Shadow;
+
+         $SeriesCount  = $this->countDrawableSeries();
+         $CurrentSerie = 0;
+         foreach ($Data["Series"] as $SerieName => $Serie) {
+             if ($Serie["isDrawable"] == true && $SerieName != $Data["Abscissa"]) {
+                 $R = $Serie["Color"]["R"];
+                 $G = $Serie["Color"]["G"];
+                 $B = $Serie["Color"]["B"];
+                 $Alpha = $Serie["Color"]["Alpha"];
+                 $Ticks = $Serie["Ticks"];
+                 if ($DisplayColor == DISPLAY_AUTO) {
+                     $DisplayR = $R;
+                     $DisplayG = $G;
+                     $DisplayB = $B;
+                 }
+                 if ($Surrounding != null) {
+                     $BorderR = $R+$Surrounding;
+                     $BorderG = $G+$Surrounding;
+                     $BorderB = $B+$Surrounding;
+                 }
+                 if ($InnerSurrounding != null) {
+                     $InnerBorderR = $R+$InnerSurrounding;
+                     $InnerBorderG = $G+$InnerSurrounding;
+                     $InnerBorderB = $B+$InnerSurrounding;
+                 }
+                 if ($InnerBorderR == -1) {
+                     $InnerColor = null;
+                 } else {
+                     $InnerColor = array("R"=>$InnerBorderR,"G"=>$InnerBorderG,"B"=>$InnerBorderB);
+                 }
+                 $Color = array("R"=>$R,"G"=>$G,"B"=>$B,"Alpha"=>$Alpha,"BorderR"=>$BorderR,"BorderG"=>$BorderG,"BorderB"=>$BorderB);
+
+                 $AxisID	= $Serie["Axis"];
+                 $Mode		= $Data["Axis"][$AxisID]["Display"];
+                 $Format	= $Data["Axis"][$AxisID]["Format"];
+                 $Unit		= $Data["Axis"][$AxisID]["Unit"];
+
+                 if (isset($Serie["Description"])) {
+                     $SerieDescription = $Serie["Description"];
+                 } else {
+                     $SerieDescription = $SerieName;
+                 }
+
+                 $PosArray = $this->scaleComputeY($Serie["Data"], array("AxisID"=>$Serie["Axis"]));
+
+                 if ($Floating0Value != null) {
+                     $YZero = $this->scaleComputeY($Floating0Value, array("AxisID"=>$Serie["Axis"]));
+                 } else {
+                     $YZero = $this->scaleComputeY(0, array("AxisID"=>$Serie["Axis"]));
+                 }
+
+                 if ($Data["Orientation"] == SCALE_POS_LEFTRIGHT) {
+                     if ($YZero > $this->GraphAreaY2-1) {
+                         $YZero = $this->GraphAreaY2-1;
+                     }
+                     if ($YZero < $this->GraphAreaY1+1) {
+                         $YZero = $this->GraphAreaY1+1;
+                     }
+
+                     if ($XDivs == 0) {
+                         $XStep = 0;
+                     } else {
+                         $XStep = ($this->GraphAreaX2-$this->GraphAreaX1-$XMargin*2)/$XDivs;
+                     }
+                     $X = $this->GraphAreaX1 + $XMargin;
+
+                     if ($AroundZero) {
+                         $Y1 = $YZero;
+                     } else {
+                         $Y1 = $this->GraphAreaY2-1;
+                     }
+                     if ($XDivs == 0) {
+                         $XSize = ($this->GraphAreaX2-$this->GraphAreaX1)/($SeriesCount+$Interleave);
+                     } else {
+                         $XSize   = ($XStep / ($SeriesCount+$Interleave));
+                     }
+
+                     $XOffset = -($XSize*$SeriesCount)/2 + $CurrentSerie * $XSize;
+                     if ($X + $XOffset <= $this->GraphAreaX1) {
+                         $XOffset = $this->GraphAreaX1 - $X + 1 ;
+                     }
+
+                     $this->DataSet->Data["Series"][$SerieName]["XOffset"] = $XOffset + $XSize / 2;
+
+                     if ($Rounded || $BorderR != -1) {
+                         $XSpace = 1;
+                     } else {
+                         $XSpace = 0;
+                     }
+
+                     if (!is_array($PosArray)) {
+                         $Value = $PosArray;
+                         $PosArray = "";
+                         $PosArray[0] = $Value;
+                     }
+
+                     $ID = 0;
+                     foreach ($PosArray as $Key => $Y2) {
+                         if ($Floating0Serie != null) {
+                             if (isset($Data["Series"][$Floating0Serie]["Data"][$Key])) {
+                                 $Value = $Data["Series"][$Floating0Serie]["Data"][$Key];
+                             } else {
+                                 $Value = 0;
+                             }
+
+                             $YZero = $this->scaleComputeY($Value, array("AxisID"=>$Serie["Axis"]));
+                             if ($YZero > $this->GraphAreaY2-1) {
+                                 $YZero = $this->GraphAreaY2-1;
+                             }
+                             if ($YZero < $this->GraphAreaY1+1) {
+                                 $YZero = $this->GraphAreaY1+1;
+                             }
+
+                             if ($AroundZero) {
+                                 $Y1 = $YZero;
+                             } else {
+                                 $Y1 = $this->GraphAreaY2-1;
+                             }
+                         }
+
+                         if ($OverrideColors != null) {
+                             if (isset($OverrideColors[$ID])) {
+                                 $Color = array("R"=>$OverrideColors[$ID]["R"],"G"=>$OverrideColors[$ID]["G"],"B"=>$OverrideColors[$ID]["B"],"Alpha"=>$OverrideColors[$ID]["Alpha"],"BorderR"=>$OverrideColors[$ID]["BorderR"],"BorderG"=>$OverrideColors[$ID]["BorderG"],"BorderB"=>$OverrideColors[$ID]["BorderB"]);
+                             } else {
+                                 $Color = $this->getRandomColor();
+                             }
+                         }
+
+                         if ($Y2 != VOID) {
+                             $BarHeight = $Y1 - $Y2;
+
+                             if ($Serie["Data"][$Key] == 0) {
+                                 $this->drawLine($X+$XOffset+$XSpace, $Y1, $X+$XOffset+$XSize-$XSpace, $Y1, $Color);
+                                 if ($RecordImageMap) {
+                                     $this->addToImageMap("RECT", floor($X+$XOffset+$XSpace).",".floor($Y1-1).",".floor($X+$XOffset+$XSize-$XSpace).",".floor($Y1+1), $this->toHTMLColor($R, $G, $B), $SerieDescription, $this->scaleFormat($Serie["Data"][$Key], $Mode, $Format, $Unit));
+                                 }
+                             } else {
+                                 if ($RecordImageMap) {
+                                     $this->addToImageMap("RECT", floor($X+$XOffset+$XSpace).",".floor($Y1).",".floor($X+$XOffset+$XSize-$XSpace).",".floor($Y2), $this->toHTMLColor($R, $G, $B), $SerieDescription, $this->scaleFormat($Serie["Data"][$Key], $Mode, $Format, $Unit));
+                                 }
+
+                                 if ($Rounded) {
+                                     $this->drawRoundedFilledRectangle($X+$XOffset+$XSpace, $Y1, $X+$XOffset+$XSize-$XSpace, $Y2, $RoundRadius, $Color);
+                                 } else {
+                                     $this->drawFilledRectangle($X+$XOffset+$XSpace, $Y1, $X+$XOffset+$XSize-$XSpace, $Y2, $Color);
+
+                                     if ($InnerColor != null) {
+                                         $this->drawRectangle($X+$XOffset+$XSpace+1, min($Y1, $Y2)+1, $X+$XOffset+$XSize-$XSpace-1, max($Y1, $Y2)-1, $InnerColor);
+                                     }
+
+                                     if ($Gradient) {
+                                         $this->Shadow  = false;
+
+                                         if ($GradientMode == GRADIENT_SIMPLE) {
+                                             if ($Serie["Data"][$Key] >= 0) {
+                                                 $GradienColor = array("StartR"=>$GradientStartR,"StartG"=>$GradientStartG,"StartB"=>$GradientStartB,"EndR"=>$GradientEndR,"EndG"=>$GradientEndG,"EndB"=>$GradientEndB,"Alpha"=>$GradientAlpha);
+                                             } else {
+                                                 $GradienColor = array("StartR"=>$GradientEndR,"StartG"=>$GradientEndG,"StartB"=>$GradientEndB,"EndR"=>$GradientStartR,"EndG"=>$GradientStartG,"EndB"=>$GradientStartB,"Alpha"=>$GradientAlpha);
+                                             }
+
+                                             $this->drawGradientArea($X+$XOffset+$XSpace, $Y1, $X+$XOffset+$XSize-$XSpace, $Y2, DIRECTION_VERTICAL, $GradienColor);
+                                         } elseif ($GradientMode == GRADIENT_EFFECT_CAN) {
+                                             $GradienColor1 = array("StartR"=>$GradientEndR,"StartG"=>$GradientEndG,"StartB"=>$GradientEndB,"EndR"=>$GradientStartR,"EndG"=>$GradientStartG,"EndB"=>$GradientStartB,"Alpha"=>$GradientAlpha);
+                                             $GradienColor2 = array("StartR"=>$GradientStartR,"StartG"=>$GradientStartG,"StartB"=>$GradientStartB,"EndR"=>$GradientEndR,"EndG"=>$GradientEndG,"EndB"=>$GradientEndB,"Alpha"=>$GradientAlpha);
+                                             $XSpan = floor($XSize / 3);
+
+                                             $this->drawGradientArea($X+$XOffset+$XSpace, $Y1, $X+$XOffset+$XSpan-$XSpace, $Y2, DIRECTION_HORIZONTAL, $GradienColor1);
+                                             $this->drawGradientArea($X+$XOffset+$XSpan+$XSpace, $Y1, $X+$XOffset+$XSize-$XSpace, $Y2, DIRECTION_HORIZONTAL, $GradienColor2);
+                                         }
+                                         $this->Shadow = $RestoreShadow;
+                                     }
+                                 }
+
+                                 if ($Draw0Line) {
+                                     $Line0Color = array("R"=>0,"G"=>0,"B"=>0,"Alpha"=>20);
+
+                                     if (abs($Y1 - $Y2) > 3) {
+                                         $Line0Width = 3;
+                                     } else {
+                                         $Line0Width = 1;
+                                     }
+                                     if ($Y1 - $Y2 < 0) {
+                                         $Line0Width = -$Line0Width;
+                                     }
+
+                                     $this->drawFilledRectangle($X+$XOffset+$XSpace, floor($Y1), $X+$XOffset+$XSize-$XSpace, floor($Y1)-$Line0Width, $Line0Color);
+                                     $this->drawLine($X+$XOffset+$XSpace, floor($Y1), $X+$XOffset+$XSize-$XSpace, floor($Y1), $Line0Color);
+                                 }
+                             }
+
+                             if ($DisplayValues && $Serie["Data"][$Key] != VOID) {
+                                 if ($DisplayShadow) {
+                                     $this->Shadow = true;
+                                 }
+
+                                 $Caption    = $this->scaleFormat($Serie["Data"][$Key], $Mode, $Format, $Unit);
+                                 $TxtPos     = $this->getTextBox(0, 0, $DisplayFont, $DisplaySize, 90, $Caption);
+                                 $TxtHeight  = $TxtPos[0]["Y"] - $TxtPos[1]["Y"] + $TxtMargin;
+
+                                 if ($DisplayPos == LABEL_POS_INSIDE && abs($TxtHeight) < abs($BarHeight)) {
+                                     $CenterX = (($X+$XOffset+$XSize-$XSpace)-($X+$XOffset+$XSpace))/2 + $X+$XOffset+$XSpace;
+                                     $CenterY = ($Y2-$Y1)/2 + $Y1;
+
+                                     $this->drawText($CenterX, $CenterY, $Caption, array("R"=>$DisplayR,"G"=>$DisplayG,"B"=>$DisplayB,"Align"=>TEXT_ALIGN_MIDDLEMIDDLE,"FontSize"=>$DisplaySize,"Angle"=>90));
+                                 } else {
+                                     if ($Serie["Data"][$Key] >= 0) {
+                                         $Align = TEXT_ALIGN_BOTTOMMIDDLE;
+                                         $Offset = $DisplayOffset;
+                                     } else {
+                                         $Align = TEXT_ALIGN_TOPMIDDLE;
+                                         $Offset = -$DisplayOffset;
+                                     }
+                                     $this->drawText($X+$XOffset+$XSize/2, $Y2-$Offset, $this->scaleFormat($Serie["Data"][$Key], $Mode, $Format, $Unit), array("R"=>$DisplayR,"G"=>$DisplayG,"B"=>$DisplayB,"Align"=>$Align,"FontSize"=>$DisplaySize));
+                                 }
+
+                                 $this->Shadow = $RestoreShadow;
+                             }
+                         }
+
+                         $X = $X + $XStep;
+                         $ID++;
+                     }
+                 } else {
+                     if ($YZero < $this->GraphAreaX1+1) {
+                         $YZero = $this->GraphAreaX1+1;
+                     }
+                     if ($YZero > $this->GraphAreaX2-1) {
+                         $YZero = $this->GraphAreaX2-1;
+                     }
+
+                     if ($XDivs == 0) {
+                         $YStep = 0;
+                     } else {
+                         $YStep = ($this->GraphAreaY2-$this->GraphAreaY1-$XMargin*2)/$XDivs;
+                     }
+           
+                     $Y = $this->GraphAreaY1 + $XMargin;
+
+                     if ($AroundZero) {
+                         $X1 = $YZero;
+                     } else {
+                         $X1 = $this->GraphAreaX1+1;
+                     }
+                     if ($XDivs == 0) {
+                         $YSize = ($this->GraphAreaY2-$this->GraphAreaY1)/($SeriesCount+$Interleave);
+                     } else {
+                         $YSize   = ($YStep / ($SeriesCount+$Interleave));
+                     }
+           
+                     $YOffset = -($YSize*$SeriesCount)/2 + $CurrentSerie * $YSize;
+                     if ($Y + $YOffset <= $this->GraphAreaY1) {
+                         $YOffset = $this->GraphAreaY1 - $Y + 1 ;
+                     }
+
+                     $this->DataSet->Data["Series"][$SerieName]["XOffset"] = $YOffset + $YSize / 2;
+
+                     if ($Rounded || $BorderR != -1) {
+                         $YSpace = 1;
+                     } else {
+                         $YSpace = 0;
+                     }
+
+                     if (!is_array($PosArray)) {
+                         $Value = $PosArray;
+                         $PosArray = "";
+                         $PosArray[0] = $Value;
+                     }
+
+                     $ID = 0 ;
+                     foreach ($PosArray as $Key => $X2) {
+                         if ($Floating0Serie != null) {
+                             if (isset($Data["Series"][$Floating0Serie]["Data"][$Key])) {
+                                 $Value = $Data["Series"][$Floating0Serie]["Data"][$Key];
+                             } else {
+                                 $Value = 0;
+                             }
+
+                             $YZero = $this->scaleComputeY($Value, array("AxisID"=>$Serie["Axis"]));
+                             if ($YZero < $this->GraphAreaX1+1) {
+                                 $YZero = $this->GraphAreaX1+1;
+                             }
+                             if ($YZero > $this->GraphAreaX2-1) {
+                                 $YZero = $this->GraphAreaX2-1;
+                             }
+                             if ($AroundZero) {
+                                 $X1 = $YZero;
+                             } else {
+                                 $X1 = $this->GraphAreaX1+1;
+                             }
+                         }
+
+                         if ($OverrideColors != null) {
+                             if (isset($OverrideColors[$ID])) {
+                                 $Color = array("R"=>$OverrideColors[$ID]["R"],"G"=>$OverrideColors[$ID]["G"],"B"=>$OverrideColors[$ID]["B"],"Alpha"=>$OverrideColors[$ID]["Alpha"],"BorderR"=>$OverrideColors[$ID]["BorderR"],"BorderG"=>$OverrideColors[$ID]["BorderG"],"BorderB"=>$OverrideColors[$ID]["BorderB"]);
+                             } else {
+                                 $Color = $this->getRandomColor();
+                             }
+                         }
+
+                         if ($X2 != VOID) {
+                             $BarWidth = $X2 - $X1;
+
+                             if ($Serie["Data"][$Key] == 0) {
+                                 $this->drawLine($X1, $Y+$YOffset+$YSpace, $X1, $Y+$YOffset+$YSize-$YSpace, $Color);
+                                 if ($RecordImageMap) {
+                                     $this->addToImageMap("RECT", floor($X1-1).",".floor($Y+$YOffset+$YSpace).",".floor($X1+1).",".floor($Y+$YOffset+$YSize-$YSpace), $this->toHTMLColor($R, $G, $B), $SerieDescription, $this->scaleFormat($Serie["Data"][$Key], $Mode, $Format, $Unit));
+                                 }
+                             } else {
+                                 if ($RecordImageMap) {
+                                     $this->addToImageMap("RECT", floor($X1).",".floor($Y+$YOffset+$YSpace).",".floor($X2).",".floor($Y+$YOffset+$YSize-$YSpace), $this->toHTMLColor($R, $G, $B), $SerieDescription, $this->scaleFormat($Serie["Data"][$Key], $Mode, $Format, $Unit));
+                                 }
+
+                                 if ($Rounded) {
+                                     $this->drawRoundedFilledRectangle($X1+1, $Y+$YOffset+$YSpace, $X2, $Y+$YOffset+$YSize-$YSpace, $RoundRadius, $Color);
+                                 } else {
+                                     $this->drawFilledRectangle($X1, $Y+$YOffset+$YSpace, $X2, $Y+$YOffset+$YSize-$YSpace, $Color);
+
+                                     if ($InnerColor != null) {
+                                         $this->drawRectangle(min($X1, $X2)+1, $Y+$YOffset+$YSpace+1, max($X1, $X2)-1, $Y+$YOffset+$YSize-$YSpace-1, $InnerColor);
+                                     }
+
+                                     if ($Gradient) {
+                                         $this->Shadow  = false;
+
+                                         if ($GradientMode == GRADIENT_SIMPLE) {
+                                             if ($Serie["Data"][$Key] >= 0) {
+                                                 $GradienColor = array("StartR"=>$GradientStartR,"StartG"=>$GradientStartG,"StartB"=>$GradientStartB,"EndR"=>$GradientEndR,"EndG"=>$GradientEndG,"EndB"=>$GradientEndB,"Alpha"=>$GradientAlpha);
+                                             } else {
+                                                 $GradienColor = array("StartR"=>$GradientEndR,"StartG"=>$GradientEndG,"StartB"=>$GradientEndB,"EndR"=>$GradientStartR,"EndG"=>$GradientStartG,"EndB"=>$GradientStartB,"Alpha"=>$GradientAlpha);
+                                             }
+
+                                             $this->drawGradientArea($X1, $Y+$YOffset+$YSpace, $X2, $Y+$YOffset+$YSize-$YSpace, DIRECTION_HORIZONTAL, $GradienColor);
+                                         } elseif ($GradientMode == GRADIENT_EFFECT_CAN) {
+                                             $GradienColor1 = array("StartR"=>$GradientEndR,"StartG"=>$GradientEndG,"StartB"=>$GradientEndB,"EndR"=>$GradientStartR,"EndG"=>$GradientStartG,"EndB"=>$GradientStartB,"Alpha"=>$GradientAlpha);
+                                             $GradienColor2 = array("StartR"=>$GradientStartR,"StartG"=>$GradientStartG,"StartB"=>$GradientStartB,"EndR"=>$GradientEndR,"EndG"=>$GradientEndG,"EndB"=>$GradientEndB,"Alpha"=>$GradientAlpha);
+                                             $YSpan = floor($YSize / 3);
+
+                                             $this->drawGradientArea($X1, $Y+$YOffset+$YSpace, $X2, $Y+$YOffset+$YSpan-$YSpace, DIRECTION_VERTICAL, $GradienColor1);
+                                             $this->drawGradientArea($X1, $Y+$YOffset+$YSpan, $X2, $Y+$YOffset+$YSize-$YSpace, DIRECTION_VERTICAL, $GradienColor2);
+                                         }
+                                         $this->Shadow = $RestoreShadow;
+                                     }
+                                 }
+
+                                 if ($Draw0Line) {
+                                     $Line0Color = array("R"=>0,"G"=>0,"B"=>0,"Alpha"=>20);
+
+                                     if (abs($X1 - $X2) > 3) {
+                                         $Line0Width = 3;
+                                     } else {
+                                         $Line0Width = 1;
+                                     }
+                                     if ($X2 - $X1 < 0) {
+                                         $Line0Width = -$Line0Width;
+                                     }
+
+                                     $this->drawFilledRectangle(floor($X1), $Y+$YOffset+$YSpace, floor($X1)+$Line0Width, $Y+$YOffset+$YSize-$YSpace, $Line0Color);
+                                     $this->drawLine(floor($X1), $Y+$YOffset+$YSpace, floor($X1), $Y+$YOffset+$YSize-$YSpace, $Line0Color);
+                                 }
+                             }
+
+                             if ($DisplayValues && $Serie["Data"][$Key] != VOID) {
+                                 if ($DisplayShadow) {
+                                     $this->Shadow = true;
+                                 }
+
+                                 $Caption   = $this->scaleFormat($Serie["Data"][$Key], $Mode, $Format, $Unit);
+                                 $TxtPos    = $this->getTextBox(0, 0, $DisplayFont, $DisplaySize, 0, $Caption);
+                                 $TxtWidth  = $TxtPos[1]["X"] - $TxtPos[0]["X"] + $TxtMargin;
+
+                                 if ($DisplayPos == LABEL_POS_INSIDE && abs($TxtWidth) < abs($BarWidth)) {
+                                     $CenterX = ($X2-$X1)/2 + $X1;
+                                     $CenterY = (($Y+$YOffset+$YSize-$YSpace)-($Y+$YOffset+$YSpace))/2 + ($Y+$YOffset+$YSpace);
+
+                                     $this->drawText($CenterX, $CenterY, $Caption, array("R"=>$DisplayR,"G"=>$DisplayG,"B"=>$DisplayB,"Align"=>TEXT_ALIGN_MIDDLEMIDDLE,"FontSize"=>$DisplaySize));
+                                 } else {
+                                     if ($Serie["Data"][$Key] >= 0) {
+                                         $Align = TEXT_ALIGN_MIDDLELEFT;
+                                         $Offset = $DisplayOffset;
+                                     } else {
+                                         $Align = TEXT_ALIGN_MIDDLERIGHT;
+                                         $Offset = -$DisplayOffset;
+                                     }
+                                     $this->drawText($X2+$Offset, $Y+$YOffset+$YSize/2, $Caption, array("R"=>$DisplayR,"G"=>$DisplayG,"B"=>$DisplayB,"Align"=>$Align,"FontSize"=>$DisplaySize));
+                                 }
+
+                                 $this->Shadow = $RestoreShadow;
+                             }
+                         }
+                         $Y = $Y + $YStep;
+                         $ID++;
+                     }
+                 }
+                 $CurrentSerie++;
+             }
+         }
+     }
+
+     /* Draw a bar chart */
+     public function drawStackedBarChart($Format=null)
+     {
+         $DisplayValues	= isset($Format["DisplayValues"]) ? $Format["DisplayValues"] : false;
+         $DisplayOrientation = isset($Format["DisplayOrientation"]) ? $Format["DisplayOrientation"] : ORIENTATION_AUTO;
+         $DisplayRound      = isset($Format["DisplayRound"]) ? $Format["DisplayRound"] : 0;
+         $DisplayColor	= isset($Format["DisplayColor"]) ? $Format["DisplayColor"] : DISPLAY_MANUAL;
+         $DisplayFont	= isset($Format["DisplayFont"]) ? $Format["DisplayFont"] : $this->FontName;
+         $DisplaySize	= isset($Format["DisplaySize"]) ? $Format["DisplaySize"] : $this->FontSize;
+         $DisplayR		= isset($Format["DisplayR"]) ? $Format["DisplayR"] : 0;
+         $DisplayG		= isset($Format["DisplayG"]) ? $Format["DisplayG"] : 0;
+         $DisplayB		= isset($Format["DisplayB"]) ? $Format["DisplayB"] : 0;
+         $Interleave	= isset($Format["Interleave"]) ? $Format["Interleave"] : .5;
+         $Rounded		= isset($Format["Rounded"]) ? $Format["Rounded"] : false;
+         $RoundRadius	= isset($Format["RoundRadius"]) ? $Format["RoundRadius"] : 4;
+         $Surrounding	= isset($Format["Surrounding"]) ? $Format["Surrounding"] : null;
+         $BorderR		= isset($Format["BorderR"]) ? $Format["BorderR"] : -1;
+         $BorderG		= isset($Format["BorderG"]) ? $Format["BorderG"] : -1;
+         $BorderB		= isset($Format["BorderB"]) ? $Format["BorderB"] : -1;
+         $Gradient		= isset($Format["Gradient"]) ? $Format["Gradient"] : false;
+         $GradientMode	= isset($Format["GradientMode"]) ? $Format["GradientMode"] : GRADIENT_SIMPLE;
+         $GradientAlpha	= isset($Format["GradientAlpha"]) ? $Format["GradientAlpha"] : 20;
+         $GradientStartR	= isset($Format["GradientStartR"]) ? $Format["GradientStartR"] : 255;
+         $GradientStartG	= isset($Format["GradientStartG"]) ? $Format["GradientStartG"] : 255;
+         $GradientStartB	= isset($Format["GradientStartB"]) ? $Format["GradientStartB"] : 255;
+         $GradientEndR	= isset($Format["GradientEndR"]) ? $Format["GradientEndR"] : 0;
+         $GradientEndG	= isset($Format["GradientEndG"]) ? $Format["GradientEndG"] : 0;
+         $GradientEndB	= isset($Format["GradientEndB"]) ? $Format["GradientEndB"] : 0;
+         $InnerSurrounding	= isset($Format["InnerSurrounding"]) ? $Format["InnerSurrounding"] : null;
+         $InnerBorderR	= isset($Format["InnerBorderR"]) ? $Format["InnerBorderR"] : -1;
+         $InnerBorderG	= isset($Format["InnerBorderG"]) ? $Format["InnerBorderG"] : -1;
+         $InnerBorderB	= isset($Format["InnerBorderB"]) ? $Format["InnerBorderB"] : -1;
+         $RecordImageMap	= isset($Format["RecordImageMap"]) ? $Format["RecordImageMap"] : false;
+         $FontFactor	= isset($Format["FontFactor"]) ? $Format["FontFactor"] : 8;
+
+         $this->LastChartLayout = CHART_LAST_LAYOUT_STACKED;
+
+         $Data = $this->DataSet->getData();
+         list($XMargin, $XDivs) = $this->scaleGetXSettings();
+
+         $RestoreShadow = $this->Shadow;
+
+         $LastX = "";
+         $LastY = "";
+         foreach ($Data["Series"] as $SerieName => $Serie) {
+             if ($Serie["isDrawable"] == true && $SerieName != $Data["Abscissa"]) {
+                 $R = $Serie["Color"]["R"];
+                 $G = $Serie["Color"]["G"];
+                 $B = $Serie["Color"]["B"];
+                 $Alpha = $Serie["Color"]["Alpha"];
+                 $Ticks = $Serie["Ticks"];
+                 if ($DisplayColor == DISPLAY_AUTO) {
+                     $DisplayR = 255;
+                     $DisplayG = 255;
+                     $DisplayB = 255;
+                 }
+                 if ($Surrounding != null) {
+                     $BorderR = $R+$Surrounding;
+                     $BorderG = $G+$Surrounding;
+                     $BorderB = $B+$Surrounding;
+                 }
+                 if ($InnerSurrounding != null) {
+                     $InnerBorderR = $R+$InnerSurrounding;
+                     $InnerBorderG = $G+$InnerSurrounding;
+                     $InnerBorderB = $B+$InnerSurrounding;
+                 }
+                 if ($InnerBorderR == -1) {
+                     $InnerColor = null;
+                 } else {
+                     $InnerColor = array("R"=>$InnerBorderR,"G"=>$InnerBorderG,"B"=>$InnerBorderB);
+                 }
+
+                 $AxisID	= $Serie["Axis"];
+                 $Mode		= $Data["Axis"][$AxisID]["Display"];
+                 $Format	= $Data["Axis"][$AxisID]["Format"];
+                 $Unit		= $Data["Axis"][$AxisID]["Unit"];
+
+                 if (isset($Serie["Description"])) {
+                     $SerieDescription = $Serie["Description"];
+                 } else {
+                     $SerieDescription = $SerieName;
+                 }
+
+                 $PosArray = $this->scaleComputeY($Serie["Data"], array("AxisID"=>$Serie["Axis"]), true);
+                 $YZero    = $this->scaleComputeY(0, array("AxisID"=>$Serie["Axis"]));
+
+                 $this->DataSet->Data["Series"][$SerieName]["XOffset"] = 0;
+
+                 $Color = array("TransCorner"=>true,"R"=>$R,"G"=>$G,"B"=>$B,"Alpha"=>$Alpha,"BorderR"=>$BorderR,"BorderG"=>$BorderG,"BorderB"=>$BorderB);
+
+                 if ($Data["Orientation"] == SCALE_POS_LEFTRIGHT) {
+                     if ($YZero > $this->GraphAreaY2-1) {
+                         $YZero = $this->GraphAreaY2-1;
+                     }
+                     if ($YZero > $this->GraphAreaY2-1) {
+                         $YZero = $this->GraphAreaY2-1;
+                     }
+
+                     if ($XDivs == 0) {
+                         $XStep = ($this->GraphAreaX2-$this->GraphAreaX1)/4;
+                     } else {
+                         $XStep = ($this->GraphAreaX2-$this->GraphAreaX1-$XMargin*2)/$XDivs;
+                     }
+                     $X     = $this->GraphAreaX1 + $XMargin;
+
+                     $XSize   = ($XStep / (1+$Interleave));
+                     $XOffset = -($XSize/2);
+
+                     if (!is_array($PosArray)) {
+                         $Value = $PosArray;
+                         $PosArray = "";
+                         $PosArray[0] = $Value;
+                     }
+                     foreach ($PosArray as $Key => $Height) {
+                         if ($Height != VOID && $Serie["Data"][$Key] != 0) {
+                             if ($Serie["Data"][$Key] > 0) {
+                                 $Pos = "+";
+                             } else {
+                                 $Pos = "-";
+                             }
+
+                             if (!isset($LastY[$Key])) {
+                                 $LastY[$Key] = "";
+                             }
+                             if (!isset($LastY[$Key][$Pos])) {
+                                 $LastY[$Key][$Pos] = $YZero;
+                             }
+
+                             $Y1 = $LastY[$Key][$Pos];
+                             $Y2 = $Y1 - $Height;
+
+                             if (($Rounded || $BorderR != -1) && ($Pos == "+" && $Y1 != $YZero)) {
+                                 $YSpaceUp = 1;
+                             } else {
+                                 $YSpaceUp = 0;
+                             }
+                             if (($Rounded || $BorderR != -1) && ($Pos == "-" && $Y1 != $YZero)) {
+                                 $YSpaceDown = 1;
+                             } else {
+                                 $YSpaceDown = 0;
+                             }
+
+                             if ($RecordImageMap) {
+                                 $this->addToImageMap("RECT", floor($X+$XOffset).",".floor($Y1-$YSpaceUp+$YSpaceDown).",".floor($X+$XOffset+$XSize).",".floor($Y2), $this->toHTMLColor($R, $G, $B), $SerieDescription, $this->scaleFormat($Serie["Data"][$Key], $Mode, $Format, $Unit));
+                             }
+
+                             if ($Rounded) {
+                                 $this->drawRoundedFilledRectangle($X+$XOffset, $Y1-$YSpaceUp+$YSpaceDown, $X+$XOffset+$XSize, $Y2, $RoundRadius, $Color);
+                             } else {
+                                 $this->drawFilledRectangle($X+$XOffset, $Y1-$YSpaceUp+$YSpaceDown, $X+$XOffset+$XSize, $Y2, $Color);
+
+                                 if ($InnerColor != null) {
+                                     $RestoreShadow = $this->Shadow;
+                                     $this->Shadow = false;
+                                     $this->drawRectangle(min($X+$XOffset+1, $X+$XOffset+$XSize), min($Y1-$YSpaceUp+$YSpaceDown, $Y2)+1, max($X+$XOffset+1, $X+$XOffset+$XSize)-1, max($Y1-$YSpaceUp+$YSpaceDown, $Y2)-1, $InnerColor);
+                                     $this->Shadow = $RestoreShadow;
+                                 }
+
+                                 if ($Gradient) {
+                                     $this->Shadow  = false;
+
+                                     if ($GradientMode == GRADIENT_SIMPLE) {
+                                         $GradientColor = array("StartR"=>$GradientStartR,"StartG"=>$GradientStartG,"StartB"=>$GradientStartB,"EndR"=>$GradientEndR,"EndG"=>$GradientEndG,"EndB"=>$GradientEndB,"Alpha"=>$GradientAlpha);
+                                         $this->drawGradientArea($X+$XOffset, $Y1-1-$YSpaceUp+$YSpaceDown, $X+$XOffset+$XSize, $Y2+1, DIRECTION_VERTICAL, $GradientColor);
+                                     } elseif ($GradientMode == GRADIENT_EFFECT_CAN) {
+                                         $GradientColor1 = array("StartR"=>$GradientEndR,"StartG"=>$GradientEndG,"StartB"=>$GradientEndB,"EndR"=>$GradientStartR,"EndG"=>$GradientStartG,"EndB"=>$GradientStartB,"Alpha"=>$GradientAlpha);
+                                         $GradientColor2 = array("StartR"=>$GradientStartR,"StartG"=>$GradientStartG,"StartB"=>$GradientStartB,"EndR"=>$GradientEndR,"EndG"=>$GradientEndG,"EndB"=>$GradientEndB,"Alpha"=>$GradientAlpha);
+                                         $XSpan = floor($XSize / 3);
+
+                                         $this->drawGradientArea($X+$XOffset-.5, $Y1-.5-$YSpaceUp+$YSpaceDown, $X+$XOffset+$XSpan, $Y2+.5, DIRECTION_HORIZONTAL, $GradientColor1);
+                                         $this->drawGradientArea($X+$XSpan+$XOffset-.5, $Y1-.5-$YSpaceUp+$YSpaceDown, $X+$XOffset+$XSize, $Y2+.5, DIRECTION_HORIZONTAL, $GradientColor2);
+                                     }
+                                     $this->Shadow = $RestoreShadow;
+                                 }
+                             }
+
+                             if ($DisplayValues) {
+                                 $BarHeight = abs($Y2-$Y1)-2;
+                                 $BarWidth  = $XSize+($XOffset/2)-$FontFactor;
+
+                                 $Caption   = $this->scaleFormat(round($Serie["Data"][$Key], $DisplayRound), $Mode, $Format, $Unit);
+                                 $TxtPos    = $this->getTextBox(0, 0, $DisplayFont, $DisplaySize, 0, $Caption);
+                                 $TxtHeight = abs($TxtPos[2]["Y"] - $TxtPos[0]["Y"]);
+                                 $TxtWidth  = abs($TxtPos[1]["X"] - $TxtPos[0]["X"]);
+
+                                 $XCenter = (($X+$XOffset+$XSize) - ($X+$XOffset)) / 2 + $X+$XOffset;
+                                 $YCenter = (($Y2) - ($Y1-$YSpaceUp+$YSpaceDown)) / 2 + $Y1-$YSpaceUp+$YSpaceDown;
+
+                                 $Done = false;
+                                 if ($DisplayOrientation == ORIENTATION_HORIZONTAL || $DisplayOrientation == ORIENTATION_AUTO) {
+                                     if ($TxtHeight < $BarHeight && $TxtWidth < $BarWidth) {
+                                         $this->drawText($XCenter, $YCenter, $this->scaleFormat($Serie["Data"][$Key], $Mode, $Format, $Unit), array("R"=>$DisplayR,"G"=>$DisplayG,"B"=>$DisplayB,"Align"=>TEXT_ALIGN_MIDDLEMIDDLE,"FontSize"=>$DisplaySize,"FontName"=>$DisplayFont));
+                                         $Done = true;
+                                     }
+                                 }
+
+                                 if ($DisplayOrientation == ORIENTATION_VERTICAL || ($DisplayOrientation == ORIENTATION_AUTO && !$Done)) {
+                                     if ($TxtHeight < $BarWidth && $TxtWidth < $BarHeight) {
+                                         $this->drawText($XCenter, $YCenter, $this->scaleFormat($Serie["Data"][$Key], $Mode, $Format, $Unit), array("R"=>$DisplayR,"G"=>$DisplayG,"B"=>$DisplayB,"Angle"=>90,"Align"=>TEXT_ALIGN_MIDDLEMIDDLE,"FontSize"=>$DisplaySize,"FontName"=>$DisplayFont));
+                                     }
+                                 }
+                             }
+
+                             $LastY[$Key][$Pos] = $Y2;
+                         }
+
+                         $X = $X + $XStep;
+                     }
+                 } else {
+                     if ($YZero < $this->GraphAreaX1+1) {
+                         $YZero = $this->GraphAreaX1+1;
+                     }
+                     if ($YZero > $this->GraphAreaX2-1) {
+                         $YZero = $this->GraphAreaX2-1;
+                     }
+
+                     if ($XDivs == 0) {
+                         $YStep = ($this->GraphAreaY2-$this->GraphAreaY1)/4;
+                     } else {
+                         $YStep = ($this->GraphAreaY2-$this->GraphAreaY1-$XMargin*2)/$XDivs;
+                     }
+                     $Y     = $this->GraphAreaY1 + $XMargin;
+
+                     $YSize   = $YStep / (1+$Interleave);
+                     $YOffset = -($YSize/2);
+
+                     if (!is_array($PosArray)) {
+                         $Value = $PosArray;
+                         $PosArray = "";
+                         $PosArray[0] = $Value;
+                     }
+                     foreach ($PosArray as $Key => $Width) {
+                         if ($Width != VOID && $Serie["Data"][$Key] != 0) {
+                             if ($Serie["Data"][$Key] > 0) {
+                                 $Pos = "+";
+                             } else {
+                                 $Pos = "-";
+                             }
+
+                             if (!isset($LastX[$Key])) {
+                                 $LastX[$Key] = "";
+                             }
+                             if (!isset($LastX[$Key][$Pos])) {
+                                 $LastX[$Key][$Pos] = $YZero;
+                             }
+
+                             $X1 = $LastX[$Key][$Pos];
+                             $X2 = $X1 + $Width;
+
+                             if (($Rounded || $BorderR != -1) && ($Pos == "+" && $X1 != $YZero)) {
+                                 $XSpaceLeft = 2;
+                             } else {
+                                 $XSpaceLeft = 0;
+                             }
+                             if (($Rounded || $BorderR != -1) && ($Pos == "-" && $X1 != $YZero)) {
+                                 $XSpaceRight = 2;
+                             } else {
+                                 $XSpaceRight = 0;
+                             }
+
+                             if ($RecordImageMap) {
+                                 $this->addToImageMap("RECT", floor($X1+$XSpaceLeft).",".floor($Y+$YOffset).",".floor($X2-$XSpaceRight).",".floor($Y+$YOffset+$YSize), $this->toHTMLColor($R, $G, $B), $SerieDescription, $this->scaleFormat($Serie["Data"][$Key], $Mode, $Format, $Unit));
+                             }
+
+                             if ($Rounded) {
+                                 $this->drawRoundedFilledRectangle($X1+$XSpaceLeft, $Y+$YOffset, $X2-$XSpaceRight, $Y+$YOffset+$YSize, $RoundRadius, $Color);
+                             } else {
+                                 $this->drawFilledRectangle($X1+$XSpaceLeft, $Y+$YOffset, $X2-$XSpaceRight, $Y+$YOffset+$YSize, $Color);
+
+                                 if ($InnerColor != null) {
+                                     $RestoreShadow = $this->Shadow;
+                                     $this->Shadow = false;
+                                     $this->drawRectangle(min($X1+$XSpaceLeft, $X2-$XSpaceRight)+1, min($Y+$YOffset, $Y+$YOffset+$YSize)+1, max($X1+$XSpaceLeft, $X2-$XSpaceRight)-1, max($Y+$YOffset, $Y+$YOffset+$YSize)-1, $InnerColor);
+                                     $this->Shadow = $RestoreShadow;
+                                 }
+
+                                 if ($Gradient) {
+                                     $this->Shadow  = false;
+
+                                     if ($GradientMode == GRADIENT_SIMPLE) {
+                                         $GradientColor = array("StartR"=>$GradientStartR,"StartG"=>$GradientStartG,"StartB"=>$GradientStartB,"EndR"=>$GradientEndR,"EndG"=>$GradientEndG,"EndB"=>$GradientEndB,"Alpha"=>$GradientAlpha);
+                                         $this->drawGradientArea($X1+$XSpaceLeft, $Y+$YOffset, $X2-$XSpaceRight, $Y+$YOffset+$YSize, DIRECTION_HORIZONTAL, $GradientColor);
+                                     } elseif ($GradientMode == GRADIENT_EFFECT_CAN) {
+                                         $GradientColor1 = array("StartR"=>$GradientEndR,"StartG"=>$GradientEndG,"StartB"=>$GradientEndB,"EndR"=>$GradientStartR,"EndG"=>$GradientStartG,"EndB"=>$GradientStartB,"Alpha"=>$GradientAlpha);
+                                         $GradientColor2 = array("StartR"=>$GradientStartR,"StartG"=>$GradientStartG,"StartB"=>$GradientStartB,"EndR"=>$GradientEndR,"EndG"=>$GradientEndG,"EndB"=>$GradientEndB,"Alpha"=>$GradientAlpha);
+                                         $YSpan = floor($YSize / 3);
+
+                                         $this->drawGradientArea($X1+$XSpaceLeft, $Y+$YOffset, $X2-$XSpaceRight, $Y+$YOffset+$YSpan, DIRECTION_VERTICAL, $GradientColor1);
+                                         $this->drawGradientArea($X1+$XSpaceLeft, $Y+$YOffset+$YSpan, $X2-$XSpaceRight, $Y+$YOffset+$YSize, DIRECTION_VERTICAL, $GradientColor2);
+                                     }
+                                     $this->Shadow = $RestoreShadow;
+                                 }
+                             }
+
+                             if ($DisplayValues) {
+                                 $BarWidth = abs($X2-$X1)-$FontFactor;
+                                 $BarHeight = $YSize+($YOffset/2)-$FontFactor/2;
+                                 $Caption   = $this->scaleFormat(round($Serie["Data"][$Key], $DisplayRound), $Mode, $Format, $Unit);
+                                 $TxtPos    = $this->getTextBox(0, 0, $DisplayFont, $DisplaySize, 0, $Caption);
+                                 $TxtHeight = abs($TxtPos[2]["Y"] - $TxtPos[0]["Y"]);
+                                 $TxtWidth  = abs($TxtPos[1]["X"] - $TxtPos[0]["X"]);
+
+                                 $XCenter  = ($X2 - $X1) / 2 + $X1;
+                                 $YCenter  = (($Y+$YOffset+$YSize) - ($Y+$YOffset)) / 2 + $Y+$YOffset;
+
+                                 $Done = false;
+                                 if ($DisplayOrientation == ORIENTATION_HORIZONTAL || $DisplayOrientation == ORIENTATION_AUTO) {
+                                     if ($TxtHeight < $BarHeight && $TxtWidth < $BarWidth) {
+                                         $this->drawText($XCenter, $YCenter, $this->scaleFormat($Serie["Data"][$Key], $Mode, $Format, $Unit), array("R"=>$DisplayR,"G"=>$DisplayG,"B"=>$DisplayB,"Align"=>TEXT_ALIGN_MIDDLEMIDDLE,"FontSize"=>$DisplaySize,"FontName"=>$DisplayFont));
+                                         $Done = true;
+                                     }
+                                 }
+
+                                 if ($DisplayOrientation == ORIENTATION_VERTICAL || ($DisplayOrientation == ORIENTATION_AUTO && !$Done)) {
+                                     if ($TxtHeight < $BarWidth && $TxtWidth < $BarHeight) {
+                                         $this->drawText($XCenter, $YCenter, $this->scaleFormat($Serie["Data"][$Key], $Mode, $Format, $Unit), array("R"=>$DisplayR,"G"=>$DisplayG,"B"=>$DisplayB,"Angle"=>90,"Align"=>TEXT_ALIGN_MIDDLEMIDDLE,"FontSize"=>$DisplaySize,"FontName"=>$DisplayFont));
+                                     }
+                                 }
+                             }
+
+                             $LastX[$Key][$Pos] = $X2;
+                         }
+
+                         $Y = $Y + $YStep;
+                     }
+                 }
+             }
+         }
+     }
+
+     /* Draw a stacked area chart */
+     public function drawStackedAreaChart($Format=null)
+     {
+         $DrawLine		= isset($Format["DrawLine"]) ? $Format["DrawLine"] : false;
+         $LineSurrounding	= isset($Format["LineSurrounding"]) ? $Format["LineSurrounding"] : null;
+         $LineR		= isset($Format["LineR"]) ? $Format["LineR"] : VOID;
+         $LineG		= isset($Format["LineG"]) ? $Format["LineG"] : VOID;
+         $LineB		= isset($Format["LineB"]) ? $Format["LineB"] : VOID;
+         $LineAlpha		= isset($Format["LineAlpha"]) ? $Format["LineAlpha"] : 100;
+         $DrawPlot		= isset($Format["DrawPlot"]) ? $Format["DrawPlot"] : false;
+         $PlotRadius	= isset($Format["PlotRadius"]) ? $Format["PlotRadius"] : 2;
+         $PlotBorder	= isset($Format["PlotBorder"]) ? $Format["PlotBorder"] : 1;
+         $PlotBorderSurrounding = isset($Format["PlotBorderSurrounding"]) ? $Format["PlotBorderSurrounding"] : null;
+         $PlotBorderR	= isset($Format["PlotBorderR"]) ? $Format["PlotBorderR"] : 0;
+         $PlotBorderG	= isset($Format["PlotBorderG"]) ? $Format["PlotBorderG"] : 0;
+         $PlotBorderB	= isset($Format["PlotBorderB"]) ? $Format["PlotBorderB"] : 0;
+         $PlotBorderAlpha	= isset($Format["PlotBorderAlpha"]) ? $Format["PlotBorderAlpha"] : 50;
+         $ForceTransparency	= isset($Format["ForceTransparency"]) ? $Format["ForceTransparency"] : null;
+
+         $this->LastChartLayout = CHART_LAST_LAYOUT_STACKED;
+
+         $Data = $this->DataSet->getData();
+         list($XMargin, $XDivs) = $this->scaleGetXSettings();
+
+         $RestoreShadow = $this->Shadow;
+         $this->Shadow  = false;
+
+         /* Build the offset data series */
+         $OffsetData    = "";
+         $OverallOffset = "";
+         $SerieOrder    = "";
+         foreach ($Data["Series"] as $SerieName => $Serie) {
+             if ($Serie["isDrawable"] == true && $SerieName != $Data["Abscissa"]) {
+                 $SerieOrder[] = $SerieName;
+
+                 foreach ($Serie["Data"] as $Key => $Value) {
+                     if ($Value == VOID) {
+                         $Value = 0;
+                     }
+                     if ($Value >= 0) {
+                         $Sign = "+";
+                     } else {
+                         $Sign = "-";
+                     }
+                     if (!isset($OverallOffset[$Key]) || !isset($OverallOffset[$Key][$Sign])) {
+                         $OverallOffset[$Key][$Sign] = 0;
+                     }
+
+                     if ($Sign == "+") {
+                         $Data["Series"][$SerieName]["Data"][$Key] = $Value + $OverallOffset[$Key][$Sign];
+                     } else {
+                         $Data["Series"][$SerieName]["Data"][$Key] = $Value - $OverallOffset[$Key][$Sign];
+                     }
+
+                     $OverallOffset[$Key][$Sign] = $OverallOffset[$Key][$Sign] + abs($Value);
+                 }
+             }
+         }
+         $SerieOrder = array_reverse($SerieOrder);
+
+         $LastX = "";
+         $LastY = "";
+         foreach ($SerieOrder as $Key => $SerieName) {
+             $Serie = $Data["Series"][$SerieName];
+             if ($Serie["isDrawable"] == true && $SerieName != $Data["Abscissa"]) {
+                 $R = $Serie["Color"]["R"];
+                 $G = $Serie["Color"]["G"];
+                 $B = $Serie["Color"]["B"];
+                 $Alpha = $Serie["Color"]["Alpha"];
+                 $Ticks = $Serie["Ticks"];
+                 if ($ForceTransparency != null) {
+                     $Alpha = $ForceTransparency;
+                 }
+
+                 $Color = array("R"=>$R,"G"=>$G,"B"=>$B,"Alpha"=>$Alpha);
+
+                 if ($LineSurrounding != null) {
+                     $LineColor = array("R"=>$R+$LineSurrounding,"G"=>$G+$LineSurrounding,"B"=>$B+$LineSurrounding,"Alpha"=>$Alpha);
+                 } elseif ($LineR != VOID) {
+                     $LineColor = array("R"=>$LineR,"G"=>$LineG,"B"=>$LineB,"Alpha"=>$LineAlpha);
+                 } else {
+                     $LineColor = $Color;
+                 }
+
+                 if ($PlotBorderSurrounding != null) {
+                     $PlotBorderColor = array("R"=>$R+$PlotBorderSurrounding,"G"=>$G+$PlotBorderSurrounding,"B"=>$B+$PlotBorderSurrounding,"Alpha"=>$PlotBorderAlpha);
+                 } else {
+                     $PlotBorderColor = array("R"=>$PlotBorderR,"G"=>$PlotBorderG,"B"=>$PlotBorderB,"Alpha"=>$PlotBorderAlpha);
+                 }
+
+                 $AxisID	= $Serie["Axis"];
+                 $Mode		= $Data["Axis"][$AxisID]["Display"];
+                 $Format	= $Data["Axis"][$AxisID]["Format"];
+                 $Unit		= $Data["Axis"][$AxisID]["Unit"];
+
+                 $PosArray = $this->scaleComputeY($Serie["Data"], array("AxisID"=>$Serie["Axis"]), true);
+                 $YZero    = $this->scaleComputeY(0, array("AxisID"=>$Serie["Axis"]));
+
+                 $this->DataSet->Data["Series"][$SerieName]["XOffset"] = 0;
+
+                 if ($Data["Orientation"] == SCALE_POS_LEFTRIGHT) {
+                     if ($YZero < $this->GraphAreaY1+1) {
+                         $YZero = $this->GraphAreaY1+1;
+                     }
+                     if ($YZero > $this->GraphAreaY2-1) {
+                         $YZero = $this->GraphAreaY2-1;
+                     }
+
+                     if ($XDivs == 0) {
+                         $XStep = ($this->GraphAreaX2-$this->GraphAreaX1)/4;
+                     } else {
+                         $XStep = ($this->GraphAreaX2-$this->GraphAreaX1-$XMargin*2)/$XDivs;
+                     }
+                     $X = $this->GraphAreaX1 + $XMargin;
+
+                     if (!is_array($PosArray)) {
+                         $Value = $PosArray;
+                         $PosArray = "";
+                         $PosArray[0] = $Value;
+                     }
+
+                     $Plots = "";
+                     $Plots[] = $X;
+                     $Plots[] = $YZero;
+                     foreach ($PosArray as $Key => $Height) {
+                         if ($Height != VOID) {
+                             $Plots[] = $X;
+                             $Plots[] = $YZero-$Height;
+                         }
+                         $X = $X + $XStep;
+                     }
+                     $Plots[] = $X-$XStep;
+                     $Plots[] = $YZero;
+
+                     $this->drawPolygon($Plots, $Color);
+
                      $this->Shadow = $RestoreShadow;
-                    }
-                  }
-
-                 if ( $Draw0Line )
-                  {
-                   $Line0Color = array("R"=>0,"G"=>0,"B"=>0,"Alpha"=>20);
-
-                   if ( abs($Y1 - $Y2) > 3 ) { $Line0Width = 3; } else { $Line0Width = 1; }
-                   if ( $Y1 - $Y2 < 0 ) { $Line0Width = -$Line0Width; }
-
-                   $this->drawFilledRectangle($X+$XOffset+$XSpace,floor($Y1),$X+$XOffset+$XSize-$XSpace,floor($Y1)-$Line0Width,$Line0Color);
-                   $this->drawLine($X+$XOffset+$XSpace,floor($Y1),$X+$XOffset+$XSize-$XSpace,floor($Y1),$Line0Color);
-                  }
-                }
-
-               if ( $DisplayValues && $Serie["Data"][$Key] != VOID )
-                {
-                 if ( $DisplayShadow ) { $this->Shadow = TRUE; }
-
-                 $Caption    = $this->scaleFormat($Serie["Data"][$Key],$Mode,$Format,$Unit);
-                 $TxtPos     = $this->getTextBox(0,0,$DisplayFont,$DisplaySize,90,$Caption);
-                 $TxtHeight  = $TxtPos[0]["Y"] - $TxtPos[1]["Y"] + $TxtMargin;
-
-                 if ( $DisplayPos == LABEL_POS_INSIDE && abs($TxtHeight) < abs($BarHeight) )
-                  {
-                   $CenterX = (($X+$XOffset+$XSize-$XSpace)-($X+$XOffset+$XSpace))/2 + $X+$XOffset+$XSpace;
-                   $CenterY = ($Y2-$Y1)/2 + $Y1;
-
-                   $this->drawText($CenterX,$CenterY,$Caption,array("R"=>$DisplayR,"G"=>$DisplayG,"B"=>$DisplayB,"Align"=>TEXT_ALIGN_MIDDLEMIDDLE,"FontSize"=>$DisplaySize,"Angle"=>90));
-                  }
-                 else
-                  {
-                   if ( $Serie["Data"][$Key] >= 0 ) { $Align = TEXT_ALIGN_BOTTOMMIDDLE; $Offset = $DisplayOffset; } else { $Align = TEXT_ALIGN_TOPMIDDLE; $Offset = -$DisplayOffset; }
-                   $this->drawText($X+$XOffset+$XSize/2,$Y2-$Offset,$this->scaleFormat($Serie["Data"][$Key],$Mode,$Format,$Unit),array("R"=>$DisplayR,"G"=>$DisplayG,"B"=>$DisplayB,"Align"=>$Align,"FontSize"=>$DisplaySize));
-                  }
-
-                 $this->Shadow = $RestoreShadow;
-                }
-              }
-
-             $X = $X + $XStep;
-             $ID++;
-            }
-          }
-         else
-          {
-           if ( $YZero < $this->GraphAreaX1+1 ) { $YZero = $this->GraphAreaX1+1; }
-           if ( $YZero > $this->GraphAreaX2-1 ) { $YZero = $this->GraphAreaX2-1; }
-
-           if ( $XDivs == 0 ) { $YStep = 0; } else { $YStep = ($this->GraphAreaY2-$this->GraphAreaY1-$XMargin*2)/$XDivs; }
-           
-           $Y = $this->GraphAreaY1 + $XMargin;
-
-           if ( $AroundZero ) { $X1 = $YZero; } else { $X1 = $this->GraphAreaX1+1; }
-           if ( $XDivs == 0 ) { $YSize = ($this->GraphAreaY2-$this->GraphAreaY1)/($SeriesCount+$Interleave); } else { $YSize   = ($YStep / ($SeriesCount+$Interleave) ); }
-           
-           $YOffset = -($YSize*$SeriesCount)/2 + $CurrentSerie * $YSize;
-           if ( $Y + $YOffset <= $this->GraphAreaY1 ) { $YOffset = $this->GraphAreaY1 - $Y + 1 ; }
-
-           $this->DataSet->Data["Series"][$SerieName]["XOffset"] = $YOffset + $YSize / 2;
-
-           if ( $Rounded || $BorderR != -1 ) { $YSpace = 1; } else { $YSpace = 0; }
-
-           if ( !is_array($PosArray) ) { $Value = $PosArray; $PosArray = ""; $PosArray[0] = $Value; }
-
-           $ID = 0 ;
-           foreach($PosArray as $Key => $X2)
-            {
-             if ( $Floating0Serie != NULL )
-              {
-               if ( isset($Data["Series"][$Floating0Serie]["Data"][$Key]) )
-                $Value = $Data["Series"][$Floating0Serie]["Data"][$Key];
-               else { $Value = 0; }
-
-               $YZero = $this->scaleComputeY($Value,array("AxisID"=>$Serie["Axis"]));
-               if ( $YZero < $this->GraphAreaX1+1 ) { $YZero = $this->GraphAreaX1+1; }
-               if ( $YZero > $this->GraphAreaX2-1 ) { $YZero = $this->GraphAreaX2-1; }
-               if ( $AroundZero ) { $X1 = $YZero; } else { $X1 = $this->GraphAreaX1+1; }
-              }
-
-             if ( $OverrideColors != NULL )
-              { if ( isset($OverrideColors[$ID]) ) { $Color = array("R"=>$OverrideColors[$ID]["R"],"G"=>$OverrideColors[$ID]["G"],"B"=>$OverrideColors[$ID]["B"],"Alpha"=>$OverrideColors[$ID]["Alpha"],"BorderR"=>$OverrideColors[$ID]["BorderR"],"BorderG"=>$OverrideColors[$ID]["BorderG"],"BorderB"=>$OverrideColors[$ID]["BorderB"]); } else { $Color = $this->getRandomColor(); } }
-
-             if ( $X2 != VOID )
-              {
-               $BarWidth = $X2 - $X1;
-
-               if ( $Serie["Data"][$Key] == 0 )
-                {
-                 $this->drawLine($X1,$Y+$YOffset+$YSpace,$X1,$Y+$YOffset+$YSize-$YSpace,$Color);
-                 if ( $RecordImageMap ) { $this->addToImageMap("RECT",floor($X1-1).",".floor($Y+$YOffset+$YSpace).",".floor($X1+1).",".floor($Y+$YOffset+$YSize-$YSpace),$this->toHTMLColor($R,$G,$B),$SerieDescription,$this->scaleFormat($Serie["Data"][$Key],$Mode,$Format,$Unit)); }
-                }
-               else
-                {
-                 if ( $RecordImageMap ) { $this->addToImageMap("RECT",floor($X1).",".floor($Y+$YOffset+$YSpace).",".floor($X2).",".floor($Y+$YOffset+$YSize-$YSpace),$this->toHTMLColor($R,$G,$B),$SerieDescription,$this->scaleFormat($Serie["Data"][$Key],$Mode,$Format,$Unit)); }
-
-                 if ( $Rounded )
-                  $this->drawRoundedFilledRectangle($X1+1,$Y+$YOffset+$YSpace,$X2,$Y+$YOffset+$YSize-$YSpace,$RoundRadius,$Color);
-                 else
-                  {
-                   $this->drawFilledRectangle($X1,$Y+$YOffset+$YSpace,$X2,$Y+$YOffset+$YSize-$YSpace,$Color);
-
-                   if ( $InnerColor != NULL ) { $this->drawRectangle(min($X1,$X2)+1,$Y+$YOffset+$YSpace+1,max($X1,$X2)-1,$Y+$YOffset+$YSize-$YSpace-1,$InnerColor); }
-
-                   if ( $Gradient )
-                    {
-                     $this->Shadow  = FALSE;
-
-                     if ( $GradientMode == GRADIENT_SIMPLE )
-                      {
-                       if ( $Serie["Data"][$Key] >= 0 )
-                        $GradienColor = array("StartR"=>$GradientStartR,"StartG"=>$GradientStartG,"StartB"=>$GradientStartB,"EndR"=>$GradientEndR,"EndG"=>$GradientEndG,"EndB"=>$GradientEndB,"Alpha"=>$GradientAlpha);
-                       else
-                        $GradienColor = array("StartR"=>$GradientEndR,"StartG"=>$GradientEndG,"StartB"=>$GradientEndB,"EndR"=>$GradientStartR,"EndG"=>$GradientStartG,"EndB"=>$GradientStartB,"Alpha"=>$GradientAlpha);
-
-                       $this->drawGradientArea($X1,$Y+$YOffset+$YSpace,$X2,$Y+$YOffset+$YSize-$YSpace,DIRECTION_HORIZONTAL,$GradienColor);
-                      }
-                     elseif ( $GradientMode == GRADIENT_EFFECT_CAN )
-                      {
-                       $GradienColor1 = array("StartR"=>$GradientEndR,"StartG"=>$GradientEndG,"StartB"=>$GradientEndB,"EndR"=>$GradientStartR,"EndG"=>$GradientStartG,"EndB"=>$GradientStartB,"Alpha"=>$GradientAlpha);
-                       $GradienColor2 = array("StartR"=>$GradientStartR,"StartG"=>$GradientStartG,"StartB"=>$GradientStartB,"EndR"=>$GradientEndR,"EndG"=>$GradientEndG,"EndB"=>$GradientEndB,"Alpha"=>$GradientAlpha);
-                       $YSpan = floor($YSize / 3);
-
-                       $this->drawGradientArea($X1,$Y+$YOffset+$YSpace,$X2,$Y+$YOffset+$YSpan-$YSpace,DIRECTION_VERTICAL,$GradienColor1);
-                       $this->drawGradientArea($X1,$Y+$YOffset+$YSpan,$X2,$Y+$YOffset+$YSize-$YSpace,DIRECTION_VERTICAL,$GradienColor2);
-                      }
+                     if ($DrawLine) {
+                         for ($i=2; $i<=count($Plots)-6; $i=$i+2) {
+                             $this->drawLine($Plots[$i], $Plots[$i+1], $Plots[$i+2], $Plots[$i+3], $LineColor);
+                         }
+                     }
+                     if ($DrawPlot) {
+                         for ($i=2; $i<=count($Plots)-4; $i=$i+2) {
+                             if ($PlotBorder != 0) {
+                                 $this->drawFilledCircle($Plots[$i], $Plots[$i+1], $PlotRadius+$PlotBorder, $PlotBorderColor);
+                             }
+
+                             $this->drawFilledCircle($Plots[$i], $Plots[$i+1], $PlotRadius, $Color);
+                         }
+                     }
+                     $this->Shadow = false;
+                 } elseif ($Data["Orientation"] == SCALE_POS_TOPBOTTOM) {
+                     if ($YZero < $this->GraphAreaX1+1) {
+                         $YZero = $this->GraphAreaX1+1;
+                     }
+                     if ($YZero > $this->GraphAreaX2-1) {
+                         $YZero = $this->GraphAreaX2-1;
+                     }
+
+                     if ($XDivs == 0) {
+                         $YStep = ($this->GraphAreaY2-$this->GraphAreaY1)/4;
+                     } else {
+                         $YStep = ($this->GraphAreaY2-$this->GraphAreaY1-$XMargin*2)/$XDivs;
+                     }
+                     $Y = $this->GraphAreaY1 + $XMargin;
+
+                     if (!is_array($PosArray)) {
+                         $Value = $PosArray;
+                         $PosArray = "";
+                         $PosArray[0] = $Value;
+                     }
+
+                     $Plots = "";
+                     $Plots[] = $YZero;
+                     $Plots[] = $Y;
+                     foreach ($PosArray as $Key => $Height) {
+                         if ($Height != VOID) {
+                             $Plots[] = $YZero+$Height;
+                             $Plots[] = $Y;
+                         }
+                         $Y = $Y + $YStep;
+                     }
+                     $Plots[] = $YZero;
+                     $Plots[] = $Y-$YStep;
+
+                     $this->drawPolygon($Plots, $Color);
+
                      $this->Shadow = $RestoreShadow;
-                    }
-                  }
-
-                 if ( $Draw0Line )
-                  {
-                   $Line0Color = array("R"=>0,"G"=>0,"B"=>0,"Alpha"=>20);
-
-                   if ( abs($X1 - $X2) > 3 ) { $Line0Width = 3; } else { $Line0Width = 1; }
-                   if ( $X2 - $X1 < 0 ) { $Line0Width = -$Line0Width; }
-
-                   $this->drawFilledRectangle(floor($X1),$Y+$YOffset+$YSpace,floor($X1)+$Line0Width,$Y+$YOffset+$YSize-$YSpace,$Line0Color);
-                   $this->drawLine(floor($X1),$Y+$YOffset+$YSpace,floor($X1),$Y+$YOffset+$YSize-$YSpace,$Line0Color);
-                  }
-                }
-
-               if ( $DisplayValues && $Serie["Data"][$Key] != VOID ) 
-                {
-                 if ( $DisplayShadow ) { $this->Shadow = TRUE; }
-
-                 $Caption   = $this->scaleFormat($Serie["Data"][$Key],$Mode,$Format,$Unit);
-                 $TxtPos    = $this->getTextBox(0,0,$DisplayFont,$DisplaySize,0,$Caption);
-                 $TxtWidth  = $TxtPos[1]["X"] - $TxtPos[0]["X"] + $TxtMargin;
-
-                 if ( $DisplayPos == LABEL_POS_INSIDE && abs($TxtWidth) < abs($BarWidth) )
-                  {
-                   $CenterX = ($X2-$X1)/2 + $X1;
-                   $CenterY = (($Y+$YOffset+$YSize-$YSpace)-($Y+$YOffset+$YSpace))/2 + ($Y+$YOffset+$YSpace);
-
-                   $this->drawText($CenterX,$CenterY,$Caption,array("R"=>$DisplayR,"G"=>$DisplayG,"B"=>$DisplayB,"Align"=>TEXT_ALIGN_MIDDLEMIDDLE,"FontSize"=>$DisplaySize));
-                  }
-                 else
-                  {
-                   if ( $Serie["Data"][$Key] >= 0 ) { $Align = TEXT_ALIGN_MIDDLELEFT; $Offset = $DisplayOffset; } else { $Align = TEXT_ALIGN_MIDDLERIGHT; $Offset = -$DisplayOffset; }
-                   $this->drawText($X2+$Offset,$Y+$YOffset+$YSize/2,$Caption,array("R"=>$DisplayR,"G"=>$DisplayG,"B"=>$DisplayB,"Align"=>$Align,"FontSize"=>$DisplaySize));
-                  }
-
-                 $this->Shadow = $RestoreShadow;
-                }
-              }
-             $Y = $Y + $YStep;
-             $ID++;
-            }
-          }
-         $CurrentSerie++;
-        }
-      }
-    }
-
-   /* Draw a bar chart */
-   function drawStackedBarChart($Format=NULL)
-    {
-     $DisplayValues	= isset($Format["DisplayValues"]) ? $Format["DisplayValues"] : FALSE;
-     $DisplayOrientation = isset($Format["DisplayOrientation"]) ? $Format["DisplayOrientation"] : ORIENTATION_AUTO;
-     $DisplayRound      = isset($Format["DisplayRound"]) ? $Format["DisplayRound"] : 0;
-     $DisplayColor	= isset($Format["DisplayColor"]) ? $Format["DisplayColor"] : DISPLAY_MANUAL;
-     $DisplayFont	= isset($Format["DisplayFont"]) ? $Format["DisplayFont"] : $this->FontName;
-     $DisplaySize	= isset($Format["DisplaySize"]) ? $Format["DisplaySize"] : $this->FontSize;
-     $DisplayR		= isset($Format["DisplayR"]) ? $Format["DisplayR"] : 0;
-     $DisplayG		= isset($Format["DisplayG"]) ? $Format["DisplayG"] : 0;
-     $DisplayB		= isset($Format["DisplayB"]) ? $Format["DisplayB"] : 0;
-     $Interleave	= isset($Format["Interleave"]) ? $Format["Interleave"] : .5;
-     $Rounded		= isset($Format["Rounded"]) ? $Format["Rounded"] : FALSE;
-     $RoundRadius	= isset($Format["RoundRadius"]) ? $Format["RoundRadius"] : 4;
-     $Surrounding	= isset($Format["Surrounding"]) ? $Format["Surrounding"] : NULL;
-     $BorderR		= isset($Format["BorderR"]) ? $Format["BorderR"] : -1;
-     $BorderG		= isset($Format["BorderG"]) ? $Format["BorderG"] : -1;
-     $BorderB		= isset($Format["BorderB"]) ? $Format["BorderB"] : -1;
-     $Gradient		= isset($Format["Gradient"]) ? $Format["Gradient"] : FALSE;
-     $GradientMode	= isset($Format["GradientMode"]) ? $Format["GradientMode"] : GRADIENT_SIMPLE;
-     $GradientAlpha	= isset($Format["GradientAlpha"]) ? $Format["GradientAlpha"] : 20;
-     $GradientStartR	= isset($Format["GradientStartR"]) ? $Format["GradientStartR"] : 255;
-     $GradientStartG	= isset($Format["GradientStartG"]) ? $Format["GradientStartG"] : 255;
-     $GradientStartB	= isset($Format["GradientStartB"]) ? $Format["GradientStartB"] : 255;
-     $GradientEndR	= isset($Format["GradientEndR"]) ? $Format["GradientEndR"] : 0;
-     $GradientEndG	= isset($Format["GradientEndG"]) ? $Format["GradientEndG"] : 0;
-     $GradientEndB	= isset($Format["GradientEndB"]) ? $Format["GradientEndB"] : 0;
-     $InnerSurrounding	= isset($Format["InnerSurrounding"]) ? $Format["InnerSurrounding"] : NULL;
-     $InnerBorderR	= isset($Format["InnerBorderR"]) ? $Format["InnerBorderR"] : -1;
-     $InnerBorderG	= isset($Format["InnerBorderG"]) ? $Format["InnerBorderG"] : -1;
-     $InnerBorderB	= isset($Format["InnerBorderB"]) ? $Format["InnerBorderB"] : -1;
-     $RecordImageMap	= isset($Format["RecordImageMap"]) ? $Format["RecordImageMap"] : FALSE;
-     $FontFactor	= isset($Format["FontFactor"]) ? $Format["FontFactor"] : 8;
-
-     $this->LastChartLayout = CHART_LAST_LAYOUT_STACKED;
-
-     $Data = $this->DataSet->getData();
-     list($XMargin,$XDivs) = $this->scaleGetXSettings();
-
-     $RestoreShadow = $this->Shadow;
-
-     $LastX = ""; $LastY = "";
-     foreach($Data["Series"] as $SerieName => $Serie)
-      {
-       if ( $Serie["isDrawable"] == TRUE && $SerieName != $Data["Abscissa"] )
-        {
-         $R = $Serie["Color"]["R"]; $G = $Serie["Color"]["G"]; $B = $Serie["Color"]["B"]; $Alpha = $Serie["Color"]["Alpha"]; $Ticks = $Serie["Ticks"];
-         if ( $DisplayColor == DISPLAY_AUTO ) { $DisplayR = 255; $DisplayG = 255; $DisplayB = 255; }
-         if ( $Surrounding != NULL ) { $BorderR = $R+$Surrounding; $BorderG = $G+$Surrounding; $BorderB = $B+$Surrounding; }
-         if ( $InnerSurrounding != NULL ) { $InnerBorderR = $R+$InnerSurrounding; $InnerBorderG = $G+$InnerSurrounding; $InnerBorderB = $B+$InnerSurrounding; }
-         if ( $InnerBorderR == -1 ) { $InnerColor = NULL; } else { $InnerColor = array("R"=>$InnerBorderR,"G"=>$InnerBorderG,"B"=>$InnerBorderB); }
-
-         $AxisID	= $Serie["Axis"];
-         $Mode		= $Data["Axis"][$AxisID]["Display"];
-         $Format	= $Data["Axis"][$AxisID]["Format"];
-         $Unit		= $Data["Axis"][$AxisID]["Unit"];
-
-         if (isset($Serie["Description"])) { $SerieDescription = $Serie["Description"]; } else { $SerieDescription = $SerieName; }
-
-         $PosArray = $this->scaleComputeY($Serie["Data"],array("AxisID"=>$Serie["Axis"]),TRUE);
-         $YZero    = $this->scaleComputeY(0,array("AxisID"=>$Serie["Axis"]));
-
-         $this->DataSet->Data["Series"][$SerieName]["XOffset"] = 0;
-
-         $Color = array("TransCorner"=>TRUE,"R"=>$R,"G"=>$G,"B"=>$B,"Alpha"=>$Alpha,"BorderR"=>$BorderR,"BorderG"=>$BorderG,"BorderB"=>$BorderB);
-
-         if ( $Data["Orientation"] == SCALE_POS_LEFTRIGHT )
-          {
-           if ( $YZero > $this->GraphAreaY2-1 ) { $YZero = $this->GraphAreaY2-1; }
-           if ( $YZero > $this->GraphAreaY2-1 ) { $YZero = $this->GraphAreaY2-1; }
-
-           if ( $XDivs == 0 ) { $XStep = ($this->GraphAreaX2-$this->GraphAreaX1)/4; } else { $XStep = ($this->GraphAreaX2-$this->GraphAreaX1-$XMargin*2)/$XDivs; }
-           $X     = $this->GraphAreaX1 + $XMargin;
-
-           $XSize   = ($XStep / (1+$Interleave) );
-           $XOffset = -($XSize/2);
-
-           if ( !is_array($PosArray) ) { $Value = $PosArray; $PosArray = ""; $PosArray[0] = $Value; }
-           foreach($PosArray as $Key => $Height)
-            {
-             if ( $Height != VOID && $Serie["Data"][$Key] != 0 )
-              {
-               if ( $Serie["Data"][$Key] > 0 ) { $Pos = "+"; } else { $Pos = "-"; }
-
-               if ( !isset($LastY[$Key] ) ) { $LastY[$Key] = ""; }
-               if ( !isset($LastY[$Key][$Pos] ) ) { $LastY[$Key][$Pos] = $YZero; }
-
-               $Y1 = $LastY[$Key][$Pos];
-               $Y2 = $Y1 - $Height;
-
-               if ( ($Rounded || $BorderR != -1) && ($Pos == "+" && $Y1 != $YZero) ) { $YSpaceUp = 1; } else { $YSpaceUp = 0; }
-               if ( ($Rounded || $BorderR != -1) && ($Pos == "-" && $Y1 != $YZero) ) { $YSpaceDown = 1; } else { $YSpaceDown = 0; }
-
-               if ( $RecordImageMap ) { $this->addToImageMap("RECT",floor($X+$XOffset).",".floor($Y1-$YSpaceUp+$YSpaceDown).",".floor($X+$XOffset+$XSize).",".floor($Y2),$this->toHTMLColor($R,$G,$B),$SerieDescription,$this->scaleFormat($Serie["Data"][$Key],$Mode,$Format,$Unit)); }
-
-               if ( $Rounded )
-                $this->drawRoundedFilledRectangle($X+$XOffset,$Y1-$YSpaceUp+$YSpaceDown,$X+$XOffset+$XSize,$Y2,$RoundRadius,$Color);
-               else
-                {
-                 $this->drawFilledRectangle($X+$XOffset,$Y1-$YSpaceUp+$YSpaceDown,$X+$XOffset+$XSize,$Y2,$Color);
-
-                 if ( $InnerColor != NULL ) { $RestoreShadow = $this->Shadow; $this->Shadow = FALSE; $this->drawRectangle(min($X+$XOffset+1,$X+$XOffset+$XSize),min($Y1-$YSpaceUp+$YSpaceDown,$Y2)+1,max($X+$XOffset+1,$X+$XOffset+$XSize)-1,max($Y1-$YSpaceUp+$YSpaceDown,$Y2)-1,$InnerColor); $this->Shadow = $RestoreShadow;}
-
-                 if ( $Gradient )
-                  {
-                   $this->Shadow  = FALSE;
-
-                   if ( $GradientMode == GRADIENT_SIMPLE )
-                    {
-                     $GradientColor = array("StartR"=>$GradientStartR,"StartG"=>$GradientStartG,"StartB"=>$GradientStartB,"EndR"=>$GradientEndR,"EndG"=>$GradientEndG,"EndB"=>$GradientEndB,"Alpha"=>$GradientAlpha);
-                     $this->drawGradientArea($X+$XOffset,$Y1-1-$YSpaceUp+$YSpaceDown,$X+$XOffset+$XSize,$Y2+1,DIRECTION_VERTICAL,$GradientColor);
-                    }
-                   elseif ( $GradientMode == GRADIENT_EFFECT_CAN )
-                    {
-                     $GradientColor1 = array("StartR"=>$GradientEndR,"StartG"=>$GradientEndG,"StartB"=>$GradientEndB,"EndR"=>$GradientStartR,"EndG"=>$GradientStartG,"EndB"=>$GradientStartB,"Alpha"=>$GradientAlpha);
-                     $GradientColor2 = array("StartR"=>$GradientStartR,"StartG"=>$GradientStartG,"StartB"=>$GradientStartB,"EndR"=>$GradientEndR,"EndG"=>$GradientEndG,"EndB"=>$GradientEndB,"Alpha"=>$GradientAlpha);
-                     $XSpan = floor($XSize / 3);
-
-                     $this->drawGradientArea($X+$XOffset-.5,$Y1-.5-$YSpaceUp+$YSpaceDown,$X+$XOffset+$XSpan,$Y2+.5,DIRECTION_HORIZONTAL,$GradientColor1);
-                     $this->drawGradientArea($X+$XSpan+$XOffset-.5,$Y1-.5-$YSpaceUp+$YSpaceDown,$X+$XOffset+$XSize,$Y2+.5,DIRECTION_HORIZONTAL,$GradientColor2);
-                    }
-                   $this->Shadow = $RestoreShadow;
-                  }
-                }
-
-               if ( $DisplayValues )
-                {
-                 $BarHeight = abs($Y2-$Y1)-2;
-                 $BarWidth  = $XSize+($XOffset/2)-$FontFactor;
-
-                 $Caption   = $this->scaleFormat(round($Serie["Data"][$Key],$DisplayRound),$Mode,$Format,$Unit);
-                 $TxtPos    = $this->getTextBox(0,0,$DisplayFont,$DisplaySize,0,$Caption);
-                 $TxtHeight = abs($TxtPos[2]["Y"] - $TxtPos[0]["Y"]);
-                 $TxtWidth  = abs($TxtPos[1]["X"] - $TxtPos[0]["X"]);
-
-                 $XCenter = ( ($X+$XOffset+$XSize) - ($X+$XOffset) ) / 2 + $X+$XOffset;
-                 $YCenter = ( ($Y2) - ($Y1-$YSpaceUp+$YSpaceDown) ) / 2 + $Y1-$YSpaceUp+$YSpaceDown;
-
-                 $Done = FALSE;
-                 if ( $DisplayOrientation == ORIENTATION_HORIZONTAL || $DisplayOrientation == ORIENTATION_AUTO )
-                  {
-                   if ( $TxtHeight < $BarHeight && $TxtWidth < $BarWidth  )
-                    {
-                     $this->drawText($XCenter,$YCenter,$this->scaleFormat($Serie["Data"][$Key],$Mode,$Format,$Unit),array("R"=>$DisplayR,"G"=>$DisplayG,"B"=>$DisplayB,"Align"=>TEXT_ALIGN_MIDDLEMIDDLE,"FontSize"=>$DisplaySize,"FontName"=>$DisplayFont));
-                     $Done = TRUE;
-                    }
-                  }
-
-                 if ( $DisplayOrientation == ORIENTATION_VERTICAL || ( $DisplayOrientation == ORIENTATION_AUTO && !$Done) )
-                  {
-                   if ( $TxtHeight < $BarWidth && $TxtWidth < $BarHeight  )
-                    $this->drawText($XCenter,$YCenter,$this->scaleFormat($Serie["Data"][$Key],$Mode,$Format,$Unit),array("R"=>$DisplayR,"G"=>$DisplayG,"B"=>$DisplayB,"Angle"=>90,"Align"=>TEXT_ALIGN_MIDDLEMIDDLE,"FontSize"=>$DisplaySize,"FontName"=>$DisplayFont));
-                  }
-                }
-
-               $LastY[$Key][$Pos] = $Y2;
-              }
-
-             $X = $X + $XStep;
-            }
-          }
-         else
-          {
-           if ( $YZero < $this->GraphAreaX1+1 ) { $YZero = $this->GraphAreaX1+1; }
-           if ( $YZero > $this->GraphAreaX2-1 ) { $YZero = $this->GraphAreaX2-1; }
-
-           if ( $XDivs == 0 ) { $YStep = ($this->GraphAreaY2-$this->GraphAreaY1)/4; } else { $YStep = ($this->GraphAreaY2-$this->GraphAreaY1-$XMargin*2)/$XDivs; }
-           $Y     = $this->GraphAreaY1 + $XMargin;
-
-           $YSize   = $YStep / (1+$Interleave);
-           $YOffset = -($YSize/2);
-
-           if ( !is_array($PosArray) ) { $Value = $PosArray; $PosArray = ""; $PosArray[0] = $Value; }
-           foreach($PosArray as $Key => $Width)
-            {
-             if ( $Width != VOID && $Serie["Data"][$Key] != 0 )
-              {
-               if ( $Serie["Data"][$Key] > 0 ) { $Pos = "+"; } else { $Pos = "-"; }
-
-               if ( !isset($LastX[$Key] ) ) { $LastX[$Key] = ""; }
-               if ( !isset($LastX[$Key][$Pos] ) ) { $LastX[$Key][$Pos] = $YZero; }
-
-               $X1 = $LastX[$Key][$Pos];
-               $X2 = $X1 + $Width;
-
-               if ( ($Rounded || $BorderR != -1) && ($Pos == "+" && $X1 != $YZero) ) { $XSpaceLeft = 2; } else { $XSpaceLeft = 0; }
-               if ( ($Rounded || $BorderR != -1) && ($Pos == "-" && $X1 != $YZero) ) { $XSpaceRight = 2; } else { $XSpaceRight = 0; }
-
-               if ( $RecordImageMap ) { $this->addToImageMap("RECT",floor($X1+$XSpaceLeft).",".floor($Y+$YOffset).",".floor($X2-$XSpaceRight).",".floor($Y+$YOffset+$YSize),$this->toHTMLColor($R,$G,$B),$SerieDescription,$this->scaleFormat($Serie["Data"][$Key],$Mode,$Format,$Unit)); }
-
-               if ( $Rounded )
-                $this->drawRoundedFilledRectangle($X1+$XSpaceLeft,$Y+$YOffset,$X2-$XSpaceRight,$Y+$YOffset+$YSize,$RoundRadius,$Color);
-               else
-                {
-                 $this->drawFilledRectangle($X1+$XSpaceLeft,$Y+$YOffset,$X2-$XSpaceRight,$Y+$YOffset+$YSize,$Color);
-
-                 if ( $InnerColor != NULL ) { $RestoreShadow = $this->Shadow; $this->Shadow = FALSE; $this->drawRectangle(min($X1+$XSpaceLeft,$X2-$XSpaceRight)+1,min($Y+$YOffset,$Y+$YOffset+$YSize)+1,max($X1+$XSpaceLeft,$X2-$XSpaceRight)-1,max($Y+$YOffset,$Y+$YOffset+$YSize)-1,$InnerColor); $this->Shadow = $RestoreShadow;}
-
-                 if ( $Gradient )
-                  {
-                   $this->Shadow  = FALSE;
-
-                   if ( $GradientMode == GRADIENT_SIMPLE )
-                    {
-                     $GradientColor = array("StartR"=>$GradientStartR,"StartG"=>$GradientStartG,"StartB"=>$GradientStartB,"EndR"=>$GradientEndR,"EndG"=>$GradientEndG,"EndB"=>$GradientEndB,"Alpha"=>$GradientAlpha);
-                     $this->drawGradientArea($X1+$XSpaceLeft,$Y+$YOffset,$X2-$XSpaceRight,$Y+$YOffset+$YSize,DIRECTION_HORIZONTAL,$GradientColor);
-                    }
-                   elseif ( $GradientMode == GRADIENT_EFFECT_CAN )
-                    {
-                     $GradientColor1 = array("StartR"=>$GradientEndR,"StartG"=>$GradientEndG,"StartB"=>$GradientEndB,"EndR"=>$GradientStartR,"EndG"=>$GradientStartG,"EndB"=>$GradientStartB,"Alpha"=>$GradientAlpha);
-                     $GradientColor2 = array("StartR"=>$GradientStartR,"StartG"=>$GradientStartG,"StartB"=>$GradientStartB,"EndR"=>$GradientEndR,"EndG"=>$GradientEndG,"EndB"=>$GradientEndB,"Alpha"=>$GradientAlpha);
-                     $YSpan = floor($YSize / 3);
-
-                     $this->drawGradientArea($X1+$XSpaceLeft,$Y+$YOffset,$X2-$XSpaceRight,$Y+$YOffset+$YSpan,DIRECTION_VERTICAL,$GradientColor1);
-                     $this->drawGradientArea($X1+$XSpaceLeft,$Y+$YOffset+$YSpan,$X2-$XSpaceRight,$Y+$YOffset+$YSize,DIRECTION_VERTICAL,$GradientColor2);
-                    }
-                   $this->Shadow = $RestoreShadow;
-                  }
-                }
-
-               if ( $DisplayValues )
-                {
-                 $BarWidth = abs($X2-$X1)-$FontFactor;
-                 $BarHeight = $YSize+($YOffset/2)-$FontFactor/2;
-                 $Caption   = $this->scaleFormat(round($Serie["Data"][$Key],$DisplayRound),$Mode,$Format,$Unit);
-                 $TxtPos    = $this->getTextBox(0,0,$DisplayFont,$DisplaySize,0,$Caption);
-                 $TxtHeight = abs($TxtPos[2]["Y"] - $TxtPos[0]["Y"]);
-                 $TxtWidth  = abs($TxtPos[1]["X"] - $TxtPos[0]["X"]);
-
-                 $XCenter  = ( $X2 - $X1 ) / 2 + $X1;
-                 $YCenter  = ( ($Y+$YOffset+$YSize) - ($Y+$YOffset) ) / 2 + $Y+$YOffset;
-
-                 $Done = FALSE;
-                 if ( $DisplayOrientation == ORIENTATION_HORIZONTAL || $DisplayOrientation == ORIENTATION_AUTO )
-                  {
-                   if ( $TxtHeight < $BarHeight && $TxtWidth < $BarWidth  )
-                    {
-                     $this->drawText($XCenter,$YCenter,$this->scaleFormat($Serie["Data"][$Key],$Mode,$Format,$Unit),array("R"=>$DisplayR,"G"=>$DisplayG,"B"=>$DisplayB,"Align"=>TEXT_ALIGN_MIDDLEMIDDLE,"FontSize"=>$DisplaySize,"FontName"=>$DisplayFont));
-                     $Done = TRUE;
-                    }
-                  }
-
-                 if ( $DisplayOrientation == ORIENTATION_VERTICAL || ( $DisplayOrientation == ORIENTATION_AUTO && !$Done) )
-                  {
-                   if ( $TxtHeight < $BarWidth && $TxtWidth < $BarHeight  )
-                    $this->drawText($XCenter,$YCenter,$this->scaleFormat($Serie["Data"][$Key],$Mode,$Format,$Unit),array("R"=>$DisplayR,"G"=>$DisplayG,"B"=>$DisplayB,"Angle"=>90,"Align"=>TEXT_ALIGN_MIDDLEMIDDLE,"FontSize"=>$DisplaySize,"FontName"=>$DisplayFont));
-                  }
-                }
-
-               $LastX[$Key][$Pos] = $X2;
-              }
-
-             $Y = $Y + $YStep;
-            }
-          }
-        }
-      }
-    }
-
-   /* Draw a stacked area chart */
-   function drawStackedAreaChart($Format=NULL)
-    {
-     $DrawLine		= isset($Format["DrawLine"]) ? $Format["DrawLine"] : FALSE;
-     $LineSurrounding	= isset($Format["LineSurrounding"]) ? $Format["LineSurrounding"] : NULL;
-     $LineR		= isset($Format["LineR"]) ? $Format["LineR"] : VOID;
-     $LineG		= isset($Format["LineG"]) ? $Format["LineG"] : VOID;
-     $LineB		= isset($Format["LineB"]) ? $Format["LineB"] : VOID;
-     $LineAlpha		= isset($Format["LineAlpha"]) ? $Format["LineAlpha"] : 100;
-     $DrawPlot		= isset($Format["DrawPlot"]) ? $Format["DrawPlot"] : FALSE;
-     $PlotRadius	= isset($Format["PlotRadius"]) ? $Format["PlotRadius"] : 2;
-     $PlotBorder	= isset($Format["PlotBorder"]) ? $Format["PlotBorder"] : 1;
-     $PlotBorderSurrounding = isset($Format["PlotBorderSurrounding"]) ? $Format["PlotBorderSurrounding"] : NULL;
-     $PlotBorderR	= isset($Format["PlotBorderR"]) ? $Format["PlotBorderR"] : 0;
-     $PlotBorderG	= isset($Format["PlotBorderG"]) ? $Format["PlotBorderG"] : 0;
-     $PlotBorderB	= isset($Format["PlotBorderB"]) ? $Format["PlotBorderB"] : 0;
-     $PlotBorderAlpha	= isset($Format["PlotBorderAlpha"]) ? $Format["PlotBorderAlpha"] : 50;
-     $ForceTransparency	= isset($Format["ForceTransparency"]) ? $Format["ForceTransparency"] : NULL;
-
-     $this->LastChartLayout = CHART_LAST_LAYOUT_STACKED;
-
-     $Data = $this->DataSet->getData();
-     list($XMargin,$XDivs) = $this->scaleGetXSettings();
-
-     $RestoreShadow = $this->Shadow;
-     $this->Shadow  = FALSE;
-
-     /* Build the offset data series */
-     $OffsetData    = "";
-     $OverallOffset = "";
-     $SerieOrder    = "";
-     foreach($Data["Series"] as $SerieName => $Serie)
-      {
-       if ( $Serie["isDrawable"] == TRUE && $SerieName != $Data["Abscissa"] )
-        {
-         $SerieOrder[] = $SerieName;
-
-         foreach($Serie["Data"] as $Key => $Value)
-          {
-           if ( $Value == VOID ) { $Value = 0; }
-           if ($Value >= 0) { $Sign = "+"; } else { $Sign = "-"; }
-           if ( !isset($OverallOffset[$Key]) || !isset($OverallOffset[$Key][$Sign]) ) { $OverallOffset[$Key][$Sign] = 0; }
-
-           if ( $Sign == "+" )
-            { $Data["Series"][$SerieName]["Data"][$Key] = $Value + $OverallOffset[$Key][$Sign]; }
-           else
-            { $Data["Series"][$SerieName]["Data"][$Key] = $Value - $OverallOffset[$Key][$Sign]; }
-
-           $OverallOffset[$Key][$Sign] = $OverallOffset[$Key][$Sign] + abs($Value);
-          }
-        } 
-      }
-     $SerieOrder = array_reverse($SerieOrder);
-
-     $LastX = ""; $LastY = "";
-     foreach($SerieOrder as $Key => $SerieName)
-      {
-       $Serie = $Data["Series"][$SerieName];
-       if ( $Serie["isDrawable"] == TRUE && $SerieName != $Data["Abscissa"] )
-        {
-         $R = $Serie["Color"]["R"]; $G = $Serie["Color"]["G"]; $B = $Serie["Color"]["B"]; $Alpha = $Serie["Color"]["Alpha"]; $Ticks = $Serie["Ticks"];
-         if ( $ForceTransparency != NULL ) { $Alpha = $ForceTransparency; }
-
-         $Color = array("R"=>$R,"G"=>$G,"B"=>$B,"Alpha"=>$Alpha);
-
-         if ( $LineSurrounding != NULL )
-          $LineColor = array("R"=>$R+$LineSurrounding,"G"=>$G+$LineSurrounding,"B"=>$B+$LineSurrounding,"Alpha"=>$Alpha);
-         elseif ( $LineR != VOID )
-          $LineColor = array("R"=>$LineR,"G"=>$LineG,"B"=>$LineB,"Alpha"=>$LineAlpha);
-         else
-          $LineColor = $Color;
-
-         if ( $PlotBorderSurrounding != NULL )
-          $PlotBorderColor = array("R"=>$R+$PlotBorderSurrounding,"G"=>$G+$PlotBorderSurrounding,"B"=>$B+$PlotBorderSurrounding,"Alpha"=>$PlotBorderAlpha);
-         else
-          $PlotBorderColor = array("R"=>$PlotBorderR,"G"=>$PlotBorderG,"B"=>$PlotBorderB,"Alpha"=>$PlotBorderAlpha);
-
-         $AxisID	= $Serie["Axis"];
-         $Mode		= $Data["Axis"][$AxisID]["Display"];
-         $Format	= $Data["Axis"][$AxisID]["Format"];
-         $Unit		= $Data["Axis"][$AxisID]["Unit"];
-
-         $PosArray = $this->scaleComputeY($Serie["Data"],array("AxisID"=>$Serie["Axis"]),TRUE);
-         $YZero    = $this->scaleComputeY(0,array("AxisID"=>$Serie["Axis"]));
-
-         $this->DataSet->Data["Series"][$SerieName]["XOffset"] = 0;
-
-         if ( $Data["Orientation"] == SCALE_POS_LEFTRIGHT )
-          {
-           if ( $YZero < $this->GraphAreaY1+1 ) { $YZero = $this->GraphAreaY1+1; }
-           if ( $YZero > $this->GraphAreaY2-1 ) { $YZero = $this->GraphAreaY2-1; }
-
-           if ( $XDivs == 0 ) { $XStep = ($this->GraphAreaX2-$this->GraphAreaX1)/4; } else { $XStep = ($this->GraphAreaX2-$this->GraphAreaX1-$XMargin*2)/$XDivs; }
-           $X = $this->GraphAreaX1 + $XMargin;
-
-           if ( !is_array($PosArray) ) { $Value = $PosArray; $PosArray = ""; $PosArray[0] = $Value; }
-
-           $Plots = ""; $Plots[] = $X; $Plots[] = $YZero;
-           foreach($PosArray as $Key => $Height)
-            {
-             if ( $Height != VOID ) { $Plots[] = $X; $Plots[] = $YZero-$Height; }
-             $X = $X + $XStep;
-            }
-           $Plots[] = $X-$XStep; $Plots[] = $YZero;
-
-           $this->drawPolygon($Plots,$Color);
-
-           $this->Shadow = $RestoreShadow;
-           if ( $DrawLine ) { for($i=2; $i<=count($Plots)-6; $i=$i+2) { $this->drawLine($Plots[$i],$Plots[$i+1],$Plots[$i+2],$Plots[$i+3],$LineColor); } }
-           if ( $DrawPlot )
-            {
-             for($i=2; $i<=count($Plots)-4; $i=$i+2)
-              {
-               if ( $PlotBorder != 0 )
-                { $this->drawFilledCircle($Plots[$i],$Plots[$i+1],$PlotRadius+$PlotBorder,$PlotBorderColor); }
-
-               $this->drawFilledCircle($Plots[$i],$Plots[$i+1],$PlotRadius,$Color);
-              }
-            }
-           $this->Shadow = FALSE;
-          }
-         elseif ( $Data["Orientation"] == SCALE_POS_TOPBOTTOM )
-          {
-           if ( $YZero < $this->GraphAreaX1+1 ) { $YZero = $this->GraphAreaX1+1; }
-           if ( $YZero > $this->GraphAreaX2-1 ) { $YZero = $this->GraphAreaX2-1; }
-
-           if ( $XDivs == 0 ) { $YStep = ($this->GraphAreaY2-$this->GraphAreaY1)/4; } else { $YStep = ($this->GraphAreaY2-$this->GraphAreaY1-$XMargin*2)/$XDivs; }
-           $Y = $this->GraphAreaY1 + $XMargin;
-
-           if ( !is_array($PosArray) ) { $Value = $PosArray; $PosArray = ""; $PosArray[0] = $Value; }
-
-           $Plots = ""; $Plots[] = $YZero; $Plots[] = $Y;
-           foreach($PosArray as $Key => $Height)
-            {
-             if ( $Height != VOID ) { $Plots[] = $YZero+$Height; $Plots[] = $Y; }
-             $Y = $Y + $YStep;
-            }
-           $Plots[] = $YZero; $Plots[] = $Y-$YStep;
-
-<<<<<<< HEAD
-           $this->drawPolygon($Plots,$Color);
-
-           $this->Shadow = $RestoreShadow;
-           if ( $DrawLine ) { for($i=2; $i<=count($Plots)-6; $i=$i+2) { $this->drawLine($Plots[$i],$Plots[$i+1],$Plots[$i+2],$Plots[$i+3],$LineColor); } }
-           if ( $DrawPlot )
-            {
-             for($i=2; $i<=count($Plots)-4; $i=$i+2)
-              {
-               if ( $PlotBorder != 0 )
-                { $this->drawFilledCircle($Plots[$i],$Plots[$i+1],$PlotRadius+$PlotBorder,$PlotBorderColor); }
-
-               $this->drawFilledCircle($Plots[$i],$Plots[$i+1],$PlotRadius,$Color);
-              }
-            }
-           $this->Shadow = FALSE;
-          }
-        }
-      }
-     $this->Shadow = $RestoreShadow;
-    }
-
-   /* Returns a random color */
-   function getRandomColor($Alpha=100)
-    { return(array("R"=>rand(0,255),"G"=>rand(0,255),"B"=>rand(0,255),"Alpha"=>$Alpha)); }
-=======
+                     if ($DrawLine) {
+                         for ($i=2; $i<=count($Plots)-6; $i=$i+2) {
+                             $this->drawLine($Plots[$i], $Plots[$i+1], $Plots[$i+2], $Plots[$i+3], $LineColor);
+                         }
+                     }
+                     if ($DrawPlot) {
+                         for ($i=2; $i<=count($Plots)-4; $i=$i+2) {
+                             if ($PlotBorder != 0) {
+                                 $this->drawFilledCircle($Plots[$i], $Plots[$i+1], $PlotRadius+$PlotBorder, $PlotBorderColor);
+                             }
+
+                             $this->drawFilledCircle($Plots[$i], $Plots[$i+1], $PlotRadius, $Color);
+                         }
+                     }
+                     $this->Shadow = false;
+                 }
+             }
+         }
+         $this->Shadow = $RestoreShadow;
+     }
+
      /* Returns a random color */
      public function getRandomColor($Alpha=100)
      {
          return(array("R"=>mt_rand(0, 255),"G"=>mt_rand(0, 255),"B"=>mt_rand(0, 255),"Alpha"=>$Alpha));
      }
->>>>>>> 6c6f667b
  
-   /* Validate a palette */
-   function validatePalette($Colors,$Surrounding=NULL)
-    {
-     $Result = "";
-
-     if ( !is_array($Colors) ) { return($this->getRandomColor()); }
-
-     foreach($Colors as $Key => $Values)
-      {
-       if ( isset($Values["R"]) ) { $Result[$Key]["R"] = $Values["R"]; } else { $Result[$Key]["R"] = rand(0,255); }
-       if ( isset($Values["G"]) ) { $Result[$Key]["G"] = $Values["G"]; } else { $Result[$Key]["G"] = rand(0,255); }
-       if ( isset($Values["B"]) ) { $Result[$Key]["B"] = $Values["B"]; } else { $Result[$Key]["B"] = rand(0,255); }
-       if ( isset($Values["Alpha"]) ) { $Result[$Key]["Alpha"] = $Values["Alpha"]; } else { $Result[$Key]["Alpha"] = 100; }
-
-       if ( $Surrounding != NULL )
-        {
-         $Result[$Key]["BorderR"] = $Result[$Key]["R"] + $Surrounding;
-         $Result[$Key]["BorderG"] = $Result[$Key]["G"] + $Surrounding;
-         $Result[$Key]["BorderB"] = $Result[$Key]["B"] + $Surrounding;
-        }
-       else
-        {
-         if ( isset($Values["BorderR"]) )     { $Result[$Key]["BorderR"] = $Values["BorderR"]; } else { $Result[$Key]["BorderR"] = $Result[$Key]["R"]; }
-         if ( isset($Values["BorderG"]) )     { $Result[$Key]["BorderG"] = $Values["BorderG"]; } else { $Result[$Key]["BorderG"] = $Result[$Key]["G"]; }
-         if ( isset($Values["BorderB"]) )     { $Result[$Key]["BorderB"] = $Values["BorderB"]; } else { $Result[$Key]["BorderB"] = $Result[$Key]["B"]; }
-         if ( isset($Values["BorderAlpha"]) ) { $Result[$Key]["BorderAlpha"] = $Values["BorderAlpha"]; } else { $Result[$Key]["BorderAlpha"] = $Result[$Key]["Alpha"]; }
-        }
-      }
-
-     return($Result);
-    }
-
-   /* Draw the derivative chart associated to the data series */
-   function drawDerivative($Format=NULL)
-    {
-     $Offset		= isset($Format["Offset"]) ? $Format["Offset"] : 10;
-     $SerieSpacing	= isset($Format["SerieSpacing"]) ? $Format["SerieSpacing"] : 3;
-     $DerivativeHeight	= isset($Format["DerivativeHeight"]) ? $Format["DerivativeHeight"] : 4;
-     $ShadedSlopeBox	= isset($Format["ShadedSlopeBox"]) ? $Format["ShadedSlopeBox"] : FALSE;
-     $DrawBackground	= isset($Format["DrawBackground"]) ? $Format["DrawBackground"] : TRUE;
-     $BackgroundR	= isset($Format["BackgroundR"]) ? $Format["BackgroundR"] : 255;
-     $BackgroundG	= isset($Format["BackgroundG"]) ? $Format["BackgroundG"] : 255;
-     $BackgroundB	= isset($Format["BackgroundB"]) ? $Format["BackgroundB"] : 255;
-     $BackgroundAlpha	= isset($Format["BackgroundAlpha"]) ? $Format["BackgroundAlpha"] : 20;
-     $DrawBorder	= isset($Format["DrawBorder"]) ? $Format["DrawBorder"] : TRUE;
-     $BorderR		= isset($Format["BorderR"]) ? $Format["BorderR"] : 0;
-     $BorderG		= isset($Format["BorderG"]) ? $Format["BorderG"] : 0;
-     $BorderB		= isset($Format["BorderB"]) ? $Format["BorderB"] : 0;
-     $BorderAlpha	= isset($Format["BorderAlpha"]) ? $Format["BorderAlpha"] : 100;
-     $Caption		= isset($Format["Caption"]) ? $Format["Caption"] : TRUE;
-     $CaptionHeight	= isset($Format["CaptionHeight"]) ? $Format["CaptionHeight"] : 10;
-     $CaptionWidth	= isset($Format["CaptionWidth"]) ? $Format["CaptionWidth"] : 20;
-     $CaptionMargin	= isset($Format["CaptionMargin"]) ? $Format["CaptionMargin"] : 4;
-     $CaptionLine	= isset($Format["CaptionLine"]) ? $Format["CaptionLine"] : FALSE;
-     $CaptionBox	= isset($Format["CaptionBox"]) ? $Format["CaptionBox"] : FALSE;
-     $CaptionBorderR	= isset($Format["CaptionBorderR"]) ? $Format["CaptionBorderR"] : 0;
-     $CaptionBorderG	= isset($Format["CaptionBorderG"]) ? $Format["CaptionBorderG"] : 0;
-     $CaptionBorderB	= isset($Format["CaptionBorderB"]) ? $Format["CaptionBorderB"] : 0;
-     $CaptionFillR	= isset($Format["CaptionFillR"]) ? $Format["CaptionFillR"] : 255;
-     $CaptionFillG	= isset($Format["CaptionFillG"]) ? $Format["CaptionFillG"] : 255;
-     $CaptionFillB	= isset($Format["CaptionFillB"]) ? $Format["CaptionFillB"] : 255;
-     $CaptionFillAlpha	= isset($Format["CaptionFillAlpha"]) ? $Format["CaptionFillAlpha"] : 80;
-     $PositiveSlopeStartR	= isset($Format["PositiveSlopeStartR"]) ? $Format["PositiveSlopeStartR"] : 184;
-     $PositiveSlopeStartG	= isset($Format["PositiveSlopeStartG"]) ? $Format["PositiveSlopeStartG"] : 234;
-     $PositiveSlopeStartB	= isset($Format["PositiveSlopeStartB"]) ? $Format["PositiveSlopeStartB"] : 88;
-     $PositiveSlopeEndR		= isset($Format["PositiveSlopeStartR"]) ? $Format["PositiveSlopeStartR"] : 239;
-     $PositiveSlopeEndG		= isset($Format["PositiveSlopeStartG"]) ? $Format["PositiveSlopeStartG"] : 31;
-     $PositiveSlopeEndB		= isset($Format["PositiveSlopeStartB"]) ? $Format["PositiveSlopeStartB"] : 36;
-     $NegativeSlopeStartR	= isset($Format["NegativeSlopeStartR"]) ? $Format["NegativeSlopeStartR"] : 184;
-     $NegativeSlopeStartG	= isset($Format["NegativeSlopeStartG"]) ? $Format["NegativeSlopeStartG"] : 234;
-     $NegativeSlopeStartB	= isset($Format["NegativeSlopeStartB"]) ? $Format["NegativeSlopeStartB"] : 88;
-     $NegativeSlopeEndR		= isset($Format["NegativeSlopeStartR"]) ? $Format["NegativeSlopeStartR"] : 67;
-     $NegativeSlopeEndG		= isset($Format["NegativeSlopeStartG"]) ? $Format["NegativeSlopeStartG"] : 124;
-     $NegativeSlopeEndB		= isset($Format["NegativeSlopeStartB"]) ? $Format["NegativeSlopeStartB"] : 227;
-
-     $Data = $this->DataSet->getData();
-
-     list($XMargin,$XDivs) = $this->scaleGetXSettings();
-
-     if ( $Data["Orientation"] == SCALE_POS_LEFTRIGHT )
-      $YPos = $this->DataSet->Data["GraphArea"]["Y2"] + $Offset;
-     else
-      $XPos = $this->DataSet->Data["GraphArea"]["X2"] + $Offset;
-
-     foreach($Data["Series"] as $SerieName => $Serie)
-      {
-       if ( $Serie["isDrawable"] == TRUE && $SerieName != $Data["Abscissa"] )
-        {
-         $R = $Serie["Color"]["R"]; $G = $Serie["Color"]["G"]; $B = $Serie["Color"]["B"]; $Alpha = $Serie["Color"]["Alpha"]; $Ticks = $Serie["Ticks"]; $Weight = $Serie["Weight"];
-
-         $AxisID   = $Serie["Axis"];
-         $PosArray = $this->scaleComputeY($Serie["Data"],array("AxisID"=>$Serie["Axis"]));
-
-         if ( $Data["Orientation"] == SCALE_POS_LEFTRIGHT )
-          {
-           if ( $Caption )
-            {
-             if ( $CaptionLine ) 
-              {
-               $StartX = floor($this->GraphAreaX1-$CaptionWidth+$XMargin-$CaptionMargin);
-               $EndX   = floor($this->GraphAreaX1-$CaptionMargin+$XMargin);
-
-               $CaptionSettings = array("R"=>$R,"G"=>$G,"B"=>$B,"Alpha"=>$Alpha,"Ticks"=>$Ticks,"Weight"=>$Weight);
-               if ( $CaptionBox ) { $this->drawFilledRectangle($StartX,$YPos,$EndX,$YPos+$CaptionHeight,array("R"=>$CaptionFillR,"G"=>$CaptionFillG,"B"=>$CaptionFillB,"BorderR"=>$CaptionBorderR,"BorderG"=>$CaptionBorderG,"BorderB"=>$CaptionBorderB,"Alpha"=>$CaptionFillAlpha)); }
-               $this->drawLine($StartX+2,$YPos+($CaptionHeight/2),$EndX-2,$YPos+($CaptionHeight/2),$CaptionSettings);
-              }
-             else
-              $this->drawFilledRectangle($this->GraphAreaX1-$CaptionWidth+$XMargin-$CaptionMargin,$YPos,$this->GraphAreaX1-$CaptionMargin+$XMargin,$YPos+$CaptionHeight,array("R"=>$R,"G"=>$G,"B"=>$B,"BorderR"=>$CaptionBorderR,"BorderG"=>$CaptionBorderG,"BorderB"=>$CaptionBorderB));
-            }
-
-<<<<<<< HEAD
-           if ( $XDivs == 0 ) { $XStep = ($this->GraphAreaX2-$this->GraphAreaX1)/4; } else { $XStep = ($this->GraphAreaX2-$this->GraphAreaX1-$XMargin*2)/$XDivs; }
-           $X = $this->GraphAreaX1 + $XMargin;
-=======
+     /* Validate a palette */
+     public function validatePalette($Colors, $Surrounding=null)
+     {
+         $Result = "";
+
+         if (!is_array($Colors)) {
+             return($this->getRandomColor());
+         }
+
          foreach ($Colors as $Key => $Values) {
              if (isset($Values["R"])) {
                  $Result[$Key]["R"] = $Values["R"];
@@ -5366,911 +6898,1233 @@
                  }
              }
          }
->>>>>>> 6c6f667b
-
-           $TopY    = $YPos + ($CaptionHeight/2) - ($DerivativeHeight/2);
-           $BottomY = $YPos + ($CaptionHeight/2) + ($DerivativeHeight/2);
-
-           $StartX  = floor($this->GraphAreaX1+$XMargin);
-           $EndX    = floor($this->GraphAreaX2-$XMargin);
-
-           if ( $DrawBackground ) { $this->drawFilledRectangle($StartX-1,$TopY-1,$EndX+1,$BottomY+1,array("R"=>$BackgroundR,"G"=>$BackgroundG,"B"=>$BackgroundB,"Alpha"=>$BackgroundAlpha)); }
-           if ( $DrawBorder ) { $this->drawRectangle($StartX-1,$TopY-1,$EndX+1,$BottomY+1,array("R"=>$BorderR,"G"=>$BorderG,"B"=>$BorderB,"Alpha"=>$BorderAlpha)); }
-
-           if ( !is_array($PosArray) ) { $Value = $PosArray; $PosArray = ""; $PosArray[0] = $Value; }
-
-           $RestoreShadow = $this->Shadow;
-           $this->Shadow  = FALSE;
-
-           /* Determine the Max slope index */
-           $LastX = NULL; $LastY = NULL; $MinSlope = 0; $MaxSlope = 1;
-           foreach($PosArray as $Key => $Y)
-            {
-             if ( $Y != VOID && $LastX != NULL )
-              { $Slope = ($LastY - $Y); if ( $Slope > $MaxSlope ) { $MaxSlope = $Slope; } if ( $Slope < $MinSlope ) { $MinSlope = $Slope; } }
-
-             if ( $Y == VOID )
-              { $LastX = NULL; $LastY = NULL; }
-             else
-              { $LastX = $X; $LastY = $Y; }
-            }
-
-           $LastX = NULL; $LastY = NULL; $LastColor = NULL;
-           foreach($PosArray as $Key => $Y)
-            {
-             if ( $Y != VOID && $LastY != NULL )
-              {
-               $Slope = ($LastY - $Y);
-
-               if ( $Slope >= 0 )
-                {
-                 $SlopeIndex = (100 / $MaxSlope) * $Slope;
-                 $R = (($PositiveSlopeEndR - $PositiveSlopeStartR)/100)*$SlopeIndex+$PositiveSlopeStartR;
-                 $G = (($PositiveSlopeEndG - $PositiveSlopeStartG)/100)*$SlopeIndex+$PositiveSlopeStartG;
-                 $B = (($PositiveSlopeEndB - $PositiveSlopeStartB)/100)*$SlopeIndex+$PositiveSlopeStartB;
-                }
-               elseif ( $Slope < 0 )
-                {
-                 $SlopeIndex = (100 / abs($MinSlope)) * abs($Slope);
-                 $R = (($NegativeSlopeEndR - $NegativeSlopeStartR)/100)*$SlopeIndex+$NegativeSlopeStartR;
-                 $G = (($NegativeSlopeEndG - $NegativeSlopeStartG)/100)*$SlopeIndex+$NegativeSlopeStartG;
-                 $B = (($NegativeSlopeEndB - $NegativeSlopeStartB)/100)*$SlopeIndex+$NegativeSlopeStartB;
-                }
-
-               $Color = array("R"=>$R,"G"=>$G,"B"=>$B);
-
-               if ( $ShadedSlopeBox && $LastColor != NULL ) // && $Slope != 0
-                {
-                 $GradientSettings = array("StartR"=>$LastColor["R"],"StartG"=>$LastColor["G"],"StartB"=>$LastColor["B"],"EndR"=>$R,"EndG"=>$G,"EndB"=>$B);
-                 $this->drawGradientArea($LastX,$TopY,$X,$BottomY,DIRECTION_HORIZONTAL,$GradientSettings);
-                }
-               elseif ( !$ShadedSlopeBox || $LastColor == NULL ) // || $Slope == 0
-                $this->drawFilledRectangle(floor($LastX),$TopY,floor($X),$BottomY,$Color);
-
-               $LastColor = $Color;
-              }
-
-             if ( $Y == VOID )
-              { $LastY = NULL; }
-             else
-              { $LastX = $X; $LastY = $Y; }
-
-             $X = $X + $XStep;
-            }
-
-           $YPos = $YPos + $CaptionHeight + $SerieSpacing;
-          }
-         else
-          {
-           if ( $Caption )
-            {
-             $StartY = floor($this->GraphAreaY1-$CaptionWidth+$XMargin-$CaptionMargin);
-             $EndY   = floor($this->GraphAreaY1-$CaptionMargin+$XMargin);
-             if ( $CaptionLine ) 
-              {
-               $CaptionSettings = array("R"=>$R,"G"=>$G,"B"=>$B,"Alpha"=>$Alpha,"Ticks"=>$Ticks,"Weight"=>$Weight);
-               if ( $CaptionBox ) { $this->drawFilledRectangle($XPos,$StartY,$XPos+$CaptionHeight,$EndY,array("R"=>$CaptionFillR,"G"=>$CaptionFillG,"B"=>$CaptionFillB,"BorderR"=>$CaptionBorderR,"BorderG"=>$CaptionBorderG,"BorderB"=>$CaptionBorderB,"Alpha"=>$CaptionFillAlpha)); }
-               $this->drawLine($XPos+($CaptionHeight/2),$StartY+2,$XPos+($CaptionHeight/2),$EndY-2,$CaptionSettings);
-              }
-             else
-              $this->drawFilledRectangle($XPos,$StartY,$XPos+$CaptionHeight,$EndY,array("R"=>$R,"G"=>$G,"B"=>$B,"BorderR"=>$CaptionBorderR,"BorderG"=>$CaptionBorderG,"BorderB"=>$CaptionBorderB));
-            }
-
-
-           if ( $XDivs == 0 ) { $XStep = ($this->GraphAreaY2-$this->GraphAreaY1)/4; } else { $XStep = ($this->GraphAreaY2-$this->GraphAreaY1-$XMargin*2)/$XDivs; }
-           $Y = $this->GraphAreaY1 + $XMargin;
-
-           $TopX    = $XPos + ($CaptionHeight/2) - ($DerivativeHeight/2);
-           $BottomX = $XPos + ($CaptionHeight/2) + ($DerivativeHeight/2);
-
-           $StartY  = floor($this->GraphAreaY1+$XMargin);
-           $EndY    = floor($this->GraphAreaY2-$XMargin);
-
-           if ( $DrawBackground ) { $this->drawFilledRectangle($TopX-1,$StartY-1,$BottomX+1,$EndY+1,array("R"=>$BackgroundR,"G"=>$BackgroundG,"B"=>$BackgroundB,"Alpha"=>$BackgroundAlpha)); }
-           if ( $DrawBorder ) { $this->drawRectangle($TopX-1,$StartY-1,$BottomX+1,$EndY+1,array("R"=>$BorderR,"G"=>$BorderG,"B"=>$BorderB,"Alpha"=>$BorderAlpha)); }
-
-           if ( !is_array($PosArray) ) { $Value = $PosArray; $PosArray = ""; $PosArray[0] = $Value; }
-
-           $RestoreShadow = $this->Shadow;
-           $this->Shadow  = FALSE;
-
-           /* Determine the Max slope index */
-           $LastX = NULL; $LastY = NULL; $MinSlope = 0; $MaxSlope = 1;
-           foreach($PosArray as $Key => $X)
-            {
-             if ( $X != VOID && $LastX != NULL )
-              { $Slope = ($X - $LastX); if ( $Slope > $MaxSlope ) { $MaxSlope = $Slope; } if ( $Slope < $MinSlope ) { $MinSlope = $Slope; } }
-
-             if ( $X == VOID )
-              { $LastX = NULL; }
-             else
-              { $LastX = $X; }
-            }
-
-           $LastX = NULL; $LastY = NULL; $LastColor = NULL;
-           foreach($PosArray as $Key => $X)
-            {
-             if ( $X != VOID && $LastX != NULL )
-              {
-               $Slope = ($X - $LastX);
-
-               if ( $Slope >= 0 )
-                {
-                 $SlopeIndex = (100 / $MaxSlope) * $Slope;
-                 $R = (($PositiveSlopeEndR - $PositiveSlopeStartR)/100)*$SlopeIndex+$PositiveSlopeStartR;
-                 $G = (($PositiveSlopeEndG - $PositiveSlopeStartG)/100)*$SlopeIndex+$PositiveSlopeStartG;
-                 $B = (($PositiveSlopeEndB - $PositiveSlopeStartB)/100)*$SlopeIndex+$PositiveSlopeStartB;
-                }
-               elseif ( $Slope < 0 )
-                {
-                 $SlopeIndex = (100 / abs($MinSlope)) * abs($Slope);
-                 $R = (($NegativeSlopeEndR - $NegativeSlopeStartR)/100)*$SlopeIndex+$NegativeSlopeStartR;
-                 $G = (($NegativeSlopeEndG - $NegativeSlopeStartG)/100)*$SlopeIndex+$NegativeSlopeStartG;
-                 $B = (($NegativeSlopeEndB - $NegativeSlopeStartB)/100)*$SlopeIndex+$NegativeSlopeStartB;
-                }
-
-               $Color = array("R"=>$R,"G"=>$G,"B"=>$B);
-
-               if ( $ShadedSlopeBox && $LastColor != NULL )
-                {
-                 $GradientSettings = array("StartR"=>$LastColor["R"],"StartG"=>$LastColor["G"],"StartB"=>$LastColor["B"],"EndR"=>$R,"EndG"=>$G,"EndB"=>$B);
-
-                 $this->drawGradientArea($TopX,$LastY,$BottomX,$Y,DIRECTION_VERTICAL,$GradientSettings);
-                }
-               elseif ( !$ShadedSlopeBox || $LastColor == NULL ) 
-                $this->drawFilledRectangle($TopX,floor($LastY),$BottomX,floor($Y),$Color);
-
-               $LastColor = $Color;
-              }
-
-             if ( $X == VOID )
-              { $LastX = NULL; }
-             else
-              { $LastX = $X; $LastY = $Y; }
-
-             $Y = $Y + $XStep;
-            }
-
-           $XPos = $XPos + $CaptionHeight + $SerieSpacing;
-          }
+
+         return($Result);
+     }
+
+     /* Draw the derivative chart associated to the data series */
+     public function drawDerivative($Format=null)
+     {
+         $Offset		= isset($Format["Offset"]) ? $Format["Offset"] : 10;
+         $SerieSpacing	= isset($Format["SerieSpacing"]) ? $Format["SerieSpacing"] : 3;
+         $DerivativeHeight	= isset($Format["DerivativeHeight"]) ? $Format["DerivativeHeight"] : 4;
+         $ShadedSlopeBox	= isset($Format["ShadedSlopeBox"]) ? $Format["ShadedSlopeBox"] : false;
+         $DrawBackground	= isset($Format["DrawBackground"]) ? $Format["DrawBackground"] : true;
+         $BackgroundR	= isset($Format["BackgroundR"]) ? $Format["BackgroundR"] : 255;
+         $BackgroundG	= isset($Format["BackgroundG"]) ? $Format["BackgroundG"] : 255;
+         $BackgroundB	= isset($Format["BackgroundB"]) ? $Format["BackgroundB"] : 255;
+         $BackgroundAlpha	= isset($Format["BackgroundAlpha"]) ? $Format["BackgroundAlpha"] : 20;
+         $DrawBorder	= isset($Format["DrawBorder"]) ? $Format["DrawBorder"] : true;
+         $BorderR		= isset($Format["BorderR"]) ? $Format["BorderR"] : 0;
+         $BorderG		= isset($Format["BorderG"]) ? $Format["BorderG"] : 0;
+         $BorderB		= isset($Format["BorderB"]) ? $Format["BorderB"] : 0;
+         $BorderAlpha	= isset($Format["BorderAlpha"]) ? $Format["BorderAlpha"] : 100;
+         $Caption		= isset($Format["Caption"]) ? $Format["Caption"] : true;
+         $CaptionHeight	= isset($Format["CaptionHeight"]) ? $Format["CaptionHeight"] : 10;
+         $CaptionWidth	= isset($Format["CaptionWidth"]) ? $Format["CaptionWidth"] : 20;
+         $CaptionMargin	= isset($Format["CaptionMargin"]) ? $Format["CaptionMargin"] : 4;
+         $CaptionLine	= isset($Format["CaptionLine"]) ? $Format["CaptionLine"] : false;
+         $CaptionBox	= isset($Format["CaptionBox"]) ? $Format["CaptionBox"] : false;
+         $CaptionBorderR	= isset($Format["CaptionBorderR"]) ? $Format["CaptionBorderR"] : 0;
+         $CaptionBorderG	= isset($Format["CaptionBorderG"]) ? $Format["CaptionBorderG"] : 0;
+         $CaptionBorderB	= isset($Format["CaptionBorderB"]) ? $Format["CaptionBorderB"] : 0;
+         $CaptionFillR	= isset($Format["CaptionFillR"]) ? $Format["CaptionFillR"] : 255;
+         $CaptionFillG	= isset($Format["CaptionFillG"]) ? $Format["CaptionFillG"] : 255;
+         $CaptionFillB	= isset($Format["CaptionFillB"]) ? $Format["CaptionFillB"] : 255;
+         $CaptionFillAlpha	= isset($Format["CaptionFillAlpha"]) ? $Format["CaptionFillAlpha"] : 80;
+         $PositiveSlopeStartR	= isset($Format["PositiveSlopeStartR"]) ? $Format["PositiveSlopeStartR"] : 184;
+         $PositiveSlopeStartG	= isset($Format["PositiveSlopeStartG"]) ? $Format["PositiveSlopeStartG"] : 234;
+         $PositiveSlopeStartB	= isset($Format["PositiveSlopeStartB"]) ? $Format["PositiveSlopeStartB"] : 88;
+         $PositiveSlopeEndR		= isset($Format["PositiveSlopeStartR"]) ? $Format["PositiveSlopeStartR"] : 239;
+         $PositiveSlopeEndG		= isset($Format["PositiveSlopeStartG"]) ? $Format["PositiveSlopeStartG"] : 31;
+         $PositiveSlopeEndB		= isset($Format["PositiveSlopeStartB"]) ? $Format["PositiveSlopeStartB"] : 36;
+         $NegativeSlopeStartR	= isset($Format["NegativeSlopeStartR"]) ? $Format["NegativeSlopeStartR"] : 184;
+         $NegativeSlopeStartG	= isset($Format["NegativeSlopeStartG"]) ? $Format["NegativeSlopeStartG"] : 234;
+         $NegativeSlopeStartB	= isset($Format["NegativeSlopeStartB"]) ? $Format["NegativeSlopeStartB"] : 88;
+         $NegativeSlopeEndR		= isset($Format["NegativeSlopeStartR"]) ? $Format["NegativeSlopeStartR"] : 67;
+         $NegativeSlopeEndG		= isset($Format["NegativeSlopeStartG"]) ? $Format["NegativeSlopeStartG"] : 124;
+         $NegativeSlopeEndB		= isset($Format["NegativeSlopeStartB"]) ? $Format["NegativeSlopeStartB"] : 227;
+
+         $Data = $this->DataSet->getData();
+
+         list($XMargin, $XDivs) = $this->scaleGetXSettings();
+
+         if ($Data["Orientation"] == SCALE_POS_LEFTRIGHT) {
+             $YPos = $this->DataSet->Data["GraphArea"]["Y2"] + $Offset;
+         } else {
+             $XPos = $this->DataSet->Data["GraphArea"]["X2"] + $Offset;
+         }
+
+         foreach ($Data["Series"] as $SerieName => $Serie) {
+             if ($Serie["isDrawable"] == true && $SerieName != $Data["Abscissa"]) {
+                 $R = $Serie["Color"]["R"];
+                 $G = $Serie["Color"]["G"];
+                 $B = $Serie["Color"]["B"];
+                 $Alpha = $Serie["Color"]["Alpha"];
+                 $Ticks = $Serie["Ticks"];
+                 $Weight = $Serie["Weight"];
+
+                 $AxisID   = $Serie["Axis"];
+                 $PosArray = $this->scaleComputeY($Serie["Data"], array("AxisID"=>$Serie["Axis"]));
+
+                 if ($Data["Orientation"] == SCALE_POS_LEFTRIGHT) {
+                     if ($Caption) {
+                         if ($CaptionLine) {
+                             $StartX = floor($this->GraphAreaX1-$CaptionWidth+$XMargin-$CaptionMargin);
+                             $EndX   = floor($this->GraphAreaX1-$CaptionMargin+$XMargin);
+
+                             $CaptionSettings = array("R"=>$R,"G"=>$G,"B"=>$B,"Alpha"=>$Alpha,"Ticks"=>$Ticks,"Weight"=>$Weight);
+                             if ($CaptionBox) {
+                                 $this->drawFilledRectangle($StartX, $YPos, $EndX, $YPos+$CaptionHeight, array("R"=>$CaptionFillR,"G"=>$CaptionFillG,"B"=>$CaptionFillB,"BorderR"=>$CaptionBorderR,"BorderG"=>$CaptionBorderG,"BorderB"=>$CaptionBorderB,"Alpha"=>$CaptionFillAlpha));
+                             }
+                             $this->drawLine($StartX+2, $YPos+($CaptionHeight/2), $EndX-2, $YPos+($CaptionHeight/2), $CaptionSettings);
+                         } else {
+                             $this->drawFilledRectangle($this->GraphAreaX1-$CaptionWidth+$XMargin-$CaptionMargin, $YPos, $this->GraphAreaX1-$CaptionMargin+$XMargin, $YPos+$CaptionHeight, array("R"=>$R,"G"=>$G,"B"=>$B,"BorderR"=>$CaptionBorderR,"BorderG"=>$CaptionBorderG,"BorderB"=>$CaptionBorderB));
+                         }
+                     }
+
+                     if ($XDivs == 0) {
+                         $XStep = ($this->GraphAreaX2-$this->GraphAreaX1)/4;
+                     } else {
+                         $XStep = ($this->GraphAreaX2-$this->GraphAreaX1-$XMargin*2)/$XDivs;
+                     }
+                     $X = $this->GraphAreaX1 + $XMargin;
+
+                     $TopY    = $YPos + ($CaptionHeight/2) - ($DerivativeHeight/2);
+                     $BottomY = $YPos + ($CaptionHeight/2) + ($DerivativeHeight/2);
+
+                     $StartX  = floor($this->GraphAreaX1+$XMargin);
+                     $EndX    = floor($this->GraphAreaX2-$XMargin);
+
+                     if ($DrawBackground) {
+                         $this->drawFilledRectangle($StartX-1, $TopY-1, $EndX+1, $BottomY+1, array("R"=>$BackgroundR,"G"=>$BackgroundG,"B"=>$BackgroundB,"Alpha"=>$BackgroundAlpha));
+                     }
+                     if ($DrawBorder) {
+                         $this->drawRectangle($StartX-1, $TopY-1, $EndX+1, $BottomY+1, array("R"=>$BorderR,"G"=>$BorderG,"B"=>$BorderB,"Alpha"=>$BorderAlpha));
+                     }
+
+                     if (!is_array($PosArray)) {
+                         $Value = $PosArray;
+                         $PosArray = "";
+                         $PosArray[0] = $Value;
+                     }
+
+                     $RestoreShadow = $this->Shadow;
+                     $this->Shadow  = false;
+
+                     /* Determine the Max slope index */
+                     $LastX = null;
+                     $LastY = null;
+                     $MinSlope = 0;
+                     $MaxSlope = 1;
+                     foreach ($PosArray as $Key => $Y) {
+                         if ($Y != VOID && $LastX != null) {
+                             $Slope = ($LastY - $Y);
+                             if ($Slope > $MaxSlope) {
+                                 $MaxSlope = $Slope;
+                             }
+                             if ($Slope < $MinSlope) {
+                                 $MinSlope = $Slope;
+                             }
+                         }
+
+                         if ($Y == VOID) {
+                             $LastX = null;
+                             $LastY = null;
+                         } else {
+                             $LastX = $X;
+                             $LastY = $Y;
+                         }
+                     }
+
+                     $LastX = null;
+                     $LastY = null;
+                     $LastColor = null;
+                     foreach ($PosArray as $Key => $Y) {
+                         if ($Y != VOID && $LastY != null) {
+                             $Slope = ($LastY - $Y);
+
+                             if ($Slope >= 0) {
+                                 $SlopeIndex = (100 / $MaxSlope) * $Slope;
+                                 $R = (($PositiveSlopeEndR - $PositiveSlopeStartR)/100)*$SlopeIndex+$PositiveSlopeStartR;
+                                 $G = (($PositiveSlopeEndG - $PositiveSlopeStartG)/100)*$SlopeIndex+$PositiveSlopeStartG;
+                                 $B = (($PositiveSlopeEndB - $PositiveSlopeStartB)/100)*$SlopeIndex+$PositiveSlopeStartB;
+                             } elseif ($Slope < 0) {
+                                 $SlopeIndex = (100 / abs($MinSlope)) * abs($Slope);
+                                 $R = (($NegativeSlopeEndR - $NegativeSlopeStartR)/100)*$SlopeIndex+$NegativeSlopeStartR;
+                                 $G = (($NegativeSlopeEndG - $NegativeSlopeStartG)/100)*$SlopeIndex+$NegativeSlopeStartG;
+                                 $B = (($NegativeSlopeEndB - $NegativeSlopeStartB)/100)*$SlopeIndex+$NegativeSlopeStartB;
+                             }
+
+                             $Color = array("R"=>$R,"G"=>$G,"B"=>$B);
+
+                             if ($ShadedSlopeBox && $LastColor != null) { // && $Slope != 0
+                                 $GradientSettings = array("StartR"=>$LastColor["R"],"StartG"=>$LastColor["G"],"StartB"=>$LastColor["B"],"EndR"=>$R,"EndG"=>$G,"EndB"=>$B);
+                                 $this->drawGradientArea($LastX, $TopY, $X, $BottomY, DIRECTION_HORIZONTAL, $GradientSettings);
+                             } elseif (!$ShadedSlopeBox || $LastColor == null) { // || $Slope == 0
+                                 $this->drawFilledRectangle(floor($LastX), $TopY, floor($X), $BottomY, $Color);
+                             }
+
+                             $LastColor = $Color;
+                         }
+
+                         if ($Y == VOID) {
+                             $LastY = null;
+                         } else {
+                             $LastX = $X;
+                             $LastY = $Y;
+                         }
+
+                         $X = $X + $XStep;
+                     }
+
+                     $YPos = $YPos + $CaptionHeight + $SerieSpacing;
+                 } else {
+                     if ($Caption) {
+                         $StartY = floor($this->GraphAreaY1-$CaptionWidth+$XMargin-$CaptionMargin);
+                         $EndY   = floor($this->GraphAreaY1-$CaptionMargin+$XMargin);
+                         if ($CaptionLine) {
+                             $CaptionSettings = array("R"=>$R,"G"=>$G,"B"=>$B,"Alpha"=>$Alpha,"Ticks"=>$Ticks,"Weight"=>$Weight);
+                             if ($CaptionBox) {
+                                 $this->drawFilledRectangle($XPos, $StartY, $XPos+$CaptionHeight, $EndY, array("R"=>$CaptionFillR,"G"=>$CaptionFillG,"B"=>$CaptionFillB,"BorderR"=>$CaptionBorderR,"BorderG"=>$CaptionBorderG,"BorderB"=>$CaptionBorderB,"Alpha"=>$CaptionFillAlpha));
+                             }
+                             $this->drawLine($XPos+($CaptionHeight/2), $StartY+2, $XPos+($CaptionHeight/2), $EndY-2, $CaptionSettings);
+                         } else {
+                             $this->drawFilledRectangle($XPos, $StartY, $XPos+$CaptionHeight, $EndY, array("R"=>$R,"G"=>$G,"B"=>$B,"BorderR"=>$CaptionBorderR,"BorderG"=>$CaptionBorderG,"BorderB"=>$CaptionBorderB));
+                         }
+                     }
+
+
+                     if ($XDivs == 0) {
+                         $XStep = ($this->GraphAreaY2-$this->GraphAreaY1)/4;
+                     } else {
+                         $XStep = ($this->GraphAreaY2-$this->GraphAreaY1-$XMargin*2)/$XDivs;
+                     }
+                     $Y = $this->GraphAreaY1 + $XMargin;
+
+                     $TopX    = $XPos + ($CaptionHeight/2) - ($DerivativeHeight/2);
+                     $BottomX = $XPos + ($CaptionHeight/2) + ($DerivativeHeight/2);
+
+                     $StartY  = floor($this->GraphAreaY1+$XMargin);
+                     $EndY    = floor($this->GraphAreaY2-$XMargin);
+
+                     if ($DrawBackground) {
+                         $this->drawFilledRectangle($TopX-1, $StartY-1, $BottomX+1, $EndY+1, array("R"=>$BackgroundR,"G"=>$BackgroundG,"B"=>$BackgroundB,"Alpha"=>$BackgroundAlpha));
+                     }
+                     if ($DrawBorder) {
+                         $this->drawRectangle($TopX-1, $StartY-1, $BottomX+1, $EndY+1, array("R"=>$BorderR,"G"=>$BorderG,"B"=>$BorderB,"Alpha"=>$BorderAlpha));
+                     }
+
+                     if (!is_array($PosArray)) {
+                         $Value = $PosArray;
+                         $PosArray = "";
+                         $PosArray[0] = $Value;
+                     }
+
+                     $RestoreShadow = $this->Shadow;
+                     $this->Shadow  = false;
+
+                     /* Determine the Max slope index */
+                     $LastX = null;
+                     $LastY = null;
+                     $MinSlope = 0;
+                     $MaxSlope = 1;
+                     foreach ($PosArray as $Key => $X) {
+                         if ($X != VOID && $LastX != null) {
+                             $Slope = ($X - $LastX);
+                             if ($Slope > $MaxSlope) {
+                                 $MaxSlope = $Slope;
+                             }
+                             if ($Slope < $MinSlope) {
+                                 $MinSlope = $Slope;
+                             }
+                         }
+
+                         if ($X == VOID) {
+                             $LastX = null;
+                         } else {
+                             $LastX = $X;
+                         }
+                     }
+
+                     $LastX = null;
+                     $LastY = null;
+                     $LastColor = null;
+                     foreach ($PosArray as $Key => $X) {
+                         if ($X != VOID && $LastX != null) {
+                             $Slope = ($X - $LastX);
+
+                             if ($Slope >= 0) {
+                                 $SlopeIndex = (100 / $MaxSlope) * $Slope;
+                                 $R = (($PositiveSlopeEndR - $PositiveSlopeStartR)/100)*$SlopeIndex+$PositiveSlopeStartR;
+                                 $G = (($PositiveSlopeEndG - $PositiveSlopeStartG)/100)*$SlopeIndex+$PositiveSlopeStartG;
+                                 $B = (($PositiveSlopeEndB - $PositiveSlopeStartB)/100)*$SlopeIndex+$PositiveSlopeStartB;
+                             } elseif ($Slope < 0) {
+                                 $SlopeIndex = (100 / abs($MinSlope)) * abs($Slope);
+                                 $R = (($NegativeSlopeEndR - $NegativeSlopeStartR)/100)*$SlopeIndex+$NegativeSlopeStartR;
+                                 $G = (($NegativeSlopeEndG - $NegativeSlopeStartG)/100)*$SlopeIndex+$NegativeSlopeStartG;
+                                 $B = (($NegativeSlopeEndB - $NegativeSlopeStartB)/100)*$SlopeIndex+$NegativeSlopeStartB;
+                             }
+
+                             $Color = array("R"=>$R,"G"=>$G,"B"=>$B);
+
+                             if ($ShadedSlopeBox && $LastColor != null) {
+                                 $GradientSettings = array("StartR"=>$LastColor["R"],"StartG"=>$LastColor["G"],"StartB"=>$LastColor["B"],"EndR"=>$R,"EndG"=>$G,"EndB"=>$B);
+
+                                 $this->drawGradientArea($TopX, $LastY, $BottomX, $Y, DIRECTION_VERTICAL, $GradientSettings);
+                             } elseif (!$ShadedSlopeBox || $LastColor == null) {
+                                 $this->drawFilledRectangle($TopX, floor($LastY), $BottomX, floor($Y), $Color);
+                             }
+
+                             $LastColor = $Color;
+                         }
+
+                         if ($X == VOID) {
+                             $LastX = null;
+                         } else {
+                             $LastX = $X;
+                             $LastY = $Y;
+                         }
+
+                         $Y = $Y + $XStep;
+                     }
+
+                     $XPos = $XPos + $CaptionHeight + $SerieSpacing;
+                 }
+
+                 $this->Shadow = $RestoreShadow;
+             }
+         }
+     }
+
+     /* Draw the line of best fit */
+     public function drawBestFit($Format="")
+     {
+         $OverrideTicks	= isset($Format["Ticks"]) ? $Format["Ticks"] : null;
+         $OverrideR		= isset($Format["R"]) ? $Format["R"] : VOID;
+         $OverrideG		= isset($Format["G"]) ? $Format["G"] : VOID;
+         $OverrideB		= isset($Format["B"]) ? $Format["B"] : VOID;
+         $OverrideAlpha	= isset($Format["Alpha"]) ? $Format["Alpha"] : VOID;
+
+         $Data = $this->DataSet->getData();
+         list($XMargin, $XDivs) = $this->scaleGetXSettings();
+
+         foreach ($Data["Series"] as $SerieName => $Serie) {
+             if ($Serie["isDrawable"] == true && $SerieName != $Data["Abscissa"]) {
+                 if ($OverrideR != VOID && $OverrideG != VOID && $OverrideB != VOID) {
+                     $R = $OverrideR;
+                     $G = $OverrideG;
+                     $B = $OverrideB;
+                 } else {
+                     $R = $Serie["Color"]["R"];
+                     $G = $Serie["Color"]["G"];
+                     $B = $Serie["Color"]["B"];
+                 }
+                 if ($OverrideTicks == null) {
+                     $Ticks = $Serie["Ticks"];
+                 } else {
+                     $Ticks = $OverrideTicks;
+                 }
+                 if ($OverrideAlpha == VOID) {
+                     $Alpha = $Serie["Color"]["Alpha"];
+                 } else {
+                     $Alpha = $OverrideAlpha;
+                 }
+
+                 $Color = array("R"=>$R,"G"=>$G,"B"=>$B,"Alpha"=>$Alpha,"Ticks"=>$Ticks);
+
+                 $AxisID   = $Serie["Axis"];
+                 $PosArray = $this->scaleComputeY($Serie["Data"], array("AxisID"=>$Serie["Axis"]));
+
+                 if ($Data["Orientation"] == SCALE_POS_LEFTRIGHT) {
+                     if ($XDivs == 0) {
+                         $XStep = ($this->GraphAreaX2-$this->GraphAreaX1)/4;
+                     } else {
+                         $XStep = ($this->GraphAreaX2-$this->GraphAreaX1-$XMargin*2)/$XDivs;
+                     }
+                     $X = $this->GraphAreaX1 + $XMargin;
+
+                     if (!is_array($PosArray)) {
+                         $Value = $PosArray;
+                         $PosArray = "";
+                         $PosArray[0] = $Value;
+                     }
+                     $Sxy = 0;
+                     $Sx = 0;
+                     $Sy = 0;
+                     $Sxx = 0;
+                     foreach ($PosArray as $Key => $Y) {
+                         if ($Y != VOID) {
+                             $Sxy = $Sxy + $X*$Y;
+                             $Sx  = $Sx + $X;
+                             $Sy  = $Sy + $Y;
+                             $Sxx = $Sxx + $X*$X;
+                         }
+
+                         $X = $X + $XStep;
+                     }
+                     $n = count($this->DataSet->stripVOID($PosArray)); //$n = count($PosArray);
+                     $M = (($n*$Sxy)-($Sx*$Sy)) / (($n*$Sxx)-($Sx*$Sx));
+                     $B = (($Sy)-($M*$Sx))/($n);
+
+                     $X1 = $this->GraphAreaX1 + $XMargin;
+                     $Y1 = $M * $X1 + $B;
+                     $X2 = $this->GraphAreaX2 - $XMargin;
+                     $Y2 = $M * $X2 + $B;
+
+                     if ($Y1 < $this->GraphAreaY1) {
+                         $X1 = $X1 + ($this->GraphAreaY1-$Y1);
+                         $Y1 = $this->GraphAreaY1;
+                     }
+                     if ($Y1 > $this->GraphAreaY2) {
+                         $X1 = $X1 + ($Y1-$this->GraphAreaY2);
+                         $Y1 = $this->GraphAreaY2;
+                     }
+                     if ($Y2 < $this->GraphAreaY1) {
+                         $X2 = $X2 - ($this->GraphAreaY1-$Y2);
+                         $Y2 = $this->GraphAreaY1;
+                     }
+                     if ($Y2 > $this->GraphAreaY2) {
+                         $X2 = $X2 - ($Y2-$this->GraphAreaY2);
+                         $Y2 = $this->GraphAreaY2;
+                     }
+
+                     $this->drawLine($X1, $Y1, $X2, $Y2, $Color);
+                 } else {
+                     if ($XDivs == 0) {
+                         $YStep = ($this->GraphAreaY2-$this->GraphAreaY1)/4;
+                     } else {
+                         $YStep = ($this->GraphAreaY2-$this->GraphAreaY1-$XMargin*2)/$XDivs;
+                     }
+                     $Y = $this->GraphAreaY1 + $XMargin;
+
+                     if (!is_array($PosArray)) {
+                         $Value = $PosArray;
+                         $PosArray = "";
+                         $PosArray[0] = $Value;
+                     }
+                     $Sxy = 0;
+                     $Sx = 0;
+                     $Sy = 0;
+                     $Sxx = 0;
+                     foreach ($PosArray as $Key => $X) {
+                         if ($X != VOID) {
+                             $Sxy = $Sxy + $X*$Y;
+                             $Sx  = $Sx + $Y;
+                             $Sy  = $Sy + $X;
+                             $Sxx = $Sxx + $Y*$Y;
+                         }
+
+                         $Y = $Y + $YStep;
+                     }
+                     $n = count($this->DataSet->stripVOID($PosArray)); //$n = count($PosArray);
+                     $M = (($n*$Sxy)-($Sx*$Sy)) / (($n*$Sxx)-($Sx*$Sx));
+                     $B = (($Sy)-($M*$Sx))/($n);
+
+                     $Y1 = $this->GraphAreaY1 + $XMargin;
+                     $X1 = $M * $Y1 + $B;
+                     $Y2 = $this->GraphAreaY2 - $XMargin;
+                     $X2 = $M * $Y2 + $B;
+
+                     if ($X1 < $this->GraphAreaX1) {
+                         $Y1 = $Y1 + ($this->GraphAreaX1-$X1);
+                         $X1 = $this->GraphAreaX1;
+                     }
+                     if ($X1 > $this->GraphAreaX2) {
+                         $Y1 = $Y1 + ($X1-$this->GraphAreaX2);
+                         $X1 = $this->GraphAreaX2;
+                     }
+                     if ($X2 < $this->GraphAreaX1) {
+                         $Y2 = $Y2 - ($this->GraphAreaY1-$X2);
+                         $X2 = $this->GraphAreaX1;
+                     }
+                     if ($X2 > $this->GraphAreaX2) {
+                         $Y2 = $Y2 - ($X2-$this->GraphAreaX2);
+                         $X2 = $this->GraphAreaX2;
+                     }
+
+                     $this->drawLine($X1, $Y1, $X2, $Y2, $Color);
+                 }
+             }
+         }
+     }
+
+     /* Write labels */
+     public function writeLabel($SeriesName, $Indexes, $Format="")
+     {
+         $OverrideTitle	= isset($Format["OverrideTitle"]) ? $Format["OverrideTitle"] : null;
+         $ForceLabels	= isset($Format["ForceLabels"]) ? $Format["ForceLabels"] : null;
+         $DrawPoint		= isset($Format["DrawPoint"]) ? $Format["DrawPoint"] : LABEL_POINT_BOX;
+         $DrawVerticalLine	= isset($Format["DrawVerticalLine"]) ? $Format["DrawVerticalLine"] : false;
+         $VerticalLineR	= isset($Format["VerticalLineR"]) ? $Format["VerticalLineR"] : 0;
+         $VerticalLineG	= isset($Format["VerticalLineG"]) ? $Format["VerticalLineG"] : 0;
+         $VerticalLineB	= isset($Format["VerticalLineB"]) ? $Format["VerticalLineB"] : 0;
+         $VerticalLineAlpha	= isset($Format["VerticalLineAlpha"]) ? $Format["VerticalLineAlpha"] : 40;
+         $VerticalLineTicks	= isset($Format["VerticalLineTicks"]) ? $Format["VerticalLineTicks"] : 2;
+
+         $Data = $this->DataSet->getData();
+         list($XMargin, $XDivs) = $this->scaleGetXSettings();
+
+         if (!is_array($Indexes)) {
+             $Index = $Indexes;
+             $Indexes = "";
+             $Indexes[] = $Index;
+         }
+         if (!is_array($SeriesName)) {
+             $SerieName = $SeriesName;
+             $SeriesName = "";
+             $SeriesName[] = $SerieName;
+         }
+         if ($ForceLabels != null && !is_array($ForceLabels)) {
+             $ForceLabel = $ForceLabels;
+             $ForceLabels = "";
+             $ForceLabels[] = $ForceLabel;
+         }
+
+         foreach ($Indexes as $Key => $Index) {
+             $Series = "";
+
+             if ($Data["Orientation"] == SCALE_POS_LEFTRIGHT) {
+                 if ($XDivs == 0) {
+                     $XStep = ($this->GraphAreaX2-$this->GraphAreaX1)/4;
+                 } else {
+                     $XStep = ($this->GraphAreaX2-$this->GraphAreaX1-$XMargin*2)/$XDivs;
+                 }
+                 $X = $this->GraphAreaX1 + $XMargin + $Index * $XStep;
+
+                 if ($DrawVerticalLine) {
+                     $this->drawLine($X, $this->GraphAreaY1+$Data["YMargin"], $X, $this->GraphAreaY2-$Data["YMargin"], array("R"=>$VerticalLineR,"G"=>$VerticalLineG,"B"=>$VerticalLineB,"Alpha"=>$VerticalLineAlpha,"Ticks"=>$VerticalLineTicks));
+                 }
+
+                 $MinY = $this->GraphAreaY2;
+                 foreach ($SeriesName as $iKey => $SerieName) {
+                     if (isset($Data["Series"][$SerieName]["Data"][$Index])) {
+                         $AxisID       = $Data["Series"][$SerieName]["Axis"];
+                         $XAxisMode    = $Data["XAxisDisplay"];
+                         $XAxisFormat  = $Data["XAxisFormat"];
+                         $XAxisUnit    = $Data["XAxisUnit"];
+                         $AxisMode     = $Data["Axis"][$AxisID]["Display"];
+                         $AxisFormat   = $Data["Axis"][$AxisID]["Format"];
+                         $AxisUnit     = $Data["Axis"][$AxisID]["Unit"];
+
+                         if (isset($Data["Abscissa"]) && isset($Data["Series"][$Data["Abscissa"]]["Data"][$Index])) {
+                             $XLabel = $this->scaleFormat($Data["Series"][$Data["Abscissa"]]["Data"][$Index], $XAxisMode, $XAxisFormat, $XAxisUnit);
+                         } else {
+                             $XLabel = "";
+                         }
+
+                         if ($OverrideTitle != null) {
+                             $Description = $OverrideTitle;
+                         } elseif (count($SeriesName) == 1) {
+                             $Description = $Data["Series"][$SerieName]["Description"]." - ".$XLabel;
+                         } elseif (isset($Data["Abscissa"]) && isset($Data["Series"][$Data["Abscissa"]]["Data"][$Index])) {
+                             $Description = $XLabel;
+                         }
+
+                         $Serie = "";
+                         $Serie["R"] = $Data["Series"][$SerieName]["Color"]["R"];
+                         $Serie["G"] = $Data["Series"][$SerieName]["Color"]["G"];
+                         $Serie["B"] = $Data["Series"][$SerieName]["Color"]["B"];
+                         $Serie["Alpha"] = $Data["Series"][$SerieName]["Color"]["Alpha"];
+
+                         if (count($SeriesName) == 1 && isset($Data["Series"][$SerieName]["XOffset"])) {
+                             $SerieOffset = $Data["Series"][$SerieName]["XOffset"];
+                         } else {
+                             $SerieOffset = 0;
+                         }
+
+                         $Value = $Data["Series"][$SerieName]["Data"][$Index];
+                         if ($Value == VOID) {
+                             $Value = "NaN";
+                         }
+
+                         if ($ForceLabels != null) {
+                             $Caption = isset($ForceLabels[$Key]) ? $ForceLabels[$Key] : "Not set";
+                         } else {
+                             $Caption = $this->scaleFormat($Value, $AxisMode, $AxisFormat, $AxisUnit);
+                         }
+
+                         if ($this->LastChartLayout == CHART_LAST_LAYOUT_STACKED) {
+                             if ($Value >=0) {
+                                 $LookFor = "+";
+                             } else {
+                                 $LookFor = "-";
+                             }
+
+                             $Value = 0;
+                             $Done = false;
+                             foreach ($Data["Series"] as $Name => $SerieLookup) {
+                                 if ($SerieLookup["isDrawable"] == true && $Name != $Data["Abscissa"] && !$Done) {
+                                     if (isset($Data["Series"][$Name]["Data"][$Index]) && $Data["Series"][$Name]["Data"][$Index] != VOID) {
+                                         if ($Data["Series"][$Name]["Data"][$Index] >= 0 && $LookFor == "+") {
+                                             $Value = $Value + $Data["Series"][$Name]["Data"][$Index];
+                                         }
+                                         if ($Data["Series"][$Name]["Data"][$Index] < 0 && $LookFor == "-") {
+                                             $Value = $Value - $Data["Series"][$Name]["Data"][$Index];
+                                         }
+                                         if ($Name == $SerieName) {
+                                             $Done = true;
+                                         }
+                                     }
+                                 }
+                             }
+                         }
+
+                         $X = floor($this->GraphAreaX1 + $XMargin + $Index * $XStep + $SerieOffset);
+                         $Y = floor($this->scaleComputeY($Value, array("AxisID"=>$AxisID)));
+
+                         if ($Y < $MinY) {
+                             $MinY = $Y;
+                         }
+
+                         if ($DrawPoint == LABEL_POINT_CIRCLE) {
+                             $this->drawFilledCircle($X, $Y, 3, array("R"=>255,"G"=>255,"B"=>255,"BorderR"=>0,"BorderG"=>0,"BorderB"=>0));
+                         } elseif ($DrawPoint == LABEL_POINT_BOX) {
+                             $this->drawFilledRectangle($X-2, $Y-2, $X+2, $Y+2, array("R"=>255,"G"=>255,"B"=>255,"BorderR"=>0,"BorderG"=>0,"BorderB"=>0));
+                         }
+
+                         $Series[] = array("Format"=>$Serie,"Caption"=>$Caption);
+                     }
+                 }
+                 $this->drawLabelBox($X, $MinY-3, $Description, $Series, $Format);
+             } else {
+                 if ($XDivs == 0) {
+                     $XStep = ($this->GraphAreaY2-$this->GraphAreaY1)/4;
+                 } else {
+                     $XStep = ($this->GraphAreaY2-$this->GraphAreaY1-$XMargin*2)/$XDivs;
+                 }
+                 $Y = $this->GraphAreaY1 + $XMargin + $Index * $XStep;
+
+                 if ($DrawVerticalLine) {
+                     $this->drawLine($this->GraphAreaX1+$Data["YMargin"], $Y, $this->GraphAreaX2-$Data["YMargin"], $Y, array("R"=>$VerticalLineR,"G"=>$VerticalLineG,"B"=>$VerticalLineB,"Alpha"=>$VerticalLineAlpha,"Ticks"=>$VerticalLineTicks));
+                 }
+
+                 $MinX = $this->GraphAreaX2;
+                 foreach ($SeriesName as $Key => $SerieName) {
+                     if (isset($Data["Series"][$SerieName]["Data"][$Index])) {
+                         $AxisID      = $Data["Series"][$SerieName]["Axis"];
+                         $XAxisMode   = $Data["XAxisDisplay"];
+                         $XAxisFormat = $Data["XAxisFormat"];
+                         $XAxisUnit   = $Data["XAxisUnit"];
+                         $AxisMode    = $Data["Axis"][$AxisID]["Display"];
+                         $AxisFormat  = $Data["Axis"][$AxisID]["Format"];
+                         $AxisUnit    = $Data["Axis"][$AxisID]["Unit"];
+
+                         if (isset($Data["Abscissa"]) && isset($Data["Series"][$Data["Abscissa"]]["Data"][$Index])) {
+                             $XLabel = $this->scaleFormat($Data["Series"][$Data["Abscissa"]]["Data"][$Index], $XAxisMode, $XAxisFormat, $XAxisUnit);
+                         } else {
+                             $XLabel = "";
+                         }
+
+                         if ($OverrideTitle != null) {
+                             $Description = $OverrideTitle;
+                         } elseif (count($SeriesName) == 1) {
+                             if (isset($Data["Abscissa"]) && isset($Data["Series"][$Data["Abscissa"]]["Data"][$Index])) {
+                                 $Description = $Data["Series"][$SerieName]["Description"]." - ".$XLabel;
+                             }
+                         } elseif (isset($Data["Abscissa"]) && isset($Data["Series"][$Data["Abscissa"]]["Data"][$Index])) {
+                             $Description = $XLabel;
+                         }
+
+                         $Serie = "";
+                         if (isset($Data["Extended"]["Palette"][$Index])) {
+                             $Serie["R"] = $Data["Extended"]["Palette"][$Index]["R"];
+                             $Serie["G"] = $Data["Extended"]["Palette"][$Index]["G"];
+                             $Serie["B"] = $Data["Extended"]["Palette"][$Index]["B"];
+                             $Serie["Alpha"] = $Data["Extended"]["Palette"][$Index]["Alpha"];
+                         } else {
+                             $Serie["R"] = $Data["Series"][$SerieName]["Color"]["R"];
+                             $Serie["G"] = $Data["Series"][$SerieName]["Color"]["G"];
+                             $Serie["B"] = $Data["Series"][$SerieName]["Color"]["B"];
+                             $Serie["Alpha"] = $Data["Series"][$SerieName]["Color"]["Alpha"];
+                         }
+
+                         if (count($SeriesName) == 1 && isset($Data["Series"][$SerieName]["XOffset"])) {
+                             $SerieOffset = $Data["Series"][$SerieName]["XOffset"];
+                         } else {
+                             $SerieOffset = 0;
+                         }
+
+                         $Value = $Data["Series"][$SerieName]["Data"][$Index];
+                         if ($ForceLabels != null) {
+                             $Caption = isset($ForceLabels[$Key]) ? $ForceLabels[$Key] : "Not set";
+                         } else {
+                             $Caption = $this->scaleFormat($Value, $AxisMode, $AxisFormat, $AxisUnit);
+                         }
+                         if ($Value == VOID) {
+                             $Value = "NaN";
+                         }
+
+                         if ($this->LastChartLayout == CHART_LAST_LAYOUT_STACKED) {
+                             if ($Value >=0) {
+                                 $LookFor = "+";
+                             } else {
+                                 $LookFor = "-";
+                             }
+
+                             $Value = 0;
+                             $Done = false;
+                             foreach ($Data["Series"] as $Name => $SerieLookup) {
+                                 if ($SerieLookup["isDrawable"] == true && $Name != $Data["Abscissa"] && !$Done) {
+                                     if (isset($Data["Series"][$Name]["Data"][$Index]) && $Data["Series"][$Name]["Data"][$Index] != VOID) {
+                                         if ($Data["Series"][$Name]["Data"][$Index] >= 0 && $LookFor == "+") {
+                                             $Value = $Value + $Data["Series"][$Name]["Data"][$Index];
+                                         }
+                                         if ($Data["Series"][$Name]["Data"][$Index] < 0 && $LookFor == "-") {
+                                             $Value = $Value - $Data["Series"][$Name]["Data"][$Index];
+                                         }
+                                         if ($Name == $SerieName) {
+                                             $Done = true;
+                                         }
+                                     }
+                                 }
+                             }
+                         }
+
+                         $X = floor($this->scaleComputeY($Value, array("AxisID"=>$AxisID)));
+                         $Y = floor($this->GraphAreaY1 + $XMargin + $Index * $XStep + $SerieOffset);
+
+                         if ($X < $MinX) {
+                             $MinX = $X;
+                         }
+
+                         if ($DrawPoint == LABEL_POINT_CIRCLE) {
+                             $this->drawFilledCircle($X, $Y, 3, array("R"=>255,"G"=>255,"B"=>255,"BorderR"=>0,"BorderG"=>0,"BorderB"=>0));
+                         } elseif ($DrawPoint == LABEL_POINT_BOX) {
+                             $this->drawFilledRectangle($X-2, $Y-2, $X+2, $Y+2, array("R"=>255,"G"=>255,"B"=>255,"BorderR"=>0,"BorderG"=>0,"BorderB"=>0));
+                         }
+
+                         $Series[] = array("Format"=>$Serie,"Caption"=>$Caption);
+                     }
+                 }
+                 $this->drawLabelBox($MinX, $Y-3, $Description, $Series, $Format);
+             }
+         }
+     }
+
+     /* Draw a label box */
+     public function drawLabelBox($X, $Y, $Title, $Captions, $Format="")
+     {
+         $NoTitle			= isset($Format["NoTitle"]) ? $Format["NoTitle"] : null;
+         $BoxWidth			= isset($Format["BoxWidth"]) ? $Format["BoxWidth"] : 50;
+         $DrawSerieColor		= isset($Format["DrawSerieColor"]) ? $Format["DrawSerieColor"] : true;
+         $SerieR			= isset($Format["SerieR"]) ? $Format["SerieR"] : null;
+         $SerieG			= isset($Format["SerieG"]) ? $Format["SerieG"] : null;
+         $SerieB			= isset($Format["SerieB"]) ? $Format["SerieB"] : null;
+         $SerieAlpha		= isset($Format["SerieAlpha"]) ? $Format["SerieAlpha"] : null;
+         $SerieBoxSize		= isset($Format["SerieBoxSize"]) ? $Format["SerieBoxSize"] : 6;
+         $SerieBoxSpacing		= isset($Format["SerieBoxSpacing"]) ? $Format["SerieBoxSpacing"] : 4;
+         $VerticalMargin		= isset($Format["VerticalMargin"]) ? $Format["VerticalMargin"] : 10;
+         $HorizontalMargin		= isset($Format["HorizontalMargin"]) ? $Format["HorizontalMargin"] : 8;
+         $R				= isset($Format["R"]) ? $Format["R"] : $this->FontColorR;
+         $G				= isset($Format["G"]) ? $Format["G"] : $this->FontColorG;
+         $B				= isset($Format["B"]) ? $Format["B"] : $this->FontColorB;
+         $Alpha			= isset($Format["Alpha"]) ? $Format["Alpha"] : $this->FontColorA;
+         $FontName			= isset($Format["FontName"]) ? $Format["FontName"] : $this->FontName;
+         $FontSize			= isset($Format["FontSize"]) ? $Format["FontSize"] : $this->FontSize;
+         $TitleMode			= isset($Format["TitleMode"]) ? $Format["TitleMode"] : LABEL_TITLE_NOBACKGROUND;
+         $TitleR			= isset($Format["TitleR"]) ? $Format["TitleR"] : $R;
+         $TitleG			= isset($Format["TitleG"]) ? $Format["TitleG"] : $G;
+         $TitleB			= isset($Format["TitleB"]) ? $Format["TitleB"] : $B;
+         $TitleAlpha		= isset($Format["TitleAlpha"]) ? $Format["TitleAlpha"] : 100;
+         $TitleBackgroundR		= isset($Format["TitleBackgroundR"]) ? $Format["TitleBackgroundR"] : 0;
+         $TitleBackgroundG		= isset($Format["TitleBackgroundG"]) ? $Format["TitleBackgroundG"] : 0;
+         $TitleBackgroundB		= isset($Format["TitleBackgroundB"]) ? $Format["TitleBackgroundB"] : 0;
+         $TitleBackgroundAlpha	= isset($Format["TitleBackgroundAlpha"]) ? $Format["TitleBackgroundAlpha"] : 100;
+         $GradientStartR		= isset($Format["GradientStartR"]) ? $Format["GradientStartR"] : 255;
+         $GradientStartG		= isset($Format["GradientStartG"]) ? $Format["GradientStartG"] : 255;
+         $GradientStartB		= isset($Format["GradientStartB"]) ? $Format["GradientStartB"] : 255;
+         $GradientEndR		= isset($Format["GradientEndR"]) ? $Format["GradientEndR"] : 220;
+         $GradientEndG		= isset($Format["GradientEndG"]) ? $Format["GradientEndG"] : 220;
+         $GradientEndB		= isset($Format["GradientEndB"]) ? $Format["GradientEndB"] : 220;
+         $BoxAlpha			= isset($Format["BoxAlpha"]) ? $Format["BoxAlpha"] : 100;
+
+         if (!$DrawSerieColor) {
+             $SerieBoxSize = 0;
+             $SerieBoxSpacing = 0;
+         }
+
+         $TxtPos      = $this->getTextBox($X, $Y, $FontName, $FontSize, 0, $Title);
+         $TitleWidth  = ($TxtPos[1]["X"] - $TxtPos[0]["X"])+$VerticalMargin*2;
+         $TitleHeight = ($TxtPos[0]["Y"] - $TxtPos[2]["Y"]);
+
+         if ($NoTitle) {
+             $TitleWidth = 0;
+             $TitleHeight = 0;
+         }
+
+         $CaptionWidth = 0;
+         $CaptionHeight = -$HorizontalMargin;
+         foreach ($Captions as $Key =>$Caption) {
+             $TxtPos        = $this->getTextBox($X, $Y, $FontName, $FontSize, 0, $Caption["Caption"]);
+             $CaptionWidth  = max($CaptionWidth, ($TxtPos[1]["X"] - $TxtPos[0]["X"])+$VerticalMargin*2);
+             $CaptionHeight = $CaptionHeight + max(($TxtPos[0]["Y"] - $TxtPos[2]["Y"]), ($SerieBoxSize+2)) + $HorizontalMargin;
+         }
+
+         if ($CaptionHeight <= 5) {
+             $CaptionHeight = $CaptionHeight + $HorizontalMargin/2;
+         }
+
+         if ($DrawSerieColor) {
+             $CaptionWidth = $CaptionWidth + $SerieBoxSize + $SerieBoxSpacing;
+         }
+
+         $BoxWidth = max($BoxWidth, $TitleWidth, $CaptionWidth);
+
+         $XMin = $X - 5 - floor(($BoxWidth-10) / 2);
+         $XMax = $X + 5 + floor(($BoxWidth-10) / 2);
+
+         $RestoreShadow = $this->Shadow;
+         if ($this->Shadow == true) {
+             $this->Shadow = false;
+
+             $Poly = "";
+             $Poly[] = $X+$this->ShadowX;
+             $Poly[] = $Y+$this->ShadowX;
+             $Poly[] = $X+5+$this->ShadowX;
+             $Poly[] = $Y-5+$this->ShadowX;
+             $Poly[] = $XMax+$this->ShadowX;
+             $Poly[] = $Y-5+$this->ShadowX;
+
+             if ($NoTitle) {
+                 $Poly[] = $XMax+$this->ShadowX;
+                 $Poly[] = $Y-5-$TitleHeight-$CaptionHeight-$HorizontalMargin*2+$this->ShadowX;
+                 $Poly[] = $XMin+$this->ShadowX;
+                 $Poly[] = $Y-5-$TitleHeight-$CaptionHeight-$HorizontalMargin*2+$this->ShadowX;
+             } else {
+                 $Poly[] = $XMax+$this->ShadowX;
+                 $Poly[] = $Y-5-$TitleHeight-$CaptionHeight-$HorizontalMargin*3+$this->ShadowX;
+                 $Poly[] = $XMin+$this->ShadowX;
+                 $Poly[] = $Y-5-$TitleHeight-$CaptionHeight-$HorizontalMargin*3+$this->ShadowX;
+             }
+
+             $Poly[] = $XMin+$this->ShadowX;
+             $Poly[] = $Y-5+$this->ShadowX;
+             $Poly[] = $X-5+$this->ShadowX;
+             $Poly[] = $Y-5+$this->ShadowX;
+             $this->drawPolygon($Poly, array("R"=>$this->ShadowR,"G"=>$this->ShadowG,"B"=>$this->ShadowB,"Alpha"=>$this->Shadowa));
+         }
+
+         /* Draw the background */
+         $GradientSettings = array("StartR"=>$GradientStartR,"StartG"=>$GradientStartG,"StartB"=>$GradientStartB,"EndR"=>$GradientEndR,"EndG"=>$GradientEndG,"EndB"=>$GradientEndB,"Alpha"=>$BoxAlpha);
+         if ($NoTitle) {
+             $this->drawGradientArea($XMin, $Y-5-$TitleHeight-$CaptionHeight-$HorizontalMargin*2, $XMax, $Y-6, DIRECTION_VERTICAL, $GradientSettings);
+         } else {
+             $this->drawGradientArea($XMin, $Y-5-$TitleHeight-$CaptionHeight-$HorizontalMargin*3, $XMax, $Y-6, DIRECTION_VERTICAL, $GradientSettings);
+         }
+         $Poly = "";
+         $Poly[] = $X;
+         $Poly[] = $Y;
+         $Poly[] = $X-5;
+         $Poly[] = $Y-5;
+         $Poly[] = $X+5;
+         $Poly[] = $Y-5;
+         $this->drawPolygon($Poly, array("R"=>$GradientEndR,"G"=>$GradientEndG,"B"=>$GradientEndB,"Alpha"=>$BoxAlpha,"NoBorder"=>true));
+
+         /* Outer border */
+         $OuterBorderColor = $this->allocateColor($this->Picture, 100, 100, 100, $BoxAlpha);
+         imageline($this->Picture, $XMin, $Y-5, $X-5, $Y-5, $OuterBorderColor);
+         imageline($this->Picture, $X, $Y, $X-5, $Y-5, $OuterBorderColor);
+         imageline($this->Picture, $X, $Y, $X+5, $Y-5, $OuterBorderColor);
+         imageline($this->Picture, $X+5, $Y-5, $XMax, $Y-5, $OuterBorderColor);
+         if ($NoTitle) {
+             imageline($this->Picture, $XMin, $Y-5-$TitleHeight-$CaptionHeight-$HorizontalMargin*2, $XMin, $Y-5, $OuterBorderColor);
+             imageline($this->Picture, $XMax, $Y-5-$TitleHeight-$CaptionHeight-$HorizontalMargin*2, $XMax, $Y-5, $OuterBorderColor);
+             imageline($this->Picture, $XMin, $Y-5-$TitleHeight-$CaptionHeight-$HorizontalMargin*2, $XMax, $Y-5-$TitleHeight-$CaptionHeight-$HorizontalMargin*2, $OuterBorderColor);
+         } else {
+             imageline($this->Picture, $XMin, $Y-5-$TitleHeight-$CaptionHeight-$HorizontalMargin*3, $XMin, $Y-5, $OuterBorderColor);
+             imageline($this->Picture, $XMax, $Y-5-$TitleHeight-$CaptionHeight-$HorizontalMargin*3, $XMax, $Y-5, $OuterBorderColor);
+             imageline($this->Picture, $XMin, $Y-5-$TitleHeight-$CaptionHeight-$HorizontalMargin*3, $XMax, $Y-5-$TitleHeight-$CaptionHeight-$HorizontalMargin*3, $OuterBorderColor);
+         }
+
+         /* Inner border */
+         $InnerBorderColor = $this->allocateColor($this->Picture, 255, 255, 255, $BoxAlpha);
+         imageline($this->Picture, $XMin+1, $Y-6, $X-5, $Y-6, $InnerBorderColor);
+         imageline($this->Picture, $X, $Y-1, $X-5, $Y-6, $InnerBorderColor);
+         imageline($this->Picture, $X, $Y-1, $X+5, $Y-6, $InnerBorderColor);
+         imageline($this->Picture, $X+5, $Y-6, $XMax-1, $Y-6, $InnerBorderColor);
+         if ($NoTitle) {
+             imageline($this->Picture, $XMin+1, $Y-4-$TitleHeight-$CaptionHeight-$HorizontalMargin*2, $XMin+1, $Y-6, $InnerBorderColor);
+             imageline($this->Picture, $XMax-1, $Y-4-$TitleHeight-$CaptionHeight-$HorizontalMargin*2, $XMax-1, $Y-6, $InnerBorderColor);
+             imageline($this->Picture, $XMin+1, $Y-4-$TitleHeight-$CaptionHeight-$HorizontalMargin*2, $XMax-1, $Y-4-$TitleHeight-$CaptionHeight-$HorizontalMargin*2, $InnerBorderColor);
+         } else {
+             imageline($this->Picture, $XMin+1, $Y-4-$TitleHeight-$CaptionHeight-$HorizontalMargin*3, $XMin+1, $Y-6, $InnerBorderColor);
+             imageline($this->Picture, $XMax-1, $Y-4-$TitleHeight-$CaptionHeight-$HorizontalMargin*3, $XMax-1, $Y-6, $InnerBorderColor);
+             imageline($this->Picture, $XMin+1, $Y-4-$TitleHeight-$CaptionHeight-$HorizontalMargin*3, $XMax-1, $Y-4-$TitleHeight-$CaptionHeight-$HorizontalMargin*3, $InnerBorderColor);
+         }
+
+         /* Draw the separator line */
+         if ($TitleMode == LABEL_TITLE_NOBACKGROUND && !$NoTitle) {
+             $YPos    = $Y-7-$CaptionHeight-$HorizontalMargin-$HorizontalMargin/2;
+             $XMargin = $VerticalMargin / 2;
+             $this->drawLine($XMin+$XMargin, $YPos+1, $XMax-$XMargin, $YPos+1, array("R"=>$GradientEndR,"G"=>$GradientEndG,"B"=>$GradientEndB,"Alpha"=>$BoxAlpha));
+             $this->drawLine($XMin+$XMargin, $YPos, $XMax-$XMargin, $YPos, array("R"=>$GradientStartR,"G"=>$GradientStartG,"B"=>$GradientStartB,"Alpha"=>$BoxAlpha));
+         } elseif ($TitleMode == LABEL_TITLE_BACKGROUND) {
+             $this->drawFilledRectangle($XMin, $Y-5-$TitleHeight-$CaptionHeight-$HorizontalMargin*3, $XMax, $Y-5-$TitleHeight-$CaptionHeight-$HorizontalMargin+$HorizontalMargin/2, array("R"=>$TitleBackgroundR,"G"=>$TitleBackgroundG,"B"=>$TitleBackgroundB,"Alpha"=>$BoxAlpha));
+             imageline($this->Picture, $XMin+1, $Y-5-$TitleHeight-$CaptionHeight-$HorizontalMargin+$HorizontalMargin/2+1, $XMax-1, $Y-5-$TitleHeight-$CaptionHeight-$HorizontalMargin+$HorizontalMargin/2+1, $InnerBorderColor);
+         }
+
+         /* Write the description */
+         if (!$NoTitle) {
+             $this->drawText($XMin+$VerticalMargin, $Y-7-$CaptionHeight-$HorizontalMargin*2, $Title, array("Align"=>TEXT_ALIGN_BOTTOMLEFT,"R"=>$TitleR,"G"=>$TitleG,"B"=>$TitleB));
+         }
+
+         /* Write the value */
+         $YPos = $Y-5-$HorizontalMargin;
+         $XPos = $XMin+$VerticalMargin+$SerieBoxSize+$SerieBoxSpacing;
+         foreach ($Captions as $Key => $Caption) {
+             $CaptionTxt    = $Caption["Caption"];
+             $TxtPos        = $this->getTextBox($XPos, $YPos, $FontName, $FontSize, 0, $CaptionTxt);
+             $CaptionHeight = ($TxtPos[0]["Y"] - $TxtPos[2]["Y"]);
+
+             /* Write the serie color if needed */
+             if ($DrawSerieColor) {
+                 $BoxSettings = array("R"=>$Caption["Format"]["R"],"G"=>$Caption["Format"]["G"],"B"=>$Caption["Format"]["B"],"Alpha"=>$Caption["Format"]["Alpha"],"BorderR"=>0,"BorderG"=>0,"BorderB"=>0);
+                 $this->drawFilledRectangle($XMin+$VerticalMargin, $YPos-$SerieBoxSize, $XMin+$VerticalMargin+$SerieBoxSize, $YPos, $BoxSettings);
+             }
+
+             $this->drawText($XPos, $YPos, $CaptionTxt, array("Align"=>TEXT_ALIGN_BOTTOMLEFT));
+
+             $YPos = $YPos - $CaptionHeight - $HorizontalMargin;
+         }
 
          $this->Shadow = $RestoreShadow;
-        }
-      }
-    }
-
-   /* Draw the line of best fit */
-   function drawBestFit($Format="")
-    {
-     $OverrideTicks	= isset($Format["Ticks"]) ? $Format["Ticks"] : NULL;
-     $OverrideR		= isset($Format["R"]) ? $Format["R"] : VOID;
-     $OverrideG		= isset($Format["G"]) ? $Format["G"] : VOID;
-     $OverrideB		= isset($Format["B"]) ? $Format["B"] : VOID;
-     $OverrideAlpha	= isset($Format["Alpha"]) ? $Format["Alpha"] : VOID;
-
-     $Data = $this->DataSet->getData();
-     list($XMargin,$XDivs) = $this->scaleGetXSettings();
-
-     foreach($Data["Series"] as $SerieName => $Serie)
-      {
-       if ( $Serie["isDrawable"] == TRUE && $SerieName != $Data["Abscissa"] )
-        {
-         if ( $OverrideR != VOID && $OverrideG != VOID && $OverrideB != VOID ) { $R = $OverrideR; $G = $OverrideG; $B = $OverrideB; } else { $R = $Serie["Color"]["R"]; $G = $Serie["Color"]["G"]; $B = $Serie["Color"]["B"]; }
-         if ( $OverrideTicks == NULL ) { $Ticks = $Serie["Ticks"]; } else { $Ticks = $OverrideTicks; }
-         if ( $OverrideAlpha == VOID ) { $Alpha = $Serie["Color"]["Alpha"]; } else { $Alpha = $OverrideAlpha; }
-
-         $Color = array("R"=>$R,"G"=>$G,"B"=>$B,"Alpha"=>$Alpha,"Ticks"=>$Ticks);
-
-         $AxisID   = $Serie["Axis"];
-         $PosArray = $this->scaleComputeY($Serie["Data"],array("AxisID"=>$Serie["Axis"]));
-
-         if ( $Data["Orientation"] == SCALE_POS_LEFTRIGHT )
-          {
-           if ( $XDivs == 0 ) { $XStep = ($this->GraphAreaX2-$this->GraphAreaX1)/4; } else { $XStep = ($this->GraphAreaX2-$this->GraphAreaX1-$XMargin*2)/$XDivs; }
-           $X = $this->GraphAreaX1 + $XMargin;
-
-           if ( !is_array($PosArray) ) { $Value = $PosArray; $PosArray = ""; $PosArray[0] = $Value; }
-           $Sxy = 0; $Sx = 0; $Sy = 0; $Sxx = 0;
-           foreach($PosArray as $Key => $Y)
-            {
-             if ( $Y != VOID )
-              {
-               $Sxy = $Sxy + $X*$Y;
-               $Sx  = $Sx + $X;
-               $Sy  = $Sy + $Y;
-               $Sxx = $Sxx + $X*$X;
-              }
-
-             $X = $X + $XStep;
-            }
-           $n = count($this->DataSet->stripVOID($PosArray)); //$n = count($PosArray);
-           $M = (($n*$Sxy)-($Sx*$Sy)) / (($n*$Sxx)-($Sx*$Sx));
-           $B = (($Sy)-($M*$Sx))/($n);
-
-           $X1 = $this->GraphAreaX1 + $XMargin;
-           $Y1 = $M * $X1 + $B;
-           $X2 = $this->GraphAreaX2 - $XMargin;
-           $Y2 = $M * $X2 + $B;
-
-           if ( $Y1 < $this->GraphAreaY1 ) { $X1 = $X1 + ($this->GraphAreaY1-$Y1); $Y1 = $this->GraphAreaY1; }
-           if ( $Y1 > $this->GraphAreaY2 ) { $X1 = $X1 + ($Y1-$this->GraphAreaY2); $Y1 = $this->GraphAreaY2; }
-           if ( $Y2 < $this->GraphAreaY1 ) { $X2 = $X2 - ($this->GraphAreaY1-$Y2); $Y2 = $this->GraphAreaY1; }
-           if ( $Y2 > $this->GraphAreaY2 ) { $X2 = $X2 - ($Y2-$this->GraphAreaY2); $Y2 = $this->GraphAreaY2; }
-
-           $this->drawLine($X1,$Y1,$X2,$Y2,$Color);
-          }
-         else
-          {
-           if ( $XDivs == 0 ) { $YStep = ($this->GraphAreaY2-$this->GraphAreaY1)/4; } else { $YStep = ($this->GraphAreaY2-$this->GraphAreaY1-$XMargin*2)/$XDivs; }
-           $Y = $this->GraphAreaY1 + $XMargin;
-
-           if ( !is_array($PosArray) ) { $Value = $PosArray; $PosArray = ""; $PosArray[0] = $Value; }
-           $Sxy = 0; $Sx = 0; $Sy = 0; $Sxx = 0;
-           foreach($PosArray as $Key => $X)
-            {
-             if ( $X != VOID )
-              {
-               $Sxy = $Sxy + $X*$Y;
-               $Sx  = $Sx + $Y;
-               $Sy  = $Sy + $X;
-               $Sxx = $Sxx + $Y*$Y;
-              }
-
-             $Y = $Y + $YStep;
-            }
-           $n = count($this->DataSet->stripVOID($PosArray)); //$n = count($PosArray);
-           $M = (($n*$Sxy)-($Sx*$Sy)) / (($n*$Sxx)-($Sx*$Sx));
-           $B = (($Sy)-($M*$Sx))/($n);
-
-           $Y1 = $this->GraphAreaY1 + $XMargin;
-           $X1 = $M * $Y1 + $B;
-           $Y2 = $this->GraphAreaY2 - $XMargin;
-           $X2 = $M * $Y2 + $B;
-
-           if ( $X1 < $this->GraphAreaX1 ) { $Y1 = $Y1 + ($this->GraphAreaX1-$X1); $X1 = $this->GraphAreaX1; }
-           if ( $X1 > $this->GraphAreaX2 ) { $Y1 = $Y1 + ($X1-$this->GraphAreaX2); $X1 = $this->GraphAreaX2; }
-           if ( $X2 < $this->GraphAreaX1 ) { $Y2 = $Y2 - ($this->GraphAreaY1-$X2); $X2 = $this->GraphAreaX1; }
-           if ( $X2 > $this->GraphAreaX2 ) { $Y2 = $Y2 - ($X2-$this->GraphAreaX2); $X2 = $this->GraphAreaX2; }
-
-           $this->drawLine($X1,$Y1,$X2,$Y2,$Color);
-          }
-        }
-      }
-    }
-
-   /* Write labels */
-   function writeLabel($SeriesName,$Indexes,$Format="")
-    {
-     $OverrideTitle	= isset($Format["OverrideTitle"]) ? $Format["OverrideTitle"] : NULL;
-     $ForceLabels	= isset($Format["ForceLabels"]) ? $Format["ForceLabels"] : NULL;
-     $DrawPoint		= isset($Format["DrawPoint"]) ? $Format["DrawPoint"] : LABEL_POINT_BOX;
-     $DrawVerticalLine	= isset($Format["DrawVerticalLine"]) ? $Format["DrawVerticalLine"] : FALSE;
-     $VerticalLineR	= isset($Format["VerticalLineR"]) ? $Format["VerticalLineR"] : 0;
-     $VerticalLineG	= isset($Format["VerticalLineG"]) ? $Format["VerticalLineG"] : 0;
-     $VerticalLineB	= isset($Format["VerticalLineB"]) ? $Format["VerticalLineB"] : 0;
-     $VerticalLineAlpha	= isset($Format["VerticalLineAlpha"]) ? $Format["VerticalLineAlpha"] : 40;
-     $VerticalLineTicks	= isset($Format["VerticalLineTicks"]) ? $Format["VerticalLineTicks"] : 2;
-
-     $Data = $this->DataSet->getData();
-     list($XMargin,$XDivs) = $this->scaleGetXSettings();
-
-     if ( !is_array($Indexes) )    { $Index = $Indexes; $Indexes = ""; $Indexes[] = $Index; }
-     if ( !is_array($SeriesName) ) { $SerieName = $SeriesName; $SeriesName = ""; $SeriesName[] = $SerieName; }
-     if ( $ForceLabels != NULL && !is_array($ForceLabels) ) { $ForceLabel = $ForceLabels; $ForceLabels = ""; $ForceLabels[] = $ForceLabel; }
-
-     foreach ($Indexes as $Key => $Index)
-      {
-       $Series = "";
-
-       if ( $Data["Orientation"] == SCALE_POS_LEFTRIGHT )
-        {
-         if ( $XDivs == 0 ) { $XStep = ($this->GraphAreaX2-$this->GraphAreaX1)/4; } else { $XStep = ($this->GraphAreaX2-$this->GraphAreaX1-$XMargin*2)/$XDivs; }
-         $X = $this->GraphAreaX1 + $XMargin + $Index * $XStep;
-
-         if ( $DrawVerticalLine ) { $this->drawLine($X,$this->GraphAreaY1+$Data["YMargin"],$X,$this->GraphAreaY2-$Data["YMargin"],array("R"=>$VerticalLineR,"G"=>$VerticalLineG,"B"=>$VerticalLineB,"Alpha"=>$VerticalLineAlpha,"Ticks"=>$VerticalLineTicks)); }
-
-         $MinY = $this->GraphAreaY2;
-         foreach ($SeriesName as $iKey => $SerieName)
-          {
-           if ( isset($Data["Series"][$SerieName]["Data"][$Index]) )
-            {
-             $AxisID       = $Data["Series"][$SerieName]["Axis"];
-             $XAxisMode    = $Data["XAxisDisplay"];
-             $XAxisFormat  = $Data["XAxisFormat"];
-             $XAxisUnit    = $Data["XAxisUnit"];
-             $AxisMode     = $Data["Axis"][$AxisID]["Display"];
-             $AxisFormat   = $Data["Axis"][$AxisID]["Format"];
-             $AxisUnit     = $Data["Axis"][$AxisID]["Unit"];
-
-             if ( isset($Data["Abscissa"]) && isset($Data["Series"][$Data["Abscissa"]]["Data"][$Index]) )
-              $XLabel = $this->scaleFormat($Data["Series"][$Data["Abscissa"]]["Data"][$Index],$XAxisMode,$XAxisFormat,$XAxisUnit);
-             else
-              $XLabel = "";
-
-             if ( $OverrideTitle != NULL)
-              $Description = $OverrideTitle;
-             elseif ( count($SeriesName) == 1 )
-              {
-               $Description = $Data["Series"][$SerieName]["Description"]." - ".$XLabel;
-              }
-             elseif ( isset($Data["Abscissa"]) && isset($Data["Series"][$Data["Abscissa"]]["Data"][$Index]) )
-              $Description = $XLabel;
-
-             $Serie = "";
-             $Serie["R"] = $Data["Series"][$SerieName]["Color"]["R"];
-             $Serie["G"] = $Data["Series"][$SerieName]["Color"]["G"];
-             $Serie["B"] = $Data["Series"][$SerieName]["Color"]["B"];
-             $Serie["Alpha"] = $Data["Series"][$SerieName]["Color"]["Alpha"];
-
-             if ( count($SeriesName) == 1 && isset($Data["Series"][$SerieName]["XOffset"]) )
-              $SerieOffset = $Data["Series"][$SerieName]["XOffset"];
-             else
-              $SerieOffset = 0;
-
-             $Value = $Data["Series"][$SerieName]["Data"][$Index];
-             if ( $Value == VOID ) { $Value = "NaN"; }
-
-             if ( $ForceLabels != NULL )
-              $Caption = isset($ForceLabels[$Key]) ? $ForceLabels[$Key] : "Not set";
-             else
-              $Caption = $this->scaleFormat($Value,$AxisMode,$AxisFormat,$AxisUnit);
-
-             if ( $this->LastChartLayout == CHART_LAST_LAYOUT_STACKED )
-              {
-               if ( $Value >=0 ) { $LookFor = "+"; } else { $LookFor = "-"; }
-
-               $Value = 0; $Done = FALSE;
-               foreach($Data["Series"] as $Name => $SerieLookup)
-                {
-                 if ( $SerieLookup["isDrawable"] == TRUE && $Name != $Data["Abscissa"] && !$Done )
-                  {
-                   if ( isset($Data["Series"][$Name]["Data"][$Index]) && $Data["Series"][$Name]["Data"][$Index] != VOID )
-                    {
-                     if ($Data["Series"][$Name]["Data"][$Index] >= 0 && $LookFor == "+" ) { $Value = $Value + $Data["Series"][$Name]["Data"][$Index]; }
-                     if ($Data["Series"][$Name]["Data"][$Index] < 0 && $LookFor == "-" )  { $Value = $Value - $Data["Series"][$Name]["Data"][$Index]; }
-                     if ($Name == $SerieName ) { $Done = TRUE; }
-                    }
-                  }
-                }
-              }
-
-             $X = floor($this->GraphAreaX1 + $XMargin + $Index * $XStep + $SerieOffset);
-             $Y = floor($this->scaleComputeY($Value,array("AxisID"=>$AxisID)));
-
-             if ($Y < $MinY) { $MinY = $Y; }
-
-             if ( $DrawPoint == LABEL_POINT_CIRCLE )
-              $this->drawFilledCircle($X,$Y,3,array("R"=>255,"G"=>255,"B"=>255,"BorderR"=>0,"BorderG"=>0,"BorderB"=>0));
-             elseif ( $DrawPoint == LABEL_POINT_BOX )
-              $this->drawFilledRectangle($X-2,$Y-2,$X+2,$Y+2,array("R"=>255,"G"=>255,"B"=>255,"BorderR"=>0,"BorderG"=>0,"BorderB"=>0));
-
-             $Series[] = array("Format"=>$Serie,"Caption"=>$Caption);
-            }
-          }
-         $this->drawLabelBox($X,$MinY-3,$Description,$Series,$Format);
-
-        }
-       else
-        {
-         if ( $XDivs == 0 ) { $XStep = ($this->GraphAreaY2-$this->GraphAreaY1)/4; } else { $XStep = ($this->GraphAreaY2-$this->GraphAreaY1-$XMargin*2)/$XDivs; }
-         $Y = $this->GraphAreaY1 + $XMargin + $Index * $XStep;
-
-         if ( $DrawVerticalLine ) { $this->drawLine($this->GraphAreaX1+$Data["YMargin"],$Y,$this->GraphAreaX2-$Data["YMargin"],$Y,array("R"=>$VerticalLineR,"G"=>$VerticalLineG,"B"=>$VerticalLineB,"Alpha"=>$VerticalLineAlpha,"Ticks"=>$VerticalLineTicks)); }
-
-         $MinX = $this->GraphAreaX2;
-         foreach ($SeriesName as $Key => $SerieName)
-          {
-           if ( isset($Data["Series"][$SerieName]["Data"][$Index]) )
-            {
-             $AxisID      = $Data["Series"][$SerieName]["Axis"];
-             $XAxisMode   = $Data["XAxisDisplay"];
-             $XAxisFormat = $Data["XAxisFormat"];
-             $XAxisUnit   = $Data["XAxisUnit"];
-             $AxisMode    = $Data["Axis"][$AxisID]["Display"];
-             $AxisFormat  = $Data["Axis"][$AxisID]["Format"];
-             $AxisUnit    = $Data["Axis"][$AxisID]["Unit"];
-
-             if ( isset($Data["Abscissa"]) && isset($Data["Series"][$Data["Abscissa"]]["Data"][$Index]) )
-              $XLabel = $this->scaleFormat($Data["Series"][$Data["Abscissa"]]["Data"][$Index],$XAxisMode,$XAxisFormat,$XAxisUnit);
-             else
-              $XLabel = "";
-
-             if ( $OverrideTitle != NULL)
-              $Description = $OverrideTitle;
-             elseif ( count($SeriesName) == 1 )
-              {
-               if ( isset($Data["Abscissa"]) && isset($Data["Series"][$Data["Abscissa"]]["Data"][$Index]) )
-                $Description = $Data["Series"][$SerieName]["Description"]." - ".$XLabel;
-              }
-             elseif ( isset($Data["Abscissa"]) && isset($Data["Series"][$Data["Abscissa"]]["Data"][$Index]) )
-              $Description = $XLabel;
-
-             $Serie = "";
-             if ( isset($Data["Extended"]["Palette"][$Index] ) )
-              {
-               $Serie["R"] = $Data["Extended"]["Palette"][$Index]["R"];
-               $Serie["G"] = $Data["Extended"]["Palette"][$Index]["G"];
-               $Serie["B"] = $Data["Extended"]["Palette"][$Index]["B"];
-               $Serie["Alpha"] = $Data["Extended"]["Palette"][$Index]["Alpha"];
-              }
-             else
-              {
-               $Serie["R"] = $Data["Series"][$SerieName]["Color"]["R"];
-               $Serie["G"] = $Data["Series"][$SerieName]["Color"]["G"];
-               $Serie["B"] = $Data["Series"][$SerieName]["Color"]["B"];
-               $Serie["Alpha"] = $Data["Series"][$SerieName]["Color"]["Alpha"];
-              }
-
-             if ( count($SeriesName) == 1 && isset($Data["Series"][$SerieName]["XOffset"]) )
-              $SerieOffset = $Data["Series"][$SerieName]["XOffset"];
-             else
-              $SerieOffset = 0;
-
-             $Value = $Data["Series"][$SerieName]["Data"][$Index];
-             if ( $ForceLabels != NULL )
-              $Caption = isset($ForceLabels[$Key]) ? $ForceLabels[$Key] : "Not set";
-             else
-              $Caption = $this->scaleFormat($Value,$AxisMode,$AxisFormat,$AxisUnit);
-             if ( $Value == VOID ) { $Value = "NaN"; }
-
-             if ( $this->LastChartLayout == CHART_LAST_LAYOUT_STACKED )
-              {
-               if ( $Value >=0 ) { $LookFor = "+"; } else { $LookFor = "-"; }
-
-               $Value = 0; $Done = FALSE;
-               foreach($Data["Series"] as $Name => $SerieLookup)
-                {
-                 if ( $SerieLookup["isDrawable"] == TRUE && $Name != $Data["Abscissa"] && !$Done )
-                  {
-                   if ( isset($Data["Series"][$Name]["Data"][$Index]) && $Data["Series"][$Name]["Data"][$Index] != VOID )
-                    {
-                     if ($Data["Series"][$Name]["Data"][$Index] >= 0 && $LookFor == "+" ) { $Value = $Value + $Data["Series"][$Name]["Data"][$Index]; }
-                     if ($Data["Series"][$Name]["Data"][$Index] < 0 && $LookFor == "-" )  { $Value = $Value - $Data["Series"][$Name]["Data"][$Index]; }
-                     if ($Name == $SerieName ) { $Done = TRUE; }
-                    }
-                  }
-                }
-              }
-
-             $X = floor($this->scaleComputeY($Value,array("AxisID"=>$AxisID)));
-             $Y = floor($this->GraphAreaY1 + $XMargin + $Index * $XStep + $SerieOffset);
-
-             if ($X < $MinX) { $MinX = $X; }
-
-             if ( $DrawPoint == LABEL_POINT_CIRCLE )
-              $this->drawFilledCircle($X,$Y,3,array("R"=>255,"G"=>255,"B"=>255,"BorderR"=>0,"BorderG"=>0,"BorderB"=>0));
-             elseif ( $DrawPoint == LABEL_POINT_BOX )
-              $this->drawFilledRectangle($X-2,$Y-2,$X+2,$Y+2,array("R"=>255,"G"=>255,"B"=>255,"BorderR"=>0,"BorderG"=>0,"BorderB"=>0));
-
-             $Series[] = array("Format"=>$Serie,"Caption"=>$Caption);
-            }
-          }
-         $this->drawLabelBox($MinX,$Y-3,$Description,$Series,$Format);
-
-        }
-      }
-    }
-
-   /* Draw a label box */
-   function drawLabelBox($X,$Y,$Title,$Captions,$Format="")
-    {
-     $NoTitle			= isset($Format["NoTitle"]) ? $Format["NoTitle"] : NULL;
-     $BoxWidth			= isset($Format["BoxWidth"]) ? $Format["BoxWidth"] : 50;
-     $DrawSerieColor		= isset($Format["DrawSerieColor"]) ? $Format["DrawSerieColor"] : TRUE;
-     $SerieR			= isset($Format["SerieR"]) ? $Format["SerieR"] : NULL;
-     $SerieG			= isset($Format["SerieG"]) ? $Format["SerieG"] : NULL;
-     $SerieB			= isset($Format["SerieB"]) ? $Format["SerieB"] : NULL;
-     $SerieAlpha		= isset($Format["SerieAlpha"]) ? $Format["SerieAlpha"] : NULL;
-     $SerieBoxSize		= isset($Format["SerieBoxSize"]) ? $Format["SerieBoxSize"] : 6;
-     $SerieBoxSpacing		= isset($Format["SerieBoxSpacing"]) ? $Format["SerieBoxSpacing"] : 4;
-     $VerticalMargin		= isset($Format["VerticalMargin"]) ? $Format["VerticalMargin"] : 10;
-     $HorizontalMargin		= isset($Format["HorizontalMargin"]) ? $Format["HorizontalMargin"] : 8;
-     $R				= isset($Format["R"]) ? $Format["R"] : $this->FontColorR;
-     $G				= isset($Format["G"]) ? $Format["G"] : $this->FontColorG;
-     $B				= isset($Format["B"]) ? $Format["B"] : $this->FontColorB;
-     $Alpha			= isset($Format["Alpha"]) ? $Format["Alpha"] : $this->FontColorA;
-     $FontName			= isset($Format["FontName"]) ? $Format["FontName"] : $this->FontName;
-     $FontSize			= isset($Format["FontSize"]) ? $Format["FontSize"] : $this->FontSize;
-     $TitleMode			= isset($Format["TitleMode"]) ? $Format["TitleMode"] : LABEL_TITLE_NOBACKGROUND;
-     $TitleR			= isset($Format["TitleR"]) ? $Format["TitleR"] : $R;
-     $TitleG			= isset($Format["TitleG"]) ? $Format["TitleG"] : $G;
-     $TitleB			= isset($Format["TitleB"]) ? $Format["TitleB"] : $B;
-     $TitleAlpha		= isset($Format["TitleAlpha"]) ? $Format["TitleAlpha"] : 100;
-     $TitleBackgroundR		= isset($Format["TitleBackgroundR"]) ? $Format["TitleBackgroundR"] : 0;
-     $TitleBackgroundG		= isset($Format["TitleBackgroundG"]) ? $Format["TitleBackgroundG"] : 0;
-     $TitleBackgroundB		= isset($Format["TitleBackgroundB"]) ? $Format["TitleBackgroundB"] : 0;
-     $TitleBackgroundAlpha	= isset($Format["TitleBackgroundAlpha"]) ? $Format["TitleBackgroundAlpha"] : 100;
-     $GradientStartR		= isset($Format["GradientStartR"]) ? $Format["GradientStartR"] : 255;
-     $GradientStartG		= isset($Format["GradientStartG"]) ? $Format["GradientStartG"] : 255;
-     $GradientStartB		= isset($Format["GradientStartB"]) ? $Format["GradientStartB"] : 255;
-     $GradientEndR		= isset($Format["GradientEndR"]) ? $Format["GradientEndR"] : 220;
-     $GradientEndG		= isset($Format["GradientEndG"]) ? $Format["GradientEndG"] : 220;
-     $GradientEndB		= isset($Format["GradientEndB"]) ? $Format["GradientEndB"] : 220;
-     $BoxAlpha			= isset($Format["BoxAlpha"]) ? $Format["BoxAlpha"] : 100;
-
-     if ( !$DrawSerieColor ) { $SerieBoxSize = 0; $SerieBoxSpacing = 0; }
-
-     $TxtPos      = $this->getTextBox($X,$Y,$FontName,$FontSize,0,$Title);
-     $TitleWidth  = ($TxtPos[1]["X"] - $TxtPos[0]["X"])+$VerticalMargin*2;
-     $TitleHeight = ($TxtPos[0]["Y"] - $TxtPos[2]["Y"]);
-
-     if ( $NoTitle ) { $TitleWidth = 0; $TitleHeight = 0; }
-
-     $CaptionWidth = 0; $CaptionHeight = -$HorizontalMargin;
-     foreach($Captions as $Key =>$Caption)
-      {
-       $TxtPos        = $this->getTextBox($X,$Y,$FontName,$FontSize,0,$Caption["Caption"]);
-       $CaptionWidth  = max($CaptionWidth,($TxtPos[1]["X"] - $TxtPos[0]["X"])+$VerticalMargin*2);
-       $CaptionHeight = $CaptionHeight + max(($TxtPos[0]["Y"] - $TxtPos[2]["Y"]),($SerieBoxSize+2)) + $HorizontalMargin;
-      }
-
-     if ( $CaptionHeight <= 5 ) { $CaptionHeight = $CaptionHeight + $HorizontalMargin/2; }
-
-     if ( $DrawSerieColor ) { $CaptionWidth = $CaptionWidth + $SerieBoxSize + $SerieBoxSpacing; }
-
-     $BoxWidth = max($BoxWidth,$TitleWidth,$CaptionWidth);
-
-     $XMin = $X - 5 - floor(($BoxWidth-10) / 2);
-     $XMax = $X + 5 + floor(($BoxWidth-10) / 2);
-
-     $RestoreShadow = $this->Shadow;
-     if ( $this->Shadow == TRUE )
-      {
-       $this->Shadow = FALSE;
-
-       $Poly = "";
-       $Poly[] = $X+$this->ShadowX; $Poly[] = $Y+$this->ShadowX;
-       $Poly[] = $X+5+$this->ShadowX; $Poly[] = $Y-5+$this->ShadowX;
-       $Poly[] = $XMax+$this->ShadowX; $Poly[] = $Y-5+$this->ShadowX;
-
-       if ( $NoTitle )
-        {
-         $Poly[] = $XMax+$this->ShadowX; $Poly[] = $Y-5-$TitleHeight-$CaptionHeight-$HorizontalMargin*2+$this->ShadowX;
-         $Poly[] = $XMin+$this->ShadowX; $Poly[] = $Y-5-$TitleHeight-$CaptionHeight-$HorizontalMargin*2+$this->ShadowX;
-        }
-       else
-        {
-         $Poly[] = $XMax+$this->ShadowX; $Poly[] = $Y-5-$TitleHeight-$CaptionHeight-$HorizontalMargin*3+$this->ShadowX;
-         $Poly[] = $XMin+$this->ShadowX; $Poly[] = $Y-5-$TitleHeight-$CaptionHeight-$HorizontalMargin*3+$this->ShadowX;
-        }
-
-       $Poly[] = $XMin+$this->ShadowX; $Poly[] = $Y-5+$this->ShadowX;
-       $Poly[] = $X-5+$this->ShadowX; $Poly[] = $Y-5+$this->ShadowX;
-       $this->drawPolygon($Poly,array("R"=>$this->ShadowR,"G"=>$this->ShadowG,"B"=>$this->ShadowB,"Alpha"=>$this->Shadowa));
-      }
-
-     /* Draw the background */
-     $GradientSettings = array("StartR"=>$GradientStartR,"StartG"=>$GradientStartG,"StartB"=>$GradientStartB,"EndR"=>$GradientEndR,"EndG"=>$GradientEndG,"EndB"=>$GradientEndB,"Alpha"=>$BoxAlpha);
-     if ( $NoTitle )
-      $this->drawGradientArea($XMin,$Y-5-$TitleHeight-$CaptionHeight-$HorizontalMargin*2,$XMax,$Y-6,DIRECTION_VERTICAL,$GradientSettings);
-     else
-      $this->drawGradientArea($XMin,$Y-5-$TitleHeight-$CaptionHeight-$HorizontalMargin*3,$XMax,$Y-6,DIRECTION_VERTICAL,$GradientSettings);
-     $Poly = ""; $Poly[] = $X; $Poly[] = $Y; $Poly[] = $X-5; $Poly[] = $Y-5; $Poly[] = $X+5; $Poly[] = $Y-5;
-     $this->drawPolygon($Poly,array("R"=>$GradientEndR,"G"=>$GradientEndG,"B"=>$GradientEndB,"Alpha"=>$BoxAlpha,"NoBorder"=>TRUE));
-
-     /* Outer border */
-     $OuterBorderColor = $this->allocateColor($this->Picture,100,100,100,$BoxAlpha);
-     imageline($this->Picture,$XMin,$Y-5,$X-5,$Y-5,$OuterBorderColor);
-     imageline($this->Picture,$X,$Y,$X-5,$Y-5,$OuterBorderColor);
-     imageline($this->Picture,$X,$Y,$X+5,$Y-5,$OuterBorderColor);
-     imageline($this->Picture,$X+5,$Y-5,$XMax,$Y-5,$OuterBorderColor);
-     if ( $NoTitle )
-      {
-       imageline($this->Picture,$XMin,$Y-5-$TitleHeight-$CaptionHeight-$HorizontalMargin*2,$XMin,$Y-5,$OuterBorderColor);
-       imageline($this->Picture,$XMax,$Y-5-$TitleHeight-$CaptionHeight-$HorizontalMargin*2,$XMax,$Y-5,$OuterBorderColor);
-       imageline($this->Picture,$XMin,$Y-5-$TitleHeight-$CaptionHeight-$HorizontalMargin*2,$XMax,$Y-5-$TitleHeight-$CaptionHeight-$HorizontalMargin*2,$OuterBorderColor);
-      }
-     else
-      {
-       imageline($this->Picture,$XMin,$Y-5-$TitleHeight-$CaptionHeight-$HorizontalMargin*3,$XMin,$Y-5,$OuterBorderColor);
-       imageline($this->Picture,$XMax,$Y-5-$TitleHeight-$CaptionHeight-$HorizontalMargin*3,$XMax,$Y-5,$OuterBorderColor);
-       imageline($this->Picture,$XMin,$Y-5-$TitleHeight-$CaptionHeight-$HorizontalMargin*3,$XMax,$Y-5-$TitleHeight-$CaptionHeight-$HorizontalMargin*3,$OuterBorderColor);
-      }
-
-     /* Inner border */
-     $InnerBorderColor = $this->allocateColor($this->Picture,255,255,255,$BoxAlpha);
-     imageline($this->Picture,$XMin+1,$Y-6,$X-5,$Y-6,$InnerBorderColor);
-     imageline($this->Picture,$X,$Y-1,$X-5,$Y-6,$InnerBorderColor);
-     imageline($this->Picture,$X,$Y-1,$X+5,$Y-6,$InnerBorderColor);
-     imageline($this->Picture,$X+5,$Y-6,$XMax-1,$Y-6,$InnerBorderColor);
-     if ( $NoTitle )
-      {
-       imageline($this->Picture,$XMin+1,$Y-4-$TitleHeight-$CaptionHeight-$HorizontalMargin*2,$XMin+1,$Y-6,$InnerBorderColor);
-       imageline($this->Picture,$XMax-1,$Y-4-$TitleHeight-$CaptionHeight-$HorizontalMargin*2,$XMax-1,$Y-6,$InnerBorderColor);
-       imageline($this->Picture,$XMin+1,$Y-4-$TitleHeight-$CaptionHeight-$HorizontalMargin*2,$XMax-1,$Y-4-$TitleHeight-$CaptionHeight-$HorizontalMargin*2,$InnerBorderColor);
-      }
-     else
-      {
-       imageline($this->Picture,$XMin+1,$Y-4-$TitleHeight-$CaptionHeight-$HorizontalMargin*3,$XMin+1,$Y-6,$InnerBorderColor);
-       imageline($this->Picture,$XMax-1,$Y-4-$TitleHeight-$CaptionHeight-$HorizontalMargin*3,$XMax-1,$Y-6,$InnerBorderColor);
-       imageline($this->Picture,$XMin+1,$Y-4-$TitleHeight-$CaptionHeight-$HorizontalMargin*3,$XMax-1,$Y-4-$TitleHeight-$CaptionHeight-$HorizontalMargin*3,$InnerBorderColor);
-      }
-
-     /* Draw the separator line */
-     if ( $TitleMode == LABEL_TITLE_NOBACKGROUND && !$NoTitle )
-      {
-       $YPos    = $Y-7-$CaptionHeight-$HorizontalMargin-$HorizontalMargin/2;
-       $XMargin = $VerticalMargin / 2;
-       $this->drawLine($XMin+$XMargin,$YPos+1,$XMax-$XMargin,$YPos+1,array("R"=>$GradientEndR,"G"=>$GradientEndG,"B"=>$GradientEndB,"Alpha"=>$BoxAlpha));
-       $this->drawLine($XMin+$XMargin,$YPos,$XMax-$XMargin,$YPos,array("R"=>$GradientStartR,"G"=>$GradientStartG,"B"=>$GradientStartB,"Alpha"=>$BoxAlpha));
-      }
-     elseif ( $TitleMode == LABEL_TITLE_BACKGROUND )
-      {
-       $this->drawFilledRectangle($XMin,$Y-5-$TitleHeight-$CaptionHeight-$HorizontalMargin*3,$XMax,$Y-5-$TitleHeight-$CaptionHeight-$HorizontalMargin+$HorizontalMargin/2,array("R"=>$TitleBackgroundR,"G"=>$TitleBackgroundG,"B"=>$TitleBackgroundB,"Alpha"=>$BoxAlpha));
-       imageline($this->Picture,$XMin+1,$Y-5-$TitleHeight-$CaptionHeight-$HorizontalMargin+$HorizontalMargin/2+1,$XMax-1,$Y-5-$TitleHeight-$CaptionHeight-$HorizontalMargin+$HorizontalMargin/2+1,$InnerBorderColor);
-      }
-
-     /* Write the description */
-     if ( !$NoTitle )
-      $this->drawText($XMin+$VerticalMargin,$Y-7-$CaptionHeight-$HorizontalMargin*2,$Title,array("Align"=>TEXT_ALIGN_BOTTOMLEFT,"R"=>$TitleR,"G"=>$TitleG,"B"=>$TitleB));
-
-     /* Write the value */
-     $YPos = $Y-5-$HorizontalMargin; $XPos = $XMin+$VerticalMargin+$SerieBoxSize+$SerieBoxSpacing;
-     foreach($Captions as $Key => $Caption)
-      {
-       $CaptionTxt    = $Caption["Caption"];
-       $TxtPos        = $this->getTextBox($XPos,$YPos,$FontName,$FontSize,0,$CaptionTxt);
-       $CaptionHeight = ($TxtPos[0]["Y"] - $TxtPos[2]["Y"]);
-
-       /* Write the serie color if needed */
-       if ( $DrawSerieColor )
-        {
-         $BoxSettings = array("R"=>$Caption["Format"]["R"],"G"=>$Caption["Format"]["G"],"B"=>$Caption["Format"]["B"],"Alpha"=>$Caption["Format"]["Alpha"],"BorderR"=>0,"BorderG"=>0,"BorderB"=>0);
-         $this->drawFilledRectangle($XMin+$VerticalMargin,$YPos-$SerieBoxSize,$XMin+$VerticalMargin+$SerieBoxSize,$YPos,$BoxSettings);
-        }
-
-       $this->drawText($XPos,$YPos,$CaptionTxt,array("Align"=>TEXT_ALIGN_BOTTOMLEFT));
-
-       $YPos = $YPos - $CaptionHeight - $HorizontalMargin;
-      }
-
-     $this->Shadow = $RestoreShadow;
-    }
-
-   /* Draw a basic shape */
-   function drawShape($X,$Y,$Shape,$PlotSize,$PlotBorder,$BorderSize,$R,$G,$B,$Alpha,$BorderR,$BorderG,$BorderB,$BorderAlpha)
-    {
-     if ( $Shape == SERIE_SHAPE_FILLEDCIRCLE )
-      {
-       if ( $PlotBorder ) { $this->drawFilledCircle($X,$Y,$PlotSize+$BorderSize,array("R"=>$BorderR,"G"=>$BorderG,"B"=>$BorderB,"Alpha"=>$BorderAlpha)); }
-       $this->drawFilledCircle($X,$Y,$PlotSize,array("R"=>$R,"G"=>$G,"B"=>$B,"Alpha"=>$Alpha));
-      }
-     elseif ( $Shape == SERIE_SHAPE_FILLEDSQUARE )
-      {
-       if ( $PlotBorder ) { $this->drawFilledRectangle($X-$PlotSize-$BorderSize,$Y-$PlotSize-$BorderSize,$X+$PlotSize+$BorderSize,$Y+$PlotSize+$BorderSize,array("R"=>$BorderR,"G"=>$BorderG,"B"=>$BorderB,"Alpha"=>$BorderAlpha)); }
-       $this->drawFilledRectangle($X-$PlotSize,$Y-$PlotSize,$X+$PlotSize,$Y+$PlotSize,array("R"=>$R,"G"=>$G,"B"=>$B,"Alpha"=>$Alpha));
-      }
-     elseif ( $Shape == SERIE_SHAPE_FILLEDTRIANGLE )
-      {
-       if ( $PlotBorder )
-        {
-         $Pos = ""; $Pos[]=$X; $Pos[]=$Y-$PlotSize-$BorderSize; $Pos[]=$X-$PlotSize-$BorderSize; $Pos[]=$Y+$PlotSize+$BorderSize; $Pos[]=$X+$PlotSize+$BorderSize; $Pos[]=$Y+$PlotSize+$BorderSize;
-         $this->drawPolygon($Pos,array("R"=>$BorderR,"G"=>$BorderG,"B"=>$BorderB,"Alpha"=>$BorderAlpha));
-        }
-
-       $Pos = ""; $Pos[]=$X; $Pos[]=$Y-$PlotSize; $Pos[]=$X-$PlotSize; $Pos[]=$Y+$PlotSize; $Pos[]=$X+$PlotSize; $Pos[]=$Y+$PlotSize;
-       $this->drawPolygon($Pos,array("R"=>$R,"G"=>$G,"B"=>$B,"Alpha"=>$Alpha));
-      }
-     elseif ( $Shape == SERIE_SHAPE_TRIANGLE )
-      {
-       $this->drawLine($X,$Y-$PlotSize,$X-$PlotSize,$Y+$PlotSize,array("R"=>$R,"G"=>$G,"B"=>$B,"Alpha"=>$Alpha));
-       $this->drawLine($X-$PlotSize,$Y+$PlotSize,$X+$PlotSize,$Y+$PlotSize,array("R"=>$R,"G"=>$G,"B"=>$B,"Alpha"=>$Alpha));
-       $this->drawLine($X+$PlotSize,$Y+$PlotSize,$X,$Y-$PlotSize,array("R"=>$R,"G"=>$G,"B"=>$B,"Alpha"=>$Alpha));
-      }
-     elseif ( $Shape == SERIE_SHAPE_SQUARE )
-      $this->drawRectangle($X-$PlotSize,$Y-$PlotSize,$X+$PlotSize,$Y+$PlotSize,array("R"=>$R,"G"=>$G,"B"=>$B,"Alpha"=>$Alpha));
-     elseif ( $Shape == SERIE_SHAPE_CIRCLE )
-      $this->drawCircle($X,$Y,$PlotSize,$PlotSize,array("R"=>$R,"G"=>$G,"B"=>$B,"Alpha"=>$Alpha));
-     elseif ( $Shape == SERIE_SHAPE_DIAMOND )
-      {
-       $Pos = ""; $Pos[]=$X-$PlotSize; $Pos[]=$Y; $Pos[]=$X; $Pos[]=$Y-$PlotSize; $Pos[]=$X+$PlotSize; $Pos[]=$Y; $Pos[]=$X; $Pos[]=$Y+$PlotSize;
-       $this->drawPolygon($Pos,array("NoFill"=>TRUE,"BorderR"=>$R,"BorderG"=>$G,"BorderB"=>$B,"BorderAlpha"=>$Alpha));
-      }      
-     elseif ( $Shape == SERIE_SHAPE_FILLEDDIAMOND )
-      {
-       if ( $PlotBorder )
-        {
-         $Pos = ""; $Pos[]=$X-$PlotSize-$BorderSize; $Pos[]=$Y; $Pos[]=$X; $Pos[]=$Y-$PlotSize-$BorderSize; $Pos[]=$X+$PlotSize+$BorderSize; $Pos[]=$Y; $Pos[]=$X; $Pos[]=$Y+$PlotSize+$BorderSize;
-         $this->drawPolygon($Pos,array("R"=>$BorderR,"G"=>$BorderG,"B"=>$BorderB,"Alpha"=>$BorderAlpha));
-        }
-
-       $Pos = ""; $Pos[]=$X-$PlotSize; $Pos[]=$Y; $Pos[]=$X; $Pos[]=$Y-$PlotSize; $Pos[]=$X+$PlotSize; $Pos[]=$Y; $Pos[]=$X; $Pos[]=$Y+$PlotSize;
-       $this->drawPolygon($Pos,array("R"=>$R,"G"=>$G,"B"=>$B,"Alpha"=>$Alpha));
-      }      
-    }
-
-   function drawPolygonChart($Points,$Format="")
-    {
-     $R			= isset($Format["R"]) ? $Format["R"] : 0;
-     $G			= isset($Format["G"]) ? $Format["G"] : 0;
-     $B			= isset($Format["B"]) ? $Format["B"] : 0;
-     $Alpha		= isset($Format["Alpha"]) ? $Format["Alpha"] : 100;
-     $NoFill		= isset($Format["NoFill"]) ? $Format["NoFill"] : FALSE;
-     $NoBorder		= isset($Format["NoBorder"]) ? $Format["NoBorder"] : FALSE;
-     $BorderR		= isset($Format["BorderR"]) ? $Format["BorderR"] : $R;
-     $BorderG		= isset($Format["BorderG"]) ? $Format["BorderG"] : $G;
-     $BorderB		= isset($Format["BorderB"]) ? $Format["BorderB"] : $B;
-     $BorderAlpha 	= isset($Format["BorderAlpha"]) ? $Format["BorderAlpha"] : $Alpha / 2;
-     $Surrounding	= isset($Format["Surrounding"]) ? $Format["Surrounding"] : NULL;
-     $Threshold         = isset($Format["Threshold"]) ? $Format["Threshold"] : NULL;
-
-     if ( $Surrounding != NULL ) { $BorderR = $R+$Surrounding; $BorderG = $G+$Surrounding; $BorderB = $B+$Surrounding; }
-
-     $RestoreShadow = $this->Shadow;
-     $this->Shadow = FALSE;
-
-     $AllIntegers = TRUE;
-     for($i=0;$i<=count($Points)-2;$i=$i+2)
-      { if ( $this->getFirstDecimal($Points[$i+1]) != 0 ) { $AllIntegers = FALSE; } }
-
-     /* Convert polygon to segments */
-     $Segments = "";
-     for($i=2;$i<=count($Points)-2;$i=$i+2)
-      { $Segments[] = array("X1"=>$Points[$i-2],"Y1"=>$Points[$i-1],"X2"=>$Points[$i],"Y2"=>$Points[$i+1]); }
-     $Segments[] = array("X1"=>$Points[$i-2],"Y1"=>$Points[$i-1],"X2"=>$Points[0],"Y2"=>$Points[1]);
-
-     /* Simplify straight lines */
-     $Result = ""; $inHorizon = FALSE; $LastX = VOID;
-     foreach($Segments as $Key => $Pos)
-      {
-       if ( $Pos["Y1"] != $Pos["Y2"] )
-        {
-         if ( $inHorizon ) { $inHorizon = FALSE; $Result[] = array("X1"=>$LastX,"Y1"=>$Pos["Y1"],"X2"=>$Pos["X1"],"Y2"=>$Pos["Y1"]); }
-
-         $Result[] = array("X1"=>$Pos["X1"],"Y1"=>$Pos["Y1"],"X2"=>$Pos["X2"],"Y2"=>$Pos["Y2"]);
-        }
-       else { if ( !$inHorizon ) { $inHorizon = TRUE; $LastX = $Pos["X1"];} }
-      }
-     $Segments = $Result;
-
-     /* Do we have something to draw */
-     if ( $Segments == "" ) { return(0); }
-
-     /* For segments debugging purpose */
-     //foreach($Segments as $Key => $Pos)
-     // echo $Pos["X1"].",".$Pos["Y1"].",".$Pos["X2"].",".$Pos["Y2"]."\r\n";
-
-     /* Find out the min & max Y boundaries */
-     $MinY = OUT_OF_SIGHT; $MaxY = OUT_OF_SIGHT;
-     foreach($Segments as $Key => $Coords)
-      {
-       if ( $MinY == OUT_OF_SIGHT || $MinY > min($Coords["Y1"],$Coords["Y2"]) ) { $MinY = min($Coords["Y1"],$Coords["Y2"]); }
-       if ( $MaxY == OUT_OF_SIGHT || $MaxY < max($Coords["Y1"],$Coords["Y2"]) ) { $MaxY = max($Coords["Y1"],$Coords["Y2"]); }
-      }
-
-     if ( $AllIntegers ) { $YStep = 1; } else { $YStep = .5; }
-
-     $MinY = floor($MinY); $MaxY = floor($MaxY);
-
-     /* Scan each Y lines */
-     $DefaultColor = $this->allocateColor($this->Picture,$R,$G,$B,$Alpha);
-     $DebugLine = 0; $DebugColor = $this->allocateColor($this->Picture,255,0,0,100);
-
-     $MinY = floor($MinY); $MaxY = floor($MaxY); $YStep = 1; 
-
-     if ( !$NoFill )
-      {
-       //if ( $DebugLine ) { $MinY = $DebugLine; $MaxY = $DebugLine; }
-       for($Y=$MinY;$Y<=$MaxY;$Y=$Y+$YStep)
-        {
-         $Intersections = ""; $LastSlope = NULL; $RestoreLast = "-";
-         foreach($Segments as $Key => $Coords)
-          {
-           $X1 = $Coords["X1"]; $X2 = $Coords["X2"]; $Y1 = $Coords["Y1"]; $Y2 = $Coords["Y2"];
-
-           if ( min($Y1,$Y2) <= $Y && max($Y1,$Y2) >= $Y )
-            {
-             if ( $Y1 == $Y2 )
-              { $X = $X1; }
-             else
-              { $X = $X1 + ( ($Y-$Y1)*$X2 - ($Y-$Y1)*$X1 ) / ($Y2-$Y1); }
-
-             $X = floor($X);
-
-             if ( $X2 == $X1 )
-              { $Slope = "!"; }
-             else
-              {
-               $SlopeC = ($Y2 - $Y1) / ($X2 - $X1);
-               if( $SlopeC == 0 )
-                { $Slope = "="; }
-               elseif( $SlopeC > 0 )
-                { $Slope = "+"; }
-               elseif ( $SlopeC < 0 )
-                { $Slope = "-"; }
-              }
-
-             if ( !is_array($Intersections) )
-              { $Intersections[] = $X; }
-             elseif( !in_array($X,$Intersections) )
-              { $Intersections[] = $X; }
-             elseif( in_array($X,$Intersections) )
-              {
-               if ($Y == $DebugLine) { echo $Slope."/".$LastSlope."(".$X.") "; }
-
-               if ( $Slope == "=" && $LastSlope == "-"  )                             { $Intersections[] = $X; }
-               if ( $Slope != $LastSlope && $LastSlope != "!" && $LastSlope != "=" )  { $Intersections[] = $X; }
-               if ( $Slope != $LastSlope && $LastSlope == "!" && $Slope == "+" )      { $Intersections[] = $X; }
-              }
-
-             if ( is_array($Intersections) && in_array($X,$Intersections) && $LastSlope == "=" && ($Slope == "-" )) { $Intersections[] = $X; }
-
-             $LastSlope = $Slope;
-            }
-          }
-         if ( $RestoreLast != "-" ) { $Intersections[] = $RestoreLast; echo "@".$Y."\r\n"; }
-
-         if ( is_array($Intersections) )
-          {
-           sort($Intersections);
-
-           if ($Y == $DebugLine) { print_r($Intersections); }
-
-           /* Remove NULL plots */
-           $Result = "";
-           for($i=0;$i<=count($Intersections)-1;$i=$i+2)
-            {
-             if ( isset($Intersections[$i+1]) )
-              { if ( $Intersections[$i] != $Intersections[$i+1] ) { $Result[] = $Intersections[$i]; $Result[] = $Intersections[$i+1]; } }
-            }
-
-           if ( is_array($Result) )
-            {
-             $Intersections = $Result;
-
-             $LastX = OUT_OF_SIGHT;
-             foreach($Intersections as $Key => $X)
-              {
-               if ( $LastX == OUT_OF_SIGHT )
-                $LastX = $X;
-               elseif ( $LastX != OUT_OF_SIGHT )
-                {
-                 if ( $this->getFirstDecimal($LastX) > 1 ) { $LastX++; }
-
-                 $Color = $DefaultColor;
-                 if ( $Threshold != NULL )
-                  {
-                   foreach($Threshold as $Key => $Parameters)
-                    {
-                     if ( $Y <= $Parameters["MinX"] && $Y >= $Parameters["MaxX"])
-                      {
-                       if ( isset($Parameters["R"]) ) { $R = $Parameters["R"]; } else { $R = 0; }
-                       if ( isset($Parameters["G"]) ) { $G = $Parameters["G"]; } else { $G = 0; }
-                       if ( isset($Parameters["B"]) ) { $B = $Parameters["B"]; } else { $B = 0; }
-                       if ( isset($Parameters["Alpha"]) ) { $Alpha = $Parameters["Alpha"]; } else { $Alpha = 100; }
-                       $Color = $this->allocateColor($this->Picture,$R,$G,$B,$Alpha);
-                      }
-                    }
-                  }
-
-                 imageline($this->Picture,$LastX,$Y,$X,$Y,$Color);
-
-                 if ( $Y == $DebugLine) { imageline($this->Picture,$LastX,$Y,$X,$Y,$DebugColor); }
-
-                 $LastX = OUT_OF_SIGHT;
-                }
-              }
-            }
-          }
-        }
-      }
-
-     /* Draw the polygon border, if required */
-     if ( !$NoBorder)
-      {
-       foreach($Segments as $Key => $Coords)
-        $this->drawLine($Coords["X1"],$Coords["Y1"],$Coords["X2"],$Coords["Y2"],array("R"=>$BorderR,"G"=>$BorderG,"B"=>$BorderB,"Alpha"=>$BorderAlpha,"Threshold"=>$Threshold));
-      }
-
-     $this->Shadow = $RestoreShadow;
-    }
-
-   /* Return the abscissa margin */
-   function getAbscissaMargin($Data)
-    {
-     foreach($Data["Axis"] as $AxisID => $Values) { if ( $Values["Identity"] == AXIS_X ) { return($Values["Margin"]); } }
-     return(0);
-    }
-
-  }
-?>+     }
+
+     /* Draw a basic shape */
+     public function drawShape($X, $Y, $Shape, $PlotSize, $PlotBorder, $BorderSize, $R, $G, $B, $Alpha, $BorderR, $BorderG, $BorderB, $BorderAlpha)
+     {
+         if ($Shape == SERIE_SHAPE_FILLEDCIRCLE) {
+             if ($PlotBorder) {
+                 $this->drawFilledCircle($X, $Y, $PlotSize+$BorderSize, array("R"=>$BorderR,"G"=>$BorderG,"B"=>$BorderB,"Alpha"=>$BorderAlpha));
+             }
+             $this->drawFilledCircle($X, $Y, $PlotSize, array("R"=>$R,"G"=>$G,"B"=>$B,"Alpha"=>$Alpha));
+         } elseif ($Shape == SERIE_SHAPE_FILLEDSQUARE) {
+             if ($PlotBorder) {
+                 $this->drawFilledRectangle($X-$PlotSize-$BorderSize, $Y-$PlotSize-$BorderSize, $X+$PlotSize+$BorderSize, $Y+$PlotSize+$BorderSize, array("R"=>$BorderR,"G"=>$BorderG,"B"=>$BorderB,"Alpha"=>$BorderAlpha));
+             }
+             $this->drawFilledRectangle($X-$PlotSize, $Y-$PlotSize, $X+$PlotSize, $Y+$PlotSize, array("R"=>$R,"G"=>$G,"B"=>$B,"Alpha"=>$Alpha));
+         } elseif ($Shape == SERIE_SHAPE_FILLEDTRIANGLE) {
+             if ($PlotBorder) {
+                 $Pos = "";
+                 $Pos[]=$X;
+                 $Pos[]=$Y-$PlotSize-$BorderSize;
+                 $Pos[]=$X-$PlotSize-$BorderSize;
+                 $Pos[]=$Y+$PlotSize+$BorderSize;
+                 $Pos[]=$X+$PlotSize+$BorderSize;
+                 $Pos[]=$Y+$PlotSize+$BorderSize;
+                 $this->drawPolygon($Pos, array("R"=>$BorderR,"G"=>$BorderG,"B"=>$BorderB,"Alpha"=>$BorderAlpha));
+             }
+
+             $Pos = "";
+             $Pos[]=$X;
+             $Pos[]=$Y-$PlotSize;
+             $Pos[]=$X-$PlotSize;
+             $Pos[]=$Y+$PlotSize;
+             $Pos[]=$X+$PlotSize;
+             $Pos[]=$Y+$PlotSize;
+             $this->drawPolygon($Pos, array("R"=>$R,"G"=>$G,"B"=>$B,"Alpha"=>$Alpha));
+         } elseif ($Shape == SERIE_SHAPE_TRIANGLE) {
+             $this->drawLine($X, $Y-$PlotSize, $X-$PlotSize, $Y+$PlotSize, array("R"=>$R,"G"=>$G,"B"=>$B,"Alpha"=>$Alpha));
+             $this->drawLine($X-$PlotSize, $Y+$PlotSize, $X+$PlotSize, $Y+$PlotSize, array("R"=>$R,"G"=>$G,"B"=>$B,"Alpha"=>$Alpha));
+             $this->drawLine($X+$PlotSize, $Y+$PlotSize, $X, $Y-$PlotSize, array("R"=>$R,"G"=>$G,"B"=>$B,"Alpha"=>$Alpha));
+         } elseif ($Shape == SERIE_SHAPE_SQUARE) {
+             $this->drawRectangle($X-$PlotSize, $Y-$PlotSize, $X+$PlotSize, $Y+$PlotSize, array("R"=>$R,"G"=>$G,"B"=>$B,"Alpha"=>$Alpha));
+         } elseif ($Shape == SERIE_SHAPE_CIRCLE) {
+             $this->drawCircle($X, $Y, $PlotSize, $PlotSize, array("R"=>$R,"G"=>$G,"B"=>$B,"Alpha"=>$Alpha));
+         } elseif ($Shape == SERIE_SHAPE_DIAMOND) {
+             $Pos = "";
+             $Pos[]=$X-$PlotSize;
+             $Pos[]=$Y;
+             $Pos[]=$X;
+             $Pos[]=$Y-$PlotSize;
+             $Pos[]=$X+$PlotSize;
+             $Pos[]=$Y;
+             $Pos[]=$X;
+             $Pos[]=$Y+$PlotSize;
+             $this->drawPolygon($Pos, array("NoFill"=>true,"BorderR"=>$R,"BorderG"=>$G,"BorderB"=>$B,"BorderAlpha"=>$Alpha));
+         } elseif ($Shape == SERIE_SHAPE_FILLEDDIAMOND) {
+             if ($PlotBorder) {
+                 $Pos = "";
+                 $Pos[]=$X-$PlotSize-$BorderSize;
+                 $Pos[]=$Y;
+                 $Pos[]=$X;
+                 $Pos[]=$Y-$PlotSize-$BorderSize;
+                 $Pos[]=$X+$PlotSize+$BorderSize;
+                 $Pos[]=$Y;
+                 $Pos[]=$X;
+                 $Pos[]=$Y+$PlotSize+$BorderSize;
+                 $this->drawPolygon($Pos, array("R"=>$BorderR,"G"=>$BorderG,"B"=>$BorderB,"Alpha"=>$BorderAlpha));
+             }
+
+             $Pos = "";
+             $Pos[]=$X-$PlotSize;
+             $Pos[]=$Y;
+             $Pos[]=$X;
+             $Pos[]=$Y-$PlotSize;
+             $Pos[]=$X+$PlotSize;
+             $Pos[]=$Y;
+             $Pos[]=$X;
+             $Pos[]=$Y+$PlotSize;
+             $this->drawPolygon($Pos, array("R"=>$R,"G"=>$G,"B"=>$B,"Alpha"=>$Alpha));
+         }
+     }
+
+     public function drawPolygonChart($Points, $Format="")
+     {
+         $R			= isset($Format["R"]) ? $Format["R"] : 0;
+         $G			= isset($Format["G"]) ? $Format["G"] : 0;
+         $B			= isset($Format["B"]) ? $Format["B"] : 0;
+         $Alpha		= isset($Format["Alpha"]) ? $Format["Alpha"] : 100;
+         $NoFill		= isset($Format["NoFill"]) ? $Format["NoFill"] : false;
+         $NoBorder		= isset($Format["NoBorder"]) ? $Format["NoBorder"] : false;
+         $BorderR		= isset($Format["BorderR"]) ? $Format["BorderR"] : $R;
+         $BorderG		= isset($Format["BorderG"]) ? $Format["BorderG"] : $G;
+         $BorderB		= isset($Format["BorderB"]) ? $Format["BorderB"] : $B;
+         $BorderAlpha 	= isset($Format["BorderAlpha"]) ? $Format["BorderAlpha"] : $Alpha / 2;
+         $Surrounding	= isset($Format["Surrounding"]) ? $Format["Surrounding"] : null;
+         $Threshold         = isset($Format["Threshold"]) ? $Format["Threshold"] : null;
+
+         if ($Surrounding != null) {
+             $BorderR = $R+$Surrounding;
+             $BorderG = $G+$Surrounding;
+             $BorderB = $B+$Surrounding;
+         }
+
+         $RestoreShadow = $this->Shadow;
+         $this->Shadow = false;
+
+         $AllIntegers = true;
+         for ($i=0;$i<=count($Points)-2;$i=$i+2) {
+             if ($this->getFirstDecimal($Points[$i+1]) != 0) {
+                 $AllIntegers = false;
+             }
+         }
+
+         /* Convert polygon to segments */
+         $Segments = "";
+         for ($i=2;$i<=count($Points)-2;$i=$i+2) {
+             $Segments[] = array("X1"=>$Points[$i-2],"Y1"=>$Points[$i-1],"X2"=>$Points[$i],"Y2"=>$Points[$i+1]);
+         }
+         $Segments[] = array("X1"=>$Points[$i-2],"Y1"=>$Points[$i-1],"X2"=>$Points[0],"Y2"=>$Points[1]);
+
+         /* Simplify straight lines */
+         $Result = "";
+         $inHorizon = false;
+         $LastX = VOID;
+         foreach ($Segments as $Key => $Pos) {
+             if ($Pos["Y1"] != $Pos["Y2"]) {
+                 if ($inHorizon) {
+                     $inHorizon = false;
+                     $Result[] = array("X1"=>$LastX,"Y1"=>$Pos["Y1"],"X2"=>$Pos["X1"],"Y2"=>$Pos["Y1"]);
+                 }
+
+                 $Result[] = array("X1"=>$Pos["X1"],"Y1"=>$Pos["Y1"],"X2"=>$Pos["X2"],"Y2"=>$Pos["Y2"]);
+             } else {
+                 if (!$inHorizon) {
+                     $inHorizon = true;
+                     $LastX = $Pos["X1"];
+                 }
+             }
+         }
+         $Segments = $Result;
+
+         /* Do we have something to draw */
+         if ($Segments == "") {
+             return(0);
+         }
+
+         /* For segments debugging purpose */
+         //foreach($Segments as $Key => $Pos)
+         // echo $Pos["X1"].",".$Pos["Y1"].",".$Pos["X2"].",".$Pos["Y2"]."\r\n";
+
+         /* Find out the min & max Y boundaries */
+         $MinY = OUT_OF_SIGHT;
+         $MaxY = OUT_OF_SIGHT;
+         foreach ($Segments as $Key => $Coords) {
+             if ($MinY == OUT_OF_SIGHT || $MinY > min($Coords["Y1"], $Coords["Y2"])) {
+                 $MinY = min($Coords["Y1"], $Coords["Y2"]);
+             }
+             if ($MaxY == OUT_OF_SIGHT || $MaxY < max($Coords["Y1"], $Coords["Y2"])) {
+                 $MaxY = max($Coords["Y1"], $Coords["Y2"]);
+             }
+         }
+
+         if ($AllIntegers) {
+             $YStep = 1;
+         } else {
+             $YStep = .5;
+         }
+
+         $MinY = floor($MinY);
+         $MaxY = floor($MaxY);
+
+         /* Scan each Y lines */
+         $DefaultColor = $this->allocateColor($this->Picture, $R, $G, $B, $Alpha);
+         $DebugLine = 0;
+         $DebugColor = $this->allocateColor($this->Picture, 255, 0, 0, 100);
+
+         $MinY = floor($MinY);
+         $MaxY = floor($MaxY);
+         $YStep = 1;
+
+         if (!$NoFill) {
+             //if ( $DebugLine ) { $MinY = $DebugLine; $MaxY = $DebugLine; }
+             for ($Y=$MinY;$Y<=$MaxY;$Y=$Y+$YStep) {
+                 $Intersections = "";
+                 $LastSlope = null;
+                 $RestoreLast = "-";
+                 foreach ($Segments as $Key => $Coords) {
+                     $X1 = $Coords["X1"];
+                     $X2 = $Coords["X2"];
+                     $Y1 = $Coords["Y1"];
+                     $Y2 = $Coords["Y2"];
+
+                     if (min($Y1, $Y2) <= $Y && max($Y1, $Y2) >= $Y) {
+                         if ($Y1 == $Y2) {
+                             $X = $X1;
+                         } else {
+                             $X = $X1 + (($Y-$Y1)*$X2 - ($Y-$Y1)*$X1) / ($Y2-$Y1);
+                         }
+
+                         $X = floor($X);
+
+                         if ($X2 == $X1) {
+                             $Slope = "!";
+                         } else {
+                             $SlopeC = ($Y2 - $Y1) / ($X2 - $X1);
+                             if ($SlopeC == 0) {
+                                 $Slope = "=";
+                             } elseif ($SlopeC > 0) {
+                                 $Slope = "+";
+                             } elseif ($SlopeC < 0) {
+                                 $Slope = "-";
+                             }
+                         }
+
+                         if (!is_array($Intersections)) {
+                             $Intersections[] = $X;
+                         } elseif (!in_array($X, $Intersections)) {
+                             $Intersections[] = $X;
+                         } elseif (in_array($X, $Intersections)) {
+                             if ($Y == $DebugLine) {
+                                 echo $Slope."/".$LastSlope."(".$X.") ";
+                             }
+
+                             if ($Slope == "=" && $LastSlope == "-") {
+                                 $Intersections[] = $X;
+                             }
+                             if ($Slope != $LastSlope && $LastSlope != "!" && $LastSlope != "=") {
+                                 $Intersections[] = $X;
+                             }
+                             if ($Slope != $LastSlope && $LastSlope == "!" && $Slope == "+") {
+                                 $Intersections[] = $X;
+                             }
+                         }
+
+                         if (is_array($Intersections) && in_array($X, $Intersections) && $LastSlope == "=" && ($Slope == "-")) {
+                             $Intersections[] = $X;
+                         }
+
+                         $LastSlope = $Slope;
+                     }
+                 }
+                 if ($RestoreLast != "-") {
+                     $Intersections[] = $RestoreLast;
+                     echo "@".$Y."\r\n";
+                 }
+
+                 if (is_array($Intersections)) {
+                     sort($Intersections);
+
+                     if ($Y == $DebugLine) {
+                         print_r($Intersections);
+                     }
+
+                     /* Remove NULL plots */
+                     $Result = "";
+                     for ($i=0;$i<=count($Intersections)-1;$i=$i+2) {
+                         if (isset($Intersections[$i+1])) {
+                             if ($Intersections[$i] != $Intersections[$i+1]) {
+                                 $Result[] = $Intersections[$i];
+                                 $Result[] = $Intersections[$i+1];
+                             }
+                         }
+                     }
+
+                     if (is_array($Result)) {
+                         $Intersections = $Result;
+
+                         $LastX = OUT_OF_SIGHT;
+                         foreach ($Intersections as $Key => $X) {
+                             if ($LastX == OUT_OF_SIGHT) {
+                                 $LastX = $X;
+                             } elseif ($LastX != OUT_OF_SIGHT) {
+                                 if ($this->getFirstDecimal($LastX) > 1) {
+                                     $LastX++;
+                                 }
+
+                                 $Color = $DefaultColor;
+                                 if ($Threshold != null) {
+                                     foreach ($Threshold as $Key => $Parameters) {
+                                         if ($Y <= $Parameters["MinX"] && $Y >= $Parameters["MaxX"]) {
+                                             if (isset($Parameters["R"])) {
+                                                 $R = $Parameters["R"];
+                                             } else {
+                                                 $R = 0;
+                                             }
+                                             if (isset($Parameters["G"])) {
+                                                 $G = $Parameters["G"];
+                                             } else {
+                                                 $G = 0;
+                                             }
+                                             if (isset($Parameters["B"])) {
+                                                 $B = $Parameters["B"];
+                                             } else {
+                                                 $B = 0;
+                                             }
+                                             if (isset($Parameters["Alpha"])) {
+                                                 $Alpha = $Parameters["Alpha"];
+                                             } else {
+                                                 $Alpha = 100;
+                                             }
+                                             $Color = $this->allocateColor($this->Picture, $R, $G, $B, $Alpha);
+                                         }
+                                     }
+                                 }
+
+                                 imageline($this->Picture, $LastX, $Y, $X, $Y, $Color);
+
+                                 if ($Y == $DebugLine) {
+                                     imageline($this->Picture, $LastX, $Y, $X, $Y, $DebugColor);
+                                 }
+
+                                 $LastX = OUT_OF_SIGHT;
+                             }
+                         }
+                     }
+                 }
+             }
+         }
+
+         /* Draw the polygon border, if required */
+         if (!$NoBorder) {
+             foreach ($Segments as $Key => $Coords) {
+                 $this->drawLine($Coords["X1"], $Coords["Y1"], $Coords["X2"], $Coords["Y2"], array("R"=>$BorderR,"G"=>$BorderG,"B"=>$BorderB,"Alpha"=>$BorderAlpha,"Threshold"=>$Threshold));
+             }
+         }
+
+         $this->Shadow = $RestoreShadow;
+     }
+
+     /* Return the abscissa margin */
+     public function getAbscissaMargin($Data)
+     {
+         foreach ($Data["Axis"] as $AxisID => $Values) {
+             if ($Values["Identity"] == AXIS_X) {
+                 return($Values["Margin"]);
+             }
+         }
+         return(0);
+     }
+ }