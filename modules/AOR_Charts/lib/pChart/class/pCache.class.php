--- conflicted
+++ resolved
@@ -15,271 +15,6 @@
 
  /* pData class definition */
  class pCache
-<<<<<<< HEAD
-  {
-   var $CacheFolder;
-   var $CacheIndex;
-   var $CacheDB;
-
-   /* Class creator */
-   function pCache($Settings="")
-    {
-     $CacheFolder	= isset($Settings["CacheFolder"]) ? $Settings["CacheFolder"] : "cache";
-     $CacheIndex	= isset($Settings["CacheIndex"]) ? $Settings["CacheIndex"] : "index.db";
-     $CacheDB		= isset($Settings["CacheDB"]) ? $Settings["CacheDB"] : "cache.db";
-
-     $this->CacheFolder	= $CacheFolder;
-     $this->CacheIndex	= $CacheIndex;
-     $this->CacheDB	= $CacheDB;
-
-     if (!file_exists($this->CacheFolder."/".$this->CacheIndex)) { touch($this->CacheFolder."/".$this->CacheIndex); }
-     if (!file_exists($this->CacheFolder."/".$this->CacheDB))    { touch($this->CacheFolder."/".$this->CacheDB); }
-    }
-
-   /* Flush the cache contents */
-   function flush()
-    {
-     if (file_exists($this->CacheFolder."/".$this->CacheIndex)) { unlink($this->CacheFolder."/".$this->CacheIndex); touch($this->CacheFolder."/".$this->CacheIndex); }
-     if (file_exists($this->CacheFolder."/".$this->CacheDB))    { unlink($this->CacheFolder."/".$this->CacheDB); touch($this->CacheFolder."/".$this->CacheDB); }
-    }
-
-   /* Return the MD5 of the data array to clearly identify the chart */
-   function getHash($Data,$Marker="")
-    { return(md5($Marker.serialize($Data->Data))); }
-
-   /* Write the generated picture to the cache */
-   function writeToCache($ID,$pChartObject)
-    {
-     /* Compute the paths */
-     $TemporaryFile = $this->CacheFolder."/tmp_".rand(0,1000).".png";
-     $Database      = $this->CacheFolder."/".$this->CacheDB;
-     $Index         = $this->CacheFolder."/".$this->CacheIndex;
-
-     /* Flush the picture to a temporary file */
-     imagepng($pChartObject->Picture ,$TemporaryFile);
-
-     /* Retrieve the files size */
-     $PictureSize = filesize($TemporaryFile);
-     $DBSize      = filesize($Database);
-
-     /* Save the index */
-     $Handle = fopen($Index,"a");
-     fwrite($Handle, $ID.",".$DBSize.",".$PictureSize.",".time().",0      \r\n");
-     fclose($Handle);
-
-     /* Get the picture raw contents */
-     $Handle = fopen($TemporaryFile,"r");
-     $Raw    = fread($Handle,$PictureSize);
-     fclose($Handle);
-
-     /* Save the picture in the solid database file */
-     $Handle = fopen($Database,"a");
-     fwrite($Handle, $Raw);
-     fclose($Handle);
-
-     /* Remove temporary file */
-     unlink($TemporaryFile);
-    }
-
-   /* Remove object older than the specified TS */
-   function removeOlderThan($Expiry)
-    { $this->dbRemoval(array("Expiry"=>$Expiry)); }
-
-   /* Remove an object from the cache */
-   function remove($ID)
-    { $this->dbRemoval(array("Name"=>$ID)); }
-
-   /* Remove with specified criterias */
-   function dbRemoval($Settings)
-    {
-     $ID     = isset($Settings["Name"]) ? $Settings["Name"] : NULL;
-     $Expiry = isset($Settings["Expiry"]) ? $Settings["Expiry"] : -(24*60*60);
-     $TS     = time()-$Expiry;
-
-     /* Compute the paths */
-     $Database     = $this->CacheFolder."/".$this->CacheDB;
-     $Index        = $this->CacheFolder."/".$this->CacheIndex;
-     $DatabaseTemp = $this->CacheFolder."/".$this->CacheDB.".tmp";
-     $IndexTemp    = $this->CacheFolder."/".$this->CacheIndex.".tmp";
-
-     /* Single file removal */
-     if ( $ID != NULL )
-      {
-       /* Retrieve object informations */
-       $Object = $this->isInCache($ID,TRUE);
-
-       /* If it's not in the cache DB, go away */
-       if ( !$Object ) { return(0); }
-      }
-
-     /* Create the temporary files */
-     if (!file_exists($DatabaseTemp)) { touch($DatabaseTemp); }
-     if (!file_exists($IndexTemp))    { touch($IndexTemp); }
-
-     /* Open the file handles */
-     $IndexHandle     = @fopen($Index, "r");
-     $IndexTempHandle = @fopen($IndexTemp, "w");
-     $DBHandle        = @fopen($Database, "r");
-     $DBTempHandle    = @fopen($DatabaseTemp, "w");
-
-     /* Remove the selected ID from the database */
-     while (!feof($IndexHandle))
-      {
-       $Entry    = fgets($IndexHandle, 4096);
-       $Entry    = str_replace("\r","",$Entry);
-       $Entry    = str_replace("\n","",$Entry);
-       $Settings = preg_split("/,/",$Entry);
-
-       if ( $Entry != "" )
-        {
-         $PicID       = $Settings[0];
-         $DBPos       = $Settings[1];
-         $PicSize     = $Settings[2];
-         $GeneratedTS = $Settings[3];
-         $Hits        = $Settings[4];
-
-         if ( $Settings[0] != $ID && $GeneratedTS > $TS)
-          {
-           $CurrentPos  = ftell($DBTempHandle);
-           fwrite($IndexTempHandle, $PicID.",".$CurrentPos.",".$PicSize.",".$GeneratedTS.",".$Hits."\r\n");
-
-           fseek($DBHandle,$DBPos);
-           $Picture = fread($DBHandle,$PicSize);
-           fwrite($DBTempHandle,$Picture);
-          }
-        }
-      }
-
-     /* Close the handles */
-     fclose($IndexHandle);
-     fclose($IndexTempHandle);
-     fclose($DBHandle);
-     fclose($DBTempHandle);
-
-     /* Remove the prod files */
-     unlink($Database);
-     unlink($Index);
-
-     /* Swap the temp & prod DB */
-     rename($DatabaseTemp,$Database);
-     rename($IndexTemp,$Index);
-    }
-
-   function isInCache($ID,$Verbose=FALSE,$UpdateHitsCount=FALSE)
-    {
-     /* Compute the paths */
-     $Index = $this->CacheFolder."/".$this->CacheIndex;
-
-     /* Search the picture in the index file */
-     $Handle = @fopen($Index, "r");
-     while (!feof($Handle))
-      {
-       $IndexPos = ftell($Handle);
-       $Entry = fgets($Handle, 4096);
-       if ( $Entry != "" )
-        {
-         $Settings = preg_split("/,/",$Entry);
-         $PicID    = $Settings[0];
-         if ( $PicID == $ID )
-          {
-           fclose($Handle);
-
-           $DBPos       = $Settings[1];
-           $PicSize     = $Settings[2];
-           $GeneratedTS = $Settings[3];
-           $Hits        = intval($Settings[4]);
-
-           if ( $UpdateHitsCount )
-            {
-             $Hits++;
-             if ( strlen($Hits) < 7 ) { $Hits = $Hits.str_repeat(" ",7-strlen($Hits)); }
-
-             $Handle = @fopen($Index, "r+");
-             fseek($Handle,$IndexPos);
-             fwrite($Handle, $PicID.",".$DBPos.",".$PicSize.",".$GeneratedTS.",".$Hits."\r\n");
-             fclose($Handle);
-            }
-
-           if ($Verbose)
-            { return(array("DBPos"=>$DBPos,"PicSize"=>$PicSize,"GeneratedTS"=>$GeneratedTS,"Hits"=>$Hits)); }
-           else
-            { return(TRUE); }
-          }
-        }
-      }
-     fclose($Handle);
-
-     /* Picture isn't in the cache */
-     return(FALSE);
-    }
-
-   /* Automatic output method based on the calling interface */
-   function autoOutput($ID,$Destination="output.png")
-    {
-     if (php_sapi_name() == "cli")
-      $this->saveFromCache($ID,$Destination);
-     else
-      $this->strokeFromCache($ID);
-    }
-
-   function strokeFromCache($ID)
-    {
-     /* Get the raw picture from the cache */
-     $Picture = $this->getFromCache($ID);
-
-     /* Do we have a hit? */
-     if ( $Picture == NULL ) { return(FALSE); }
-
-     header('Content-type: image/png');
-     echo $Picture;
-
-     return(TRUE);
-    }
-
-   function saveFromCache($ID,$Destination)
-    {
-     /* Get the raw picture from the cache */
-     $Picture = $this->getFromCache($ID);
-
-     /* Do we have a hit? */
-     if ( $Picture == NULL ) { return(FALSE); }
-
-     /* Flush the picture to a file */
-     $Handle = fopen($Destination,"w");
-     fwrite($Handle,$Picture);
-     fclose($Handle);
-
-     /* All went fine */
-     return(TRUE);
-    }
-
-   function getFromCache($ID)
-    {
-     /* Compute the path */
-     $Database = $this->CacheFolder."/".$this->CacheDB;
-
-     /* Lookup for the picture in the cache */
-     $CacheInfo = $this->isInCache($ID,TRUE,TRUE);
-
-     /* Not in the cache */
-     if (!$CacheInfo) { return(NULL); }
-
-     /* Get the database extended information */     
-     $DBPos   = $CacheInfo["DBPos"];
-     $PicSize = $CacheInfo["PicSize"];
-
-     /* Extract the picture from the solid cache file */
-     $Handle = @fopen($Database, "r");
-     fseek($Handle,$DBPos);
-     $Picture = fread($Handle,$PicSize);
-     fclose($Handle);
-
-     /* Return back the raw picture data */
-     return($Picture);
-    }
-  }
-?>
-=======
  {
      public $CacheFolder;
      public $CacheIndex;
@@ -564,5 +299,4 @@
          /* Return back the raw picture data */
          return($Picture);
      }
- }
->>>>>>> 6c6f667b
+ }