<?php
 /*
     pDraw - pChart core class

     Version     : 2.1.4
     Made by     : Jean-Damien POGOLOTTI
     Last Update : 19/01/2014

     This file can be distributed under the license you can find at :

                       http://www.pchart.net/license

     You can find the whole class documentation on the pChart web site.
 */

 /* The GD extension is mandatory */
 if (!extension_loaded('gd') && !extension_loaded('gd2'))
  {
   echo "GD extension must be loaded. \r\n";
   exit();
  }

 /* Image map handling */
 define("IMAGE_MAP_STORAGE_FILE"	, 680001);
 define("IMAGE_MAP_STORAGE_SESSION"	, 680002);

 /* Last generated chart layout */
 define("CHART_LAST_LAYOUT_REGULAR"	, 680011);
 define("CHART_LAST_LAYOUT_STACKED"	, 680012);

 /* ImageMap string delimiter */
 define("IMAGE_MAP_DELIMITER"		, chr(1));

 class pImage extends pDraw
  {
   /* Image settings, size, quality, .. */
   var $XSize		= NULL;				// Width of the picture
   var $YSize		= NULL;				// Height of the picture
   var $Picture		= NULL;				// GD picture object
   var $Antialias	= TRUE;				// Turn antialias on or off
   var $AntialiasQuality  = 0;				// Quality of the antialiasing implementation (0-1)
   var $Mask		= "";				// Already drawn pixels mask (Filled circle implementation)
   var $TransparentBackground = FALSE;			// Just to know if we need to flush the alpha channels when rendering

   /* Graph area settings */
   var $GraphAreaX1	= NULL;				// Graph area X origin
   var $GraphAreaY1	= NULL;				// Graph area Y origin
   var $GraphAreaX2	= NULL;				// Graph area bottom right X position
   var $GraphAreaY2	= NULL;				// Graph area bottom right Y position

   /* Scale settings */
   var $ScaleMinDivHeight = 20;				// Minimum height for scame divs

   /* Font properties */
   var $FontName	= "fonts/GeosansLight.ttf";	// Default font file
   var $FontSize	= 12;				// Default font size
   var $FontBox		= NULL;				// Return the bounding box of the last written string
   var $FontColorR	= 0;				// Default color settings
   var $FontColorG	= 0;				// Default color settings
   var $FontColorB	= 0;				// Default color settings
   var $FontColorA	= 100;				// Default transparency

   /* Shadow properties */
   var $Shadow		= FALSE;			// Turn shadows on or off
   var $ShadowX		= NULL;				// X Offset of the shadow
   var $ShadowY		= NULL;				// Y Offset of the shadow
   var $ShadowR		= NULL;				// R component of the shadow
   var $ShadowG		= NULL;				// G component of the shadow
   var $ShadowB		= NULL;				// B component of the shadow
   var $Shadowa		= NULL;				// Alpha level of the shadow

   /* Image map */
   var $ImageMap	= NULL;				// Aray containing the image map
   var $ImageMapIndex	= "pChart";			// Name of the session array
   var $ImageMapStorageMode = NULL;			// Save the current imagemap storage mode
   var $ImageMapAutoDelete  = TRUE;			// Automatic deletion of the image map temp files

   /* Data Set */
   var $DataSet		= NULL;				// Attached dataset

   /* Last generated chart info */
   var $LastChartLayout	= CHART_LAST_LAYOUT_REGULAR;	// Last layout : regular or stacked

   /* Class constructor */
   function pImage($XSize,$YSize,$DataSet=NULL,$TransparentBackground=FALSE)
    {
     $this->TransparentBackground = $TransparentBackground;

     if ( $DataSet != NULL ) { $this->DataSet = $DataSet; }

     $this->XSize   = $XSize;
     $this->YSize   = $YSize;
     $this->Picture = imagecreatetruecolor($XSize,$YSize);

     if ( $this->TransparentBackground )
      {
       imagealphablending($this->Picture,FALSE);
       imagefilledrectangle($this->Picture, 0,0,$XSize, $YSize, imagecolorallocatealpha($this->Picture, 255, 255, 255, 127));
       imagealphablending($this->Picture,TRUE);
       imagesavealpha($this->Picture,true); 
      }
     else
      {
       $C_White = $this->AllocateColor($this->Picture,255,255,255);
       imagefilledrectangle($this->Picture,0,0,$XSize,$YSize,$C_White);
      }
    }

   /* Enable / Disable and set shadow properties */
   function setShadow($Enabled=TRUE,$Format="")
    {
     $X	    = isset($Format["X"]) ? $Format["X"] : 2;
     $Y	    = isset($Format["Y"]) ? $Format["Y"] : 2;
     $R	    = isset($Format["R"]) ? $Format["R"] : 0;
     $G	    = isset($Format["G"]) ? $Format["G"] : 0;
     $B	    = isset($Format["B"]) ? $Format["B"] : 0;
     $Alpha = isset($Format["Alpha"]) ? $Format["Alpha"] : 10;

     $this->Shadow  = $Enabled;
     $this->ShadowX = $X;
     $this->ShadowY = $Y;
     $this->ShadowR = $R;
     $this->ShadowG = $G;
     $this->ShadowB = $B;
     $this->Shadowa = $Alpha;
    }

   /* Set the graph area position */
   function setGraphArea($X1,$Y1,$X2,$Y2)
    {
     if ( $X2 < $X1 || $X1 == $X2 || $Y2 < $Y1 || $Y1 == $Y2 ) { return(-1); }

     $this->GraphAreaX1 = $X1; $this->DataSet->Data["GraphArea"]["X1"] = $X1;
     $this->GraphAreaY1 = $Y1; $this->DataSet->Data["GraphArea"]["Y1"] = $Y1;
     $this->GraphAreaX2 = $X2; $this->DataSet->Data["GraphArea"]["X2"] = $X2;
     $this->GraphAreaY2 = $Y2; $this->DataSet->Data["GraphArea"]["Y2"] = $Y2;
    }

   /* Return the width of the picture */
   function getWidth()
    { return($this->XSize); }

   /* Return the heigth of the picture */
   function getHeight()
    { return($this->YSize); }

   /* Render the picture to a file */
   function render($FileName)
    {
     if ( $this->TransparentBackground ) { imagealphablending($this->Picture,false); imagesavealpha($this->Picture,true); }
     imagepng($this->Picture,$FileName);
    }

   /* Render the picture to a web browser stream */
   function stroke($BrowserExpire=FALSE)
    {
     if ( $this->TransparentBackground ) { imagealphablending($this->Picture,false); imagesavealpha($this->Picture,true); }

     if ( $BrowserExpire )
      {
       header("Expires: Mon, 26 Jul 1997 05:00:00 GMT");
       header("Cache-Control: no-cache");
       header("Pragma: no-cache");
      }

     header('Content-type: image/png');
     imagepng($this->Picture);
    }

   /* Automatic output method based on the calling interface */
   function autoOutput($FileName="output.png")
    {
     if (php_sapi_name() == "cli")
      $this->Render($FileName);
     else
      $this->Stroke();
    }

   /* Return the length between two points */
   function getLength($X1,$Y1,$X2,$Y2)
    { return(sqrt(pow(max($X1,$X2)-min($X1,$X2),2)+pow(max($Y1,$Y2)-min($Y1,$Y2),2))); }

   /* Return the orientation of a line */
   function getAngle($X1,$Y1,$X2,$Y2)
    {
     $Opposite = $Y2 - $Y1; $Adjacent = $X2 - $X1;$Angle = rad2deg(atan2($Opposite,$Adjacent));
     if ($Angle > 0) { return($Angle); } else { return(360-abs($Angle)); }
    }

   /* Return the surrounding box of text area */
   function getTextBox_deprecated($X,$Y,$FontName,$FontSize,$Angle,$Text)
    {
     $Size    = imagettfbbox($FontSize,$Angle,$FontName,$Text);
     $Width   = $this->getLength($Size[0],$Size[1],$Size[2],$Size[3])+1;
     $Height  = $this->getLength($Size[2],$Size[3],$Size[4],$Size[5])+1;

     $RealPos[0]["X"] = $X; $RealPos[0]["Y"] = $Y;
     $RealPos[1]["X"] = cos((360-$Angle)*PI/180)*$Width + $RealPos[0]["X"]; $RealPos[1]["Y"] = sin((360-$Angle)*PI/180)*$Width + $RealPos[0]["Y"];
     $RealPos[2]["X"] = cos((270-$Angle)*PI/180)*$Height + $RealPos[1]["X"]; $RealPos[2]["Y"] = sin((270-$Angle)*PI/180)*$Height + $RealPos[1]["Y"];
     $RealPos[3]["X"] = cos((180-$Angle)*PI/180)*$Width + $RealPos[2]["X"]; $RealPos[3]["Y"] = sin((180-$Angle)*PI/180)*$Width + $RealPos[2]["Y"];

     $RealPos[TEXT_ALIGN_BOTTOMLEFT]["X"] = $RealPos[0]["X"];	$RealPos[TEXT_ALIGN_BOTTOMLEFT]["Y"] = $RealPos[0]["Y"];
     $RealPos[TEXT_ALIGN_BOTTOMRIGHT]["X"] = $RealPos[1]["X"];	$RealPos[TEXT_ALIGN_BOTTOMRIGHT]["Y"] = $RealPos[1]["Y"];

     return($RealPos);
    }

   /* Return the surrounding box of text area */
   function getTextBox($X,$Y,$FontName,$FontSize,$Angle,$Text)
    {
     $coords = imagettfbbox($FontSize, 0, $FontName, $Text);

     $a = deg2rad($Angle); $ca = cos($a); $sa = sin($a); $RealPos = array();
     for($i = 0; $i < 7; $i += 2)
      {
       $RealPos[$i/2]["X"] = $X + round($coords[$i] * $ca + $coords[$i+1] * $sa);
       $RealPos[$i/2]["Y"] = $Y + round($coords[$i+1] * $ca - $coords[$i] * $sa);
      }

     $RealPos[TEXT_ALIGN_BOTTOMLEFT]["X"]	= $RealPos[0]["X"];	$RealPos[TEXT_ALIGN_BOTTOMLEFT]["Y"]	= $RealPos[0]["Y"];
     $RealPos[TEXT_ALIGN_BOTTOMRIGHT]["X"]	= $RealPos[1]["X"];	$RealPos[TEXT_ALIGN_BOTTOMRIGHT]["Y"]	= $RealPos[1]["Y"];
     $RealPos[TEXT_ALIGN_TOPLEFT]["X"]		= $RealPos[3]["X"];	$RealPos[TEXT_ALIGN_TOPLEFT]["Y"]	= $RealPos[3]["Y"];
     $RealPos[TEXT_ALIGN_TOPRIGHT]["X"]		= $RealPos[2]["X"];	$RealPos[TEXT_ALIGN_TOPRIGHT]["Y"]	= $RealPos[2]["Y"];
     $RealPos[TEXT_ALIGN_BOTTOMMIDDLE]["X"]	= ($RealPos[1]["X"]-$RealPos[0]["X"])/2+$RealPos[0]["X"];	$RealPos[TEXT_ALIGN_BOTTOMMIDDLE]["Y"]	= ($RealPos[0]["Y"]-$RealPos[1]["Y"])/2+$RealPos[1]["Y"];
     $RealPos[TEXT_ALIGN_TOPMIDDLE]["X"]	= ($RealPos[2]["X"]-$RealPos[3]["X"])/2+$RealPos[3]["X"];	$RealPos[TEXT_ALIGN_TOPMIDDLE]["Y"]	= ($RealPos[3]["Y"]-$RealPos[2]["Y"])/2+$RealPos[2]["Y"];
     $RealPos[TEXT_ALIGN_MIDDLELEFT]["X"]	= ($RealPos[0]["X"]-$RealPos[3]["X"])/2+$RealPos[3]["X"];	$RealPos[TEXT_ALIGN_MIDDLELEFT]["Y"]	= ($RealPos[0]["Y"]-$RealPos[3]["Y"])/2+$RealPos[3]["Y"];
     $RealPos[TEXT_ALIGN_MIDDLERIGHT]["X"]	= ($RealPos[1]["X"]-$RealPos[2]["X"])/2+$RealPos[2]["X"];	$RealPos[TEXT_ALIGN_MIDDLERIGHT]["Y"]	= ($RealPos[1]["Y"]-$RealPos[2]["Y"])/2+$RealPos[2]["Y"];
     $RealPos[TEXT_ALIGN_MIDDLEMIDDLE]["X"]	= ($RealPos[1]["X"]-$RealPos[3]["X"])/2+$RealPos[3]["X"];	$RealPos[TEXT_ALIGN_MIDDLEMIDDLE]["Y"]	= ($RealPos[0]["Y"]-$RealPos[2]["Y"])/2+$RealPos[2]["Y"];

     return($RealPos);
    }

   /* Set current font properties */
   function setFontProperties($Format="")
    {
     $R		= isset($Format["R"]) ? $Format["R"] : -1;
     $G		= isset($Format["G"]) ? $Format["G"] : -1;
     $B		= isset($Format["B"]) ? $Format["B"] : -1;
     $Alpha	= isset($Format["Alpha"]) ? $Format["Alpha"] : 100;
     $FontName	= isset($Format["FontName"]) ? $Format["FontName"] : NULL;
     $FontSize	= isset($Format["FontSize"]) ? $Format["FontSize"] : NULL;

     if ( $R != -1)       {  $this->FontColorR = $R; }
     if ( $G != -1)       {  $this->FontColorG = $G; }
     if ( $B != -1)       {  $this->FontColorB = $B; }
     if ( $Alpha != NULL) {  $this->FontColorA = $Alpha; }

     if ( $FontName != NULL  )
      $this->FontName = $FontName;
 
<<<<<<< HEAD
     if ( $FontSize != NULL  )
      $this->FontSize = $FontSize;
    }

   /* Returns the 1st decimal values (used to correct AA bugs) */
   function getFirstDecimal($Value)
    {
     $Values = preg_split("/\./",$Value);
     if ( isset($Values[1]) ) { return(substr($Values[1],0,1)); } else { return(0); }
    }

   /* Attach a dataset to your pChart Object */
   function setDataSet(&$DataSet)
    { $this->DataSet = $DataSet; }

   /* Print attached dataset contents to STDOUT */
   function printDataSet()
    { print_r($this->DataSet); }

   /* Initialise the image map methods */
   function initialiseImageMap($Name="pChart",$StorageMode=IMAGE_MAP_STORAGE_SESSION,$UniqueID="imageMap",$StorageFolder="tmp")
    {
     $this->ImageMapIndex 		= $Name;
     $this->ImageMapStorageMode		= $StorageMode;

     if ($StorageMode == IMAGE_MAP_STORAGE_SESSION)
      {
       if(!isset($_SESSION)) { session_start(); }
       $_SESSION[$this->ImageMapIndex]    = NULL;
      }
     elseif($StorageMode == IMAGE_MAP_STORAGE_FILE)
      {
       $this->ImageMapFileName 		= $UniqueID;
       $this->ImageMapStorageFolder	= $StorageFolder;

       if (file_exists($StorageFolder."/".$UniqueID.".map")) { unlink($StorageFolder."/".$UniqueID.".map"); }
      }
    }

   /* Add a zone to the image map */
   function addToImageMap($Type,$Plots,$Color=NULL,$Title=NULL,$Message=NULL,$HTMLEncode=FALSE)
    {
     if ( $this->ImageMapStorageMode == NULL ) { $this->initialiseImageMap(); }

     /* Encode the characters in the imagemap in HTML standards */
     $Title   = str_replace("&#8364;","\u20AC",$Title);
     $Title   = htmlentities($Title,ENT_QUOTES,"ISO-8859-15");
     if ( $HTMLEncode )
      {
       $Message = htmlentities($Message,ENT_QUOTES,"ISO-8859-15");
       $Message = str_replace("&lt;","<",$Message);
       $Message = str_replace("&gt;",">",$Message);
      }

     if ( $this->ImageMapStorageMode == IMAGE_MAP_STORAGE_SESSION )
      {
       if(!isset($_SESSION)) { $this->initialiseImageMap(); }
       $_SESSION[$this->ImageMapIndex][] = array($Type,$Plots,$Color,$Title,$Message);
      }
     elseif($this->ImageMapStorageMode == IMAGE_MAP_STORAGE_FILE)
      {
       $Handle = fopen($this->ImageMapStorageFolder."/".$this->ImageMapFileName.".map", 'a');
       fwrite($Handle, $Type.IMAGE_MAP_DELIMITER.$Plots.IMAGE_MAP_DELIMITER.$Color.IMAGE_MAP_DELIMITER.$Title.IMAGE_MAP_DELIMITER.$Message."\r\n");
       fclose($Handle);
      }
    }

   /* Remove VOID values from an imagemap custom values array */
   function removeVOIDFromArray($SerieName, $Values)
    {
     if ( !isset($this->DataSet->Data["Series"][$SerieName]) ) { return(-1); }

     $Result = "";
     foreach($this->DataSet->Data["Series"][$SerieName]["Data"] as $Key => $Value)
      { if ( $Value != VOID && isset($Values[$Key]) ) { $Result[] = $Values[$Key]; } }
     return($Result);
    }

   /* Replace the title of one image map serie */
   function replaceImageMapTitle($OldTitle, $NewTitle)
    {
     if ( $this->ImageMapStorageMode == NULL ) { return(-1); }

     if ( is_array($NewTitle) ) { $NewTitle = $this->removeVOIDFromArray($OldTitle, $NewTitle); }
 
     if ( $this->ImageMapStorageMode == IMAGE_MAP_STORAGE_SESSION )
      {
       if(!isset($_SESSION)) { return(-1); }
       if ( is_array($NewTitle) )
        { $ID = 0; foreach($_SESSION[$this->ImageMapIndex] as $Key => $Settings) { if ( $Settings[3] == $OldTitle && isset($NewTitle[$ID])) { $_SESSION[$this->ImageMapIndex][$Key][3] = $NewTitle[$ID]; $ID++; } } }
       else
        { foreach($_SESSION[$this->ImageMapIndex] as $Key => $Settings) { if ( $Settings[3] == $OldTitle ) { $_SESSION[$this->ImageMapIndex][$Key][3] = $NewTitle; } } }
      }
     elseif( $this->ImageMapStorageMode == IMAGE_MAP_STORAGE_FILE )
      {
       $TempArray = "";
       $Handle    = @fopen($this->ImageMapStorageFolder."/".$this->ImageMapFileName.".map", "r");
       if ($Handle)
        {
         while (($Buffer = fgets($Handle, 4096)) !== false)
          {
           $Fields      = preg_split("/".IMAGE_MAP_DELIMITER."/",str_replace(array(chr(10),chr(13)),"",$Buffer));
           $TempArray[] = array($Fields[0],$Fields[1],$Fields[2],$Fields[3],$Fields[4]);
          }
         fclose($Handle);

         if ( is_array($NewTitle) )
          { $ID = 0; foreach($TempArray as $Key => $Settings) { if ( $Settings[3] == $OldTitle && isset($NewTitle[$ID]) ) { $TempArray[$Key][3] = $NewTitle[$ID]; $ID++; } } }
         else
          { foreach($TempArray as $Key => $Settings) { if ( $Settings[3] == $OldTitle ) { $TempArray[$Key][3] = $NewTitle; } } }

         $Handle = fopen($this->ImageMapStorageFolder."/".$this->ImageMapFileName.".map", 'w');
         foreach($TempArray as $Key => $Settings)
          { fwrite($Handle, $Settings[0].IMAGE_MAP_DELIMITER.$Settings[1].IMAGE_MAP_DELIMITER.$Settings[2].IMAGE_MAP_DELIMITER.$Settings[3].IMAGE_MAP_DELIMITER.$Settings[4]."\r\n"); }
         fclose($Handle);
        }
      }
    }

   /* Replace the values of the image map contents */
   function replaceImageMapValues($Title, $Values)
    {
     if ( $this->ImageMapStorageMode == NULL ) { return(-1); }

     $Values = $this->removeVOIDFromArray($Title, $Values);
     $ID = 0; 
     if ( $this->ImageMapStorageMode == IMAGE_MAP_STORAGE_SESSION )
      {
       if(!isset($_SESSION)) { return(-1); }
       foreach($_SESSION[$this->ImageMapIndex] as $Key => $Settings) { if ( $Settings[3] == $Title ) { if ( isset($Values[$ID]) ) { $_SESSION[$this->ImageMapIndex][$Key][4] = $Values[$ID]; } $ID++; } }
      }
     elseif( $this->ImageMapStorageMode == IMAGE_MAP_STORAGE_FILE )
      {
       $TempArray = "";
       $Handle    = @fopen($this->ImageMapStorageFolder."/".$this->ImageMapFileName.".map", "r");
       if ($Handle)
        {
         while (($Buffer = fgets($Handle, 4096)) !== false)
          {
           $Fields      = preg_split("/".IMAGE_MAP_DELIMITER."/",str_replace(array(chr(10),chr(13)),"",$Buffer));
           $TempArray[] = array($Fields[0],$Fields[1],$Fields[2],$Fields[3],$Fields[4]);
          }
         fclose($Handle);

         foreach($TempArray as $Key => $Settings) { if ( $Settings[3] == $Title ) { if ( isset($Values[$ID]) ) { $TempArray[$Key][4] = $Values[$ID]; } $ID++; } }

         $Handle = fopen($this->ImageMapStorageFolder."/".$this->ImageMapFileName.".map", 'w');
         foreach($TempArray as $Key => $Settings)
          { fwrite($Handle, $Settings[0].IMAGE_MAP_DELIMITER.$Settings[1].IMAGE_MAP_DELIMITER.$Settings[2].IMAGE_MAP_DELIMITER.$Settings[3].IMAGE_MAP_DELIMITER.$Settings[4]."\r\n"); }
         fclose($Handle);
        }
      }
    }

   /* Dump the image map */
   function dumpImageMap($Name="pChart",$StorageMode=IMAGE_MAP_STORAGE_SESSION,$UniqueID="imageMap",$StorageFolder="tmp")
    {
     $this->ImageMapIndex 		= $Name;
     $this->ImageMapStorageMode		= $StorageMode;

     if ( $this->ImageMapStorageMode == IMAGE_MAP_STORAGE_SESSION )
      {
       if(!isset($_SESSION)) { session_start(); }
       if ( $_SESSION[$Name] != NULL )
        {
         foreach($_SESSION[$Name] as $Key => $Params)
          { echo $Params[0].IMAGE_MAP_DELIMITER.$Params[1].IMAGE_MAP_DELIMITER.$Params[2].IMAGE_MAP_DELIMITER.$Params[3].IMAGE_MAP_DELIMITER.$Params[4]."\r\n"; }
        }
      }
     elseif( $this->ImageMapStorageMode == IMAGE_MAP_STORAGE_FILE )
      {
       if (file_exists($StorageFolder."/".$UniqueID.".map"))
        {
         $Handle = @fopen($StorageFolder."/".$UniqueID.".map", "r");
         if ($Handle) { while (($Buffer = fgets($Handle, 4096)) !== false) { echo $Buffer; } }
         fclose($Handle);

         if ( $this->ImageMapAutoDelete ) { unlink($StorageFolder."/".$UniqueID.".map"); }
        }
      }

     /* When the image map is returned to the client, the script ends */
     exit();
    }

   /* Return the HTML converted color from the RGB composite values */
   function toHTMLColor($R,$G,$B)
    {
     $R=intval($R); $G=intval($G); $B=intval($B);
     $R=dechex($R<0?0:($R>255?255:$R)); $G=dechex($G<0?0:($G>255?255:$G));$B=dechex($B<0?0:($B>255?255:$B));
     $Color="#".(strlen($R) < 2?'0':'').$R; $Color.=(strlen($G) < 2?'0':'').$G; $Color.= (strlen($B) < 2?'0':'').$B;
     return($Color);
    }

   /* Reverse an array of points */
   function reversePlots($Plots)
    {
     $Result = "";
     for($i=count($Plots)-2;$i>=0;$i=$i-2) { $Result[] = $Plots[$i]; $Result[] = $Plots[$i+1]; }
     return($Result);
    }

   /* Mirror Effect */
   function drawAreaMirror($X,$Y,$Width,$Height,$Format="")
    {
     $StartAlpha	= isset($Format["StartAlpha"]) ? $Format["StartAlpha"] : 80;
     $EndAlpha		= isset($Format["EndAlpha"]) ? $Format["EndAlpha"] : 0;

     $AlphaStep = ($StartAlpha-$EndAlpha)/$Height;

     $Picture = imagecreatetruecolor($this->XSize,$this->YSize);
     imagecopy($Picture,$this->Picture,0,0,0,0,$this->XSize,$this->YSize);
=======
         if ($FontSize != null) {
             $this->FontSize = $FontSize;
         }
     }

     /* Returns the 1st decimal values (used to correct AA bugs) */
     public function getFirstDecimal($Value)
     {
         $Values = preg_split("/\./", $Value);
         if (isset($Values[1])) {
             return(substr($Values[1], 0, 1));
         }
         return(0);
     }

     /* Attach a dataset to your pChart Object */
     public function setDataSet(&$DataSet)
     {
         $this->DataSet = $DataSet;
     }

     /* Print attached dataset contents to STDOUT */
     public function printDataSet()
     {
         print_r($this->DataSet);
     }

     /* Initialise the image map methods */
     public function initialiseImageMap($Name="pChart", $StorageMode=IMAGE_MAP_STORAGE_SESSION, $UniqueID="imageMap", $StorageFolder="tmp")
     {
         $this->ImageMapIndex 		= $Name;
         $this->ImageMapStorageMode		= $StorageMode;

         if ($StorageMode == IMAGE_MAP_STORAGE_SESSION) {
             if (!isset($_SESSION)) {
                 session_start();
             }
             $_SESSION[$this->ImageMapIndex]    = null;
         } elseif ($StorageMode == IMAGE_MAP_STORAGE_FILE) {
             $this->ImageMapFileName 		= $UniqueID;
             $this->ImageMapStorageFolder	= $StorageFolder;

             if (file_exists($StorageFolder."/".$UniqueID.".map")) {
                 unlink($StorageFolder."/".$UniqueID.".map");
             }
         }
     }

     /* Add a zone to the image map */
     public function addToImageMap($Type, $Plots, $Color=null, $Title=null, $Message=null, $HTMLEncode=false)
     {
         if ($this->ImageMapStorageMode == null) {
             $this->initialiseImageMap();
         }

         /* Encode the characters in the imagemap in HTML standards */
         $Title   = str_replace("&#8364;", "\u20AC", $Title);
         $Title   = htmlentities($Title, ENT_QUOTES, "ISO-8859-15");
         if ($HTMLEncode) {
             $Message = htmlentities($Message, ENT_QUOTES, "ISO-8859-15");
             $Message = str_replace("&lt;", "<", $Message);
             $Message = str_replace("&gt;", ">", $Message);
         }

         if ($this->ImageMapStorageMode == IMAGE_MAP_STORAGE_SESSION) {
             if (!isset($_SESSION)) {
                 $this->initialiseImageMap();
             }
             $_SESSION[$this->ImageMapIndex][] = array($Type,$Plots,$Color,$Title,$Message);
         } elseif ($this->ImageMapStorageMode == IMAGE_MAP_STORAGE_FILE) {
             $Handle = fopen($this->ImageMapStorageFolder."/".$this->ImageMapFileName.".map", 'ab');
             fwrite($Handle, $Type.IMAGE_MAP_DELIMITER.$Plots.IMAGE_MAP_DELIMITER.$Color.IMAGE_MAP_DELIMITER.$Title.IMAGE_MAP_DELIMITER.$Message."\r\n");
             fclose($Handle);
         }
     }

     /* Remove VOID values from an imagemap custom values array */
     public function removeVOIDFromArray($SerieName, $Values)
     {
         if (!isset($this->DataSet->Data["Series"][$SerieName])) {
             return(-1);
         }

         $Result = "";
         foreach ($this->DataSet->Data["Series"][$SerieName]["Data"] as $Key => $Value) {
             if ($Value != VOID && isset($Values[$Key])) {
                 $Result[] = $Values[$Key];
             }
         }
         return($Result);
     }

     /* Replace the title of one image map serie */
     public function replaceImageMapTitle($OldTitle, $NewTitle)
     {
         if ($this->ImageMapStorageMode == null) {
             return(-1);
         }

         if (is_array($NewTitle)) {
             $NewTitle = $this->removeVOIDFromArray($OldTitle, $NewTitle);
         }
 
         if ($this->ImageMapStorageMode == IMAGE_MAP_STORAGE_SESSION) {
             if (!isset($_SESSION)) {
                 return(-1);
             }
             if (is_array($NewTitle)) {
                 $ID = 0;
                 foreach ($_SESSION[$this->ImageMapIndex] as $Key => $Settings) {
                     if ($Settings[3] == $OldTitle && isset($NewTitle[$ID])) {
                         $_SESSION[$this->ImageMapIndex][$Key][3] = $NewTitle[$ID];
                         $ID++;
                     }
                 }
             } else {
                 foreach ($_SESSION[$this->ImageMapIndex] as $Key => $Settings) {
                     if ($Settings[3] == $OldTitle) {
                         $_SESSION[$this->ImageMapIndex][$Key][3] = $NewTitle;
                     }
                 }
             }
         } elseif ($this->ImageMapStorageMode == IMAGE_MAP_STORAGE_FILE) {
             $TempArray = "";
             $Handle    = @fopen($this->ImageMapStorageFolder."/".$this->ImageMapFileName.".map", 'rb');
             if ($Handle) {
                 while (($Buffer = fgets($Handle, 4096)) !== false) {
                     $Fields      = preg_split("/".IMAGE_MAP_DELIMITER."/", str_replace(array(chr(10),chr(13)), "", $Buffer));
                     $TempArray[] = array($Fields[0],$Fields[1],$Fields[2],$Fields[3],$Fields[4]);
                 }
                 fclose($Handle);

                 if (is_array($NewTitle)) {
                     $ID = 0;
                     foreach ($TempArray as $Key => $Settings) {
                         if ($Settings[3] == $OldTitle && isset($NewTitle[$ID])) {
                             $TempArray[$Key][3] = $NewTitle[$ID];
                             $ID++;
                         }
                     }
                 } else {
                     foreach ($TempArray as $Key => $Settings) {
                         if ($Settings[3] == $OldTitle) {
                             $TempArray[$Key][3] = $NewTitle;
                         }
                     }
                 }

                 $Handle = fopen($this->ImageMapStorageFolder."/".$this->ImageMapFileName.".map", 'wb');
                 foreach ($TempArray as $Key => $Settings) {
                     fwrite($Handle, $Settings[0].IMAGE_MAP_DELIMITER.$Settings[1].IMAGE_MAP_DELIMITER.$Settings[2].IMAGE_MAP_DELIMITER.$Settings[3].IMAGE_MAP_DELIMITER.$Settings[4]."\r\n");
                 }
                 fclose($Handle);
             }
         }
     }

     /* Replace the values of the image map contents */
     public function replaceImageMapValues($Title, $Values)
     {
         if ($this->ImageMapStorageMode == null) {
             return(-1);
         }

         $Values = $this->removeVOIDFromArray($Title, $Values);
         $ID = 0;
         if ($this->ImageMapStorageMode == IMAGE_MAP_STORAGE_SESSION) {
             if (!isset($_SESSION)) {
                 return(-1);
             }
             foreach ($_SESSION[$this->ImageMapIndex] as $Key => $Settings) {
                 if ($Settings[3] == $Title) {
                     if (isset($Values[$ID])) {
                         $_SESSION[$this->ImageMapIndex][$Key][4] = $Values[$ID];
                     }
                     $ID++;
                 }
             }
         } elseif ($this->ImageMapStorageMode == IMAGE_MAP_STORAGE_FILE) {
             $TempArray = "";
             $Handle    = @fopen($this->ImageMapStorageFolder."/".$this->ImageMapFileName.".map", 'rb');
             if ($Handle) {
                 while (($Buffer = fgets($Handle, 4096)) !== false) {
                     $Fields      = preg_split("/".IMAGE_MAP_DELIMITER."/", str_replace(array(chr(10),chr(13)), "", $Buffer));
                     $TempArray[] = array($Fields[0],$Fields[1],$Fields[2],$Fields[3],$Fields[4]);
                 }
                 fclose($Handle);

                 foreach ($TempArray as $Key => $Settings) {
                     if ($Settings[3] == $Title) {
                         if (isset($Values[$ID])) {
                             $TempArray[$Key][4] = $Values[$ID];
                         }
                         $ID++;
                     }
                 }

                 $Handle = fopen($this->ImageMapStorageFolder."/".$this->ImageMapFileName.".map", 'wb');
                 foreach ($TempArray as $Key => $Settings) {
                     fwrite($Handle, $Settings[0].IMAGE_MAP_DELIMITER.$Settings[1].IMAGE_MAP_DELIMITER.$Settings[2].IMAGE_MAP_DELIMITER.$Settings[3].IMAGE_MAP_DELIMITER.$Settings[4]."\r\n");
                 }
                 fclose($Handle);
             }
         }
     }

     /* Dump the image map */
     public function dumpImageMap($Name="pChart", $StorageMode=IMAGE_MAP_STORAGE_SESSION, $UniqueID="imageMap", $StorageFolder="tmp")
     {
         $this->ImageMapIndex 		= $Name;
         $this->ImageMapStorageMode		= $StorageMode;

         if ($this->ImageMapStorageMode == IMAGE_MAP_STORAGE_SESSION) {
             if (!isset($_SESSION)) {
                 session_start();
             }
             if ($_SESSION[$Name] != null) {
                 foreach ($_SESSION[$Name] as $Key => $Params) {
                     echo $Params[0].IMAGE_MAP_DELIMITER.$Params[1].IMAGE_MAP_DELIMITER.$Params[2].IMAGE_MAP_DELIMITER.$Params[3].IMAGE_MAP_DELIMITER.$Params[4]."\r\n";
                 }
             }
         } elseif ($this->ImageMapStorageMode == IMAGE_MAP_STORAGE_FILE) {
             if (file_exists($StorageFolder."/".$UniqueID.".map")) {
                 $Handle = @fopen($StorageFolder."/".$UniqueID.".map", 'rb');
                 if ($Handle) {
                     while (($Buffer = fgets($Handle, 4096)) !== false) {
                         echo $Buffer;
                     }
                 }
                 fclose($Handle);

                 if ($this->ImageMapAutoDelete) {
                     unlink($StorageFolder."/".$UniqueID.".map");
                 }
             }
         }

         /* When the image map is returned to the client, the script ends */
         exit();
     }

     /* Return the HTML converted color from the RGB composite values */
     public function toHTMLColor($R, $G, $B)
     {
         $R= (int)$R;
         $G= (int)$G;
         $B= (int)$B;
         $R=dechex($R<0?0:($R>255?255:$R));
         $G=dechex($G<0?0:($G>255?255:$G));
         $B=dechex($B<0?0:($B>255?255:$B));
         $Color="#".(strlen($R) < 2?'0':'').$R;
         $Color.=(strlen($G) < 2?'0':'').$G;
         $Color.= (strlen($B) < 2?'0':'').$B;
         return($Color);
     }

     /* Reverse an array of points */
     public function reversePlots($Plots)
     {
         $Result = "";
         for ($i=count($Plots)-2;$i>=0;$i=$i-2) {
             $Result[] = $Plots[$i];
             $Result[] = $Plots[$i+1];
         }
         return($Result);
     }

     /* Mirror Effect */
     public function drawAreaMirror($X, $Y, $Width, $Height, $Format="")
     {
         $StartAlpha	= isset($Format["StartAlpha"]) ? $Format["StartAlpha"] : 80;
         $EndAlpha		= isset($Format["EndAlpha"]) ? $Format["EndAlpha"] : 0;

         $AlphaStep = ($StartAlpha-$EndAlpha)/$Height;

         $Picture = imagecreatetruecolor($this->XSize, $this->YSize);
         imagecopy($Picture, $this->Picture, 0, 0, 0, 0, $this->XSize, $this->YSize);
>>>>>>> 6c6f667b
     
     for($i=1;$i<=$Height;$i++)
      {
       if ( $Y+($i-1) < $this->YSize && $Y-$i > 0 ) { imagecopymerge($Picture,$this->Picture,$X,$Y+($i-1),$X,$Y-$i,$Width,1,$StartAlpha-$AlphaStep*$i); }
      }

     imagecopy($this->Picture,$Picture,0,0,0,0,$this->XSize,$this->YSize);
    }
  }
?><|MERGE_RESOLUTION|>--- conflicted
+++ resolved
@@ -14,454 +14,287 @@
  */
 
  /* The GD extension is mandatory */
- if (!extension_loaded('gd') && !extension_loaded('gd2'))
-  {
-   echo "GD extension must be loaded. \r\n";
-   exit();
-  }
+ if (!extension_loaded('gd') && !extension_loaded('gd2')) {
+     echo "GD extension must be loaded. \r\n";
+     exit();
+ }
 
  /* Image map handling */
- define("IMAGE_MAP_STORAGE_FILE"	, 680001);
- define("IMAGE_MAP_STORAGE_SESSION"	, 680002);
+ define("IMAGE_MAP_STORAGE_FILE", 680001);
+ define("IMAGE_MAP_STORAGE_SESSION", 680002);
 
  /* Last generated chart layout */
- define("CHART_LAST_LAYOUT_REGULAR"	, 680011);
- define("CHART_LAST_LAYOUT_STACKED"	, 680012);
+ define("CHART_LAST_LAYOUT_REGULAR", 680011);
+ define("CHART_LAST_LAYOUT_STACKED", 680012);
 
  /* ImageMap string delimiter */
- define("IMAGE_MAP_DELIMITER"		, chr(1));
+ define("IMAGE_MAP_DELIMITER", chr(1));
 
  class pImage extends pDraw
-  {
-   /* Image settings, size, quality, .. */
-   var $XSize		= NULL;				// Width of the picture
-   var $YSize		= NULL;				// Height of the picture
-   var $Picture		= NULL;				// GD picture object
-   var $Antialias	= TRUE;				// Turn antialias on or off
-   var $AntialiasQuality  = 0;				// Quality of the antialiasing implementation (0-1)
-   var $Mask		= "";				// Already drawn pixels mask (Filled circle implementation)
-   var $TransparentBackground = FALSE;			// Just to know if we need to flush the alpha channels when rendering
+ {
+     /* Image settings, size, quality, .. */
+     public $XSize		= null;				// Width of the picture
+   public $YSize		= null;				// Height of the picture
+   public $Picture		= null;				// GD picture object
+   public $Antialias	= true;				// Turn antialias on or off
+   public $AntialiasQuality  = 0;				// Quality of the antialiasing implementation (0-1)
+   public $Mask		= "";				// Already drawn pixels mask (Filled circle implementation)
+   public $TransparentBackground = false;			// Just to know if we need to flush the alpha channels when rendering
 
    /* Graph area settings */
-   var $GraphAreaX1	= NULL;				// Graph area X origin
-   var $GraphAreaY1	= NULL;				// Graph area Y origin
-   var $GraphAreaX2	= NULL;				// Graph area bottom right X position
-   var $GraphAreaY2	= NULL;				// Graph area bottom right Y position
+     public $GraphAreaX1	= null;				// Graph area X origin
+   public $GraphAreaY1	= null;				// Graph area Y origin
+   public $GraphAreaX2	= null;				// Graph area bottom right X position
+   public $GraphAreaY2	= null;				// Graph area bottom right Y position
 
    /* Scale settings */
-   var $ScaleMinDivHeight = 20;				// Minimum height for scame divs
-
-   /* Font properties */
-   var $FontName	= "fonts/GeosansLight.ttf";	// Default font file
-   var $FontSize	= 12;				// Default font size
-   var $FontBox		= NULL;				// Return the bounding box of the last written string
-   var $FontColorR	= 0;				// Default color settings
-   var $FontColorG	= 0;				// Default color settings
-   var $FontColorB	= 0;				// Default color settings
-   var $FontColorA	= 100;				// Default transparency
+     public $ScaleMinDivHeight = 20;				// Minimum height for scame divs
+
+     /* Font properties */
+     public $FontName	= "fonts/GeosansLight.ttf";	// Default font file
+   public $FontSize	= 12;				// Default font size
+   public $FontBox		= null;				// Return the bounding box of the last written string
+   public $FontColorR	= 0;				// Default color settings
+   public $FontColorG	= 0;				// Default color settings
+   public $FontColorB	= 0;				// Default color settings
+   public $FontColorA	= 100;				// Default transparency
 
    /* Shadow properties */
-   var $Shadow		= FALSE;			// Turn shadows on or off
-   var $ShadowX		= NULL;				// X Offset of the shadow
-   var $ShadowY		= NULL;				// Y Offset of the shadow
-   var $ShadowR		= NULL;				// R component of the shadow
-   var $ShadowG		= NULL;				// G component of the shadow
-   var $ShadowB		= NULL;				// B component of the shadow
-   var $Shadowa		= NULL;				// Alpha level of the shadow
+     public $Shadow		= false;			// Turn shadows on or off
+   public $ShadowX		= null;				// X Offset of the shadow
+   public $ShadowY		= null;				// Y Offset of the shadow
+   public $ShadowR		= null;				// R component of the shadow
+   public $ShadowG		= null;				// G component of the shadow
+   public $ShadowB		= null;				// B component of the shadow
+   public $Shadowa		= null;				// Alpha level of the shadow
 
    /* Image map */
-   var $ImageMap	= NULL;				// Aray containing the image map
-   var $ImageMapIndex	= "pChart";			// Name of the session array
-   var $ImageMapStorageMode = NULL;			// Save the current imagemap storage mode
-   var $ImageMapAutoDelete  = TRUE;			// Automatic deletion of the image map temp files
+     public $ImageMap	= null;				// Aray containing the image map
+   public $ImageMapIndex	= "pChart";			// Name of the session array
+   public $ImageMapStorageMode = null;			// Save the current imagemap storage mode
+   public $ImageMapAutoDelete  = true;			// Automatic deletion of the image map temp files
 
    /* Data Set */
-   var $DataSet		= NULL;				// Attached dataset
-
-   /* Last generated chart info */
-   var $LastChartLayout	= CHART_LAST_LAYOUT_REGULAR;	// Last layout : regular or stacked
-
-   /* Class constructor */
-   function pImage($XSize,$YSize,$DataSet=NULL,$TransparentBackground=FALSE)
-    {
-     $this->TransparentBackground = $TransparentBackground;
-
-     if ( $DataSet != NULL ) { $this->DataSet = $DataSet; }
-
-     $this->XSize   = $XSize;
-     $this->YSize   = $YSize;
-     $this->Picture = imagecreatetruecolor($XSize,$YSize);
-
-     if ( $this->TransparentBackground )
-      {
-       imagealphablending($this->Picture,FALSE);
-       imagefilledrectangle($this->Picture, 0,0,$XSize, $YSize, imagecolorallocatealpha($this->Picture, 255, 255, 255, 127));
-       imagealphablending($this->Picture,TRUE);
-       imagesavealpha($this->Picture,true); 
-      }
-     else
-      {
-       $C_White = $this->AllocateColor($this->Picture,255,255,255);
-       imagefilledrectangle($this->Picture,0,0,$XSize,$YSize,$C_White);
-      }
-    }
-
-   /* Enable / Disable and set shadow properties */
-   function setShadow($Enabled=TRUE,$Format="")
-    {
-     $X	    = isset($Format["X"]) ? $Format["X"] : 2;
-     $Y	    = isset($Format["Y"]) ? $Format["Y"] : 2;
-     $R	    = isset($Format["R"]) ? $Format["R"] : 0;
-     $G	    = isset($Format["G"]) ? $Format["G"] : 0;
-     $B	    = isset($Format["B"]) ? $Format["B"] : 0;
-     $Alpha = isset($Format["Alpha"]) ? $Format["Alpha"] : 10;
-
-     $this->Shadow  = $Enabled;
-     $this->ShadowX = $X;
-     $this->ShadowY = $Y;
-     $this->ShadowR = $R;
-     $this->ShadowG = $G;
-     $this->ShadowB = $B;
-     $this->Shadowa = $Alpha;
-    }
-
-   /* Set the graph area position */
-   function setGraphArea($X1,$Y1,$X2,$Y2)
-    {
-     if ( $X2 < $X1 || $X1 == $X2 || $Y2 < $Y1 || $Y1 == $Y2 ) { return(-1); }
-
-     $this->GraphAreaX1 = $X1; $this->DataSet->Data["GraphArea"]["X1"] = $X1;
-     $this->GraphAreaY1 = $Y1; $this->DataSet->Data["GraphArea"]["Y1"] = $Y1;
-     $this->GraphAreaX2 = $X2; $this->DataSet->Data["GraphArea"]["X2"] = $X2;
-     $this->GraphAreaY2 = $Y2; $this->DataSet->Data["GraphArea"]["Y2"] = $Y2;
-    }
-
-   /* Return the width of the picture */
-   function getWidth()
-    { return($this->XSize); }
-
-   /* Return the heigth of the picture */
-   function getHeight()
-    { return($this->YSize); }
-
-   /* Render the picture to a file */
-   function render($FileName)
-    {
-     if ( $this->TransparentBackground ) { imagealphablending($this->Picture,false); imagesavealpha($this->Picture,true); }
-     imagepng($this->Picture,$FileName);
-    }
-
-   /* Render the picture to a web browser stream */
-   function stroke($BrowserExpire=FALSE)
-    {
-     if ( $this->TransparentBackground ) { imagealphablending($this->Picture,false); imagesavealpha($this->Picture,true); }
-
-     if ( $BrowserExpire )
-      {
-       header("Expires: Mon, 26 Jul 1997 05:00:00 GMT");
-       header("Cache-Control: no-cache");
-       header("Pragma: no-cache");
-      }
-
-     header('Content-type: image/png');
-     imagepng($this->Picture);
-    }
-
-   /* Automatic output method based on the calling interface */
-   function autoOutput($FileName="output.png")
-    {
-     if (php_sapi_name() == "cli")
-      $this->Render($FileName);
-     else
-      $this->Stroke();
-    }
-
-   /* Return the length between two points */
-   function getLength($X1,$Y1,$X2,$Y2)
-    { return(sqrt(pow(max($X1,$X2)-min($X1,$X2),2)+pow(max($Y1,$Y2)-min($Y1,$Y2),2))); }
-
-   /* Return the orientation of a line */
-   function getAngle($X1,$Y1,$X2,$Y2)
-    {
-     $Opposite = $Y2 - $Y1; $Adjacent = $X2 - $X1;$Angle = rad2deg(atan2($Opposite,$Adjacent));
-     if ($Angle > 0) { return($Angle); } else { return(360-abs($Angle)); }
-    }
-
-   /* Return the surrounding box of text area */
-   function getTextBox_deprecated($X,$Y,$FontName,$FontSize,$Angle,$Text)
-    {
-     $Size    = imagettfbbox($FontSize,$Angle,$FontName,$Text);
-     $Width   = $this->getLength($Size[0],$Size[1],$Size[2],$Size[3])+1;
-     $Height  = $this->getLength($Size[2],$Size[3],$Size[4],$Size[5])+1;
-
-     $RealPos[0]["X"] = $X; $RealPos[0]["Y"] = $Y;
-     $RealPos[1]["X"] = cos((360-$Angle)*PI/180)*$Width + $RealPos[0]["X"]; $RealPos[1]["Y"] = sin((360-$Angle)*PI/180)*$Width + $RealPos[0]["Y"];
-     $RealPos[2]["X"] = cos((270-$Angle)*PI/180)*$Height + $RealPos[1]["X"]; $RealPos[2]["Y"] = sin((270-$Angle)*PI/180)*$Height + $RealPos[1]["Y"];
-     $RealPos[3]["X"] = cos((180-$Angle)*PI/180)*$Width + $RealPos[2]["X"]; $RealPos[3]["Y"] = sin((180-$Angle)*PI/180)*$Width + $RealPos[2]["Y"];
-
-     $RealPos[TEXT_ALIGN_BOTTOMLEFT]["X"] = $RealPos[0]["X"];	$RealPos[TEXT_ALIGN_BOTTOMLEFT]["Y"] = $RealPos[0]["Y"];
-     $RealPos[TEXT_ALIGN_BOTTOMRIGHT]["X"] = $RealPos[1]["X"];	$RealPos[TEXT_ALIGN_BOTTOMRIGHT]["Y"] = $RealPos[1]["Y"];
-
-     return($RealPos);
-    }
-
-   /* Return the surrounding box of text area */
-   function getTextBox($X,$Y,$FontName,$FontSize,$Angle,$Text)
-    {
-     $coords = imagettfbbox($FontSize, 0, $FontName, $Text);
-
-     $a = deg2rad($Angle); $ca = cos($a); $sa = sin($a); $RealPos = array();
-     for($i = 0; $i < 7; $i += 2)
-      {
-       $RealPos[$i/2]["X"] = $X + round($coords[$i] * $ca + $coords[$i+1] * $sa);
-       $RealPos[$i/2]["Y"] = $Y + round($coords[$i+1] * $ca - $coords[$i] * $sa);
-      }
-
-     $RealPos[TEXT_ALIGN_BOTTOMLEFT]["X"]	= $RealPos[0]["X"];	$RealPos[TEXT_ALIGN_BOTTOMLEFT]["Y"]	= $RealPos[0]["Y"];
-     $RealPos[TEXT_ALIGN_BOTTOMRIGHT]["X"]	= $RealPos[1]["X"];	$RealPos[TEXT_ALIGN_BOTTOMRIGHT]["Y"]	= $RealPos[1]["Y"];
-     $RealPos[TEXT_ALIGN_TOPLEFT]["X"]		= $RealPos[3]["X"];	$RealPos[TEXT_ALIGN_TOPLEFT]["Y"]	= $RealPos[3]["Y"];
-     $RealPos[TEXT_ALIGN_TOPRIGHT]["X"]		= $RealPos[2]["X"];	$RealPos[TEXT_ALIGN_TOPRIGHT]["Y"]	= $RealPos[2]["Y"];
-     $RealPos[TEXT_ALIGN_BOTTOMMIDDLE]["X"]	= ($RealPos[1]["X"]-$RealPos[0]["X"])/2+$RealPos[0]["X"];	$RealPos[TEXT_ALIGN_BOTTOMMIDDLE]["Y"]	= ($RealPos[0]["Y"]-$RealPos[1]["Y"])/2+$RealPos[1]["Y"];
-     $RealPos[TEXT_ALIGN_TOPMIDDLE]["X"]	= ($RealPos[2]["X"]-$RealPos[3]["X"])/2+$RealPos[3]["X"];	$RealPos[TEXT_ALIGN_TOPMIDDLE]["Y"]	= ($RealPos[3]["Y"]-$RealPos[2]["Y"])/2+$RealPos[2]["Y"];
-     $RealPos[TEXT_ALIGN_MIDDLELEFT]["X"]	= ($RealPos[0]["X"]-$RealPos[3]["X"])/2+$RealPos[3]["X"];	$RealPos[TEXT_ALIGN_MIDDLELEFT]["Y"]	= ($RealPos[0]["Y"]-$RealPos[3]["Y"])/2+$RealPos[3]["Y"];
-     $RealPos[TEXT_ALIGN_MIDDLERIGHT]["X"]	= ($RealPos[1]["X"]-$RealPos[2]["X"])/2+$RealPos[2]["X"];	$RealPos[TEXT_ALIGN_MIDDLERIGHT]["Y"]	= ($RealPos[1]["Y"]-$RealPos[2]["Y"])/2+$RealPos[2]["Y"];
-     $RealPos[TEXT_ALIGN_MIDDLEMIDDLE]["X"]	= ($RealPos[1]["X"]-$RealPos[3]["X"])/2+$RealPos[3]["X"];	$RealPos[TEXT_ALIGN_MIDDLEMIDDLE]["Y"]	= ($RealPos[0]["Y"]-$RealPos[2]["Y"])/2+$RealPos[2]["Y"];
-
-     return($RealPos);
-    }
-
-   /* Set current font properties */
-   function setFontProperties($Format="")
-    {
-     $R		= isset($Format["R"]) ? $Format["R"] : -1;
-     $G		= isset($Format["G"]) ? $Format["G"] : -1;
-     $B		= isset($Format["B"]) ? $Format["B"] : -1;
-     $Alpha	= isset($Format["Alpha"]) ? $Format["Alpha"] : 100;
-     $FontName	= isset($Format["FontName"]) ? $Format["FontName"] : NULL;
-     $FontSize	= isset($Format["FontSize"]) ? $Format["FontSize"] : NULL;
-
-     if ( $R != -1)       {  $this->FontColorR = $R; }
-     if ( $G != -1)       {  $this->FontColorG = $G; }
-     if ( $B != -1)       {  $this->FontColorB = $B; }
-     if ( $Alpha != NULL) {  $this->FontColorA = $Alpha; }
-
-     if ( $FontName != NULL  )
-      $this->FontName = $FontName;
+     public $DataSet		= null;				// Attached dataset
+
+     /* Last generated chart info */
+     public $LastChartLayout	= CHART_LAST_LAYOUT_REGULAR;	// Last layout : regular or stacked
+
+     /* Class constructor */
+     public function pImage($XSize, $YSize, $DataSet=null, $TransparentBackground=false)
+     {
+         $this->TransparentBackground = $TransparentBackground;
+
+         if ($DataSet != null) {
+             $this->DataSet = $DataSet;
+         }
+
+         $this->XSize   = $XSize;
+         $this->YSize   = $YSize;
+         $this->Picture = imagecreatetruecolor($XSize, $YSize);
+
+         if ($this->TransparentBackground) {
+             imagealphablending($this->Picture, false);
+             imagefilledrectangle($this->Picture, 0, 0, $XSize, $YSize, imagecolorallocatealpha($this->Picture, 255, 255, 255, 127));
+             imagealphablending($this->Picture, true);
+             imagesavealpha($this->Picture, true);
+         } else {
+             $C_White = $this->AllocateColor($this->Picture, 255, 255, 255);
+             imagefilledrectangle($this->Picture, 0, 0, $XSize, $YSize, $C_White);
+         }
+     }
+
+     /* Enable / Disable and set shadow properties */
+     public function setShadow($Enabled=true, $Format="")
+     {
+         $X	    = isset($Format["X"]) ? $Format["X"] : 2;
+         $Y	    = isset($Format["Y"]) ? $Format["Y"] : 2;
+         $R	    = isset($Format["R"]) ? $Format["R"] : 0;
+         $G	    = isset($Format["G"]) ? $Format["G"] : 0;
+         $B	    = isset($Format["B"]) ? $Format["B"] : 0;
+         $Alpha = isset($Format["Alpha"]) ? $Format["Alpha"] : 10;
+
+         $this->Shadow  = $Enabled;
+         $this->ShadowX = $X;
+         $this->ShadowY = $Y;
+         $this->ShadowR = $R;
+         $this->ShadowG = $G;
+         $this->ShadowB = $B;
+         $this->Shadowa = $Alpha;
+     }
+
+     /* Set the graph area position */
+     public function setGraphArea($X1, $Y1, $X2, $Y2)
+     {
+         if ($X2 < $X1 || $X1 == $X2 || $Y2 < $Y1 || $Y1 == $Y2) {
+             return(-1);
+         }
+
+         $this->GraphAreaX1 = $X1;
+         $this->DataSet->Data["GraphArea"]["X1"] = $X1;
+         $this->GraphAreaY1 = $Y1;
+         $this->DataSet->Data["GraphArea"]["Y1"] = $Y1;
+         $this->GraphAreaX2 = $X2;
+         $this->DataSet->Data["GraphArea"]["X2"] = $X2;
+         $this->GraphAreaY2 = $Y2;
+         $this->DataSet->Data["GraphArea"]["Y2"] = $Y2;
+     }
+
+     /* Return the width of the picture */
+     public function getWidth()
+     {
+         return($this->XSize);
+     }
+
+     /* Return the heigth of the picture */
+     public function getHeight()
+     {
+         return($this->YSize);
+     }
+
+     /* Render the picture to a file */
+     public function render($FileName)
+     {
+         if ($this->TransparentBackground) {
+             imagealphablending($this->Picture, false);
+             imagesavealpha($this->Picture, true);
+         }
+         imagepng($this->Picture, $FileName);
+     }
+
+     /* Render the picture to a web browser stream */
+     public function stroke($BrowserExpire=false)
+     {
+         if ($this->TransparentBackground) {
+             imagealphablending($this->Picture, false);
+             imagesavealpha($this->Picture, true);
+         }
+
+         if ($BrowserExpire) {
+             header("Expires: Mon, 26 Jul 1997 05:00:00 GMT");
+             header("Cache-Control: no-cache");
+             header("Pragma: no-cache");
+         }
+
+         header('Content-type: image/png');
+         imagepng($this->Picture);
+     }
+
+     /* Automatic output method based on the calling interface */
+     public function autoOutput($FileName="output.png")
+     {
+         if (php_sapi_name() == "cli") {
+             $this->Render($FileName);
+         } else {
+             $this->Stroke();
+         }
+     }
+
+     /* Return the length between two points */
+     public function getLength($X1, $Y1, $X2, $Y2)
+     {
+         return(sqrt(pow(max($X1, $X2)-min($X1, $X2), 2)+pow(max($Y1, $Y2)-min($Y1, $Y2), 2)));
+     }
+
+     /* Return the orientation of a line */
+     public function getAngle($X1, $Y1, $X2, $Y2)
+     {
+         $Opposite = $Y2 - $Y1;
+         $Adjacent = $X2 - $X1;
+         $Angle = rad2deg(atan2($Opposite, $Adjacent));
+         if ($Angle > 0) {
+             return($Angle);
+         }
+         return(360-abs($Angle));
+     }
+
+     /* Return the surrounding box of text area */
+     public function getTextBox_deprecated($X, $Y, $FontName, $FontSize, $Angle, $Text)
+     {
+         $Size    = imagettfbbox($FontSize, $Angle, $FontName, $Text);
+         $Width   = $this->getLength($Size[0], $Size[1], $Size[2], $Size[3])+1;
+         $Height  = $this->getLength($Size[2], $Size[3], $Size[4], $Size[5])+1;
+
+         $RealPos[0]["X"] = $X;
+         $RealPos[0]["Y"] = $Y;
+         $RealPos[1]["X"] = cos((360-$Angle)*PI/180)*$Width + $RealPos[0]["X"];
+         $RealPos[1]["Y"] = sin((360-$Angle)*PI/180)*$Width + $RealPos[0]["Y"];
+         $RealPos[2]["X"] = cos((270-$Angle)*PI/180)*$Height + $RealPos[1]["X"];
+         $RealPos[2]["Y"] = sin((270-$Angle)*PI/180)*$Height + $RealPos[1]["Y"];
+         $RealPos[3]["X"] = cos((180-$Angle)*PI/180)*$Width + $RealPos[2]["X"];
+         $RealPos[3]["Y"] = sin((180-$Angle)*PI/180)*$Width + $RealPos[2]["Y"];
+
+         $RealPos[TEXT_ALIGN_BOTTOMLEFT]["X"] = $RealPos[0]["X"];
+         $RealPos[TEXT_ALIGN_BOTTOMLEFT]["Y"] = $RealPos[0]["Y"];
+         $RealPos[TEXT_ALIGN_BOTTOMRIGHT]["X"] = $RealPos[1]["X"];
+         $RealPos[TEXT_ALIGN_BOTTOMRIGHT]["Y"] = $RealPos[1]["Y"];
+
+         return($RealPos);
+     }
+
+     /* Return the surrounding box of text area */
+     public function getTextBox($X, $Y, $FontName, $FontSize, $Angle, $Text)
+     {
+         $coords = imagettfbbox($FontSize, 0, $FontName, $Text);
+
+         $a = deg2rad($Angle);
+         $ca = cos($a);
+         $sa = sin($a);
+         $RealPos = array();
+         for ($i = 0; $i < 7; $i += 2) {
+             $RealPos[$i/2]["X"] = $X + round($coords[$i] * $ca + $coords[$i+1] * $sa);
+             $RealPos[$i/2]["Y"] = $Y + round($coords[$i+1] * $ca - $coords[$i] * $sa);
+         }
+
+         $RealPos[TEXT_ALIGN_BOTTOMLEFT]["X"]	= $RealPos[0]["X"];
+         $RealPos[TEXT_ALIGN_BOTTOMLEFT]["Y"]	= $RealPos[0]["Y"];
+         $RealPos[TEXT_ALIGN_BOTTOMRIGHT]["X"]	= $RealPos[1]["X"];
+         $RealPos[TEXT_ALIGN_BOTTOMRIGHT]["Y"]	= $RealPos[1]["Y"];
+         $RealPos[TEXT_ALIGN_TOPLEFT]["X"]		= $RealPos[3]["X"];
+         $RealPos[TEXT_ALIGN_TOPLEFT]["Y"]	= $RealPos[3]["Y"];
+         $RealPos[TEXT_ALIGN_TOPRIGHT]["X"]		= $RealPos[2]["X"];
+         $RealPos[TEXT_ALIGN_TOPRIGHT]["Y"]	= $RealPos[2]["Y"];
+         $RealPos[TEXT_ALIGN_BOTTOMMIDDLE]["X"]	= ($RealPos[1]["X"]-$RealPos[0]["X"])/2+$RealPos[0]["X"];
+         $RealPos[TEXT_ALIGN_BOTTOMMIDDLE]["Y"]	= ($RealPos[0]["Y"]-$RealPos[1]["Y"])/2+$RealPos[1]["Y"];
+         $RealPos[TEXT_ALIGN_TOPMIDDLE]["X"]	= ($RealPos[2]["X"]-$RealPos[3]["X"])/2+$RealPos[3]["X"];
+         $RealPos[TEXT_ALIGN_TOPMIDDLE]["Y"]	= ($RealPos[3]["Y"]-$RealPos[2]["Y"])/2+$RealPos[2]["Y"];
+         $RealPos[TEXT_ALIGN_MIDDLELEFT]["X"]	= ($RealPos[0]["X"]-$RealPos[3]["X"])/2+$RealPos[3]["X"];
+         $RealPos[TEXT_ALIGN_MIDDLELEFT]["Y"]	= ($RealPos[0]["Y"]-$RealPos[3]["Y"])/2+$RealPos[3]["Y"];
+         $RealPos[TEXT_ALIGN_MIDDLERIGHT]["X"]	= ($RealPos[1]["X"]-$RealPos[2]["X"])/2+$RealPos[2]["X"];
+         $RealPos[TEXT_ALIGN_MIDDLERIGHT]["Y"]	= ($RealPos[1]["Y"]-$RealPos[2]["Y"])/2+$RealPos[2]["Y"];
+         $RealPos[TEXT_ALIGN_MIDDLEMIDDLE]["X"]	= ($RealPos[1]["X"]-$RealPos[3]["X"])/2+$RealPos[3]["X"];
+         $RealPos[TEXT_ALIGN_MIDDLEMIDDLE]["Y"]	= ($RealPos[0]["Y"]-$RealPos[2]["Y"])/2+$RealPos[2]["Y"];
+
+         return($RealPos);
+     }
+
+     /* Set current font properties */
+     public function setFontProperties($Format="")
+     {
+         $R		= isset($Format["R"]) ? $Format["R"] : -1;
+         $G		= isset($Format["G"]) ? $Format["G"] : -1;
+         $B		= isset($Format["B"]) ? $Format["B"] : -1;
+         $Alpha	= isset($Format["Alpha"]) ? $Format["Alpha"] : 100;
+         $FontName	= isset($Format["FontName"]) ? $Format["FontName"] : null;
+         $FontSize	= isset($Format["FontSize"]) ? $Format["FontSize"] : null;
+
+         if ($R != -1) {
+             $this->FontColorR = $R;
+         }
+         if ($G != -1) {
+             $this->FontColorG = $G;
+         }
+         if ($B != -1) {
+             $this->FontColorB = $B;
+         }
+         if ($Alpha != null) {
+             $this->FontColorA = $Alpha;
+         }
+
+         if ($FontName != null) {
+             $this->FontName = $FontName;
+         }
  
-<<<<<<< HEAD
-     if ( $FontSize != NULL  )
-      $this->FontSize = $FontSize;
-    }
-
-   /* Returns the 1st decimal values (used to correct AA bugs) */
-   function getFirstDecimal($Value)
-    {
-     $Values = preg_split("/\./",$Value);
-     if ( isset($Values[1]) ) { return(substr($Values[1],0,1)); } else { return(0); }
-    }
-
-   /* Attach a dataset to your pChart Object */
-   function setDataSet(&$DataSet)
-    { $this->DataSet = $DataSet; }
-
-   /* Print attached dataset contents to STDOUT */
-   function printDataSet()
-    { print_r($this->DataSet); }
-
-   /* Initialise the image map methods */
-   function initialiseImageMap($Name="pChart",$StorageMode=IMAGE_MAP_STORAGE_SESSION,$UniqueID="imageMap",$StorageFolder="tmp")
-    {
-     $this->ImageMapIndex 		= $Name;
-     $this->ImageMapStorageMode		= $StorageMode;
-
-     if ($StorageMode == IMAGE_MAP_STORAGE_SESSION)
-      {
-       if(!isset($_SESSION)) { session_start(); }
-       $_SESSION[$this->ImageMapIndex]    = NULL;
-      }
-     elseif($StorageMode == IMAGE_MAP_STORAGE_FILE)
-      {
-       $this->ImageMapFileName 		= $UniqueID;
-       $this->ImageMapStorageFolder	= $StorageFolder;
-
-       if (file_exists($StorageFolder."/".$UniqueID.".map")) { unlink($StorageFolder."/".$UniqueID.".map"); }
-      }
-    }
-
-   /* Add a zone to the image map */
-   function addToImageMap($Type,$Plots,$Color=NULL,$Title=NULL,$Message=NULL,$HTMLEncode=FALSE)
-    {
-     if ( $this->ImageMapStorageMode == NULL ) { $this->initialiseImageMap(); }
-
-     /* Encode the characters in the imagemap in HTML standards */
-     $Title   = str_replace("&#8364;","\u20AC",$Title);
-     $Title   = htmlentities($Title,ENT_QUOTES,"ISO-8859-15");
-     if ( $HTMLEncode )
-      {
-       $Message = htmlentities($Message,ENT_QUOTES,"ISO-8859-15");
-       $Message = str_replace("&lt;","<",$Message);
-       $Message = str_replace("&gt;",">",$Message);
-      }
-
-     if ( $this->ImageMapStorageMode == IMAGE_MAP_STORAGE_SESSION )
-      {
-       if(!isset($_SESSION)) { $this->initialiseImageMap(); }
-       $_SESSION[$this->ImageMapIndex][] = array($Type,$Plots,$Color,$Title,$Message);
-      }
-     elseif($this->ImageMapStorageMode == IMAGE_MAP_STORAGE_FILE)
-      {
-       $Handle = fopen($this->ImageMapStorageFolder."/".$this->ImageMapFileName.".map", 'a');
-       fwrite($Handle, $Type.IMAGE_MAP_DELIMITER.$Plots.IMAGE_MAP_DELIMITER.$Color.IMAGE_MAP_DELIMITER.$Title.IMAGE_MAP_DELIMITER.$Message."\r\n");
-       fclose($Handle);
-      }
-    }
-
-   /* Remove VOID values from an imagemap custom values array */
-   function removeVOIDFromArray($SerieName, $Values)
-    {
-     if ( !isset($this->DataSet->Data["Series"][$SerieName]) ) { return(-1); }
-
-     $Result = "";
-     foreach($this->DataSet->Data["Series"][$SerieName]["Data"] as $Key => $Value)
-      { if ( $Value != VOID && isset($Values[$Key]) ) { $Result[] = $Values[$Key]; } }
-     return($Result);
-    }
-
-   /* Replace the title of one image map serie */
-   function replaceImageMapTitle($OldTitle, $NewTitle)
-    {
-     if ( $this->ImageMapStorageMode == NULL ) { return(-1); }
-
-     if ( is_array($NewTitle) ) { $NewTitle = $this->removeVOIDFromArray($OldTitle, $NewTitle); }
- 
-     if ( $this->ImageMapStorageMode == IMAGE_MAP_STORAGE_SESSION )
-      {
-       if(!isset($_SESSION)) { return(-1); }
-       if ( is_array($NewTitle) )
-        { $ID = 0; foreach($_SESSION[$this->ImageMapIndex] as $Key => $Settings) { if ( $Settings[3] == $OldTitle && isset($NewTitle[$ID])) { $_SESSION[$this->ImageMapIndex][$Key][3] = $NewTitle[$ID]; $ID++; } } }
-       else
-        { foreach($_SESSION[$this->ImageMapIndex] as $Key => $Settings) { if ( $Settings[3] == $OldTitle ) { $_SESSION[$this->ImageMapIndex][$Key][3] = $NewTitle; } } }
-      }
-     elseif( $this->ImageMapStorageMode == IMAGE_MAP_STORAGE_FILE )
-      {
-       $TempArray = "";
-       $Handle    = @fopen($this->ImageMapStorageFolder."/".$this->ImageMapFileName.".map", "r");
-       if ($Handle)
-        {
-         while (($Buffer = fgets($Handle, 4096)) !== false)
-          {
-           $Fields      = preg_split("/".IMAGE_MAP_DELIMITER."/",str_replace(array(chr(10),chr(13)),"",$Buffer));
-           $TempArray[] = array($Fields[0],$Fields[1],$Fields[2],$Fields[3],$Fields[4]);
-          }
-         fclose($Handle);
-
-         if ( is_array($NewTitle) )
-          { $ID = 0; foreach($TempArray as $Key => $Settings) { if ( $Settings[3] == $OldTitle && isset($NewTitle[$ID]) ) { $TempArray[$Key][3] = $NewTitle[$ID]; $ID++; } } }
-         else
-          { foreach($TempArray as $Key => $Settings) { if ( $Settings[3] == $OldTitle ) { $TempArray[$Key][3] = $NewTitle; } } }
-
-         $Handle = fopen($this->ImageMapStorageFolder."/".$this->ImageMapFileName.".map", 'w');
-         foreach($TempArray as $Key => $Settings)
-          { fwrite($Handle, $Settings[0].IMAGE_MAP_DELIMITER.$Settings[1].IMAGE_MAP_DELIMITER.$Settings[2].IMAGE_MAP_DELIMITER.$Settings[3].IMAGE_MAP_DELIMITER.$Settings[4]."\r\n"); }
-         fclose($Handle);
-        }
-      }
-    }
-
-   /* Replace the values of the image map contents */
-   function replaceImageMapValues($Title, $Values)
-    {
-     if ( $this->ImageMapStorageMode == NULL ) { return(-1); }
-
-     $Values = $this->removeVOIDFromArray($Title, $Values);
-     $ID = 0; 
-     if ( $this->ImageMapStorageMode == IMAGE_MAP_STORAGE_SESSION )
-      {
-       if(!isset($_SESSION)) { return(-1); }
-       foreach($_SESSION[$this->ImageMapIndex] as $Key => $Settings) { if ( $Settings[3] == $Title ) { if ( isset($Values[$ID]) ) { $_SESSION[$this->ImageMapIndex][$Key][4] = $Values[$ID]; } $ID++; } }
-      }
-     elseif( $this->ImageMapStorageMode == IMAGE_MAP_STORAGE_FILE )
-      {
-       $TempArray = "";
-       $Handle    = @fopen($this->ImageMapStorageFolder."/".$this->ImageMapFileName.".map", "r");
-       if ($Handle)
-        {
-         while (($Buffer = fgets($Handle, 4096)) !== false)
-          {
-           $Fields      = preg_split("/".IMAGE_MAP_DELIMITER."/",str_replace(array(chr(10),chr(13)),"",$Buffer));
-           $TempArray[] = array($Fields[0],$Fields[1],$Fields[2],$Fields[3],$Fields[4]);
-          }
-         fclose($Handle);
-
-         foreach($TempArray as $Key => $Settings) { if ( $Settings[3] == $Title ) { if ( isset($Values[$ID]) ) { $TempArray[$Key][4] = $Values[$ID]; } $ID++; } }
-
-         $Handle = fopen($this->ImageMapStorageFolder."/".$this->ImageMapFileName.".map", 'w');
-         foreach($TempArray as $Key => $Settings)
-          { fwrite($Handle, $Settings[0].IMAGE_MAP_DELIMITER.$Settings[1].IMAGE_MAP_DELIMITER.$Settings[2].IMAGE_MAP_DELIMITER.$Settings[3].IMAGE_MAP_DELIMITER.$Settings[4]."\r\n"); }
-         fclose($Handle);
-        }
-      }
-    }
-
-   /* Dump the image map */
-   function dumpImageMap($Name="pChart",$StorageMode=IMAGE_MAP_STORAGE_SESSION,$UniqueID="imageMap",$StorageFolder="tmp")
-    {
-     $this->ImageMapIndex 		= $Name;
-     $this->ImageMapStorageMode		= $StorageMode;
-
-     if ( $this->ImageMapStorageMode == IMAGE_MAP_STORAGE_SESSION )
-      {
-       if(!isset($_SESSION)) { session_start(); }
-       if ( $_SESSION[$Name] != NULL )
-        {
-         foreach($_SESSION[$Name] as $Key => $Params)
-          { echo $Params[0].IMAGE_MAP_DELIMITER.$Params[1].IMAGE_MAP_DELIMITER.$Params[2].IMAGE_MAP_DELIMITER.$Params[3].IMAGE_MAP_DELIMITER.$Params[4]."\r\n"; }
-        }
-      }
-     elseif( $this->ImageMapStorageMode == IMAGE_MAP_STORAGE_FILE )
-      {
-       if (file_exists($StorageFolder."/".$UniqueID.".map"))
-        {
-         $Handle = @fopen($StorageFolder."/".$UniqueID.".map", "r");
-         if ($Handle) { while (($Buffer = fgets($Handle, 4096)) !== false) { echo $Buffer; } }
-         fclose($Handle);
-
-         if ( $this->ImageMapAutoDelete ) { unlink($StorageFolder."/".$UniqueID.".map"); }
-        }
-      }
-
-     /* When the image map is returned to the client, the script ends */
-     exit();
-    }
-
-   /* Return the HTML converted color from the RGB composite values */
-   function toHTMLColor($R,$G,$B)
-    {
-     $R=intval($R); $G=intval($G); $B=intval($B);
-     $R=dechex($R<0?0:($R>255?255:$R)); $G=dechex($G<0?0:($G>255?255:$G));$B=dechex($B<0?0:($B>255?255:$B));
-     $Color="#".(strlen($R) < 2?'0':'').$R; $Color.=(strlen($G) < 2?'0':'').$G; $Color.= (strlen($B) < 2?'0':'').$B;
-     return($Color);
-    }
-
-   /* Reverse an array of points */
-   function reversePlots($Plots)
-    {
-     $Result = "";
-     for($i=count($Plots)-2;$i>=0;$i=$i-2) { $Result[] = $Plots[$i]; $Result[] = $Plots[$i+1]; }
-     return($Result);
-    }
-
-   /* Mirror Effect */
-   function drawAreaMirror($X,$Y,$Width,$Height,$Format="")
-    {
-     $StartAlpha	= isset($Format["StartAlpha"]) ? $Format["StartAlpha"] : 80;
-     $EndAlpha		= isset($Format["EndAlpha"]) ? $Format["EndAlpha"] : 0;
-
-     $AlphaStep = ($StartAlpha-$EndAlpha)/$Height;
-
-     $Picture = imagecreatetruecolor($this->XSize,$this->YSize);
-     imagecopy($Picture,$this->Picture,0,0,0,0,$this->XSize,$this->YSize);
-=======
          if ($FontSize != null) {
              $this->FontSize = $FontSize;
          }
@@ -739,14 +572,13 @@
 
          $Picture = imagecreatetruecolor($this->XSize, $this->YSize);
          imagecopy($Picture, $this->Picture, 0, 0, 0, 0, $this->XSize, $this->YSize);
->>>>>>> 6c6f667b
      
-     for($i=1;$i<=$Height;$i++)
-      {
-       if ( $Y+($i-1) < $this->YSize && $Y-$i > 0 ) { imagecopymerge($Picture,$this->Picture,$X,$Y+($i-1),$X,$Y-$i,$Width,1,$StartAlpha-$AlphaStep*$i); }
-      }
-
-     imagecopy($this->Picture,$Picture,0,0,0,0,$this->XSize,$this->YSize);
-    }
-  }
-?>+         for ($i=1;$i<=$Height;$i++) {
+             if ($Y+($i-1) < $this->YSize && $Y-$i > 0) {
+                 imagecopymerge($Picture, $this->Picture, $X, $Y+($i-1), $X, $Y-$i, $Width, 1, $StartAlpha-$AlphaStep*$i);
+             }
+         }
+
+         imagecopy($this->Picture, $Picture, 0, 0, 0, 0, $this->XSize, $this->YSize);
+     }
+ }