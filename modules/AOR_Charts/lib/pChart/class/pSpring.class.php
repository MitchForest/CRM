--- conflicted
+++ resolved
@@ -13,861 +13,23 @@
      You can find the whole class documentation on the pChart web site.
  */
 
- define("NODE_TYPE_FREE"	, 690001);
- define("NODE_TYPE_CENTRAL"	, 690002);
-
- define("NODE_SHAPE_CIRCLE"	, 690011);
- define("NODE_SHAPE_TRIANGLE"	, 690012);
- define("NODE_SHAPE_SQUARE"	, 690013);
-
- define("ALGORITHM_RANDOM"	, 690021);
- define("ALGORITHM_WEIGHTED"	, 690022);
- define("ALGORITHM_CIRCULAR"	, 690023);
- define("ALGORITHM_CENTRAL"	, 690024);
-
- define("LABEL_CLASSIC"		, 690031);
- define("LABEL_LIGHT"		, 690032);
+ define("NODE_TYPE_FREE", 690001);
+ define("NODE_TYPE_CENTRAL", 690002);
+
+ define("NODE_SHAPE_CIRCLE", 690011);
+ define("NODE_SHAPE_TRIANGLE", 690012);
+ define("NODE_SHAPE_SQUARE", 690013);
+
+ define("ALGORITHM_RANDOM", 690021);
+ define("ALGORITHM_WEIGHTED", 690022);
+ define("ALGORITHM_CIRCULAR", 690023);
+ define("ALGORITHM_CENTRAL", 690024);
+
+ define("LABEL_CLASSIC", 690031);
+ define("LABEL_LIGHT", 690032);
 
  /* pSpring class definition */
  class pSpring
-<<<<<<< HEAD
-  {
-   var $History;
-   var $pChartObject;
-   var $Data;
-   var $Links;
-   var $X1;
-   var $Y1;
-   var $X2;
-   var $Y2;
-   var $AutoComputeFreeZone;
-   var $Labels;
-
-   /* Class creator */
-   function pSpring()
-    {
-     /* Initialise data arrays */
-     $this->Data = "";
-     $this->Links = "";
-
-     /* Set nodes defaults */
-     $this->Default["R"]		= 255;
-     $this->Default["G"]		= 255;
-     $this->Default["B"]		= 255;
-     $this->Default["Alpha"]		= 100;
-     $this->Default["BorderR"]		= 0;
-     $this->Default["BorderG"]		= 0;
-     $this->Default["BorderB"]		= 0;
-     $this->Default["BorderAlpha"]	= 100;
-     $this->Default["Surrounding"]	= NULL;
-     $this->Default["BackgroundR"]	= 255;
-     $this->Default["BackgroundG"]	= 255;
-     $this->Default["BackgroundB"]	= 255;
-     $this->Default["BackgroundAlpha"]	= 0;
-     $this->Default["Force"]		= 1;
-     $this->Default["NodeType"]		= NODE_TYPE_FREE;
-     $this->Default["Size"]		= 5;
-     $this->Default["Shape"]		= NODE_SHAPE_CIRCLE;
-     $this->Default["FreeZone"]		= 40;
-     $this->Default["LinkR"]		= 0;
-     $this->Default["LinkG"]		= 0;
-     $this->Default["LinkB"]		= 0;
-     $this->Default["LinkAlpha"]	= 0;
-
-     $this->Labels["Type"]		= LABEL_CLASSIC;
-     $this->Labels["R"]			= 0;
-     $this->Labels["G"]			= 0;
-     $this->Labels["B"]			= 0;
-     $this->Labels["Alpha"]		= 100;
-
-     $this->AutoComputeFreeZone         = FALSE;
-    }
-
-   /* Set default links options */
-   function setLinkDefaults($Settings="")
-    {
-     if ( isset($Settings["R"]) )     { $this->Default["LinkR"] = $Settings["R"]; }
-     if ( isset($Settings["G"]) )     { $this->Default["LinkG"] = $Settings["G"]; }
-     if ( isset($Settings["B"]) )     { $this->Default["LinkB"] = $Settings["B"]; }
-     if ( isset($Settings["Alpha"]) ) { $this->Default["LinkAlpha"] = $Settings["Alpha"]; }
-    }
-
-   /* Set default links options */
-   function setLabelsSettings($Settings="")
-    {
-     if ( isset($Settings["Type"]) )  { $this->Labels["Type"] = $Settings["Type"]; }
-     if ( isset($Settings["R"]) )     { $this->Labels["R"] = $Settings["R"]; }
-     if ( isset($Settings["G"]) )     { $this->Labels["G"] = $Settings["G"]; }
-     if ( isset($Settings["B"]) )     { $this->Labels["B"] = $Settings["B"]; }
-     if ( isset($Settings["Alpha"]) ) { $this->Labels["Alpha"] = $Settings["Alpha"]; }
-    }
-
-   /* Auto compute the FreeZone size based on the number of connections */
-   function autoFreeZone()
-    {
-     /* Check connections reciprocity */
-     foreach($this->Data as $Key => $Settings)
-      {
-       if ( isset($Settings["Connections"]) )
-        { $this->Data[$Key]["FreeZone"] = count($Settings["Connections"])*10 + 20; }
-       else
-        { $this->Data[$Key]["FreeZone"] = 20; }
-      }
-
-    }
-
-   /* Set link properties */
-   function linkProperties($FromNode,$ToNode,$Settings)
-    {
-     if ( !isset($this->Data[$FromNode]) ) { return(0); }
-     if ( !isset($this->Data[$ToNode]) )   { return(0); }
-
-     $R			= isset($Settings["R"]) ? $Settings["R"] : 0;
-     $G			= isset($Settings["G"]) ? $Settings["G"] : 0;
-     $B			= isset($Settings["B"]) ? $Settings["B"] : 0;
-     $Alpha		= isset($Settings["Alpha"]) ? $Settings["Alpha"] : 100;
-     $Name		= isset($Settings["Name"]) ? $Settings["Name"] : NULL;
-     $Ticks		= isset($Settings["Ticks"]) ? $Settings["Ticks"] : NULL;
-
-     $this->Links[$FromNode][$ToNode]["R"] = $R;         $this->Links[$ToNode][$FromNode]["R"] = $R;
-     $this->Links[$FromNode][$ToNode]["G"] = $G;         $this->Links[$ToNode][$FromNode]["G"] = $G;
-     $this->Links[$FromNode][$ToNode]["B"] = $B;         $this->Links[$ToNode][$FromNode]["B"] = $B;
-     $this->Links[$FromNode][$ToNode]["Alpha"] = $Alpha; $this->Links[$ToNode][$FromNode]["Alpha"] = $Alpha;
-     $this->Links[$FromNode][$ToNode]["Name"] = $Name;   $this->Links[$ToNode][$FromNode]["Name"] = $Name;
-     $this->Links[$FromNode][$ToNode]["Ticks"] = $Ticks; $this->Links[$ToNode][$FromNode]["Ticks"] = $Ticks;
-    }
-
-   function setNodeDefaults($Settings="")
-    {
-     if ( isset($Settings["R"]) ) { $this->Default["R"]					= $Settings["R"]; }
-     if ( isset($Settings["G"]) ) { $this->Default["G"]					= $Settings["G"]; }
-     if ( isset($Settings["B"]) ) { $this->Default["B"]					= $Settings["B"]; }
-     if ( isset($Settings["Alpha"]) ) { $this->Default["Alpha"]				= $Settings["Alpha"]; }
-     if ( isset($Settings["BorderR"]) ) { $this->Default["BorderR"]			= $Settings["BorderR"]; }
-     if ( isset($Settings["BorderG"]) ) { $this->Default["BorderG"]			= $Settings["BorderG"]; }
-     if ( isset($Settings["BorderB"]) ) { $this->Default["BorderB"]			= $Settings["BorderB"]; }
-     if ( isset($Settings["BorderAlpha"]) ) { $this->Default["BorderAlpha"]		= $Settings["BorderAlpha"]; }
-     if ( isset($Settings["Surrounding"]) ) { $this->Default["Surrounding"]		= $Settings["Surrounding"]; }
-     if ( isset($Settings["BackgroundR"]) ) { $this->Default["BackgroundR"]		= $Settings["BackgroundR"]; }
-     if ( isset($Settings["BackgroundG"]) ) { $this->Default["BackgroundG"]		= $Settings["BackgroundG"]; }
-     if ( isset($Settings["BackgroundB"]) ) { $this->Default["BackgroundB"]		= $Settings["BackgroundB"]; }
-     if ( isset($Settings["BackgroundAlpha"]) ) { $this->Default["BackgroundAlpha"]	= $Settings["BackgroundAlpha"]; }
-     if ( isset($Settings["NodeType"]) ) { $this->Default["NodeType"]			= $Settings["NodeType"]; }
-     if ( isset($Settings["Size"]) ) { $this->Default["Size"]				= $Settings["Size"]; }
-     if ( isset($Settings["Shape"]) ) { $this->Default["Shape"]				= $Settings["Shape"]; }
-     if ( isset($Settings["FreeZone"]) ) { $this->Default["FreeZone"]			= $Settings["FreeZone"]; }
-    }
-
-   /* Add a node */
-   function addNode($NodeID,$Settings="")
-    {
-     /* if the node already exists, ignore */
-     if (isset($this->Data[$NodeID])) { return(0); }
-
-     $Name		= isset($Settings["Name"]) ? $Settings["Name"] : "Node ".$NodeID;
-     $Connections	= isset($Settings["Connections"]) ? $Settings["Connections"] : NULL;
-
-     $R			= isset($Settings["R"]) ? $Settings["R"] : $this->Default["R"];
-     $G			= isset($Settings["G"]) ? $Settings["G"] : $this->Default["G"];
-     $B			= isset($Settings["B"]) ? $Settings["B"] : $this->Default["B"];
-     $Alpha		= isset($Settings["Alpha"]) ? $Settings["Alpha"] : $this->Default["Alpha"];
-     $BorderR		= isset($Settings["BorderR"]) ? $Settings["BorderR"] : $this->Default["BorderR"];
-     $BorderG		= isset($Settings["BorderG"]) ? $Settings["BorderG"] : $this->Default["BorderG"];
-     $BorderB		= isset($Settings["BorderB"]) ? $Settings["BorderB"] : $this->Default["BorderB"];
-     $BorderAlpha	= isset($Settings["BorderAlpha"]) ? $Settings["BorderAlpha"] : $this->Default["BorderAlpha"];
-     $Surrounding	= isset($Settings["Surrounding"]) ? $Settings["Surrounding"] : $this->Default["Surrounding"];
-     $BackgroundR	= isset($Settings["BackgroundR"]) ? $Settings["BackgroundR"] : $this->Default["BackgroundR"];
-     $BackgroundG	= isset($Settings["BackgroundG"]) ? $Settings["BackgroundG"] : $this->Default["BackgroundG"];
-     $BackgroundB	= isset($Settings["BackgroundB"]) ? $Settings["BackgroundB"] : $this->Default["BackgroundB"];
-     $BackgroundAlpha	= isset($Settings["BackgroundAlpha"]) ? $Settings["BackgroundAlpha"] : $this->Default["BackgroundAlpha"];
-     $Force		= isset($Settings["Force"]) ? $Settings["Force"] :  $this->Default["Force"];
-     $NodeType		= isset($Settings["NodeType"]) ? $Settings["NodeType"] : $this->Default["NodeType"];
-     $Size		= isset($Settings["Size"]) ? $Settings["Size"] : $this->Default["Size"];
-     $Shape		= isset($Settings["Shape"]) ? $Settings["Shape"] : $this->Default["Shape"];
-     $FreeZone		= isset($Settings["FreeZone"]) ? $Settings["FreeZone"] : $this->Default["FreeZone"];
-
-     if ( $Surrounding != NULL ) { $BorderR = $R + $Surrounding; $BorderG = $G + $Surrounding; $BorderB = $B + $Surrounding; }
-
-     $this->Data[$NodeID]["R"] = $R; $this->Data[$NodeID]["G"] = $G; $this->Data[$NodeID]["B"] = $B; $this->Data[$NodeID]["Alpha"] = $Alpha;
-     $this->Data[$NodeID]["BorderR"] = $BorderR; $this->Data[$NodeID]["BorderG"] = $BorderG; $this->Data[$NodeID]["BorderB"] = $BorderB; $this->Data[$NodeID]["BorderAlpha"] = $BorderAlpha;
-     $this->Data[$NodeID]["BackgroundR"]	= $BackgroundR; $this->Data[$NodeID]["BackgroundG"] = $BackgroundG; $this->Data[$NodeID]["BackgroundB"] = $BackgroundB; $this->Data[$NodeID]["BackgroundAlpha"] = $BackgroundAlpha;
-     $this->Data[$NodeID]["Name"]		= $Name;
-     $this->Data[$NodeID]["Force"]		= $Force;
-     $this->Data[$NodeID]["Type"]		= $NodeType;
-     $this->Data[$NodeID]["Size"]		= $Size;
-     $this->Data[$NodeID]["Shape"]		= $Shape;
-     $this->Data[$NodeID]["FreeZone"]		= $FreeZone;
-     if ( $Connections != NULL )
-      {
-       if ( is_array($Connections ) )
-        {
-         foreach($Connections as $Key => $Value)
-          $this->Data[$NodeID]["Connections"][] = $Value;
-        }
-       else
-        $this->Data[$NodeID]["Connections"][] = $Connections;
-      }
-    }
-
-   /* Set color attribute for a list of nodes */
-   function setNodesColor($Nodes,$Settings="")
-    {
-     if ( is_array($Nodes) )
-      {
-       foreach ($Nodes as $Key => $NodeID)
-        {
-         if (isset($this->Data[$NodeID]) )
-          {
-           if ( isset($Settings["R"]) ) { $this->Data[$NodeID]["R"] = $Settings["R"]; }
-           if ( isset($Settings["G"]) ) { $this->Data[$NodeID]["G"] = $Settings["G"]; }
-           if ( isset($Settings["B"]) ) { $this->Data[$NodeID]["B"] = $Settings["B"]; }
-           if ( isset($Settings["Alpha"]) ) { $this->Data[$NodeID]["Alpha"] = $Settings["Alpha"]; }
-           if ( isset($Settings["BorderR"]) ) { $this->Data[$NodeID]["BorderR"] = $Settings["BorderR"]; }
-           if ( isset($Settings["BorderG"]) ) { $this->Data[$NodeID]["BorderG"] = $Settings["BorderG"]; }
-           if ( isset($Settings["BorderB"]) ) { $this->Data[$NodeID]["BorderB"] = $Settings["BorderB"]; }
-           if ( isset($Settings["BorderAlpha"]) ) { $this->Data[$NodeID]["BorderAlpha"] = $Settings["BorderAlpha"]; }
-           if ( isset($Settings["Surrounding"]) ) { $this->Data[$NodeID]["BorderR"] = $this->Data[$NodeID]["R"] + $Settings["Surrounding"]; $this->Data[$NodeID]["BorderG"] = $this->Data[$NodeID]["G"] + $Settings["Surrounding"]; $this->Data[$NodeID]["BorderB"] = $this->Data[$NodeID]["B"] + $Settings["Surrounding"]; }
-          }
-        }
-      }
-     else
-      {
-       if ( isset($Settings["R"]) ) { $this->Data[$Nodes]["R"] = $Settings["R"]; }
-       if ( isset($Settings["G"]) ) { $this->Data[$Nodes]["G"] = $Settings["G"]; }
-       if ( isset($Settings["B"]) ) { $this->Data[$Nodes]["B"] = $Settings["B"]; }
-       if ( isset($Settings["Alpha"]) ) { $this->Data[$Nodes]["Alpha"] = $Settings["Alpha"]; }
-       if ( isset($Settings["BorderR"]) ) { $this->Data[$Nodes]["BorderR"] = $Settings["BorderR"]; }
-       if ( isset($Settings["BorderG"]) ) { $this->Data[$Nodes]["BorderG"] = $Settings["BorderG"]; }
-       if ( isset($Settings["BorderB"]) ) { $this->Data[$Nodes]["BorderB"] = $Settings["BorderB"]; }
-       if ( isset($Settings["BorderAlpha"]) ) { $this->Data[$Nodes]["BorderAlpha"] = $Settings["BorderAlpha"]; }
-       if ( isset($Settings["Surrounding"]) ) { $this->Data[$Nodes]["BorderR"] = $this->Data[$NodeID]["R"] + $Settings["Surrounding"]; $this->Data[$NodeID]["BorderG"] = $this->Data[$NodeID]["G"] + $Settings["Surrounding"]; $this->Data[$NodeID]["BorderB"] = $this->Data[$NodeID]["B"] + $Settings["Surrounding"]; }
-      }
-    }
-
-   /* Returns all the nodes details */
-   function dumpNodes()
-    { return($this->Data); }
-
-   /* Check if a connection exists and create it if required */
-   function checkConnection($SourceID, $TargetID)
-    {
-     if ( isset($this->Data[$SourceID]["Connections"]) )
-      {
-       foreach ($this->Data[$SourceID]["Connections"] as $Key => $ConnectionID)
-        { if ( $TargetID == $ConnectionID ) { return(TRUE); } }
-      }
-     $this->Data[$SourceID]["Connections"][] = $TargetID;
-    }
-   /* Get the median linked nodes position */
-   function getMedianOffset($Key,$X,$Y)
-    {
-     $Cpt = 1;
-     if ( isset($this->Data[$Key]["Connections"]) )
-      {
-       foreach($this->Data[$Key]["Connections"] as $ID => $NodeID)
-        {
-         if ( isset($this->Data[$NodeID]["X"]) && isset($this->Data[$NodeID]["Y"]) )
-          {
-           $X = $X + $this->Data[$NodeID]["X"];
-           $Y = $Y + $this->Data[$NodeID]["Y"];
-           $Cpt++;
-          }
-        }
-      }
-     return(array("X"=>$X/$Cpt,"Y"=>$Y/$Cpt));
-    }
-
-   /* Return the ID of the attached partner with the biggest weight */
-   function getBiggestPartner($Key)
-    {
-     if ( !isset($this->Data[$Key]["Connections"]) ) { return(""); }
-
-     $MaxWeight = 0; $Result = "";
-     foreach($this->Data[$Key]["Connections"] as $Key => $PeerID)
-      {
-       if ( $this->Data[$PeerID]["Weight"] > $MaxWeight )
-        { $MaxWeight = $this->Data[$PeerID]["Weight"]; $Result = $PeerID; }
-      }
-     return($Result);
-    }
-
-   /* Do the initial node positions computing pass */
-   function firstPass($Algorithm)
-    {
-     $CenterX = ($this->X2 - $this->X1) / 2 + $this->X1;
-     $CenterY = ($this->Y2 - $this->Y1) / 2 + $this->Y1;
-
-     /* Check connections reciprocity */
-     foreach($this->Data as $Key => $Settings)
-      {
-       if ( isset($Settings["Connections"]) )
-        {
-         foreach($Settings["Connections"] as $ID => $ConnectionID)
-          $this->checkConnection($ConnectionID,$Key);
-        }
-      }
-
-     if ( $this->AutoComputeFreeZone ) { $this->autoFreeZone(); }
-
-     /* Get the max number of connections */
-     $MaxConnections = 0;
-     foreach($this->Data as $Key => $Settings)
-      { if ( isset($Settings["Connections"]) ) { if ( $MaxConnections < count($Settings["Connections"] ) ) { $MaxConnections = count($Settings["Connections"]); } } }
-
-     if ( $Algorithm == ALGORITHM_WEIGHTED )
-      {
-       foreach($this->Data as $Key => $Settings)
-        {
-         if ( $Settings["Type"] == NODE_TYPE_CENTRAL ) { $this->Data[$Key]["X"] = $CenterX; $this->Data[$Key]["Y"] = $CenterY; }
-         if ( $Settings["Type"] == NODE_TYPE_FREE )
-          {
-           if ( isset($Settings["Connections"]) )
-            { $Connections = count($Settings["Connections"]); }
-           else
-            { $Connections = 0; }
-
-           $Ring  = $MaxConnections - $Connections;
-           $Angle = rand(0,360);
-           
-           $this->Data[$Key]["X"] = cos(deg2rad($Angle)) * ($Ring*$this->RingSize) + $CenterX;
-           $this->Data[$Key]["Y"] = sin(deg2rad($Angle)) * ($Ring*$this->RingSize) + $CenterY;
-          }
-        }
-      }
-     elseif ( $Algorithm == ALGORITHM_CENTRAL )
-      {
-       /* Put a weight on each nodes */
-       foreach($this->Data as $Key => $Settings)
-        {
-         if ( isset($Settings["Connections"]) )
-          $this->Data[$Key]["Weight"] = count($Settings["Connections"]);
-         else
-          $this->Data[$Key]["Weight"] = 0;
-        }
-
-       $MaxConnections = $MaxConnections + 1;
-       for($i=$MaxConnections;$i>=0;$i--)
-        {
-         foreach($this->Data as $Key => $Settings)
-          {
-           if ( $Settings["Type"] == NODE_TYPE_CENTRAL ) { $this->Data[$Key]["X"] = $CenterX; $this->Data[$Key]["Y"] = $CenterY; }
-           if ( $Settings["Type"] == NODE_TYPE_FREE )
-            {
-             if ( isset($Settings["Connections"]) )
-              { $Connections = count($Settings["Connections"]); }
-             else
-              { $Connections = 0; }
-
-             if ( $Connections == $i )
-              {
-               $BiggestPartner = $this->getBiggestPartner($Key);
-               if ( $BiggestPartner != "" )
-                {
-                 $Ring          = $this->Data[$BiggestPartner]["FreeZone"];
-                 $Weight        = $this->Data[$BiggestPartner]["Weight"];
-                 $AngleDivision = 360 / $this->Data[$BiggestPartner]["Weight"];
-                 $Done          = FALSE; $Tries = 0;
-                 while (!$Done && $Tries <= $Weight*2)
-                  {
-                   $Tries++;
-                   $Angle = floor(rand(0,$Weight)*$AngleDivision);
-                   if ( !isset($this->Data[$BiggestPartner]["Angular"][$Angle]) || !isset($this->Data[$BiggestPartner]["Angular"]) )
-                    {
-                     $this->Data[$BiggestPartner]["Angular"][$Angle] = $Angle;
-                     $Done = TRUE; 
-                    }
-                  }
-                 if ( !$Done )
-                  { $Angle = rand(0,360); $this->Data[$BiggestPartner]["Angular"][$Angle] = $Angle; }
-
-                 $X = cos(deg2rad($Angle)) * ($Ring) + $this->Data[$BiggestPartner]["X"];
-                 $Y = sin(deg2rad($Angle)) * ($Ring) + $this->Data[$BiggestPartner]["Y"];
-
-                 $this->Data[$Key]["X"] = $X;
-                 $this->Data[$Key]["Y"] = $Y;
-                }
-              }
-            }
-          }
-        }
-      }
-     elseif ( $Algorithm == ALGORITHM_CIRCULAR )
-      {
-       $MaxConnections = $MaxConnections + 1;
-       for($i=$MaxConnections;$i>=0;$i--)
-        {
-         foreach($this->Data as $Key => $Settings)
-          {
-           if ( $Settings["Type"] == NODE_TYPE_CENTRAL ) { $this->Data[$Key]["X"] = $CenterX; $this->Data[$Key]["Y"] = $CenterY; }
-           if ( $Settings["Type"] == NODE_TYPE_FREE )
-            {
-             if ( isset($Settings["Connections"]) )
-              { $Connections = count($Settings["Connections"]); }
-             else
-              { $Connections = 0; }
-
-             if ( $Connections == $i )
-              {
-               $Ring  = $MaxConnections - $Connections;
-               $Angle = rand(0,360);
-
-               $X = cos(deg2rad($Angle)) * ($Ring*$this->RingSize) + $CenterX;
-               $Y = sin(deg2rad($Angle)) * ($Ring*$this->RingSize) + $CenterY;
-
-               $MedianOffset = $this->getMedianOffset($Key,$X,$Y);
-
-               $this->Data[$Key]["X"] = $MedianOffset["X"];
-               $this->Data[$Key]["Y"] = $MedianOffset["Y"];
-              }
-            }
-          }
-        }
-      }
-     elseif ( $Algorithm == ALGORITHM_RANDOM )
-      {
-       foreach($this->Data as $Key => $Settings)
-        {
-         if ( $Settings["Type"] == NODE_TYPE_FREE )
-          {
-           $this->Data[$Key]["X"] = $CenterX + rand(-20,20);
-           $this->Data[$Key]["Y"] = $CenterY + rand(-20,20);
-          }
-         if ( $Settings["Type"] == NODE_TYPE_CENTRAL ) { $this->Data[$Key]["X"] = $CenterX; $this->Data[$Key]["Y"] = $CenterY; }
-        }
-      }
-    }
-
-   /* Compute one pass */
-   function doPass()
-    {
-     /* Compute vectors */
-     foreach($this->Data as $Key => $Settings)
-      {
-       if ( $Settings["Type"] != NODE_TYPE_CENTRAL )
-        {
-         unset($this->Data[$Key]["Vectors"]);
-
-         $X1 = $Settings["X"];
-         $Y1 = $Settings["Y"];
-
-         /* Repulsion vectors */
-         foreach($this->Data as $Key2 => $Settings2)
-          {
-           if ( $Key != $Key2 )
-            {
-             $X2 = $this->Data[$Key2]["X"];
-             $Y2 = $this->Data[$Key2]["Y"];
-             $FreeZone = $this->Data[$Key2]["FreeZone"];
-
-             $Distance = $this->getDistance($X1,$Y1,$X2,$Y2);
-             $Angle    = $this->getAngle($X1,$Y1,$X2,$Y2) + 180;
-
-             /* Nodes too close, repulsion occurs */
-             if ( $Distance < $FreeZone )
-              {
-               $Force = log(pow(2,$FreeZone-$Distance));
-               if ( $Force > 1 )
-                { $this->Data[$Key]["Vectors"][] = array("Type"=>"R","Angle"=>$Angle % 360,"Force"=>$Force); }
-              }
-            }
-          }
-
-         /* Attraction vectors */
-         if ( isset($Settings["Connections"]) )
-          {
-           foreach($Settings["Connections"] as $ID => $NodeID)
-            {
-             if ( isset($this->Data[$NodeID]) )
-              {
-               $X2 = $this->Data[$NodeID]["X"];
-               $Y2 = $this->Data[$NodeID]["Y"];
-               $FreeZone = $this->Data[$Key2]["FreeZone"];
-
-               $Distance = $this->getDistance($X1,$Y1,$X2,$Y2);
-               $Angle    = $this->getAngle($X1,$Y1,$X2,$Y2);
-
-               if ( $Distance > $FreeZone )
-                $Force = log(($Distance-$FreeZone)+1);
-               else
-                { $Force = log(($FreeZone-$Distance)+1); ($Angle = $Angle + 180); }
-
-               if ( $Force > 1 )
-                $this->Data[$Key]["Vectors"][] = array("Type"=>"A","Angle"=>$Angle % 360,"Force"=>$Force);
-              }
-            }
-          }
-        }
-      }
-
-     /* Move the nodes accoding to the vectors */
-     foreach($this->Data as $Key => $Settings)
-      {
-       $X = $Settings["X"];
-       $Y = $Settings["Y"];
-
-       if ( isset($Settings["Vectors"]) && $Settings["Type"] != NODE_TYPE_CENTRAL )
-        {
-         foreach($Settings["Vectors"] as $ID => $Vector)
-          {
-           $Type  = $Vector["Type"];
-           $Force = $Vector["Force"];
-           $Angle = $Vector["Angle"];
-           $Factor = $Type == "A" ? $this->MagneticForceA : $this->MagneticForceR;
-
-           $X = cos(deg2rad($Angle)) * $Force * $Factor + $X;
-           $Y = sin(deg2rad($Angle)) * $Force * $Factor + $Y;
-          }
-        }
-
-       $this->Data[$Key]["X"] = $X;
-       $this->Data[$Key]["Y"] = $Y;
-      }
-    }
-
-   function lastPass()
-    {
-     /* Put everything inside the graph area */
-     foreach($this->Data as $Key => $Settings)
-      {
-       $X = $Settings["X"];
-       $Y = $Settings["Y"];
-
-       if ( $X < $this->X1 ) { $X = $this->X1; }
-       if ( $X > $this->X2 ) { $X = $this->X2; }
-       if ( $Y < $this->Y1 ) { $Y = $this->Y1; }
-       if ( $Y > $this->Y2 ) { $Y = $this->Y2; }
-
-       $this->Data[$Key]["X"] = $X;
-       $this->Data[$Key]["Y"] = $Y;
-      }
-
-     /* Dump all links */
-     $Links = "";
-     foreach($this->Data as $Key => $Settings)
-      {
-       $X1 = $Settings["X"];
-       $Y1 = $Settings["Y"];
-
-       if ( isset($Settings["Connections"]) )
-        {
-         foreach ($Settings["Connections"] as $ID => $NodeID)
-          {
-           if ( isset($this->Data[$NodeID]) )
-            {
-             $X2 = $this->Data[$NodeID]["X"];
-             $Y2 = $this->Data[$NodeID]["Y"];
-
-             $Links[] = array("X1"=>$X1,"Y1"=>$Y1,"X2"=>$X2,"Y2"=>$Y2,"Source"=>$Settings["Name"],"Destination"=>$this->Data[$NodeID]["Name"]);
-            }
-          }
-        }
-      }
-
-     /* Check collisions */
-     $Conflicts = 0;
-     foreach($this->Data as $Key => $Settings)
-      {
-       $X1 = $Settings["X"];
-       $Y1 = $Settings["Y"];
-
-       if ( isset($Settings["Connections"]) )
-        {
-         foreach ($Settings["Connections"] as $ID => $NodeID)
-          {
-           if ( isset($this->Data[$NodeID]) )
-            {
-             $X2 = $this->Data[$NodeID]["X"];
-             $Y2 = $this->Data[$NodeID]["Y"];
-
-             foreach($Links as $IDLinks => $Link)
-              {
-               $X3 = $Link["X1"]; $Y3 = $Link["Y1"]; $X4 = $Link["X2"]; $Y4 = $Link["Y2"];
-
-               if ( !($X1 == $X3 && $X2 == $X4 && $Y1 == $Y3 && $Y2 == $Y4 ) )
-                {
-                 if ( $this->intersect($X1,$Y1,$X2,$Y2,$X3,$Y3,$X4,$Y4) )
-                  {
-                   if ( $Link["Source"] != $Settings["Name"] && $Link["Source"] != $this->Data[$NodeID]["Name"] && $Link["Destination"] != $Settings["Name"] && $Link["Destination"] != $this->Data[$NodeID]["Name"] )
-                    { $Conflicts++; }
-                  }
-                }
-              }
-            }
-          }
-        }
-      }
-     return($Conflicts/2);
-    }
-
-   /* Center the graph */
-   function center()
-    {
-     /* Determine the real center */
-     $TargetCenterX = ($this->X2 - $this->X1) / 2 + $this->X1;
-     $TargetCenterY = ($this->Y2 - $this->Y1) / 2 + $this->Y1;
-
-     /* Get current boundaries */
-     $XMin = $this->X2; $XMax = $this->X1;
-     $YMin = $this->Y2; $YMax = $this->Y1;
-     foreach($this->Data as $Key => $Settings)
-      {
-       $X = $Settings["X"];
-       $Y = $Settings["Y"];
-
-       if ( $X < $XMin) { $XMin = $X; }
-       if ( $X > $XMax) { $XMax = $X; }
-       if ( $Y < $YMin) { $YMin = $Y; }
-       if ( $Y > $YMax) { $YMax = $Y; }
-      }
-     $CurrentCenterX = ($XMax - $XMin) / 2 + $XMin;
-     $CurrentCenterY = ($YMax - $YMin) / 2 + $YMin;
-
-     /* Compute the offset to apply */
-     $XOffset = $TargetCenterX - $CurrentCenterX;
-     $YOffset = $TargetCenterY - $CurrentCenterY;
-
-     /* Correct the points position */
-     foreach($this->Data as $Key => $Settings)
-      {
-       $this->Data[$Key]["X"] = $Settings["X"] + $XOffset;
-       $this->Data[$Key]["Y"] = $Settings["Y"] + $YOffset;
-      }
-    }
-
-   /* Create the encoded string */
-   function drawSpring($Object,$Settings="")
-    {
-     $this->pChartObject = $Object;
-
-     $Pass			= isset($Settings["Pass"]) ? $Settings["Pass"] : 50;
-     $Retries			= isset($Settings["Retry"]) ? $Settings["Retry"] : 10;
-     $this->MagneticForceA	= isset($Settings["MagneticForceA"]) ? $Settings["MagneticForceA"] : 1.5;
-     $this->MagneticForceR	= isset($Settings["MagneticForceR"]) ? $Settings["MagneticForceR"] : 2;
-     $this->RingSize		= isset($Settings["RingSize"]) ? $Settings["RingSize"] : 40;
-     $DrawVectors		= isset($Settings["DrawVectors"]) ? $Settings["DrawVectors"] : FALSE;
-     $DrawQuietZone		= isset($Settings["DrawQuietZone"]) ? $Settings["DrawQuietZone"] : FALSE;
-     $CenterGraph		= isset($Settings["CenterGraph"]) ? $Settings["CenterGraph"] : TRUE;
-     $TextPadding		= isset($Settings["TextPadding"]) ? $Settings["TextPadding"] : 4;
-     $Algorithm			= isset($Settings["Algorithm"]) ? $Settings["Algorithm"] : ALGORITHM_WEIGHTED;
-
-     $FontSize		= $Object->FontSize;
-     $this->X1		= $Object->GraphAreaX1;
-     $this->Y1		= $Object->GraphAreaY1;
-     $this->X2		= $Object->GraphAreaX2;
-     $this->Y2		= $Object->GraphAreaY2;
-
-     $Conflicts = 1; $Jobs = 0; $this->History["MinimumConflicts"] = -1;
-     while ($Conflicts != 0 && $Jobs < $Retries )
-      {
-       $Jobs++;
-
-       /* Compute the initial settings */
-       $this->firstPass($Algorithm);
-
-       /* Apply the vectors */
-       if ( $Pass > 0 ) 
-        {
-         for ($i=0; $i<=$Pass; $i++) { $this->doPass(); }
-        }
-
-       $Conflicts = $this->lastPass();
-       if ( $this->History["MinimumConflicts"] == -1 || $Conflicts < $this->History["MinimumConflicts"] )
-        { $this->History["MinimumConflicts"] = $Conflicts; $this->History["Result"] = $this->Data; }
-      }
-
-     $Conflicts  = $this->History["MinimumConflicts"];
-     $this->Data = $this->History["Result"];
-
-     if ( $CenterGraph ) { $this->center(); }
-
-     /* Draw the connections */
-     $Drawn = "";
-     foreach($this->Data as $Key => $Settings)
-      {
-       $X	= $Settings["X"];
-       $Y	= $Settings["Y"];
-
-       if ( isset($Settings["Connections"]) )
-        {
-         foreach ($Settings["Connections"] as $ID => $NodeID)
-          {
-           if ( !isset($Drawn[$Key]) )    { $Drawn[$Key] = ""; }
-           if ( !isset($Drawn[$NodeID]) ) { $Drawn[$NodeID] = ""; }
-
-           if ( isset($this->Data[$NodeID]) && !isset($Drawn[$Key][$NodeID]) && !isset($Drawn[$NodeID][$Key]) )
-            {
-             $Color = array("R"=>$this->Default["LinkR"],"G"=>$this->Default["LinkG"],"B"=>$this->Default["LinkB"],"Alpha"=>$this->Default["Alpha"]);
-
-             if ( $this->Links != "" )
-              {
-               if ( isset($this->Links[$Key][$NodeID]["R"]) )
-                { $Color = array("R"=>$this->Links[$Key][$NodeID]["R"],"G"=>$this->Links[$Key][$NodeID]["G"],"B"=>$this->Links[$Key][$NodeID]["B"],"Alpha"=>$this->Links[$Key][$NodeID]["Alpha"]); }
-
-               if ( isset($this->Links[$Key][$NodeID]["Ticks"]) )
-                 { $Color["Ticks"] = $this->Links[$Key][$NodeID]["Ticks"]; }
-              }
-
-             $X2 = $this->Data[$NodeID]["X"];
-             $Y2 = $this->Data[$NodeID]["Y"];
-             $this->pChartObject->drawLine($X,$Y,$X2,$Y2,$Color);
-             $Drawn[$Key][$NodeID] = TRUE;
-
-             if ( isset($this->Links) && $this->Links != "" )
-              {
-               if ( isset($this->Links[$Key][$NodeID]["Name"]) || isset($this->Links[$NodeID][$Key]["Name"]) )
-                {
-                 $Name  = isset($this->Links[$Key][$NodeID]["Name"]) ? $this->Links[$Key][$NodeID]["Name"] : $this->Links[$NodeID][$Key]["Name"];
-                 $TxtX  = ($X2 - $X)/2 + $X;
-                 $TxtY  = ($Y2 - $Y)/2 + $Y;
-
-                 if ( $X <= $X2 )
-                  $Angle = (360-$this->getAngle($X,$Y,$X2,$Y2)) % 360;
-                 else
-                  $Angle = (360-$this->getAngle($X2,$Y2,$X,$Y)) % 360;
-
-                 $Settings          = $Color;
-                 $Settings["Angle"] = $Angle;
-                 $Settings["Align"] = TEXT_ALIGN_BOTTOMMIDDLE;
-                 $this->pChartObject->drawText($TxtX,$TxtY,$Name,$Settings);
-                }
-              }
-            }
-          }
-        }
-      }
-
-     /* Draw the quiet zones */
-     if ( $DrawQuietZone )
-      {
-       foreach($this->Data as $Key => $Settings)
-        {
-         $X	 = $Settings["X"];
-         $Y	 = $Settings["Y"];
-         $FreeZone = $Settings["FreeZone"];
-
-         $this->pChartObject->drawFilledCircle($X,$Y,$FreeZone,array("R"=>0,"G"=>0,"B"=>0,"Alpha"=>2));
-        }
-      }
-
-
-     /* Draw the nodes */
-     foreach($this->Data as $Key => $Settings)
-      {
-       $X	 = $Settings["X"];
-       $Y	 = $Settings["Y"];
-       $Name	 = $Settings["Name"];
-       $FreeZone = $Settings["FreeZone"];
-       $Shape    = $Settings["Shape"];
-       $Size     = $Settings["Size"];
-
-       $Color	 = array("R"=>$Settings["R"],"G"=>$Settings["G"],"B"=>$Settings["B"],"Alpha"=>$Settings["Alpha"],"BorderR"=>$Settings["BorderR"],"BorderG"=>$Settings["BorderG"],"BorderB"=>$Settings["BorderB"],"BorderApha"=>$Settings["BorderAlpha"]);
-
-       if ( $Shape == NODE_SHAPE_CIRCLE )
-        {
-         $this->pChartObject->drawFilledCircle($X,$Y,$Size,$Color);
-        }
-       elseif ( $Shape == NODE_SHAPE_TRIANGLE )
-        {
-         $Points = "";
-         $Points[] = cos(deg2rad(270)) * $Size + $X; $Points[] = sin(deg2rad(270)) * $Size + $Y;
-         $Points[] = cos(deg2rad(45)) * $Size + $X;  $Points[] = sin(deg2rad(45)) * $Size + $Y;
-         $Points[] = cos(deg2rad(135)) * $Size + $X; $Points[] = sin(deg2rad(135)) * $Size + $Y;
-         $this->pChartObject->drawPolygon($Points,$Color);
-        }
-       elseif ( $Shape == NODE_SHAPE_SQUARE )
-        {
-         $Offset = $Size/2; $Size = $Size / 2;
-         $this->pChartObject->drawFilledRectangle($X-$Offset,$Y-$Offset,$X+$Offset,$Y+$Offset,$Color);
-        }
-
-       if ( $Name != "" )
-        {
-         $LabelOptions = array("R"=>$this->Labels["R"],"G"=>$this->Labels["G"],"B"=>$this->Labels["B"],"Alpha"=>$this->Labels["Alpha"]);
-
-         if ( $this->Labels["Type"] == LABEL_LIGHT )
-          {
-           $LabelOptions["Align"] = TEXT_ALIGN_BOTTOMLEFT;
-           $this->pChartObject->drawText($X,$Y,$Name,$LabelOptions);
-          }
-         elseif ( $this->Labels["Type"] == LABEL_CLASSIC )
-          {
-           $LabelOptions["Align"]         = TEXT_ALIGN_TOPMIDDLE;
-           $LabelOptions["DrawBox"]       = TRUE;
-           $LabelOptions["BoxAlpha"]      = 50;
-           $LabelOptions["BorderOffset"]  = 4;
-           $LabelOptions["RoundedRadius"] = 3;
-           $LabelOptions["BoxRounded"]    = TRUE;
-           $LabelOptions["NoShadow"]      = TRUE;
-
-           $this->pChartObject->drawText($X,$Y+$Size+$TextPadding,$Name,$LabelOptions);
-          }
-        }
-      }
-
-     /* Draw the vectors */
-     if ( $DrawVectors )
-      {
-       foreach($this->Data as $Key => $Settings)
-        {
-         $X1 = $Settings["X"];
-         $Y1 = $Settings["Y"];
-
-         if ( isset($Settings["Vectors"]) && $Settings["Type"] != NODE_TYPE_CENTRAL )
-          {
-           foreach($Settings["Vectors"] as $ID => $Vector)
-            {
-             $Type  = $Vector["Type"];
-             $Force = $Vector["Force"];
-             $Angle = $Vector["Angle"];
-             $Factor = $Type == "A" ? $this->MagneticForceA : $this->MagneticForceR;
-             $Color  = $Type == "A" ? array("FillR"=>255,"FillG"=>0,"FillB"=>0) : array("FillR"=>0,"FillG"=>255,"FillB"=>0);
-
-             $X2 = cos(deg2rad($Angle)) * $Force * $Factor + $X1;
-             $Y2 = sin(deg2rad($Angle)) * $Force * $Factor + $Y1;
-
-             $this->pChartObject->drawArrow($X1,$Y1,$X2,$Y2,$Color);
-            }
-          }
-        }
-      }
-
-     return(array("Pass"=>$Jobs,"Conflicts"=>$Conflicts));
-    }
-
-   /* Return the distance between two points */
-   function getDistance($X1,$Y1,$X2,$Y2)
-    { return (sqrt(($X2-$X1)*($X2-$X1)+($Y2-$Y1)*($Y2-$Y1))); }
-
-   /* Return the angle made by a line and the X axis */
-   function getAngle($X1,$Y1,$X2,$Y2)
-    {
-     $Opposite = $Y2 - $Y1; $Adjacent = $X2 - $X1;$Angle = rad2deg(atan2($Opposite,$Adjacent));
-     if ($Angle > 0) { return($Angle); } else { return(360-abs($Angle)); }
-    }
-
-   function intersect($X1,$Y1,$X2,$Y2,$X3,$Y3,$X4,$Y4)
-    {
-     $A = (($X3 * $Y4 - $X4 * $Y3) * ($X1 - $X2) - ($X1 * $Y2 - $X2 * $Y1) * ($X3 - $X4));
-     $B = (($Y1 - $Y2) * ($X3 - $X4) - ($Y3 - $Y4) * ($X1 - $X2));
-
-     if ( $B == 0 ) { return(FALSE); }
-     $Xi = $A / $B;
-
-     $C = ($X1 - $X2);
-     if ( $C == 0 ) { return(FALSE); }
-     $Yi = $Xi * (($Y1 - $Y2)/$C) + (($X1 * $Y2 - $X2 * $Y1)/$C);
-
-     if ( $Xi >= min($X1,$X2) && $Xi >= min($X3,$X4) && $Xi <= max($X1,$X2) && $Xi <= max($X3,$X4))
-      {
-       if ( $Yi >= min($Y1,$Y2) && $Yi >= min($Y3,$Y4) && $Yi <= max($Y1,$Y2) && $Yi <= max($Y3,$Y4))
-        { return(TRUE); }
-      }
-
-      return(FALSE);   
-    }
-  }
-?>
-=======
  {
      public $History;
      public $pChartObject;
@@ -1825,5 +987,4 @@
 
          return(false);
      }
- }
->>>>>>> 6c6f667b
+ }