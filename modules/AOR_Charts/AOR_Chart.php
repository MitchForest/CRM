--- conflicted
+++ resolved
@@ -22,41 +22,6 @@
  * @author SalesAgility <info@salesagility.com>
  */
 
-<<<<<<< HEAD
-class AOR_Chart extends Basic {
-
-    var $colours = "['#1f78b4','#a6cee3','#b2df8a','#33a02c','#fb9a99','#e31a1c','#fdbf6f','#ff7f00','#cab2d6','#6a3d9a','#ffff99','#b15928','#144c73','#6caed1','#8acf4e','#20641c','#f8514f','#9e1214','#fc9d24','#b35900','#a880bb','#442763','#ffff4d','#733a1a']";
-	var $new_schema = true;
-	var $module_dir = 'AOR_Charts';
-	var $object_name = 'AOR_Chart';
-	var $table_name = 'aor_charts';
-	var $importable = true;
-	var $disable_row_level_security = true ;
-
-	var $id;
-	var $name;
-	var $date_entered;
-	var $date_modified;
-	var $modified_user_id;
-	var $modified_by_name;
-	var $created_by;
-	var $created_by_name;
-	var $description;
-	var $deleted;
-	var $created_by_link;
-	var $modified_user_link;
-
-    var $type;
-    var $x_field;
-    var $y_field;
-    var $noDataMessage = "No Results";
-
-
-
-	public function __construct(){
-		parent::__construct();
-	}
-=======
 class AOR_Chart extends Basic
 {
     const COLOUR_DEFAULTS = "['#1f78b4','#a6cee3','#b2df8a','#33a02c','#fb9a99','#e31a1c','#fdbf6f','#ff7f00','#cab2d6','#6a3d9a','#ffff99','#b15928','#144c73','#6caed1','#8acf4e','#20641c','#f8514f','#9e1214','#fc9d24','#b35900','#a880bb','#442763','#ffff4d','#733a1a']";
@@ -93,26 +58,26 @@
         parent::__construct();
         $this->colours = self::COLOUR_DEFAULTS;
     }
->>>>>>> 3be3077a
 
     /**
      * @deprecated deprecated since version 7.6, PHP4 Style Constructors are deprecated and will be remove in 7.8, please update your code, use __construct instead
      */
-    public function AOR_Chart(){
+    public function AOR_Chart()
+    {
         $deprecatedMessage = 'PHP4 Style Constructors are deprecated and will be remove in 7.8, please update your code';
-        if(isset($GLOBALS['log'])) {
+        if (isset($GLOBALS['log'])) {
             $GLOBALS['log']->deprecated($deprecatedMessage);
-        }
-        else {
+        } else {
             trigger_error($deprecatedMessage, E_USER_DEPRECATED);
         }
         self::__construct();
     }
 
 
-    function save_lines(array $post,AOR_Report $bean,$postKey){
+    public function save_lines(array $post, AOR_Report $bean, $postKey)
+    {
         $seenIds = array();
-        if(isset($post[$postKey.'id'])) {
+        if (isset($post[$postKey.'id'])) {
             foreach ($post[$postKey . 'id'] as $key => $id) {
                 if ($id && $post['record']!='') {
                     $aorChart = BeanFactory::getBean('AOR_Charts', $id);
@@ -129,125 +94,131 @@
             }
         }
         //Any beans that exist but aren't in $seenIds must have been removed.
-        foreach($bean->get_linked_beans('aor_charts','AOR_Charts') as $chart){
-            if(!in_array($chart->id,$seenIds)){
+        foreach ($bean->get_linked_beans('aor_charts', 'AOR_Charts') as $chart) {
+            if (!in_array($chart->id, $seenIds)) {
                 $chart->mark_deleted($chart->id);
             }
         }
     }
 
-    private function getValidChartTypes(){
+    private function getValidChartTypes()
+    {
         return array('bar','line','pie','radar','rose', 'grouped_bar', 'stacked_bar');
     }
 
 
-    private function getColour($seed,$rgbArray = false){
+    private function getColour($seed, $rgbArray = false)
+    {
         $hash = md5($seed);
         $r = hexdec(substr($hash, 0, 2));
         $g = hexdec(substr($hash, 2, 2));
         $b = hexdec(substr($hash, 4, 2));
-        if($rgbArray){
+        if ($rgbArray) {
             return array('R'=>$r,'G'=>$g,'B'=>$b);
         }
         $highR = $r + 10;
         $highG = $g + 10;
         $highB = $b + 10;
-        $main = '#'.str_pad(dechex($r),2,'0',STR_PAD_LEFT)
-            .str_pad(dechex($g),2,'0',STR_PAD_LEFT)
-            .str_pad(dechex($b),2,'0',STR_PAD_LEFT);
+        $main = '#'.str_pad(dechex($r), 2, '0', STR_PAD_LEFT)
+            .str_pad(dechex($g), 2, '0', STR_PAD_LEFT)
+            .str_pad(dechex($b), 2, '0', STR_PAD_LEFT);
         $highlight = '#'.dechex($highR).dechex($highG).dechex($highB);
         return array('main'=>$main,'highlight'=>$highlight);
     }
 
-    function buildChartImageBar($chartPicture,$recordImageMap = false){
+    public function buildChartImageBar($chartPicture, $recordImageMap = false)
+    {
         $scaleSettings = array("DrawSubTicks" => false, "LabelRotation" => 30, 'MinDivHeight' => 50);
         $chartPicture->drawScale($scaleSettings);
         $chartPicture->drawBarChart(array("RecordImageMap"=>$recordImageMap));
     }
 
-    function buildChartImagePie($chartPicture,$chartData, $reportData,$imageHeight, $imageWidth, $xName,$recordImageMap){
-        $PieChart = new pPie($chartPicture,$chartData);
+    public function buildChartImagePie($chartPicture, $chartData, $reportData, $imageHeight, $imageWidth, $xName, $recordImageMap)
+    {
+        $PieChart = new pPie($chartPicture, $chartData);
         $x = 0;
-        foreach($reportData as $row){
-            $PieChart->setSliceColor($x,$this->getColour($row[$xName],true));
+        foreach ($reportData as $row) {
+            $PieChart->setSliceColor($x, $this->getColour($row[$xName], true));
             $x++;
         }
-        $PieChart->draw2DPie($imageWidth/3,$imageHeight/2,array("Border"=>TRUE,'Radius'=>200,''=>true,"RecordImageMap"=>$recordImageMap));
-        $PieChart->drawPieLegend($imageWidth*0.7,$imageHeight/3, array('FontSize'=>10,"FontName"=>"modules/AOR_Charts/lib/pChart/fonts/verdana.ttf",'BoxSize'=>14));
-    }
-
-    function buildChartImageLine($chartPicture, $recordImageMap = false){
+        $PieChart->draw2DPie($imageWidth/3, $imageHeight/2, array("Border"=>true,'Radius'=>200,''=>true,"RecordImageMap"=>$recordImageMap));
+        $PieChart->drawPieLegend($imageWidth*0.7, $imageHeight/3, array('FontSize'=>10,"FontName"=>"modules/AOR_Charts/lib/pChart/fonts/verdana.ttf",'BoxSize'=>14));
+    }
+
+    public function buildChartImageLine($chartPicture, $recordImageMap = false)
+    {
         $scaleSettings = array("XMargin"=>10,"YMargin"=>10,"GridR"=>200,"GridG"=>200,"GridB"=>200,'MinDivHeight' => 50,"LabelRotation" => 30);
         $chartPicture->drawScale($scaleSettings);
         $chartPicture->drawLineChart(array("RecordImageMap"=>$recordImageMap));
     }
 
-    function buildChartImageRadar($chartPicture, $chartData,$recordImageMap){
+    public function buildChartImageRadar($chartPicture, $chartData, $recordImageMap)
+    {
         $SplitChart = new pRadar();
         $Options = array("LabelPos"=>RADAR_LABELS_HORIZONTAL,"RecordImageMap"=>$recordImageMap);
-        $SplitChart->drawRadar($chartPicture,$chartData,$Options);
-
-    }
-
-    public function buildChartImage(array $reportData, array $fields,$asDataURI = true, $generateImageMapId = false){
+        $SplitChart->drawRadar($chartPicture, $chartData, $Options);
+    }
+
+    public function buildChartImage(array $reportData, array $fields, $asDataURI = true, $generateImageMapId = false)
+    {
         global $current_user;
         require_once 'modules/AOR_Charts/lib/pChart/pChart.php';
 
-        if($generateImageMapId !== false){
+        if ($generateImageMapId !== false) {
             $generateImageMapId = $current_user->id."-".$generateImageMapId;
         }
 
         $html = '';
-        if(!in_array($this->type, $this->getValidChartTypes())){
+        if (!in_array($this->type, $this->getValidChartTypes())) {
             return $html;
         }
         $x = $fields[$this->x_field];
         $y = $fields[$this->y_field];
-        if(!$x || !$y){
+        if (!$x || !$y) {
             //Malformed chart object - missing an axis field
             return '';
         }
-        $xName = str_replace(' ','_',$x->label) . $this->x_field;
-        $yName = str_replace(' ','_',$y->label) . $this->y_field;
+        $xName = str_replace(' ', '_', $x->label) . $this->x_field;
+        $yName = str_replace(' ', '_', $y->label) . $this->y_field;
 
         $chartData = new pData();
-        $chartData->loadPalette("modules/AOR_Charts/lib/pChart/palettes/navy.color", TRUE);
+        $chartData->loadPalette("modules/AOR_Charts/lib/pChart/palettes/navy.color", true);
         $labels = array();
-        foreach($reportData as $row){
-            $chartData->addPoints($row[$yName],'data');
-            $chartData->addPoints($row[$xName],'Labels');
+        foreach ($reportData as $row) {
+            $chartData->addPoints($row[$yName], 'data');
+            $chartData->addPoints($row[$xName], 'Labels');
             $labels[] = $row[$xName];
         }
 
-        $chartData->setSerieDescription("Months","Month");
+        $chartData->setSerieDescription("Months", "Month");
         $chartData->setAbscissa("Labels");
 
         $imageHeight = 700;
         $imageWidth = 700;
 
-        $chartPicture = new pImage($imageWidth,$imageHeight,$chartData);
-        if($generateImageMapId){
+        $chartPicture = new pImage($imageWidth, $imageHeight, $chartData);
+        if ($generateImageMapId) {
             $imageMapDir = create_cache_directory('modules/AOR_Charts/ImageMap/'.$current_user->id.'/');
-            $chartPicture->initialiseImageMap($generateImageMapId,IMAGE_MAP_STORAGE_FILE,$generateImageMapId,$imageMapDir);
-        }
-
-        $chartPicture->Antialias = True;
-
-        $chartPicture->drawFilledRectangle(0,0,$imageWidth-1,$imageHeight-1,array("R"=>240,"G"=>240,"B"=>240,"BorderR"=>0,"BorderG"=>0,"BorderB"=>0,));
+            $chartPicture->initialiseImageMap($generateImageMapId, IMAGE_MAP_STORAGE_FILE, $generateImageMapId, $imageMapDir);
+        }
+
+        $chartPicture->Antialias = true;
+
+        $chartPicture->drawFilledRectangle(0, 0, $imageWidth-1, $imageHeight-1, array("R"=>240,"G"=>240,"B"=>240,"BorderR"=>0,"BorderG"=>0,"BorderB"=>0,));
 
         $chartPicture->setFontProperties(array("FontName"=>"modules/AOR_Charts/lib/pChart/fonts/verdana.ttf","FontSize"=>14));
 
-        $chartPicture->drawText($imageWidth/2,20,$this->name,array("R"=>0,"G"=>0,"B"=>0,'Align'=>TEXT_ALIGN_TOPMIDDLE));
+        $chartPicture->drawText($imageWidth/2, 20, $this->name, array("R"=>0,"G"=>0,"B"=>0,'Align'=>TEXT_ALIGN_TOPMIDDLE));
         $chartPicture->setFontProperties(array("FontName"=>"modules/AOR_Charts/lib/pChart/fonts/verdana.ttf","FontSize"=>6));
 
-        $chartPicture->setGraphArea(60,60,$imageWidth-60,$imageHeight-100);
-
-        switch($this->type){
+        $chartPicture->setGraphArea(60, 60, $imageWidth-60, $imageHeight-100);
+
+        switch ($this->type) {
             case 'radar':
                 $this->buildChartImageRadar($chartPicture, $chartData, !empty($generateImageMapId));
                 break;
             case 'pie':
-                $this->buildChartImagePie($chartPicture,$chartData, $reportData,$imageHeight, $imageWidth, $xName, !empty($generateImageMapId));
+                $this->buildChartImagePie($chartPicture, $chartData, $reportData, $imageHeight, $imageWidth, $xName, !empty($generateImageMapId));
                 break;
             case 'line':
                 $this->buildChartImageLine($chartPicture, !empty($generateImageMapId));
@@ -257,33 +228,33 @@
                 $this->buildChartImageBar($chartPicture, !empty($generateImageMapId));
                 break;
         }
-        if($generateImageMapId) {
+        if ($generateImageMapId) {
             $chartPicture->replaceImageMapTitle("data", $labels);
         }
         ob_start();
         $chartPicture->render(null);
         $img = ob_get_clean();
-        if($asDataURI){
+        if ($asDataURI) {
             return 'data:image/png;base64,'.base64_encode($img);
-        }else{
-            return $img;
-        }
-    }
-
-    public function buildChartHTML(array $reportData, array $fields,$index = 0, $chartType = AOR_Report::CHART_TYPE_PCHART, AOR_Field $mainGroupField = null){
-        switch($chartType){
+        }
+        return $img;
+    }
+
+    public function buildChartHTML(array $reportData, array $fields, $index = 0, $chartType = AOR_Report::CHART_TYPE_PCHART, AOR_Field $mainGroupField = null)
+    {
+        switch ($chartType) {
             case AOR_Report::CHART_TYPE_PCHART:
-                return $this->buildChartHTMLPChart($reportData,$fields,$index);
+                return $this->buildChartHTMLPChart($reportData, $fields, $index);
             case AOR_Report::CHART_TYPE_CHARTJS:
-                return $this->buildChartHTMLChartJS($reportData,$fields);
+                return $this->buildChartHTMLChartJS($reportData, $fields);
             case AOR_Report::CHART_TYPE_RGRAPH:
-                return $this->buildChartHTMLRGraph($reportData,$fields, $mainGroupField);
+                return $this->buildChartHTMLRGraph($reportData, $fields, $mainGroupField);
         }
         return '';
     }
 
     /**
-     * 
+     *
      * @param type $labels
      * @return boolean Returns TRUE if colours successfully changed. FALSE on error and using colour defaults.
      */
@@ -303,24 +274,25 @@
         return false;
     }
 
-    private function buildChartHTMLRGraph(array $reportData, array $fields, AOR_Field $mainGroupField = null){
-        $html = '';
-        if(!in_array($this->type, $this->getValidChartTypes())){
+    private function buildChartHTMLRGraph(array $reportData, array $fields, AOR_Field $mainGroupField = null)
+    {
+        $html = '';
+        if (!in_array($this->type, $this->getValidChartTypes())) {
             return $html;
         }
         $x = $fields[$this->x_field];
         $y = $fields[$this->y_field];
-        if(!$x || !$y){
+        if (!$x || !$y) {
             //Malformed chart object - missing an axis field
             return '';
         }
-        $xName = str_replace(' ','_',$x->label) . $this->x_field;
-        $yName = str_replace(' ','_',$y->label) . $this->y_field;
+        $xName = str_replace(' ', '_', $x->label) . $this->x_field;
+        $yName = str_replace(' ', '_', $y->label) . $this->y_field;
 
         $defaultHeight = 500;
         $defaultWidth = 900;
 
-        switch($this->type){
+        switch ($this->type) {
             /*
               //Polar was not implemented for the previous library (it is not in the getValidChartTypes method)
               case 'polar':
@@ -331,81 +303,53 @@
              */
             case 'radar':
                 $chartFunction = 'Radar';
-<<<<<<< HEAD
-                $data = $this->getRGraphBarChartData($reportData, $xName,$yName);
-=======
                 $data = $this->getRGraphBarChartData($reportData, $xName, $yName);
                 $valid = $this->generateChartColoursFromLabels($data['labels']);
->>>>>>> 3be3077a
                 $config = $this->getRadarChartConfig();
-                $chart = $this->getRGraphRadarChart(json_encode($data['data']), json_encode($data['labels']),json_encode($data['tooltips']), $this->name, $this->id, $defaultHeight,$defaultWidth);
+                $chart = $this->getRGraphRadarChart(json_encode($data['data']), json_encode($data['labels']), json_encode($data['tooltips']), $this->name, $this->id, $defaultHeight, $defaultWidth);
                 break;
             case 'pie':
                 $chartFunction = 'Pie';
-<<<<<<< HEAD
-                $data = $this->getRGraphBarChartData($reportData, $xName,$yName);
-=======
                 $data = $this->getRGraphBarChartData($reportData, $xName, $yName);
                 $valid = $this->generateChartColoursFromLabels($data['labels']);
->>>>>>> 3be3077a
                 $config = $this->getPieChartConfig();
-                $chart = $this->getRGraphPieChart(json_encode($data['data']), json_encode($data['labels']),json_encode($data['tooltips']), $this->name, $this->id,  $defaultHeight,$defaultWidth);
+                $chart = $this->getRGraphPieChart(json_encode($data['data']), json_encode($data['labels']), json_encode($data['tooltips']), $this->name, $this->id, $defaultHeight, $defaultWidth);
                 break;
             case 'line':
                 $chartFunction = 'Line';
-<<<<<<< HEAD
-                $data = $this->getRGraphBarChartData($reportData, $xName,$yName);
-=======
                 $data = $this->getRGraphBarChartData($reportData, $xName, $yName);
                 $valid = $this->generateChartColoursFromLabels($data['labels']);
->>>>>>> 3be3077a
                 $config = $this->getLineChartConfig();
-                $chart = $this->getRGraphLineChart(json_encode($data['data']), json_encode($data['labels']),json_encode($data['tooltips']), $this->name, $this->id,  $defaultHeight,$defaultWidth);
+                $chart = $this->getRGraphLineChart(json_encode($data['data']), json_encode($data['labels']), json_encode($data['tooltips']), $this->name, $this->id, $defaultHeight, $defaultWidth);
                 break;
             case 'rose':
                 $chartFunction = 'Rose';
-<<<<<<< HEAD
-                $data = $this->getRGraphBarChartData($reportData, $xName,$yName);
-=======
                 $data = $this->getRGraphBarChartData($reportData, $xName, $yName);
                 $valid = $this->generateChartColoursFromLabels($data['labels']);
->>>>>>> 3be3077a
                 $config = $this->getRoseChartConfig();
-                $chart = $this->getRGraphRoseChart(json_encode($data['data']), json_encode($data['labels']),json_encode($data['tooltips']), $this->name, $this->id,  $defaultHeight,$defaultWidth);
+                $chart = $this->getRGraphRoseChart(json_encode($data['data']), json_encode($data['labels']), json_encode($data['tooltips']), $this->name, $this->id, $defaultHeight, $defaultWidth);
                 break;
             case 'grouped_bar':
                 $chartFunction = 'Grouped bar';
-<<<<<<< HEAD
-                $data = $this->getRGraphGroupedBarChartData($reportData, $xName,$yName, $mainGroupField);
-=======
                 $data = $this->getRGraphGroupedBarChartData($reportData, $xName, $yName, $mainGroupField);
                 $valid = $this->generateChartColoursFromLabels($data['labels']);
->>>>>>> 3be3077a
                 $config = $this->getGroupedBarChartConfig();
-                $chart = $this->getRGraphGroupedBarChart(json_encode($data['data']), json_encode($data['labels']), json_encode($data['tooltips']), $this->name, $this->id,  $defaultHeight,$defaultWidth, true);
+                $chart = $this->getRGraphGroupedBarChart(json_encode($data['data']), json_encode($data['labels']), json_encode($data['tooltips']), $this->name, $this->id, $defaultHeight, $defaultWidth, true);
                 break;
             case 'stacked_bar':
                 $chartFunction = 'Stacked bar';
-<<<<<<< HEAD
-                $data = $this->getRGraphGroupedBarChartData($reportData, $xName,$yName, $mainGroupField);
-=======
                 $data = $this->getRGraphGroupedBarChartData($reportData, $xName, $yName, $mainGroupField);
                 $valid = $this->generateChartColoursFromLabels($data['labels']);
->>>>>>> 3be3077a
                 $config = $this->getStackedBarChartConfig();
-                $chart = $this->getRGraphGroupedBarChart(json_encode($data['data']), json_encode($data['labels']), json_encode($data['tooltips']), $this->name, $this->id,  $defaultHeight,$defaultWidth, false);
+                $chart = $this->getRGraphGroupedBarChart(json_encode($data['data']), json_encode($data['labels']), json_encode($data['tooltips']), $this->name, $this->id, $defaultHeight, $defaultWidth, false);
                 break;
             case 'bar':
             default:
                 $chartFunction = 'Bar';
-<<<<<<< HEAD
-                $data = $this->getRGraphBarChartData($reportData, $xName,$yName);
-=======
                 $data = $this->getRGraphBarChartData($reportData, $xName, $yName);
                 $valid = $this->generateChartColoursFromLabels($data['labels']);
->>>>>>> 3be3077a
                 $config = $this->getBarChartConfig();
-                $chart = $this->getRGraphBarChart(json_encode($data['data']), json_encode($data['labels']), json_encode($data['tooltips']), $this->name, $this->id,  $defaultHeight,$defaultWidth);
+                $chart = $this->getRGraphBarChart(json_encode($data['data']), json_encode($data['labels']), json_encode($data['tooltips']), $this->name, $this->id, $defaultHeight, $defaultWidth);
                 break;
         }
 
@@ -413,15 +357,14 @@
             // exception
             LoggerManager::getLogger()->error("Invalid char data labels detected for chart type: $this->type");
         }
-        
+
         return $chart;
     }
 
-    private function getRGraphRoseChart($chartDataValues, $chartLabelValues,$chartTooltips, $chartName, $chartId, $chartHeight = 400, $chartWidth = 400)
+    private function getRGraphRoseChart($chartDataValues, $chartLabelValues, $chartTooltips, $chartName, $chartId, $chartHeight = 400, $chartWidth = 400)
     {
         $dataArray = json_decode($chartDataValues);
-        if(!is_array($dataArray)||count($dataArray) < 1)
-        {
+        if (!is_array($dataArray)||count($dataArray) < 1) {
             return "<h3>$this->noDataMessage</h3>";
         }
         $html = '';
@@ -454,14 +397,14 @@
     //I have not used a parameter for getRGraphBarChart to say whether to group etc, as the future development could be quite different
     //for both, hence the separate methods.  However, the $grouped parameter allows us to specify whether the chart is grouped (true)
     //or stacked (false)
-    private function getRGraphGroupedBarChart($chartDataValues, $chartLabelValues,$chartTooltips, $chartName, $chartId, $chartHeight = 400, $chartWidth = 400, $grouped = false)
+    private function getRGraphGroupedBarChart($chartDataValues, $chartLabelValues, $chartTooltips, $chartName, $chartId, $chartHeight = 400, $chartWidth = 400, $grouped = false)
     {
         $dataArray = json_decode($chartDataValues);
         $grouping = 'grouped'; //$mainGroupField->label; //'grouped';
-        if(!$grouped)
+        if (!$grouped) {
             $grouping='stacked';
-        if(!is_array($dataArray)||count($dataArray) < 1)
-        {
+        }
+        if (!is_array($dataArray)||count($dataArray) < 1) {
             return "<h3>$this->noDataMessage</h3>";
         }
         $html = '';
@@ -500,11 +443,10 @@
 
 
 
-    private function getRGraphBarChart($chartDataValues, $chartLabelValues,$chartTooltips, $chartName, $chartId, $chartHeight = 400, $chartWidth = 400)
+    private function getRGraphBarChart($chartDataValues, $chartLabelValues, $chartTooltips, $chartName, $chartId, $chartHeight = 400, $chartWidth = 400)
     {
         $dataArray = json_decode($chartDataValues);
-        if(!is_array($dataArray)||count($dataArray) < 1)
-        {
+        if (!is_array($dataArray)||count($dataArray) < 1) {
             return "<h3>$this->noDataMessage</h3>";
         }
         $html = '';
@@ -540,11 +482,10 @@
         return $html;
     }
 
-    private function getRGraphRadarChart($chartDataValues, $chartLabelValues,$chartTooltips, $chartName, $chartId, $chartHeight = 400, $chartWidth = 400)
+    private function getRGraphRadarChart($chartDataValues, $chartLabelValues, $chartTooltips, $chartName, $chartId, $chartHeight = 400, $chartWidth = 400)
     {
         $dataArray = json_decode($chartDataValues);
-        if(!is_array($dataArray)||count($dataArray) < 1)
-        {
+        if (!is_array($dataArray)||count($dataArray) < 1) {
             return "<h3>$this->noDataMessage</h3>";
         }
         $html = '';
@@ -573,19 +514,18 @@
         return $html;
     }
 
-    private function getRGraphPieChart($chartDataValues, $chartLabelValues,$chartTooltips, $chartName, $chartId, $chartHeight = 400, $chartWidth = 400)
+    private function getRGraphPieChart($chartDataValues, $chartLabelValues, $chartTooltips, $chartName, $chartId, $chartHeight = 400, $chartWidth = 400)
     {
         $dataArray = json_decode($chartDataValues);
-        if(!is_array($dataArray)||count($dataArray) < 1)
-        {
+        if (!is_array($dataArray)||count($dataArray) < 1) {
             return "<h3>$this->noDataMessage</h3>";
         }
-/*
-        if($chartHeight > 400)
-            $chartHeight = 400;
-        if($chartWidth > 600)
-            $chartWidth = 400;
-*/
+        /*
+                if($chartHeight > 400)
+                    $chartHeight = 400;
+                if($chartWidth > 600)
+                    $chartWidth = 400;
+        */
         $html = '';
         $html .= "<canvas id='$chartId' width='$chartWidth' height='$chartHeight' class='resizableCanvas'></canvas>";
         $html .= <<<EOF
@@ -609,11 +549,10 @@
         return $html;
     }
 
-    private function getRGraphLineChart($chartDataValues, $chartLabelValues,$chartTooltips, $chartName, $chartId, $chartHeight = 400, $chartWidth = 400)
+    private function getRGraphLineChart($chartDataValues, $chartLabelValues, $chartTooltips, $chartName, $chartId, $chartHeight = 400, $chartWidth = 400)
     {
         $dataArray = json_decode($chartDataValues);
-        if(!is_array($dataArray)||count($dataArray) < 1)
-        {
+        if (!is_array($dataArray)||count($dataArray) < 1) {
             return "<h3>$this->noDataMessage</h3>";
         }
         $html = '';
@@ -652,40 +591,41 @@
         return $html;
     }
 
-    private function buildChartHTMLChartJS(array $reportData, array $fields){
-        $html = '';
-        if(!in_array($this->type, $this->getValidChartTypes())){
+    private function buildChartHTMLChartJS(array $reportData, array $fields)
+    {
+        $html = '';
+        if (!in_array($this->type, $this->getValidChartTypes())) {
             return $html;
         }
         $x = $fields[$this->x_field];
         $y = $fields[$this->y_field];
-        if(!$x || !$y){
+        if (!$x || !$y) {
             //Malformed chart object - missing an axis field
             return '';
         }
-        $xName = str_replace(' ','_',$x->label) . $this->x_field;
-        $yName = str_replace(' ','_',$y->label) . $this->y_field;
-
-        switch($this->type){
+        $xName = str_replace(' ', '_', $x->label) . $this->x_field;
+        $yName = str_replace(' ', '_', $y->label) . $this->y_field;
+
+        switch ($this->type) {
             case 'radar':
                 $chartFunction = 'Radar';
-                $data = $this->getRadarChartData($reportData, $xName,$yName);
+                $data = $this->getRadarChartData($reportData, $xName, $yName);
                 $config = $this->getRadarChartConfig();
                 break;
             case 'pie':
                 $chartFunction = 'Pie';
-                $data = $this->getPieChartData($reportData, $xName,$yName);
+                $data = $this->getPieChartData($reportData, $xName, $yName);
                 $config = $this->getPieChartConfig();
                 break;
             case 'line':
                 $chartFunction = 'Line';
-                $data = $this->getLineChartData($reportData, $xName,$yName);
+                $data = $this->getLineChartData($reportData, $xName, $yName);
                 $config = $this->getLineChartConfig();
                 break;
             case 'bar':
             default:
                 $chartFunction = 'Bar';
-                $data = $this->getBarChartData($reportData, $xName,$yName);
+                $data = $this->getBarChartData($reportData, $xName, $yName);
                 $config = $this->getBarChartConfig();
                 break;
         }
@@ -712,9 +652,10 @@
         return $html;
     }
 
-    private function buildChartHTMLPChart(array $reportData, array $fields,$index = 0){
-        $html = '';
-        $imgUri = $this->buildChartImage($reportData,$fields,true,$index);
+    private function buildChartHTMLPChart(array $reportData, array $fields, $index = 0)
+    {
+        $html = '';
+        $imgUri = $this->buildChartImage($reportData, $fields, true, $index);
         $img = "<img id='{$this->id}_img' src='{$imgUri}'>";
         $html .= $img;
         $html .= <<<EOF
@@ -729,22 +670,21 @@
 
     private function getShortenedLabel($label, $maxLabelSize = 20)
     {
-        if(strlen($label) > $maxLabelSize)
-        {
-            return substr($label,0,$maxLabelSize).'...';
-        }
-        else
-            return $label;
-    }
-
-
-    private function getRGraphGroupedBarChartData($reportData, $xName,$yName, AOR_Field $mainGroupField = null){
+        if (strlen($label) > $maxLabelSize) {
+            return substr($label, 0, $maxLabelSize).'...';
+        }
+        return $label;
+    }
+
+
+    private function getRGraphGroupedBarChartData($reportData, $xName, $yName, AOR_Field $mainGroupField = null)
+    {
 
 
         // get z-axis name
 
         $zName = null;
-        foreach($reportData[0] as $key => $value) {
+        foreach ($reportData[0] as $key => $value) {
             $field = str_replace(' ', '_', is_null($mainGroupField) ? 'no data' : $mainGroupField->label);
             if (preg_match('/^' . $field . '[0-9]+/', $key)) {
                 $zName = $key;
@@ -760,10 +700,10 @@
         $tooltips = array();
 
         $usedKeys = array();
-        foreach($reportData as $key => $row) {
+        foreach ($reportData as $key => $row) {
             $filter = $row[$xName];
-            foreach($reportData as $key2 => $row2) {
-                if($row2[$xName] == $filter && !in_array($key, $usedKeys)) {
+            foreach ($reportData as $key2 => $row2) {
+                if ($row2[$xName] == $filter && !in_array($key, $usedKeys)) {
                     $data      [ $row[$xName]  ]   [] = (float) $row[$yName];
                     $tooltips  [ $row[$xName]  ]   [] = isset($row[$zName]) ? $row[$zName] : null;
                     $usedKeys[] = $key;
@@ -772,8 +712,8 @@
         }
 
         $_data = array();
-        foreach($data as $label => $values) {
-            foreach($values as $key => $value) {
+        foreach ($data as $label => $values) {
+            foreach ($values as $key => $value) {
                 $_data[$label][$tooltips[$label][$key]] = $value;
             }
         }
@@ -785,10 +725,10 @@
         $_data = array();
         $_labels = array();
         $_tooltips = array();
-        foreach($data as $label => $values) {
+        foreach ($data as $label => $values) {
             $_labels[] = $this->getShortenedLabel($label);
             $_values = array();
-            foreach($values as $tooltip => $value) {
+            foreach ($values as $tooltip => $value) {
                 $_tooltips[] = $tooltip . " ($value)";
                 $_values[] = $value;
             }
@@ -803,29 +743,28 @@
         );
 
         return $chart;
-
-
-    }
-
-    private function getRGraphBarChartData($reportData, $xName,$yName){
+    }
+
+    private function getRGraphBarChartData($reportData, $xName, $yName)
+    {
         $chart['labels']=array();
         $chart['data']=array();
         $chart['tooltips']=array();
-        foreach($reportData as $row){
+        foreach ($reportData as $row) {
             $chart['labels'][] = $this->getShortenedLabel($row[$xName]);
             $chart['tooltips'][] = $row[$xName].': '.$row[$yName];
             $chart['data'][] = (float)$row[$yName];
-
         }
         return $chart;
     }
 
 
-    private function getBarChartData($reportData, $xName,$yName){
+    private function getBarChartData($reportData, $xName, $yName)
+    {
         $data = array();
         $data['labels'] = array();
         $datasetData = array();
-        foreach($reportData as $row){
+        foreach ($reportData as $row) {
             $data['labels'][] = $row[$xName];
             $datasetData[] = $row[$yName];
         }
@@ -842,14 +781,17 @@
         return $data;
     }
 
-    private function getLineChartData($reportData, $xName,$yName){
-        return $this->getBarChartData($reportData, $xName,$yName);
-    }
-
-    private function getBarChartConfig(){
+    private function getLineChartData($reportData, $xName, $yName)
+    {
+        return $this->getBarChartData($reportData, $xName, $yName);
+    }
+
+    private function getBarChartConfig()
+    {
         return array();
     }
-    private function getLineChartConfig(){
+    private function getLineChartConfig()
+    {
         return $this->getBarChartConfig();
     }
 
@@ -863,29 +805,34 @@
         return $this->getBarChartConfig();
     }
 
-    private function getRoseChartConfig(){
+    private function getRoseChartConfig()
+    {
         return $this->getBarChartConfig();
     }
 
-    private function getRadarChartData($reportData, $xName,$yName){
-        return $this->getBarChartData($reportData, $xName,$yName);
-    }
-
-    private function getRadarChartConfig(){
+    private function getRadarChartData($reportData, $xName, $yName)
+    {
+        return $this->getBarChartData($reportData, $xName, $yName);
+    }
+
+    private function getRadarChartConfig()
+    {
         return array();
     }
 
-    private function getPieChartConfig(){
+    private function getPieChartConfig()
+    {
         $config = array();
         $config['legendTemplate'] = "<ul class=\"<%=name.toLowerCase()%>-legend\"><% for (var i=0; i<segments.length; i++){%><li><span style=\"background-color:<%=segments[i].fillColor%>\">&nbsp;&nbsp;&nbsp;&nbsp;</span>&nbsp;<%if(segments[i].label){%><%=segments[i].label%><%}%></li><%}%></ul>";
         return $config;
     }
 
-    private function getPieChartData($reportData, $xName,$yName){
+    private function getPieChartData($reportData, $xName, $yName)
+    {
         $data = array();
 
-        foreach($reportData as $row){
-            if(!$row[$yName]){
+        foreach ($reportData as $row) {
+            if (!$row[$yName]) {
                 continue;
             }
             $colour = $this->getColour($row[$xName]);
@@ -898,6 +845,4 @@
         }
         return $data;
     }
-
-
 }