<?php
/**
 *
 * SugarCRM Community Edition is a customer relationship management program developed by
 * SugarCRM, Inc. Copyright (C) 2004-2013 SugarCRM Inc.
 *
 * SuiteCRM is an extension to SugarCRM Community Edition developed by SalesAgility Ltd.
 * Copyright (C) 2011 - 2017 SalesAgility Ltd.
 *
 * This program is free software; you can redistribute it and/or modify it under
 * the terms of the GNU Affero General Public License version 3 as published by the
 * Free Software Foundation with the addition of the following permission added
 * to Section 15 as permitted in Section 7(a): FOR ANY PART OF THE COVERED WORK
 * IN WHICH THE COPYRIGHT IS OWNED BY SUGARCRM, SUGARCRM DISCLAIMS THE WARRANTY
 * OF NON INFRINGEMENT OF THIRD PARTY RIGHTS.
 *
 * This program is distributed in the hope that it will be useful, but WITHOUT
 * ANY WARRANTY; without even the implied warranty of MERCHANTABILITY or FITNESS
 * FOR A PARTICULAR PURPOSE.  See the GNU Affero General Public License for more
 * details.
 *
 * You should have received a copy of the GNU Affero General Public License along with
 * this program; if not, see http://www.gnu.org/licenses or write to the Free
 * Software Foundation, Inc., 51 Franklin Street, Fifth Floor, Boston, MA
 * 02110-1301 USA.
 *
 * You can contact SugarCRM, Inc. headquarters at 10050 North Wolfe Road,
 * SW2-130, Cupertino, CA 95014, USA. or at email address contact@sugarcrm.com.
 *
 * The interactive user interfaces in modified source and object code versions
 * of this program must display Appropriate Legal Notices, as required under
 * Section 5 of the GNU Affero General Public License version 3.
 *
 * In accordance with Section 7(b) of the GNU Affero General Public License version 3,
 * these Appropriate Legal Notices must retain the display of the "Powered by
 * SugarCRM" logo and "Supercharged by SuiteCRM" logo. If the display of the logos is not
 * reasonably feasible for  technical reasons, the Appropriate Legal Notices must
 * display the words  "Powered by SugarCRM" and "Supercharged by SuiteCRM".
 *
 * This file was contributed by diligent technology & business consulting GmbH <info@dtbc.eu>
 *
 */
<<<<<<< HEAD


$mod_strings = array (
  'LBL_ID' => 'ID',
  'LBL_DATE_ENTERED' => 'Date Created',
  'LBL_DATE_MODIFIED' => 'Date Modified',
  'LBL_MODIFIED' => 'Modified By',
  'LBL_MODIFIED_ID' => 'Modified By Id',
  'LBL_MODIFIED_NAME' => 'Modified By Name',
  'LBL_CREATED_USER' => 'Created by User',
  'LBL_MODIFIED_USER' => 'Modified by User',
  'LBL_CREATED' => 'Created By',
  'LBL_CREATED_ID' => 'Created By Id',
  'LBL_DESCRIPTION' => 'Description',
  'LBL_DELETED' => 'Deleted',
  'LBL_NAME' => 'Name',
  'LBL_MODULE_NAME' => 'WorkFlow Actions',
  'LBL_MODULE_TITLE' => 'WorkFlow Actions',
  'LBL_AOW_WORKFLOW_ID' => 'AOW_WorkFlow Id',
  'LBL_ACTION' => 'Action',
  'LBL_PARAMETERS' => 'Parameters',
  'LBL_SENDEMAIL' => 'Send Email',
  'LBL_CREATERECORD' => 'Create Record',
  'LBL_MODIFYRECORD' => 'Modify Record',
  'LBL_SELECT_ACTION' => 'Select Action',
  'LBL_CREATE_EMAIL_TEMPLATE' => 'Create',
  'LBL_RECORD_TYPE' =>  'Record Type',
  'LBL_ADD_FIELD' => 'Add Field',
  'LBL_ADD_RELATIONSHIP' => 'Add Relationship',
  'LBL_EDIT_EMAIL_TEMPLATE' => 'Edit',
  'LBL_EMAIL' => 'Email',
  'LBL_EMAIL_TEMPLATE' => 'Email Template',
  'LBL_SETAPPROVAL' => 'Set Approval',
  'LBL_RELATE_WORKFLOW' => 'Relate to WorkFlow Module',
  'LBL_INDIVIDUAL_EMAILS' => 'Send Individual Emails',
  'LBL_COPY_EMAIL_ADDRESSES_WORKFLOW' => 'Copy emails from WorkFlow Module',
=======
if (!defined('sugarEntry') || !sugarEntry) {
    die('Not A Valid Entry Point');
}
$mod_strings = array(
    'LBL_ID' => 'ID',
    'LBL_DATE_ENTERED' => 'Date Created',
    'LBL_DATE_MODIFIED' => 'Date Modified',
    'LBL_MODIFIED' => 'Modified By',
    'LBL_MODIFIED_ID' => 'Modified By Id',
    'LBL_MODIFIED_NAME' => 'Modified By Name',
    'LBL_CREATED_USER' => 'Created by User',
    'LBL_MODIFIED_USER' => 'Modified by User',
    'LBL_CREATED' => 'Created By',
    'LBL_CREATED_ID' => 'Created By Id',
    'LBL_DESCRIPTION' => 'Description',
    'LBL_DELETED' => 'Deleted',
    'LBL_NAME' => 'Name',
    'LBL_MODULE_NAME' => 'WorkFlow Actions',
    'LBL_MODULE_TITLE' => 'WorkFlow Actions',
    'LBL_AOW_WORKFLOW_ID' => 'AOW_WorkFlow Id',
    'LBL_ACTION' => 'Action',
    'LBL_PARAMETERS' => 'Parameters',
    'LBL_SENDEMAIL' => 'Send Email',
    'LBL_CREATERECORD' => 'Create Record',
    'LBL_MODIFYRECORD' => 'Modify Record',
    'LBL_SELECT_ACTION' => 'Select Action',
    'LBL_CREATE_EMAIL_TEMPLATE' => 'Create',
    'LBL_RECORD_TYPE' => 'Record Type',
    'LBL_ADD_FIELD' => 'Add Field',
    'LBL_ADD_RELATIONSHIP' => 'Add Relationship',
    'LBL_EDIT_EMAIL_TEMPLATE' => 'Edit',
    'LBL_EMAIL' => 'Email',
    'LBL_EMAIL_TEMPLATE' => 'Email Template',
    'LBL_SETAPPROVAL' => 'Set Approval',
    'LBL_RELATE_WORKFLOW' => 'Relate to WorkFlow Module',
    'LBL_INDIVIDUAL_EMAILS' => 'Send Individual Emails',
    'LBL_COMPUTEFIELD' => 'Calculate Fields',
    'LBL_COMPUTEFIELD_PARAMETERS' => 'Parameters',
    'LBL_COMPUTEFIELD_FIELD_NAME' => 'Field name',
    'LBL_COMPUTEFIELD_IDENTIFIER' => 'Identifier',
    'LBL_COMPUTEFIELD_ADD_PARAMETER' => 'Add parameter',
    'LBL_COMPUTEFIELD_RELATION_PARAMETERS' => 'Relation parameters',
    'LBL_COMPUTEFIELD_RELATION' => 'Relation',
    'LBL_COMPUTEFIELD_ADD_RELATION_PARAMETER' => 'Add relation parameter',
    'LBL_COMPUTEFIELD_FORMULA' => 'Formula',
    'LBL_COMPUTEFIELD_FORMULAS' => 'Formulas',
    'LBL_COMPUTEFIELD_ADD_FORMULA' => 'Add formula',
    'LBL_COMPUTEFIELD_VALUE_TYPE' => 'Value type',
    'LBL_COMPUTEFIELD_RAW_VALUE' => 'Raw value',
    'LBL_COMPUTEFIELD_FORMATTED_VALUE' => 'Formatted value'
>>>>>>> aabfa3e8
);<|MERGE_RESOLUTION|>--- conflicted
+++ resolved
@@ -40,44 +40,6 @@
  * This file was contributed by diligent technology & business consulting GmbH <info@dtbc.eu>
  *
  */
-<<<<<<< HEAD
-
-
-$mod_strings = array (
-  'LBL_ID' => 'ID',
-  'LBL_DATE_ENTERED' => 'Date Created',
-  'LBL_DATE_MODIFIED' => 'Date Modified',
-  'LBL_MODIFIED' => 'Modified By',
-  'LBL_MODIFIED_ID' => 'Modified By Id',
-  'LBL_MODIFIED_NAME' => 'Modified By Name',
-  'LBL_CREATED_USER' => 'Created by User',
-  'LBL_MODIFIED_USER' => 'Modified by User',
-  'LBL_CREATED' => 'Created By',
-  'LBL_CREATED_ID' => 'Created By Id',
-  'LBL_DESCRIPTION' => 'Description',
-  'LBL_DELETED' => 'Deleted',
-  'LBL_NAME' => 'Name',
-  'LBL_MODULE_NAME' => 'WorkFlow Actions',
-  'LBL_MODULE_TITLE' => 'WorkFlow Actions',
-  'LBL_AOW_WORKFLOW_ID' => 'AOW_WorkFlow Id',
-  'LBL_ACTION' => 'Action',
-  'LBL_PARAMETERS' => 'Parameters',
-  'LBL_SENDEMAIL' => 'Send Email',
-  'LBL_CREATERECORD' => 'Create Record',
-  'LBL_MODIFYRECORD' => 'Modify Record',
-  'LBL_SELECT_ACTION' => 'Select Action',
-  'LBL_CREATE_EMAIL_TEMPLATE' => 'Create',
-  'LBL_RECORD_TYPE' =>  'Record Type',
-  'LBL_ADD_FIELD' => 'Add Field',
-  'LBL_ADD_RELATIONSHIP' => 'Add Relationship',
-  'LBL_EDIT_EMAIL_TEMPLATE' => 'Edit',
-  'LBL_EMAIL' => 'Email',
-  'LBL_EMAIL_TEMPLATE' => 'Email Template',
-  'LBL_SETAPPROVAL' => 'Set Approval',
-  'LBL_RELATE_WORKFLOW' => 'Relate to WorkFlow Module',
-  'LBL_INDIVIDUAL_EMAILS' => 'Send Individual Emails',
-  'LBL_COPY_EMAIL_ADDRESSES_WORKFLOW' => 'Copy emails from WorkFlow Module',
-=======
 if (!defined('sugarEntry') || !sugarEntry) {
     die('Not A Valid Entry Point');
 }
@@ -127,6 +89,6 @@
     'LBL_COMPUTEFIELD_ADD_FORMULA' => 'Add formula',
     'LBL_COMPUTEFIELD_VALUE_TYPE' => 'Value type',
     'LBL_COMPUTEFIELD_RAW_VALUE' => 'Raw value',
-    'LBL_COMPUTEFIELD_FORMATTED_VALUE' => 'Formatted value'
->>>>>>> aabfa3e8
+    'LBL_COMPUTEFIELD_FORMATTED_VALUE' => 'Formatted value',
+    'LBL_COPY_EMAIL_ADDRESSES_WORKFLOW' => 'Copy emails from WorkFlow Module'
 );