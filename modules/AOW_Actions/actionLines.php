<?php
/**
 * Advanced OpenWorkflow, Automating SugarCRM.
 * @package Advanced OpenWorkflow for SugarCRM
 * @copyright SalesAgility Ltd http://www.salesagility.com
 *
 * This program is free software; you can redistribute it and/or modify
 * it under the terms of the GNU AFFERO GENERAL PUBLIC LICENSE as published by
 * the Free Software Foundation; either version 3 of the License, or
 * (at your option) any later version.
 *
 * This program is distributed in the hope that it will be useful,
 * but WITHOUT ANY WARRANTY; without even the implied warranty of
 * MERCHANTABILITY or FITNESS FOR A PARTICULAR PURPOSE.  See the
 * GNU General Public License for more details.
 *
 * You should have received a copy of the GNU AFFERO GENERAL PUBLIC LICENSE
 * along with this program; if not, see http://www.gnu.org/licenses
 * or write to the Free Software Foundation,Inc., 51 Franklin Street,
 * Fifth Floor, Boston, MA 02110-1301  USA
 *
 * @author SalesAgility <info@salesagility.com>
 */


function display_action_lines(SugarBean $focus, $field, $value, $view)
{
    global $locale, $app_list_strings, $mod_strings;

    $html = '';

    if (!is_file('cache/jsLanguage/AOW_Actions/' . $GLOBALS['current_language'] . '.js')) {
        require_once('include/language/jsLanguage.php');
        jsLanguage::createModuleStringsCache('AOW_Actions', $GLOBALS['current_language']);
    }
    $html .= '<script src="cache/jsLanguage/AOW_Actions/'. $GLOBALS['current_language'] . '.js"></script>';

    if ($view == 'EditView') {
        $html .= '<script src="modules/AOW_Actions/actionLines.js"></script>';

        $aow_actions_list = array();

        include_once('modules/AOW_Actions/actions.php');

        $app_list_actions[''] = '';
        foreach ($aow_actions_list as $action_value) {
            $action_name = 'action'.$action_value;

            if (file_exists('custom/modules/AOW_Actions/actions/'.$action_name.'.php')) {
                require_once('custom/modules/AOW_Actions/actions/'.$action_name.'.php');
            } else {
                if (file_exists('modules/AOW_Actions/actions/'.$action_name.'.php')) {
                    require_once('modules/AOW_Actions/actions/'.$action_name.'.php');
                } else {
                    continue;
                }
            }

            $action = new $action_name();
            foreach ($action->loadJS() as $js_file) {
                $html .= '<script src="'.$js_file.'"></script>';
            }

            $app_list_actions[$action_value] = translate('LBL_'.strtoupper($action_value), 'AOW_Actions');
        }

        $html .= '<input type="hidden" name="app_list_actions" id="app_list_actions" value="'.get_select_options_with_id($app_list_actions, '').'">';

        $html .= "<table style='padding-top: 10px; padding-bottom:10px;' id='actionLines'></table>";

        $html .= "<div style='padding-top: 10px; padding-bottom:10px;'>";
        $html .= "<input type=\"button\" tabindex=\"116\" class=\"button\" value=\"".$mod_strings['LBL_ADD_ACTION']."\" id=\"btn_ActionLine\" onclick=\"insertActionLine()\" disabled/>";
        $html .= "</div>";

        if (isset($focus->flow_module) && $focus->flow_module != '') {
            $html .= "<script>document.getElementById('btn_ActionLine').disabled = '';</script>";
            if ($focus->id !== '') {
                $idQuoted = $focus->db->quoted($focus->id);
                $sql = "SELECT id FROM aow_actions WHERE aow_workflow_id = '" . $idQuoted . "' AND deleted = 0 ORDER BY action_order ASC";
                $result = $focus->db->query($sql);

                while ($row = $focus->db->fetchByAssoc($result)) {
                    $action_name = new AOW_Action();
                    $action_name->retrieve($row['id']);
                    $action_item = json_encode($action_name->toArray());

                    $html .= "<script>
                            loadActionLine(".$action_item.");
                        </script>";
                }
            }
        }
<<<<<<< HEAD
    } else {
        if ($view == 'DetailView') {
            $html .= "<table border='0' width='100%' cellpadding='0' cellspacing='0'>";
            $sql = "SELECT id FROM aow_actions WHERE aow_workflow_id = '".$focus->id."' AND deleted = 0 ORDER BY action_order ASC";
            $result = $focus->db->query($sql);
=======
    } elseif ($view == 'DetailView') {
        $html .= "<table border='0' width='100%' cellpadding='0' cellspacing='0'>";
        $idQuoted = $focus->db->quoted($focus->id);
        $sql = "SELECT id FROM aow_actions WHERE aow_workflow_id = '" . $idQuoted . "' AND deleted = 0 ORDER BY action_order ASC";
        $result = $focus->db->query($sql);
>>>>>>> fa1dbf3f

            while ($row = $focus->db->fetchByAssoc($result)) {
                $action_name = new AOW_Action();
                $action_name->retrieve($row['id']);

                $html .= "<tr><td>". $action_name->action_order ."</td><td>".$action_name->name."</td><td>". translate('LBL_'.strtoupper($action_name->action), 'AOW_Actions')."</td></tr>";
            }
            $html .= "</table>";
        }
    }
    return $html;
}<|MERGE_RESOLUTION|>--- conflicted
+++ resolved
@@ -48,12 +48,10 @@
 
             if (file_exists('custom/modules/AOW_Actions/actions/'.$action_name.'.php')) {
                 require_once('custom/modules/AOW_Actions/actions/'.$action_name.'.php');
+            } elseif (file_exists('modules/AOW_Actions/actions/'.$action_name.'.php')) {
+                require_once('modules/AOW_Actions/actions/'.$action_name.'.php');
             } else {
-                if (file_exists('modules/AOW_Actions/actions/'.$action_name.'.php')) {
-                    require_once('modules/AOW_Actions/actions/'.$action_name.'.php');
-                } else {
-                    continue;
-                }
+                continue;
             }
 
             $action = new $action_name();
@@ -90,28 +88,19 @@
                 }
             }
         }
-<<<<<<< HEAD
-    } else {
-        if ($view == 'DetailView') {
-            $html .= "<table border='0' width='100%' cellpadding='0' cellspacing='0'>";
-            $sql = "SELECT id FROM aow_actions WHERE aow_workflow_id = '".$focus->id."' AND deleted = 0 ORDER BY action_order ASC";
-            $result = $focus->db->query($sql);
-=======
     } elseif ($view == 'DetailView') {
         $html .= "<table border='0' width='100%' cellpadding='0' cellspacing='0'>";
         $idQuoted = $focus->db->quoted($focus->id);
         $sql = "SELECT id FROM aow_actions WHERE aow_workflow_id = '" . $idQuoted . "' AND deleted = 0 ORDER BY action_order ASC";
         $result = $focus->db->query($sql);
->>>>>>> fa1dbf3f
 
-            while ($row = $focus->db->fetchByAssoc($result)) {
-                $action_name = new AOW_Action();
-                $action_name->retrieve($row['id']);
+        while ($row = $focus->db->fetchByAssoc($result)) {
+            $action_name = new AOW_Action();
+            $action_name->retrieve($row['id']);
 
-                $html .= "<tr><td>". $action_name->action_order ."</td><td>".$action_name->name."</td><td>". translate('LBL_'.strtoupper($action_name->action), 'AOW_Actions')."</td></tr>";
-            }
-            $html .= "</table>";
+            $html .= "<tr><td>". $action_name->action_order ."</td><td>".$action_name->name."</td><td>". translate('LBL_'.strtoupper($action_name->action), 'AOW_Actions')."</td></tr>";
         }
+        $html .= "</table>";
     }
     return $html;
 }