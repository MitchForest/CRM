--- conflicted
+++ resolved
@@ -25,33 +25,6 @@
  */
 
 require_once 'modules/AOS_PDF_Templates/templateParser.php';
-<<<<<<< HEAD
- 
-class aowTemplateParser extends templateParser
-{
-    public static function parse_template($string, $bean_arr)
-    {
-        global $beanList;
-
-        $person = array();
-    
-        foreach ($bean_arr as $bean_name => $bean_id) {
-            $focus = BeanFactory::getBean($bean_name, $bean_id);
-            $string = aowTemplateParser::parse_template_bean($string, strtolower($beanList[$bean_name]), $focus);
-
-            if ($focus instanceof Person) {
-                $person[] = $focus;
-            }
-        }
-
-        if (!empty($person)) {
-            $focus = $person[0];
-        } else {
-            $focus = new Contact();
-        }
-        $string = aowTemplateParser::parse_template_bean($string, 'contact', $focus);
-
-=======
 
 class aowTemplateParser extends templateParser
 {
@@ -89,7 +62,6 @@
         }
         $string = aowTemplateParser::parse_template_bean($string, 'contact', $focus);
 
->>>>>>> f2b355db
         return $string;
     }
 }