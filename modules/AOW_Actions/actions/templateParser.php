--- conflicted
+++ resolved
@@ -25,13 +25,6 @@
  */
 
 require_once 'modules/AOS_PDF_Templates/templateParser.php';
-<<<<<<< HEAD
- 
-class aowTemplateParser extends templateParser {
-
-		static function parse_template($string, $bean_arr) {
-			global $beanList;
-=======
 
 class aowTemplateParser extends templateParser
 {
@@ -53,7 +46,6 @@
             }
 
             $string = aowTemplateParser::parse_template_bean($string, strtolower($beanList[$bean_name]), $focus);
->>>>>>> b29c16a8
 
             $person = array();
 	
