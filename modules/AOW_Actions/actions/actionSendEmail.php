<?php
/**
 * Advanced OpenWorkflow, Automating SugarCRM.
 * @package Advanced OpenWorkflow for SugarCRM
 * @copyright SalesAgility Ltd http://www.salesagility.com
 *
 * This program is free software; you can redistribute it and/or modify
 * it under the terms of the GNU AFFERO GENERAL PUBLIC LICENSE as published by
 * the Free Software Foundation; either version 3 of the License, or
 * (at your option) any later version.
 *
 * This program is distributed in the hope that it will be useful,
 * but WITHOUT ANY WARRANTY; without even the implied warranty of
 * MERCHANTABILITY or FITNESS FOR A PARTICULAR PURPOSE.  See the
 * GNU General Public License for more details.
 *
 * You should have received a copy of the GNU AFFERO GENERAL PUBLIC LICENSE
 * along with this program; if not, see http://www.gnu.org/licenses
 * or write to the Free Software Foundation,Inc., 51 Franklin Street,
 * Fifth Floor, Boston, MA 02110-1301  USA
 *
 * @author SalesAgility <info@salesagility.com>
 */


require_once __DIR__ . '/../../AOW_Actions/actions/actionBase.php';
require_once __DIR__ . '/../../AOW_WorkFlow/aow_utils.php';
class actionSendEmail extends actionBase {

    private $emailableModules = array();

    function __construct($id = ''){
        parent::__construct($id);
    }

    /**
     * @deprecated deprecated since version 7.6, PHP4 Style Constructors are deprecated and will be remove in 7.8, please update your code, use __construct instead
     */
    function actionSendEmail($id = ''){
        $deprecatedMessage = 'PHP4 Style Constructors are deprecated and will be remove in 7.8, please update your code';
        if(isset($GLOBALS['log'])) {
            $GLOBALS['log']->deprecated($deprecatedMessage);
        }
        else {
            trigger_error($deprecatedMessage, E_USER_DEPRECATED);
        }
        self::__construct($id);
    }


    function loadJS(){
        return array('modules/AOW_Actions/actions/actionSendEmail.js');
    }

    function edit_display($line,SugarBean $bean = null, $params = array()){
        global $app_list_strings;
        $email_templates_arr = get_bean_select_array(true, 'EmailTemplate', 'name', '', 'name');

        if(!in_array($bean->module_dir,getEmailableModules())) unset($app_list_strings['aow_email_type_list']['Record Email']);
        $targetOptions = getRelatedEmailableFields($bean->module_dir);
        if(empty($targetOptions)) unset($app_list_strings['aow_email_type_list']['Related Field']);

        $html = '<input type="hidden" name="aow_email_type_list" id="aow_email_type_list" value="'.get_select_options_with_id($app_list_strings['aow_email_type_list'], '').'">
				  <input type="hidden" name="aow_email_to_list" id="aow_email_to_list" value="'.get_select_options_with_id($app_list_strings['aow_email_to_list'], '').'">';

        $checked = '';
        if(isset($params['individual_email']) && $params['individual_email']) $checked = 'CHECKED';

        $html .= "<table border='0' cellpadding='0' cellspacing='0' width='100%' data-workflow-action='send-email'>";
        $html .= "<tr>";
        $html .= '<td id="relate_label" scope="row" valign="top"><label>' . translate("LBL_INDIVIDUAL_EMAILS",
                "AOW_Actions") . ':</label>';
        $html .= '</td>';
        $html .= "<td valign='top'>";
        $html .= "<input type='hidden' name='aow_actions_param[".$line."][individual_email]' value='0' >";
        $html .= "<input type='checkbox' id='aow_actions_param[".$line."][individual_email]' name='aow_actions_param[".$line."][individual_email]' value='1' $checked></td>";
        $html .= '</td>';

        if(!isset($params['email_template'])) $params['email_template'] = '';
        $hidden = "style='visibility: hidden;'";
        if($params['email_template'] != '') $hidden = "";

        $html .= '<td id="name_label" scope="row" valign="top"><label>' . translate("LBL_EMAIL_TEMPLATE",
                "AOW_Actions") . ':<span class="required">*</span></label></td>';
        $html .= "<td valign='top'>";
        $html .= "<select name='aow_actions_param[".$line."][email_template]' id='aow_actions_param_email_template".$line."' onchange='show_edit_template_link(this,".$line.");' >".get_select_options_with_id($email_templates_arr, $params['email_template'])."</select>";

        $html .= "&nbsp;<a href='javascript:open_email_template_form(".$line.")' >".translate('LBL_CREATE_EMAIL_TEMPLATE','AOW_Actions')."</a>";
        $html .= "&nbsp;<span name='edit_template' id='aow_actions_edit_template_link".$line."' $hidden><a href='javascript:edit_email_template_form(".$line.")' >".translate('LBL_EDIT_EMAIL_TEMPLATE','AOW_Actions')."</a></span>";
        $html .= "</td>";
        $html .= "</tr>";
        $html .= "<tr>";
        $html .= '<td id="name_label" scope="row" valign="top"><label>' . translate("LBL_EMAIL",
                "AOW_Actions") . ':<span class="required">*</span></label></td>';
        $html .= '<td valign="top" scope="row">';

        $html .='<button type="button" onclick="add_emailLine('.$line.')"><img src="'.SugarThemeRegistry::current()->getImageURL('id-ff-add.png').'"></button>';
        $html .= '<table id="emailLine'.$line.'_table" width="100%" class="email-line"></table>';
        $html .= '</td>';
        $html .= "</tr>";
        $html .= "</table>";

        $html .= "<script id ='aow_script".$line."'>";

        //backward compatible
        if(isset($params['email_target_type']) && !is_array($params['email_target_type'])){
            $email = '';
            switch($params['email_target_type']){
                case 'Email Address':
                    $email = $params['email'];
                    break;
                case 'Specify User':
                    $email = $params['email_user_id'];
                    break;
                case 'Related Field':
                    $email = $params['email_target'];
                    break;
            }
            $html .= "load_emailline('".$line."','to','".$params['email_target_type']."','".$email."');";
        }
        //end backward compatible

        if(isset($params['email_target_type'])){
            foreach($params['email_target_type'] as $key => $field){
                if(is_array($params['email'][$key]))$params['email'][$key] = json_encode($params['email'][$key]);
                $html .= "load_emailline('".$line."','".$params['email_to_type'][$key]."','".$params['email_target_type'][$key]."','".$params['email'][$key]."');";
            }
        }
        $html .= "</script>";

        return $html;

    }

    private function getEmailsFromParams(SugarBean $bean, $params){

        $emails = array();
        //backward compatible
        if(isset($params['email_target_type']) && !is_array($params['email_target_type'])){
            $email = '';
            switch($params['email_target_type']){
                case 'Email Address':
                    $params['email'] = array($params['email']);
                    break;
                case 'Specify User':
                    $params['email'] = array($params['email_user_id']);
                    break;
                case 'Related Field':
                    $params['email'] = array($params['email_target']);
                    break;
            }
            $params['email_target_type'] = array($params['email_target_type']);
            $params['email_to_type'] = array('to');
        }
        //end backward compatible
        if(isset($params['email_target_type'])){
            foreach($params['email_target_type'] as $key => $field){
                switch($field){
                    case 'Email Address':
                        if(trim($params['email'][$key]) != '')
                            $emails[$params['email_to_type'][$key]][] = $params['email'][$key];
                        break;
                    case 'Specify User':
                        $user = new User();
                        $user->retrieve($params['email'][$key]);
                        $user_email = $user->emailAddress->getPrimaryAddress($user);
                        if(trim($user_email) != '') {
                            $emails[$params['email_to_type'][$key]][] = $user_email;
                            $emails['template_override'][$user_email] = array('Users' => $user->id);
                        }

                        break;
                    case 'Users':
                        $users = array();
                        switch($params['email'][$key][0]) {
                            Case 'security_group':
                                if(file_exists('modules/SecurityGroups/SecurityGroup.php')){
                                    require_once('modules/SecurityGroups/SecurityGroup.php');
                                    $security_group = new SecurityGroup();
                                    $security_group->retrieve($params['email'][$key][1]);
                                    $users = $security_group->get_linked_beans( 'users','User');
                                    $r_users = array();
                                    if($params['email'][$key][2] != ''){
                                        require_once('modules/ACLRoles/ACLRole.php');
                                        $role = new ACLRole();
                                        $role->retrieve($params['email'][$key][2]);
                                        $role_users = $role->get_linked_beans( 'users','User');
                                        foreach($role_users as $role_user){
                                            $r_users[$role_user->id] = $role_user->name;
                                        }
                                    }
                                    foreach($users as $user_id => $user){
                                        if($params['email'][$key][2] != '' && !isset($r_users[$user->id])){
                                            unset($users[$user_id]);
                                        }
                                    }
                                    break;
                                }
                            //No Security Group module found - fall through.
                            Case 'role':
                                require_once('modules/ACLRoles/ACLRole.php');
                                $role = new ACLRole();
                                $role->retrieve($params['email'][$key][2]);
                                $users = $role->get_linked_beans( 'users','User');
                                break;
                            Case 'all':
                            default:
                                global $db;
                                $sql = "SELECT id from users WHERE status='Active' AND portal_only=0 ";
                                $result = $db->query($sql);
                                while ($row = $db->fetchByAssoc($result)) {
                                    $user = new User();
                                    $user->retrieve($row['id']);
                                    $users[$user->id] = $user;
                                }
                                break;
                        }
                        foreach($users as $user){
                            $user_email = $user->emailAddress->getPrimaryAddress($user);
                            if(trim($user_email) != '') {
                                $emails[$params['email_to_type'][$key]][] = $user_email;
                                $emails['template_override'][$user_email] = array('Users' => $user->id);
                            }
                        }
                        break;
                    case 'Related Field':
                        $emailTarget = $params['email'][$key];
                        $relatedFields = array_merge($bean->get_related_fields(), $bean->get_linked_fields());
                        $field = $relatedFields[$emailTarget];
                        if($field['type'] == 'relate') {
                            $linkedBeans = array();
                            $idName = $field['id_name'];
                            $id = $bean->$idName;
                            $linkedBeans[] = BeanFactory::getBean($field['module'], $id);
                        }
                        else if($field['type'] == 'link'){
                            $relField = $field['name'];
                            if(isset($field['module']) && $field['module'] != '') {
                                $rel_module = $field['module'];
                            } else if($bean->load_relationship($relField)){
                                $rel_module = $bean->$relField->getRelatedModuleName();
                            }
                            $linkedBeans = $bean->get_linked_beans($relField,$rel_module);
                        }else{
                            $linkedBeans = $bean->get_linked_beans($field['link'],$field['module']);
                        }
                        if($linkedBeans){
                            foreach($linkedBeans as $linkedBean) {
                                $rel_email = $linkedBean->emailAddress->getPrimaryAddress($linkedBean);
                                if (trim($rel_email) != '') {
                                    $emails[$params['email_to_type'][$key]][] = $rel_email;
                                    $emails['template_override'][$rel_email] = array($linkedBean->module_dir => $linkedBean->id);
                                }
                            }
                        }
                        break;
                    case 'Record Email':
                        $recordEmail = $bean->emailAddress->getPrimaryAddress($bean);
                        if($recordEmail == '' && isset($bean->email1)) $recordEmail = $bean->email1;
                        if(trim($recordEmail) != '')
                            $emails[$params['email_to_type'][$key]][] = $recordEmail;
                        break;
                }
            }
        }
        return $emails;
    }

    function run_action(SugarBean $bean, $params = array(), $in_save=false){

        include_once __DIR__ . '/../../EmailTemplates/EmailTemplate.php';
        $emailTemp = new EmailTemplate();
        $emailTemp->retrieve($params['email_template']);

        if($emailTemp->id == ''){
            return false;
        }

        $emails = $this->getEmailsFromParams($bean,$params);

        if(!isset($emails['to']) || empty($emails['to']))
            return false;

        $attachments = $this->getAttachments($emailTemp);

        if(isset($params['individual_email']) && $params['individual_email']){

            foreach($emails['to'] as $email_to){
                $emailTemp = new EmailTemplate();
                $emailTemp->retrieve($params['email_template']);
                $template_override = isset($emails['template_override'][$email_to]) ? $emails['template_override'][$email_to] : array();
                $this->parse_template($bean, $emailTemp,$template_override);
                $this->sendEmail(array($email_to), $emailTemp->subject, $emailTemp->body_html, $emailTemp->body, $bean, $emails['cc'],$emails['bcc'],$attachments);
            }

        } else {
            $this->parse_template($bean, $emailTemp);
			if($emailTemp->text_only=='1')
			{
				$email_body_html = $emailTemp->body;
			}
			else 
			{
				$email_body_html = $emailTemp->body_html;
			}
            return $this->sendEmail($emails['to'], $emailTemp->subject, $email_body_html, $emailTemp->body, $bean, $emails['cc'],$emails['bcc'],$attachments);            
        }
        return true;
    }

    function parse_template(SugarBean $bean, &$template, $object_override = array()){
        global $sugar_config;

        require_once __DIR__ . '/templateParser.php';

        $object_arr[$bean->module_dir] = $bean->id;

        foreach($bean->field_defs as $bean_arr){
            if($bean_arr['type'] == 'relate'){
                if(isset($bean_arr['module']) &&  $bean_arr['module'] != '' && isset($bean_arr['id_name']) &&  $bean_arr['id_name'] != '' && $bean_arr['module'] != 'EmailAddress'){
                    $idName = $bean_arr['id_name'];
                    if(isset($bean->field_defs[$idName]) && $bean->field_defs[$idName]['source'] != 'non-db'){
                        if(!isset($object_arr[$bean_arr['module']])) $object_arr[$bean_arr['module']] = $bean->$idName;
                    }
                }
            }
            else if($bean_arr['type'] == 'link'){
                if(!isset($bean_arr['module']) || $bean_arr['module'] == '') $bean_arr['module'] = getRelatedModule($bean->module_dir,$bean_arr['name']);
                if(isset($bean_arr['module']) &&  $bean_arr['module'] != ''&& !isset($object_arr[$bean_arr['module']])&& $bean_arr['module'] != 'EmailAddress'){
                    $linkedBeans = $bean->get_linked_beans($bean_arr['name'],$bean_arr['module'], array(), 0, 1);
                    if($linkedBeans){
                        $linkedBean = $linkedBeans[0];
                        if(!isset($object_arr[$linkedBean->module_dir])) $object_arr[$linkedBean->module_dir] = $linkedBean->id;
                    }
                }
            }
        }

        $object_arr['Users'] = is_a($bean, 'User') ? $bean->id : $bean->assigned_user_id;

        $object_arr = array_merge($object_arr, $object_override);

        $parsedSiteUrl = parse_url($sugar_config['site_url']);
        $host = $parsedSiteUrl['host'];
        if(!isset($parsedSiteUrl['port'])) {
            $parsedSiteUrl['port'] = 80;
        }

        $port		= ($parsedSiteUrl['port'] != 80) ? ":".$parsedSiteUrl['port'] : '';
        $path		= !empty($parsedSiteUrl['path']) ? $parsedSiteUrl['path'] : "";
        $cleanUrl	= "{$parsedSiteUrl['scheme']}://{$host}{$port}{$path}";

        $url =  $cleanUrl."/index.php?module={$bean->module_dir}&action=DetailView&record={$bean->id}";

        $template->subject = str_replace("\$contact_user","\$user",$template->subject);
        $template->body_html = str_replace("\$contact_user","\$user",$template->body_html);
        $template->body = str_replace("\$contact_user","\$user",$template->body);
        $template->subject = aowTemplateParser::parse_template($template->subject, $object_arr);
        $template->body_html = aowTemplateParser::parse_template($template->body_html, $object_arr);
        $template->body_html = str_replace("\$url",$url,$template->body_html);
<<<<<<< HEAD
        $template->body_html = str_replace("\$sugarurl",$cleanUrl,$template->body_html);
        $template->body = aowTemplateParser::parse_template($template->body, $object_arr);
        $template->body = str_replace("\$url",$url,$template->body);
        $template->body = str_replace("\$sugarurl",$cleanUrl,$template->body);
=======
        $template->body_html = str_replace('$sugarurl', $sugar_config['site_url'], $template->body_html);
        $template->body = aowTemplateParser::parse_template($template->body, $object_arr);
        $template->body = str_replace("\$url",$url,$template->body);
        $template->body = str_replace('$sugarurl', $sugar_config['site_url'], $template->body);
>>>>>>> 08322e75
    }

    function getAttachments(EmailTemplate $template){

        $attachments = array();
        if($template->id != ''){
            $note_bean = new Note();
            $notes = $note_bean->get_full_list('',"parent_type = 'Emails' AND parent_id = '".$template->id."'");

            if($notes != null){
                foreach ($notes as $note) {
                    $attachments[] = $note;
                }
            }
        }
        return $attachments;
    }

    function sendEmail($emailTo, $emailSubject, $emailBody, $altemailBody, SugarBean $relatedBean = null, $emailCc = array(), $emailBcc = array(), $attachments = array())
    {
        require_once('modules/Emails/Email.php');
        require_once('include/SugarPHPMailer.php');

        $emailObj = new Email();
        $defaults = $emailObj->getSystemDefaultEmail();
        $mail = new SugarPHPMailer();
        $mail->setMailerForSystem();
        $mail->From = $defaults['email'];
        $mail->FromName = $defaults['name'];
        $mail->ClearAllRecipients();
        $mail->ClearReplyTos();
        $mail->Subject=from_html($emailSubject);
        $mail->Body=$emailBody;
        $mail->AltBody = $altemailBody;
        $mail->handleAttachments($attachments);
        $mail->prepForOutbound();

        if(empty($emailTo)) return false;
        foreach($emailTo as $to){
            $mail->AddAddress($to);
        }
        if(!empty($emailCc)){
            foreach($emailCc as $email){
                $mail->AddCC($email);
            }
        }
        if(!empty($emailBcc)){
            foreach($emailBcc as $email){
                $mail->AddBCC($email);
            }
        }

        //now create email
        if ($mail->Send()) {
            $emailObj->to_addrs= implode(',',$emailTo);
            $emailObj->cc_addrs= implode(',',$emailCc);
            $emailObj->bcc_addrs= implode(',',$emailBcc);
            $emailObj->type= 'out';
            $emailObj->deleted = '0';
            $emailObj->name = $mail->Subject;
            $emailObj->description = $mail->AltBody;
            $emailObj->description_html = $mail->Body;
            $emailObj->from_addr = $mail->From;
            if ( $relatedBean instanceOf SugarBean && !empty($relatedBean->id) ) {
                $emailObj->parent_type = $relatedBean->module_dir;
                $emailObj->parent_id = $relatedBean->id;
            }
            $emailObj->date_sent = TimeDate::getInstance()->nowDb();
            $emailObj->modified_user_id = '1';
            $emailObj->created_by = '1';
            $emailObj->status = 'sent';
            $emailObj->save();

            // Fix for issue 1561 - Email Attachments Sent By Workflow Do Not Show In Related Activity.
            foreach($attachments as $attachment) {
                $note = new Note();
                $note->id = create_guid();
                $note->date_entered = $attachment->date_entered;
                $note->date_modified = $attachment->date_modified;
                $note->modified_user_id = $attachment->modified_user_id;
                $note->assigned_user_id = $attachment->assigned_user_id;
                $note->new_with_id = true;
                $note->parent_id = $emailObj->id;
                $note->parent_type = $attachment->parent_type;
                $note->name = $attachment->name;;
                $note->filename = $attachment->filename;
                $note->file_mime_type = $attachment->file_mime_type;
                $fileLocation = "upload://{$attachment->id}";
                $dest = "upload://{$note->id}";
                if(!copy($fileLocation, $dest)) {
                    $GLOBALS['log']->debug("EMAIL 2.0: could not copy attachment file to $fileLocation => $dest");
                }
                $note->save();
            }
            return true;
        }
        return false;
    }

}<|MERGE_RESOLUTION|>--- conflicted
+++ resolved
@@ -358,17 +358,10 @@
         $template->subject = aowTemplateParser::parse_template($template->subject, $object_arr);
         $template->body_html = aowTemplateParser::parse_template($template->body_html, $object_arr);
         $template->body_html = str_replace("\$url",$url,$template->body_html);
-<<<<<<< HEAD
-        $template->body_html = str_replace("\$sugarurl",$cleanUrl,$template->body_html);
-        $template->body = aowTemplateParser::parse_template($template->body, $object_arr);
-        $template->body = str_replace("\$url",$url,$template->body);
-        $template->body = str_replace("\$sugarurl",$cleanUrl,$template->body);
-=======
         $template->body_html = str_replace('$sugarurl', $sugar_config['site_url'], $template->body_html);
         $template->body = aowTemplateParser::parse_template($template->body, $object_arr);
         $template->body = str_replace("\$url",$url,$template->body);
         $template->body = str_replace('$sugarurl', $sugar_config['site_url'], $template->body);
->>>>>>> 08322e75
     }
 
     function getAttachments(EmailTemplate $template){
