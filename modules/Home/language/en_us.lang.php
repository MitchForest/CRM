--- conflicted
+++ resolved
@@ -157,8 +157,6 @@
     'LBL_BUILD' => 'Build',
 
     'LBL_SOURCE_SUGAR' => 'SugarCRM Inc - providers of CE framework',
-<<<<<<< HEAD
-=======
     'LBL_SOURCE_XTEMPLATE' => 'XTemplate - A template engine for PHP created by Barnabás Debreceni',
     'LBL_SOURCE_NUSOAP' => 'NuSOAP - A set of PHP classes that allow developers to create and consume web services created by NuSphere Corporation and Dietrich Ayala',
     'LBL_SOURCE_JSCALENDAR' => 'JS Calendar - A calendar for entering dates created by Mihai Bazon',
@@ -193,7 +191,6 @@
     'LBL_SOURCE_JQUERY' => 'jQuery - jQuery is a fast, small, and feature-rich JavaScript library.',
     'LBL_SOURCE_JQUERY_UI' => 'jQuery UI - jQuery UI is a curated set of user interface interactions, effects, widgets, and themes built on top of the jQuery JavaScript Library.',
     'LBL_SOURCE_OVERLIB' => 'OverlibMWS - The overlibmws library uses javascript for DHTML popups that serve as informational and navigational aids for websites.',
->>>>>>> 0904f6cc
 
   'LBL_DASHLET_TITLE' => 'My Sites',
   'LBL_DASHLET_OPT_TITLE' => 'Title',
