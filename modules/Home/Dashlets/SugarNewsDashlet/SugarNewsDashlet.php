<?php
if (!defined('sugarEntry') || !sugarEntry) {
    die('Not A Valid Entry Point');
}
/*********************************************************************************
 * SugarCRM Community Edition is a customer relationship management program developed by
 * SugarCRM, Inc. Copyright (C) 2004-2013 SugarCRM Inc.

 * SuiteCRM is an extension to SugarCRM Community Edition developed by Salesagility Ltd.
 * Copyright (C) 2011 - 2014 Salesagility Ltd.
 *
 * This program is free software; you can redistribute it and/or modify it under
 * the terms of the GNU Affero General Public License version 3 as published by the
 * Free Software Foundation with the addition of the following permission added
 * to Section 15 as permitted in Section 7(a): FOR ANY PART OF THE COVERED WORK
 * IN WHICH THE COPYRIGHT IS OWNED BY SUGARCRM, SUGARCRM DISCLAIMS THE WARRANTY
 * OF NON INFRINGEMENT OF THIRD PARTY RIGHTS.
 *
 * This program is distributed in the hope that it will be useful, but WITHOUT
 * ANY WARRANTY; without even the implied warranty of MERCHANTABILITY or FITNESS
 * FOR A PARTICULAR PURPOSE.  See the GNU Affero General Public License for more
 * details.
 *
 * You should have received a copy of the GNU Affero General Public License along with
 * this program; if not, see http://www.gnu.org/licenses or write to the Free
 * Software Foundation, Inc., 51 Franklin Street, Fifth Floor, Boston, MA
 * 02110-1301 USA.
 *
 * You can contact SugarCRM, Inc. headquarters at 10050 North Wolfe Road,
 * SW2-130, Cupertino, CA 95014, USA. or at email address contact@sugarcrm.com.
 *
 * The interactive user interfaces in modified source and object code versions
 * of this program must display Appropriate Legal Notices, as required under
 * Section 5 of the GNU Affero General Public License version 3.
 *
 * In accordance with Section 7(b) of the GNU Affero General Public License version 3,
 * these Appropriate Legal Notices must retain the display of the "Powered by
 * SugarCRM" logo and "Supercharged by SuiteCRM" logo. If the display of the logos is not
 * reasonably feasible for  technical reasons, the Appropriate Legal Notices must
 * display the words  "Powered by SugarCRM" and "Supercharged by SuiteCRM".
 ********************************************************************************/



require_once('modules/Home/Dashlets/iFrameDashlet/iFrameDashlet.php');

class SugarNewsDashlet extends iFrameDashlet
{
    public $displayTpl = 'modules/Home/Dashlets/SugarNewsDashlet/display.tpl';
    public $configureTpl = 'modules/Home/Dashlets/SugarNewsDashlet/configure.tpl';
    public $defaultURL = 'https://suitecrm.com/';
    public $url;

<<<<<<< HEAD
    function __construct($id, $options = null) {
        $this->title = translate('LBL_DASHLET_SUITE_NEWS', 'Home');
=======
    public function __construct($id, $options = null)
    {
        $this->title = translate('LBL_DASHLET_SUGAR_NEWS', 'Home');
>>>>>>> 65a5b1b9
        parent::__construct($id, $options);
    }

    /**
     * @deprecated deprecated since version 7.6, PHP4 Style Constructors are deprecated and will be remove in 7.8, please update your code, use __construct instead
     */
    public function SugarNewsDashlet($id, $options = null)
    {
        $deprecatedMessage = 'PHP4 Style Constructors are deprecated and will be remove in 7.8, please update your code';
        if (isset($GLOBALS['log'])) {
            $GLOBALS['log']->deprecated($deprecatedMessage);
        } else {
            trigger_error($deprecatedMessage, E_USER_DEPRECATED);
        }
        self::__construct($id, $options);
    }
}<|MERGE_RESOLUTION|>--- conflicted
+++ resolved
@@ -51,14 +51,9 @@
     public $defaultURL = 'https://suitecrm.com/';
     public $url;
 
-<<<<<<< HEAD
-    function __construct($id, $options = null) {
-        $this->title = translate('LBL_DASHLET_SUITE_NEWS', 'Home');
-=======
     public function __construct($id, $options = null)
     {
-        $this->title = translate('LBL_DASHLET_SUGAR_NEWS', 'Home');
->>>>>>> 65a5b1b9
+        $this->title = translate('LBL_DASHLET_SUITE_NEWS', 'Home');
         parent::__construct($id, $options);
     }
 
