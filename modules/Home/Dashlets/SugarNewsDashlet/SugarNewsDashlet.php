<?php
<<<<<<< HEAD
if(!defined('sugarEntry') || !sugarEntry) die('Not A Valid Entry Point');
/*********************************************************************************
=======
if (!defined('sugarEntry') || !sugarEntry) {
    die('Not A Valid Entry Point');
}
/**
 *
>>>>>>> b29c16a8
 * SugarCRM Community Edition is a customer relationship management program developed by
 * SugarCRM, Inc. Copyright (C) 2004-2013 SugarCRM Inc.
 *
 * SuiteCRM is an extension to SugarCRM Community Edition developed by SalesAgility Ltd.
 * Copyright (C) 2011 - 2018 SalesAgility Ltd.
 *
 * This program is free software; you can redistribute it and/or modify it under
 * the terms of the GNU Affero General Public License version 3 as published by the
 * Free Software Foundation with the addition of the following permission added
 * to Section 15 as permitted in Section 7(a): FOR ANY PART OF THE COVERED WORK
 * IN WHICH THE COPYRIGHT IS OWNED BY SUGARCRM, SUGARCRM DISCLAIMS THE WARRANTY
 * OF NON INFRINGEMENT OF THIRD PARTY RIGHTS.
 *
 * This program is distributed in the hope that it will be useful, but WITHOUT
 * ANY WARRANTY; without even the implied warranty of MERCHANTABILITY or FITNESS
 * FOR A PARTICULAR PURPOSE. See the GNU Affero General Public License for more
 * details.
 *
 * You should have received a copy of the GNU Affero General Public License along with
 * this program; if not, see http://www.gnu.org/licenses or write to the Free
 * Software Foundation, Inc., 51 Franklin Street, Fifth Floor, Boston, MA
 * 02110-1301 USA.
 *
 * You can contact SugarCRM, Inc. headquarters at 10050 North Wolfe Road,
 * SW2-130, Cupertino, CA 95014, USA. or at email address contact@sugarcrm.com.
 *
 * The interactive user interfaces in modified source and object code versions
 * of this program must display Appropriate Legal Notices, as required under
 * Section 5 of the GNU Affero General Public License version 3.
 *
 * In accordance with Section 7(b) of the GNU Affero General Public License version 3,
 * these Appropriate Legal Notices must retain the display of the "Powered by
 * SugarCRM" logo and "Supercharged by SuiteCRM" logo. If the display of the logos is not
 * reasonably feasible for technical reasons, the Appropriate Legal Notices must
 * display the words "Powered by SugarCRM" and "Supercharged by SuiteCRM".
 */



require_once('modules/Home/Dashlets/iFrameDashlet/iFrameDashlet.php');

class SugarNewsDashlet extends iFrameDashlet {
    var $displayTpl = 'modules/Home/Dashlets/SugarNewsDashlet/display.tpl';
    var $configureTpl = 'modules/Home/Dashlets/SugarNewsDashlet/configure.tpl';
    var $defaultURL = 'https://suitecrm.com/';
    var $url;

<<<<<<< HEAD
    function __construct($id, $options = null) {
        $this->title = translate('LBL_DASHLET_SUGAR_NEWS', 'Home');
=======
    public function __construct($id, $options = null)
    {
        $this->title = translate('LBL_DASHLET_SUITE_NEWS', 'Home');
>>>>>>> b29c16a8
        parent::__construct($id, $options);
    }

    /**
     * @deprecated deprecated since version 7.6, PHP4 Style Constructors are deprecated and will be remove in 7.8, please update your code, use __construct instead
     */
    function SugarNewsDashlet($id, $options = null){
        $deprecatedMessage = 'PHP4 Style Constructors are deprecated and will be remove in 7.8, please update your code';
        if(isset($GLOBALS['log'])) {
            $GLOBALS['log']->deprecated($deprecatedMessage);
        }
        else {
            trigger_error($deprecatedMessage, E_USER_DEPRECATED);
        }
        self::__construct($id, $options);
    }

}<|MERGE_RESOLUTION|>--- conflicted
+++ resolved
@@ -1,14 +1,9 @@
 <?php
-<<<<<<< HEAD
-if(!defined('sugarEntry') || !sugarEntry) die('Not A Valid Entry Point');
-/*********************************************************************************
-=======
 if (!defined('sugarEntry') || !sugarEntry) {
     die('Not A Valid Entry Point');
 }
 /**
  *
->>>>>>> b29c16a8
  * SugarCRM Community Edition is a customer relationship management program developed by
  * SugarCRM, Inc. Copyright (C) 2004-2013 SugarCRM Inc.
  *
@@ -56,14 +51,9 @@
     var $defaultURL = 'https://suitecrm.com/';
     var $url;
 
-<<<<<<< HEAD
-    function __construct($id, $options = null) {
-        $this->title = translate('LBL_DASHLET_SUGAR_NEWS', 'Home');
-=======
     public function __construct($id, $options = null)
     {
         $this->title = translate('LBL_DASHLET_SUITE_NEWS', 'Home');
->>>>>>> b29c16a8
         parent::__construct($id, $options);
     }
 
