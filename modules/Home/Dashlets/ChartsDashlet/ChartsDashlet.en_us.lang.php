<?php
/**
 *
 * SugarCRM Community Edition is a customer relationship management program developed by
 * SugarCRM, Inc. Copyright (C) 2004-2013 SugarCRM Inc.
 *
 * SuiteCRM is an extension to SugarCRM Community Edition developed by SalesAgility Ltd.
 * Copyright (C) 2011 - 2017 SalesAgility Ltd.
 *
 * This program is free software; you can redistribute it and/or modify it under
 * the terms of the GNU Affero General Public License version 3 as published by the
 * Free Software Foundation with the addition of the following permission added
 * to Section 15 as permitted in Section 7(a): FOR ANY PART OF THE COVERED WORK
 * IN WHICH THE COPYRIGHT IS OWNED BY SUGARCRM, SUGARCRM DISCLAIMS THE WARRANTY
 * OF NON INFRINGEMENT OF THIRD PARTY RIGHTS.
 *
 * This program is distributed in the hope that it will be useful, but WITHOUT
 * ANY WARRANTY; without even the implied warranty of MERCHANTABILITY or FITNESS
 * FOR A PARTICULAR PURPOSE. See the GNU Affero General Public License for more
 * details.
 *
 * You should have received a copy of the GNU Affero General Public License along with
 * this program; if not, see http://www.gnu.org/licenses or write to the Free
 * Software Foundation, Inc., 51 Franklin Street, Fifth Floor, Boston, MA
 * 02110-1301 USA.
 *
 * You can contact SugarCRM, Inc. headquarters at 10050 North Wolfe Road,
 * SW2-130, Cupertino, CA 95014, USA. or at email address contact@sugarcrm.com.
 *
 * The interactive user interfaces in modified source and object code versions
 * of this program must display Appropriate Legal Notices, as required under
 * Section 5 of the GNU Affero General Public License version 3.
 *
 * In accordance with Section 7(b) of the GNU Affero General Public License version 3,
 * these Appropriate Legal Notices must retain the display of the "Powered by
 * SugarCRM" logo and "Supercharged by SuiteCRM" logo. If the display of the logos is not
 * reasonably feasible for technical reasons, the Appropriate Legal Notices must
 * display the words "Powered by SugarCRM" and "Supercharged by SuiteCRM".
 */

if (!defined('sugarEntry') || !sugarEntry) {
    die('Not A Valid Entry Point');
}

<<<<<<< HEAD
$dashletStrings['ChartsDashlet'] = array('LBL_TITLE'            => 'Charts',
                                         'LBL_DESCRIPTION'      => 'A dashlet to display charts',
                                         'LBL_CONFIGURE_TITLE'  => 'Title', );
=======
$dashletStrings['ChartsDashlet'] = array(
    'LBL_TITLE' => 'Charts',
    'LBL_DESCRIPTION' => 'A dashlet to display charts',
    'LBL_CONFIGURE_TITLE' => 'Title',
);
>>>>>>> 6fff9dbc
<|MERGE_RESOLUTION|>--- conflicted
+++ resolved
@@ -42,14 +42,8 @@
     die('Not A Valid Entry Point');
 }
 
-<<<<<<< HEAD
-$dashletStrings['ChartsDashlet'] = array('LBL_TITLE'            => 'Charts',
-                                         'LBL_DESCRIPTION'      => 'A dashlet to display charts',
-                                         'LBL_CONFIGURE_TITLE'  => 'Title', );
-=======
 $dashletStrings['ChartsDashlet'] = array(
     'LBL_TITLE' => 'Charts',
     'LBL_DESCRIPTION' => 'A dashlet to display charts',
     'LBL_CONFIGURE_TITLE' => 'Title',
-);
->>>>>>> 6fff9dbc
+);