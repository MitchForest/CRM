--- conflicted
+++ resolved
@@ -43,16 +43,6 @@
 }
 
 $defaultText = "";
-<<<<<<< HEAD
-$dashletStrings['JotPadDashlet'] = array('LBL_TITLE'            => 'JotPad',
-                                         'LBL_DESCRIPTION'      => 'A dashlet to keep your notes',
-                                         'LBL_SAVING'           => 'Saving JotPad ...',
-                                         'LBL_SAVED'            => 'Saved',
-                                         'LBL_CONFIGURE_TITLE'  => 'Title',
-                                         'LBL_CONFIGURE_HEIGHT' => 'Height (1 - 300)',
-                                         'LBL_DBLCLICK_HELP'    => 'Double click below to Edit.',
-                                         'LBL_DEFAULT_TEXT'     => $defaultText,
-=======
 $dashletStrings['JotPadDashlet'] = array(
     'LBL_TITLE' => 'JotPad',
     'LBL_DESCRIPTION' => 'A dashlet to keep your notes',
@@ -62,5 +52,4 @@
     'LBL_CONFIGURE_HEIGHT' => 'Height (1 - 300)',
     'LBL_DBLCLICK_HELP' => 'Double click below to Edit.',
     'LBL_DEFAULT_TEXT' => $defaultText,
->>>>>>> 6fff9dbc
 );