--- conflicted
+++ resolved
@@ -42,20 +42,6 @@
     die('Not A Valid Entry Point');
 }
 
-<<<<<<< HEAD
-$dashletStrings['RSSDashlet'] = array('LBL_TITLE'            => 'News Feed',
-                                         'LBL_DESCRIPTION'      => 'News Feed',
-                                         'LBL_SAVING'           => 'Parsing ...',
-                                         'LBL_SAVED'            => 'Complete',
-                                         'LBL_AUTO_SCROLL'      => 'Auto Scroll',
-                                          'LBL_SCROLL_SPEED'      => 'Scroll Speed (%)',
-                                         'LBL_CONFIGURE_TITLE'  => 'Title',
-                                         'LBL_CONFIGURE_HEIGHT' => 'Height (1 - 300)',
-                                         'LBL_CONFIGURE_RSSURL' => 'RSS Url',
-                                         'LBL_DBLCLICK_HELP'    => '',
-                                         'ERR_LOADING_FEED'     => 'Failed loading RSS Feed',
-                                         );
-=======
 $dashletStrings['RSSDashlet'] = array(
     'LBL_TITLE' => 'News Feed',
     'LBL_DESCRIPTION' => 'News Feed',
@@ -66,5 +52,4 @@
     'LBL_CONFIGURE_RSSURL' => 'RSS Url',
     'LBL_DBLCLICK_HELP' => '',
     'ERR_LOADING_FEED' => 'Failed loading RSS Feed',
-);
->>>>>>> 6fff9dbc
+);