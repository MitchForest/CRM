<?php
/**
 *
 * SugarCRM Community Edition is a customer relationship management program developed by
 * SugarCRM, Inc. Copyright (C) 2004-2013 SugarCRM Inc.
 *
 * SuiteCRM is an extension to SugarCRM Community Edition developed by SalesAgility Ltd.
<<<<<<< HEAD
 * Copyright (C) 2011 - 2017 SalesAgility Ltd.
=======
 * Copyright (C) 2011 - 2018 SalesAgility Ltd.
>>>>>>> 9dec1a80
 *
 * This program is free software; you can redistribute it and/or modify it under
 * the terms of the GNU Affero General Public License version 3 as published by the
 * Free Software Foundation with the addition of the following permission added
 * to Section 15 as permitted in Section 7(a): FOR ANY PART OF THE COVERED WORK
 * IN WHICH THE COPYRIGHT IS OWNED BY SUGARCRM, SUGARCRM DISCLAIMS THE WARRANTY
 * OF NON INFRINGEMENT OF THIRD PARTY RIGHTS.
 *
 * This program is distributed in the hope that it will be useful, but WITHOUT
 * ANY WARRANTY; without even the implied warranty of MERCHANTABILITY or FITNESS
 * FOR A PARTICULAR PURPOSE. See the GNU Affero General Public License for more
 * details.
 *
 * You should have received a copy of the GNU Affero General Public License along with
 * this program; if not, see http://www.gnu.org/licenses or write to the Free
 * Software Foundation, Inc., 51 Franklin Street, Fifth Floor, Boston, MA
 * 02110-1301 USA.
 *
 * You can contact SugarCRM, Inc. headquarters at 10050 North Wolfe Road,
 * SW2-130, Cupertino, CA 95014, USA. or at email address contact@sugarcrm.com.
 *
 * The interactive user interfaces in modified source and object code versions
 * of this program must display Appropriate Legal Notices, as required under
 * Section 5 of the GNU Affero General Public License version 3.
 *
 * In accordance with Section 7(b) of the GNU Affero General Public License version 3,
 * these Appropriate Legal Notices must retain the display of the "Powered by
 * SugarCRM" logo and "Supercharged by SuiteCRM" logo. If the display of the logos is not
 * reasonably feasible for technical reasons, the Appropriate Legal Notices must
 * display the words "Powered by SugarCRM" and "Supercharged by SuiteCRM".
 */

if (!defined('sugarEntry') || !sugarEntry) {
    die('Not A Valid Entry Point');
}

$dashletStrings['RSSDashlet'] = array(
    'LBL_TITLE' => 'News Feed',
    'LBL_DESCRIPTION' => 'News Feed',
    'LBL_SAVING' => 'Parsing ...',
    'LBL_SAVED' => 'Complete',
<<<<<<< HEAD
    'LBL_CONFIGURE_TITLE' => 'Title',
    'LBL_CONFIGURE_HEIGHT' => 'Height (1 - 300)',
    'LBL_CONFIGURE_RSSURL' => 'RSS Url',
    'LBL_DBLCLICK_HELP' => '',
=======
    'LBL_AUTO_SCROLL' => 'Auto Scroll',
    'LBL_SCROLL_SPEED' => 'Scroll Speed (%)',
    'LBL_CONFIGURE_TITLE' => 'Title',
    'LBL_CONFIGURE_HEIGHT' => 'Height (1 - 300)',
    'LBL_CONFIGURE_RSSURL' => 'RSS Url',
>>>>>>> 9dec1a80
    'ERR_LOADING_FEED' => 'Failed loading RSS Feed',
);<|MERGE_RESOLUTION|>--- conflicted
+++ resolved
@@ -5,11 +5,7 @@
  * SugarCRM, Inc. Copyright (C) 2004-2013 SugarCRM Inc.
  *
  * SuiteCRM is an extension to SugarCRM Community Edition developed by SalesAgility Ltd.
-<<<<<<< HEAD
- * Copyright (C) 2011 - 2017 SalesAgility Ltd.
-=======
  * Copyright (C) 2011 - 2018 SalesAgility Ltd.
->>>>>>> 9dec1a80
  *
  * This program is free software; you can redistribute it and/or modify it under
  * the terms of the GNU Affero General Public License version 3 as published by the
@@ -51,17 +47,10 @@
     'LBL_DESCRIPTION' => 'News Feed',
     'LBL_SAVING' => 'Parsing ...',
     'LBL_SAVED' => 'Complete',
-<<<<<<< HEAD
-    'LBL_CONFIGURE_TITLE' => 'Title',
-    'LBL_CONFIGURE_HEIGHT' => 'Height (1 - 300)',
-    'LBL_CONFIGURE_RSSURL' => 'RSS Url',
-    'LBL_DBLCLICK_HELP' => '',
-=======
     'LBL_AUTO_SCROLL' => 'Auto Scroll',
     'LBL_SCROLL_SPEED' => 'Scroll Speed (%)',
     'LBL_CONFIGURE_TITLE' => 'Title',
     'LBL_CONFIGURE_HEIGHT' => 'Height (1 - 300)',
     'LBL_CONFIGURE_RSSURL' => 'RSS Url',
->>>>>>> 9dec1a80
     'ERR_LOADING_FEED' => 'Failed loading RSS Feed',
 );