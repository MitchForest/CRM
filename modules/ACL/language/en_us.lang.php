--- conflicted
+++ resolved
@@ -56,8 +56,4 @@
     'LBL_SECONDS' => 'seconds',
     'LBL_ADDING' => 'Adding for ',
 
-<<<<<<< HEAD
 );
-=======
-);
->>>>>>> 6fff9dbc
