--- conflicted
+++ resolved
@@ -1,14 +1,9 @@
 <?php
-<<<<<<< HEAD
-if(!defined('sugarEntry') || !sugarEntry) die('Not A Valid Entry Point');
-/*********************************************************************************
-=======
 if (!defined('sugarEntry') || !sugarEntry) {
     die('Not A Valid Entry Point');
 }
 /**
  *
->>>>>>> b29c16a8
  * SugarCRM Community Edition is a customer relationship management program developed by
  * SugarCRM, Inc. Copyright (C) 2004-2013 SugarCRM Inc.
  *
@@ -282,47 +277,6 @@
 		$lead->save();
     }
 
-<<<<<<< HEAD
-	function fill_in_additional_list_fields()
-	{
-		parent::fill_in_additional_list_fields();
-		$this->_create_proper_name_field();
-		$this->get_account();
-
-	}
-
-	function fill_in_additional_detail_fields()
-	{
-		//Fill in the assigned_user_name
-		//if(!empty($this->status))
-		//$this->status = translate('lead_status_dom', '', $this->status);
-	    parent::fill_in_additional_detail_fields();
-	    $this->_create_proper_name_field();
-		$this->get_contact();
-		$this->get_opportunity();
-		$this->get_account();
-
-		if(!empty($this->campaign_id)){
-
-			$camp = new Campaign();
-			$where = "campaigns.id='$this->campaign_id'";
-			$campaign_list = $camp->get_full_list("campaigns.name", $where, true);
-			if(!empty($campaign_list))
-				$this->campaign_name = $campaign_list[0]->name;
-		}
-	}
-
-	function get_list_view_data(){
-
-		$temp_array = parent::get_list_view_data();
-                
-                if (!isset($temp_array['ACCOUNT_NAME'])) {
-                    LoggerManager::getLogger()->warn('Leads get list view data error: account name is not defined in list view data.');
-                    $tempArrayAccountName = null;
-                } else {
-                    $tempArrayAccountName = $temp_array['ACCOUNT_NAME'];
-                }
-=======
     public function converted_lead($leadid, $contactid, $accountid, $opportunityid)
     {
         $query = "UPDATE leads set converted='1', contact_id=$contactid, account_id=$accountid, opportunity_id=$opportunityid where  id=$leadid and deleted=0";
@@ -374,7 +328,6 @@
         } else {
             $tempArrayAccountName = $temp_array['ACCOUNT_NAME'];
         }
->>>>>>> b29c16a8
 
 		$temp_array['ACC_NAME_FROM_ACCOUNTS'] = empty($temp_array['ACC_NAME_FROM_ACCOUNTS']) ? ($tempArrayAccountName) : ($temp_array['ACC_NAME_FROM_ACCOUNTS']);
 
@@ -627,8 +580,6 @@
 
 					$form .= "</td></tr>";
 
-<<<<<<< HEAD
-=======
     //carrys forward custom lead fields to contacts, accounts, opportunities during Lead Conversion
     public function convertCustomFieldsForm(&$form, &$tempBean, &$prefix)
     {
@@ -698,7 +649,6 @@
                 }
             }
         }
->>>>>>> b29c16a8
 
 				}
 			}
