<?php
if (!defined('sugarEntry') || !sugarEntry) {
    die('Not A Valid Entry Point');
}
/*********************************************************************************
 * SugarCRM Community Edition is a customer relationship management program developed by
 * SugarCRM, Inc. Copyright (C) 2004-2013 SugarCRM Inc.

 * SuiteCRM is an extension to SugarCRM Community Edition developed by Salesagility Ltd.
 * Copyright (C) 2011 - 2014 Salesagility Ltd.
 *
 * This program is free software; you can redistribute it and/or modify it under
 * the terms of the GNU Affero General Public License version 3 as published by the
 * Free Software Foundation with the addition of the following permission added
 * to Section 15 as permitted in Section 7(a): FOR ANY PART OF THE COVERED WORK
 * IN WHICH THE COPYRIGHT IS OWNED BY SUGARCRM, SUGARCRM DISCLAIMS THE WARRANTY
 * OF NON INFRINGEMENT OF THIRD PARTY RIGHTS.
 *
 * This program is distributed in the hope that it will be useful, but WITHOUT
 * ANY WARRANTY; without even the implied warranty of MERCHANTABILITY or FITNESS
 * FOR A PARTICULAR PURPOSE.  See the GNU Affero General Public License for more
 * details.
 *
 * You should have received a copy of the GNU Affero General Public License along with
 * this program; if not, see http://www.gnu.org/licenses or write to the Free
 * Software Foundation, Inc., 51 Franklin Street, Fifth Floor, Boston, MA
 * 02110-1301 USA.
 *
 * You can contact SugarCRM, Inc. headquarters at 10050 North Wolfe Road,
 * SW2-130, Cupertino, CA 95014, USA. or at email address contact@sugarcrm.com.
 *
 * The interactive user interfaces in modified source and object code versions
 * of this program must display Appropriate Legal Notices, as required under
 * Section 5 of the GNU Affero General Public License version 3.
 *
 * In accordance with Section 7(b) of the GNU Affero General Public License version 3,
 * these Appropriate Legal Notices must retain the display of the "Powered by
 * SugarCRM" logo and "Supercharged by SuiteCRM" logo. If the display of the logos is not
 * reasonably feasible for  technical reasons, the Appropriate Legal Notices must
 * display the words  "Powered by SugarCRM" and "Supercharged by SuiteCRM".
 ********************************************************************************/


class Project extends SugarBean
{
    // database table columns
    public $id;
    public $date_entered;
    public $date_modified;
    public $assigned_user_id;
    public $modified_user_id;
    public $created_by;
    public $name;
    public $description;
    public $deleted;


    // related information
    public $assigned_user_name;
    public $modified_by_name;
    public $created_by_name;

    public $account_id;
    public $contact_id;
    public $opportunity_id;
    public $email_id;
    public $estimated_start_date;

    // calculated information
    public $total_estimated_effort;
    public $total_actual_effort;

    public $object_name = 'Project';
    public $module_dir = 'Project';
    public $new_schema = true;
    public $table_name = 'project';

    // This is used to retrieve related fields from form posts.
    public $additional_column_fields = array(
		'account_id',
		'contact_id',
		'opportunity_id',
	);

    public $relationship_fields = array(
		'account_id' => 'accounts',
		'contact_id'=>'contacts',
		'opportunity_id'=>'opportunities',
		'email_id' => 'emails',
	);

    //////////////////////////////////////////////////////////////////
    // METHODS
    //////////////////////////////////////////////////////////////////

    /**
     *
     */
    public function __construct()
    {
        parent::__construct();
    }

    /**
     * @deprecated deprecated since version 7.6, PHP4 Style Constructors are deprecated and will be remove in 7.8, please update your code, use __construct instead
     */
    public function Project()
    {
        $deprecatedMessage = 'PHP4 Style Constructors are deprecated and will be remove in 7.8, please update your code';
        if (isset($GLOBALS['log'])) {
            $GLOBALS['log']->deprecated($deprecatedMessage);
        } else {
            trigger_error($deprecatedMessage, E_USER_DEPRECATED);
        }
        self::__construct();
    }


    /**
     * overriding the base class function to do a join with users table
     */

    /**
     *
     */
    public function fill_in_additional_detail_fields()
    {
        parent::fill_in_additional_detail_fields();

        $this->assigned_user_name = get_assigned_user_name($this->assigned_user_id);
        //$this->total_estimated_effort = $this->_get_total_estimated_effort($this->id);
		//$this->total_actual_effort = $this->_get_total_actual_effort($this->id);
    }

    /**
     *
     */
    public function fill_in_additional_list_fields()
    {
        parent::fill_in_additional_list_fields();
        $this->assigned_user_name = get_assigned_user_name($this->assigned_user_id);
        //$this->total_estimated_effort = $this->_get_total_estimated_effort($this->id);
		//$this->total_actual_effort = $this->_get_total_actual_effort($this->id);
    }

    /**
    * Save changes that have been made to a relationship.
    *
    * @param $is_update true if this save is an update.
    */
    public function save_relationship_changes($is_update, $exclude=array())
    {
        parent::save_relationship_changes($is_update, $exclude);
        $new_rel_id = false;
        $new_rel_link = false;
        //this allows us to dynamically relate modules without adding it to the relationship_fields array
        if (!empty($_REQUEST['relate_id']) && !in_array($_REQUEST['relate_to'], $exclude) && $_REQUEST['relate_id'] != $this->id) {
            $new_rel_id = $_REQUEST['relate_id'];
            $new_rel_relname = $_REQUEST['relate_to'];
            if (!empty($this->in_workflow) && !empty($this->not_use_rel_in_req)) {
                $new_rel_id = $this->new_rel_id;
                $new_rel_relname = $this->new_rel_relname;
            }
            $new_rel_link = $new_rel_relname;
            //Try to find the link in this bean based on the relationship
            foreach ($this->field_defs as $key => $def) {
                if (isset($def['type']) && $def['type'] == 'link'
                && isset($def['relationship']) && $def['relationship'] == $new_rel_relname) {
                    $new_rel_link = $key;
                }
            }
            if ($new_rel_link == 'contacts') {
                $accountId = $this->db->getOne('SELECT account_id FROM accounts_contacts WHERE contact_id=' . $this->db->quoted($new_rel_id));
                if ($accountId !== false) {
                    if ($this->load_relationship('accounts')) {
                        $this->accounts->add($accountId);
                    }
                }
            }
        }
    }
    /**
     *
     */
    public function _get_total_estimated_effort($project_id)
    {
        $return_value = '';

        $query = 'SELECT SUM('.$this->db->convert('estimated_effort', "IFNULL", 0).') total_estimated_effort';
        $query.= ' FROM project_task';
        $query.= " WHERE parent_id='{$project_id}' AND deleted=0";

        $result = $this->db->query($query, true, " Error filling in additional detail fields: ");
        $row = $this->db->fetchByAssoc($result);
        if ($row != null) {
            $return_value = $row['total_estimated_effort'];
        }

        return $return_value;
    }

    /**
     *
     */
    public function _get_total_actual_effort($project_id)
    {
        $return_value = '';

        $query = 'SELECT SUM('.$this->db->convert('actual_effort', "IFNULL", 0).') total_actual_effort';
        $query.=  ' FROM project_task';
        $query.=  " WHERE parent_id='{$project_id}' AND deleted=0";

        $result = $this->db->query($query, true, " Error filling in additional detail fields: ");
        $row = $this->db->fetchByAssoc($result);
        if ($row != null) {
            $return_value = $row['total_actual_effort'];
        }

        return $return_value;
    }

    /**
     *
     */
    public function get_summary_text()
    {
        return $this->name;
    }

    /**
     *
     */
    public function build_generic_where_clause($the_query_string)
    {
        $where_clauses = array();
        $the_query_string = DBManagerFactory::getInstance()->quote($the_query_string);
        array_push($where_clauses, "project.name LIKE '%$the_query_string%'");

        $the_where = '';
        foreach ($where_clauses as $clause) {
            if ($the_where != '') {
                $the_where .= " OR ";
            }
            $the_where .= $clause;
        }

        return $the_where;
    }

    public function get_list_view_data()
    {
        $field_list = $this->get_list_view_array();
        $field_list['USER_NAME'] = empty($this->user_name) ? '' : $this->user_name;
        $field_list['ASSIGNED_USER_NAME'] = $this->assigned_user_name;
        return $field_list;
    }
    public function bean_implements($interface)
    {
        switch ($interface) {
			case 'ACL':return true;
		}
        return false;
    }

    public function create_export_query($order_by, $where, $relate_link_join='')
    {
        $custom_join = $this->getCustomJoin(true, true, $where);
        $custom_join['join'] .= $relate_link_join;
        $query = "SELECT
				project.*,
                users.user_name as assigned_user_name ";
        $query .=  $custom_join['select'];
        $query .= " FROM project ";

        $query .=  $custom_join['join'];
        $query .= " LEFT JOIN users
                   	ON project.assigned_user_id=users.id ";

        $where_auto = " project.deleted=0 ";

        if ($where != "") {
            $query .= "where ($where) AND ".$where_auto;
        } else {
            $query .= "where ".$where_auto;
        }

        if (!empty($order_by)) {
            //check to see if order by variable already has table name by looking for dot "."
            $table_defined_already = strpos($order_by, ".");

            if ($table_defined_already === false) {
                //table not defined yet, define accounts to avoid "ambigous column" SQL error
                $query .= " ORDER BY $order_by";
            } else {
                //table already defined, just add it to end of query
                $query .= " ORDER BY $order_by";
            }
        }
        return $query;
    }
    public function getAllProjectTasks()
    {
        $projectTasks = array();

        $query = "SELECT * FROM project_task WHERE project_id = '" . $this->id. "' AND deleted = 0 ORDER BY project_task_id";
        $result = $this->db->query($query, true, "Error retrieving project tasks");
        $row = $this->db->fetchByAssoc($result);

        while ($row != null) {
            $projectTaskBean = new ProjectTask();
            $projectTaskBean->id = $row['id'];
            $projectTaskBean->retrieve();
            array_push($projectTasks, $projectTaskBean);

            $row = $this->db->fetchByAssoc($result);
        }

        return $projectTasks;
    }

    public function getDefaultStatus()
    {
        $def = $this->field_defs['status'];
        if (isset($def['default'])) {
            return $def['default'];
        } else {
            $app = return_app_list_strings_language($GLOBALS['current_language']);
            if (isset($def['options']) && isset($app[$def['options']])) {
                $keys = array_keys($app[$def['options']]);
                return $keys[0];
            }
        }
        return '';
    }

    public function save($check_notify = FALSE)
    {
        global $current_user, $db;
		
        $focus = $this; 

        //--- check if project template is same or changed.
        $new_template_id = property_exists($focus, 'am_projecttemplates_project_1am_projecttemplates_ida') ?
            $focus->am_projecttemplates_project_1am_projecttemplates_ida : null;
        $current_template_id = "";

        $focus->load_relationship('am_projecttemplates_project_1');
        $project_template = $focus->get_linked_beans('am_projecttemplates_project_1', 'AM_ProjectTemplates');
        foreach ($project_template as $ptemplate) {
            $current_template_id = $ptemplate->id;
        }				
        //----------------------------------------------------------------



        //if(!empty($this->id))
        //	$focus->retrieve($this->id);

        if ((isset($_POST['isSaveFromDetailView']) && $_POST['isSaveFromDetailView'] == 'true') ||
			(isset($_POST['is_ajax_call']) && !empty($_POST['is_ajax_call']) && !empty($focus->id) ||
			(isset($_POST['return_action']) && $_POST['return_action'] == 'SubPanelViewer') && !empty($focus->id))||
			 !isset($_POST['user_invitees']) // we need to check that user_invitees exists before processing, it is ok to be empty
		) {
            parent::save($check_notify) ; //$focus->save(true);
            $return_id = $focus->id;
        } else {
            if (!empty($_POST['user_invitees'])) {
                $userInvitees = explode(',', trim($_POST['user_invitees'], ','));
            } else {
                $userInvitees = array();
            }		


            if (!empty($_POST['contact_invitees'])) {
                $contactInvitees = explode(',', trim($_POST['contact_invitees'], ','));
            } else {
                $contactInvitees = array();
            }


            $deleteUsers = array();
            $existingUsers = array();

            $deleteContacts = array();
            $existingContacts = array();		

            if (!empty($this->id)) {

				//$focus->retrieve($this->id);

                ////	REMOVE RESOURCE RELATIONSHIPS
                // Calculate which users to flag as deleted and which to add
				
                // Get all users for the project
                $focus->load_relationship('users');
                $users = $focus->get_linked_beans('project_users_1', 'User');
                foreach ($users as $a) {
                    if (!in_array($a->id, $userInvitees)) {
                        $deleteUsers[$a->id] = $a->id;
                    } else {
                        $existingUsers[$a->id] = $a->id;
                    }
                }

                if (count($deleteUsers) > 0) {
                    $sql = '';
                    foreach ($deleteUsers as $u) {
                        $sql .= ",'" . $u . "'";
                    }
                    $sql = substr($sql, 1);
                    // We could run a delete SQL statement here, but will just mark as deleted instead
                    $sql = "UPDATE project_users_1_c set deleted = 1 where project_users_1users_idb in ($sql) AND project_users_1project_ida = '". $focus->id . "'";
                    $focus->db->query($sql);
                    echo $sql;
                }

                // Get all contacts for the project
                $focus->load_relationship('contacts');
                $contacts = $focus->get_linked_beans('project_contacts_1', 'Contact');
                foreach ($contacts as $a) {
                    if (!in_array($a->id, $contactInvitees)) {
                        $deleteContacts[$a->id] = $a->id;
                    } else {
                        $existingContacts[$a->id] = $a->id;
                    }
                }

                if (count($deleteContacts) > 0) {
                    $sql = '';
                    foreach ($deleteContacts as $u) {
                        $sql .= ",'" . $u . "'";
                    }
                    $sql = substr($sql, 1);
                    // We could run a delete SQL statement here, but will just mark as deleted instead
                    $sql = "UPDATE project_contacts_1_c set deleted = 1 where project_contacts_1contacts_idb in ($sql) AND project_contacts_1project_ida = '". $focus->id . "'";
                    $focus->db->query($sql);
                    echo $sql;
                }
		
                ////END REMOVE
            }
			
            $return_id = parent::save($check_notify);
            $focus->retrieve($return_id);

            ////REBUILD INVITEE RELATIONSHIPS
			
            // Process users
            $focus->load_relationship('users');
            $focus->get_linked_beans('project_users_1', 'User');
            foreach ($userInvitees as $user_id) {
                if (empty($user_id) || isset($existingUsers[$user_id]) || isset($deleteUsers[$user_id])) {
                    continue;
                }
                $focus->project_users_1->add($user_id);
            }

            // Process contacts
            $focus->load_relationship('contacts');
            $focus->get_linked_beans('project_contacts_1', 'Contact');
            foreach ($contactInvitees as $contact_id) {
                if (empty($contact_id) || isset($existingContacts[$contact_id]) || isset($deleteContacts[$contact_id])) {
                    continue;
                }
                $focus->project_contacts_1->add($contact_id);
            }

            ////	END REBUILD INVITEE RELATIONSHIPS
			///////////////////////////////////////////////////////////////////////////
        }

		

        ///////////////////////////////
        // Code Block to handle the template selection at project edit.
        ////////////////////////////////////////

        if ($current_template_id != $new_template_id) {
            $project_start = $focus->estimated_start_date;			
            //Get project start date
            if ($project_start!='') {
                $dateformat = $current_user->getPreference('datef');
                $startdate = DateTime::createFromFormat($dateformat, $project_start);
                if ($startdate == false) {
                    $startdate = DateTime::createFromFormat('Y-m-d', $project_start);
                }
				
                $start = $startdate->format('Y-m-d');
            }

            $duration_unit = 'Days';

            //Get the project template
            $template = new AM_ProjectTemplates();
            $template->retrieve($new_template_id);

            $override_business_hours = intval($template->override_business_hours);


            //------ build business hours array

            $dateformat = $current_user->getPreference('datef');

            $days = array("Monday","Tuesday","Wednesday","Thursday","Friday","Saturday","Sunday");
            $businessHours = BeanFactory::getBean("AOBH_BusinessHours");
            $bhours = array();
            foreach ($days as $day) {
                $bh = $businessHours->getBusinessHoursForDay($day);
				
                if ($bh) {
                    $bh = $bh[0];
                    if ($bh->open) {
                        $open_h = $bh ? $bh->opening_hours : 9;
                        $close_h = $bh ? $bh->closing_hours : 17;							
						
                        $start_time = DateTime::createFromFormat('Y-m-d', $start);

                        $start_time = $start_time->modify('+'.$open_h.' Hours');

                        $end_time = DateTime::createFromFormat('Y-m-d', $start);
                        $end_time = $end_time->modify('+'.$close_h.' Hours');

                        $hours = ($end_time->getTimestamp() - $start_time->getTimestamp())/(60*60);
                        if ($hours < 0) {
                            $hours = 0 - $hours ;
                        }

                        $bhours[$day] = $hours;
                    } else {
                        $bhours[$day] = 0;
                    }
                }
            }
            //-----------------------------------
			

            //default business hours array
            if ($override_business_hours != 1 || empty($bhours)) {
                $bhours = array ('Monday' => 8,'Tuesday' => 8,'Wednesday' => 8, 'Thursday' => 8, 'Friday' => 8, 'Saturday' => 0, 'Sunday' => 0);
            }
            //---------------------------			
			
            //copy all resources from template to project
            $template->load_relationship('am_projecttemplates_users_1');
            $template_users = $template->get_linked_beans('am_projecttemplates_users_1', 'User');

            $template->load_relationship('am_projecttemplates_contacts_1');
            $template_contacts = $template->get_linked_beans('am_projecttemplates_contacts_1', 'Contact');
			

            foreach ($template_users as $user) {
                $focus->project_users_1->add($user->id);
            }
			
            foreach ($template_contacts as $contact) {
                $focus->project_contacts_1->add($contact->id);
            }


            //Get related project template tasks. Using sql query so that the results can be ordered.
            $get_tasks_sql = "SELECT * FROM am_tasktemplates
							WHERE id
							IN (
								SELECT am_tasktemplates_am_projecttemplatesam_tasktemplates_idb
								FROM am_tasktemplates_am_projecttemplates_c
								WHERE am_tasktemplates_am_projecttemplatesam_projecttemplates_ida = '".$new_template_id."'
								AND deleted =0
							)
							AND deleted =0
							ORDER BY am_tasktemplates.order_number ASC";
            $tasks = $db->query($get_tasks_sql);

            //Create new project tasks from the template tasks
            $count=1;
            while ($row = $db->fetchByAssoc($tasks)) {
                $project_task = new ProjectTask();
                $project_task->name = $row['name'];
                $project_task->status = $row['status'];
                $project_task->priority = strtolower($row['priority']);
                $project_task->percent_complete = $row['percent_complete'];
                $project_task->predecessors = $row['predecessors'];
                $project_task->milestone_flag = $row['milestone_flag'];
                $project_task->relationship_type = $row['relationship_type'];
                $project_task->task_number = $row['task_number'];
                $project_task->order_number = $row['order_number'];
                $project_task->estimated_effort = $row['estimated_effort'];
                $project_task->utilization = $row['utilization'];
                $project_task->assigned_user_id = $row['assigned_user_id'];
                $project_task->description = $row['description'];
                $project_task->duration = $row['duration'];
                $project_task->duration_unit = $duration_unit;
                $project_task->project_task_id = $count;
				
                //Flag to prevent after save logichook running when project_tasks are created (see custom/modules/ProjectTask/updateProject.php)
                $project_task->set_project_end_date = 0;

                //
                //code block to calculate end date based on user's business hours
                //

                $duration = $project_task->duration;
                $enddate = $startdate;

                $d = 0;
				
                while ($duration > $d) {
                    $day = $enddate->format('l');

                    if ($bhours[$day] != 0) {
                        $d += 1;
                    }

                    $enddate = $enddate->modify('+1 Days');
                } 
                $enddate = $enddate->modify('-1 Days');//readjust it back to remove 1 additional day added


                //----------------------------------


                if ($count == '1') {
                    $project_task->date_start = $start;
                    $end = $enddate->format('Y-m-d');
                    $project_task->date_finish = $end;

                    //add one day to let the next task start on next day of it's finish.
                    $enddate_array[$count] = $enddate->modify('+1 Days')->format('Y-m-d');
                } else {
                    $start_date = $count - 1;
                    $startdate = DateTime::createFromFormat('Y-m-d', $enddate_array[$start_date]);
                    $start = $startdate->format('Y-m-d');
                    $project_task->date_start = $start;
                    $end = $enddate->format('Y-m-d');
                    $project_task->date_finish = $end;
					
                    $startdate = $enddate;
                    //add one day to let the next task start on next day of it's finish.
                    $enddate_array[$count] = $enddate->modify('+1 Days')->format('Y-m-d');
					
                    $enddate = $end;
                }
				
                $project_task->save();
				
                //link tasks to the newly created project
                $project_task->load_relationship('projects');
                $project_task->projects->add($focus->id);
				
                //Add assinged users from each task to the project resourses subpanel
                $focus->load_relationship('project_users_1');
                $focus->project_users_1->add($row['assigned_user_id']);
                $count++;
            }
        }
        /// End Template Selection handling
		////////////////////////////////////////////////////////////
<<<<<<< HEAD
        return $return_id;
	
	}

=======
    }
>>>>>>> 1534b88d
}<|MERGE_RESOLUTION|>--- conflicted
+++ resolved
@@ -337,7 +337,7 @@
     {
         global $current_user, $db;
 		
-        $focus = $this; 
+        $focus = $this;
 
         //--- check if project template is same or changed.
         $new_template_id = property_exists($focus, 'am_projecttemplates_project_1am_projecttemplates_ida') ?
@@ -348,7 +348,7 @@
         $project_template = $focus->get_linked_beans('am_projecttemplates_project_1', 'AM_ProjectTemplates');
         foreach ($project_template as $ptemplate) {
             $current_template_id = $ptemplate->id;
-        }				
+        }
         //----------------------------------------------------------------
 
 
@@ -368,7 +368,7 @@
                 $userInvitees = explode(',', trim($_POST['user_invitees'], ','));
             } else {
                 $userInvitees = array();
-            }		
+            }
 
 
             if (!empty($_POST['contact_invitees'])) {
@@ -382,7 +382,7 @@
             $existingUsers = array();
 
             $deleteContacts = array();
-            $existingContacts = array();		
+            $existingContacts = array();
 
             if (!empty($this->id)) {
 
@@ -476,7 +476,7 @@
         ////////////////////////////////////////
 
         if ($current_template_id != $new_template_id) {
-            $project_start = $focus->estimated_start_date;			
+            $project_start = $focus->estimated_start_date;
             //Get project start date
             if ($project_start!='') {
                 $dateformat = $current_user->getPreference('datef');
@@ -511,7 +511,7 @@
                     $bh = $bh[0];
                     if ($bh->open) {
                         $open_h = $bh ? $bh->opening_hours : 9;
-                        $close_h = $bh ? $bh->closing_hours : 17;							
+                        $close_h = $bh ? $bh->closing_hours : 17;
 						
                         $start_time = DateTime::createFromFormat('Y-m-d', $start);
 
@@ -538,7 +538,7 @@
             if ($override_business_hours != 1 || empty($bhours)) {
                 $bhours = array ('Monday' => 8,'Tuesday' => 8,'Wednesday' => 8, 'Thursday' => 8, 'Friday' => 8, 'Saturday' => 0, 'Sunday' => 0);
             }
-            //---------------------------			
+            //---------------------------
 			
             //copy all resources from template to project
             $template->load_relationship('am_projecttemplates_users_1');
@@ -611,7 +611,7 @@
                     }
 
                     $enddate = $enddate->modify('+1 Days');
-                } 
+                }
                 $enddate = $enddate->modify('-1 Days');//readjust it back to remove 1 additional day added
 
 
@@ -653,13 +653,9 @@
             }
         }
         /// End Template Selection handling
-		////////////////////////////////////////////////////////////
-<<<<<<< HEAD
+        ////////////////////////////////////////////////////////////
         return $return_id;
-	
-	}
-
-=======
-    }
->>>>>>> 1534b88d
+
+    }
+
 }