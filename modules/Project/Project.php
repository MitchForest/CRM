--- conflicted
+++ resolved
@@ -1,14 +1,9 @@
 <?php
-<<<<<<< HEAD
-if(!defined('sugarEntry') || !sugarEntry) die('Not A Valid Entry Point');
-/*********************************************************************************
-=======
 if (!defined('sugarEntry') || !sugarEntry) {
     die('Not A Valid Entry Point');
 }
 /**
  *
->>>>>>> b29c16a8
  * SugarCRM Community Edition is a customer relationship management program developed by
  * SugarCRM, Inc. Copyright (C) 2004-2013 SugarCRM Inc.
  *
@@ -302,47 +297,6 @@
         }
         return $query;
     }
-<<<<<<< HEAD
-	function getAllProjectTasks(){
-		$projectTasks = array();
-
-		$query = "SELECT * FROM project_task WHERE project_id = '" . $this->id. "' AND deleted = 0 ORDER BY project_task_id";
-		$result = $this->db->query($query,true,"Error retrieving project tasks");
-		$row = $this->db->fetchByAssoc($result);
-
-		while ($row != null){
-			$projectTaskBean = new ProjectTask();
-			$projectTaskBean->id = $row['id'];
-			$projectTaskBean->retrieve();
-			array_push($projectTasks, $projectTaskBean);
-
-			$row = $this->db->fetchByAssoc($result);
-		}
-
-		return $projectTasks;
-	}
-
-	public function getDefaultStatus()
-	{
-		$def = $this->field_defs['status'];
-		if (isset($def['default'])) {
-			return $def['default'];
-		} else {
-			$app = return_app_list_strings_language($GLOBALS['current_language']);
-			if (isset($def['options']) && isset($app[$def['options']])) {
-				$keys = array_keys($app[$def['options']]);
-				return $keys[0];
-			}
-		}
-		return '';
-	}
-
-	function save($check_notify = FALSE) {
-
-		global $current_user, $db;
-		
-		$focus = $this; 
-=======
     public function getAllProjectTasks()
     {
         $projectTasks = array();
@@ -382,235 +336,12 @@
     {
         global $current_user, $db;
         $focus = $this;
->>>>>>> b29c16a8
 
         //--- check if project template is same or changed.
         $new_template_id = property_exists($focus, 'am_projecttemplates_project_1am_projecttemplates_ida') ?
             $focus->am_projecttemplates_project_1am_projecttemplates_ida : null;
         $current_template_id = "";
 
-<<<<<<< HEAD
-		$focus->load_relationship('am_projecttemplates_project_1');
-		$project_template = $focus->get_linked_beans('am_projecttemplates_project_1','AM_ProjectTemplates');
-		foreach($project_template as $ptemplate){
-			$current_template_id = $ptemplate->id;
-		}				
-		//----------------------------------------------------------------
-
-
-
-		//if(!empty($this->id))
-		//	$focus->retrieve($this->id);
-
-		if( (isset($_POST['isSaveFromDetailView']) && $_POST['isSaveFromDetailView'] == 'true') ||
-			(isset($_POST['is_ajax_call']) && !empty($_POST['is_ajax_call']) && !empty($focus->id) ||
-			(isset($_POST['return_action']) && $_POST['return_action'] == 'SubPanelViewer') && !empty($focus->id))||
-			 !isset($_POST['user_invitees']) // we need to check that user_invitees exists before processing, it is ok to be empty
-		){
-			parent::save($check_notify) ; //$focus->save(true);
-			$return_id = $focus->id;
-		}else{
-
-			if(!empty($_POST['user_invitees'])) {
-			   $userInvitees = explode(',', trim($_POST['user_invitees'], ','));
-			} else {
-			   $userInvitees = array();
-			}		
-
-
-			if(!empty($_POST['contact_invitees'])) {
-			   $contactInvitees = explode(',', trim($_POST['contact_invitees'], ','));
-			} else {
-			   $contactInvitees = array();
-			}
-
-
-			$deleteUsers = array();
-			$existingUsers = array();
-
-			$deleteContacts = array();
-			$existingContacts = array();		
-
-			if(!empty($this->id)){
-
-				//$focus->retrieve($this->id);
-
-				////	REMOVE RESOURCE RELATIONSHIPS
-				// Calculate which users to flag as deleted and which to add
-				
-				// Get all users for the project
-				$focus->load_relationship('users');
-				$users = $focus->get_linked_beans('project_users_1','User');
-				foreach($users as $a) {
-					  if(!in_array($a->id, $userInvitees)) {
-						 $deleteUsers[$a->id] = $a->id;
-					  } else {
-						 $existingUsers[$a->id] = $a->id;
-					  }
-				}
-
-				if(count($deleteUsers) > 0) {
-					$sql = '';
-					foreach($deleteUsers as $u) {
-							$sql .= ",'" . $u . "'";
-					}
-					$sql = substr($sql, 1);
-					// We could run a delete SQL statement here, but will just mark as deleted instead
-					$sql = "UPDATE project_users_1_c set deleted = 1 where project_users_1users_idb in ($sql) AND project_users_1project_ida = '". $focus->id . "'";
-					$focus->db->query($sql);
-					echo $sql; 
-				}
-
-				// Get all contacts for the project
-				$focus->load_relationship('contacts');
-				$contacts = $focus->get_linked_beans('project_contacts_1','Contact');
-				foreach($contacts as $a) {
-					  if(!in_array($a->id, $contactInvitees)) {
-						 $deleteContacts[$a->id] = $a->id;
-					  }	else {
-						 $existingContacts[$a->id] = $a->id;
-					  }
-				}
-
-				if(count($deleteContacts) > 0) {
-					$sql = '';
-					foreach($deleteContacts as $u) {
-							$sql .= ",'" . $u . "'";
-					}
-					$sql = substr($sql, 1);
-					// We could run a delete SQL statement here, but will just mark as deleted instead
-					$sql = "UPDATE project_contacts_1_c set deleted = 1 where project_contacts_1contacts_idb in ($sql) AND project_contacts_1project_ida = '". $focus->id . "'";
-					$focus->db->query($sql);
-					echo $sql;
-				}
-		
-				////END REMOVE
-				
-			}
-			
-			$return_id = parent::save($check_notify);
-			$focus->retrieve($return_id);
-
-			////REBUILD INVITEE RELATIONSHIPS
-			
-			// Process users
-			$focus->load_relationship('users');
-			$focus->get_linked_beans('project_users_1','User');
-			foreach($userInvitees as $user_id) {
-				if(empty($user_id) || isset($existingUsers[$user_id]) || isset($deleteUsers[$user_id])) {
-					continue;
-				}
-				$focus->project_users_1->add($user_id);
-			}
-
-			// Process contacts
-			$focus->load_relationship('contacts');
-			$focus->get_linked_beans('project_contacts_1','Contact');
-			foreach($contactInvitees as $contact_id) {
-				if(empty($contact_id) || isset($existingContacts[$contact_id]) || isset($deleteContacts[$contact_id])) {
-					continue;
-				}
-				$focus->project_contacts_1->add($contact_id);
-			}
-
-			////	END REBUILD INVITEE RELATIONSHIPS
-			///////////////////////////////////////////////////////////////////////////
-		}
-
-		
-
-		///////////////////////////////
-		// Code Block to handle the template selection at project edit.
-		////////////////////////////////////////
-
-		if($current_template_id != $new_template_id){
-			
-			$project_start = $focus->estimated_start_date;			
-			//Get project start date
-			if($project_start!='')
-			{
-				$dateformat = $current_user->getPreference('datef');
-				$startdate = DateTime::createFromFormat($dateformat, $project_start);
-				if($startdate == false)
-					$startdate = DateTime::createFromFormat('Y-m-d', $project_start);
-				
-				$start = $startdate->format('Y-m-d');
-			}
-
-			$duration_unit = 'Days';
-
-			//Get the project template
-			$template = new AM_ProjectTemplates();
-			$template->retrieve($new_template_id);
-
-			$override_business_hours = intval($template->override_business_hours);
-
-
-			//------ build business hours array
-
-			$dateformat = $current_user->getPreference('datef');
-
-			$days = array("Monday","Tuesday","Wednesday","Thursday","Friday","Saturday","Sunday");
-			$businessHours = BeanFactory::getBean("AOBH_BusinessHours");
-			$bhours = array();
-			foreach($days as $day){
-				$bh = $businessHours->getBusinessHoursForDay($day);
-				
-				if($bh){
-					$bh = $bh[0];
-					if($bh->open){
-						$open_h = $bh ? $bh->opening_hours : 9;
-						$close_h = $bh ? $bh->closing_hours : 17;							
-						
-						$start_time = DateTime::createFromFormat('Y-m-d', $start);
-
-						$start_time = $start_time->modify('+'.$open_h.' Hours');
-
-						$end_time = DateTime::createFromFormat('Y-m-d', $start);
-						$end_time = $end_time->modify('+'.$close_h.' Hours');
-
-						$hours = ($end_time->getTimestamp() - $start_time->getTimestamp())/(60*60);
-						if($hours < 0)
-							$hours = 0 - $hours ;
-
-						$bhours[$day] = $hours; 	
-
-
-					}
-					else{
-						$bhours[$day] = 0;
-					}
-				}
-			}
-			//-----------------------------------
-			
-
-			//default business hours array
-			if( $override_business_hours != 1 || empty($bhours)){
-				$bhours = array ('Monday' => 8,'Tuesday' => 8,'Wednesday' => 8, 'Thursday' => 8, 'Friday' => 8, 'Saturday' => 0, 'Sunday' => 0);
-			}
-			//---------------------------			
-			
-			//copy all resources from template to project
-			$template->load_relationship('am_projecttemplates_users_1');
-			$template_users = $template->get_linked_beans('am_projecttemplates_users_1','User');
-
-			$template->load_relationship('am_projecttemplates_contacts_1');
-			$template_contacts = $template->get_linked_beans('am_projecttemplates_contacts_1','Contact');
-			
-
-			foreach($template_users as $user){
-				$focus->project_users_1->add($user->id);
-			}
-			
-			foreach($template_contacts as $contact){
-				$focus->project_contacts_1->add($contact->id);
-			}
-
-
-			//Get related project template tasks. Using sql query so that the results can be ordered.
-			$get_tasks_sql = "SELECT * FROM am_tasktemplates
-=======
         $focus->load_relationship('am_projecttemplates_project_1');
         $project_template = $focus->get_linked_beans('am_projecttemplates_project_1', 'AM_ProjectTemplates');
         foreach ($project_template as $ptemplate) {
@@ -826,7 +557,6 @@
 
             //Get related project template tasks. Using sql query so that the results can be ordered.
             $get_tasks_sql = "SELECT * FROM am_tasktemplates
->>>>>>> b29c16a8
 							WHERE id
 							IN (
 								SELECT am_tasktemplates_am_projecttemplatesam_tasktemplates_idb
@@ -836,100 +566,6 @@
 							)
 							AND deleted =0
 							ORDER BY am_tasktemplates.order_number ASC";
-<<<<<<< HEAD
-			$tasks = $db->query($get_tasks_sql);
-
-			//Create new project tasks from the template tasks
-			$count=1;
-			while($row = $db->fetchByAssoc($tasks))
-			{
-				$project_task = new ProjectTask();
-				$project_task->name = $row['name'];
-				$project_task->status = $row['status'];
-				$project_task->priority = strtolower($row['priority']);
-				$project_task->percent_complete = $row['percent_complete'];
-				$project_task->predecessors = $row['predecessors'];
-				$project_task->milestone_flag = $row['milestone_flag'];
-				$project_task->relationship_type = $row['relationship_type'];
-				$project_task->task_number = $row['task_number'];
-				$project_task->order_number = $row['order_number'];
-				$project_task->estimated_effort = $row['estimated_effort'];
-				$project_task->utilization = $row['utilization'];
-				$project_task->assigned_user_id = $row['assigned_user_id'];
-				$project_task->description = $row['description'];
-				$project_task->duration = $row['duration'];
-				$project_task->duration_unit = $duration_unit;
-				$project_task->project_task_id = $count;
-				
-				//Flag to prevent after save logichook running when project_tasks are created (see custom/modules/ProjectTask/updateProject.php)
-				$project_task->set_project_end_date = 0;
-
-				//
-				//code block to calculate end date based on user's business hours
-				//
-
-				$duration = $project_task->duration;
-				$enddate = $startdate;
-
-				$d = 0;
-				
-				while($duration > $d){
-					$day = $enddate->format('l');
-
-					if($bhours[$day] != 0 ){
-						$d += 1;	
-					}
-
-					$enddate = $enddate->modify('+1 Days');
-				} 
-				$enddate = $enddate->modify('-1 Days');//readjust it back to remove 1 additional day added
-
-
-				//----------------------------------
-
-
-				if($count == '1'){
-					$project_task->date_start = $start;
-					$end = $enddate->format('Y-m-d');
-					$project_task->date_finish = $end;
-
-					//add one day to let the next task start on next day of it's finish.
-					$enddate_array[$count] = $enddate->modify('+1 Days')->format('Y-m-d');
-				}
-				else {
-					$start_date = $count - 1;
-					$startdate = DateTime::createFromFormat('Y-m-d', $enddate_array[$start_date]);
-					$start = $startdate->format('Y-m-d');
-					$project_task->date_start = $start;
-					$end = $enddate->format('Y-m-d');
-					$project_task->date_finish = $end;
-					
-					$startdate = $enddate;
-					//add one day to let the next task start on next day of it's finish.
-					$enddate_array[$count] = $enddate->modify('+1 Days')->format('Y-m-d');
-					
-					$enddate = $end;
-				}
-				
-				$project_task->save();
-				
-				//link tasks to the newly created project
-				$project_task->load_relationship('projects');
-				$project_task->projects->add($focus->id);
-				
-				//Add assinged users from each task to the project resourses subpanel
-				$focus->load_relationship('project_users_1');
-				$focus->project_users_1->add($row['assigned_user_id']);
-				$count++;
-			}
-			
-		}
-		/// End Template Selection handling
-		////////////////////////////////////////////////////////////
-	
-	}
-
-=======
             $tasks = $db->query($get_tasks_sql);
 
             //Create new project tasks from the template tasks
@@ -1018,5 +654,4 @@
         ////////////////////////////////////////////////////////////
         return $return_id;
     }
->>>>>>> b29c16a8
 }