<?php
/**
 *
 * SugarCRM Community Edition is a customer relationship management program developed by
 * SugarCRM, Inc. Copyright (C) 2004-2013 SugarCRM Inc.
 *
 * SuiteCRM is an extension to SugarCRM Community Edition developed by SalesAgility Ltd.
 * Copyright (C) 2011 - 2018 SalesAgility Ltd.
 *
 * This program is free software; you can redistribute it and/or modify it under
 * the terms of the GNU Affero General Public License version 3 as published by the
 * Free Software Foundation with the addition of the following permission added
 * to Section 15 as permitted in Section 7(a): FOR ANY PART OF THE COVERED WORK
 * IN WHICH THE COPYRIGHT IS OWNED BY SUGARCRM, SUGARCRM DISCLAIMS THE WARRANTY
 * OF NON INFRINGEMENT OF THIRD PARTY RIGHTS.
 *
 * This program is distributed in the hope that it will be useful, but WITHOUT
 * ANY WARRANTY; without even the implied warranty of MERCHANTABILITY or FITNESS
 * FOR A PARTICULAR PURPOSE. See the GNU Affero General Public License for more
 * details.
 *
 * You should have received a copy of the GNU Affero General Public License along with
 * this program; if not, see http://www.gnu.org/licenses or write to the Free
 * Software Foundation, Inc., 51 Franklin Street, Fifth Floor, Boston, MA
 * 02110-1301 USA.
 *
 * You can contact SugarCRM, Inc. headquarters at 10050 North Wolfe Road,
 * SW2-130, Cupertino, CA 95014, USA. or at email address contact@sugarcrm.com.
 *
 * The interactive user interfaces in modified source and object code versions
 * of this program must display Appropriate Legal Notices, as required under
 * Section 5 of the GNU Affero General Public License version 3.
 *
 * In accordance with Section 7(b) of the GNU Affero General Public License version 3,
 * these Appropriate Legal Notices must retain the display of the "Powered by
 * SugarCRM" logo and "Supercharged by SuiteCRM" logo. If the display of the logos is not
 * reasonably feasible for technical reasons, the Appropriate Legal Notices must
 * display the words "Powered by SugarCRM" and "Supercharged by SuiteCRM".
 */

if (!defined('sugarEntry') || !sugarEntry) {
    die('Not A Valid Entry Point');
}

class chart
{
    private $start_date;
    private $end_date;
    private $tasks;
    private $projects;
    private $users;
    private $contacts;
    private $chart_type;

    public function __construct($start_date, $end_date, $projects, $users, $contacts, $tasks, $chart_type)
    {
        $this->start_date = $start_date;
        $this->end_date = $end_date;
        $this->tasks = $tasks;
        $this->projects = $projects;
        $this->users = $users;
        $this->contacts = $contacts;
        $this->chart_type = $chart_type;

        //draw the grid
        $this->draw($this->start_date, $this->end_date, $this->projects, $this->users, $this->contacts, $this->tasks, $this->chart_type);
    }

    public function draw($start_date, $end_date, $sel_projects, $sel_users, $sel_contacts, $resources, $chart_type)
    {
        global $current_user, $mod_strings;
        $db = DBManagerFactory::getInstance();

        if ($chart_type == "monthly") {
            list($time_span, $day_count) = $this->year_week($start_date, $end_date);
        } else {
            if ($chart_type == "quarterly") {
                list($time_span, $day_count) = $this->year_quarter($start_date, $end_date);
            } else {
                $time_span = $this->year_month($start_date, $end_date);
                $day_count = $this->count_days($start_date, $end_date) + 1;
            }
        }



        $weeks = $this->get_weeks($start_date, $end_date);


        //Get projects. This is for the Select box values
        $projects_query = "SELECT DISTINCT id, name FROM project WHERE deleted =0";
        $projects_list = $db->query($projects_query);

        $project_list = array();
        while ($row = $db->fetchByAssoc($projects_list)) {
            //create array of user objects
            $project_list[] = (object)$row;
        }

        //Get users that are associated to any project. This is for the Select box values
        $users_query = "SELECT DISTINCT project_users_1users_idb AS id, first_name, last_name, 'project_users_1_c' AS
                                    type
                                    FROM project_users_1_c
                                    JOIN users ON users.id = project_users_1users_idb
                                    WHERE project_users_1_c.deleted =0";
        $users_list = $db->query($users_query);

        $user_list = array();
        while ($row = $db->fetchByAssoc($users_list)) {
            //create array of user objects
            $user_list[] = (object)$row;
        }

        //Get contacts that are associated to any project. This is for the Select box values
        $contacts_query = "SELECT DISTINCT project_contacts_1contacts_idb AS id, first_name, last_name, 'project_contacts_1_c' AS
                                    type
                                    FROM project_contacts_1_c
                                    JOIN contacts ON contacts.id = project_contacts_1contacts_idb
                                    WHERE project_contacts_1_c.deleted =0";
        $contacts_list = $db->query($contacts_query);



        $contact_list = array();
        while ($row = $db->fetchByAssoc($contacts_list)) {
            //create array of user objects
            $contact_list[] = (object)$row;
        }

        //Generate main table and the first row containing the months

        echo '<div class="moduleTitle"><h2> ' . $mod_strings["LBL_RESOURCE_CHART"] . ' </h2></div>
              <table id="header_table_chart" border="0" cellpadding="0" cellspacing="0" width="100%">
                  <tr>
                      <td scope="row_label" nowrap="nowrap" >
                          <label for="projects">'.$mod_strings["LBL_PROJECTS_SEARCH"].'</label>
                      </td>
                      <td scope="row_val" nowrap="nowrap" >
                          <select id="projects" name="projects" multiple size="6" style="width: 250px" >
                          <option value="">'.$mod_strings["LBL_ALL_PROJECTS"].'</option>';

        //From the query above, populates the select box
        foreach ($project_list as $project) {
            if (in_array($project->id, $sel_projects)) {//Check if the select box option matches the resource passed in.
                $selected = "selected='selected'"; //if so set it to selected
            } else {
                $selected = "";
            }

            echo '<option '.$selected.'  value="'.$project->id.'">'.$project->name.'</option>';
        }

        echo '</select><br /><br />';

        if (empty($project_list)) {
            echo '<span style="color: red;">'.$mod_strings['LBL_RESOURCE_CHART_WARNING'].'</span><br /><br />';
        }

        echo '</td>
              <td scope="row_label" nowrap="nowrap" >
                  <label for="users">'.$mod_strings["LBL_USERS_SEARCH"].'</label>
              </td>
              <td scope="row_val" nowrap="nowrap" >
                  <select id="users" name="users" multiple size="6" style="width: 250px" >
                  <option ' . ($sel_users[0] == ''? "selected='selected'" : "") . ' value="">'.$mod_strings['LBL_ALL_USERS'].'</option>
                  <option ' . ($sel_users[0] == 'none'? "selected='selected'" : "") . ' value="none">None</option>';

        //From the query above, populates the select box
        foreach ($user_list as $user) {
            $user_obj = BeanFactory::newBean('Users');
            $user_obj->retrieve($user->id);
            var_dump($user_obj->id);
            if (in_array($user->id, $sel_users)) {//Check if the select box option matches the resource passed in.
                $selected = "selected='selected'"; //if so set it to selected
            } else {
                $selected = "";
            }
            echo '<option '.$selected.' data-type="'.$user->type.'" value="'.$user->id.'">'. $user_obj->full_name .'</option>'; //$user->last_name
        }

        echo '</select><br /><br />';

        if (empty($user_list)) {
            echo '<span style="color: red;">'.$mod_strings['LBL_RESOURCE_CHART_WARNING'].'</span><br /><br />';
        }

        echo '</td>
              <td scope="row_label" nowrap="nowrap" >
                  <label for="contacts">'.$mod_strings["LBL_CONTACTS_SEARCH"].'</label>
              </td>
              <td scope="row_val" nowrap="nowrap" >
                  <select id="contacts" name="contacts" multiple size="6" style="width: 250px" >
                  <option ' . ($sel_contacts[0] == ''? "selected='selected'" : "") . ' value="">'.$mod_strings['LBL_ALL_CONTACTS'].'</option>
                  <option ' . ($sel_contacts[0] == 'none'? "selected='selected'" : "") . ' value="none">None</option>';

        //From the query above, populates the select box
        foreach ($contact_list as $contact) {
            $contact_obj = BeanFactory::newBean('Contacts');
            $contact_obj->retrieve($contact->id);

            if (in_array($contact->id, $sel_contacts)) {//Check if the select box option matches the resource passed in.
                $selected = "selected='selected'"; //if so set it to selected
            } else {
                $selected = "";
            }

            echo '<option '.$selected.' data-type="'.$contact->type.'" value="'.$contact->id.'">'.$contact_obj->full_name.'</option>';
        }

        echo '</select><br /><br />';

        if (empty($contact_list)) {
            echo '<span style="color: red;">'.$mod_strings['LBL_RESOURCE_CHART_WARNING'].'</span><br /><br />';
        }


        echo '</td></tr>';
        echo '<tr>
                  <td scope="row_label" nowrap="nowrap" >
                      <label for="chart_type">'.$mod_strings["LBL_CHART_TYPE"].'</label>
                  </td>
                  <td scope="row_val" nowrap="nowrap" >
                      <select id="chart_type" name="chart_type" style="width: 250px">';
        echo '<option '. ($chart_type == "weekly" ? "selected" : "") .'  value="weekly">'.$mod_strings['LBL_CHART_WEEKLY'].'</option>';
        echo '<option '. ($chart_type == "monthly" ? "selected" : "") .'  value="monthly">'.$mod_strings['LBL_CHART_MONTHLY'].'</option>';
        echo '<option '. ($chart_type == "quarterly" ? "selected" : "") .'  value="quarterly">'.$mod_strings['LBL_CHART_QUARTERLY'].'</option>';
        echo '</select><br /><br />';
        echo '</td>';

            
        echo '<td scope="row_label" nowrap="nowrap" >
                  <label for="field_chart">'.$mod_strings["LBL_DATE_START"].'</label>
              </td>
              <td scope="row_val" nowrap="nowrap" >
                  <input id="date_start" type="text" name="date_start" value="'.$start_date.'" size=8 readonly/>
                  <span id="date_start_trigger" class="suitepicon suitepicon-module-calendar"></span>
              </td>
              <td scope="row_label" nowrap="nowrap" >
                  <label for="field_chart">&nbsp;</label>
              </td>
              <td scope="row_val" nowrap="nowrap" >
                  <input id="date_end" class="date_chart" type="hidden" name="date_end" value="'.$end_date.'" />
              </td>';

        echo '<script type="text/javascript">
                var now = new Date();
                Calendar.setup 
				({
                  inputField : "date_start",
                    ifFormat : cal_date_format,
                    daFormat : "%m/%d/%Y %I:%M%P",
                    button : "date_start_trigger",
                    singleClick : true,
                    step : 1,
                    weekNumbers: false,
                    startWeekday: 0
                    });
              </script>';

        echo '</tr>
              <tr>
                  <td style="padding:5px;">                             
                      &nbsp;<a class="utilsLink" href="#" id="create_link">'.$mod_strings['LBL_RESOURCE_CHART_SEARCH_BUTTON'].'</a>
                  </td>
              </tr>
          </table>';




        echo '<table class="main_table">
                  <tr class="select_row">
                      <td colspan="100%">
                      </td>
                  </tr>    
                  <tr>
                      <td colspan="100%">
                          <table style="border: none; table-layout: fixed; width: 100%;" class="main_table" width="100%" cellspacing="0" cellpadding="0" border="0">
                              <tr>
                                  <td class="top_row" style="text-align: left; width: 20%;"><a id="prev_month" href="index.php?module=Project&action=ResourceList"><img width="6" height="10" border="0" align="absmiddle" alt="Previous Month" src="themes/default/images/calendar_previous.gif"> '.$mod_strings['LBL_RESOURCE_CHART_PREVIOUS_MONTH'].'</a></td>
                                  <td class="top_row" style="text-align: center; width: 60%;"><span class="heading_chart">'.$mod_strings['LBL_RESOURCE_CHART'].'</span></td>
                                  <td class="top_row" style="padding-right:5px; text-align: right; width: 20%;"><a id="next_month" href="index.php?module=Project&action=ResourceList">'.$mod_strings['LBL_RESOURCE_CHART_NEXT_MONTH'].' <img width="6" height="10" border="0" align="absmiddle" alt="Next Month" src="themes/default/images/calendar_next.gif"></a></td>
                              </tr>
                          </table>
                      </td>
                  </tr>';
        echo '<tr>';

        //weekly view
        if ($chart_type == "weekly" || $chart_type == "") {
            echo '<td class="main_table week">'.$mod_strings['LBL_RESOURCE_CHART_WEEK'].'</td>';
            foreach ($weeks as $week) {
                echo '<td class="main_table weeks" colspan="7">'.$week.'</td>';
            }

            echo '</tr><tr><td rowspan="3" class="main_table day">'.$mod_strings['LBL_RESOURCE_CHART_DAY'].'</td>';
            foreach ($time_span as $year => $months) {
                foreach ($months as $month => $days) {//count the number of days in each month
                    
                    $daycount=0;
                    foreach ($days as $day) {
                        $daycount++;
                    }
                    $width = $daycount * 26; //used to set width on years row. width needed for css text clipping
                    echo '<td colspan="'.$daycount.'" class="main_table years"><div style="width: '.$width.'px;" class="year_div">'.$month.', '.$year.'</div></td>';
                }
            }
            echo '</tr><tr class="days_row">';

            $month_count = 0;//start month count
            foreach ($time_span as $year => $months) {
                foreach ($months as $days) {
                    foreach ($days as $day => $d) {
                        echo '<td class="inner_td"><div class="cell_width">'.$day.'</div></td>';//day number shown
                    }
                }
            }
            echo '</tr><tr class="days_row">';

            foreach ($time_span as $year => $months) {
                foreach ($months as $days) {
                    foreach ($days as $day => $d) {
                        echo '<td class="inner_td"><div class="cell_width">'.$d.'</div></td>';//First letter of the days name shown
                    }
                }
            }

            echo '</tr>';

            foreach ($resources as $resource) {
                $count = $resource->task_count;

                if ($resource->type == 'project_users_1_c') {
                    $user_obj = BeanFactory::newBean('Users');
                    $user_obj->retrieve($resource->id);

                    echo '<tr id="'.$resource->id.'" class="task_row"><td no class="main_table no_wrap"><a title="'.$mod_strings["LBL_RESOURCE_TYPE_TITLE_USER"].'" href="index.php?module=Users&action=DetailView&record='.$resource->id.'">'.$user_obj->full_name.'</a></td>';
<<<<<<< HEAD
                } else {
                    if ($resource->type == 'project_contacts_1_c') {
                        $contact_obj = new Contact();
                        $contact_obj->retrieve($resource->id);
=======
                } elseif ($resource->type == 'project_contacts_1_c') {
                    $contact_obj = BeanFactory::newBean('Contacts');
                    $contact_obj->retrieve($resource->id);
>>>>>>> ed01964c

                        echo '<tr id="'.$resource->id.'" class="task_row"><td no class="main_table no_wrap"><a title="'.$mod_strings["LBL_RESOURCE_TYPE_TITLE_CONTACT"].'" href="index.php?module=Contacts&action=DetailView&record='.$resource->id.'">'.$contact_obj->full_name.'</a></td>';
                    }
                }

                $i=0;
                for ($x=0; $x< $day_count; $x++) {
                    $dateq = $this->get_date($start_date, $i);

                    $class = '';

                    if ($this->check_weekend($dateq) == 'today') {
                        $class = 'today';
                    } elseif ($this->check_weekend($dateq) == 'weekend') {
                        $class = 'weekend';
                    } elseif ($this->check_weekend($dateq) == 'weekend-today') {
                        $class = 'weekend-today';
                    }
                    $square = '';
                    $dup = 0;

                    for ($c=0; $c < $count; $c++) {
                        if ($x == $resource->tasks[$c]['start_day']) {
                            $dup++;
                            $square =  '<td class="inner_td"><div style="color: #ffffff;" rel="'.$dateq.'|'.$dateq.'|'.$resource->id.'|'.$resource->type.'" class="cell_width day_block '.$class.' ' . $this->get_cell_class($dup) .'"></div></td>';
                        } else {
                            if ($x > $resource->tasks[$c]['start_day'] && $x <= $resource->tasks[$c]['end_day']) {
                                $dup++;
                                $square =  '<td class="inner_td"><div rel="'.$dateq.'|'.$dateq.'|'.$resource->id.'|'.$resource->type.'" class="cell_width day_block '.$class.' ' . $this->get_cell_class($dup) .'"></div></td>';
                            }
                        }
                    }

                    if ($square == '') {
                        $square = '<td class="inner_td"><div class="cell_width day_block"><div class="'.$class.'"></div></div></td>';
                    }
                    echo $square;
                    $i++;
                }
            }
        }//end weekly view

        else {
            if ($chart_type == "monthly") {
                echo '<td class="main_table week">'.$mod_strings['LBL_RESOURCE_CHART_MONTH'].'</td>';
                /*foreach ($weeks as $week)
            {
                    echo '<td class="main_table weeks" colspan="7">'.$week.'</td>';
                }*/

                foreach ($time_span as $year => $months) {
                    foreach ($months as $month => $weeks) {//count the number of days in each month

                        echo '<td class="main_table weeks" colspan="' . count($weeks) . '">'.$month .'</td>';
                    }
                }

                echo '</tr><tr><td rowspan="3" class="main_table day">'.$mod_strings['LBL_RESOURCE_CHART_WEEK'].'</td>';
                foreach ($time_span as $year => $months) {
                    $wcount= 0;
                    foreach ($months as $month => $weeks) {//count the number of weeks in each month
                        /*foreach ($weeks as $week)
                    {
                            $wcount++;
                        }*/
                        $wcount+= count($weeks);
                    }
                    $width = $wcount * 26; //used to set width on years row. width needed for css text clipping
                    echo '<td colspan="'.$wcount.'" class="main_table years"><div style="width: '.$width.'px;" class="year_div">' . $year.'</div></td>';
                }
                echo '</tr><tr class="days_row">';

                $month_count = 0;//start month count
                foreach ($time_span as $year => $months) {
                    foreach ($months as $weeks) {
                        foreach ($weeks as $week => $w) {
                            echo '<td class="inner_td"><div class="cell_width">'.$w.'</div></td>';//day number shown
                        }
                    }
                }

                echo '</tr><tr class="days_row">';

                foreach ($time_span as $year => $months) {
                    foreach ($months as $weeks) {
                        foreach ($weeks as $week => $d) {
                            echo '<td class="inner_td"><div class="cell_width">'. ($week + 1) .'</div></td>';//First letter of the days name shown
                        }
                    }
                }

<<<<<<< HEAD
                echo '</tr>';

                foreach ($resources as $resource) {
                    $count = $resource->task_count;
=======
                if ($resource->type == 'project_users_1_c') {
                    $user_obj = BeanFactory::newBean('Users');
                    $user_obj->retrieve($resource->id);

                    echo '<tr id="'.$resource->id.'" class="task_row"><td no class="main_table no_wrap"><a title="'.$mod_strings["LBL_RESOURCE_TYPE_TITLE_USER"].'" href="index.php?module=Users&action=DetailView&record='.$resource->id.'">'.$user_obj->full_name.'</a></td>';
                } elseif ($resource->type == 'project_contacts_1_c') {
                    $contact_obj = BeanFactory::newBean('Contacts');
                    $contact_obj->retrieve($resource->id);
>>>>>>> ed01964c

                    if ($resource->type == 'project_users_1_c') {
                        $user_obj = new User();
                        $user_obj->retrieve($resource->id);

                        echo '<tr id="'.$resource->id.'" class="task_row"><td no class="main_table no_wrap"><a title="'.$mod_strings["LBL_RESOURCE_TYPE_TITLE_USER"].'" href="index.php?module=Users&action=DetailView&record='.$resource->id.'">'.$user_obj->full_name.'</a></td>';
                    } else {
                        if ($resource->type == 'project_contacts_1_c') {
                            $contact_obj = new Contact();
                            $contact_obj->retrieve($resource->id);

                            echo '<tr id="'.$resource->id.'" class="task_row"><td no class="main_table no_wrap"><a title="'.$mod_strings["LBL_RESOURCE_TYPE_TITLE_CONTACT"].'" href="index.php?module=Contacts&action=DetailView&record='.$resource->id.'">'.$contact_obj->full_name.'</a></td>';
                        }
                    }

                    $i=0;
                    for ($x=0; $x< $day_count; $x++) {
                        //Get dates for each week
                        $dateq = $this->get_week_dates($start_date, $x);

                        $class = '';

                        $square = '';
                        $dup = 0;

                        for ($c=0; $c < $count; $c++) {
                            if ($x == floor($resource->tasks[$c]['start_day'] /7) && ($resource->tasks[$c]['start_day'] /7) > 0) {
                                $dup++;
                                $square =  '<td class="inner_td"><div style="color: #ffffff;"  rel="'.$dateq.'|'.$resource->id.'|'.$resource->type.'" class="cell_width day_block '.$class.' ' . $this->get_cell_class($dup) .'"></div></td>';
                            } else {
                                if ($x > floor($resource->tasks[$c]['start_day']/7) && $x <= floor($resource->tasks[$c]['end_day']/7)) {
                                    $dup++;
                                    $square =  '<td class="inner_td"><div rel="'.$dateq.'|'.$resource->id.'|'.$resource->type.'" class="cell_width day_block '.$class.' ' . $this->get_cell_class($dup) .'"></div></td>';
                                }
                            }
                        }

                        if ($square == '') {
                            $square = '<td class="inner_td"><div class="cell_width day_block"><div class="'.$class.'"></div></div></td>';
                        }
                        echo $square;
                        $i++;
                    }
                }
            }
            //end monthly view

            else {
                if ($chart_type == "quarterly") {
                    echo '<td class="main_table week">'.$mod_strings['LBL_RESOURCE_CHART_QUARTER'].'</td>';
                    foreach ($time_span as $year => $quarters) {
                        foreach ($quarters as $quarter => $months) {//count the number of days in each month
                    
                            echo '<td class="main_table weeks" colspan="' . count($months) . '">'.$quarter .'</td>';
                        }
                    }

                    echo '</tr><tr><td rowspan="3" class="main_table day">'.$mod_strings['LBL_RESOURCE_CHART_MONTH'].'</td>';
                    foreach ($time_span as $year => $quarters) {
                        $qcount= 0;
                        foreach ($quarters as $quarter => $months) {//count the number of months in each quarter
                
                            $qcount+= count($months);
                        }
                        $width = $qcount * 26; //used to set width on years row. width needed for css text clipping
                        echo '<td colspan="'.$qcount.'" class="main_table years"><div style="width: '.$width.'px;" class="year_div">' . $year.'</div></td>';
                    }
                    echo '</tr><tr class="days_row">';

                    $month_count = 0;//start month count
                    foreach ($time_span as $year => $quarters) {
                        foreach ($quarters as $quarter) {
                            foreach ($quarter as $month => $m) {
                                echo '<td class="inner_td"><div class="cell_width">'.$month.'</div></td>';//day number shown
                            }
                        }
                    }

                    echo '</tr><tr class="days_row">';

                    foreach ($time_span as $year => $quarters) {
                        foreach ($quarters as $quarter) {
                            foreach ($quarter as $month => $m) {
                                echo '<td class="inner_td"><div class="cell_width">'. $m .'</div></td>';//First letter of the days name shown
                            }
                        }
                    }

                    echo '</tr>';

                    foreach ($resources as $resource) {
                        $count = $resource->task_count;

<<<<<<< HEAD
                        if ($resource->type == 'project_users_1_c') {
                            $user_obj = new User();
                            $user_obj->retrieve($resource->id);

                            echo '<tr id="'.$resource->id.'" class="task_row"><td no class="main_table no_wrap"><a title="'.$mod_strings["LBL_RESOURCE_TYPE_TITLE_USER"].'" href="index.php?module=Users&action=DetailView&record='.$resource->id.'">'.$user_obj->full_name.'</a></td>';
                        } else {
                            if ($resource->type == 'project_contacts_1_c') {
                                $contact_obj = new Contact();
                                $contact_obj->retrieve($resource->id);
=======
                if ($resource->type == 'project_users_1_c') {
                    $user_obj = BeanFactory::newBean('Users');
                    $user_obj->retrieve($resource->id);

                    echo '<tr id="'.$resource->id.'" class="task_row"><td no class="main_table no_wrap"><a title="'.$mod_strings["LBL_RESOURCE_TYPE_TITLE_USER"].'" href="index.php?module=Users&action=DetailView&record='.$resource->id.'">'.$user_obj->full_name.'</a></td>';
                } elseif ($resource->type == 'project_contacts_1_c') {
                    $contact_obj = BeanFactory::newBean('Contacts');
                    $contact_obj->retrieve($resource->id);
>>>>>>> ed01964c

                                echo '<tr id="'.$resource->id.'" class="task_row"><td no class="main_table no_wrap"><a title="'.$mod_strings["LBL_RESOURCE_TYPE_TITLE_CONTACT"].'" href="index.php?module=Contacts&action=DetailView&record='.$resource->id.'">'.$contact_obj->full_name.'</a></td>';
                            }
                        }


                        $i=0;
                        for ($x=0; $x< $day_count; $x++) {
                            //Get date for each day
                            $dateq = $this->get_month_dates($start_date, $x);

                            $class = '';
                            $square = '';
                            $dup = 0;

                            for ($c=0; $c < $count; $c++) {
                                $ds_month = $this->count_months($start_date, $resource->tasks[$c]['start_day'], $x);
                                $de_month = $this->count_months($start_date, $resource->tasks[$c]['end_day'], $x);

                                if (($ds_month == 0 || $de_month == 0) && $resource->tasks[$c]['start_day'] <= $resource->tasks[$c]['end_day'] && $resource->tasks[$c]['start_day'] >=0 && $resource->tasks[$c]['end_day']>=0) {
                                    $dup++;
                                    $square =  '<td class="inner_td"><div rel="'.$dateq.'|'.$resource->id.'|'.$resource->type.'" class="cell_width day_block '.$class.' ' . $this->get_cell_class($dup) .'"></div></td>';
                                }
                            }

                            if ($square == '') {
                                $square = '<td class="inner_td"><div class="cell_width day_block"><div class="'.$class.'"></div></div></td>';
                            }
                            echo $square;
                            $i++;
                        }
                    }
                }
            }
        }
        //end quarterly view

        echo '</table>';
    }



    //Returns an array containing the years, months and weeks between two dates
    public function year_quarter($start_date, $end_date)
    {
        $begin = new DateTime($start_date);
        $end = new DateTime($end_date);
        $end->add(new DateInterval('P1D')); //Add 1 day to include the end date as a day
        $interval = new DateInterval('P1M'); // 1 week interval
        $period = new DatePeriod($begin, $interval, $end);
        $aResult = array();

        $count = 0;
        foreach ($period as $dt) {
            $count++;
            $y = $dt->format('Y');
            $c = ceil($dt->format('m')/3);
            $m = mb_substr($GLOBALS['app_list_strings']['dom_cal_month_short'][$dt->format('n')], 0, 3);
            
            $aResult[$y][$c][$count] = $m;
        }

        return array($aResult, $count);
    }


    //Returns an array containing the years, months and weeks between two dates
    public function year_week($start_date, $end_date)
    {
        $begin = new DateTime($start_date);
        $end = new DateTime($end_date);
        $end->add(new DateInterval('P1D')); //Add 1 day to include the end date as a day
        $interval = new DateInterval('P1W'); // 1 week interval
        $period = new DatePeriod($begin, $interval, $end);
        $aResult = array();

        $count = 0;
        foreach ($period as $dt) {
            $count++;
            $y = $dt->format('Y');
            $m = $GLOBALS['app_list_strings']['dom_cal_month_short'][$dt->format('n')];
            $w = $dt->format('W');

            $aResult[$y][$m][] = $w;
        }
        
        return array($aResult, $count);
    }


    //Returns an array containing the years, months and days between two dates
    public function year_month($start_date, $end_date)
    {
        $begin = new DateTime($start_date);
        $end = new DateTime($end_date);
        $end->add(new DateInterval('P1D')); //Add 1 day to include the end date as a day
        $interval = new DateInterval('P1D'); // 1 month interval
        $period = new DatePeriod($begin, $interval, $end);
        $aResult = array();
    
        foreach ($period as $dt) {
            $y = $dt->format('Y');
            $m = mb_substr($GLOBALS['app_list_strings']['dom_cal_month_short'][$dt->format('n')], 0, 3);
            $j = $dt->format('j');
            $d = mb_substr($GLOBALS['app_list_strings']['dom_cal_day_short'][$dt->format('w')+1], 0, 1);

            $aResult[$y][$m][$j] = $d;
        }

        return $aResult;
    }

    public function get_weeks($start_date, $end_date)
    {
        $begin = new DateTime($start_date);
        $end = new DateTime($end_date);
        $end->add(new DateInterval('P1D')); //Add 1 day to include the end date as a day
        $interval = new DateInterval('P1W'); // 1 week interval
        $period = new DatePeriod($begin, $interval, $end);
        $aResult = array();
    
        foreach ($period as $dt) {
            $aResult[] = $dt->format('W');
        }

        return $aResult;
    }


    //count number of months between task start day and chart current month
    public function count_months($start, $day, $x)
    {
        $sdate = DateTime::createFromFormat('Y-m-d', $start);
        $edate = DateTime::createFromFormat('Y-m-d', $start);
        // $date->setTimezone(new DateTimeZone("Europe/London"));
        $sdate->modify('+'.$day.' days');
        $edate->modify('+'.$x.' months');

        if ($sdate->format('Y') != $edate->format('Y')) {
            return -1;
        }

        if ($sdate->format('m') != $edate->format('m')) {
            return -1;
        } else {
            return 0;
        }
    }


    //Returns the total number of days between two dates
    public function count_days($start_date, $end_date)
    {
        $d1 = new DateTime($start_date);
        $d2 = new DateTime($end_date);
        //If the task's end date is before chart's start date return -1 to make sure task starts on first day of the chart
        if ($d2 < $d1) {
            return -1;
        } else {
            if ($d2 == $d1) {
                return 1;
            }
        }
        // $d2->add(new DateInterval('P1D')); //Add 1 day to include the end date as a day
        $difference = $d1->diff($d2);
        return $difference->days;
    }


    //returns first and last date of a week
    public function get_week_dates($start, $weeks)
    {
        $date = DateTime::createFromFormat('Y-m-d', $start);

        $date->modify('+'.($weeks + 1).' weeks');

        $ts = strtotime($date->format('Y-m-d'));
        $start = (date('w', $ts) == 0) ? $ts : strtotime('last monday', $ts);
        return date('Y-m-d', $start) . "|" . date('Y-m-d', strtotime('next sunday', $start));
    }

    //returns first and last date of a month
    public function get_month_dates($start, $months)
    {
        $date = DateTime::createFromFormat('Y-m-d', $start);

        $date->modify('+'.($months).' months');

        return $date->format('Y-m-01') . "|" . $date->format('Y-m-t');
    }


    //get date of passed in day in relation to the charts start date
    public function get_date($start, $day)
    {
        $date = DateTime::createFromFormat('Y-m-d', $start);
        // $date->setTimezone(new DateTimeZone("Europe/London"));
        $date->modify('+'.$day.' days');

        return $date->format('Y-m-d');
    }


    //checks if the day is a weekend and if the day is today.
    public function check_weekend($day)
    {
        global $current_user;
        //get users timezone setting
        $timezone = TimeDate::userTimezone($current_user);
        $now = new DateTime();
        $now->setTimezone(new DateTimeZone($timezone));
        $date1 = DateTime::createFromFormat('Y-m-d', $day);
        $date = $date1->format('Y-m-d');
        $now = $now->format('Y-m-d');
        // $GLOBALS['log']->fatal("date2 ".$now);

        if ($date1->format('l') == 'Sunday' && $date == $now) {
            return 'weekend-today';
        } else {
            if ($date1->format('l') == 'Saturday' && $date == $now) {
                return 'weekend-today';
            } else {
                if ($date1->format('l') == 'Sunday') {
                    return 'weekend';
                } else {
                    if ($date1->format('l') == 'Saturday') {
                        return 'weekend';
                    } else {
                        if ($date == $now) {
                            return 'today';
                        } else {
                            return false;
                        }
                    }
                }
            }
        }
    }



    //Returns the time span between two dates in years months and days
    public function time_range($start_date, $end_date)
    {
        $datetime1 = new DateTime($start_date);
        $datetime2 = new DateTime($end_date);
        $interval = $datetime1->diff($datetime2);
        echo $interval->format('%y years %m months and %d days');
    }

    //returns the css class for cell color/ h => non duplicate, d =>duplicate
    public function get_cell_class($days)
    {
        if ($days > 1) {
            return " d";
        } else {
            return " h";
        }
    }
}<|MERGE_RESOLUTION|>--- conflicted
+++ resolved
@@ -73,13 +73,11 @@
 
         if ($chart_type == "monthly") {
             list($time_span, $day_count) = $this->year_week($start_date, $end_date);
+        } elseif ($chart_type == "quarterly") {
+            list($time_span, $day_count) = $this->year_quarter($start_date, $end_date);
         } else {
-            if ($chart_type == "quarterly") {
-                list($time_span, $day_count) = $this->year_quarter($start_date, $end_date);
-            } else {
-                $time_span = $this->year_month($start_date, $end_date);
-                $day_count = $this->count_days($start_date, $end_date) + 1;
-            }
+            $time_span = $this->year_month($start_date, $end_date);
+            $day_count = $this->count_days($start_date, $end_date) + 1;
         }
 
 
@@ -335,19 +333,11 @@
                     $user_obj->retrieve($resource->id);
 
                     echo '<tr id="'.$resource->id.'" class="task_row"><td no class="main_table no_wrap"><a title="'.$mod_strings["LBL_RESOURCE_TYPE_TITLE_USER"].'" href="index.php?module=Users&action=DetailView&record='.$resource->id.'">'.$user_obj->full_name.'</a></td>';
-<<<<<<< HEAD
-                } else {
-                    if ($resource->type == 'project_contacts_1_c') {
-                        $contact_obj = new Contact();
-                        $contact_obj->retrieve($resource->id);
-=======
                 } elseif ($resource->type == 'project_contacts_1_c') {
                     $contact_obj = BeanFactory::newBean('Contacts');
                     $contact_obj->retrieve($resource->id);
->>>>>>> ed01964c
-
-                        echo '<tr id="'.$resource->id.'" class="task_row"><td no class="main_table no_wrap"><a title="'.$mod_strings["LBL_RESOURCE_TYPE_TITLE_CONTACT"].'" href="index.php?module=Contacts&action=DetailView&record='.$resource->id.'">'.$contact_obj->full_name.'</a></td>';
-                    }
+
+                    echo '<tr id="'.$resource->id.'" class="task_row"><td no class="main_table no_wrap"><a title="'.$mod_strings["LBL_RESOURCE_TYPE_TITLE_CONTACT"].'" href="index.php?module=Contacts&action=DetailView&record='.$resource->id.'">'.$contact_obj->full_name.'</a></td>';
                 }
 
                 $i=0;
@@ -370,11 +360,9 @@
                         if ($x == $resource->tasks[$c]['start_day']) {
                             $dup++;
                             $square =  '<td class="inner_td"><div style="color: #ffffff;" rel="'.$dateq.'|'.$dateq.'|'.$resource->id.'|'.$resource->type.'" class="cell_width day_block '.$class.' ' . $this->get_cell_class($dup) .'"></div></td>';
-                        } else {
-                            if ($x > $resource->tasks[$c]['start_day'] && $x <= $resource->tasks[$c]['end_day']) {
-                                $dup++;
-                                $square =  '<td class="inner_td"><div rel="'.$dateq.'|'.$dateq.'|'.$resource->id.'|'.$resource->type.'" class="cell_width day_block '.$class.' ' . $this->get_cell_class($dup) .'"></div></td>';
-                            }
+                        } elseif ($x > $resource->tasks[$c]['start_day'] && $x <= $resource->tasks[$c]['end_day']) {
+                            $dup++;
+                            $square =  '<td class="inner_td"><div rel="'.$dateq.'|'.$dateq.'|'.$resource->id.'|'.$resource->type.'" class="cell_width day_block '.$class.' ' . $this->get_cell_class($dup) .'"></div></td>';
                         }
                     }
 
@@ -387,61 +375,59 @@
             }
         }//end weekly view
 
-        else {
-            if ($chart_type == "monthly") {
-                echo '<td class="main_table week">'.$mod_strings['LBL_RESOURCE_CHART_MONTH'].'</td>';
-                /*foreach ($weeks as $week)
+        elseif ($chart_type == "monthly") {
+            echo '<td class="main_table week">'.$mod_strings['LBL_RESOURCE_CHART_MONTH'].'</td>';
+            /*foreach ($weeks as $week)
             {
-                    echo '<td class="main_table weeks" colspan="7">'.$week.'</td>';
-                }*/
-
-                foreach ($time_span as $year => $months) {
-                    foreach ($months as $month => $weeks) {//count the number of days in each month
-
-                        echo '<td class="main_table weeks" colspan="' . count($weeks) . '">'.$month .'</td>';
-                    }
-                }
-
-                echo '</tr><tr><td rowspan="3" class="main_table day">'.$mod_strings['LBL_RESOURCE_CHART_WEEK'].'</td>';
-                foreach ($time_span as $year => $months) {
-                    $wcount= 0;
-                    foreach ($months as $month => $weeks) {//count the number of weeks in each month
-                        /*foreach ($weeks as $week)
+                echo '<td class="main_table weeks" colspan="7">'.$week.'</td>';
+            }*/
+
+            foreach ($time_span as $year => $months) {
+                foreach ($months as $month => $weeks) {//count the number of days in each month
+
+                    echo '<td class="main_table weeks" colspan="' . count($weeks) . '">'.$month .'</td>';
+                }
+            }
+
+            echo '</tr><tr><td rowspan="3" class="main_table day">'.$mod_strings['LBL_RESOURCE_CHART_WEEK'].'</td>';
+            foreach ($time_span as $year => $months) {
+                $wcount= 0;
+                foreach ($months as $month => $weeks) {//count the number of weeks in each month
+                    /*foreach ($weeks as $week)
                     {
-                            $wcount++;
-                        }*/
-                        $wcount+= count($weeks);
-                    }
-                    $width = $wcount * 26; //used to set width on years row. width needed for css text clipping
-                    echo '<td colspan="'.$wcount.'" class="main_table years"><div style="width: '.$width.'px;" class="year_div">' . $year.'</div></td>';
-                }
-                echo '</tr><tr class="days_row">';
-
-                $month_count = 0;//start month count
-                foreach ($time_span as $year => $months) {
-                    foreach ($months as $weeks) {
-                        foreach ($weeks as $week => $w) {
-                            echo '<td class="inner_td"><div class="cell_width">'.$w.'</div></td>';//day number shown
-                        }
-                    }
-                }
-
-                echo '</tr><tr class="days_row">';
-
-                foreach ($time_span as $year => $months) {
-                    foreach ($months as $weeks) {
-                        foreach ($weeks as $week => $d) {
-                            echo '<td class="inner_td"><div class="cell_width">'. ($week + 1) .'</div></td>';//First letter of the days name shown
-                        }
-                    }
-                }
-
-<<<<<<< HEAD
-                echo '</tr>';
+                        $wcount++;
+                    }*/
+                    $wcount+= count($weeks);
+                }
+                $width = $wcount * 26; //used to set width on years row. width needed for css text clipping
+                echo '<td colspan="'.$wcount.'" class="main_table years"><div style="width: '.$width.'px;" class="year_div">' . $year.'</div></td>';
+            }
+            echo '</tr><tr class="days_row">';
+
+            $month_count = 0;//start month count
+            foreach ($time_span as $year => $months) {
+                foreach ($months as $weeks) {
+                    foreach ($weeks as $week => $w) {
+                        echo '<td class="inner_td"><div class="cell_width">'.$w.'</div></td>';//day number shown
+                    }
+                }
+            }
+
+            echo '</tr><tr class="days_row">';
+
+            foreach ($time_span as $year => $months) {
+                foreach ($months as $weeks) {
+                    foreach ($weeks as $week => $d) {
+                        echo '<td class="inner_td"><div class="cell_width">'. ($week + 1) .'</div></td>';//First letter of the days name shown
+                    }
+                }
+            }
+
+            echo '</tr>';
 
                 foreach ($resources as $resource) {
                     $count = $resource->task_count;
-=======
+
                 if ($resource->type == 'project_users_1_c') {
                     $user_obj = BeanFactory::newBean('Users');
                     $user_obj->retrieve($resource->id);
@@ -450,111 +436,85 @@
                 } elseif ($resource->type == 'project_contacts_1_c') {
                     $contact_obj = BeanFactory::newBean('Contacts');
                     $contact_obj->retrieve($resource->id);
->>>>>>> ed01964c
-
-                    if ($resource->type == 'project_users_1_c') {
-                        $user_obj = new User();
-                        $user_obj->retrieve($resource->id);
-
-                        echo '<tr id="'.$resource->id.'" class="task_row"><td no class="main_table no_wrap"><a title="'.$mod_strings["LBL_RESOURCE_TYPE_TITLE_USER"].'" href="index.php?module=Users&action=DetailView&record='.$resource->id.'">'.$user_obj->full_name.'</a></td>';
-                    } else {
-                        if ($resource->type == 'project_contacts_1_c') {
-                            $contact_obj = new Contact();
-                            $contact_obj->retrieve($resource->id);
-
-                            echo '<tr id="'.$resource->id.'" class="task_row"><td no class="main_table no_wrap"><a title="'.$mod_strings["LBL_RESOURCE_TYPE_TITLE_CONTACT"].'" href="index.php?module=Contacts&action=DetailView&record='.$resource->id.'">'.$contact_obj->full_name.'</a></td>';
+
+                    echo '<tr id="'.$resource->id.'" class="task_row"><td no class="main_table no_wrap"><a title="'.$mod_strings["LBL_RESOURCE_TYPE_TITLE_CONTACT"].'" href="index.php?module=Contacts&action=DetailView&record='.$resource->id.'">'.$contact_obj->full_name.'</a></td>';
+                }
+
+                $i=0;
+                for ($x=0; $x< $day_count; $x++) {
+                    //Get dates for each week
+                    $dateq = $this->get_week_dates($start_date, $x);
+
+                    $class = '';
+
+                    $square = '';
+                    $dup = 0;
+
+                    for ($c=0; $c < $count; $c++) {
+                        if ($x == floor($resource->tasks[$c]['start_day'] /7) && ($resource->tasks[$c]['start_day'] /7) > 0) {
+                            $dup++;
+                            $square =  '<td class="inner_td"><div style="color: #ffffff;"  rel="'.$dateq.'|'.$resource->id.'|'.$resource->type.'" class="cell_width day_block '.$class.' ' . $this->get_cell_class($dup) .'"></div></td>';
+                        } elseif ($x > floor($resource->tasks[$c]['start_day']/7) && $x <= floor($resource->tasks[$c]['end_day']/7)) {
+                            $dup++;
+                            $square =  '<td class="inner_td"><div rel="'.$dateq.'|'.$resource->id.'|'.$resource->type.'" class="cell_width day_block '.$class.' ' . $this->get_cell_class($dup) .'"></div></td>';
                         }
                     }
 
-                    $i=0;
-                    for ($x=0; $x< $day_count; $x++) {
-                        //Get dates for each week
-                        $dateq = $this->get_week_dates($start_date, $x);
-
-                        $class = '';
-
-                        $square = '';
-                        $dup = 0;
-
-                        for ($c=0; $c < $count; $c++) {
-                            if ($x == floor($resource->tasks[$c]['start_day'] /7) && ($resource->tasks[$c]['start_day'] /7) > 0) {
-                                $dup++;
-                                $square =  '<td class="inner_td"><div style="color: #ffffff;"  rel="'.$dateq.'|'.$resource->id.'|'.$resource->type.'" class="cell_width day_block '.$class.' ' . $this->get_cell_class($dup) .'"></div></td>';
-                            } else {
-                                if ($x > floor($resource->tasks[$c]['start_day']/7) && $x <= floor($resource->tasks[$c]['end_day']/7)) {
-                                    $dup++;
-                                    $square =  '<td class="inner_td"><div rel="'.$dateq.'|'.$resource->id.'|'.$resource->type.'" class="cell_width day_block '.$class.' ' . $this->get_cell_class($dup) .'"></div></td>';
-                                }
-                            }
-                        }
-
-                        if ($square == '') {
-                            $square = '<td class="inner_td"><div class="cell_width day_block"><div class="'.$class.'"></div></div></td>';
-                        }
-                        echo $square;
-                        $i++;
-                    }
-                }
-            }
-            //end monthly view
-
-            else {
-                if ($chart_type == "quarterly") {
-                    echo '<td class="main_table week">'.$mod_strings['LBL_RESOURCE_CHART_QUARTER'].'</td>';
-                    foreach ($time_span as $year => $quarters) {
-                        foreach ($quarters as $quarter => $months) {//count the number of days in each month
+                    if ($square == '') {
+                        $square = '<td class="inner_td"><div class="cell_width day_block"><div class="'.$class.'"></div></div></td>';
+                    }
+                    echo $square;
+                    $i++;
+                }
+            }
+        }
+        //end monthly view
+
+        elseif ($chart_type == "quarterly") {
+            echo '<td class="main_table week">'.$mod_strings['LBL_RESOURCE_CHART_QUARTER'].'</td>';
+            foreach ($time_span as $year => $quarters) {
+                foreach ($quarters as $quarter => $months) {//count the number of days in each month
                     
-                            echo '<td class="main_table weeks" colspan="' . count($months) . '">'.$quarter .'</td>';
-                        }
-                    }
-
-                    echo '</tr><tr><td rowspan="3" class="main_table day">'.$mod_strings['LBL_RESOURCE_CHART_MONTH'].'</td>';
-                    foreach ($time_span as $year => $quarters) {
-                        $qcount= 0;
-                        foreach ($quarters as $quarter => $months) {//count the number of months in each quarter
+                    echo '<td class="main_table weeks" colspan="' . count($months) . '">'.$quarter .'</td>';
+                }
+            }
+
+            echo '</tr><tr><td rowspan="3" class="main_table day">'.$mod_strings['LBL_RESOURCE_CHART_MONTH'].'</td>';
+            foreach ($time_span as $year => $quarters) {
+                $qcount= 0;
+                foreach ($quarters as $quarter => $months) {//count the number of months in each quarter
                 
-                            $qcount+= count($months);
-                        }
-                        $width = $qcount * 26; //used to set width on years row. width needed for css text clipping
-                        echo '<td colspan="'.$qcount.'" class="main_table years"><div style="width: '.$width.'px;" class="year_div">' . $year.'</div></td>';
-                    }
-                    echo '</tr><tr class="days_row">';
-
-                    $month_count = 0;//start month count
-                    foreach ($time_span as $year => $quarters) {
-                        foreach ($quarters as $quarter) {
-                            foreach ($quarter as $month => $m) {
-                                echo '<td class="inner_td"><div class="cell_width">'.$month.'</div></td>';//day number shown
-                            }
-                        }
-                    }
-
-                    echo '</tr><tr class="days_row">';
-
-                    foreach ($time_span as $year => $quarters) {
-                        foreach ($quarters as $quarter) {
-                            foreach ($quarter as $month => $m) {
-                                echo '<td class="inner_td"><div class="cell_width">'. $m .'</div></td>';//First letter of the days name shown
-                            }
-                        }
-                    }
-
-                    echo '</tr>';
-
-                    foreach ($resources as $resource) {
-                        $count = $resource->task_count;
-
-<<<<<<< HEAD
-                        if ($resource->type == 'project_users_1_c') {
-                            $user_obj = new User();
-                            $user_obj->retrieve($resource->id);
-
-                            echo '<tr id="'.$resource->id.'" class="task_row"><td no class="main_table no_wrap"><a title="'.$mod_strings["LBL_RESOURCE_TYPE_TITLE_USER"].'" href="index.php?module=Users&action=DetailView&record='.$resource->id.'">'.$user_obj->full_name.'</a></td>';
-                        } else {
-                            if ($resource->type == 'project_contacts_1_c') {
-                                $contact_obj = new Contact();
-                                $contact_obj->retrieve($resource->id);
-=======
+                    $qcount+= count($months);
+                }
+                $width = $qcount * 26; //used to set width on years row. width needed for css text clipping
+                echo '<td colspan="'.$qcount.'" class="main_table years"><div style="width: '.$width.'px;" class="year_div">' . $year.'</div></td>';
+            }
+            echo '</tr><tr class="days_row">';
+
+            $month_count = 0;//start month count
+            foreach ($time_span as $year => $quarters) {
+                foreach ($quarters as $quarter) {
+                    foreach ($quarter as $month => $m) {
+                        echo '<td class="inner_td"><div class="cell_width">'.$month.'</div></td>';//day number shown
+                    }
+                }
+            }
+
+            echo '</tr><tr class="days_row">';
+
+            foreach ($time_span as $year => $quarters) {
+                foreach ($quarters as $quarter) {
+                    foreach ($quarter as $month => $m) {
+                        echo '<td class="inner_td"><div class="cell_width">'. $m .'</div></td>';//First letter of the days name shown
+                    }
+                }
+            }
+
+            echo '</tr>';
+
+            foreach ($resources as $resource) {
+                $count = $resource->task_count;
+
                 if ($resource->type == 'project_users_1_c') {
                     $user_obj = BeanFactory::newBean('Users');
                     $user_obj->retrieve($resource->id);
@@ -563,39 +523,35 @@
                 } elseif ($resource->type == 'project_contacts_1_c') {
                     $contact_obj = BeanFactory::newBean('Contacts');
                     $contact_obj->retrieve($resource->id);
->>>>>>> ed01964c
-
-                                echo '<tr id="'.$resource->id.'" class="task_row"><td no class="main_table no_wrap"><a title="'.$mod_strings["LBL_RESOURCE_TYPE_TITLE_CONTACT"].'" href="index.php?module=Contacts&action=DetailView&record='.$resource->id.'">'.$contact_obj->full_name.'</a></td>';
-                            }
+
+                    echo '<tr id="'.$resource->id.'" class="task_row"><td no class="main_table no_wrap"><a title="'.$mod_strings["LBL_RESOURCE_TYPE_TITLE_CONTACT"].'" href="index.php?module=Contacts&action=DetailView&record='.$resource->id.'">'.$contact_obj->full_name.'</a></td>';
+                }
+
+
+                $i=0;
+                for ($x=0; $x< $day_count; $x++) {
+                    //Get date for each day
+                    $dateq = $this->get_month_dates($start_date, $x);
+
+                    $class = '';
+                    $square = '';
+                    $dup = 0;
+
+                    for ($c=0; $c < $count; $c++) {
+                        $ds_month = $this->count_months($start_date, $resource->tasks[$c]['start_day'], $x);
+                        $de_month = $this->count_months($start_date, $resource->tasks[$c]['end_day'], $x);
+
+                        if (($ds_month == 0 || $de_month == 0) && $resource->tasks[$c]['start_day'] <= $resource->tasks[$c]['end_day'] && $resource->tasks[$c]['start_day'] >=0 && $resource->tasks[$c]['end_day']>=0) {
+                            $dup++;
+                            $square =  '<td class="inner_td"><div rel="'.$dateq.'|'.$resource->id.'|'.$resource->type.'" class="cell_width day_block '.$class.' ' . $this->get_cell_class($dup) .'"></div></td>';
                         }
-
-
-                        $i=0;
-                        for ($x=0; $x< $day_count; $x++) {
-                            //Get date for each day
-                            $dateq = $this->get_month_dates($start_date, $x);
-
-                            $class = '';
-                            $square = '';
-                            $dup = 0;
-
-                            for ($c=0; $c < $count; $c++) {
-                                $ds_month = $this->count_months($start_date, $resource->tasks[$c]['start_day'], $x);
-                                $de_month = $this->count_months($start_date, $resource->tasks[$c]['end_day'], $x);
-
-                                if (($ds_month == 0 || $de_month == 0) && $resource->tasks[$c]['start_day'] <= $resource->tasks[$c]['end_day'] && $resource->tasks[$c]['start_day'] >=0 && $resource->tasks[$c]['end_day']>=0) {
-                                    $dup++;
-                                    $square =  '<td class="inner_td"><div rel="'.$dateq.'|'.$resource->id.'|'.$resource->type.'" class="cell_width day_block '.$class.' ' . $this->get_cell_class($dup) .'"></div></td>';
-                                }
-                            }
-
-                            if ($square == '') {
-                                $square = '<td class="inner_td"><div class="cell_width day_block"><div class="'.$class.'"></div></div></td>';
-                            }
-                            echo $square;
-                            $i++;
-                        }
-                    }
+                    }
+
+                    if ($square == '') {
+                        $square = '<td class="inner_td"><div class="cell_width day_block"><div class="'.$class.'"></div></div></td>';
+                    }
+                    echo $square;
+                    $i++;
                 }
             }
         }
@@ -708,9 +664,8 @@
 
         if ($sdate->format('m') != $edate->format('m')) {
             return -1;
-        } else {
-            return 0;
-        }
+        }
+        return 0;
     }
 
 
@@ -722,10 +677,8 @@
         //If the task's end date is before chart's start date return -1 to make sure task starts on first day of the chart
         if ($d2 < $d1) {
             return -1;
-        } else {
-            if ($d2 == $d1) {
-                return 1;
-            }
+        } elseif ($d2 == $d1) {
+            return 1;
         }
         // $d2->add(new DateInterval('P1D')); //Add 1 day to include the end date as a day
         $difference = $d1->diff($d2);
@@ -782,25 +735,16 @@
 
         if ($date1->format('l') == 'Sunday' && $date == $now) {
             return 'weekend-today';
-        } else {
-            if ($date1->format('l') == 'Saturday' && $date == $now) {
-                return 'weekend-today';
-            } else {
-                if ($date1->format('l') == 'Sunday') {
-                    return 'weekend';
-                } else {
-                    if ($date1->format('l') == 'Saturday') {
-                        return 'weekend';
-                    } else {
-                        if ($date == $now) {
-                            return 'today';
-                        } else {
-                            return false;
-                        }
-                    }
-                }
-            }
-        }
+        } elseif ($date1->format('l') == 'Saturday' && $date == $now) {
+            return 'weekend-today';
+        } elseif ($date1->format('l') == 'Sunday') {
+            return 'weekend';
+        } elseif ($date1->format('l') == 'Saturday') {
+            return 'weekend';
+        } elseif ($date == $now) {
+            return 'today';
+        }
+        return false;
     }
 
 
@@ -819,8 +763,7 @@
     {
         if ($days > 1) {
             return " d";
-        } else {
-            return " h";
-        }
+        }
+        return " h";
     }
 }