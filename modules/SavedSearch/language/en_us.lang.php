<?php
/**
 *
 * SugarCRM Community Edition is a customer relationship management program developed by
 * SugarCRM, Inc. Copyright (C) 2004-2013 SugarCRM Inc.
 *
 * SuiteCRM is an extension to SugarCRM Community Edition developed by SalesAgility Ltd.
 * Copyright (C) 2011 - 2017 SalesAgility Ltd.
 *
 * This program is free software; you can redistribute it and/or modify it under
 * the terms of the GNU Affero General Public License version 3 as published by the
 * Free Software Foundation with the addition of the following permission added
 * to Section 15 as permitted in Section 7(a): FOR ANY PART OF THE COVERED WORK
 * IN WHICH THE COPYRIGHT IS OWNED BY SUGARCRM, SUGARCRM DISCLAIMS THE WARRANTY
 * OF NON INFRINGEMENT OF THIRD PARTY RIGHTS.
 *
 * This program is distributed in the hope that it will be useful, but WITHOUT
 * ANY WARRANTY; without even the implied warranty of MERCHANTABILITY or FITNESS
 * FOR A PARTICULAR PURPOSE. See the GNU Affero General Public License for more
 * details.
 *
 * You should have received a copy of the GNU Affero General Public License along with
 * this program; if not, see http://www.gnu.org/licenses or write to the Free
 * Software Foundation, Inc., 51 Franklin Street, Fifth Floor, Boston, MA
 * 02110-1301 USA.
 *
 * You can contact SugarCRM, Inc. headquarters at 10050 North Wolfe Road,
 * SW2-130, Cupertino, CA 95014, USA. or at email address contact@sugarcrm.com.
 *
 * The interactive user interfaces in modified source and object code versions
 * of this program must display Appropriate Legal Notices, as required under
 * Section 5 of the GNU Affero General Public License version 3.
 *
 * In accordance with Section 7(b) of the GNU Affero General Public License version 3,
 * these Appropriate Legal Notices must retain the display of the "Powered by
 * SugarCRM" logo and "Supercharged by SuiteCRM" logo. If the display of the logos is not
 * reasonably feasible for technical reasons, the Appropriate Legal Notices must
 * display the words "Powered by SugarCRM" and "Supercharged by SuiteCRM".
 */

if (!defined('sugarEntry') || !sugarEntry) {
    die('Not A Valid Entry Point');
}

$mod_strings = array(
    'LBL_MODULE_TITLE' => 'My Saved Filters',
    'LBL_SEARCH_FORM_TITLE' => 'My Saved Filters : Filter',
    'LBL_LIST_FORM_TITLE' => 'My Saved Filters List',
    'LBL_DELETE_CONFIRM' => 'Are you sure you want to delete the selected Saved Filter?',
    'LBL_DELETE_BUTTON_TITLE' => 'Delete this Saved Filter',
    'LBL_SAVE_BUTTON_TITLE' => 'Save the current filter',
    'LBL_LIST_NAME' => 'Name',
    'LBL_LIST_MODULE' => 'Module',
    'LBL_ORDER_BY_COLUMNS' => 'Order by column:',
    'LBL_DIRECTION' => 'Direction:',
    'LBL_SAVE_SEARCH_AS' => 'Save filter as:',
    'LBL_ASCENDING' => 'Ascending',
    'LBL_DESCENDING' => 'Descending',
<<<<<<< HEAD
    'LBL_MODIFY_CURRENT_FILTER'=> 'Modify current filter',

    'LBL_CREATED_BY'=> 'Created By',
=======
    'LBL_MODIFY_CURRENT_FILTER' => 'Modify current filter',

    'LBL_CREATED_BY' => 'Created By',
>>>>>>> 6fff9dbc

);<|MERGE_RESOLUTION|>--- conflicted
+++ resolved
@@ -56,14 +56,8 @@
     'LBL_SAVE_SEARCH_AS' => 'Save filter as:',
     'LBL_ASCENDING' => 'Ascending',
     'LBL_DESCENDING' => 'Descending',
-<<<<<<< HEAD
-    'LBL_MODIFY_CURRENT_FILTER'=> 'Modify current filter',
-
-    'LBL_CREATED_BY'=> 'Created By',
-=======
     'LBL_MODIFY_CURRENT_FILTER' => 'Modify current filter',
 
     'LBL_CREATED_BY' => 'Created By',
->>>>>>> 6fff9dbc
 
 );