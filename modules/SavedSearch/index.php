--- conflicted
+++ resolved
@@ -73,23 +73,13 @@
         $ajaxLoad = empty($_REQUEST['ajax_load']) ? "" : "&ajax_load=" . $_REQUEST['ajax_load'];
         header("Location: index.php?action=index&module={$_REQUEST['search_module']}&searchFormTab={$searchFormTab}&query=true&clear_query=true$ajaxLoad");
         die();
-    } else {
-        $ss = new SavedSearch();
-        $show='no';
-        if (isset($_REQUEST['showSSDIV'])) {
-            $show = $_REQUEST['showSSDIV'];
-        }
-        $ss->returnSavedSearch($_REQUEST['saved_search_select'], $searchFormTab, $show);
     }
-<<<<<<< HEAD
-=======
     $ss = BeanFactory::newBean('SavedSearch');
     $show='no';
     if (isset($_REQUEST['showSSDIV'])) {
         $show = $_REQUEST['showSSDIV'];
     }
     $ss->returnSavedSearch($_REQUEST['saved_search_select'], $searchFormTab, $show);
->>>>>>> ed01964c
 } else {
     include('modules/SavedSearch/ListView.php');
 }