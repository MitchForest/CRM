<?php
/**
 *
 * SugarCRM Community Edition is a customer relationship management program developed by
 * SugarCRM, Inc. Copyright (C) 2004-2013 SugarCRM Inc.
 *
 * SuiteCRM is an extension to SugarCRM Community Edition developed by SalesAgility Ltd.
 * Copyright (C) 2011 - 2017 SalesAgility Ltd.
 *
 * This program is free software; you can redistribute it and/or modify it under
 * the terms of the GNU Affero General Public License version 3 as published by the
 * Free Software Foundation with the addition of the following permission added
 * to Section 15 as permitted in Section 7(a): FOR ANY PART OF THE COVERED WORK
 * IN WHICH THE COPYRIGHT IS OWNED BY SUGARCRM, SUGARCRM DISCLAIMS THE WARRANTY
 * OF NON INFRINGEMENT OF THIRD PARTY RIGHTS.
 *
 * This program is distributed in the hope that it will be useful, but WITHOUT
 * ANY WARRANTY; without even the implied warranty of MERCHANTABILITY or FITNESS
 * FOR A PARTICULAR PURPOSE. See the GNU Affero General Public License for more
 * details.
 *
 * You should have received a copy of the GNU Affero General Public License along with
 * this program; if not, see http://www.gnu.org/licenses or write to the Free
 * Software Foundation, Inc., 51 Franklin Street, Fifth Floor, Boston, MA
 * 02110-1301 USA.
 *
 * You can contact SugarCRM, Inc. headquarters at 10050 North Wolfe Road,
 * SW2-130, Cupertino, CA 95014, USA. or at email address contact@sugarcrm.com.
 *
 * The interactive user interfaces in modified source and object code versions
 * of this program must display Appropriate Legal Notices, as required under
 * Section 5 of the GNU Affero General Public License version 3.
 *
 * In accordance with Section 7(b) of the GNU Affero General Public License version 3,
 * these Appropriate Legal Notices must retain the display of the "Powered by
 * SugarCRM" logo and "Supercharged by SuiteCRM" logo. If the display of the logos is not
 * reasonably feasible for technical reasons, the Appropriate Legal Notices must
 * display the words "Powered by SugarCRM" and "Supercharged by SuiteCRM".
 */

if (!defined('sugarEntry') || !sugarEntry) {
    die('Not A Valid Entry Point');
}

require_once('include/templates/TemplateGroupChooser.php');


class SavedSearch extends SugarBean
{
    var $db;
    var $field_name_map;

    // Stored fields
    var $id;
    var $date_entered;
    var $date_modified;
    var $assigned_user_id;
    var $assigned_user_name;
    var $modified_by_name;
    var $name;
    var $description;
    var $content;
    var $search_module;

    var $object_name = 'SavedSearch';
    var $table_name = 'saved_search';

    var $module_dir = 'SavedSearch';
    var $field_defs = array();
    var $field_defs_map = array();

    var $columns;

    public function __construct($columns = array(), $orderBy = null, $sortOrder = 'DESC')
    {
        parent::__construct();
        $this->columns = $columns;
        $this->orderBy = $orderBy;
        $this->sortOrder = $sortOrder;
        $this->setupCustomFields('SavedSearch');
        foreach ($this->field_defs as $field) {
            $this->field_name_map[$field['name']] = $field;
        }

    }

    /**
     * @deprecated deprecated since version 7.6, PHP4 Style Constructors are deprecated and will be remove in 7.8, please update your code, use __construct instead
     */
    public function SavedSearch($columns = array(), $orderBy = null, $sortOrder = 'DESC')
    {
        $deprecatedMessage = 'PHP4 Style Constructors are deprecated and will be remove in 7.8, please update your code';
        if (isset($GLOBALS['log'])) {
            $GLOBALS['log']->deprecated($deprecatedMessage);
        } else {
            trigger_error($deprecatedMessage, E_USER_DEPRECATED);
        }
        self::__construct($columns, $orderBy, $sortOrder);
    }

    // Saved Search Form
    function getForm($module, $inline = true, $orderBySelectOnly = false)
    {
        global $db, $current_user, $currentModule, $current_language, $app_strings;
        $json = getJSONobj();

        $saved_search_mod_strings = return_module_language($current_language, 'SavedSearch');

        $query = 'SELECT id, name FROM saved_search
				  WHERE
					deleted = \'0\' AND
				  	assigned_user_id = \'' . $current_user->id . '\' AND
					search_module =  \'' . $module . '\'
				  ORDER BY name';
        $result = $db->query($query, true, "Error filling in saved search list: ");

        $savedSearchArray['_none'] = $app_strings['LBL_NONE'];
        while ($row = $db->fetchByAssoc($result, -1, false)) {
            $savedSearchArray[$row['id']] = htmlspecialchars($row['name'], ENT_QUOTES);
        }
        $sugarSmarty = new Sugar_Smarty();
        $sugarSmarty->assign('SEARCH_MODULE', $module);
        $sugarSmarty->assign('MOD', $saved_search_mod_strings);
        $sugarSmarty->assign('DELETE', $app_strings['LBL_DELETE_BUTTON_LABEL']);
        $sugarSmarty->assign('UPDATE', $app_strings['LBL_UPDATE']);
        $sugarSmarty->assign('SAVE', $app_strings['LBL_SAVE_BUTTON_LABEL']);

        $chooser = $this->getTemplateGroupChooser($module);

        $sugarSmarty->assign('columnChooser', $chooser->display());

        $sugarSmarty->assign('selectedOrderBy', $this->orderBy);
        if (empty($this->sortOrder)) $this->sortOrder = 'ASC';
        $sugarSmarty->assign('selectedSortOrder', $this->sortOrder);

        $lastSavedView = (empty($_SESSION['LastSavedView'][$module]) ? '' : $_SESSION['LastSavedView'][$module]);
        $sugarSmarty->assign('columnsMeta', $json->encode($this->columns));
        $sugarSmarty->assign('lastSavedView', $lastSavedView);
        $sugarSmarty->assign('SAVED_SEARCHES_OPTIONS', get_select_options_with_id($savedSearchArray, $lastSavedView));

        $json = getJSONobj();

        $sugarSmarty->assign('orderBySelectOnly', $orderBySelectOnly);

        return $sugarSmarty->fetch('modules/SavedSearch/SavedSearchForm.tpl');
    }

    public function getTemplateGroupChooser($module)
    {
        global $app_strings;

        // Column Chooser
        $chooser = new TemplateGroupChooser();

        $chooser->args['id'] = 'edit_tabs';
        $chooser->args['left_size'] = 7;
        $chooser->args['right_size'] = 7;
        $chooser->args['values_array'][0] = array();
        $chooser->args['values_array'][1] = array();

        if (isset($_REQUEST['saved_search_select']) && $_REQUEST['saved_search_select'] != '_none') {
            $this->retrieveSavedSearch($_REQUEST['saved_search_select']);
        }

        if ((!empty($_REQUEST['displayColumns']) && $_REQUEST['displayColumns'] != 'undefined') || (isset($this->contents['displayColumns']) && $this->contents['displayColumns'] != 'undefined')) {
            // columns to display
            if (!empty($_REQUEST['displayColumns']) && $_REQUEST['displayColumns'] != 'undefined') $temp_displayColumns = $_REQUEST['displayColumns'];
            else $temp_displayColumns = $this->contents['displayColumns'];
            foreach (explode('|', $temp_displayColumns) as $num => $name) {
                if (!isset($this->columns[$name])) {
                    // Ignore any column that is not on the list.
                    continue;
                }
                $chooser->args['values_array'][0][$name] = trim(translate($this->columns[$name]['label'], $module), ':');
            }
            // columns not displayed
            foreach (array_diff(array_keys($this->columns), array_values(explode('|', $temp_displayColumns))) as $num => $name) {
                $chooser->args['values_array'][1][$name] = trim(translate($this->columns[$name]['label'], $module), ':');
            }
        } else {
            foreach ($this->columns as $name => $val) {
                if (!empty($val['default']) && $val['default'])
                    $chooser->args['values_array'][0][$name] = trim(translate($val['label'], $module), ':');
                else
                    $chooser->args['values_array'][1][$name] = trim(translate($val['label'], $module), ':');
            }
        }

        if (!empty($_REQUEST['sortOrder'])) $this->sortOrder = $_REQUEST['sortOrder'];
        if (!empty($_REQUEST['orderBy'])) $this->orderBy = $_REQUEST['orderBy'];

        $chooser->args['left_name'] = 'display_tabs';
        $chooser->args['right_name'] = 'hide_tabs';
        $chooser->args['alt_tip'] = $app_strings['LBL_SORT'];

        $chooser->args['left_label'] = $app_strings['LBL_DISPLAY_COLUMNS'];
        $chooser->args['right_label'] = $app_strings['LBL_HIDE_COLUMNS'];
        $chooser->args['title'] = '';
        $this->lastTemplateGroupChooser = $chooser;

        return $chooser;
    }

    function getSelect($module, &$savedSearchData = null)
    {


        global $db, $current_user, $currentModule, $current_lang, $app_strings;
        $saved_search_mod_strings = return_module_language($current_lang, 'SavedSearch');

        $query = 'SELECT id, name FROM saved_search
                  WHERE
                    deleted = \'0\' AND
                    assigned_user_id = \'' . $current_user->id . '\' AND
                    search_module =  \'' . $module . '\'
                  ORDER BY name';
        $result = $db->query($query, true, "Error filling in saved search list: ");

        $savedSearchArray['_none'] = $app_strings['LBL_NONE'];
        $savedSearchData['hasOptions'] = false;
        while ($row = $db->fetchByAssoc($result, -1, false)) {
            $savedSearchData['hasOptions'] = true;
            $savedSearchData['options'][$row['id']] = $savedSearchArray[$row['id']] = htmlspecialchars($row['name'], ENT_QUOTES);
        }

        $sugarSmarty = new Sugar_Smarty();
        $sugarSmarty->assign('SEARCH_MODULE', $module);
        $sugarSmarty->assign('MOD', $saved_search_mod_strings);

        if (!empty($_SESSION['LastSavedView'][$module]) && (($_REQUEST['action'] == 'ListView') || ($_REQUEST['action'] == 'index')))
            $selectedSearch = $_SESSION['LastSavedView'][$module];
        else
            $selectedSearch = '';

        $savedSearchData['selected'] = $selectedSearch;
        $sugarSmarty->assign('SAVED_SEARCHES_OPTIONS', get_select_options_with_id($savedSearchArray, $selectedSearch));

        $savedSearchData['module'] = $module;

        return $sugarSmarty->fetch('modules/SavedSearch/SavedSearchSelects.tpl');
    }

    function returnSavedSearch($id, $searchFormTab = 'advanced_search', $showDiv = 'no')
    {
        global $db, $current_user, $currentModule;
        $this->retrieveSavedSearch($id);

        $header = 'Location: index.php?action=index&module=';

        $saved_search_name = '';
        $header .= $this->contents['search_module'];
        if (empty($_SESSION['LastSavedView'])) $_SESSION['LastSavedView'] = array();
        $_SESSION['LastSavedView'][$this->contents['search_module']] = $id;
        $saved_search_id = $id;
        $saved_search_name = $this->name;
        $search_form_tab = $this->contents['searchFormTab'];
        $query = $this->contents['query'];
        $orderBy = empty($this->contents['orderBy']) ? 'name' : $this->contents['orderBy'];
        //Reduce the params to avoid the problems caused by URL max length in IE.
        SugarApplication::headerRedirect($header . '&saved_search_select=' . $saved_search_id . '&saved_search_select_name=' . $saved_search_name . '&orderBy=' . $orderBy . '&sortOrder=' . $this->contents['sortOrder'] . '&query=' . $query . '&searchFormTab=' . $search_form_tab . '&showSSDIV=' . $showDiv);
    }

    function returnSavedSearchContents($id)
    {
        global $db, $current_user, $currentModule;
        $query = 'SELECT id, name, contents, search_module FROM saved_search
				  WHERE
				  	id = \'' . $id . '\'';
        $result = $db->query($query, true, "Error filling in saved search list: ");

        $header = 'Location: index.php?action=index&module=';
        $contents = '';
        $saved_search_name = '';
        while ($row = $db->fetchByAssoc($result, false)) {
            $header .= $row['search_module'];
            if (empty($_SESSION['LastSavedView'])) $_SESSION['LastSavedView'] = array();
            $_SESSION['LastSavedView'][$row['search_module']] = $row['id'];
            $contents = unserialize(base64_decode($row['contents']));
            $saved_search_id = $row['id'];
            $saved_search_name = $row['name'];
        }

        return $contents;
    }

    function handleDelete($id)
    {
        $this->mark_deleted($id);
        SugarApplication::headerRedirect("Location: index.php?action=index&module={$_REQUEST['search_module']}&advanced={$_REQUEST['advanced']}&query=true&clear_query=true");
    }

<<<<<<< HEAD
    function handleSave($prefix, $redirect = true, $useRequired = false, $id = null, $searchModuleBean = null)
=======
    public function handleSave($prefix, $redirect = true, $useRequired = false, $id = null, $searchModuleBean = null)
>>>>>>> f5d9dabf
    {

        global $current_user, $timedate;

        $focus = new SavedSearch();
        if ($id) $focus->retrieve($id);

        if ($useRequired && !checkRequired($prefix, array_keys($focus->required_fields))) {
            return null;
        }

        $ignored_inputs = array('PHPSESSID', 'module', 'action', 'saved_search_name', 'saved_search_select', 'advanced', 'Calls_divs', 'ACLRoles_divs');

        $contents = $_REQUEST;
        if ($contents['saved_search_name']) $focus->name = $contents['saved_search_name'];
        $focus->search_module = $contents['search_module'];

        foreach ($contents as $input => $value) {
            if (in_array($input, $ignored_inputs)) {
                unset($contents[$input]);
                continue;
            }

            //Filter date fields to ensure it is saved to DB format, but also avoid empty values
            if (!empty($value) && preg_match('/^(start_range_|end_range_|range_)?(.*?)(_advanced|_basic)$/', $input, $match)) {
                $field = $match[2];
                if (isset($searchModuleBean->field_defs[$field]['type']) && empty($searchModuleBean->field_defs[$field]['disable_num_format'])) {
                    $type = $searchModuleBean->field_defs[$field]['type'];

                    //Avoid macro values for the date types
                    if (($type == 'date' || $type == 'datetime' || $type == 'datetimecombo') && !preg_match('/^\[.*?\]$/', $value)) {
                        $db_format = $timedate->to_db_date($value, false);
                        $contents[$input] = $db_format;
                    } else if ($type == 'int' || $type == 'currency' || $type == 'decimal' || $type == 'float') {

                        if (preg_match('/[^\d]/', $value)) {
                            require_once('modules/Currencies/Currency.php');
                            $contents[$input] = unformat_number($value);
                            //Flag this value as having been unformatted
                            $contents[$input . '_unformatted_number'] = true;
                            //If the type is of currency and there was a currency symbol (non-digit), save the symbol
                            if ($type == 'currency' && preg_match('/^([^\d])/', $value, $match)) {
                                $contents[$input . '_currency_symbol'] = $match[1];
                            }
                        } else {
                            //unset any flags
                            if (isset($contents[$input . '_unformatted_number'])) {
                                unset($contents[$input . '_unformatted_number']);
                            }

                            if (isset($contents[$input . '_currency_symbol'])) {
                                unset($contents[$input . '_currency_symbol']);
                            }
                        }
                    }
                }
            }

        }

        $contents['advanced'] = true;

        $focus->contents = base64_encode(serialize($contents));

        $focus->assigned_user_id = $current_user->id;
        $focus->new_schema = true;

        $saved_search_id = $focus->save();

        $GLOBALS['log']->debug("Saved record with id of " . $focus->id);
        $orderBy = empty($contents['orderBy']) ? 'name' : $contents['orderBy'];
        $search_query = "&orderBy=" . $orderBy . "&sortOrder=" . $contents['sortOrder'] . "&query=" . $_REQUEST['query'] . "&searchFormTab=" . $_REQUEST['searchFormTab'] . '&showSSDIV=' . $contents['showSSDIV'];

        if ($redirect) {
            $this->handleRedirect($focus->search_module, $search_query, $saved_search_id, 'true');
        }
    }

    function handleRedirect($return_module, $search_query, $saved_search_id, $advanced = 'false')
    {
        $_SESSION['LastSavedView'][$return_module] = $saved_search_id;
        $return_action = 'index';
        $ajaxLoad = empty($_REQUEST['ajax_load']) ? "" : "&ajax_load=" . $_REQUEST['ajax_load'];
        //Reduce the params to avoid the problems caused by URL max length in IE ( the reduced params can be get from saved search according to saved_search_id).
        SugarApplication::headerRedirect("Location: index.php?action=$return_action&module=$return_module&saved_search_select={$saved_search_id}{$search_query}&advanced={$advanced}$ajaxLoad");
        die();
    }

    function fill_in_additional_list_fields()
    {
        global $app_list_strings;
        // Fill in the assigned_user_name
        $this->search_module = $app_list_strings['moduleList'][$this->contents['search_module']];
        $this->assigned_user_name = get_assigned_user_name($this->assigned_user_id);

    }


    function retrieveSavedSearch($id)
    {
        parent::retrieve($id);
        $this->contents = unserialize(base64_decode($this->contents));
    }

    function populateRequest()
    {

        global $timedate;

        if (isset($this->contents['search_module'])) {
            $searchModuleBean = loadBean($this->contents['search_module']);
        }

        foreach ($this->contents as $key => $val) {
            if ($key != 'advanced' && $key != 'module' && !strpos($key, '_ORDER_BY') && $key != 'lvso') {
                if (isset($searchModuleBean) && !empty($val) && preg_match('/^(start_range_|end_range_|range_)?(.*?)(_advanced|_basic)$/', $key, $match)) {
                    $field = $match[2];
                    if (isset($searchModuleBean->field_defs[$field]['type']) && empty($searchModuleBean->field_defs[$field]['disable_num_format'])) {
                        $type = $searchModuleBean->field_defs[$field]['type'];

                        //Avoid macro values for the date types
                        if (($type == 'date' || $type == 'datetime' || $type == 'datetimecombo') && preg_match('/^\d{4}-\d{2}-\d{2}$/', $val) && !preg_match('/^\[.*?\]$/', $val)) {
                            $val = $timedate->to_display_date($val, false);
                        } else if (($type == 'int' || $type == 'currency' || $type == 'decimal' || $type == 'float') && isset($this->contents[$key . '_unformatted_number']) && preg_match('/^\d+$/', $val)) {
                            require_once('modules/Currencies/Currency.php');
                            $val = format_number($val);
                            if ($type == 'currency' && isset($this->contents[$key . '_currency_symbol'])) {
                                $val = $this->contents[$key . '_currency_symbol'] . $val;
                            }
                        }
                    }
                }

                $_REQUEST[$key] = $val;
                $_GET[$key] = $val;
            }
        }

    }
}

?><|MERGE_RESOLUTION|>--- conflicted
+++ resolved
@@ -289,11 +289,7 @@
         SugarApplication::headerRedirect("Location: index.php?action=index&module={$_REQUEST['search_module']}&advanced={$_REQUEST['advanced']}&query=true&clear_query=true");
     }
 
-<<<<<<< HEAD
-    function handleSave($prefix, $redirect = true, $useRequired = false, $id = null, $searchModuleBean = null)
-=======
     public function handleSave($prefix, $redirect = true, $useRequired = false, $id = null, $searchModuleBean = null)
->>>>>>> f5d9dabf
     {
 
         global $current_user, $timedate;
