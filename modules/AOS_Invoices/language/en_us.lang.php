--- conflicted
+++ resolved
@@ -200,8 +200,4 @@
     'LBL_AOS_LINE_ITEM_GROUPS' => 'Line Item Groups',
     'LBL_AOS_PRODUCT_QUOTES' => 'Product Quotes',
     'LBL_AOS_QUOTES_AOS_INVOICES' => 'Quotes: Invoices',
-<<<<<<< HEAD
 );
-=======
-);
->>>>>>> 6fff9dbc
