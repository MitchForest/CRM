--- conflicted
+++ resolved
@@ -1,14 +1,9 @@
 <?php
-<<<<<<< HEAD
-if(!defined('sugarEntry') || !sugarEntry) die('Not A Valid Entry Point'); 
-/*********************************************************************************
-=======
 if (!defined('sugarEntry') || !sugarEntry) {
     die('Not A Valid Entry Point');
 }
 /**
  *
->>>>>>> b29c16a8
  * SugarCRM Community Edition is a customer relationship management program developed by
  * SugarCRM, Inc. Copyright (C) 2004-2013 SugarCRM Inc.
  *
@@ -61,9 +56,6 @@
 
 ?>
 <br><br>
-<<<<<<< HEAD
-<span class='error'><?php if (isset($_REQUEST['error_string'])) echo $_REQUEST['error_string']; ?>
-=======
 <span class='error'><?php if (isset($_REQUEST['error_string'])) {
     LoggerManager::getLogger()->warn('Passing error string in request is deprecated. Please update your code.');
     echo getAppString($_REQUEST['error_string']);
@@ -71,7 +63,6 @@
     LoggerManager::getLogger()->warn('Passing error string in request is deprecated. Please update your code.');
     echo isset($request) ? getAppString($request['error_string']) : null;
 } ?>
->>>>>>> b29c16a8
 <br><br>
 <?php echo $app_strings['NTC_CLICK_BACK']; ?>
 </span>
