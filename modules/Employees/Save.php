--- conflicted
+++ resolved
@@ -116,17 +116,6 @@
         }
     }
     $nullvalue='';
-<<<<<<< HEAD
-	foreach($e_fields as $field)
-	{
-		$rfield = $field; // fetch returns it in lowercase only
-		if(isset($row[$rfield]))
-		{
-			$focus->$field = $row[$rfield];
-		}
-	}
-}
-=======
     foreach($e_fields as $field)
     {
         $rfield = $field; // fetch returns it in lowercase only
@@ -135,6 +124,4 @@
             $focus->$field = $row[$rfield];
         }
     }
-}
-?>
->>>>>>> 83a6d689
+}