--- conflicted
+++ resolved
@@ -48,13 +48,8 @@
  * @see modules/Users/vardefs.php (employee_status)
  * @author Collin Lee
  */
-<<<<<<< HEAD
-
-function getEmployeeStatusOptions($focus, $name = 'employee_status', $value = null, $view = 'DetailView') {
-=======
 function getEmployeeStatusOptions($focus, $name = 'employee_status', $value = null, $view = 'DetailView')
 {
->>>>>>> f5d9dabf
 
 	
 	global $current_user, $app_list_strings;
@@ -83,12 +78,8 @@
 		
 }
 
-<<<<<<< HEAD
-function getMessengerTypeOptions($focus, $name = 'messenger_type', $value = null, $view = 'DetailView') {
-=======
 function getMessengerTypeOptions($focus, $name = 'messenger_type', $value = null, $view = 'DetailView')
 {
->>>>>>> f5d9dabf
    global $current_user, $app_list_strings;
    if($view == 'EditView' || $view == 'MassUpdate') {
    	  $messenger_type = "<select name=\"$name\">";
