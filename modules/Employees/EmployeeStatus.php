--- conflicted
+++ resolved
@@ -89,8 +89,4 @@
    } 
    
    return $app_list_strings['messenger_type_dom'][$focus->messenger_type];
-<<<<<<< HEAD
-}
-=======
-}
->>>>>>> 73e1357e
+}