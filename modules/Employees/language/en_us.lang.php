--- conflicted
+++ resolved
@@ -141,25 +141,14 @@
     'LBL_DATE_ENTERED' => 'Date Entered',
     'LBL_DELETED' => 'Deleted',
 
-<<<<<<< HEAD
-    'LBL_CONTACTS_SYNC' => 'Contact Sync',
+    'LBL_BUTTON_SELECT' => 'Select',
+    'LBL_BUTTON_CLEAR' => 'Clear',
+
+  'LBL_CONTACTS_SYNC' => 'Contact Sync',
     'LBL_OAUTH_TOKENS' => 'OAuth Tokens',
     'LBL_PROJECT_USERS_1_FROM_PROJECT_TITLE' => 'Project Users from Project Title',
     'LBL_PROJECT_CONTACTS_1_FROM_CONTACTS_TITLE' => 'Project Contacts from Contacts Title',
     'LBL_ROLES' => 'Roles',
     'LBL_SECURITYGROUPS' => 'Security Groups',
     'LBL_PROSPECT_LIST' => 'Prospect List',
-);
-=======
-    'LBL_BUTTON_SELECT' => 'Select',
-    'LBL_BUTTON_CLEAR' => 'Clear',
-
-  'LBL_CONTACTS_SYNC' => 'Contact Sync',
-  'LBL_OAUTH_TOKENS' => 'OAuth Tokens',
-  'LBL_PROJECT_USERS_1_FROM_PROJECT_TITLE' => 'Project Users from Project Title',
-  'LBL_PROJECT_CONTACTS_1_FROM_CONTACTS_TITLE' => 'Project Contacts from Contacts Title',
-  'LBL_ROLES' => 'Roles',
-  'LBL_SECURITYGROUPS' => 'Security Groups',
-  'LBL_PROSPECT_LIST' => 'Prospect List',
-);
->>>>>>> a3268351
+);