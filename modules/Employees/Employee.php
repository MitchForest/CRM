<?php
/**
 *
 * SugarCRM Community Edition is a customer relationship management program developed by
 * SugarCRM, Inc. Copyright (C) 2004-2013 SugarCRM Inc.
 *
 * SuiteCRM is an extension to SugarCRM Community Edition developed by SalesAgility Ltd.
 * Copyright (C) 2011 - 2017 SalesAgility Ltd.
 *
 * This program is free software; you can redistribute it and/or modify it under
 * the terms of the GNU Affero General Public License version 3 as published by the
 * Free Software Foundation with the addition of the following permission added
 * to Section 15 as permitted in Section 7(a): FOR ANY PART OF THE COVERED WORK
 * IN WHICH THE COPYRIGHT IS OWNED BY SUGARCRM, SUGARCRM DISCLAIMS THE WARRANTY
 * OF NON INFRINGEMENT OF THIRD PARTY RIGHTS.
 *
 * This program is distributed in the hope that it will be useful, but WITHOUT
 * ANY WARRANTY; without even the implied warranty of MERCHANTABILITY or FITNESS
 * FOR A PARTICULAR PURPOSE. See the GNU Affero General Public License for more
 * details.
 *
 * You should have received a copy of the GNU Affero General Public License along with
 * this program; if not, see http://www.gnu.org/licenses or write to the Free
 * Software Foundation, Inc., 51 Franklin Street, Fifth Floor, Boston, MA
 * 02110-1301 USA.
 *
 * You can contact SugarCRM, Inc. headquarters at 10050 North Wolfe Road,
 * SW2-130, Cupertino, CA 95014, USA. or at email address contact@sugarcrm.com.
 *
 * The interactive user interfaces in modified source and object code versions
 * of this program must display Appropriate Legal Notices, as required under
 * Section 5 of the GNU Affero General Public License version 3.
 *
 * In accordance with Section 7(b) of the GNU Affero General Public License version 3,
 * these Appropriate Legal Notices must retain the display of the "Powered by
 * SugarCRM" logo and "Supercharged by SuiteCRM" logo. If the display of the logos is not
 * reasonably feasible for technical reasons, the Appropriate Legal Notices must
 * display the words "Powered by SugarCRM" and "Supercharged by SuiteCRM".
 */

if (!defined('sugarEntry') || !sugarEntry) {
    die('Not A Valid Entry Point');
}


require_once('include/SugarObjects/templates/person/Person.php');

// Employee is used to store customer information.
class Employee extends Person {
	// Stored fields
	var $name = '';
	var $id;
	var $is_admin;
	var $first_name;
	var $last_name;
	var $full_name;
	var $user_name;
	var $title;
	var $description;
	var $department;
	var $reports_to_id;
	var $reports_to_name;
	var $phone_home;
	var $phone_mobile;
	var $phone_work;
	var $phone_other;
	var $phone_fax;
	var $email1;
	var $email2;
	var $address_street;
	var $address_city;
	var $address_state;
	var $address_postalcode;
	var $address_country;
	var $date_entered;
	var $date_modified;
	var $modified_user_id;
	var $created_by;
	var $created_by_name;
	var $modified_by_name;
	var $status;
	var $messenger_id;
	var $messenger_type;
	var $employee_status;
	var $error_string;
    public $person_id;

	var $module_dir = "Employees";


	var $table_name = "users";

	var $object_name = "Employee";
	var $user_preferences;

	var $encodeFields = Array("first_name", "last_name", "description");

	// This is used to retrieve related fields from form posts.
	var $additional_column_fields = Array('reports_to_name');



	var $new_schema = true;

	function __construct() {
		parent::__construct();
		$this->setupCustomFields('Users');
		$this->emailAddress = new SugarEmailAddress();
	}

    /**
     * @deprecated deprecated since version 7.6, PHP4 Style Constructors are deprecated and will be remove in 7.8, please update your code, use __construct instead
     */
    function Employee(){
        $deprecatedMessage = 'PHP4 Style Constructors are deprecated and will be remove in 7.8, please update your code';
        if(isset($GLOBALS['log'])) {
            $GLOBALS['log']->deprecated($deprecatedMessage);
        }
        else {
            trigger_error($deprecatedMessage, E_USER_DEPRECATED);
        }
        self::__construct();
    }



	function get_summary_text() {
        $this->_create_proper_name_field();
        return $this->name;
    }


	function fill_in_additional_list_fields() {
		$this->fill_in_additional_detail_fields();
	}

	function fill_in_additional_detail_fields()
	{
		global $locale;
		$query = "SELECT u1.first_name, u1.last_name from users u1, users u2 where u1.id = u2.reports_to_id AND u2.id = '$this->id' and u1.deleted=0";
		$result =$this->db->query($query, true, "Error filling in additional detail fields") ;

		$row = $this->db->fetchByAssoc($result);

		if($row != null)
		{
			$this->reports_to_name = stripslashes($locale->getLocaleFormattedName($row['first_name'], $row['last_name']));
		}
		else
		{
			$this->reports_to_name = '';
		}
	}

	function retrieve_employee_id($employee_name)
	{
		$query = "SELECT id from users where user_name='$user_name' AND deleted=0";
		$result  = $this->db->query($query, false,"Error retrieving employee ID: ");
		$row = $this->db->fetchByAssoc($result);
		return $row['id'];
	}

	/**
	 * @return -- returns a list of all employees in the system.
	 * Portions created by SugarCRM are Copyright (C) SugarCRM, Inc..
	 * All Rights Reserved..
	 * Contributor(s): ______________________________________..
	 */
	function verify_data()
	{
		//none of the checks from the users module are valid here since the user_name and
		//is_admin_on fields are not editable.
		return TRUE;
	}

	function get_list_view_data(){

        $user_fields = parent::get_list_view_data();

		// Copy over the reports_to_name
		if ( isset($GLOBALS['app_list_strings']['messenger_type_dom'][$this->messenger_type]) )
            $user_fields['MESSENGER_TYPE'] = $GLOBALS['app_list_strings']['messenger_type_dom'][$this->messenger_type];
		if ( isset($GLOBALS['app_list_strings']['employee_status_dom'][$this->employee_status]) )
            $user_fields['EMPLOYEE_STATUS'] = $GLOBALS['app_list_strings']['employee_status_dom'][$this->employee_status];
		$user_fields['REPORTS_TO_NAME'] = $this->reports_to_name;

        return $user_fields;
	}

	function list_view_parse_additional_sections(&$list_form/*, $xTemplateSection*/){
		return $list_form;
	}


	function create_export_query($order_by, $where, $relate_link_join = '') {
		include('modules/Employees/field_arrays.php');

		$cols = '';
		foreach($fields_array['Employee']['export_fields'] as $field) {
			$cols .= (empty($cols)) ? '' : ', ';
			$cols .= $field;
		}

		$query = "SELECT {$cols} FROM users ";

		$where_auto = " users.deleted = 0";

		if($where != "")
			$query .= " WHERE $where AND " . $where_auto;
		else
			$query .= " WHERE " . $where_auto;

		if($order_by != "")
			$query .= " ORDER BY $order_by";
		else
			$query .= " ORDER BY users.user_name";

		return $query;
	}

	//use parent class
	/**
	 * Generate the name field from the first_name and last_name fields.
	 */
	/*
	function _create_proper_name_field() {
        global $locale;
        $full_name = $locale->getLocaleFormattedName($this->first_name, $this->last_name);
        $this->name = $full_name;
        $this->full_name = $full_name;
	}
	*/

	function preprocess_fields_on_save(){
		parent::preprocess_fields_on_save();

	}


    /**
     * create_new_list_query
     *
     * Return the list query used by the list views and export button. Next generation of create_new_list_query function.
     *
     * We overrode this function in the Employees module to add the additional filter check so that we do not retrieve portal users for the Employees list view queries
     *
     * @param string $order_by custom order by clause
     * @param string $where custom where clause
     * @param array $filter Optioanal
     * @param array $params Optional     *
     * @param int $show_deleted Optional, default 0, show deleted records is set to 1.
     * @param string $join_type
     * @param boolean $return_array Optional, default false, response as array
     * @param object $parentbean creating a subquery for this bean.
     * @param boolean $singleSelect Optional, default false.
     * @return String select query string, optionally an array value will be returned if $return_array= true.
     */
	function create_new_list_query($order_by, $where,$filter=array(),$params=array(), $show_deleted = 0,$join_type='', $return_array = false,$parentbean=null, $singleSelect = false, $ifListForExport = false)
    {
        //create the filter for portal only users, as they should not be showing up in query results
        if(empty($where)){
            $where = ' users.portal_only = 0 ';
        }else{
            $where .= ' and users.portal_only = 0 ';
        }

        //return parent method, specifying for array to be returned
        return parent::create_new_list_query($order_by, $where, $filter,$params, $show_deleted, $join_type, $return_array, $parentbean, $singleSelect, $ifListForExport);
    }

    /*
     * Overwrite Sugar bean which returns the current objects custom fields.  Lets return User custom fields instead
     */
    function hasCustomFields()
    {

        //Check to see if there are custom user fields that we should report on, first check the custom_fields array
        $userCustomfields = !empty($GLOBALS['dictionary']['Employee']['custom_fields']);
        if(!$userCustomfields){
            //custom Fields not set, so traverse employee fields to see if any custom fields exist
            foreach ($GLOBALS['dictionary']['Employee']['fields'] as $k=>$v){
                if(!empty($v['source']) && $v['source'] == 'custom_fields'){
                    //custom field has been found, set flag to true and break
                    $userCustomfields = true;
                    break;
                }

            }
        }

        //return result of search for custom fields
        return $userCustomfields;
    }
<<<<<<< HEAD

    /**
	 * Override the original save function,
	 * for checking first is it same user as employee
	 * and disable to save any employee data for others.
	 * (admin user is an exception)
	 *
     * @param bool $check_notify
     * @return bool|string
     */
    public function save($check_notify = false)
    {
        global $current_user;
        if ($current_user->id) {
            if (!is_admin($current_user)) {
                if ($this->id && $current_user->id != $this->id) {
                	$GLOBALS['log']->security("{$current_user->name} tried to update {$this->name} record with out permission.");
                    $GLOBALS['log']->fatal("You can change only your own employee data.");
                    return false;
                }
            }
        }
        return parent::save($check_notify);
    }
}
=======
>>>>>>> 471dbf07

    /**
     * Override the original save function,
     * for checking first is it same user as employee
     * and disable to save any employee data for others.
     * (admin user is an exception)
     *
     * @param bool $check_notify
     * @return bool|string
     */
    public function save($check_notify = false)
    {
        global $current_user;
        if ($current_user->id) {
            if (!is_admin($current_user)) {
                if ($this->id && $current_user->id != $this->id) {
                    $GLOBALS['log']->security("{$current_user->name} tried to update {$this->name} record with out permission.");
                    $GLOBALS['log']->fatal("You can change only your own employee data.");

                    return false;
                }
            }
        }

        return parent::save($check_notify);
    }
}
<|MERGE_RESOLUTION|>--- conflicted
+++ resolved
@@ -291,34 +291,6 @@
         //return result of search for custom fields
         return $userCustomfields;
     }
-<<<<<<< HEAD
-
-    /**
-	 * Override the original save function,
-	 * for checking first is it same user as employee
-	 * and disable to save any employee data for others.
-	 * (admin user is an exception)
-	 *
-     * @param bool $check_notify
-     * @return bool|string
-     */
-    public function save($check_notify = false)
-    {
-        global $current_user;
-        if ($current_user->id) {
-            if (!is_admin($current_user)) {
-                if ($this->id && $current_user->id != $this->id) {
-                	$GLOBALS['log']->security("{$current_user->name} tried to update {$this->name} record with out permission.");
-                    $GLOBALS['log']->fatal("You can change only your own employee data.");
-                    return false;
-                }
-            }
-        }
-        return parent::save($check_notify);
-    }
-}
-=======
->>>>>>> 471dbf07
 
     /**
      * Override the original save function,
