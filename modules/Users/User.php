--- conflicted
+++ resolved
@@ -665,7 +665,7 @@
             }
         }
 
-        $this->savePreferencesToDB();
+
 
         return $this->id;
     }
@@ -751,10 +751,7 @@
      */
     public function authenticate_user($password)
     {
-        $row = self::findUserPassword($this->user_name, $password);
-        if (empty($row)) {
-            return false;
-        }
+        $row = self::findUserPassword($this->user_name, $p
         $this->id = $row['id'];
 
         return true;
@@ -938,6 +935,7 @@
         if (!empty($where)) {
             $query .= " AND $where";
         }
+        $query .= " AND deleted=0";
         $result = $db->limitQuery($query, 0, 1, false);
         if (!empty($result)) {
             $row = $db->fetchByAssoc($result);
@@ -1063,146 +1061,9 @@
             $messages[] = $mod_strings['ERR_PASSWORD_ONELOWER'];
         }
 
-<<<<<<< HEAD
-	/**
-	 * Load a user based on the user_name in $this
-	 * @param string $user_password Password
-	 * @param bool $password_encoded Is password md5-encoded or plain text?
-	 * @return -- this if load was successul and null if load failed.
-	 */
-	function load_user($user_password, $password_encoded = false)
-	{
-		global $login_error;
-		unset($GLOBALS['login_error']);
-		if(isset ($_SESSION['loginattempts'])) {
-			$_SESSION['loginattempts'] += 1;
-		} else {
-			$_SESSION['loginattempts'] = 1;
-		}
-		if($_SESSION['loginattempts'] > 5) {
-			$GLOBALS['log']->fatal('SECURITY: '.$this->user_name.' has attempted to login '.$_SESSION['loginattempts'].' times from IP address: '.$_SERVER['REMOTE_ADDR'].'.');
-			return null;
-		}
-
-		$GLOBALS['log']->debug("Starting user load for $this->user_name");
-
-		if (!isset ($this->user_name) || $this->user_name == "" || !isset ($user_password) || $user_password == "")
-			return null;
-
-	    if(!$password_encoded) {
-	        $user_password = md5($user_password);
-	    }
-        $row = self::findUserPassword($this->user_name, $user_password);
-		if(empty($row) || !empty ($GLOBALS['login_error'])) {
-			$GLOBALS['log']->fatal('SECURITY: User authentication for '.$this->user_name.' failed - could not Load User from Database');
-			return null;
-		}
-
-		// now fill in the fields.
-		$this->loadFromRow($row);
-		$this->loadPreferences();
-
-		if ($this->status != "Inactive")
-			$this->authenticated = true;
-
-		unset ($_SESSION['loginattempts']);
-		return $this;
-	}
-
-	/**
-	 * Generate a new hash from plaintext password
-	 * @param string $password
-	 */
-	public static function getPasswordHash($password)
-	{
-	    if(!defined('CRYPT_MD5') || !constant('CRYPT_MD5')) {
-	        // does not support MD5 crypt - leave as is
-	        if(defined('CRYPT_EXT_DES') && constant('CRYPT_EXT_DES')) {
-	            return crypt(strtolower(md5($password)),
-	            	"_.012".substr(str_shuffle('./ABCDEFGHIJKLMNOPQRSTUVWXYZabcdefghijklmnopqrstuvwxyz0123456789'), -4));
-	        }
-	        // plain crypt cuts password to 8 chars, which is not enough
-	        // fall back to old md5
-	        return strtolower(md5($password));
-	    }
-	    return @crypt(strtolower(md5($password)));
-	}
-
-	/**
-	 * Check that password matches existing hash
-	 * @param string $password Plaintext password
-	 * @param string $user_hash DB hash
-	 */
-	public static function checkPassword($password, $user_hash)
-	{
-	    return self::checkPasswordMD5(md5($password), $user_hash);
-	}
-
-	/**
-	 * Check that md5-encoded password matches existing hash
-	 * @param string $password MD5-encoded password
-	 * @param string $user_hash DB hash
-	 * @return bool Match or not?
-	 */
-	public static function checkPasswordMD5($password_md5, $user_hash)
-	{
-	    if(empty($user_hash)) return false;
-	    if($user_hash[0] != '$' && strlen($user_hash) == 32) {
-	        // Old way - just md5 password
-	        return strtolower($password_md5) == $user_hash;
-	    }
-	    return crypt(strtolower($password_md5), $user_hash) == $user_hash;
-	}
-
-	/**
-	 * Find user with matching password
-	 * @param string $name Username
-	 * @param string $password MD5-encoded password
-	 * @param string $where Limiting query
-	 * @param bool $checkPasswordMD5 use md5 check for user_hash before return the user data (default is true)
-	 * @return the matching User of false if not found
-	 */
-	public static function findUserPassword($name, $password, $where = '', $checkPasswordMD5 = true)
-	{
-	    global $db;
-		$name = $db->quote($name);
-		$query = "SELECT * from users where user_name='$name'";
-		if(!empty($where)) {
-		    $query .= " AND $where";
-		}
-		$query .= " AND deleted=0";
-		$result = $db->limitQuery($query,0,1,false);
-		if(!empty($result)) {
-		    $row = $db->fetchByAssoc($result);
-		    if(!$checkPasswordMD5 || self::checkPasswordMD5($password, $row['user_hash'])) {
-		        return $row;
-		    }
-		}
-		return false;
-	}
-
-	/**
-	 * Sets new password and resets password expiration timers
-	 * @param string $new_password
-	 */
-	public function setNewPassword($new_password, $system_generated = '0')
-	{
-        $user_hash = self::getPasswordHash($new_password);
-        $this->setPreference('loginexpiration','0');
-	    $this->setPreference('lockout','');
-		$this->setPreference('loginfailed','0');
-		$this->savePreferencesToDB();
-        //set new password
-        $now = TimeDate::getInstance()->nowDb();
-		$query = "UPDATE $this->table_name SET user_hash='$user_hash', system_generated_password='$system_generated', pwd_last_changed='$now' where id='$this->id'";
-		$this->db->query($query, true, "Error setting new password for $this->user_name: ");
-        $_SESSION['hasExpiredPassword'] = '0';
-	}
-=======
         if ($onenumber && !preg_match('/[0-9]/', $newPassword)) {
             $messages[] = $mod_strings['ERR_PASSWORD_ONENUMBER'];
         }
->>>>>>> b4cd3d0d
 
         if ($onespecial && false === strpbrk($newPassword, "#$%^&*()+=-[]';,./{}|:<>?~")) {
             $messages[] = $mod_strings['ERR_PASSWORD_SPECCHARS'];
@@ -2170,17 +2031,7 @@
             }
             $hasRecipients = true;
         }
-        if ($hasRecipients) {
-            $result['status'] = $mail->Send();
-        }
-
-        if ($result['status'] == true) {
-            $emailObj->team_id = 1;
-            $emailObj->to_addrs = '';
-            $emailObj->type = 'archived';
-            $emailObj->deleted = '0';
-            $emailObj->name = $mail->Subject;
-            $emailObj->description = $mail->Body;
+        
             $emailObj->description_html = null;
             $emailObj->from_addr = $mail->From;
             isValidEmailAddress($emailObj->from_addr);
