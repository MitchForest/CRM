<?php
/**
 *
 * SugarCRM Community Edition is a customer relationship management program developed by
 * SugarCRM, Inc. Copyright (C) 2004-2013 SugarCRM Inc.
 *
 * SuiteCRM is an extension to SugarCRM Community Edition developed by SalesAgility Ltd.
 * Copyright (C) 2011 - 2019 SalesAgility Ltd.
 *
 * This program is free software; you can redistribute it and/or modify it under
 * the terms of the GNU Affero General Public License version 3 as published by the
 * Free Software Foundation with the addition of the following permission added
 * to Section 15 as permitted in Section 7(a): FOR ANY PART OF THE COVERED WORK
 * IN WHICH THE COPYRIGHT IS OWNED BY SUGARCRM, SUGARCRM DISCLAIMS THE WARRANTY
 * OF NON INFRINGEMENT OF THIRD PARTY RIGHTS.
 *
 * This program is distributed in the hope that it will be useful, but WITHOUT
 * ANY WARRANTY; without even the implied warranty of MERCHANTABILITY or FITNESS
 * FOR A PARTICULAR PURPOSE. See the GNU Affero General Public License for more
 * details.
 *
 * You should have received a copy of the GNU Affero General Public License along with
 * this program; if not, see http://www.gnu.org/licenses or write to the Free
 * Software Foundation, Inc., 51 Franklin Street, Fifth Floor, Boston, MA
 * 02110-1301 USA.
 *
 * You can contact SugarCRM, Inc. headquarters at 10050 North Wolfe Road,
 * SW2-130, Cupertino, CA 95014, USA. or at email address contact@sugarcrm.com.
 *
 * The interactive user interfaces in modified source and object code versions
 * of this program must display Appropriate Legal Notices, as required under
 * Section 5 of the GNU Affero General Public License version 3.
 *
 * In accordance with Section 7(b) of the GNU Affero General Public License version 3,
 * these Appropriate Legal Notices must retain the display of the "Powered by
 * SugarCRM" logo and "Supercharged by SuiteCRM" logo. If the display of the logos is not
 * reasonably feasible for technical reasons, the Appropriate Legal Notices must
 * display the words "Powered by SugarCRM" and "Supercharged by SuiteCRM".
 */

if (!defined('sugarEntry') || !sugarEntry) {
    die('Not A Valid Entry Point');
}

require_once('include/SugarObjects/templates/person/Person.php');
require_once __DIR__ . '/../../include/EmailInterface.php';
require_once __DIR__ . '/../Emails/EmailUI.php';

// User is used to store customer information.
class User extends Person implements EmailInterface
{

    // Stored fields
    public $name = '';
    public $full_name;
    public $id;
    public $user_name;
    public $user_hash;
    public $salutation;
    public $first_name;
    public $last_name;
    public $date_entered;
    public $date_modified;
    public $modified_user_id;
    public $created_by;
    public $created_by_name;
    public $modified_by_name;
    public $description;
    public $phone_home;
    public $phone_mobile;
    public $phone_work;
    public $phone_other;
    public $phone_fax;
    public $email1;
    public $email2;
    public $address_street;
    public $address_city;
    public $address_state;
    public $address_postalcode;
    public $address_country;
    public $status;
    public $title;
    public $photo;
    public $portal_only;
    public $department;
    public $authenticated = false;
    public $error_string;
    public $is_admin;
    public $employee_status;
    public $messenger_id;
    public $messenger_type;
    public $is_group;
    public $accept_status; // to support Meetings
    //adding a property called team_id so we can populate it for use in the team widget
    public $team_id;
    public $receive_notifications;
    public $reports_to_name;
    public $reports_to_id;
    public $team_exists = false;
    public $table_name = "users";
    public $module_dir = 'Users';
    public $object_name = "User";
    public $user_preferences;
    public $importable = true;
    public $_userPreferenceFocus;
    public $encodeFields = array("first_name", "last_name", "description");
    // This is used to retrieve related fields from form posts.
    public $additional_column_fields = array(
        'reports_to_name'
    );
    public $emailAddress;
    public $new_schema = true;

    /**
     * @var bool
     */
    public $factor_auth;

    /**
     * @var string
     */
    public $factor_auth_interface;
    
    /**
     * Normally a bean returns ID from save() method if it was 
     * success and false (or maybe null) is something went wrong.
     * BUT (for some reason) if User bean saved properly except 
     * the email addresses of it, this User::save() method also 
     * return a false.
     * It's a confusing ambiguous return value for caller method. 
     * 
     * To handle this issue when save method can not save email 
     * addresses and return false it also set this variable to 
     * true.
     *
     * @var bool|null
     */
    public $lastSaveErrorIsEmailAddressSaveError = null;

    public function __construct()
    {
        parent::__construct();

        $this->_loadUserPreferencesFocus();
    }

    public function __set($key, $value)
    {
        $this->$key = $value;
        if ($key == 'id' && $value == '1') {
            $GLOBALS['log']->fatal('DEBUG: User::' . $key . ' set to ' . $value);
        }
    }

    /**
     * @deprecated deprecated since version 7.6, PHP4 Style Constructors are deprecated and will be remove in 7.8, please update your code, use __construct instead
     */
    public function User()
    {
        $deprecatedMessage = 'PHP4 Style Constructors are deprecated and will be remove in 7.8, please update your code';
        if (isset($GLOBALS['log'])) {
            $GLOBALS['log']->deprecated($deprecatedMessage);
        } else {
            trigger_error($deprecatedMessage, E_USER_DEPRECATED);
        }
        self::__construct();
    }

    protected function _loadUserPreferencesFocus()
    {
        $this->_userPreferenceFocus = new UserPreference($this);
    }

    /**
     * returns an admin user
     */
    public function getSystemUser()
    {
        if (null === $this->retrieve('1')) { // handle cases where someone deleted user with id "1"
            $this->retrieve_by_string_fields(array(
                'status' => 'Active',
                'is_admin' => '1',
            ));
        }

        return $this;
    }

    /**
     * convenience function to get user's default signature
     * return array
     */
    public function getDefaultSignature()
    {
        if ($defaultId = $this->getPreference('signature_default')) {
            return $this->getSignature($defaultId);
        }
        return array();
    }

    /**
     * retrieves the signatures for a user
     * @param string id ID of user_signature
     * @return array ID, signature, and signature_html
     */
    public function getSignature($id)
    {
        $signatures = $this->getSignaturesArray();

        return isset($signatures[$id]) ? $signatures[$id] : false;
    }

    /**
     * @param bool $useRequestedRecord
     * @return array
     * @throws \RuntimeException
     */
    public function getSignaturesArray($useRequestedRecord = false)
    {
        if ($useRequestedRecord) {
            $user = $this->getRequestedUserRecord();
            $uid = $user->id;
        } else {
            $uid = $this->id;
        }

        $q = 'SELECT * FROM users_signatures WHERE user_id = \'' . $uid . '\' AND deleted = 0 ORDER BY name ASC';
        $r = $this->db->query($q);

        // provide "none"
        $sig = array("" => "");

        while ($a = $this->db->fetchByAssoc($r)) {
            $sig[$a['id']] = $a;
        }

        return $sig;
    }

    /**
     * retrieves any signatures that the User may have created as <select>
     * @param bool $live
     * @param string $defaultSig
     * @param bool $forSettings
     * @param string $elementId
     * @param bool $useRequestedRecord
     * @return string
     * @throws \RuntimeException
     */
    public function getSignatures(
    $live = false, $defaultSig = '', $forSettings = false, $elementId = 'signature_id', $useRequestedRecord = false
    ) {
        $sig = $this->getSignaturesArray($useRequestedRecord);
        $sigs = array();
        foreach ($sig as $key => $arr) {
            $sigs[$key] = !empty($arr['name']) ? $arr['name'] : '';
        }

        $change = '';
        if (!$live) {
            $change = ($forSettings) ? "onChange='displaySignatureEdit();'" : "onChange='setSigEditButtonVisibility();'";
        }

        $id = (!$forSettings) ? $elementId : 'signature_idDisplay';

        $out = "<select {$change} id='{$id}' name='{$id}'>";
        $out .= get_select_options_with_id($sigs, $defaultSig) . '</select>';

        return $out;
    }

    /**
     * retrieves any signatures that the User may have created as <select>
     * @param bool $live
     * @param string $defaultSig
     * @param bool $forSettings
     * @param string $elementId
     * @param bool $useRequestedRecord
     * @return string
     * @throws \RuntimeException
     */
    public function getEmailAccountSignatures(
    $live = false, $defaultSig = '', $forSettings = false, $elementId = 'account_signature_id', $useRequestedRecord = false
    ) {
        $sig = $this->getSignaturesArray($useRequestedRecord);
        $sigs = array();
        foreach ($sig as $key => $arr) {
            $sigs[$key] = !empty($arr['name']) ? $arr['name'] : '';
        }

        $change = '';
        if (!$live) {
            $change = ($forSettings) ? "onChange='displaySignatureEdit();'" : "onChange='setSigEditButtonVisibility();'";
        }

        $id = (!$forSettings) ? $elementId : 'signature_idDisplay';

        $out = "<select {$change} id='{$id}' name='{$id}'>";
        if (empty($defaultSig)) {
            $out .= get_select_empty_option($defaultSig, true, 'LBL_DEFAULT_EMAIL_SIGNATURES');
        } else {
            $out .= get_select_empty_option($defaultSig, false, 'LBL_DEFAULT_EMAIL_SIGNATURES');
        }
        $out .= get_select_full_options_with_id($sigs, $defaultSig);
        $out .= '</select>';

        return $out;
    }

    /**
     * returns buttons and JS for signatures
     */
    public function getSignatureButtons($jscall = '', $defaultDisplay = false)
    {
        global $mod_strings;

        $jscall = empty($jscall) ? 'open_email_signature_form' : $jscall;

        $butts = "<input class='button' onclick='javascript:{$jscall}(\"\", \"{$this->id}\");' value='{$mod_strings['LBL_BUTTON_CREATE']}' type='button'>&nbsp;";
        if ($defaultDisplay) {
            $butts .= '<span name="edit_sig" id="edit_sig" style="visibility:inherit;"><input class="button" onclick="javascript:' . $jscall . '(document.getElementById(\'signature_id\', \'\').value)" value="' . $mod_strings['LBL_BUTTON_EDIT'] . '" type="button" tabindex="392">&nbsp;
					</span>';
        } else {
            $butts .= '<span name="edit_sig" id="edit_sig" style="visibility:hidden;"><input class="button" onclick="javascript:' . $jscall . '(document.getElementById(\'signature_id\', \'\').value)" value="' . $mod_strings['LBL_BUTTON_EDIT'] . '" type="button" tabindex="392">&nbsp;
					</span>';
        }

        return $butts;
    }

    /**
     * performs a rudimentary check to verify if a given user has setup personal
     * InboundEmail
     *
     * @return bool
     */
    public function hasPersonalEmail()
    {
        $focus = new InboundEmail;
        $focus->retrieve_by_string_fields(array('group_id' => $this->id));

        return !empty($focus->id);
    }

    /* Returns the User's private GUID; this is unassociated with the User's
     * actual GUID.  It is used to secure file names that must be HTTP://
     * accesible, but obfusicated.
     */

    public function getUserPrivGuid()
    {
        $userPrivGuid = $this->getPreference('userPrivGuid', 'global', $this);
        if ($userPrivGuid) {
            return $userPrivGuid;
        } else {
            $this->setUserPrivGuid();
            if (!isset($_SESSION['setPrivGuid'])) {
                $_SESSION['setPrivGuid'] = true;
                $userPrivGuid = $this->getUserPrivGuid();

                return $userPrivGuid;
            } else {
                sugar_die("Breaking Infinite Loop Condition: Could not setUserPrivGuid.");
            }
        }
    }

    public function setUserPrivGuid()
    {
        $privGuid = create_guid();
        //($name, $value, $nosession=0)
        $this->setPreference('userPrivGuid', $privGuid, 0, 'global', $this);
    }

    /**
     * Interface for the User object to calling the UserPreference::setPreference() method in modules/UserPreferences/UserPreference.php
     *
     * @see UserPreference::setPreference()
     *
     * @param string $name Name of the preference to set
     * @param string $value Value to set preference to
     * @param null $nosession For BC, ignored
     * @param string $category Name of the category to retrieve
     */
    public function setPreference(
    $name, $value, $nosession = 0, $category = 'global'
    ) {
        // for BC
        if (func_num_args() > 4) {
            $user = func_get_arg(4);
            $GLOBALS['log']->deprecated('User::setPreferences() should not be used statically.');
        } else {
            $user = $this;
        }

        $user->_userPreferenceFocus->setPreference($name, $value, $category);
    }

    /**
     * Interface for the User object to calling the UserPreference::resetPreferences() method in modules/UserPreferences/UserPreference.php
     *
     * @see UserPreference::resetPreferences()
     *
     * @param string $category category to reset
     */
    public function resetPreferences(
    $category = null
    ) {
        // for BC
        if (func_num_args() > 1) {
            $user = func_get_arg(1);
            $GLOBALS['log']->deprecated('User::resetPreferences() should not be used statically.');
        } else {
            $user = $this;
        }

        $user->_userPreferenceFocus->resetPreferences($category);
    }

    /**
     * Interface for the User object to calling the UserPreference::savePreferencesToDB() method in modules/UserPreferences/UserPreference.php
     *
     * @see UserPreference::savePreferencesToDB()
     */
    public function savePreferencesToDB()
    {
        // for BC
        if (func_num_args() > 0) {
            $user = func_get_arg(0);
            $GLOBALS['log']->deprecated('User::savePreferencesToDB() should not be used statically.');
        } else {
            $user = $this;
        }

        $user->_userPreferenceFocus->savePreferencesToDB();
    }

    /**
     * Unconditionally reloads user preferences from the DB and updates the session
     * @param string $category name of the category to retreive, defaults to global scope
     * @return bool successful?
     */
    public function reloadPreferences($category = 'global')
    {
        return $this->_userPreferenceFocus->reloadPreferences($category = 'global');
    }

    /**
     * Interface for the User object to calling the UserPreference::getUserDateTimePreferences() method in modules/UserPreferences/UserPreference.php
     *
     * @see UserPreference::getUserDateTimePreferences()
     *
     * @return array 'date' - date format for user ; 'time' - time format for user
     */
    public function getUserDateTimePreferences()
    {
        // for BC
        if (func_num_args() > 0) {
            $user = func_get_arg(0);
            $GLOBALS['log']->deprecated('User::getUserDateTimePreferences() should not be used statically.');
        } else {
            $user = $this;
        }

        return $user->_userPreferenceFocus->getUserDateTimePreferences();
    }

    /**
     * Interface for the User object to calling the UserPreference::loadPreferences() method in modules/UserPreferences/UserPreference.php
     *
     * @see UserPreference::loadPreferences()
     *
     * @param string $category name of the category to retreive, defaults to global scope
     * @return bool successful?
     */
    public function loadPreferences(
    $category = 'global'
    ) {
        // for BC
        if (func_num_args() > 1) {
            $user = func_get_arg(1);
            $GLOBALS['log']->deprecated('User::loadPreferences() should not be used statically.');
        } else {
            $user = $this;
        }

        return $user->_userPreferenceFocus->loadPreferences($category);
    }

    /**
     * @return bool|SugarBean
     * @throws \RuntimeException
     */
    public function getRequestedUserRecord()
    {
        if (!isset($_REQUEST['record']) || !$_REQUEST['record']) {
            throw new RuntimeException('Error: requested record is not set');
        }
        $user = BeanFactory::getBean('Users', $_REQUEST['record']);
        if (!$user) {
            throw new RuntimeException('Error: retrieve requested user record');
        }
        $uid = $user->id;
        if (!$uid) {
            throw new RuntimeException('Error: retrieve requested user ID');
        }

        return $user;
    }

    /**
     * Interface for the User object to calling the UserPreference::setPreference() method in modules/UserPreferences/UserPreference.php
     *
     * @see UserPreference::getPreference()
     *
     * @param string $name name of the preference to retreive
     * @param string $category name of the category to retreive, defaults to global scope
     * @return mixed the value of the preference (string, array, int etc)
     * @internal param bool $useRequestedRecord
     */
    public function getPreference(
    $name,
        $category = 'global'
    ) {
        // for BC
        if (func_num_args() > 2) {
            $user = func_get_arg(2);
            $GLOBALS['log']->deprecated('User::getPreference() should not be used statically.');
        } else {
            $user = $this;
        }

        return $user->_userPreferenceFocus->getPreference($name, $category);
    }

    /**
     * incrementETag
     *
     * This function increments any ETag seed needed for a particular user's
     * UI. For example, if the user changes their theme, the ETag seed for the
     * main menu needs to be updated, so you call this function with the seed name
     * to do so:
     *
     * UserPreference::incrementETag("mainMenuETag");
     *
     * @param string $tag ETag seed name.
     * @return nothing
     */
    public function incrementETag($tag)
    {
        $val = $this->getETagSeed($tag);
        if ($val == 2147483648) {
            $val = 0;
        }
        $val++;
        $this->setPreference($tag, $val, 0, "ETag");
    }

    /**
     * getETagSeed
     *
     * This function is a wrapper to encapsulate getting the ETag seed and
     * making sure it's sanitized for use in the app.
     *
     * @param string $tag ETag seed name.
     * @return integer numeric value of the seed
     */
    public function getETagSeed($tag)
    {
        $val = $this->getPreference($tag, "ETag");
        if ($val == null) {
            $val = 0;
        }

        return $val;
    }

    /**
     * Get WHERE clause that fetches all users counted for licensing purposes
     * @return string
     */
    public static function getLicensedUsersWhere()
    {
        return "deleted=0 AND status='Active' AND user_name IS NOT NULL AND is_group=0 AND portal_only=0  AND " . DBManagerFactory::getInstance()->convert('user_name', 'length') . ">0";

        return "1<>1";
    }

    /**
     * Normally a bean returns ID from save() method if it was
     * success and false (or maybe null) is something went wrong.
     * BUT (for some reason) if User bean saved properly except
     * the email addresses of it, this User::save() method also
     * return a false.
     * It's a confusing ambiguous return value for caller method.
     *
     * To handle this issue when save method can not save email
     * addresses and return false it also set the variable called
     * User::$lastSaveErrorIsEmailAddressSaveError to true.
     *
     * @param bool $check_notify
     * @return bool|string
     * @throws SuiteException
     */
    public function save($check_notify = false)
    {
        global $current_user, $mod_strings;

        $msg = '';

        $isUpdate = !empty($this->id) && !$this->new_with_id;

        //No SMTP server is set up Error.
        $admin = new Administration();
        $smtp_error = $admin->checkSmtpError();

        // only admin user can change 2 factor authentication settings
        if ($smtp_error || $isUpdate && !is_admin($current_user)) {
            $tmpUser = BeanFactory::getBean('Users', $this->id);
            if (!$tmpUser instanceof User) {
                LoggerManager::getLogger()->fatal('User update error: Temp User is not retrieved at ID ' . $this->id . ', ' . gettype($tmpUser) . ' given');
            }

            if ($smtp_error) {
                $msg .= 'SMTP server settings required first.';
                $GLOBALS['log']->warn($msg);
                if(isset($mod_strings['ERR_USER_FACTOR_SMTP_REQUIRED'])) {
                    SugarApplication::appendErrorMessage($mod_strings['ERR_USER_FACTOR_SMTP_REQUIRED']);
                }
            } else {
                if (($tmpUser instanceof User) && ($this->factor_auth != $tmpUser->factor_auth || $this->factor_auth_interface != $tmpUser->factor_auth_interface)) {
                    $msg .= 'Current user is not able to change two factor authentication settings.';
                    $GLOBALS['log']->warn($msg);
                    SugarApplication::appendErrorMessage($mod_strings['ERR_USER_FACTOR_CHANGE_DISABLED']);
                }
            }
            if($tmpUser) {
                $this->factor_auth = $tmpUser->factor_auth;
                $this->factor_auth_interface = $tmpUser->factor_auth_interface;
            }
        }

        if ($this->factor_auth && $isUpdate && is_admin($current_user)) {
            $factorAuthFactory = new FactorAuthFactory();
            $factorAuth = $factorAuthFactory->getFactorAuth($this);

            if (!$factorAuth->validateTokenMessage()) {
                $this->factor_auth = false;
            }
        }

        // is_group & portal should be set to 0 by default
        if (!isset($this->is_group)) {
            $this->is_group = 0;
        }
        if (!isset($this->portal_only)) {
            $this->portal_only = 0;
        }

        // wp: do not save user_preferences in this table, see user_preferences module
        $this->user_preferences = '';

        // if this is an admin user, do not allow is_group or portal_only flag to be set.
        if ($this->is_admin) {
            $this->is_group = 0;
            $this->portal_only = 0;
        }


        // set some default preferences when creating a new user
        $setNewUserPreferences = empty($this->id) || !empty($this->new_with_id);

        if (!$this->verify_data()) {
            SugarApplication::appendErrorMessage($this->error_string);
<<<<<<< HEAD
            return SugarApplication::redirect('Location: index.php?action=Error&module=Users');
=======
            header('Location: index.php?action=Error&module=Users');
            exit;
>>>>>>> 435bef02
        }


        $retId = parent::save($check_notify);
        if (!$retId) {
            LoggerManager::getLogger()->fatal('save error: User is not saved, Person ID is not returned.');
        }
        if ($retId !== $this->id) {
            LoggerManager::getLogger()->fatal('save error: User is not saved properly, returned Person ID does not match to User ID.');
        }
        // set some default preferences when creating a new user
        if ($setNewUserPreferences) {
            if (!$this->getPreference('calendar_publish_key')) {
                $this->setPreference('calendar_publish_key', create_guid());
            }
        }

        $this->saveFormPreferences();

        $this->savePreferencesToDB();

<<<<<<< HEAD
=======

>>>>>>> 435bef02
        if ((isset($_POST['old_password']) || $this->portal_only) &&
            (isset($_POST['new_password']) && !empty($_POST['new_password'])) &&
            (isset($_POST['password_change']) && $_POST['password_change'] === 'true')) {
            if (!$this->change_password($_POST['old_password'], $_POST['new_password'])) {
                if (isset($_POST['page']) && $_POST['page'] === 'EditView') {
                    SugarApplication::appendErrorMessage($this->error_string);
<<<<<<< HEAD
                    SugarApplication::redirect("Location: index.php?action=EditView&module=Users&record=" . $_POST['record']);
                }
                if (isset($_POST['page']) && $_POST['page'] === 'Change') {
                    SugarApplication::appendErrorMessage($this->error_string);
                    SugarApplication::redirect("Location: index.php?action=ChangePassword&module=Users&record=" . $_POST['record']);
=======
                    header("Location: index.php?action=EditView&module=Users&record=" . $_POST['record']);
                    exit;
                }
                if (isset($_POST['page']) && $_POST['page'] === 'Change') {
                    SugarApplication::appendErrorMessage($this->error_string);
                    header("Location: index.php?action=ChangePassword&module=Users&record=" . $_POST['record']);
                    exit;
>>>>>>> 435bef02
                }
            }
        }

        // User Profile specific save for Email addresses
        $this->lastSaveErrorIsEmailAddressSaveError = false;
        if (!$this->emailAddress->saveAtUserProfile($_REQUEST)) {
            LoggerManager::getLogger()->fatal('Email address save error');
            $this->lastSaveErrorIsEmailAddressSaveError = true;
            return false;
        }

        return $this->id;
    }

    public function saveFormPreferences(){
        if (!$this->is_group && !$this->portal_only) {

            require_once('modules/MySettings/TabController.php');

            global $current_user;

            $display_tabs_def = isset($_REQUEST['display_tabs_def']) ? urldecode($_REQUEST['display_tabs_def']) : '';
            $hide_tabs_def = isset($_REQUEST['hide_tabs_def']) ? urldecode($_REQUEST['hide_tabs_def']) : '';
            $remove_tabs_def = isset($_REQUEST['remove_tabs_def']) ? urldecode($_REQUEST['remove_tabs_def']) : '';

            $DISPLAY_ARR = array();
            $HIDE_ARR = array();
            $REMOVE_ARR = array();

            parse_str($display_tabs_def, $DISPLAY_ARR);
            parse_str($hide_tabs_def, $HIDE_ARR);
            parse_str($remove_tabs_def, $REMOVE_ARR);

            $this->is_group = 0;
            $this->portal_only = 0;

            if ((isset($_POST['is_admin']) && ($_POST['is_admin'] == 'on' || $_POST['is_admin'] == '1')) ||
              (isset($_POST['UserType']) && $_POST['UserType'] == "Administrator"))
                $this->is_admin = 1;
            elseif (isset($_POST['is_admin']) && empty($_POST['is_admin']))
                $this->is_admin = 0;

            if (isset($_POST['mailmerge_on']) && !empty($_POST['mailmerge_on'])) {
                $this->setPreference('mailmerge_on', 'on', 0, 'global');
            } else {
                $this->setPreference('mailmerge_on', 'off', 0, 'global');
            }

            if (isset($_POST['user_swap_last_viewed'])) {
                $this->setPreference('swap_last_viewed', $_POST['user_swap_last_viewed'], 0, 'global');
            } else {
                $this->setPreference('swap_last_viewed', '', 0, 'global');
            }

            if (isset($_POST['user_swap_shortcuts'])) {
                $this->setPreference('swap_shortcuts', $_POST['user_swap_shortcuts'], 0, 'global');
            } else {
                $this->setPreference('swap_shortcuts', '', 0, 'global');
            }

            if (isset($_POST['use_group_tabs'])) {
                $this->setPreference('navigation_paradigm', $_POST['use_group_tabs'], 0, 'global');
            } else {
                $this->setPreference('navigation_paradigm', $GLOBALS['sugar_config']['default_navigation_paradigm'] , 0, 'global');
            }

            if (isset($_POST['sort_modules_by_name'])) {
                $this->setPreference('sort_modules_by_name', $_POST['sort_modules_by_name'], 0, 'global');
            } else {
                $this->setPreference('sort_modules_by_name', '', 0, 'global');
            }

            if (isset($_POST['user_subpanel_tabs'])) {
                $this->setPreference('subpanel_tabs', $_POST['user_subpanel_tabs'], 0, 'global');
            } else {
                $this->setPreference('subpanel_tabs', '', 0, 'global');
            }

            if (isset($_POST['user_count_collapsed_subpanels'])) {
                $this->setPreference('count_collapsed_subpanels', $_POST['user_count_collapsed_subpanels'], 0, 'global');
            } else {
                $this->setPreference('count_collapsed_subpanels', '', 0, 'global');
            }

            if (isset($_POST['user_theme'])) {
                $this->setPreference('user_theme', $_POST['user_theme'], 0, 'global');
                $_SESSION['authenticated_user_theme'] = $_POST['user_theme'];
            }

            if (isset($_POST['user_module_favicon'])) {
                $this->setPreference('module_favicon', $_POST['user_module_favicon'], 0, 'global');
            } else {
                $this->setPreference('module_favicon', '', 0, 'global');
            }

            $tabs = new TabController();
            if (isset($_POST['display_tabs']))
                $tabs->set_user_tabs($DISPLAY_ARR['display_tabs'], $this, 'display');
            if (isset($HIDE_ARR['hide_tabs'])) {
                $tabs->set_user_tabs($HIDE_ARR['hide_tabs'], $this, 'hide');
            } else {
                $tabs->set_user_tabs(array(), $this, 'hide');
            }
            if (is_admin($current_user)) {
                if (isset($REMOVE_ARR['remove_tabs'])) {
                    $tabs->set_user_tabs($REMOVE_ARR['remove_tabs'], $this, 'remove');
                } else {
                    $tabs->set_user_tabs(array(), $this, 'remove');
                }
            }

            if (isset($_POST['no_opps'])) {
                $this->setPreference('no_opps', $_POST['no_opps'], 0, 'global');
            } else {
                $this->setPreference('no_opps', 'off', 0, 'global');
            }

            if (isset($_POST['reminder_time'])) {
                $this->setPreference('reminder_time', $_POST['reminder_time'], 0, 'global');
            }
            if (isset($_POST['email_reminder_time'])) {
                $this->setPreference('email_reminder_time', $_POST['email_reminder_time'], 0, 'global');
            }
            if (isset($_POST['reminder_checked'])) {
                $this->setPreference('reminder_checked', $_POST['reminder_checked'], 0, 'global');
            }
            if (isset($_POST['email_reminder_checked'])) {
                $this->setPreference('email_reminder_checked', $_POST['email_reminder_checked'], 0, 'global');
            }

            if (isset($_POST['timezone']))
                $this->setPreference('timezone', $_POST['timezone'], 0, 'global');
            if (isset($_POST['ut']))
                $this->setPreference('ut', '0', 0, 'global');
            else
                $this->setPreference('ut', '1', 0, 'global');
            if (isset($_POST['currency']))
                $this->setPreference('currency', $_POST['currency'], 0, 'global');
            if (isset($_POST['default_currency_significant_digits']))
                $this->setPreference('default_currency_significant_digits', $_POST['default_currency_significant_digits'], 0, 'global');
            if (isset($_POST['num_grp_sep']))
                $this->setPreference('num_grp_sep', $_POST['num_grp_sep'], 0, 'global');
            if (isset($_POST['dec_sep']))
                $this->setPreference('dec_sep', $_POST['dec_sep'], 0, 'global');
            if (isset($_POST['fdow']))
                $this->setPreference('fdow', $_POST['fdow'], 0, 'global');
            if (isset($_POST['dateformat']))
                $this->setPreference('datef', $_POST['dateformat'], 0, 'global');
            if (isset($_POST['timeformat']))
                $this->setPreference('timef', $_POST['timeformat'], 0, 'global');
            if (isset($_POST['timezone']))
                $this->setPreference('timezone', $_POST['timezone'], 0, 'global');
            if (isset($_POST['mail_fromname']))
                $this->setPreference('mail_fromname', $_POST['mail_fromname'], 0, 'global');
            if (isset($_POST['mail_fromaddress']))
                $this->setPreference('mail_fromaddress', $_POST['mail_fromaddress'], 0, 'global');
            if (isset($_POST['mail_sendtype']))
                $this->setPreference('mail_sendtype', $_POST['mail_sendtype'], 0, 'global');
            if (isset($_POST['mail_smtpserver']))
                $this->setPreference('mail_smtpserver', $_POST['mail_smtpserver'], 0, 'global');
            if (isset($_POST['mail_smtpport']))
                $this->setPreference('mail_smtpport', $_POST['mail_smtpport'], 0, 'global');
            if (isset($_POST['mail_smtpuser']))
                $this->setPreference('mail_smtpuser', $_POST['mail_smtpuser'], 0, 'global');
            if (isset($_POST['mail_smtppass']))
                $this->setPreference('mail_smtppass', $_POST['mail_smtppass'], 0, 'global');
            if (isset($_POST['default_locale_name_format']))
                $this->setPreference('default_locale_name_format', $_POST['default_locale_name_format'], 0, 'global');
            if (isset($_POST['export_delimiter']))
                $this->setPreference('export_delimiter', $_POST['export_delimiter'], 0, 'global');
            if (isset($_POST['default_export_charset']))
                $this->setPreference('default_export_charset', $_POST['default_export_charset'], 0, 'global');
            if (isset($_POST['use_real_names'])) {
                $this->setPreference('use_real_names', 'on', 0, 'global');
            } elseif (!isset($_POST['use_real_names']) && !isset($_POST['from_dcmenu'])) {
                // Make sure we're on the full form and not the QuickCreate.
                $this->setPreference('use_real_names', 'off', 0, 'global');
            }

            if (isset($_POST['mail_smtpauth_req'])) {
                $this->setPreference('mail_smtpauth_req', $_POST['mail_smtpauth_req'], 0, 'global');
            } else {
                $this->setPreference('mail_smtpauth_req', '', 0, 'global');
            }

            // SSL-enabled SMTP connection
            if (isset($_POST['mail_smtpssl'])) {
                $this->setPreference('mail_smtpssl', 1, 0, 'global');
            } else {
                $this->setPreference('mail_smtpssl', 0, 0, 'global');
            }
            ///////////////////////////////////////////////////////////////////////////
            ////    PDF SETTINGS
            foreach ($_POST as $k => $v) {
                if (strpos($k, "sugarpdf_pdf") !== false) {
                    $this->setPreference($k, $v, 0, 'global');
                }
            }
            ////    PDF SETTINGS
            ///////////////////////////////////////////////////////////////////////////
            ///////////////////////////////////////////////////////////////////////////
            ////	SIGNATURES
            if (isset($_POST['signature_id']))
                $this->setPreference('signature_default', $_POST['signature_id'], 0, 'global');

            if (isset($_POST['signature_prepend']))
                $this->setPreference('signature_prepend', $_POST['signature_prepend'], 0, 'global');
            ////	END SIGNATURES
            ///////////////////////////////////////////////////////////////////////////


            if (isset($_POST['email_link_type']))
                $this->setPreference('email_link_type', $_REQUEST['email_link_type']);
            if (isset($_POST['editor_type']))
                $this->setPreference('editor_type', $_REQUEST['editor_type']);
            if (isset($_REQUEST['email_show_counts'])) {
                $this->setPreference('email_show_counts', $_REQUEST['email_show_counts'], 0, 'global');
            } else {
                $this->setPreference('email_show_counts', 0, 0, 'global');
            }
            if (isset($_REQUEST['email_editor_option']))
                $this->setPreference('email_editor_option', $_REQUEST['email_editor_option'], 0, 'global');
            if (isset($_REQUEST['default_email_charset']))
                $this->setPreference('default_email_charset', $_REQUEST['default_email_charset'], 0, 'global');

            if (isset($_POST['calendar_publish_key']))
                $this->setPreference('calendar_publish_key', $_POST['calendar_publish_key'], 0, 'global');
            if (isset($_POST['subtheme'])) {
                $this->setPreference('subtheme', $_POST['subtheme'], 0, 'global');
            }
            if (isset($_POST['gsync_cal'])) {
                $this->setPreference('syncGCal', 1, 0, 'GoogleSync');
            } else {
                $this->setPreference('syncGCal', 0, 0, 'GoogleSync');
            }
        }
    }


    /**
     * @return boolean true if the user is a member of the role_name, false otherwise
     * @param string $role_name - Must be the exact name of the acl_role
     * @param string $user_id - The user id to check for the role membership, empty string if current user
     * @desc Determine whether or not a user is a member of an ACL Role. This function caches the
     *       results in the session or to prevent running queries after the first time executed.
     * Portions created by SugarCRM are Copyright (C) SugarCRM, Inc..
     * All Rights Reserved..
     * Contributor(s): ______________________________________..
     */
    public function check_role_membership($role_name, $user_id = '')
    {
        global $current_user;

        if (empty($user_id)) {
            $user_id = $current_user->id;
        }

        // Check the Sugar External Cache to see if this users memberships were cached
        $role_array = sugar_cache_retrieve("RoleMemberships_" . $user_id);

        // If we are pulling the roles for the current user
        if ($user_id == $current_user->id) {
            // If the Session doesn't contain the values
            if (!isset($_SESSION['role_memberships'])) {
                // This means the external cache already had it loaded
                if (!empty($role_array)) {
                    $_SESSION['role_memberships'] = $role_array;
                } else {
                    $_SESSION['role_memberships'] = ACLRole::getUserRoleNames($user_id);
                    $role_array = $_SESSION['role_memberships'];
                }
            } // else the session had the values, so we assign to the role array
            else {
                $role_array = $_SESSION['role_memberships'];
            }
        } else {
            // If the external cache didn't contain the values, we get them and put them in cache
            if (!$role_array) {
                $role_array = ACLRole::getUserRoleNames($user_id);
                sugar_cache_put("RoleMemberships_" . $user_id, $role_array);
            }
        }

        // If the role doesn't exist in the list of the user's roles
        if (!empty($role_array) && in_array($role_name, $role_array)) {
            return true;
        } else {
            return false;
        }
    }

    public function get_summary_text()
    {
        //$this->_create_proper_name_field();
        return $this->name;
    }

    /**
     * @deprecated
     * @param string $user_name - Must be non null and at least 2 characters
     * @param string $username_password - Must be non null and at least 1 character.
     * @desc Take an unencrypted username and password and return the encrypted password
     * @return string encrypted password for storage in DB and comparison against DB password.
     */
    public function encrypt_password($username_password)
    {
        // encrypt the password.
        $salt = substr($this->user_name, 0, 2);
        $encrypted_password = crypt($username_password, $salt);

        return $encrypted_password;
    }

    /**
     * Authenicates the user; returns true if successful
     *
     * @param string $password MD5-encoded password
     * @return bool
     */
    public function authenticate_user($password)
    {
        $row = self::findUserPassword($this->user_name, $password);
        if (empty($row)) {
            return false;
        } else {
            $this->id = $row['id'];

            return true;
        }
    }

    /**
     * retrieves an User bean
     * pre-format name & full_name attribute with first/last
     * loads User's preferences
     *
     * @param string|integer $id ID of the User
     * @param bool $encode encode the result
     * @param bool $deleted
     * @return User|SugarBean|null null if no User found
     */
    public function retrieve($id = -1, $encode = true, $deleted = true)
    {
        $ret = parent::retrieve($id, $encode, $deleted);
        if ($ret && isset($_SESSION) && $_SESSION !== null) {
            $this->loadPreferences();
        }
        return $ret;
    }

    public function retrieve_by_email_address($email)
    {
        $email1 = strtoupper($email);
        $q = <<<EOQ

		select id from users where id in ( SELECT  er.bean_id AS id FROM email_addr_bean_rel er,
			email_addresses ea WHERE ea.id = er.email_address_id AND users.deleted = 0
		    AND ea.deleted = 0 AND er.deleted = 0 AND er.bean_module = 'Users' AND email_address_caps IN ('{$email1}') )
EOQ;


        $res = $this->db->query($q);
        $rows = array();
        while ($row = $this->db->fetchByAssoc($res)) {
            $rows[] = $row;
        }

        if (count($rows) > 1) {
            $GLOBALS['log']->fatal('ambiguous user email address');
        }
        if (!empty($rows[0]['id'])) {
            return $this->retrieve($rows[0]['id']);
        }
        return '';
    }

    public function bean_implements($interface)
    {
        switch ($interface) {
            case 'ACL':
                return true;
        }

        return false;
    }

    /**
     * Load a user based on the user_name in $this
     * @param string $username_password Password
     * @param bool $password_encoded Is password md5-encoded or plain text?
     * @return -- this if load was successul and null if load failed.
     */
    public function load_user($username_password, $password_encoded = false)
    {
        global $login_error;
        unset($GLOBALS['login_error']);
        if (isset($_SESSION['loginattempts'])) {
            $_SESSION['loginattempts'] += 1;
        } else {
            $_SESSION['loginattempts'] = 1;
        }
        if ($_SESSION['loginattempts'] > 5) {
            $GLOBALS['log']->fatal('SECURITY: ' . $this->user_name . ' has attempted to login ' . $_SESSION['loginattempts'] . ' times from IP address: ' . $_SERVER['REMOTE_ADDR'] . '.');

            return null;
        }

        $GLOBALS['log']->debug("Starting user load for $this->user_name");

        if (!isset($this->user_name) || $this->user_name == "" || !isset($username_password) || $username_password == "") {
            return null;
        }

        if (!$password_encoded) {
            $username_password = md5($username_password);
        }
        $row = self::findUserPassword($this->user_name, $username_password);
        if (empty($row) || !empty($GLOBALS['login_error'])) {
            $GLOBALS['log']->fatal('SECURITY: User authentication for ' . $this->user_name . ' failed - could not Load User from Database');

            return null;
        }

        // now fill in the fields.
        $this->loadFromRow($row);
        $this->loadPreferences();

        if ($this->status != "Inactive") {
            $this->authenticated = true;
        }

        unset($_SESSION['loginattempts']);

        return $this;
    }

    /**
     * Generate a new hash from plaintext password
     * @param string $password
     */
    public static function getPasswordHash($password)
    {
        if (!defined('CRYPT_MD5') || !constant('CRYPT_MD5')) {
            // does not support MD5 crypt - leave as is
            if (defined('CRYPT_EXT_DES') && constant('CRYPT_EXT_DES')) {
                return crypt(strtolower(md5($password)), "_.012" . substr(str_shuffle('./ABCDEFGHIJKLMNOPQRSTUVWXYZabcdefghijklmnopqrstuvwxyz0123456789'), -4));
            }
            // plain crypt cuts password to 8 chars, which is not enough
            // fall back to old md5
            return strtolower(md5($password));
        }

        return @crypt(strtolower(md5($password)));
    }

    /**
     * Check that password matches existing hash
     * @param string $password Plaintext password
     * @param string $user_hash DB hash
     */
    public static function checkPassword($password, $user_hash)
    {
        return self::checkPasswordMD5(md5($password), $user_hash);
    }

    /**
     * Check that md5-encoded password matches existing hash
     * @param string $password MD5-encoded password
     * @param string $user_hash DB hash
     * @return bool Match or not?
     */
    public static function checkPasswordMD5($password_md5, $user_hash)
    {
        if (empty($user_hash)) {
            return false;
        }
        if ($user_hash[0] != '$' && strlen($user_hash) == 32) {
            // Old way - just md5 password
            return strtolower($password_md5) == $user_hash;
        }

        return crypt(strtolower($password_md5), $user_hash) == $user_hash;
    }

    /**
     * Find user with matching password
     * @param string $name Username
     * @param string $password MD5-encoded password
     * @param string $where Limiting query
     * @param bool $checkPasswordMD5 use md5 check for user_hash before return the user data (default is true)
     * @return bool|arraythe matching User of false if not found
     */
    public static function findUserPassword($name, $password, $where = '', $checkPasswordMD5 = true)
    {
        if (!$name) {
            $GLOBALS['log']->fatal('Invalid Argument: Username is not set');
            return false;
        }
        $db = DBManagerFactory::getInstance();
        $before = $name;
        $name = $db->quote($name);
        if ($before && !$name) {
            $GLOBALS['log']->fatal('DB Quote error: return value is removed, check the Database connection.');
            return false;
        }
        $query = "SELECT * from users where user_name='$name'";
        if (!empty($where)) {
            $query .= " AND $where";
        }
	$query .= " AND deleted=0";
        $result = $db->limitQuery($query, 0, 1, false);
        if (!empty($result)) {
            $row = $db->fetchByAssoc($result);
            if (!$checkPasswordMD5 || self::checkPasswordMD5($password, $row['user_hash'])) {
                return $row;
            }
        }
        return false;
    }

    /**
     * Sets new password and resets password expiration timers
     * @param string $new_password
     */
    public function setNewPassword($new_password, $system_generated = '0')
    {
        $user_hash = self::getPasswordHash($new_password);
        $this->setPreference('loginexpiration', '0');
        $this->setPreference('lockout', '');
        $this->setPreference('loginfailed', '0');
        $this->savePreferencesToDB();
        //set new password
        $now = TimeDate::getInstance()->nowDb();
        $query = "UPDATE $this->table_name SET user_hash='$user_hash', system_generated_password='$system_generated', pwd_last_changed='$now' where id='$this->id'";
        $this->db->query($query, true, "Error setting new password for $this->user_name: ");
        $_SESSION['hasExpiredPassword'] = '0';
    }

    /**
     * Verify that the current password is correct and write the new password to the DB.
     *
     * @param string $username_password - Must be non null and at least 1 character.
     * @param string $new_password - Must be non null and at least 1 character.
     * @param string $system_generated
     * @return boolean - If passwords pass verification and query succeeds, return true, else return false.
     */
    public function change_password($username_password, $new_password, $system_generated = '0')
    {
        global $mod_strings;
        global $current_user;
        $GLOBALS['log']->debug("Starting password change for $this->user_name");

        if (!isset($new_password) || $new_password == "") {
            $this->error_string = $mod_strings['ERR_PASSWORD_CHANGE_FAILED_1'] . $current_user->user_name . $mod_strings['ERR_PASSWORD_CHANGE_FAILED_2'];
            return false;
        }
        if ($this->error_string = $this->passwordValidationCheck($new_password)) {
            return false;
        }


        //check old password current user is not an admin or current user is an admin editing themselves
        if (!$current_user->isAdminForModule('Users') || ($current_user->isAdminForModule('Users') && ($current_user->id == $this->id))) {
            //check old password first
            $row = self::findUserPassword($this->user_name, md5($username_password));
            if (empty($row)) {
                $GLOBALS['log']->warn("Incorrect old password for " . $this->user_name . "");
                $this->error_string = $mod_strings['ERR_PASSWORD_INCORRECT_OLD_1'] . $this->user_name . $mod_strings['ERR_PASSWORD_INCORRECT_OLD_2'];

                return false;
            }
        }

        $this->setNewPassword($new_password, $system_generated);
        return true;
    }

    public function passwordValidationCheck($newPassword)
    {
        global $sugar_config, $mod_strings;

        $messages = array();

        if (!isset($sugar_config['passwordsetting']['minpwdlength'])) {
            LoggerManager::getLogger()->warn('User passwordValidationCheck: Undefined index: minpwdlength ($sugar_config[passwordsetting][minpwdlength])');
            $sugar_config['passwordsetting']['minpwdlength'] = null;
        }

        $minpwdlength = $sugar_config['passwordsetting']['minpwdlength'];


        if (!isset($sugar_config['passwordsetting']['oneupper'])) {
            LoggerManager::getLogger()->warn('User passwordValidationCheck: Undefined index: oneupper ($sugar_config[passwordsetting][oneupper])');
            $sugar_config['passwordsetting']['oneupper'] = null;
        }

        $oneupper = $sugar_config['passwordsetting']['oneupper'];


        if (!isset($sugar_config['passwordsetting']['onelower'])) {
            LoggerManager::getLogger()->warn('User passwordValidationCheck: Undefined index: onelower ($sugar_config[passwordsetting][onelower])');
            $sugar_config['passwordsetting']['onelower'] = null;
        }

        $onelower = $sugar_config['passwordsetting']['onelower'];


        if (!isset($sugar_config['passwordsetting']['onenumber'])) {
            LoggerManager::getLogger()->warn('User passwordValidationCheck: Undefined index: onenumber ($sugar_config[passwordsetting][onenumber])');
            $sugar_config['passwordsetting']['onenumber'] = null;
        }

        $onenumber = $sugar_config['passwordsetting']['onenumber'];


        if (!isset($sugar_config['passwordsetting']['onespecial'])) {
            LoggerManager::getLogger()->warn('User passwordValidationCheck: Undefined index: onespecial ($sugar_config[passwordsetting][onespecial])');
            $sugar_config['passwordsetting']['onespecial'] = null;
        }

        $onespecial = $sugar_config['passwordsetting']['onespecial'];


        if ($minpwdlength && strlen($newPassword) < $minpwdlength) {
            $messages[] = sprintf($mod_strings['ERR_PASSWORD_MINPWDLENGTH'], $minpwdlength);
        }

        if ($oneupper && strtolower($newPassword) === $newPassword) {
            $messages[] = $mod_strings['ERR_PASSWORD_ONEUPPER'];
        }

        if ($onelower && strtoupper($newPassword) === $newPassword) {
            $messages[] = $mod_strings['ERR_PASSWORD_ONELOWER'];
        }

        if ($onenumber && !preg_match('/[0-9]/', $newPassword)) {
            $messages[] = $mod_strings['ERR_PASSWORD_ONENUMBER'];
        }

        if ($onespecial && false === strpbrk($newPassword, "#$%^&*()+=-[]';,./{}|:<>?~")) {
            $messages[] = $mod_strings['ERR_PASSWORD_SPECCHARS'];
        }

        $message = implode('<br>', $messages);

        return $message;
    }

    public function is_authenticated()
    {
        return $this->authenticated;
    }

    public function fill_in_additional_list_fields()
    {
        $this->fill_in_additional_detail_fields();
    }

    public function fill_in_additional_detail_fields()
    {
        // jmorais@dri Bug #56269
        parent::fill_in_additional_detail_fields();
        // ~jmorais@dri
        global $locale;

        $query = "SELECT u1.first_name, u1.last_name from users  u1, users  u2 where u1.id = u2.reports_to_id AND u2.id = '$this->id' and u1.deleted=0";
        $result = $this->db->query($query, true, "Error filling in additional detail fields");

        $row = $this->db->fetchByAssoc($result);

        if ($row != null) {
            $this->reports_to_name = stripslashes($row['first_name'] . ' ' . $row['last_name']);
        } else {
            $this->reports_to_name = '';
        }


        $this->_create_proper_name_field();
    }

    public function retrieve_user_id(
    $user_name
    ) {
        $userFocus = new User;
        $userFocus->retrieve_by_string_fields(array('user_name' => $user_name));
        if (empty($userFocus->id)) {
            return false;
        }

        return $userFocus->id;
    }

    /**
     * @return -- returns a list of all users in the system.
     * Portions created by SugarCRM are Copyright (C) SugarCRM, Inc..
     * All Rights Reserved..
     * Contributor(s): ______________________________________..
     */
    public function verify_data($ieVerified = true)
    {
        global $mod_strings, $current_user;
        $verified = true;

        if (!empty($this->id)) {
            // Make sure the user doesn't report to themselves.
            $reports_to_self = 0;
            $check_user = $this->reports_to_id;
            $already_seen_list = array();
            while (!empty($check_user)) {
                if (isset($already_seen_list[$check_user])) {
                    // This user doesn't actually report to themselves
                    // But someone above them does.
                    $reports_to_self = 1;
                    break;
                }
                if ($check_user == $this->id) {
                    $reports_to_self = 1;
                    break;
                }
                $already_seen_list[$check_user] = 1;
                $query = "SELECT reports_to_id FROM users WHERE id='" . $this->db->quote($check_user) . "'";
                $result = $this->db->query($query, true, "Error checking for reporting-loop");
                $row = $this->db->fetchByAssoc($result);
                echo("fetched: " . $row['reports_to_id'] . " from " . $check_user . "<br>");
                $check_user = $row['reports_to_id'];
            }

            if ($reports_to_self == 1) {
                $this->error_string .= $mod_strings['ERR_REPORT_LOOP'];
                $verified = false;
            }
        }

        $query = "SELECT user_name from users where user_name='$this->user_name' AND deleted=0";
        if (!empty($this->id)) {
            $query .= " AND id<>'$this->id'";
        }
        $result = $this->db->query($query, true, "Error selecting possible duplicate users: ");
        $dup_users = $this->db->fetchByAssoc($result);

        if (!empty($dup_users)) {
            $this->error_string .= $mod_strings['ERR_USER_NAME_EXISTS_1'] . $this->user_name . $mod_strings['ERR_USER_NAME_EXISTS_2'];
            $verified = false;
        }

        if (is_admin($current_user)) {
            $remaining_admins = $this->db->getOne("SELECT COUNT(*) as c from users where is_admin = 1 AND deleted=0");

            if (($remaining_admins <= 1) && ($this->is_admin != '1') && ($this->id == $current_user->id)) {
                $GLOBALS['log']->debug("Number of remaining administrator accounts: {$remaining_admins}");
                $this->error_string .= $mod_strings['ERR_LAST_ADMIN_1'] . $this->user_name . $mod_strings['ERR_LAST_ADMIN_2'];
                $verified = false;
            }
        }
        ///////////////////////////////////////////////////////////////////////
        ////	InboundEmail verification failure
        if (!$ieVerified) {
            $verified = false;
            $this->error_string .= '<br />' . $mod_strings['ERR_EMAIL_NO_OPTS'];
        }

        return $verified;
    }

    public function get_list_view_data()
    {
        global $mod_strings;

        $user_fields = parent::get_list_view_data();

        if ($this->is_admin) {
            if(!isset($mod_strings['LBL_CHECKMARK'])) {
                LoggerManager::getLogger()->warn('A language label not found: LBL_CHECKMARK');
            }
            $checkmark = isset($mod_strings['LBL_CHECKMARK']) ? $mod_strings['LBL_CHECKMARK'] : null;
            $user_fields['IS_ADMIN_IMAGE'] = SugarThemeRegistry::current()->getImage('check_inline', '', null, null, '.gif', $checkmark);
        } elseif (!$this->is_admin) {
            $user_fields['IS_ADMIN'] = '';
        }
        if ($this->is_group) {
            $user_fields['IS_GROUP_IMAGE'] = SugarThemeRegistry::current()->getImage('check_inline', '', null, null, '.gif', $mod_strings['LBL_CHECKMARK']);
        } else {
            $user_fields['IS_GROUP_IMAGE'] = '';
        }


        if ($this->is_admin) {
            $user_fields['IS_ADMIN_IMAGE'] = SugarThemeRegistry::current()->getImage('check_inline', '', null, null, '.gif', translate('LBL_CHECKMARK', 'Users'));
        } elseif (!$this->is_admin) {
            $user_fields['IS_ADMIN'] = '';
        }

        if ($this->is_group) {
            $user_fields['IS_GROUP_IMAGE'] = SugarThemeRegistry::current()->getImage('check_inline', '', null, null, '.gif', translate('LBL_CHECKMARK', 'Users'));
        } else {
            $user_fields['NAME'] = empty($this->name) ? '' : $this->name;
        }

        $user_fields['REPORTS_TO_NAME'] = $this->reports_to_name;


        return $user_fields;
    }

    public function list_view_parse_additional_sections(&$list_form)
    {
        return $list_form;
    }

    /**
     * getAllUsers
     *
     * Returns all active and inactive users
     * @return Array of all users in the system
     */
    public static function getAllUsers()
    {
        $active_users = get_user_array(false);
        $inactive_users = get_user_array(false, "Inactive");
        $result = $active_users + $inactive_users;
        asort($result);

        return $result;
    }

    /**
     * getActiveUsers
     *
     * Returns all active users
     * @return Array of active users in the system
     */
    public static function getActiveUsers()
    {
        $active_users = get_user_array(false);
        asort($active_users);

        return $active_users;
    }

    public function create_export_query($order_by, $where, $relate_link_join = '')
    {
        include('modules/Users/field_arrays.php');

        $cols = '';
        foreach ($fields_array['User']['export_fields'] as $field) {
            $cols .= (empty($cols)) ? '' : ', ';
            $cols .= $field;
        }

        $query = "SELECT {$cols} FROM users ";

        $where_auto = " users.deleted = 0";

        if ($where != "") {
            $query .= " WHERE $where AND " . $where_auto;
        } else {
            $query .= " WHERE " . $where_auto;
        }

        // admin for module user is not be able to export a super-admin
        global $current_user;
        if (!$current_user->is_admin) {
            $query .= " AND users.is_admin=0";
        }

        if ($order_by != "") {
            $query .= " ORDER BY $order_by";
        } else {
            $query .= " ORDER BY users.user_name";
        }

        return $query;
    }

    /** Returns a list of the associated users
     * Portions created by SugarCRM are Copyright (C) SugarCRM, Inc..
     * All Rights Reserved..
     * Contributor(s): ______________________________________..
     */
    public function get_meetings()
    {
        // First, get the list of IDs.
        $query = "SELECT meeting_id as id from meetings_users where user_id='$this->id' AND deleted=0";

        $meeting = new Meeting();
        return $this->build_related_list($query, $meeting);
    }

    public function get_calls()
    {
        // First, get the list of IDs.
        $query = "SELECT call_id as id from calls_users where user_id='$this->id' AND deleted=0";

        return $this->build_related_list($query, new Call());
    }

    /**
     * generates Javascript to display I-E mail counts, both personal and group
     */
    public function displayEmailCounts()
    {
        global $theme;
        $new = translate('LBL_NEW', 'Emails');
        $default = 'index.php?module=Emails&action=ListView&assigned_user_id=' . $this->id;
        $count = '';
        $verts = array('Love', 'Links', 'Pipeline', 'RipCurl', 'SugarLite');

        if ($this->hasPersonalEmail()) {
            $r = $this->db->query('SELECT count(*) AS c FROM emails WHERE deleted=0 AND assigned_user_id = \'' . $this->id . '\' AND type = \'inbound\' AND status = \'unread\'');
            $a = $this->db->fetchByAssoc($r);
            if (in_array($theme, $verts)) {
                $count .= '<br />';
            } else {
                $count .= '&nbsp;&nbsp;&nbsp;&nbsp;';
            }
            $count .= '<a href=' . $default . '&type=inbound>' . translate('LBL_LIST_TITLE_MY_INBOX', 'Emails') . ': (' . $a['c'] . ' ' . $new . ')</a>';

            if (!in_array($theme, $verts)) {
                $count .= ' - ';
            }
        }

        $r = $this->db->query('SELECT id FROM users WHERE users.is_group = 1 AND deleted = 0');
        $groupIds = '';
        $groupNew = '';
        while ($a = $this->db->fetchByAssoc($r)) {
            if ($groupIds != '') {
                $groupIds .= ', ';
            }
            $groupIds .= "'" . $a['id'] . "'";
        }

        $total = 0;
        if (strlen($groupIds) > 0) {
            $groupQuery = 'SELECT count(*) AS c FROM emails ';
            $groupQuery .= ' WHERE emails.deleted=0 AND emails.assigned_user_id IN (' . $groupIds . ') AND emails.type = \'inbound\' AND emails.status = \'unread\'';
            $r = $this->db->query($groupQuery);
            if (is_resource($r)) {
                $a = $this->db->fetchByAssoc($r);
                if ($a['c'] > 0) {
                    $total = $a['c'];
                }
            }
        }
        if (in_array($theme, $verts)) {
            $count .= '<br />';
        }
        if (empty($count)) {
            $count .= '&nbsp;&nbsp;&nbsp;&nbsp;';
        }
        $count .= '<a href=index.php?module=Emails&action=ListViewGroup>' . translate('LBL_LIST_TITLE_GROUP_INBOX', 'Emails') . ': (' . $total . ' ' . $new . ')</a>';

        $out = '<script type="text/javascript" language="Javascript">';
        $out .= 'var welcome = document.getElementById("welcome");';
        $out .= 'var welcomeContent = welcome.innerHTML;';
        $out .= 'welcome.innerHTML = welcomeContent + "' . $count . '";';
        $out .= '</script>';

        echo $out;
    }

    public function getPreferredEmail()
    {
        $ret = array();
        $nameEmail = $this->getUsersNameAndEmail();
        $prefAddr = $nameEmail['email'];
        $fullName = $nameEmail['name'];
        if (empty($prefAddr)) {
            $nameEmail = $this->getSystemDefaultNameAndEmail();
            $prefAddr = $nameEmail['email'];
            $fullName = $nameEmail['name'];
        } // if
        $fullName = from_html($fullName);
        $ret['name'] = $fullName;
        $ret['email'] = $prefAddr;

        return $ret;
    }

    public function getUsersNameAndEmail()
    {
        // Bug #48555 Not User Name Format of User's locale.
        $this->_create_proper_name_field();

        $prefAddr = $this->emailAddress->getPrimaryAddress($this);

        if (empty($prefAddr)) {
            $prefAddr = $this->emailAddress->getReplyToAddress($this);
        }

        return array('email' => $prefAddr, 'name' => $this->name);
    }

// fn

    public function getSystemDefaultNameAndEmail()
    {
        $email = new Email();
        $return = $email->getSystemDefaultEmail();
        $prefAddr = $return['email'];
        $fullName = $return['name'];

        return array('email' => $prefAddr, 'name' => $fullName);
    }

// fn

    /**
     * sets User email default in config.php if not already set by install - i.
     * e., upgrades
     */
    public function setDefaultsInConfig()
    {
        global $sugar_config;
        $sugar_config['email_default_client'] = 'sugar';
        $sugar_config['email_default_editor'] = 'html';
        ksort($sugar_config);
        write_array_to_file('sugar_config', $sugar_config, 'config.php');

        return $sugar_config;
    }

    /**
     * returns User's email address based on descending order of preferences
     *
     * @param string id GUID of target user if needed
     * @return array Assoc array for an email and name
     */
    public function getEmailInfo($id = '')
    {
        $user = $this;
        if (!empty($id)) {
            $user = new User();
            $user->retrieve($id);
        }

        // from name
        $fromName = $user->getPreference('mail_fromname');
        if (empty($fromName)) {
            // cn: bug 8586 - localized name format
            $fromName = $user->full_name;
        }

        // from address
        $fromaddr = $user->getPreference('mail_fromaddress');
        if (empty($fromaddr)) {
            if (!empty($user->email1) && isset($user->email1)) {
                $fromaddr = $user->email1;
            } elseif (!empty($user->email2) && isset($user->email2)) {
                $fromaddr = $user->email2;
            } else {
                $r = $user->db->query("SELECT value FROM config WHERE name = 'fromaddress'");
                $a = $user->db->fetchByAssoc($r);
                $fromddr = $a['value'];
            }
        }

        $ret['name'] = $fromName;
        $ret['email'] = $fromaddr;

        return $ret;
    }

    /**
     * returns opening <a href=xxxx for a contact, account, etc
     * cascades from User set preference to System-wide default
     * @return string    link
     * @param attribute the email addy
     * @param focus the parent bean
     * @param contact_id
     * @param return_module
     * @param return_action
     * @param return_id
     * @param class
     */
    public function getEmailLink2(
    $emailAddress, &$focus, $contact_id = '', $ret_module = '', $ret_action = 'DetailView', $ret_id = '', $class = ''
    ) {
        $emailLink = '';

        $emailUI = new EmailUI();
        for ($i = 0; $i < count($focus->emailAddress->addresses); $i++) {
            $emailField = 'email' . (string) ($i + 1);
            $optOut = (bool)$focus->emailAddress->addresses[$i]['opt_out'];
            if (!$optOut && $focus->emailAddress->addresses[$i]['email_address'] === $emailAddress) {
                $focus->$emailField = $emailAddress;
                $emailLink = $emailUI->populateComposeViewFields($focus, $emailField);
                break;
            }
        }

        return $emailLink;
    }

    /**
     * Returns the email client type that should be used for this user.
     * Either "sugar" for the "SuiteCRM E-mail Client" or "mailto" for the
     * "External Email Client".
     *
     * @return string
     */
    public function getEmailClient() {
        global $sugar_config;

        if (!isset($sugar_config['email_default_client'])) {
            $this->setDefaultsInConfig();
        }

        $userPref = $this->getPreference('email_link_type');
        $defaultPref = $sugar_config['email_default_client'];
        if ($userPref != '') {
            $client = $userPref;
        } else {
            $client = $defaultPref;
        }

        return $client;
    }

    /**
     * returns opening <a href=xxxx for a contact, account, etc
     * cascades from User set preference to System-wide default
     * @return string    link
     * @param attribute the email addy
     * @param focus the parent bean
     * @param contact_id
     * @param return_module
     * @param return_action
     * @param return_id
     * @param class
     */
    public function getEmailLink(
    $attribute, &$focus, $contact_id = '', $ret_module = '', $ret_action = 'DetailView', $ret_id = '', $class = ''
    ) {
        $emailUI = new EmailUI();
        $emailLink = $emailUI->populateComposeViewFields($focus);

        return $emailLink;
    }

    /**
     * gets a human-readable explanation of the format macro
     * @return string Human readable name format
     */
    public function getLocaleFormatDesc()
    {
        global $locale;
        global $mod_strings;
        global $app_strings;

        $format['f'] = $mod_strings['LBL_LOCALE_DESC_FIRST'];
        $format['l'] = $mod_strings['LBL_LOCALE_DESC_LAST'];
        $format['s'] = $mod_strings['LBL_LOCALE_DESC_SALUTATION'];
        $format['t'] = $mod_strings['LBL_LOCALE_DESC_TITLE'];

        $name['f'] = $app_strings['LBL_LOCALE_NAME_EXAMPLE_FIRST'];
        $name['l'] = $app_strings['LBL_LOCALE_NAME_EXAMPLE_LAST'];
        $name['s'] = $app_strings['LBL_LOCALE_NAME_EXAMPLE_SALUTATION'];
        $name['t'] = $app_strings['LBL_LOCALE_NAME_EXAMPLE_TITLE'];

        $macro = $locale->getLocaleFormatMacro();

        $ret1 = '';
        $ret2 = '';
        for ($i = 0; $i < strlen($macro); $i++) {
            if (array_key_exists($macro{$i}, $format)) {
                $ret1 .= "<i>" . $format[$macro{$i}] . "</i>";
                $ret2 .= "<i>" . $name[$macro{$i}] . "</i>";
            } else {
                $ret1 .= $macro{$i};
                $ret2 .= $macro{$i};
            }
        }

        return $ret1 . "<br />" . $ret2;
    }

    /*
     *
     * Here are the multi level admin access check functions.
     *
     */

    /**
     * Helper function to remap some modules around ACL wise
     *
     * @return string
     */
    protected function _fixupModuleForACL($module)
    {
        if ($module == 'ContractTypes') {
            $module = 'Contracts';
        }
        if (preg_match('/Product[a-zA-Z]*/', $module)) {
            $module = 'Products';
        }

        return $module;
    }

    /**
     * Helper function that enumerates the list of modules and checks if they are an admin/dev.
     * The code was just too similar to copy and paste.
     *
     * @return array
     */
    protected function _getModulesForACL($type = 'dev')
    {
        $isDev = $type == 'dev';
        $isAdmin = $type == 'admin';

        global $beanList;
        $myModules = array();

        if (!is_array($beanList)) {
            return $myModules;
        }

        // These modules don't take kindly to the studio trying to play about with them.
        static $ignoredModuleList = array('iFrames', 'Feeds', 'Home', 'Dashboard', 'Calendar', 'Activities', 'Reports');


        $actions = ACLAction::getUserActions($this->id);

        foreach ($beanList as $module => $val) {
            // Remap the module name
            $module = $this->_fixupModuleForACL($module);
            if (in_array($module, $myModules)) {
                // Already have the module in the list
                continue;
            }
            if (in_array($module, $ignoredModuleList)) {
                // You can't develop on these modules.
                continue;
            }

            $focus = SugarModule::get($module)->loadBean();
            if ($focus instanceof SugarBean) {
                $key = $focus->acltype;
            } else {
                $key = 'module';
            }

            if (($this->isAdmin() && isset($actions[$module][$key]))
            ) {
                $myModules[] = $module;
            }
        }

        return $myModules;
    }

    /**
     * Is this user a system wide admin
     *
     * @return bool
     */
    public function isAdmin()
    {
        if (isset($this->is_admin) && ($this->is_admin == '1' || $this->is_admin === 'on')
        ) {
            return true;
        }

        return false;
    }

    /**
     * Is this user a developer for any module
     *
     * @return bool
     */
    public function isDeveloperForAnyModule()
    {
        if (empty($this->id)) {
            // empty user is no developer
            return false;
        }
        if ($this->isAdmin()) {
            return true;
        }

        return false;
    }

    /**
     * List the modules a user has developer access to
     *
     * @return array
     */
    public function getDeveloperModules()
    {
        static $developerModules;
        if (!isset($_SESSION[$this->user_name . '_get_developer_modules_for_user'])) {
            $_SESSION[$this->user_name . '_get_developer_modules_for_user'] = $this->_getModulesForACL('dev');
        }

        return $_SESSION[$this->user_name . '_get_developer_modules_for_user'];
    }

    /**
     * Is this user a developer for the specified module
     *
     * @return bool
     */
    public function isDeveloperForModule($module)
    {
        if (empty($this->id)) {
            // empty user is no developer
            return false;
        }
        if ($this->isAdmin()) {
            return true;
        }

        $devModules = $this->getDeveloperModules();

        $module = $this->_fixupModuleForACL($module);

        if (in_array($module, $devModules)) {
            return true;
        }

        return false;
    }

    /**
     * List the modules a user has admin access to
     *
     * @return array
     */
    public function getAdminModules()
    {
        if (!isset($_SESSION[$this->user_name . '_get_admin_modules_for_user'])) {
            $_SESSION[$this->user_name . '_get_admin_modules_for_user'] = $this->_getModulesForACL('admin');
        }

        return $_SESSION[$this->user_name . '_get_admin_modules_for_user'];
    }

    /**
     * Is this user an admin for the specified module
     *
     * @return bool
     */
    public function isAdminForModule($module)
    {
        if (empty($this->id)) {
            // empty user is no admin
            return false;
        }
        if ($this->isAdmin()) {
            return true;
        }

        $adminModules = $this->getAdminModules();

        $module = $this->_fixupModuleForACL($module);

        if (in_array($module, $adminModules)) {
            return true;
        }

        return false;
    }

    /**
     * Whether or not based on the user's locale if we should show the last name first.
     *
     * @return bool
     */
    public function showLastNameFirst()
    {
        global $locale;
        $localeFormat = $locale->getLocaleFormatMacro($this);
        if (strpos($localeFormat, 'l') > strpos($localeFormat, 'f')) {
            return false;
        } else {
            return true;
        }
    }

    public function create_new_list_query(
    $order_by, $where, $filter = array(), $params = array(), $show_deleted = 0, $join_type = '', $return_array = false, $parentbean = null, $singleSelect = false, $ifListForExport = false
    ) {    //call parent method, specifying for array to be returned
        $ret_array = parent::create_new_list_query($order_by, $where, $filter, $params, $show_deleted, $join_type, true, $parentbean, $singleSelect, $ifListForExport);

        //if this is being called from webservices, then run additional code
        if (!empty($GLOBALS['soap_server_object'])) {

            //if this is a single select, then secondary queries are being run that may result in duplicate rows being returned through the
            //left joins with meetings/tasks/call.  We need to change the left joins to include a null check (bug 40250)
            if ($singleSelect) {
                //retrieve the 'from' string and make lowercase for easier manipulation
                $left_str = strtolower($ret_array['from']);
                $lefts = explode('left join', $left_str);
                $new_left_str = '';

                //explode on the left joins and process each one
                foreach ($lefts as $ljVal) {
                    //grab the join alias
                    $onPos = strpos($ljVal, ' on');
                    if ($onPos === false) {
                        $new_left_str .= ' ' . $ljVal . ' ';
                        continue;
                    }
                    $spacePos = strrpos(substr($ljVal, 0, $onPos), ' ');
                    $alias = substr($ljVal, $spacePos, $onPos - $spacePos);

                    //add null check to end of the Join statement
                    // Bug #46390 to use id_c field instead of id field for custom tables
                    if (substr($alias, -5) != '_cstm') {
                        $ljVal = '  LEFT JOIN ' . $ljVal . ' and ' . $alias . '.id is null ';
                    } else {
                        $ljVal = '  LEFT JOIN ' . $ljVal . ' and ' . $alias . '.id_c is null ';
                    }

                    //add statement into new string
                    $new_left_str .= $ljVal;
                }
                //replace the old string with the new one
                $ret_array['from'] = $new_left_str;
            }
        }

        //return array or query string
        if ($return_array) {
            return $ret_array;
        }

        return $ret_array['select'] . $ret_array['from'] . $ret_array['where'] . $ret_array['order_by'];
    }

    /**
     * Get user first day of week.
     *
     * @param [User] $user user object, current user if not specified
     * @return int : 0 = Sunday, 1 = Monday, etc...
     */
    public function get_first_day_of_week()
    {
        $fdow = $this->getPreference('fdow');
        if (empty($fdow)) {
            $fdow = 0;
        }

        return $fdow;
    }

    /**
     * Method for password generation
     *
     * @static
     * @return string password
     */
    public static function generatePassword()
    {
        $res = $GLOBALS['sugar_config']['passwordsetting'];
        $charBKT = '';
        //chars to select from
        $LOWERCASE = "abcdefghijklmnpqrstuvwxyz";
        $NUMBER = "0123456789";
        $UPPERCASE = "ABCDEFGHIJKLMNOPQRSTUVWXYZ";
        $SPECIAL = '~!@#$%^&*()_+=-{}|';
        $condition = 0;
        $charBKT .= $UPPERCASE . $LOWERCASE . $NUMBER;
        $password = "";
        $length = '6';

        // Create random characters for the ones that doesnt have requirements
        for ($i = 0; $i < $length - $condition; $i++) {  // loop and create password
            $password = $password . substr($charBKT, rand() % strlen($charBKT), 1);
        }

        return $password;
    }

    /**
     * Send new password or link to user
     *
     * @param string $templateId Id of email template
     * @param array $additionalData additional params: link, url, password
     * @return array status: true|false, message: error message, if status = false and message = '' it means that send method has returned false
     */
    public function sendEmailForPassword($templateId, array $additionalData = array())
    {
        global $sugar_config, $current_user;
        $mod_strings = return_module_language('', 'Users');
        $result = array(
            'status' => false,
            'message' => ''
        );

        $emailTemp = new EmailTemplate();
        $emailTemp->disable_row_level_security = true;
        if ($emailTemp->retrieve($templateId) == '') {
            $result['message'] = $mod_strings['LBL_EMAIL_TEMPLATE_MISSING'];

            return $result;
        }

        //replace instance variables in email templates
        $htmlBody = $emailTemp->body_html;
        $body = $emailTemp->body;
        if (isset($additionalData['link']) && $additionalData['link'] == true) {
            $htmlBody = str_replace('$contact_user_link_guid', $additionalData['url'], $htmlBody);
            $body = str_replace('$contact_user_link_guid', $additionalData['url'], $body);
        } else {
            $htmlBody = str_replace('$contact_user_user_hash', $additionalData['password'], $htmlBody);
            $body = str_replace('$contact_user_user_hash', $additionalData['password'], $body);
        }
        // Bug 36833 - Add replacing of special value $instance_url
        $htmlBody = str_replace('$config_site_url', $sugar_config['site_url'], $htmlBody);
        $body = str_replace('$config_site_url', $sugar_config['site_url'], $body);

        $htmlBody = str_replace('$contact_user_user_name', $this->user_name, $htmlBody);
        $htmlBody = str_replace('$contact_user_pwd_last_changed', TimeDate::getInstance()->nowDb(), $htmlBody);
        $body = str_replace('$contact_user_user_name', $this->user_name, $body);
        $body = str_replace('$contact_user_pwd_last_changed', TimeDate::getInstance()->nowDb(), $body);
        $emailTemp->body_html = $htmlBody;
        $emailTemp->body = $body;

        $itemail = $this->emailAddress->getPrimaryAddress($this);
        //retrieve IT Admin Email
        //_ppd( $emailTemp->body_html);
        //retrieve email defaults
        $emailObj = new Email();
        $defaults = $emailObj->getSystemDefaultEmail();
        require_once('include/SugarPHPMailer.php');
        $mail = new SugarPHPMailer();
        $mail->setMailerForSystem();
        //$mail->IsHTML(true);
        $mail->From = $defaults['email'];
        isValidEmailAddress($mail->From);
        $mail->FromName = $defaults['name'];
        $mail->ClearAllRecipients();
        $mail->ClearReplyTos();
        $mail->Subject = from_html($emailTemp->subject);
        if ($emailTemp->text_only != 1) {
            $mail->IsHTML(true);
            $mail->Body = from_html($emailTemp->body_html);
            $mail->AltBody = from_html($emailTemp->body);
        } else {
            $mail->Body_html = from_html($emailTemp->body_html);
            $mail->Body = from_html($emailTemp->body);
        }
        if ($mail->Body == '' && $current_user->is_admin) {
            global $app_strings;
            $result['message'] = $app_strings['LBL_EMAIL_TEMPLATE_EDIT_PLAIN_TEXT'];

            return $result;
        }
        if ($mail->Mailer == 'smtp' && $mail->Host == '' && $current_user->is_admin) {
            $result['message'] = $mod_strings['ERR_SERVER_SMTP_EMPTY'];

            return $result;
        }

        $mail->prepForOutbound();
        $hasRecipients = false;

        if (!empty($itemail)) {
            if ($hasRecipients) {
                $mail->AddBCC($itemail);
            } else {
                $mail->AddAddress($itemail);
            }
            $hasRecipients = true;
        }
        if ($hasRecipients) {
            $result['status'] = $mail->Send();
        }

        if ($result['status'] == true) {
            $emailObj->team_id = 1;
            $emailObj->to_addrs = '';
            $emailObj->type = 'archived';
            $emailObj->deleted = '0';
            $emailObj->name = $mail->Subject;
            $emailObj->description = $mail->Body;
            $emailObj->description_html = null;
            $emailObj->from_addr = $mail->From;
            isValidEmailAddress($emailObj->from_addr);
            $emailObj->parent_type = 'User';
            $emailObj->date_sent_received = TimeDate::getInstance()->nowDb();
            $emailObj->modified_user_id = '1';
            $emailObj->created_by = '1';
            $emailObj->status = 'sent';
            $emailObj->save();
            if (!isset($additionalData['link']) || $additionalData['link'] == false) {
                $this->setNewPassword($additionalData['password'], '1');
            }
        }

        return $result;
    }

    // Bug #48014 Must to send password to imported user if this action is required
    public function afterImportSave()
    {
        if (
                $this->user_hash == false && !$this->is_group && !$this->portal_only && isset($GLOBALS['sugar_config']['passwordsetting']['SystemGeneratedPasswordON']) && $GLOBALS['sugar_config']['passwordsetting']['SystemGeneratedPasswordON']
        ) {
            $backUpPost = $_POST;
            $_POST = array(
                'userId' => $this->id
            );
            ob_start();
            require('modules/Users/GeneratePassword.php');
            $result = ob_get_clean();
            $_POST = $backUpPost;

            return $result == true;
        }
    }

    /**
     * Checks if the passed email is primary.
     *
     * @param string $email
     * @return bool Returns TRUE if the passed email is primary.
     */
    public function isPrimaryEmail($email)
    {
        if (!empty($this->email1) && !empty($email) && strcasecmp($this->email1, $email) == 0) {
            return true;
        } else {
            return false;
        }
    }

    public function getEditorType()
    {
        $editorType = $this->getPreference('editor_type');
        if (!$editorType) {
            $editorType = 'mozaik';
            $this->setPreference('editor_type', $editorType);
        }

        return $editorType;
    }

    public function getSubThemes() {
        $sugarTheme = new SugarTheme(array());
        $subThemes = $sugarTheme->getSubThemes();
        return $subThemes;
    }

    public function getSubTheme() {
        $subTheme = $this->getPreference('subtheme');
        if(!$subTheme) {
            $sugarTheme = new SugarTheme(array());
            $subTheme = $sugarTheme->getSubThemeDefault();
        }
        return $subTheme;
    }

}<|MERGE_RESOLUTION|>--- conflicted
+++ resolved
@@ -120,17 +120,17 @@
      * @var string
      */
     public $factor_auth_interface;
-    
-    /**
-     * Normally a bean returns ID from save() method if it was 
+
+    /**
+     * Normally a bean returns ID from save() method if it was
      * success and false (or maybe null) is something went wrong.
-     * BUT (for some reason) if User bean saved properly except 
-     * the email addresses of it, this User::save() method also 
+     * BUT (for some reason) if User bean saved properly except
+     * the email addresses of it, this User::save() method also
      * return a false.
-     * It's a confusing ambiguous return value for caller method. 
-     * 
-     * To handle this issue when save method can not save email 
-     * addresses and return false it also set this variable to 
+     * It's a confusing ambiguous return value for caller method.
+     *
+     * To handle this issue when save method can not save email
+     * addresses and return false it also set this variable to
      * true.
      *
      * @var bool|null
@@ -672,12 +672,7 @@
 
         if (!$this->verify_data()) {
             SugarApplication::appendErrorMessage($this->error_string);
-<<<<<<< HEAD
             return SugarApplication::redirect('Location: index.php?action=Error&module=Users');
-=======
-            header('Location: index.php?action=Error&module=Users');
-            exit;
->>>>>>> 435bef02
         }
 
 
@@ -699,31 +694,17 @@
 
         $this->savePreferencesToDB();
 
-<<<<<<< HEAD
-=======
-
->>>>>>> 435bef02
         if ((isset($_POST['old_password']) || $this->portal_only) &&
             (isset($_POST['new_password']) && !empty($_POST['new_password'])) &&
             (isset($_POST['password_change']) && $_POST['password_change'] === 'true')) {
             if (!$this->change_password($_POST['old_password'], $_POST['new_password'])) {
                 if (isset($_POST['page']) && $_POST['page'] === 'EditView') {
                     SugarApplication::appendErrorMessage($this->error_string);
-<<<<<<< HEAD
                     SugarApplication::redirect("Location: index.php?action=EditView&module=Users&record=" . $_POST['record']);
                 }
                 if (isset($_POST['page']) && $_POST['page'] === 'Change') {
                     SugarApplication::appendErrorMessage($this->error_string);
                     SugarApplication::redirect("Location: index.php?action=ChangePassword&module=Users&record=" . $_POST['record']);
-=======
-                    header("Location: index.php?action=EditView&module=Users&record=" . $_POST['record']);
-                    exit;
-                }
-                if (isset($_POST['page']) && $_POST['page'] === 'Change') {
-                    SugarApplication::appendErrorMessage($this->error_string);
-                    header("Location: index.php?action=ChangePassword&module=Users&record=" . $_POST['record']);
-                    exit;
->>>>>>> 435bef02
                 }
             }
         }
