<?php
/**
 *
 * SugarCRM Community Edition is a customer relationship management program developed by
 * SugarCRM, Inc. Copyright (C) 2004-2013 SugarCRM Inc.
 *
 * SuiteCRM is an extension to SugarCRM Community Edition developed by SalesAgility Ltd.
 * Copyright (C) 2011 - 2019 SalesAgility Ltd.
 *
 * This program is free software; you can redistribute it and/or modify it under
 * the terms of the GNU Affero General Public License version 3 as published by the
 * Free Software Foundation with the addition of the following permission added
 * to Section 15 as permitted in Section 7(a): FOR ANY PART OF THE COVERED WORK
 * IN WHICH THE COPYRIGHT IS OWNED BY SUGARCRM, SUGARCRM DISCLAIMS THE WARRANTY
 * OF NON INFRINGEMENT OF THIRD PARTY RIGHTS.
 *
 * This program is distributed in the hope that it will be useful, but WITHOUT
 * ANY WARRANTY; without even the implied warranty of MERCHANTABILITY or FITNESS
 * FOR A PARTICULAR PURPOSE. See the GNU Affero General Public License for more
 * details.
 *
 * You should have received a copy of the GNU Affero General Public License along with
 * this program; if not, see http://www.gnu.org/licenses or write to the Free
 * Software Foundation, Inc., 51 Franklin Street, Fifth Floor, Boston, MA
 * 02110-1301 USA.
 *
 * You can contact SugarCRM, Inc. headquarters at 10050 North Wolfe Road,
 * SW2-130, Cupertino, CA 95014, USA. or at email address contact@sugarcrm.com.
 *
 * The interactive user interfaces in modified source and object code versions
 * of this program must display Appropriate Legal Notices, as required under
 * Section 5 of the GNU Affero General Public License version 3.
 *
 * In accordance with Section 7(b) of the GNU Affero General Public License version 3,
 * these Appropriate Legal Notices must retain the display of the "Powered by
 * SugarCRM" logo and "Supercharged by SuiteCRM" logo. If the display of the logos is not
 * reasonably feasible for technical reasons, the Appropriate Legal Notices must
 * display the words "Powered by SugarCRM" and "Supercharged by SuiteCRM".
 */

if (!defined('sugarEntry') || !sugarEntry) {
    die('Not A Valid Entry Point');
}

require_once('include/SugarObjects/templates/person/Person.php');
require_once __DIR__ . '/../../include/EmailInterface.php';
require_once __DIR__ . '/../Emails/EmailUI.php';

// User is used to store customer information.
class User extends Person implements EmailInterface
{

    // Stored fields
    public $name = '';
    public $full_name;
    public $id;
    public $user_name;
    public $user_hash;
    public $salutation;
    public $first_name;
    public $last_name;
    public $date_entered;
    public $date_modified;
    public $modified_user_id;
    public $created_by;
    public $created_by_name;
    public $modified_by_name;
    public $description;
    public $phone_home;
    public $phone_mobile;
    public $phone_work;
    public $phone_other;
    public $phone_fax;
    public $email1;
    public $email2;
    public $address_street;
    public $address_city;
    public $address_state;
    public $address_postalcode;
    public $address_country;
    public $status;
    public $title;
    public $photo;
    public $portal_only;
    public $department;
    public $authenticated = false;
    public $error_string;
    public $is_admin;
    public $employee_status;
    public $messenger_id;
    public $messenger_type;
    public $is_group;
    public $accept_status; // to support Meetings
    //adding a property called team_id so we can populate it for use in the team widget
    public $team_id;
    public $receive_notifications;
    public $reports_to_name;
    public $reports_to_id;
    public $team_exists = false;
    public $table_name = "users";
    public $module_dir = 'Users';
    public $object_name = "User";
    public $user_preferences;
    public $importable = true;
    public $_userPreferenceFocus;
    public $encodeFields = array("first_name", "last_name", "description");
    // This is used to retrieve related fields from form posts.
    public $additional_column_fields = array(
        'reports_to_name'
    );
    public $emailAddress;
    public $new_schema = true;

    /**
     * @var bool
     */
    public $factor_auth;

    /**
     * @var string
     */
    public $factor_auth_interface;

    /**
     * Normally a bean returns ID from save() method if it was
     * success and false (or maybe null) is something went wrong.
     * BUT (for some reason) if User bean saved properly except
     * the email addresses of it, this User::save() method also
     * return a false.
     * It's a confusing ambiguous return value for caller method.
     *
     * To handle this issue when save method can not save email
     * addresses and return false it also set this variable to
     * true.
     *
     * @var bool|null
     */
    public $lastSaveErrorIsEmailAddressSaveError = null;

    public function __construct()
    {
        parent::__construct();

        $this->_loadUserPreferencesFocus();
    }

    public function __set($key, $value)
    {
        $this->$key = $value;
        if ($key == 'id' && $value == '1') {
            $GLOBALS['log']->fatal('DEBUG: User::' . $key . ' set to ' . $value);
        }
    }

    /**
     * @deprecated deprecated since version 7.6, PHP4 Style Constructors are deprecated and will be remove in 7.8, please update your code, use __construct instead
     */
    public function User()
    {
        $deprecatedMessage = 'PHP4 Style Constructors are deprecated and will be remove in 7.8, please update your code';
        if (isset($GLOBALS['log'])) {
            $GLOBALS['log']->deprecated($deprecatedMessage);
        } else {
            trigger_error($deprecatedMessage, E_USER_DEPRECATED);
        }
        self::__construct();
    }

    protected function _loadUserPreferencesFocus()
    {
        $this->_userPreferenceFocus = new UserPreference($this);
    }

    /**
     * returns an admin user
     */
    public function getSystemUser()
    {
        if (null === $this->retrieve('1')) { // handle cases where someone deleted user with id "1"
            $this->retrieve_by_string_fields(array(
                'status' => 'Active',
                'is_admin' => '1',
            ));
        }

        return $this;
    }

    /**
     * convenience function to get user's default signature
     * return array
     */
    public function getDefaultSignature()
    {
        if ($defaultId = $this->getPreference('signature_default')) {
            return $this->getSignature($defaultId);
        }
        return array();
    }

    /**
     * retrieves the signatures for a user
     * @param string id ID of user_signature
     * @return array ID, signature, and signature_html
     */
    public function getSignature($id)
    {
        $signatures = $this->getSignaturesArray();

        return isset($signatures[$id]) ? $signatures[$id] : false;
    }

    /**
     * @param bool $useRequestedRecord
     * @return array
     * @throws \RuntimeException
     */
    public function getSignaturesArray($useRequestedRecord = false)
    {
        if ($useRequestedRecord) {
            $user = $this->getRequestedUserRecord();
            $uid = $user->id;
        } else {
            $uid = $this->id;
        }

        $q = 'SELECT * FROM users_signatures WHERE user_id = \'' . $uid . '\' AND deleted = 0 ORDER BY name ASC';
        $r = $this->db->query($q);

        // provide "none"
        $sig = array("" => "");

        while ($a = $this->db->fetchByAssoc($r)) {
            $sig[$a['id']] = $a;
        }

        return $sig;
    }

    /**
     * retrieves any signatures that the User may have created as <select>
     * @param bool $live
     * @param string $defaultSig
     * @param bool $forSettings
     * @param string $elementId
     * @param bool $useRequestedRecord
     * @return string
     * @throws \RuntimeException
     */
    public function getSignatures(
    $live = false,
        $defaultSig = '',
        $forSettings = false,
        $elementId = 'signature_id',
        $useRequestedRecord = false
    ) {
        $sig = $this->getSignaturesArray($useRequestedRecord);
        $sigs = array();
        foreach ($sig as $key => $arr) {
            $sigs[$key] = !empty($arr['name']) ? $arr['name'] : '';
        }

        $change = '';
        if (!$live) {
            $change = ($forSettings) ? "onChange='displaySignatureEdit();'" : "onChange='setSigEditButtonVisibility();'";
        }

        $id = (!$forSettings) ? $elementId : 'signature_idDisplay';

        $out = "<select {$change} id='{$id}' name='{$id}'>";
        $out .= get_select_options_with_id($sigs, $defaultSig) . '</select>';

        return $out;
    }

    /**
     * retrieves any signatures that the User may have created as <select>
     * @param bool $live
     * @param string $defaultSig
     * @param bool $forSettings
     * @param string $elementId
     * @param bool $useRequestedRecord
     * @return string
     * @throws \RuntimeException
     */
    public function getEmailAccountSignatures(
    $live = false,
        $defaultSig = '',
        $forSettings = false,
        $elementId = 'account_signature_id',
        $useRequestedRecord = false
    ) {
        $sig = $this->getSignaturesArray($useRequestedRecord);
        $sigs = array();
        foreach ($sig as $key => $arr) {
            $sigs[$key] = !empty($arr['name']) ? $arr['name'] : '';
        }

        $change = '';
        if (!$live) {
            $change = ($forSettings) ? "onChange='displaySignatureEdit();'" : "onChange='setSigEditButtonVisibility();'";
        }

        $id = (!$forSettings) ? $elementId : 'signature_idDisplay';

        $out = "<select {$change} id='{$id}' name='{$id}'>";
        if (empty($defaultSig)) {
            $out .= get_select_empty_option($defaultSig, true, 'LBL_DEFAULT_EMAIL_SIGNATURES');
        } else {
            $out .= get_select_empty_option($defaultSig, false, 'LBL_DEFAULT_EMAIL_SIGNATURES');
        }
        $out .= get_select_full_options_with_id($sigs, $defaultSig);
        $out .= '</select>';

        return $out;
    }

    /**
     * returns buttons and JS for signatures
     */
    public function getSignatureButtons($jscall = '', $defaultDisplay = false)
    {
        global $mod_strings;

        $jscall = empty($jscall) ? 'open_email_signature_form' : $jscall;

        $butts = "<input class='button' onclick='javascript:{$jscall}(\"\", \"{$this->id}\");' value='{$mod_strings['LBL_BUTTON_CREATE']}' type='button'>&nbsp;";
        if ($defaultDisplay) {
            $butts .= '<span name="edit_sig" id="edit_sig" style="visibility:inherit;"><input class="button" onclick="javascript:' . $jscall . '(document.getElementById(\'signature_id\', \'\').value)" value="' . $mod_strings['LBL_BUTTON_EDIT'] . '" type="button" tabindex="392">&nbsp;
					</span>';
        } else {
            $butts .= '<span name="edit_sig" id="edit_sig" style="visibility:hidden;"><input class="button" onclick="javascript:' . $jscall . '(document.getElementById(\'signature_id\', \'\').value)" value="' . $mod_strings['LBL_BUTTON_EDIT'] . '" type="button" tabindex="392">&nbsp;
					</span>';
        }

        return $butts;
    }

    /**
     * performs a rudimentary check to verify if a given user has setup personal
     * InboundEmail
     *
     * @return bool
     */
    public function hasPersonalEmail()
    {
        $focus = new InboundEmail;
        $focus->retrieve_by_string_fields(array('group_id' => $this->id));

        return !empty($focus->id);
    }

    /* Returns the User's private GUID; this is unassociated with the User's
     * actual GUID.  It is used to secure file names that must be HTTP://
     * accesible, but obfusicated.
     */

    public function getUserPrivGuid()
    {
        $userPrivGuid = $this->getPreference('userPrivGuid', 'global', $this);
        if ($userPrivGuid) {
            return $userPrivGuid;
        } else {
            $this->setUserPrivGuid();
            if (!isset($_SESSION['setPrivGuid'])) {
                $_SESSION['setPrivGuid'] = true;
                $userPrivGuid = $this->getUserPrivGuid();

                return $userPrivGuid;
            } else {
                sugar_die("Breaking Infinite Loop Condition: Could not setUserPrivGuid.");
            }
        }
    }

    public function setUserPrivGuid()
    {
        $privGuid = create_guid();
        //($name, $value, $nosession=0)
        $this->setPreference('userPrivGuid', $privGuid, 0, 'global', $this);
    }

    /**
     * Interface for the User object to calling the UserPreference::setPreference() method in modules/UserPreferences/UserPreference.php
     *
     * @see UserPreference::setPreference()
     *
     * @param string $name Name of the preference to set
     * @param string $value Value to set preference to
     * @param null $nosession For BC, ignored
     * @param string $category Name of the category to retrieve
     */
    public function setPreference(
    $name,
        $value,
        $nosession = 0,
        $category = 'global'
    ) {
        // for BC
        if (func_num_args() > 4) {
            $user = func_get_arg(4);
            $GLOBALS['log']->deprecated('User::setPreferences() should not be used statically.');
        } else {
            $user = $this;
        }

        $user->_userPreferenceFocus->setPreference($name, $value, $category);
    }

    /**
     * Interface for the User object to calling the UserPreference::resetPreferences() method in modules/UserPreferences/UserPreference.php
     *
     * @see UserPreference::resetPreferences()
     *
     * @param string $category category to reset
     */
    public function resetPreferences(
    $category = null
    ) {
        // for BC
        if (func_num_args() > 1) {
            $user = func_get_arg(1);
            $GLOBALS['log']->deprecated('User::resetPreferences() should not be used statically.');
        } else {
            $user = $this;
        }

        $user->_userPreferenceFocus->resetPreferences($category);
    }

    /**
     * Interface for the User object to calling the UserPreference::savePreferencesToDB() method in modules/UserPreferences/UserPreference.php
     *
     * @see UserPreference::savePreferencesToDB()
     */
    public function savePreferencesToDB()
    {
        // for BC
        if (func_num_args() > 0) {
            $user = func_get_arg(0);
            $GLOBALS['log']->deprecated('User::savePreferencesToDB() should not be used statically.');
        } else {
            $user = $this;
        }

        $user->_userPreferenceFocus->savePreferencesToDB();
    }

    /**
     * Unconditionally reloads user preferences from the DB and updates the session
     * @param string $category name of the category to retreive, defaults to global scope
     * @return bool successful?
     */
    public function reloadPreferences($category = 'global')
    {
        return $this->_userPreferenceFocus->reloadPreferences($category = 'global');
    }

    /**
     * Interface for the User object to calling the UserPreference::getUserDateTimePreferences() method in modules/UserPreferences/UserPreference.php
     *
     * @see UserPreference::getUserDateTimePreferences()
     *
     * @return array 'date' - date format for user ; 'time' - time format for user
     */
    public function getUserDateTimePreferences()
    {
        // for BC
        if (func_num_args() > 0) {
            $user = func_get_arg(0);
            $GLOBALS['log']->deprecated('User::getUserDateTimePreferences() should not be used statically.');
        } else {
            $user = $this;
        }

        return $user->_userPreferenceFocus->getUserDateTimePreferences();
    }

    /**
     * Interface for the User object to calling the UserPreference::loadPreferences() method in modules/UserPreferences/UserPreference.php
     *
     * @see UserPreference::loadPreferences()
     *
     * @param string $category name of the category to retreive, defaults to global scope
     * @return bool successful?
     */
    public function loadPreferences(
    $category = 'global'
    ) {
        // for BC
        if (func_num_args() > 1) {
            $user = func_get_arg(1);
            $GLOBALS['log']->deprecated('User::loadPreferences() should not be used statically.');
        } else {
            $user = $this;
        }

        return $user->_userPreferenceFocus->loadPreferences($category);
    }

    /**
     * @return bool|SugarBean
     * @throws \RuntimeException
     */
    public function getRequestedUserRecord()
    {
        if (!isset($_REQUEST['record']) || !$_REQUEST['record']) {
            throw new RuntimeException('Error: requested record is not set');
        }
        $user = BeanFactory::getBean('Users', $_REQUEST['record']);
        if (!$user) {
            throw new RuntimeException('Error: retrieve requested user record');
        }
        $uid = $user->id;
        if (!$uid) {
            throw new RuntimeException('Error: retrieve requested user ID');
        }

        return $user;
    }

    /**
     * Interface for the User object to calling the UserPreference::setPreference() method in modules/UserPreferences/UserPreference.php
     *
     * @see UserPreference::getPreference()
     *
     * @param string $name name of the preference to retreive
     * @param string $category name of the category to retreive, defaults to global scope
     * @return mixed the value of the preference (string, array, int etc)
     * @internal param bool $useRequestedRecord
     */
    public function getPreference(
    $name,
        $category = 'global'
    ) {
        // for BC
        if (func_num_args() > 2) {
            $user = func_get_arg(2);
            $GLOBALS['log']->deprecated('User::getPreference() should not be used statically.');
        } else {
            $user = $this;
        }

        return $user->_userPreferenceFocus->getPreference($name, $category);
    }

    /**
     * incrementETag
     *
     * This function increments any ETag seed needed for a particular user's
     * UI. For example, if the user changes their theme, the ETag seed for the
     * main menu needs to be updated, so you call this function with the seed name
     * to do so:
     *
     * UserPreference::incrementETag("mainMenuETag");
     *
     * @param string $tag ETag seed name.
     * @return nothing
     */
    public function incrementETag($tag)
    {
        $val = $this->getETagSeed($tag);
        if ($val == 2147483648) {
            $val = 0;
        }
        $val++;
        $this->setPreference($tag, $val, 0, "ETag");
    }

    /**
     * getETagSeed
     *
     * This function is a wrapper to encapsulate getting the ETag seed and
     * making sure it's sanitized for use in the app.
     *
     * @param string $tag ETag seed name.
     * @return integer numeric value of the seed
     */
    public function getETagSeed($tag)
    {
        $val = $this->getPreference($tag, "ETag");
        if ($val == null) {
            $val = 0;
        }

        return $val;
    }

    /**
     * Get WHERE clause that fetches all users counted for licensing purposes
     * @return string
     */
    public static function getLicensedUsersWhere()
    {
        return "deleted=0 AND status='Active' AND user_name IS NOT NULL AND is_group=0 AND portal_only=0  AND " . DBManagerFactory::getInstance()->convert('user_name', 'length') . ">0";

        return "1<>1";
    }

    /**
     * Normally a bean returns ID from save() method if it was
     * success and false (or maybe null) is something went wrong.
     * BUT (for some reason) if User bean saved properly except
     * the email addresses of it, this User::save() method also
     * return a false.
     * It's a confusing ambiguous return value for caller method.
     *
     * To handle this issue when save method can not save email
     * addresses and return false it also set the variable called
     * User::$lastSaveErrorIsEmailAddressSaveError to true.
     *
<<<<<<< HEAD
     * @global User $current_user
     * @global array $sugar_config
     * @global array $mod_strings
=======
>>>>>>> ee3fdb88
     * @param bool $check_notify
     * @return bool|string
     * @throws SuiteException
     */
    public function save($check_notify = false)
    {
        global $current_user, $mod_strings;

        $msg = '';

        $isUpdate = !empty($this->id) && !$this->new_with_id;

        //No SMTP server is set up Error.
        $admin = new Administration();
        $smtp_error = $admin->checkSmtpError();

        // only admin user can change 2 factor authentication settings
        if ($smtp_error || $isUpdate && !is_admin($current_user)) {
            $tmpUser = BeanFactory::getBean('Users', $this->id);
            if (!$tmpUser instanceof User) {
                LoggerManager::getLogger()->fatal('User update error: Temp User is not retrieved at ID ' . $this->id . ', ' . gettype($tmpUser) . ' given');
            }

            if ($smtp_error) {
                $msg .= 'SMTP server settings required first.';
                $GLOBALS['log']->warn($msg);
                if (isset($mod_strings['ERR_USER_FACTOR_SMTP_REQUIRED'])) {
                    SugarApplication::appendErrorMessage($mod_strings['ERR_USER_FACTOR_SMTP_REQUIRED']);
                }
            } else {
                if (($tmpUser instanceof User) && ($this->factor_auth != $tmpUser->factor_auth || $this->factor_auth_interface != $tmpUser->factor_auth_interface)) {
                    $msg .= 'Current user is not able to change two factor authentication settings.';
                    $GLOBALS['log']->warn($msg);
                    SugarApplication::appendErrorMessage($mod_strings['ERR_USER_FACTOR_CHANGE_DISABLED']);
                }
            }
            if ($tmpUser) {
                $this->factor_auth = $tmpUser->factor_auth;
                $this->factor_auth_interface = $tmpUser->factor_auth_interface;
            }
        }

        if ($this->factor_auth && $isUpdate && is_admin($current_user)) {
            $factorAuthFactory = new FactorAuthFactory();
            $factorAuth = $factorAuthFactory->getFactorAuth($this);

            if (!$factorAuth->validateTokenMessage()) {
                $this->factor_auth = false;
            }
        }

        // is_group & portal should be set to 0 by default
        if (!isset($this->is_group)) {
            $this->is_group = 0;
        }
        if (!isset($this->portal_only)) {
            $this->portal_only = 0;
        }

        // wp: do not save user_preferences in this table, see user_preferences module
        $this->user_preferences = '';

        // if this is an admin user, do not allow is_group or portal_only flag to be set.
        if ($this->is_admin) {
            $this->is_group = 0;
            $this->portal_only = 0;
        }


        // set some default preferences when creating a new user
        $setNewUserPreferences = empty($this->id) || !empty($this->new_with_id);

        if (!$this->verify_data()) {
            SugarApplication::appendErrorMessage($this->error_string);
            return SugarApplication::redirect('Location: index.php?action=Error&module=Users');
        }


        $retId = parent::save($check_notify);
        if (!$retId) {
            LoggerManager::getLogger()->fatal('save error: User is not saved, Person ID is not returned.');
        }
        if ($retId !== $this->id) {
            LoggerManager::getLogger()->fatal('save error: User is not saved properly, returned Person ID does not match to User ID.');
        }
        // set some default preferences when creating a new user
        if ($setNewUserPreferences) {
            if (!$this->getPreference('calendar_publish_key')) {
                $this->setPreference('calendar_publish_key', create_guid());
            }
        }

        $this->saveFormPreferences();

        $this->savePreferencesToDB();

        if ((isset($_POST['old_password']) || $this->portal_only) &&
            (isset($_POST['new_password']) && !empty($_POST['new_password'])) &&
            (isset($_POST['password_change']) && $_POST['password_change'] === 'true')) {
            if (!$this->change_password($_POST['old_password'], $_POST['new_password'])) {
                if (isset($_POST['page']) && $_POST['page'] === 'EditView') {
                    SugarApplication::appendErrorMessage($this->error_string);
                    SugarApplication::redirect("Location: index.php?action=EditView&module=Users&record=" . $_POST['record']);
                }
                if (isset($_POST['page']) && $_POST['page'] === 'Change') {
                    SugarApplication::appendErrorMessage($this->error_string);
                    SugarApplication::redirect("Location: index.php?action=ChangePassword&module=Users&record=" . $_POST['record']);
                }
            }
        }

        // User Profile specific save for Email addresses
        $this->lastSaveErrorIsEmailAddressSaveError = false;
        if (!$this->emailAddress->saveAtUserProfile($_REQUEST)) {
            LoggerManager::getLogger()->fatal('Email address save error');
            $this->lastSaveErrorIsEmailAddressSaveError = true;
            return false;
        }

        return $this->id;
    }

    public function saveFormPreferences()
    {
        if (!$this->is_group && !$this->portal_only) {
            require_once('modules/MySettings/TabController.php');

            global $current_user;

            $display_tabs_def = isset($_REQUEST['display_tabs_def']) ? urldecode($_REQUEST['display_tabs_def']) : '';
            $hide_tabs_def = isset($_REQUEST['hide_tabs_def']) ? urldecode($_REQUEST['hide_tabs_def']) : '';
            $remove_tabs_def = isset($_REQUEST['remove_tabs_def']) ? urldecode($_REQUEST['remove_tabs_def']) : '';

            $DISPLAY_ARR = array();
            $HIDE_ARR = array();
            $REMOVE_ARR = array();

            parse_str($display_tabs_def, $DISPLAY_ARR);
            parse_str($hide_tabs_def, $HIDE_ARR);
            parse_str($remove_tabs_def, $REMOVE_ARR);

            $this->is_group = 0;
            $this->portal_only = 0;

            if ((isset($_POST['is_admin']) && ($_POST['is_admin'] == 'on' || $_POST['is_admin'] == '1')) ||
              (isset($_POST['UserType']) && $_POST['UserType'] == "Administrator")) {
                $this->is_admin = 1;
            } elseif (isset($_POST['is_admin']) && empty($_POST['is_admin'])) {
                $this->is_admin = 0;
            }

            if (isset($_POST['mailmerge_on']) && !empty($_POST['mailmerge_on'])) {
                $this->setPreference('mailmerge_on', 'on', 0, 'global');
            } else {
                $this->setPreference('mailmerge_on', 'off', 0, 'global');
            }

            if (isset($_POST['user_swap_last_viewed'])) {
                $this->setPreference('swap_last_viewed', $_POST['user_swap_last_viewed'], 0, 'global');
            } else {
                $this->setPreference('swap_last_viewed', '', 0, 'global');
            }

            if (isset($_POST['user_swap_shortcuts'])) {
                $this->setPreference('swap_shortcuts', $_POST['user_swap_shortcuts'], 0, 'global');
            } else {
                $this->setPreference('swap_shortcuts', '', 0, 'global');
            }

            if (isset($_POST['use_group_tabs'])) {
                $this->setPreference('navigation_paradigm', $_POST['use_group_tabs'], 0, 'global');
            } else {
                $this->setPreference('navigation_paradigm', $GLOBALS['sugar_config']['default_navigation_paradigm'], 0, 'global');
            }

            if (isset($_POST['sort_modules_by_name'])) {
                $this->setPreference('sort_modules_by_name', $_POST['sort_modules_by_name'], 0, 'global');
            } else {
                $this->setPreference('sort_modules_by_name', '', 0, 'global');
            }

            if (isset($_POST['user_subpanel_tabs'])) {
                $this->setPreference('subpanel_tabs', $_POST['user_subpanel_tabs'], 0, 'global');
            } else {
                $this->setPreference('subpanel_tabs', '', 0, 'global');
            }

            if (isset($_POST['user_count_collapsed_subpanels'])) {
                $this->setPreference('count_collapsed_subpanels', $_POST['user_count_collapsed_subpanels'], 0, 'global');
            } else {
                $this->setPreference('count_collapsed_subpanels', '', 0, 'global');
            }

            if (isset($_POST['user_theme'])) {
                $this->setPreference('user_theme', $_POST['user_theme'], 0, 'global');
                $_SESSION['authenticated_user_theme'] = $_POST['user_theme'];
            }

            if (isset($_POST['user_module_favicon'])) {
                $this->setPreference('module_favicon', $_POST['user_module_favicon'], 0, 'global');
            } else {
                $this->setPreference('module_favicon', '', 0, 'global');
            }

            $tabs = new TabController();
            if (isset($_POST['display_tabs'])) {
                $tabs->set_user_tabs($DISPLAY_ARR['display_tabs'], $this, 'display');
            }
            if (isset($HIDE_ARR['hide_tabs'])) {
                $tabs->set_user_tabs($HIDE_ARR['hide_tabs'], $this, 'hide');
            } else {
                $tabs->set_user_tabs(array(), $this, 'hide');
            }
            if (is_admin($current_user)) {
                if (isset($REMOVE_ARR['remove_tabs'])) {
                    $tabs->set_user_tabs($REMOVE_ARR['remove_tabs'], $this, 'remove');
                } else {
                    $tabs->set_user_tabs(array(), $this, 'remove');
                }
            }

            if (isset($_POST['no_opps'])) {
                $this->setPreference('no_opps', $_POST['no_opps'], 0, 'global');
            } else {
                $this->setPreference('no_opps', 'off', 0, 'global');
            }

            if (isset($_POST['reminder_time'])) {
                $this->setPreference('reminder_time', $_POST['reminder_time'], 0, 'global');
            }
            if (isset($_POST['email_reminder_time'])) {
                $this->setPreference('email_reminder_time', $_POST['email_reminder_time'], 0, 'global');
            }
            if (isset($_POST['reminder_checked'])) {
                $this->setPreference('reminder_checked', $_POST['reminder_checked'], 0, 'global');
            }
            if (isset($_POST['email_reminder_checked'])) {
                $this->setPreference('email_reminder_checked', $_POST['email_reminder_checked'], 0, 'global');
            }

            if (isset($_POST['timezone'])) {
                $this->setPreference('timezone', $_POST['timezone'], 0, 'global');
            }
            if (isset($_POST['ut'])) {
                $this->setPreference('ut', '0', 0, 'global');
            } else {
                $this->setPreference('ut', '1', 0, 'global');
            }
            if (isset($_POST['currency'])) {
                $this->setPreference('currency', $_POST['currency'], 0, 'global');
            }
            if (isset($_POST['default_currency_significant_digits'])) {
                $this->setPreference('default_currency_significant_digits', $_POST['default_currency_significant_digits'], 0, 'global');
            }
            if (isset($_POST['num_grp_sep'])) {
                $this->setPreference('num_grp_sep', $_POST['num_grp_sep'], 0, 'global');
            }
            if (isset($_POST['dec_sep'])) {
                $this->setPreference('dec_sep', $_POST['dec_sep'], 0, 'global');
            }
            if (isset($_POST['fdow'])) {
                $this->setPreference('fdow', $_POST['fdow'], 0, 'global');
            }
            if (isset($_POST['dateformat'])) {
                $this->setPreference('datef', $_POST['dateformat'], 0, 'global');
            }
            if (isset($_POST['timeformat'])) {
                $this->setPreference('timef', $_POST['timeformat'], 0, 'global');
            }
            if (isset($_POST['timezone'])) {
                $this->setPreference('timezone', $_POST['timezone'], 0, 'global');
            }
            if (isset($_POST['mail_fromname'])) {
                $this->setPreference('mail_fromname', $_POST['mail_fromname'], 0, 'global');
            }
            if (isset($_POST['mail_fromaddress'])) {
                $this->setPreference('mail_fromaddress', $_POST['mail_fromaddress'], 0, 'global');
            }
            if (isset($_POST['mail_sendtype'])) {
                $this->setPreference('mail_sendtype', $_POST['mail_sendtype'], 0, 'global');
            }
            if (isset($_POST['mail_smtpserver'])) {
                $this->setPreference('mail_smtpserver', $_POST['mail_smtpserver'], 0, 'global');
            }
            if (isset($_POST['mail_smtpport'])) {
                $this->setPreference('mail_smtpport', $_POST['mail_smtpport'], 0, 'global');
            }
            if (isset($_POST['mail_smtpuser'])) {
                $this->setPreference('mail_smtpuser', $_POST['mail_smtpuser'], 0, 'global');
            }
            if (isset($_POST['mail_smtppass'])) {
                $this->setPreference('mail_smtppass', $_POST['mail_smtppass'], 0, 'global');
            }
            if (isset($_POST['default_locale_name_format'])) {
                $this->setPreference('default_locale_name_format', $_POST['default_locale_name_format'], 0, 'global');
            }
            if (isset($_POST['export_delimiter'])) {
                $this->setPreference('export_delimiter', $_POST['export_delimiter'], 0, 'global');
            }
            if (isset($_POST['default_export_charset'])) {
                $this->setPreference('default_export_charset', $_POST['default_export_charset'], 0, 'global');
            }
            if (isset($_POST['use_real_names'])) {
                $this->setPreference('use_real_names', 'on', 0, 'global');
            } elseif (!isset($_POST['use_real_names']) && !isset($_POST['from_dcmenu'])) {
                // Make sure we're on the full form and not the QuickCreate.
                $this->setPreference('use_real_names', 'off', 0, 'global');
            }

            if (isset($_POST['mail_smtpauth_req'])) {
                $this->setPreference('mail_smtpauth_req', $_POST['mail_smtpauth_req'], 0, 'global');
            } else {
                $this->setPreference('mail_smtpauth_req', '', 0, 'global');
            }

            // SSL-enabled SMTP connection
            if (isset($_POST['mail_smtpssl'])) {
                $this->setPreference('mail_smtpssl', 1, 0, 'global');
            } else {
                $this->setPreference('mail_smtpssl', 0, 0, 'global');
            }
            ///////////////////////////////////////////////////////////////////////////
            ////    PDF SETTINGS
            foreach ($_POST as $k => $v) {
                if (strpos($k, "sugarpdf_pdf") !== false) {
                    $this->setPreference($k, $v, 0, 'global');
                }
            }
            ////    PDF SETTINGS
            ///////////////////////////////////////////////////////////////////////////
            ///////////////////////////////////////////////////////////////////////////
            ////	SIGNATURES
            if (isset($_POST['signature_id'])) {
                $this->setPreference('signature_default', $_POST['signature_id'], 0, 'global');
            }

            if (isset($_POST['signature_prepend'])) {
                $this->setPreference('signature_prepend', $_POST['signature_prepend'], 0, 'global');
            }
            ////	END SIGNATURES
            ///////////////////////////////////////////////////////////////////////////


            if (isset($_POST['email_link_type'])) {
                $this->setPreference('email_link_type', $_REQUEST['email_link_type']);
            }
            if (isset($_POST['editor_type'])) {
                $this->setPreference('editor_type', $_REQUEST['editor_type']);
            }
            if (isset($_REQUEST['email_show_counts'])) {
                $this->setPreference('email_show_counts', $_REQUEST['email_show_counts'], 0, 'global');
            } else {
                $this->setPreference('email_show_counts', 0, 0, 'global');
            }
            if (isset($_REQUEST['email_editor_option'])) {
                $this->setPreference('email_editor_option', $_REQUEST['email_editor_option'], 0, 'global');
            }
            if (isset($_REQUEST['default_email_charset'])) {
                $this->setPreference('default_email_charset', $_REQUEST['default_email_charset'], 0, 'global');
            }

            if (isset($_POST['calendar_publish_key'])) {
                $this->setPreference('calendar_publish_key', $_POST['calendar_publish_key'], 0, 'global');
            }
            if (isset($_POST['subtheme'])) {
                $this->setPreference('subtheme', $_POST['subtheme'], 0, 'global');
            }
            if (isset($_POST['gsync_cal'])) {
                $this->setPreference('syncGCal', 1, 0, 'GoogleSync');
            } else {
                $this->setPreference('syncGCal', 0, 0, 'GoogleSync');
            }
        }
    }


    /**
     * @return boolean true if the user is a member of the role_name, false otherwise
     * @param string $role_name - Must be the exact name of the acl_role
     * @param string $user_id - The user id to check for the role membership, empty string if current user
     * @desc Determine whether or not a user is a member of an ACL Role. This function caches the
     *       results in the session or to prevent running queries after the first time executed.
     * Portions created by SugarCRM are Copyright (C) SugarCRM, Inc..
     * All Rights Reserved..
     * Contributor(s): ______________________________________..
     */
    public function check_role_membership($role_name, $user_id = '')
    {
        global $current_user;

        if (empty($user_id)) {
            $user_id = $current_user->id;
        }

        // Check the Sugar External Cache to see if this users memberships were cached
        $role_array = sugar_cache_retrieve("RoleMemberships_" . $user_id);

        // If we are pulling the roles for the current user
        if ($user_id == $current_user->id) {
            // If the Session doesn't contain the values
            if (!isset($_SESSION['role_memberships'])) {
                // This means the external cache already had it loaded
                if (!empty($role_array)) {
                    $_SESSION['role_memberships'] = $role_array;
                } else {
                    $_SESSION['role_memberships'] = ACLRole::getUserRoleNames($user_id);
                    $role_array = $_SESSION['role_memberships'];
                }
            } // else the session had the values, so we assign to the role array
            else {
                $role_array = $_SESSION['role_memberships'];
            }
        } else {
            // If the external cache didn't contain the values, we get them and put them in cache
            if (!$role_array) {
                $role_array = ACLRole::getUserRoleNames($user_id);
                sugar_cache_put("RoleMemberships_" . $user_id, $role_array);
            }
        }

        // If the role doesn't exist in the list of the user's roles
        if (!empty($role_array) && in_array($role_name, $role_array)) {
            return true;
        } else {
            return false;
        }
    }

    public function get_summary_text()
    {
        //$this->_create_proper_name_field();
        return $this->name;
    }

    /**
     * @deprecated
     * @param string $user_name - Must be non null and at least 2 characters
     * @param string $username_password - Must be non null and at least 1 character.
     * @desc Take an unencrypted username and password and return the encrypted password
     * @return string encrypted password for storage in DB and comparison against DB password.
     */
    public function encrypt_password($username_password)
    {
        // encrypt the password.
        $salt = substr($this->user_name, 0, 2);
        $encrypted_password = crypt($username_password, $salt);

        return $encrypted_password;
    }

    /**
     * Authenicates the user; returns true if successful
     *
     * @param string $password MD5-encoded password
     * @return bool
     */
    public function authenticate_user($password)
    {
        $row = self::findUserPassword($this->user_name, $password);
        if (empty($row)) {
            return false;
        } else {
            $this->id = $row['id'];

            return true;
        }
    }

    /**
     * retrieves an User bean
     * pre-format name & full_name attribute with first/last
     * loads User's preferences
     *
     * @param string|integer $id ID of the User
     * @param bool $encode encode the result
     * @param bool $deleted
     * @return User|SugarBean|null null if no User found
     */
    public function retrieve($id = -1, $encode = true, $deleted = true)
    {
        $ret = parent::retrieve($id, $encode, $deleted);
        if ($ret && isset($_SESSION) && $_SESSION !== null) {
            $this->loadPreferences();
        }
        return $ret;
    }

    public function retrieve_by_email_address($email)
    {
        $email1 = strtoupper($email);
        $q = <<<EOQ

		select id from users where id in ( SELECT  er.bean_id AS id FROM email_addr_bean_rel er,
			email_addresses ea WHERE ea.id = er.email_address_id AND users.deleted = 0
		    AND ea.deleted = 0 AND er.deleted = 0 AND er.bean_module = 'Users' AND email_address_caps IN ('{$email1}') )
EOQ;


        $res = $this->db->query($q);
        $rows = array();
        while ($row = $this->db->fetchByAssoc($res)) {
            $rows[] = $row;
        }

        if (count($rows) > 1) {
            $GLOBALS['log']->fatal('ambiguous user email address');
        }
        if (!empty($rows[0]['id'])) {
            return $this->retrieve($rows[0]['id']);
        }
        return '';
    }

    public function bean_implements($interface)
    {
        switch ($interface) {
            case 'ACL':
                return true;
        }

        return false;
    }

    /**
     * Load a user based on the user_name in $this
     * @param string $username_password Password
     * @param bool $password_encoded Is password md5-encoded or plain text?
     * @return -- this if load was successul and null if load failed.
     */
    public function load_user($username_password, $password_encoded = false)
    {
        global $login_error;
        unset($GLOBALS['login_error']);
        if (isset($_SESSION['loginattempts'])) {
            $_SESSION['loginattempts'] += 1;
        } else {
            $_SESSION['loginattempts'] = 1;
        }
        if ($_SESSION['loginattempts'] > 5) {
            $GLOBALS['log']->fatal('SECURITY: ' . $this->user_name . ' has attempted to login ' . $_SESSION['loginattempts'] . ' times from IP address: ' . $_SERVER['REMOTE_ADDR'] . '.');

            return null;
        }

        $GLOBALS['log']->debug("Starting user load for $this->user_name");

        if (!isset($this->user_name) || $this->user_name == "" || !isset($username_password) || $username_password == "") {
            return null;
        }

        if (!$password_encoded) {
            $username_password = md5($username_password);
        }
        $row = self::findUserPassword($this->user_name, $username_password);
        if (empty($row) || !empty($GLOBALS['login_error'])) {
            $GLOBALS['log']->fatal('SECURITY: User authentication for ' . $this->user_name . ' failed - could not Load User from Database');

            return null;
        }

        // now fill in the fields.
        $this->loadFromRow($row);
        $this->loadPreferences();

        if ($this->status != "Inactive") {
            $this->authenticated = true;
        }

        unset($_SESSION['loginattempts']);

        return $this;
    }

    /**
     * Generate a new hash from plaintext password
     * @param string $password
     */
    public static function getPasswordHash($password)
    {
        if (!defined('CRYPT_MD5') || !constant('CRYPT_MD5')) {
            // does not support MD5 crypt - leave as is
            if (defined('CRYPT_EXT_DES') && constant('CRYPT_EXT_DES')) {
                return crypt(strtolower(md5($password)), "_.012" . substr(str_shuffle('./ABCDEFGHIJKLMNOPQRSTUVWXYZabcdefghijklmnopqrstuvwxyz0123456789'), -4));
            }
            // plain crypt cuts password to 8 chars, which is not enough
            // fall back to old md5
            return strtolower(md5($password));
        }

        return @crypt(strtolower(md5($password)));
    }

    /**
     * Check that password matches existing hash
     * @param string $password Plaintext password
     * @param string $user_hash DB hash
     */
    public static function checkPassword($password, $user_hash)
    {
        return self::checkPasswordMD5(md5($password), $user_hash);
    }

    /**
     * Check that md5-encoded password matches existing hash
     * @param string $password MD5-encoded password
     * @param string $user_hash DB hash
     * @return bool Match or not?
     */
    public static function checkPasswordMD5($password_md5, $user_hash)
    {
        if (empty($user_hash)) {
            return false;
        }
        if ($user_hash[0] != '$' && strlen($user_hash) == 32) {
            // Old way - just md5 password
            return strtolower($password_md5) == $user_hash;
        }

        return crypt(strtolower($password_md5), $user_hash) == $user_hash;
    }

    /**
     * Find user with matching password
     * @param string $name Username
     * @param string $password MD5-encoded password
     * @param string $where Limiting query
     * @param bool $checkPasswordMD5 use md5 check for user_hash before return the user data (default is true)
     * @return bool|arraythe matching User of false if not found
     */
    public static function findUserPassword($name, $password, $where = '', $checkPasswordMD5 = true)
    {
        if (!$name) {
            $GLOBALS['log']->fatal('Invalid Argument: Username is not set');
            return false;
        }
        $db = DBManagerFactory::getInstance();
        $before = $name;
        $name = $db->quote($name);
        if ($before && !$name) {
            $GLOBALS['log']->fatal('DB Quote error: return value is removed, check the Database connection.');
            return false;
        }
        $query = "SELECT * from users where user_name='$name'";
        if (!empty($where)) {
            $query .= " AND $where";
        }
        $query .= " AND deleted=0";
        $result = $db->limitQuery($query, 0, 1, false);
        if (!empty($result)) {
            $row = $db->fetchByAssoc($result);
            if (!$checkPasswordMD5 || self::checkPasswordMD5($password, $row['user_hash'])) {
                return $row;
            }
        }
        return false;
    }

    /**
     * Sets new password and resets password expiration timers
     * @param string $new_password
     */
    public function setNewPassword($new_password, $system_generated = '0')
    {
        $user_hash = self::getPasswordHash($new_password);
        $this->setPreference('loginexpiration', '0');
        $this->setPreference('lockout', '');
        $this->setPreference('loginfailed', '0');
        $this->savePreferencesToDB();
        //set new password
        $now = TimeDate::getInstance()->nowDb();
        $query = "UPDATE $this->table_name SET user_hash='$user_hash', system_generated_password='$system_generated', pwd_last_changed='$now' where id='$this->id'";
        $this->db->query($query, true, "Error setting new password for $this->user_name: ");
        $_SESSION['hasExpiredPassword'] = '0';
    }

    /**
     * Verify that the current password is correct and write the new password to the DB.
     *
     * @param string $username_password - Must be non null and at least 1 character.
     * @param string $new_password - Must be non null and at least 1 character.
     * @param string $system_generated
     * @return boolean - If passwords pass verification and query succeeds, return true, else return false.
     */
    public function change_password($username_password, $new_password, $system_generated = '0')
    {
        global $mod_strings;
        global $current_user;
        $GLOBALS['log']->debug("Starting password change for $this->user_name");

        if (!isset($new_password) || $new_password == "") {
            $this->error_string = $mod_strings['ERR_PASSWORD_CHANGE_FAILED_1'] . $current_user->user_name . $mod_strings['ERR_PASSWORD_CHANGE_FAILED_2'];
            return false;
        }
        if ($this->error_string = $this->passwordValidationCheck($new_password)) {
            return false;
        }


        //check old password current user is not an admin or current user is an admin editing themselves
        if (!$current_user->isAdminForModule('Users') || ($current_user->isAdminForModule('Users') && ($current_user->id == $this->id))) {
            //check old password first
            $row = self::findUserPassword($this->user_name, md5($username_password));
            if (empty($row)) {
                $GLOBALS['log']->warn("Incorrect old password for " . $this->user_name . "");
                $this->error_string = $mod_strings['ERR_PASSWORD_INCORRECT_OLD_1'] . $this->user_name . $mod_strings['ERR_PASSWORD_INCORRECT_OLD_2'];

                return false;
            }
        }

        $this->setNewPassword($new_password, $system_generated);
        return true;
    }

    public function passwordValidationCheck($newPassword)
    {
        global $sugar_config, $mod_strings;

        $messages = array();

        if (!isset($sugar_config['passwordsetting']['minpwdlength'])) {
            LoggerManager::getLogger()->warn('User passwordValidationCheck: Undefined index: minpwdlength ($sugar_config[passwordsetting][minpwdlength])');
            $sugar_config['passwordsetting']['minpwdlength'] = null;
        }

        $minpwdlength = $sugar_config['passwordsetting']['minpwdlength'];


        if (!isset($sugar_config['passwordsetting']['oneupper'])) {
            LoggerManager::getLogger()->warn('User passwordValidationCheck: Undefined index: oneupper ($sugar_config[passwordsetting][oneupper])');
            $sugar_config['passwordsetting']['oneupper'] = null;
        }

        $oneupper = $sugar_config['passwordsetting']['oneupper'];


        if (!isset($sugar_config['passwordsetting']['onelower'])) {
            LoggerManager::getLogger()->warn('User passwordValidationCheck: Undefined index: onelower ($sugar_config[passwordsetting][onelower])');
            $sugar_config['passwordsetting']['onelower'] = null;
        }

        $onelower = $sugar_config['passwordsetting']['onelower'];


        if (!isset($sugar_config['passwordsetting']['onenumber'])) {
            LoggerManager::getLogger()->warn('User passwordValidationCheck: Undefined index: onenumber ($sugar_config[passwordsetting][onenumber])');
            $sugar_config['passwordsetting']['onenumber'] = null;
        }

        $onenumber = $sugar_config['passwordsetting']['onenumber'];


        if (!isset($sugar_config['passwordsetting']['onespecial'])) {
            LoggerManager::getLogger()->warn('User passwordValidationCheck: Undefined index: onespecial ($sugar_config[passwordsetting][onespecial])');
            $sugar_config['passwordsetting']['onespecial'] = null;
        }

        $onespecial = $sugar_config['passwordsetting']['onespecial'];


        if ($minpwdlength && strlen($newPassword) < $minpwdlength) {
            $messages[] = sprintf($mod_strings['ERR_PASSWORD_MINPWDLENGTH'], $minpwdlength);
        }

        if ($oneupper && strtolower($newPassword) === $newPassword) {
            $messages[] = $mod_strings['ERR_PASSWORD_ONEUPPER'];
        }

        if ($onelower && strtoupper($newPassword) === $newPassword) {
            $messages[] = $mod_strings['ERR_PASSWORD_ONELOWER'];
        }

        if ($onenumber && !preg_match('/[0-9]/', $newPassword)) {
            $messages[] = $mod_strings['ERR_PASSWORD_ONENUMBER'];
        }

        if ($onespecial && false === strpbrk($newPassword, "#$%^&*()+=-[]';,./{}|:<>?~")) {
            $messages[] = $mod_strings['ERR_PASSWORD_SPECCHARS'];
        }

        $message = implode('<br>', $messages);

        return $message;
    }

    public function is_authenticated()
    {
        return $this->authenticated;
    }

    public function fill_in_additional_list_fields()
    {
        $this->fill_in_additional_detail_fields();
    }

    public function fill_in_additional_detail_fields()
    {
        // jmorais@dri Bug #56269
        parent::fill_in_additional_detail_fields();
        // ~jmorais@dri
        global $locale;

        $query = "SELECT u1.first_name, u1.last_name from users  u1, users  u2 where u1.id = u2.reports_to_id AND u2.id = '$this->id' and u1.deleted=0";
        $result = $this->db->query($query, true, "Error filling in additional detail fields");

        $row = $this->db->fetchByAssoc($result);

        if ($row != null) {
            $this->reports_to_name = stripslashes($row['first_name'] . ' ' . $row['last_name']);
        } else {
            $this->reports_to_name = '';
        }


        $this->_create_proper_name_field();
    }

    public function retrieve_user_id(
    $user_name
    ) {
        $userFocus = new User;
        $userFocus->retrieve_by_string_fields(array('user_name' => $user_name));
        if (empty($userFocus->id)) {
            return false;
        }

        return $userFocus->id;
    }

    /**
     * @return -- returns a list of all users in the system.
     * Portions created by SugarCRM are Copyright (C) SugarCRM, Inc..
     * All Rights Reserved..
     * Contributor(s): ______________________________________..
     */
    public function verify_data($ieVerified = true)
    {
        global $mod_strings, $current_user;
        $verified = true;

        if (!empty($this->id)) {
            // Make sure the user doesn't report to themselves.
            $reports_to_self = 0;
            $check_user = $this->reports_to_id;
            $already_seen_list = array();
            while (!empty($check_user)) {
                if (isset($already_seen_list[$check_user])) {
                    // This user doesn't actually report to themselves
                    // But someone above them does.
                    $reports_to_self = 1;
                    break;
                }
                if ($check_user == $this->id) {
                    $reports_to_self = 1;
                    break;
                }
                $already_seen_list[$check_user] = 1;
                $query = "SELECT reports_to_id FROM users WHERE id='" . $this->db->quote($check_user) . "'";
                $result = $this->db->query($query, true, "Error checking for reporting-loop");
                $row = $this->db->fetchByAssoc($result);
                echo("fetched: " . $row['reports_to_id'] . " from " . $check_user . "<br>");
                $check_user = $row['reports_to_id'];
            }

            if ($reports_to_self == 1) {
                $this->error_string .= $mod_strings['ERR_REPORT_LOOP'];
                $verified = false;
            }
        }

        $query = "SELECT user_name from users where user_name='$this->user_name' AND deleted=0";
        if (!empty($this->id)) {
            $query .= " AND id<>'$this->id'";
        }
        $result = $this->db->query($query, true, "Error selecting possible duplicate users: ");
        $dup_users = $this->db->fetchByAssoc($result);

        if (!empty($dup_users)) {
            $this->error_string .= $mod_strings['ERR_USER_NAME_EXISTS_1'] . $this->user_name . $mod_strings['ERR_USER_NAME_EXISTS_2'];
            $verified = false;
        }

        if (is_admin($current_user)) {
            $remaining_admins = $this->db->getOne("SELECT COUNT(*) as c from users where is_admin = 1 AND deleted=0");

            if (($remaining_admins <= 1) && ($this->is_admin != '1') && ($this->id == $current_user->id)) {
                $GLOBALS['log']->debug("Number of remaining administrator accounts: {$remaining_admins}");
                $this->error_string .= $mod_strings['ERR_LAST_ADMIN_1'] . $this->user_name . $mod_strings['ERR_LAST_ADMIN_2'];
                $verified = false;
            }
        }
        ///////////////////////////////////////////////////////////////////////
        ////	InboundEmail verification failure
        if (!$ieVerified) {
            $verified = false;
            $this->error_string .= '<br />' . $mod_strings['ERR_EMAIL_NO_OPTS'];
        }

        return $verified;
    }

    public function get_list_view_data()
    {
        global $mod_strings;

        $user_fields = parent::get_list_view_data();

        if ($this->is_admin) {
            if (!isset($mod_strings['LBL_CHECKMARK'])) {
                LoggerManager::getLogger()->warn('A language label not found: LBL_CHECKMARK');
            }
            $checkmark = isset($mod_strings['LBL_CHECKMARK']) ? $mod_strings['LBL_CHECKMARK'] : null;
            $user_fields['IS_ADMIN_IMAGE'] = SugarThemeRegistry::current()->getImage('check_inline', '', null, null, '.gif', $checkmark);
        } elseif (!$this->is_admin) {
            $user_fields['IS_ADMIN'] = '';
        }
        if ($this->is_group) {
            $user_fields['IS_GROUP_IMAGE'] = SugarThemeRegistry::current()->getImage('check_inline', '', null, null, '.gif', $mod_strings['LBL_CHECKMARK']);
        } else {
            $user_fields['IS_GROUP_IMAGE'] = '';
        }


        if ($this->is_admin) {
            $user_fields['IS_ADMIN_IMAGE'] = SugarThemeRegistry::current()->getImage('check_inline', '', null, null, '.gif', translate('LBL_CHECKMARK', 'Users'));
        } elseif (!$this->is_admin) {
            $user_fields['IS_ADMIN'] = '';
        }

        if ($this->is_group) {
            $user_fields['IS_GROUP_IMAGE'] = SugarThemeRegistry::current()->getImage('check_inline', '', null, null, '.gif', translate('LBL_CHECKMARK', 'Users'));
        } else {
            $user_fields['NAME'] = empty($this->name) ? '' : $this->name;
        }

        $user_fields['REPORTS_TO_NAME'] = $this->reports_to_name;


        return $user_fields;
    }

    public function list_view_parse_additional_sections(&$list_form)
    {
        return $list_form;
    }

    /**
     * getAllUsers
     *
     * Returns all active and inactive users
     * @return Array of all users in the system
     */
    public static function getAllUsers()
    {
        $active_users = get_user_array(false);
        $inactive_users = get_user_array(false, "Inactive");
        $result = $active_users + $inactive_users;
        asort($result);

        return $result;
    }

    /**
     * getActiveUsers
     *
     * Returns all active users
     * @return Array of active users in the system
     */
    public static function getActiveUsers()
    {
        $active_users = get_user_array(false);
        asort($active_users);

        return $active_users;
    }

    public function create_export_query($order_by, $where, $relate_link_join = '')
    {
        include('modules/Users/field_arrays.php');

        $cols = '';
        foreach ($fields_array['User']['export_fields'] as $field) {
            $cols .= (empty($cols)) ? '' : ', ';
            $cols .= $field;
        }

        $query = "SELECT {$cols} FROM users ";

        $where_auto = " users.deleted = 0";

        if ($where != "") {
            $query .= " WHERE $where AND " . $where_auto;
        } else {
            $query .= " WHERE " . $where_auto;
        }

        // admin for module user is not be able to export a super-admin
        global $current_user;
        if (!$current_user->is_admin) {
            $query .= " AND users.is_admin=0";
        }

        if ($order_by != "") {
            $query .= " ORDER BY $order_by";
        } else {
            $query .= " ORDER BY users.user_name";
        }

        return $query;
    }

    /** Returns a list of the associated users
     * Portions created by SugarCRM are Copyright (C) SugarCRM, Inc..
     * All Rights Reserved..
     * Contributor(s): ______________________________________..
     */
    public function get_meetings()
    {
        // First, get the list of IDs.
        $query = "SELECT meeting_id as id from meetings_users where user_id='$this->id' AND deleted=0";

        $meeting = new Meeting();
        return $this->build_related_list($query, $meeting);
    }

    public function get_calls()
    {
        // First, get the list of IDs.
        $query = "SELECT call_id as id from calls_users where user_id='$this->id' AND deleted=0";

        return $this->build_related_list($query, new Call());
    }

    /**
     * generates Javascript to display I-E mail counts, both personal and group
     */
    public function displayEmailCounts()
    {
        global $theme;
        $new = translate('LBL_NEW', 'Emails');
        $default = 'index.php?module=Emails&action=ListView&assigned_user_id=' . $this->id;
        $count = '';
        $verts = array('Love', 'Links', 'Pipeline', 'RipCurl', 'SugarLite');

        if ($this->hasPersonalEmail()) {
            $r = $this->db->query('SELECT count(*) AS c FROM emails WHERE deleted=0 AND assigned_user_id = \'' . $this->id . '\' AND type = \'inbound\' AND status = \'unread\'');
            $a = $this->db->fetchByAssoc($r);
            if (in_array($theme, $verts)) {
                $count .= '<br />';
            } else {
                $count .= '&nbsp;&nbsp;&nbsp;&nbsp;';
            }
            $count .= '<a href=' . $default . '&type=inbound>' . translate('LBL_LIST_TITLE_MY_INBOX', 'Emails') . ': (' . $a['c'] . ' ' . $new . ')</a>';

            if (!in_array($theme, $verts)) {
                $count .= ' - ';
            }
        }

        $r = $this->db->query('SELECT id FROM users WHERE users.is_group = 1 AND deleted = 0');
        $groupIds = '';
        $groupNew = '';
        while ($a = $this->db->fetchByAssoc($r)) {
            if ($groupIds != '') {
                $groupIds .= ', ';
            }
            $groupIds .= "'" . $a['id'] . "'";
        }

        $total = 0;
        if (strlen($groupIds) > 0) {
            $groupQuery = 'SELECT count(*) AS c FROM emails ';
            $groupQuery .= ' WHERE emails.deleted=0 AND emails.assigned_user_id IN (' . $groupIds . ') AND emails.type = \'inbound\' AND emails.status = \'unread\'';
            $r = $this->db->query($groupQuery);
            if (is_resource($r)) {
                $a = $this->db->fetchByAssoc($r);
                if ($a['c'] > 0) {
                    $total = $a['c'];
                }
            }
        }
        if (in_array($theme, $verts)) {
            $count .= '<br />';
        }
        if (empty($count)) {
            $count .= '&nbsp;&nbsp;&nbsp;&nbsp;';
        }
        $count .= '<a href=index.php?module=Emails&action=ListViewGroup>' . translate('LBL_LIST_TITLE_GROUP_INBOX', 'Emails') . ': (' . $total . ' ' . $new . ')</a>';

        $out = '<script type="text/javascript" language="Javascript">';
        $out .= 'var welcome = document.getElementById("welcome");';
        $out .= 'var welcomeContent = welcome.innerHTML;';
        $out .= 'welcome.innerHTML = welcomeContent + "' . $count . '";';
        $out .= '</script>';

        echo $out;
    }

    public function getPreferredEmail()
    {
        $ret = array();
        $nameEmail = $this->getUsersNameAndEmail();
        $prefAddr = $nameEmail['email'];
        $fullName = $nameEmail['name'];
        if (empty($prefAddr)) {
            $nameEmail = $this->getSystemDefaultNameAndEmail();
            $prefAddr = $nameEmail['email'];
            $fullName = $nameEmail['name'];
        } // if
        $fullName = from_html($fullName);
        $ret['name'] = $fullName;
        $ret['email'] = $prefAddr;

        return $ret;
    }

    public function getUsersNameAndEmail()
    {
        // Bug #48555 Not User Name Format of User's locale.
        $this->_create_proper_name_field();

        $prefAddr = $this->emailAddress->getPrimaryAddress($this);

        if (empty($prefAddr)) {
            $prefAddr = $this->emailAddress->getReplyToAddress($this);
        }

        return array('email' => $prefAddr, 'name' => $this->name);
    }

    // fn

    public function getSystemDefaultNameAndEmail()
    {
        $email = new Email();
        $return = $email->getSystemDefaultEmail();
        $prefAddr = $return['email'];
        $fullName = $return['name'];

        return array('email' => $prefAddr, 'name' => $fullName);
    }

    // fn

    /**
     * sets User email default in config.php if not already set by install - i.
     * e., upgrades
     */
    public function setDefaultsInConfig()
    {
        global $sugar_config;
        $sugar_config['email_default_client'] = 'sugar';
        $sugar_config['email_default_editor'] = 'html';
        ksort($sugar_config);
        write_array_to_file('sugar_config', $sugar_config, 'config.php');

        return $sugar_config;
    }

    /**
     * returns User's email address based on descending order of preferences
     *
     * @param string id GUID of target user if needed
     * @return array Assoc array for an email and name
     */
    public function getEmailInfo($id = '')
    {
        $user = $this;
        if (!empty($id)) {
            $user = new User();
            $user->retrieve($id);
        }

        // from name
        $fromName = $user->getPreference('mail_fromname');
        if (empty($fromName)) {
            // cn: bug 8586 - localized name format
            $fromName = $user->full_name;
        }

        // from address
        $fromaddr = $user->getPreference('mail_fromaddress');
        if (empty($fromaddr)) {
            if (!empty($user->email1) && isset($user->email1)) {
                $fromaddr = $user->email1;
            } elseif (!empty($user->email2) && isset($user->email2)) {
                $fromaddr = $user->email2;
            } else {
                $r = $user->db->query("SELECT value FROM config WHERE name = 'fromaddress'");
                $a = $user->db->fetchByAssoc($r);
                $fromddr = $a['value'];
            }
        }

        $ret['name'] = $fromName;
        $ret['email'] = $fromaddr;

        return $ret;
    }

    /**
     * returns opening <a href=xxxx for a contact, account, etc
     * cascades from User set preference to System-wide default
     * @return string    link
     * @param attribute the email addy
     * @param focus the parent bean
     * @param contact_id
     * @param return_module
     * @param return_action
     * @param return_id
     * @param class
     */
    public function getEmailLink2(
    $emailAddress,
        &$focus,
        $contact_id = '',
        $ret_module = '',
        $ret_action = 'DetailView',
        $ret_id = '',
        $class = ''
    ) {
        $emailLink = '';

        $emailUI = new EmailUI();
        for ($i = 0; $i < count($focus->emailAddress->addresses); $i++) {
            $emailField = 'email' . (string) ($i + 1);
            $optOut = (bool)$focus->emailAddress->addresses[$i]['opt_out'];
            if (!$optOut && $focus->emailAddress->addresses[$i]['email_address'] === $emailAddress) {
                $focus->$emailField = $emailAddress;
                $emailLink = $emailUI->populateComposeViewFields($focus, $emailField);
                break;
            }
        }

        return $emailLink;
    }

    /**
     * Returns the email client type that should be used for this user.
     * Either "sugar" for the "SuiteCRM E-mail Client" or "mailto" for the
     * "External Email Client".
     *
     * @return string
     */
    public function getEmailClient()
    {
        global $sugar_config;

        if (!isset($sugar_config['email_default_client'])) {
            $this->setDefaultsInConfig();
        }

        $userPref = $this->getPreference('email_link_type');
        $defaultPref = $sugar_config['email_default_client'];
        if ($userPref != '') {
            $client = $userPref;
        } else {
            $client = $defaultPref;
        }

        return $client;
    }

    /**
     * returns opening <a href=xxxx for a contact, account, etc
     * cascades from User set preference to System-wide default
     * @return string    link
     * @param attribute the email addy
     * @param focus the parent bean
     * @param contact_id
     * @param return_module
     * @param return_action
     * @param return_id
     * @param class
     */
    public function getEmailLink(
    $attribute,
        &$focus,
        $contact_id = '',
        $ret_module = '',
        $ret_action = 'DetailView',
        $ret_id = '',
        $class = ''
    ) {
        $emailUI = new EmailUI();
        $emailLink = $emailUI->populateComposeViewFields($focus);

        return $emailLink;
    }

    /**
     * gets a human-readable explanation of the format macro
     * @return string Human readable name format
     */
    public function getLocaleFormatDesc()
    {
        global $locale;
        global $mod_strings;
        global $app_strings;

        $format['f'] = $mod_strings['LBL_LOCALE_DESC_FIRST'];
        $format['l'] = $mod_strings['LBL_LOCALE_DESC_LAST'];
        $format['s'] = $mod_strings['LBL_LOCALE_DESC_SALUTATION'];
        $format['t'] = $mod_strings['LBL_LOCALE_DESC_TITLE'];

        $name['f'] = $app_strings['LBL_LOCALE_NAME_EXAMPLE_FIRST'];
        $name['l'] = $app_strings['LBL_LOCALE_NAME_EXAMPLE_LAST'];
        $name['s'] = $app_strings['LBL_LOCALE_NAME_EXAMPLE_SALUTATION'];
        $name['t'] = $app_strings['LBL_LOCALE_NAME_EXAMPLE_TITLE'];

        $macro = $locale->getLocaleFormatMacro();

        $ret1 = '';
        $ret2 = '';
        for ($i = 0; $i < strlen($macro); $i++) {
            if (array_key_exists($macro{$i}, $format)) {
                $ret1 .= "<i>" . $format[$macro{$i}] . "</i>";
                $ret2 .= "<i>" . $name[$macro{$i}] . "</i>";
            } else {
                $ret1 .= $macro{$i};
                $ret2 .= $macro{$i};
            }
        }

        return $ret1 . "<br />" . $ret2;
    }

    /*
     *
     * Here are the multi level admin access check functions.
     *
     */

    /**
     * Helper function to remap some modules around ACL wise
     *
     * @return string
     */
    protected function _fixupModuleForACL($module)
    {
        if ($module == 'ContractTypes') {
            $module = 'Contracts';
        }
        if (preg_match('/Product[a-zA-Z]*/', $module)) {
            $module = 'Products';
        }

        return $module;
    }

    /**
     * Helper function that enumerates the list of modules and checks if they are an admin/dev.
     * The code was just too similar to copy and paste.
     *
     * @return array
     */
    protected function _getModulesForACL($type = 'dev')
    {
        $isDev = $type == 'dev';
        $isAdmin = $type == 'admin';

        global $beanList;
        $myModules = array();

        if (!is_array($beanList)) {
            return $myModules;
        }

        // These modules don't take kindly to the studio trying to play about with them.
        static $ignoredModuleList = array('iFrames', 'Feeds', 'Home', 'Dashboard', 'Calendar', 'Activities', 'Reports');


        $actions = ACLAction::getUserActions($this->id);

        foreach ($beanList as $module => $val) {
            // Remap the module name
            $module = $this->_fixupModuleForACL($module);
            if (in_array($module, $myModules)) {
                // Already have the module in the list
                continue;
            }
            if (in_array($module, $ignoredModuleList)) {
                // You can't develop on these modules.
                continue;
            }

            $focus = SugarModule::get($module)->loadBean();
            if ($focus instanceof SugarBean) {
                $key = $focus->acltype;
            } else {
                $key = 'module';
            }

            if (($this->isAdmin() && isset($actions[$module][$key]))
            ) {
                $myModules[] = $module;
            }
        }

        return $myModules;
    }

    /**
     * Is this user a system wide admin
     *
     * @return bool
     */
    public function isAdmin()
    {
        if (isset($this->is_admin) && ($this->is_admin == '1' || $this->is_admin === 'on')
        ) {
            return true;
        }

        return false;
    }

    /**
     * Is this user a developer for any module
     *
     * @return bool
     */
    public function isDeveloperForAnyModule()
    {
        if (empty($this->id)) {
            // empty user is no developer
            return false;
        }
        if ($this->isAdmin()) {
            return true;
        }

        return false;
    }

    /**
     * List the modules a user has developer access to
     *
     * @return array
     */
    public function getDeveloperModules()
    {
        static $developerModules;
        if (!isset($_SESSION[$this->user_name . '_get_developer_modules_for_user'])) {
            $_SESSION[$this->user_name . '_get_developer_modules_for_user'] = $this->_getModulesForACL('dev');
        }

        return $_SESSION[$this->user_name . '_get_developer_modules_for_user'];
    }

    /**
     * Is this user a developer for the specified module
     *
     * @return bool
     */
    public function isDeveloperForModule($module)
    {
        if (empty($this->id)) {
            // empty user is no developer
            return false;
        }
        if ($this->isAdmin()) {
            return true;
        }

        $devModules = $this->getDeveloperModules();

        $module = $this->_fixupModuleForACL($module);

        if (in_array($module, $devModules)) {
            return true;
        }

        return false;
    }

    /**
     * List the modules a user has admin access to
     *
     * @return array
     */
    public function getAdminModules()
    {
        if (!isset($_SESSION[$this->user_name . '_get_admin_modules_for_user'])) {
            $_SESSION[$this->user_name . '_get_admin_modules_for_user'] = $this->_getModulesForACL('admin');
        }

        return $_SESSION[$this->user_name . '_get_admin_modules_for_user'];
    }

    /**
     * Is this user an admin for the specified module
     *
     * @return bool
     */
    public function isAdminForModule($module)
    {
        if (empty($this->id)) {
            // empty user is no admin
            return false;
        }
        if ($this->isAdmin()) {
            return true;
        }

        $adminModules = $this->getAdminModules();

        $module = $this->_fixupModuleForACL($module);

        if (in_array($module, $adminModules)) {
            return true;
        }

        return false;
    }

    /**
     * Whether or not based on the user's locale if we should show the last name first.
     *
     * @return bool
     */
    public function showLastNameFirst()
    {
        global $locale;
        $localeFormat = $locale->getLocaleFormatMacro($this);
        if (strpos($localeFormat, 'l') > strpos($localeFormat, 'f')) {
            return false;
        } else {
            return true;
        }
    }

    public function create_new_list_query(
    $order_by,
        $where,
        $filter = array(),
        $params = array(),
        $show_deleted = 0,
        $join_type = '',
        $return_array = false,
        $parentbean = null,
        $singleSelect = false,
        $ifListForExport = false
    ) {    //call parent method, specifying for array to be returned
        $ret_array = parent::create_new_list_query($order_by, $where, $filter, $params, $show_deleted, $join_type, true, $parentbean, $singleSelect, $ifListForExport);

        //if this is being called from webservices, then run additional code
        if (!empty($GLOBALS['soap_server_object'])) {

            //if this is a single select, then secondary queries are being run that may result in duplicate rows being returned through the
            //left joins with meetings/tasks/call.  We need to change the left joins to include a null check (bug 40250)
            if ($singleSelect) {
                //retrieve the 'from' string and make lowercase for easier manipulation
                $left_str = strtolower($ret_array['from']);
                $lefts = explode('left join', $left_str);
                $new_left_str = '';

                //explode on the left joins and process each one
                foreach ($lefts as $ljVal) {
                    //grab the join alias
                    $onPos = strpos($ljVal, ' on');
                    if ($onPos === false) {
                        $new_left_str .= ' ' . $ljVal . ' ';
                        continue;
                    }
                    $spacePos = strrpos(substr($ljVal, 0, $onPos), ' ');
                    $alias = substr($ljVal, $spacePos, $onPos - $spacePos);

                    //add null check to end of the Join statement
                    // Bug #46390 to use id_c field instead of id field for custom tables
                    if (substr($alias, -5) != '_cstm') {
                        $ljVal = '  LEFT JOIN ' . $ljVal . ' and ' . $alias . '.id is null ';
                    } else {
                        $ljVal = '  LEFT JOIN ' . $ljVal . ' and ' . $alias . '.id_c is null ';
                    }

                    //add statement into new string
                    $new_left_str .= $ljVal;
                }
                //replace the old string with the new one
                $ret_array['from'] = $new_left_str;
            }
        }

        //return array or query string
        if ($return_array) {
            return $ret_array;
        }

        return $ret_array['select'] . $ret_array['from'] . $ret_array['where'] . $ret_array['order_by'];
    }

    /**
     * Get user first day of week.
     *
     * @param [User] $user user object, current user if not specified
     * @return int : 0 = Sunday, 1 = Monday, etc...
     */
    public function get_first_day_of_week()
    {
        $fdow = $this->getPreference('fdow');
        if (empty($fdow)) {
            $fdow = 0;
        }

        return $fdow;
    }

    /**
     * Method for password generation
     *
     * @static
     * @return string password
     */
    public static function generatePassword()
    {
        $res = $GLOBALS['sugar_config']['passwordsetting'];
        $charBKT = '';
        //chars to select from
        $LOWERCASE = "abcdefghijklmnpqrstuvwxyz";
        $NUMBER = "0123456789";
        $UPPERCASE = "ABCDEFGHIJKLMNOPQRSTUVWXYZ";
        $SPECIAL = '~!@#$%^&*()_+=-{}|';
        $condition = 0;
        $charBKT .= $UPPERCASE . $LOWERCASE . $NUMBER;
        $password = "";
        $length = '6';

        // Create random characters for the ones that doesnt have requirements
        for ($i = 0; $i < $length - $condition; $i++) {  // loop and create password
            $password = $password . substr($charBKT, rand() % strlen($charBKT), 1);
        }

        return $password;
    }

    /**
     * Send new password or link to user
     *
     * @param string $templateId Id of email template
     * @param array $additionalData additional params: link, url, password
     * @return array status: true|false, message: error message, if status = false and message = '' it means that send method has returned false
     */
    public function sendEmailForPassword($templateId, array $additionalData = array())
    {
        global $sugar_config, $current_user;
        $mod_strings = return_module_language('', 'Users');
        $result = array(
            'status' => false,
            'message' => ''
        );

        $emailTemp = new EmailTemplate();
        $emailTemp->disable_row_level_security = true;
        if ($emailTemp->retrieve($templateId) == '') {
            $result['message'] = $mod_strings['LBL_EMAIL_TEMPLATE_MISSING'];

            return $result;
        }

        //replace instance variables in email templates
        $htmlBody = $emailTemp->body_html;
        $body = $emailTemp->body;
        if (isset($additionalData['link']) && $additionalData['link'] == true) {
            $htmlBody = str_replace('$contact_user_link_guid', $additionalData['url'], $htmlBody);
            $body = str_replace('$contact_user_link_guid', $additionalData['url'], $body);
        } else {
            $htmlBody = str_replace('$contact_user_user_hash', $additionalData['password'], $htmlBody);
            $body = str_replace('$contact_user_user_hash', $additionalData['password'], $body);
        }
        // Bug 36833 - Add replacing of special value $instance_url
        $htmlBody = str_replace('$config_site_url', $sugar_config['site_url'], $htmlBody);
        $body = str_replace('$config_site_url', $sugar_config['site_url'], $body);

        $htmlBody = str_replace('$contact_user_user_name', $this->user_name, $htmlBody);
        $htmlBody = str_replace('$contact_user_pwd_last_changed', TimeDate::getInstance()->nowDb(), $htmlBody);
        $body = str_replace('$contact_user_user_name', $this->user_name, $body);
        $body = str_replace('$contact_user_pwd_last_changed', TimeDate::getInstance()->nowDb(), $body);
        $emailTemp->body_html = $htmlBody;
        $emailTemp->body = $body;

        $itemail = $this->emailAddress->getPrimaryAddress($this);
        //retrieve IT Admin Email
        //_ppd( $emailTemp->body_html);
        //retrieve email defaults
        $emailObj = new Email();
        $defaults = $emailObj->getSystemDefaultEmail();
        require_once('include/SugarPHPMailer.php');
        $mail = new SugarPHPMailer();
        $mail->setMailerForSystem();
        //$mail->IsHTML(true);
        $mail->From = $defaults['email'];
        isValidEmailAddress($mail->From);
        $mail->FromName = $defaults['name'];
        $mail->ClearAllRecipients();
        $mail->ClearReplyTos();
        $mail->Subject = from_html($emailTemp->subject);
        if ($emailTemp->text_only != 1) {
            $mail->IsHTML(true);
            $mail->Body = from_html($emailTemp->body_html);
            $mail->AltBody = from_html($emailTemp->body);
        } else {
            $mail->Body_html = from_html($emailTemp->body_html);
            $mail->Body = from_html($emailTemp->body);
        }
        if ($mail->Body == '' && $current_user->is_admin) {
            global $app_strings;
            $result['message'] = $app_strings['LBL_EMAIL_TEMPLATE_EDIT_PLAIN_TEXT'];

            return $result;
        }
        if ($mail->Mailer == 'smtp' && $mail->Host == '' && $current_user->is_admin) {
            $result['message'] = $mod_strings['ERR_SERVER_SMTP_EMPTY'];

            return $result;
        }

        $mail->prepForOutbound();
        $hasRecipients = false;

        if (!empty($itemail)) {
            if ($hasRecipients) {
                $mail->AddBCC($itemail);
            } else {
                $mail->AddAddress($itemail);
            }
            $hasRecipients = true;
        }
        if ($hasRecipients) {
            $result['status'] = $mail->Send();
        }

        if ($result['status'] == true) {
            $emailObj->team_id = 1;
            $emailObj->to_addrs = '';
            $emailObj->type = 'archived';
            $emailObj->deleted = '0';
            $emailObj->name = $mail->Subject;
            $emailObj->description = $mail->Body;
            $emailObj->description_html = null;
            $emailObj->from_addr = $mail->From;
            isValidEmailAddress($emailObj->from_addr);
            $emailObj->parent_type = 'User';
            $emailObj->date_sent_received = TimeDate::getInstance()->nowDb();
            $emailObj->modified_user_id = '1';
            $emailObj->created_by = '1';
            $emailObj->status = 'sent';
            $emailObj->save();
            if (!isset($additionalData['link']) || $additionalData['link'] == false) {
                $this->setNewPassword($additionalData['password'], '1');
            }
        }

        return $result;
    }

    // Bug #48014 Must to send password to imported user if this action is required
    public function afterImportSave()
    {
        if (
                $this->user_hash == false && !$this->is_group && !$this->portal_only && isset($GLOBALS['sugar_config']['passwordsetting']['SystemGeneratedPasswordON']) && $GLOBALS['sugar_config']['passwordsetting']['SystemGeneratedPasswordON']
        ) {
            $backUpPost = $_POST;
            $_POST = array(
                'userId' => $this->id
            );
            ob_start();
            require('modules/Users/GeneratePassword.php');
            $result = ob_get_clean();
            $_POST = $backUpPost;

            return $result == true;
        }
    }

    /**
     * Checks if the passed email is primary.
     *
     * @param string $email
     * @return bool Returns TRUE if the passed email is primary.
     */
    public function isPrimaryEmail($email)
    {
        if (!empty($this->email1) && !empty($email) && strcasecmp($this->email1, $email) == 0) {
            return true;
        } else {
            return false;
        }
    }

    public function getEditorType()
    {
        $editorType = $this->getPreference('editor_type');
        if (!$editorType) {
            $editorType = 'mozaik';
            $this->setPreference('editor_type', $editorType);
        }

        return $editorType;
    }

    public function getSubThemes()
    {
        $sugarTheme = new SugarTheme(array());
        $subThemes = $sugarTheme->getSubThemes();
        return $subThemes;
    }

    public function getSubTheme()
    {
        $subTheme = $this->getPreference('subtheme');
        if (!$subTheme) {
            $sugarTheme = new SugarTheme(array());
            $subTheme = $sugarTheme->getSubThemeDefault();
        }
        return $subTheme;
    }
}<|MERGE_RESOLUTION|>--- conflicted
+++ resolved
@@ -609,12 +609,9 @@
      * addresses and return false it also set the variable called
      * User::$lastSaveErrorIsEmailAddressSaveError to true.
      *
-<<<<<<< HEAD
      * @global User $current_user
      * @global array $sugar_config
      * @global array $mod_strings
-=======
->>>>>>> ee3fdb88
      * @param bool $check_notify
      * @return bool|string
      * @throws SuiteException
