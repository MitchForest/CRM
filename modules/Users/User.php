--- conflicted
+++ resolved
@@ -360,17 +360,15 @@
         $userPrivGuid = $this->getPreference('userPrivGuid', 'global', $this);
         if ($userPrivGuid) {
             return $userPrivGuid;
-        } else {
-            $this->setUserPrivGuid();
-            if (!isset($_SESSION['setPrivGuid'])) {
-                $_SESSION['setPrivGuid'] = true;
-                $userPrivGuid = $this->getUserPrivGuid();
-
-                return $userPrivGuid;
-            } else {
-                sugar_die("Breaking Infinite Loop Condition: Could not setUserPrivGuid.");
-            }
-        }
+        }
+        $this->setUserPrivGuid();
+        if (!isset($_SESSION['setPrivGuid'])) {
+            $_SESSION['setPrivGuid'] = true;
+            $userPrivGuid = $this->getUserPrivGuid();
+
+            return $userPrivGuid;
+        }
+        sugar_die("Breaking Infinite Loop Condition: Could not setUserPrivGuid.");
     }
 
     public function setUserPrivGuid()
@@ -978,12 +976,11 @@
             if (isset($_POST['subtheme'])) {
                 $this->setPreference('subtheme', $_POST['subtheme'], 0, 'global');
             }
-<<<<<<< HEAD
             if (isset($_POST['gsync_cal'])) {
                 $this->setPreference('syncGCal', 1, 0, 'GoogleSync');
             } else {
                 $this->setPreference('syncGCal', 0, 0, 'GoogleSync');
-=======
+            }
             if ($this->user_hash === null) {
                 $newUser = true;
                 clear_register_value('user_array', $this->object_name);
@@ -992,7 +989,6 @@
             }
             if ($newUser && !$this->is_group && !$this->portal_only && isset($sugar_config['passwordsetting']['SystemGeneratedPasswordON'])) {
                 require_once 'modules/Users/GeneratePassword.php';
->>>>>>> 58a53380
             }
         }
     }
@@ -1045,9 +1041,8 @@
         // If the role doesn't exist in the list of the user's roles
         if (!empty($role_array) && in_array($role_name, $role_array)) {
             return true;
-        } else {
-            return false;
-        }
+        }
+        return false;
     }
 
     public function get_summary_text()
@@ -1083,11 +1078,10 @@
         $row = self::findUserPassword($this->user_name, $password);
         if (empty($row)) {
             return false;
-        } else {
-            $this->id = $row['id'];
-
-            return true;
-        }
+        }
+        $this->id = $row['id'];
+
+        return true;
     }
 
     /**
@@ -2154,9 +2148,8 @@
         $localeFormat = $locale->getLocaleFormatMacro($this);
         if (strpos($localeFormat, 'l') > strpos($localeFormat, 'f')) {
             return false;
-        } else {
-            return true;
-        }
+        }
+        return true;
     }
 
     public function create_new_list_query(
@@ -2412,9 +2405,8 @@
     {
         if (!empty($this->email1) && !empty($email) && strcasecmp($this->email1, $email) == 0) {
             return true;
-        } else {
-            return false;
-        }
+        }
+        return false;
     }
 
     public function getEditorType()
