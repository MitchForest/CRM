<?php
/**
 *
 * SugarCRM Community Edition is a customer relationship management program developed by
 * SugarCRM, Inc. Copyright (C) 2004-2013 SugarCRM Inc.
 *
 * SuiteCRM is an extension to SugarCRM Community Edition developed by SalesAgility Ltd.
 * Copyright (C) 2011 - 2017 SalesAgility Ltd.
 *
 * This program is free software; you can redistribute it and/or modify it under
 * the terms of the GNU Affero General Public License version 3 as published by the
 * Free Software Foundation with the addition of the following permission added
 * to Section 15 as permitted in Section 7(a): FOR ANY PART OF THE COVERED WORK
 * IN WHICH THE COPYRIGHT IS OWNED BY SUGARCRM, SUGARCRM DISCLAIMS THE WARRANTY
 * OF NON INFRINGEMENT OF THIRD PARTY RIGHTS.
 *
 * This program is distributed in the hope that it will be useful, but WITHOUT
 * ANY WARRANTY; without even the implied warranty of MERCHANTABILITY or FITNESS
 * FOR A PARTICULAR PURPOSE. See the GNU Affero General Public License for more
 * details.
 *
 * You should have received a copy of the GNU Affero General Public License along with
 * this program; if not, see http://www.gnu.org/licenses or write to the Free
 * Software Foundation, Inc., 51 Franklin Street, Fifth Floor, Boston, MA
 * 02110-1301 USA.
 *
 * You can contact SugarCRM, Inc. headquarters at 10050 North Wolfe Road,
 * SW2-130, Cupertino, CA 95014, USA. or at email address contact@sugarcrm.com.
 *
 * The interactive user interfaces in modified source and object code versions
 * of this program must display Appropriate Legal Notices, as required under
 * Section 5 of the GNU Affero General Public License version 3.
 *
 * In accordance with Section 7(b) of the GNU Affero General Public License version 3,
 * these Appropriate Legal Notices must retain the display of the "Powered by
 * SugarCRM" logo and "Supercharged by SuiteCRM" logo. If the display of the logos is not
 * reasonably feasible for technical reasons, the Appropriate Legal Notices must
 * display the words "Powered by SugarCRM" and "Supercharged by SuiteCRM".
 */

if (!defined('sugarEntry') || !sugarEntry) {
    die('Not A Valid Entry Point');
}

require_once('include/SugarObjects/templates/person/Person.php');

// User is used to store customer information.
class User extends Person
{
    // Stored fields
    var $name = '';
    var $full_name;
    var $id;
    var $user_name;
    var $user_hash;
    var $salutation;
    var $first_name;
    var $last_name;
    var $date_entered;
    var $date_modified;
    var $modified_user_id;
    var $created_by;
    var $created_by_name;
    var $modified_by_name;
    var $description;
    var $phone_home;
    var $phone_mobile;
    var $phone_work;
    var $phone_other;
    var $phone_fax;
    var $email1;
    var $email2;
    var $address_street;
    var $address_city;
    var $address_state;
    var $address_postalcode;
    var $address_country;
    var $status;
    var $title;
    var $photo;
    var $portal_only;
    var $department;
    var $authenticated = false;
    var $error_string;
    var $is_admin;
    var $employee_status;
    var $messenger_id;
    var $messenger_type;
    var $is_group;
    var $accept_status; // to support Meetings
    //adding a property called team_id so we can populate it for use in the team widget
    var $team_id;

    var $receive_notifications;

    var $reports_to_name;
    var $reports_to_id;
    var $team_exists = false;
    var $table_name = "users";
    var $module_dir = 'Users';
    var $object_name = "User";
    var $user_preferences;

    var $importable = true;
    var $_userPreferenceFocus;

    var $encodeFields = Array("first_name", "last_name", "description");

    // This is used to retrieve related fields from form posts.
    var $additional_column_fields = array(
        'reports_to_name'
    );

    var $emailAddress;


    var $new_schema = true;

    function __construct()
    {
        parent::__construct();

        $this->_loadUserPreferencesFocus();
    }

    /**
     * @deprecated deprecated since version 7.6, PHP4 Style Constructors are deprecated and will be remove in 7.8, please update your code, use __construct instead
     */
    function User()
    {
        $deprecatedMessage = 'PHP4 Style Constructors are deprecated and will be remove in 7.8, please update your code';
        if (isset($GLOBALS['log'])) {
            $GLOBALS['log']->deprecated($deprecatedMessage);
        } else {
            trigger_error($deprecatedMessage, E_USER_DEPRECATED);
        }
        self::__construct();
    }


    protected function _loadUserPreferencesFocus()
    {
        $this->_userPreferenceFocus = new UserPreference($this);
    }

    /**
     * returns an admin user
     */
    public function getSystemUser()
    {
        if (null === $this->retrieve('1')) // handle cases where someone deleted user with id "1"
        {
            $this->retrieve_by_string_fields(array(
                'status' => 'Active',
                'is_admin' => '1',
            ));
        }

        return $this;
    }


    /**
     * convenience function to get user's default signature
     * return array
     */
    function getDefaultSignature()
    {
        if ($defaultId = $this->getPreference('signature_default')) {
            return $this->getSignature($defaultId);
        } else {
            return array();
        }
    }

    /**
     * retrieves the signatures for a user
     * @param string id ID of user_signature
     * @return array ID, signature, and signature_html
     */
    public function getSignature($id)
    {
        $signatures = $this->getSignaturesArray();

        return isset($signatures[$id]) ? $signatures[$id] : false;
    }

    /**
     * @param bool $useRequestedRecord
     * @return array
     * @throws \RuntimeException
     */
    public function getSignaturesArray($useRequestedRecord = false)
    {

        if ($useRequestedRecord) {
            $user = $this->getRequestedUserRecord();
            $uid = $user->id;
        } else {
            $uid = $this->id;
        }

        $q = 'SELECT * FROM users_signatures WHERE user_id = \'' . $uid . '\' AND deleted = 0 ORDER BY name ASC';
        $r = $this->db->query($q);

        // provide "none"
        $sig = array("" => "");

        while ($a = $this->db->fetchByAssoc($r)) {
            $sig[$a['id']] = $a;
        }

        return $sig;
    }

    /**
     * retrieves any signatures that the User may have created as <select>
     * @param bool $live
     * @param string $defaultSig
     * @param bool $forSettings
     * @param string $elementId
     * @param bool $useRequestedRecord
     * @return string
     * @throws \RuntimeException
     */
    public function getSignatures(
        $live = false,
        $defaultSig = '',
        $forSettings = false,
        $elementId = 'signature_id',
        $useRequestedRecord = false
    ) {
        $sig = $this->getSignaturesArray($useRequestedRecord);
        $sigs = array();
        foreach ($sig as $key => $arr) {
            $sigs[$key] = !empty($arr['name']) ? $arr['name'] : '';
        }

        $change = '';
        if (!$live) {
            $change = ($forSettings) ? "onChange='displaySignatureEdit();'" : "onChange='setSigEditButtonVisibility();'";
        }

        $id = (!$forSettings) ? $elementId : 'signature_idDisplay';

        $out = "<select {$change} id='{$id}' name='{$id}'>";
        $out .= get_select_options_with_id($sigs, $defaultSig) . '</select>';

        return $out;
    }


    /**
     * retrieves any signatures that the User may have created as <select>
     * @param bool $live
     * @param string $defaultSig
     * @param bool $forSettings
     * @param string $elementId
     * @param bool $useRequestedRecord
     * @return string
     * @throws \RuntimeException
     */
    public function getEmailAccountSignatures(
        $live = false,
        $defaultSig = '',
        $forSettings = false,
        $elementId = 'account_signature_id',
        $useRequestedRecord = false
    ) {
        $sig = $this->getSignaturesArray($useRequestedRecord);
        $sigs = array();
        foreach ($sig as $key => $arr) {
            $sigs[$key] = !empty($arr['name']) ? $arr['name'] : '';
        }

        $change = '';
        if (!$live) {
            $change = ($forSettings) ? "onChange='displaySignatureEdit();'" : "onChange='setSigEditButtonVisibility();'";
        }

        $id = (!$forSettings) ? $elementId : 'signature_idDisplay';

        $out = "<select {$change} id='{$id}' name='{$id}'>";
        if (empty($defaultSig)) {
            $out .= get_select_empty_option($defaultSig, true, 'LBL_DEFAULT_EMAIL_SIGNATURES');
        } else {
            $out .= get_select_empty_option($defaultSig, false, 'LBL_DEFAULT_EMAIL_SIGNATURES');
        }
        $out .= get_select_full_options_with_id($sigs, $defaultSig);
        $out .= '</select>';

        return $out;
    }

    /**
     * returns buttons and JS for signatures
     */
    function getSignatureButtons($jscall = '', $defaultDisplay = false)
    {
        global $mod_strings;

        $jscall = empty($jscall) ? 'open_email_signature_form' : $jscall;

        $butts = "<input class='button' onclick='javascript:{$jscall}(\"\", \"{$this->id}\");' value='{$mod_strings['LBL_BUTTON_CREATE']}' type='button'>&nbsp;";
        if ($defaultDisplay) {
            $butts .= '<span name="edit_sig" id="edit_sig" style="visibility:inherit;"><input class="button" onclick="javascript:' . $jscall . '(document.getElementById(\'signature_id\', \'\').value)" value="' . $mod_strings['LBL_BUTTON_EDIT'] . '" type="button" tabindex="392">&nbsp;
					</span>';
        } else {
            $butts .= '<span name="edit_sig" id="edit_sig" style="visibility:hidden;"><input class="button" onclick="javascript:' . $jscall . '(document.getElementById(\'signature_id\', \'\').value)" value="' . $mod_strings['LBL_BUTTON_EDIT'] . '" type="button" tabindex="392">&nbsp;
					</span>';
        }

        return $butts;
    }

    /**
     * performs a rudimentary check to verify if a given user has setup personal
     * InboundEmail
     *
     * @return bool
     */
    public function hasPersonalEmail()
    {
        $focus = new InboundEmail;
        $focus->retrieve_by_string_fields(array('group_id' => $this->id));

        return !empty($focus->id);
    }

    /* Returns the User's private GUID; this is unassociated with the User's
     * actual GUID.  It is used to secure file names that must be HTTP://
     * accesible, but obfusicated.
     */
    function getUserPrivGuid()
    {
        $userPrivGuid = $this->getPreference('userPrivGuid', 'global', $this);
        if ($userPrivGuid) {
            return $userPrivGuid;
        } else {
            $this->setUserPrivGuid();
            if (!isset ($_SESSION['setPrivGuid'])) {
                $_SESSION['setPrivGuid'] = true;
                $userPrivGuid = $this->getUserPrivGuid();

                return $userPrivGuid;
            } else {
                sugar_die("Breaking Infinite Loop Condition: Could not setUserPrivGuid.");
            }
        }
    }

    function setUserPrivGuid()
    {
        $privGuid = create_guid();
        //($name, $value, $nosession=0)
        $this->setPreference('userPrivGuid', $privGuid, 0, 'global', $this);
    }

    /**
     * Interface for the User object to calling the UserPreference::setPreference() method in modules/UserPreferences/UserPreference.php
     *
     * @see UserPreference::setPreference()
     *
     * @param string $name Name of the preference to set
     * @param string $value Value to set preference to
     * @param null $nosession For BC, ignored
     * @param string $category Name of the category to retrieve
     */
    public function setPreference(
        $name,
        $value,
        $nosession = 0,
        $category = 'global'
    ) {
        // for BC
        if (func_num_args() > 4) {
            $user = func_get_arg(4);
            $GLOBALS['log']->deprecated('User::setPreferences() should not be used statically.');
        } else {
            $user = $this;
        }

        $user->_userPreferenceFocus->setPreference($name, $value, $category);
    }

    /**
     * Interface for the User object to calling the UserPreference::resetPreferences() method in modules/UserPreferences/UserPreference.php
     *
     * @see UserPreference::resetPreferences()
     *
     * @param string $category category to reset
     */
    public function resetPreferences(
        $category = null
    ) {
        // for BC
        if (func_num_args() > 1) {
            $user = func_get_arg(1);
            $GLOBALS['log']->deprecated('User::resetPreferences() should not be used statically.');
        } else {
            $user = $this;
        }

        $user->_userPreferenceFocus->resetPreferences($category);
    }

    /**
     * Interface for the User object to calling the UserPreference::savePreferencesToDB() method in modules/UserPreferences/UserPreference.php
     *
     * @see UserPreference::savePreferencesToDB()
     */
    public function savePreferencesToDB()
    {
        // for BC
        if (func_num_args() > 0) {
            $user = func_get_arg(0);
            $GLOBALS['log']->deprecated('User::savePreferencesToDB() should not be used statically.');
        } else {
            $user = $this;
        }

        $user->_userPreferenceFocus->savePreferencesToDB();
    }

    /**
     * Unconditionally reloads user preferences from the DB and updates the session
     * @param string $category name of the category to retreive, defaults to global scope
     * @return bool successful?
     */
    public function reloadPreferences($category = 'global')
    {
        return $this->_userPreferenceFocus->reloadPreferences($category = 'global');
    }

    /**
     * Interface for the User object to calling the UserPreference::getUserDateTimePreferences() method in modules/UserPreferences/UserPreference.php
     *
     * @see UserPreference::getUserDateTimePreferences()
     *
     * @return array 'date' - date format for user ; 'time' - time format for user
     */
    public function getUserDateTimePreferences()
    {
        // for BC
        if (func_num_args() > 0) {
            $user = func_get_arg(0);
            $GLOBALS['log']->deprecated('User::getUserDateTimePreferences() should not be used statically.');
        } else {
            $user = $this;
        }

        return $user->_userPreferenceFocus->getUserDateTimePreferences();
    }

    /**
     * Interface for the User object to calling the UserPreference::loadPreferences() method in modules/UserPreferences/UserPreference.php
     *
     * @see UserPreference::loadPreferences()
     *
     * @param string $category name of the category to retreive, defaults to global scope
     * @return bool successful?
     */
    public function loadPreferences(
        $category = 'global'
    ) {
        // for BC
        if (func_num_args() > 1) {
            $user = func_get_arg(1);
            $GLOBALS['log']->deprecated('User::loadPreferences() should not be used statically.');
        } else {
            $user = $this;
        }

        return $user->_userPreferenceFocus->loadPreferences($category);
    }

    /**
     * @return bool|SugarBean
     * @throws \RuntimeException
     */
    public function getRequestedUserRecord()
    {
        if (!isset($_REQUEST['record']) || !$_REQUEST['record']) {
            throw new RuntimeException('Error: requested record is not set');
        }
        $user = BeanFactory::getBean('Users', $_REQUEST['record']);
        if (!$user) {
            throw new RuntimeException('Error: retrieve requested user record');
        }
        $uid = $user->id;
        if (!$uid) {
            throw new RuntimeException('Error: retrieve requested user ID');
        }

        return $user;
    }

    /**
     * Interface for the User object to calling the UserPreference::setPreference() method in modules/UserPreferences/UserPreference.php
     *
     * @see UserPreference::getPreference()
     *
     * @param string $name name of the preference to retreive
     * @param string $category name of the category to retreive, defaults to global scope
     * @return mixed the value of the preference (string, array, int etc)
     * @internal param bool $useRequestedRecord
     */
    public function getPreference(
        $name,
        $category = 'global'
    ) {
        // for BC
        if (func_num_args() > 2) {
            $user = func_get_arg(2);
            $GLOBALS['log']->deprecated('User::getPreference() should not be used statically.');
        } else {
            $user = $this;
        }

        return $user->_userPreferenceFocus->getPreference($name, $category);
    }

    /**
     * incrementETag
     *
     * This function increments any ETag seed needed for a particular user's
     * UI. For example, if the user changes their theme, the ETag seed for the
     * main menu needs to be updated, so you call this function with the seed name
     * to do so:
     *
     * UserPreference::incrementETag("mainMenuETag");
     *
     * @param string $tag ETag seed name.
     * @return nothing
     */
    public function incrementETag($tag)
    {
        $val = $this->getETagSeed($tag);
        if ($val == 2147483648) {
            $val = 0;
        }
        $val++;
        $this->setPreference($tag, $val, 0, "ETag");
    }

    /**
     * getETagSeed
     *
     * This function is a wrapper to encapsulate getting the ETag seed and
     * making sure it's sanitized for use in the app.
     *
     * @param string $tag ETag seed name.
     * @return integer numeric value of the seed
     */
    public function getETagSeed($tag)
    {
        $val = $this->getPreference($tag, "ETag");
        if ($val == null) {
            $val = 0;
        }

        return $val;
    }


    /**
     * Get WHERE clause that fetches all users counted for licensing purposes
     * @return string
     */
    public static function getLicensedUsersWhere()
    {
        return "deleted=0 AND status='Active' AND user_name IS NOT NULL AND is_group=0 AND portal_only=0  AND " . $GLOBALS['db']->convert('user_name',
                'length') . ">0";

        return "1<>1";
    }

    function save($check_notify = false)
    {
        $isUpdate = !empty($this->id) && !$this->new_with_id;


        $query = "SELECT count(id) as total from users WHERE " . self::getLicensedUsersWhere();


        // is_group & portal should be set to 0 by default
        if (!isset($this->is_group)) {
            $this->is_group = 0;
        }
        if (!isset($this->portal_only)) {
            $this->portal_only = 0;
        }

        // wp: do not save user_preferences in this table, see user_preferences module
        $this->user_preferences = '';

        // if this is an admin user, do not allow is_group or portal_only flag to be set.
        if ($this->is_admin) {
            $this->is_group = 0;
            $this->portal_only = 0;
        }


        // set some default preferences when creating a new user
        $setNewUserPreferences = empty($this->id) || !empty($this->new_with_id);


        parent::save($check_notify);


        // set some default preferences when creating a new user
        if ($setNewUserPreferences) {
            if (!$this->getPreference('calendar_publish_key')) {
                $this->setPreference('calendar_publish_key', create_guid());
            }
        }

        $this->savePreferencesToDB();

        return $this->id;
    }

    /**
     * @return boolean true if the user is a member of the role_name, false otherwise
     * @param string $role_name - Must be the exact name of the acl_role
     * @param string $user_id - The user id to check for the role membership, empty string if current user
     * @desc Determine whether or not a user is a member of an ACL Role. This function caches the
     *       results in the session or to prevent running queries after the first time executed.
     * Portions created by SugarCRM are Copyright (C) SugarCRM, Inc..
     * All Rights Reserved..
     * Contributor(s): ______________________________________..
     */
    function check_role_membership($role_name, $user_id = '')
    {

        global $current_user;

        if (empty($user_id)) {
            $user_id = $current_user->id;
        }

        // Check the Sugar External Cache to see if this users memberships were cached
        $role_array = sugar_cache_retrieve("RoleMemberships_" . $user_id);

        // If we are pulling the roles for the current user
        if ($user_id == $current_user->id) {
            // If the Session doesn't contain the values
            if (!isset($_SESSION['role_memberships'])) {
                // This means the external cache already had it loaded
                if (!empty($role_array)) {
                    $_SESSION['role_memberships'] = $role_array;
                } else {
                    $_SESSION['role_memberships'] = ACLRole::getUserRoleNames($user_id);
                    $role_array = $_SESSION['role_memberships'];
                }
            } // else the session had the values, so we assign to the role array
            else {
                $role_array = $_SESSION['role_memberships'];
            }
        } else {
            // If the external cache didn't contain the values, we get them and put them in cache
            if (!$role_array) {
                $role_array = ACLRole::getUserRoleNames($user_id);
                sugar_cache_put("RoleMemberships_" . $user_id, $role_array);
            }
        }

        // If the role doesn't exist in the list of the user's roles
        if (!empty($role_array) && in_array($role_name, $role_array)) {
            return true;
        } else {
            return false;
        }
    }

    function get_summary_text()
    {
        //$this->_create_proper_name_field();
        return $this->name;
    }

    /**
     * @deprecated
     * @param string $user_name - Must be non null and at least 2 characters
     * @param string $user_password - Must be non null and at least 1 character.
     * @desc Take an unencrypted username and password and return the encrypted password
     * @return string encrypted password for storage in DB and comparison against DB password.
     */
    function encrypt_password($user_password)
    {
        // encrypt the password.
        $salt = substr($this->user_name, 0, 2);
        $encrypted_password = crypt($user_password, $salt);

        return $encrypted_password;
    }

    /**
     * Authenicates the user; returns true if successful
     *
     * @param string $password MD5-encoded password
     * @return bool
     */
    public function authenticate_user($password)
    {
        $row = self::findUserPassword($this->user_name, $password);
        if (empty($row)) {
            return false;
        } else {
            $this->id = $row['id'];

            return true;
        }
    }

    /**
     * retrieves an User bean
     * pre-format name & full_name attribute with first/last
     * loads User's preferences
     *
     * @param string|integer $id ID of the User
     * @param bool $encode encode the result
     * @param bool $deleted
     * @return User|SugarBean|null null if no User found
     */
<<<<<<< HEAD
    function retrieve($id = -1, $encode = true, $deleted = true)
    {
        $ret = parent::retrieve($id, $encode, $deleted);
        if ($ret) {
            if (isset ($_SESSION)) {
                $this->loadPreferences();
            }
        }
=======
	public function retrieve($id = -1, $encode = true, $deleted = true) {
		$ret = parent::retrieve($id, $encode, $deleted);
		if ($ret && $_SESSION !== null) {
				$this->loadPreferences();
		}
		return $ret;
	}
>>>>>>> 85c99d59

        return $ret;
    }

    function retrieve_by_email_address($email)
    {

        $email1 = strtoupper($email);
        $q = <<<EOQ

		select id from users where id in ( SELECT  er.bean_id AS id FROM email_addr_bean_rel er,
			email_addresses ea WHERE ea.id = er.email_address_id
		    AND ea.deleted = 0 AND er.deleted = 0 AND er.bean_module = 'Users' AND email_address_caps IN ('{$email1}') )
EOQ;


        $res = $this->db->query($q);
        $row = $this->db->fetchByAssoc($res);

        if (!empty($row['id'])) {
            return $this->retrieve($row['id']);
        }

        return '';
    }

    function bean_implements($interface)
    {
        switch ($interface) {
            case 'ACL':
                return true;
        }

        return false;
    }


    /**
     * Load a user based on the user_name in $this
     * @param string $user_password Password
     * @param bool $password_encoded Is password md5-encoded or plain text?
     * @return -- this if load was successul and null if load failed.
     */
    function load_user($user_password, $password_encoded = false)
    {
        global $login_error;
        unset($GLOBALS['login_error']);
        if (isset ($_SESSION['loginattempts'])) {
            $_SESSION['loginattempts'] += 1;
        } else {
            $_SESSION['loginattempts'] = 1;
        }
        if ($_SESSION['loginattempts'] > 5) {
            $GLOBALS['log']->fatal('SECURITY: ' . $this->user_name . ' has attempted to login ' . $_SESSION['loginattempts'] . ' times from IP address: ' . $_SERVER['REMOTE_ADDR'] . '.');

            return null;
        }

        $GLOBALS['log']->debug("Starting user load for $this->user_name");

        if (!isset ($this->user_name) || $this->user_name == "" || !isset ($user_password) || $user_password == "") {
            return null;
        }

        if (!$password_encoded) {
            $user_password = md5($user_password);
        }
        $row = self::findUserPassword($this->user_name, $user_password);
        if (empty($row) || !empty ($GLOBALS['login_error'])) {
            $GLOBALS['log']->fatal('SECURITY: User authentication for ' . $this->user_name . ' failed - could not Load User from Database');

            return null;
        }

        // now fill in the fields.
        $this->loadFromRow($row);
        $this->loadPreferences();

        if ($this->status != "Inactive") {
            $this->authenticated = true;
        }

        unset ($_SESSION['loginattempts']);

        return $this;
    }

    /**
     * Generate a new hash from plaintext password
     * @param string $password
     */
    public static function getPasswordHash($password)
    {
        if (!defined('CRYPT_MD5') || !constant('CRYPT_MD5')) {
            // does not support MD5 crypt - leave as is
            if (defined('CRYPT_EXT_DES') && constant('CRYPT_EXT_DES')) {
                return crypt(strtolower(md5($password)),
                    "_.012" . substr(str_shuffle('./ABCDEFGHIJKLMNOPQRSTUVWXYZabcdefghijklmnopqrstuvwxyz0123456789'),
                        -4));
            }
            // plain crypt cuts password to 8 chars, which is not enough
            // fall back to old md5
            return strtolower(md5($password));
        }

        return @crypt(strtolower(md5($password)));
    }

    /**
     * Check that password matches existing hash
     * @param string $password Plaintext password
     * @param string $user_hash DB hash
     */
    public static function checkPassword($password, $user_hash)
    {
        return self::checkPasswordMD5(md5($password), $user_hash);
    }

    /**
     * Check that md5-encoded password matches existing hash
     * @param string $password MD5-encoded password
     * @param string $user_hash DB hash
     * @return bool Match or not?
     */
    public static function checkPasswordMD5($password_md5, $user_hash)
    {
        if (empty($user_hash)) {
            return false;
        }
        if ($user_hash[0] != '$' && strlen($user_hash) == 32) {
            // Old way - just md5 password
            return strtolower($password_md5) == $user_hash;
        }

        return crypt(strtolower($password_md5), $user_hash) == $user_hash;
    }

    /**
     * Find user with matching password
     * @param string $name Username
     * @param string $password MD5-encoded password
     * @param string $where Limiting query
     * @param bool $checkPasswordMD5 use md5 check for user_hash before return the user data (default is true)
     * @return the matching User of false if not found
     */
    public static function findUserPassword($name, $password, $where = '', $checkPasswordMD5 = true)
    {
        global $db;
        $name = $db->quote($name);
        $query = "SELECT * from users where user_name='$name'";
        if (!empty($where)) {
            $query .= " AND $where";
        }
        $result = $db->limitQuery($query, 0, 1, false);
        if (!empty($result)) {
            $row = $db->fetchByAssoc($result);
            if (!$checkPasswordMD5 || self::checkPasswordMD5($password, $row['user_hash'])) {
                return $row;
            }
        }

        return false;
    }

    /**
     * Sets new password and resets password expiration timers
     * @param string $new_password
     */
    public function setNewPassword($new_password, $system_generated = '0')
    {
        $user_hash = self::getPasswordHash($new_password);
        $this->setPreference('loginexpiration', '0');
        $this->setPreference('lockout', '');
        $this->setPreference('loginfailed', '0');
        $this->savePreferencesToDB();
        //set new password
        $now = TimeDate::getInstance()->nowDb();
        $query = "UPDATE $this->table_name SET user_hash='$user_hash', system_generated_password='$system_generated', pwd_last_changed='$now' where id='$this->id'";
        $this->db->query($query, true, "Error setting new password for $this->user_name: ");
        $_SESSION['hasExpiredPassword'] = '0';
    }

    /**
     * Verify that the current password is correct and write the new password to the DB.
     *
     * @param string $user_password - Must be non null and at least 1 character.
     * @param string $new_password - Must be non null and at least 1 character.
     * @param string $system_generated
     * @return boolean - If passwords pass verification and query succeeds, return true, else return false.
     */
    function change_password($user_password, $new_password, $system_generated = '0')
    {
        global $mod_strings;
        global $current_user;
        $GLOBALS['log']->debug("Starting password change for $this->user_name");

        if (!isset ($new_password) || $new_password == "") {
            $this->error_string = $mod_strings['ERR_PASSWORD_CHANGE_FAILED_1'] . $current_user->user_name . $mod_strings['ERR_PASSWORD_CHANGE_FAILED_2'];

            return false;
        }


        //check old password current user is not an admin or current user is an admin editing themselves
        if (!$current_user->isAdminForModule('Users') || ($current_user->isAdminForModule('Users') && ($current_user->id == $this->id))) {
            //check old password first
            $row = self::findUserPassword($this->user_name, md5($user_password));
            if (empty($row)) {
                $GLOBALS['log']->warn("Incorrect old password for " . $this->user_name . "");
                $this->error_string = $mod_strings['ERR_PASSWORD_INCORRECT_OLD_1'] . $this->user_name . $mod_strings['ERR_PASSWORD_INCORRECT_OLD_2'];

                return false;
            }
        }

        $this->setNewPassword($new_password, $system_generated);

        return true;
    }


    function is_authenticated()
    {
        return $this->authenticated;
    }

    function fill_in_additional_list_fields()
    {
        $this->fill_in_additional_detail_fields();
    }

    function fill_in_additional_detail_fields()
    {
        // jmorais@dri Bug #56269
        parent::fill_in_additional_detail_fields();
        // ~jmorais@dri
        global $locale;

        $query = "SELECT u1.first_name, u1.last_name from users  u1, users  u2 where u1.id = u2.reports_to_id AND u2.id = '$this->id' and u1.deleted=0";
        $result = $this->db->query($query, true, "Error filling in additional detail fields");

        $row = $this->db->fetchByAssoc($result);

        if ($row != null) {
            $this->reports_to_name = stripslashes($row['first_name'] . ' ' . $row['last_name']);
        } else {
            $this->reports_to_name = '';
        }


        $this->_create_proper_name_field();
    }

    public function retrieve_user_id(
        $user_name
    ) {
        $userFocus = new User;
        $userFocus->retrieve_by_string_fields(array('user_name' => $user_name));
        if (empty($userFocus->id)) {
            return false;
        }

        return $userFocus->id;
    }

    /**
     * @return -- returns a list of all users in the system.
     * Portions created by SugarCRM are Copyright (C) SugarCRM, Inc..
     * All Rights Reserved..
     * Contributor(s): ______________________________________..
     */
    function verify_data($ieVerified = true)
    {
        global $mod_strings, $current_user;
        $verified = true;

        if (!empty ($this->id)) {
            // Make sure the user doesn't report to themselves.
            $reports_to_self = 0;
            $check_user = $this->reports_to_id;
            $already_seen_list = array();
            while (!empty ($check_user)) {
                if (isset ($already_seen_list[$check_user])) {
                    // This user doesn't actually report to themselves
                    // But someone above them does.
                    $reports_to_self = 1;
                    break;
                }
                if ($check_user == $this->id) {
                    $reports_to_self = 1;
                    break;
                }
                $already_seen_list[$check_user] = 1;
                $query = "SELECT reports_to_id FROM users WHERE id='" . $this->db->quote($check_user) . "'";
                $result = $this->db->query($query, true, "Error checking for reporting-loop");
                $row = $this->db->fetchByAssoc($result);
                echo("fetched: " . $row['reports_to_id'] . " from " . $check_user . "<br>");
                $check_user = $row['reports_to_id'];
            }

            if ($reports_to_self == 1) {
                $this->error_string .= $mod_strings['ERR_REPORT_LOOP'];
                $verified = false;
            }
        }

        $query = "SELECT user_name from users where user_name='$this->user_name' AND deleted=0";
        if (!empty($this->id)) {
            $query .= " AND id<>'$this->id'";
        }
        $result = $this->db->query($query, true, "Error selecting possible duplicate users: ");
        $dup_users = $this->db->fetchByAssoc($result);

        if (!empty($dup_users)) {
            $this->error_string .= $mod_strings['ERR_USER_NAME_EXISTS_1'] . $this->user_name . $mod_strings['ERR_USER_NAME_EXISTS_2'];
            $verified = false;
        }

        if (is_admin($current_user)) {
            $remaining_admins = $this->db->getOne("SELECT COUNT(*) as c from users where is_admin = 1 AND deleted=0");

            if (($remaining_admins <= 1) && ($this->is_admin != '1') && ($this->id == $current_user->id)) {
                $GLOBALS['log']->debug("Number of remaining administrator accounts: {$remaining_admins}");
                $this->error_string .= $mod_strings['ERR_LAST_ADMIN_1'] . $this->user_name . $mod_strings['ERR_LAST_ADMIN_2'];
                $verified = false;
            }
        }
        ///////////////////////////////////////////////////////////////////////
        ////	InboundEmail verification failure
        if (!$ieVerified) {
            $verified = false;
            $this->error_string .= '<br />' . $mod_strings['ERR_EMAIL_NO_OPTS'];
        }

        return $verified;
    }

    function get_list_view_data()
    {

        global $mod_strings;

        $user_fields = parent::get_list_view_data();

        if ($this->is_admin) {
            $user_fields['IS_ADMIN_IMAGE'] = SugarThemeRegistry::current()->getImage('check_inline', '', null, null,
                '.gif', $mod_strings['LBL_CHECKMARK']);
        } elseif (!$this->is_admin) {
            $user_fields['IS_ADMIN'] = '';
        }
        if ($this->is_group) {
            $user_fields['IS_GROUP_IMAGE'] = SugarThemeRegistry::current()->getImage('check_inline', '', null, null,
                '.gif', $mod_strings['LBL_CHECKMARK']);
        } else {
            $user_fields['IS_GROUP_IMAGE'] = '';
        }


        if ($this->is_admin) {
            $user_fields['IS_ADMIN_IMAGE'] = SugarThemeRegistry::current()->getImage('check_inline', '', null, null,
                '.gif', translate('LBL_CHECKMARK', 'Users'));
        } elseif (!$this->is_admin) {
            $user_fields['IS_ADMIN'] = '';
        }

        if ($this->is_group) {
            $user_fields['IS_GROUP_IMAGE'] = SugarThemeRegistry::current()->getImage('check_inline', '', null, null,
                '.gif', translate('LBL_CHECKMARK', 'Users'));
        } else {
            $user_fields['NAME'] = empty ($this->name) ? '' : $this->name;
        }

        $user_fields['REPORTS_TO_NAME'] = $this->reports_to_name;


        return $user_fields;
    }

    function list_view_parse_additional_sections(&$list_form)
    {
        return $list_form;
    }


    /**
     * getAllUsers
     *
     * Returns all active and inactive users
     * @return Array of all users in the system
     */

    public static function getAllUsers()
    {
        $active_users = get_user_array(false);
        $inactive_users = get_user_array(false, "Inactive");
        $result = $active_users + $inactive_users;
        asort($result);

        return $result;
    }

    /**
     * getActiveUsers
     *
     * Returns all active users
     * @return Array of active users in the system
     */

    public static function getActiveUsers()
    {
        $active_users = get_user_array(false);
        asort($active_users);

        return $active_users;
    }


    function create_export_query($order_by, $where, $relate_link_join = '')
    {
        include('modules/Users/field_arrays.php');

        $cols = '';
        foreach ($fields_array['User']['export_fields'] as $field) {
            $cols .= (empty($cols)) ? '' : ', ';
            $cols .= $field;
        }

        $query = "SELECT {$cols} FROM users ";

        $where_auto = " users.deleted = 0";

        if ($where != "") {
            $query .= " WHERE $where AND " . $where_auto;
        } else {
            $query .= " WHERE " . $where_auto;
        }

        // admin for module user is not be able to export a super-admin
        global $current_user;
        if (!$current_user->is_admin) {
            $query .= " AND users.is_admin=0";
        }

        if ($order_by != "") {
            $query .= " ORDER BY $order_by";
        } else {
            $query .= " ORDER BY users.user_name";
        }

        return $query;
    }

    /** Returns a list of the associated users
     * Portions created by SugarCRM are Copyright (C) SugarCRM, Inc..
     * All Rights Reserved..
     * Contributor(s): ______________________________________..
     */
    function get_meetings()
    {
        // First, get the list of IDs.
        $query = "SELECT meeting_id as id from meetings_users where user_id='$this->id' AND deleted=0";

        return $this->build_related_list($query, new Meeting());
    }

    function get_calls()
    {
        // First, get the list of IDs.
        $query = "SELECT call_id as id from calls_users where user_id='$this->id' AND deleted=0";

        return $this->build_related_list($query, new Call());
    }

    /**
     * generates Javascript to display I-E mail counts, both personal and group
     */
    function displayEmailCounts()
    {
        global $theme;
        $new = translate('LBL_NEW', 'Emails');
        $default = 'index.php?module=Emails&action=ListView&assigned_user_id=' . $this->id;
        $count = '';
        $verts = array('Love', 'Links', 'Pipeline', 'RipCurl', 'SugarLite');

        if ($this->hasPersonalEmail()) {
            $r = $this->db->query('SELECT count(*) AS c FROM emails WHERE deleted=0 AND assigned_user_id = \'' . $this->id . '\' AND type = \'inbound\' AND status = \'unread\'');
            $a = $this->db->fetchByAssoc($r);
            if (in_array($theme, $verts)) {
                $count .= '<br />';
            } else {
                $count .= '&nbsp;&nbsp;&nbsp;&nbsp;';
            }
            $count .= '<a href=' . $default . '&type=inbound>' . translate('LBL_LIST_TITLE_MY_INBOX',
                    'Emails') . ': (' . $a['c'] . ' ' . $new . ')</a>';

            if (!in_array($theme, $verts)) {
                $count .= ' - ';
            }
        }

        $r = $this->db->query('SELECT id FROM users WHERE users.is_group = 1 AND deleted = 0');
        $groupIds = '';
        $groupNew = '';
        while ($a = $this->db->fetchByAssoc($r)) {
            if ($groupIds != '') {
                $groupIds .= ', ';
            }
            $groupIds .= "'" . $a['id'] . "'";
        }

        $total = 0;
        if (strlen($groupIds) > 0) {
            $groupQuery = 'SELECT count(*) AS c FROM emails ';
            $groupQuery .= ' WHERE emails.deleted=0 AND emails.assigned_user_id IN (' . $groupIds . ') AND emails.type = \'inbound\' AND emails.status = \'unread\'';
            $r = $this->db->query($groupQuery);
            if (is_resource($r)) {
                $a = $this->db->fetchByAssoc($r);
                if ($a['c'] > 0) {
                    $total = $a['c'];
                }
            }
        }
        if (in_array($theme, $verts)) {
            $count .= '<br />';
        }
        if (empty($count)) {
            $count .= '&nbsp;&nbsp;&nbsp;&nbsp;';
        }
        $count .= '<a href=index.php?module=Emails&action=ListViewGroup>' . translate('LBL_LIST_TITLE_GROUP_INBOX',
                'Emails') . ': (' . $total . ' ' . $new . ')</a>';

        $out = '<script type="text/javascript" language="Javascript">';
        $out .= 'var welcome = document.getElementById("welcome");';
        $out .= 'var welcomeContent = welcome.innerHTML;';
        $out .= 'welcome.innerHTML = welcomeContent + "' . $count . '";';
        $out .= '</script>';

        echo $out;
    }

    function getPreferredEmail()
    {
        $ret = array();
        $nameEmail = $this->getUsersNameAndEmail();
        $prefAddr = $nameEmail['email'];
        $fullName = $nameEmail['name'];
        if (empty ($prefAddr)) {
            $nameEmail = $this->getSystemDefaultNameAndEmail();
            $prefAddr = $nameEmail['email'];
            $fullName = $nameEmail['name'];
        } // if
        $fullName = from_html($fullName);
        $ret['name'] = $fullName;
        $ret['email'] = $prefAddr;

        return $ret;
    }

    function getUsersNameAndEmail()
    {
        // Bug #48555 Not User Name Format of User's locale.
        $this->_create_proper_name_field();

        $prefAddr = $this->emailAddress->getPrimaryAddress($this);

        if (empty ($prefAddr)) {
            $prefAddr = $this->emailAddress->getReplyToAddress($this);
        }

        return array('email' => $prefAddr, 'name' => $this->name);

    } // fn

    function getSystemDefaultNameAndEmail()
    {

        $email = new Email();
        $return = $email->getSystemDefaultEmail();
        $prefAddr = $return['email'];
        $fullName = $return['name'];

        return array('email' => $prefAddr, 'name' => $fullName);
    } // fn

    /**
     * sets User email default in config.php if not already set by install - i.
     * e., upgrades
     */
    function setDefaultsInConfig()
    {
        global $sugar_config;
        $sugar_config['email_default_client'] = 'sugar';
        $sugar_config['email_default_editor'] = 'html';
        ksort($sugar_config);
        write_array_to_file('sugar_config', $sugar_config, 'config.php');

        return $sugar_config;
    }

    /**
     * returns User's email address based on descending order of preferences
     *
     * @param string id GUID of target user if needed
     * @return array Assoc array for an email and name
     */
    function getEmailInfo($id = '')
    {
        $user = $this;
        if (!empty($id)) {
            $user = new User();
            $user->retrieve($id);
        }

        // from name
        $fromName = $user->getPreference('mail_fromname');
        if (empty($fromName)) {
            // cn: bug 8586 - localized name format
            $fromName = $user->full_name;
        }

        // from address
        $fromaddr = $user->getPreference('mail_fromaddress');
        if (empty($fromaddr)) {
            if (!empty($user->email1) && isset($user->email1)) {
                $fromaddr = $user->email1;
            } elseif (!empty($user->email2) && isset($user->email2)) {
                $fromaddr = $user->email2;
            } else {
                $r = $user->db->query("SELECT value FROM config WHERE name = 'fromaddress'");
                $a = $user->db->fetchByAssoc($r);
                $fromddr = $a['value'];
            }
        }

        $ret['name'] = $fromName;
        $ret['email'] = $fromaddr;

        return $ret;
    }

    /**
     * returns opening <a href=xxxx for a contact, account, etc
     * cascades from User set preference to System-wide default
     * @return string    link
     * @param attribute the email addy
     * @param focus the parent bean
     * @param contact_id
     * @param return_module
     * @param return_action
     * @param return_id
     * @param class
     */
    function getEmailLink2(
        $emailAddress,
        &$focus,
        $contact_id = '',
        $ret_module = '',
        $ret_action = 'DetailView',
        $ret_id = '',
        $class = ''
    ) {
        $emailLink = '';
        global $sugar_config;

        if (!isset($sugar_config['email_default_client'])) {
            $this->setDefaultsInConfig();
        }

        $userPref = $this->getPreference('email_link_type');
        $defaultPref = $sugar_config['email_default_client'];
        if ($userPref != '') {
            $client = $userPref;
        } else {
            $client = $defaultPref;
        }

        if ($client == 'sugar') {
            require_once('modules/Emails/EmailUI.php');
            $emailUI = new EmailUI();
            for ($i = 0; $i < count($focus->emailAddress->addresses); $i++) {
                $emailField = 'email' . (string)($i + 1);
                if ($focus->emailAddress->addresses[$i]['email_address'] === $emailAddress) {
                    $focus->$emailField = $emailAddress;
                    $emailLink = $emailUI->populateComposeViewFields($focus, $emailField);
                    break;
                }
            }


        } else {
            // straight mailto:
            $emailLink = '<a href="mailto:' . $emailAddress . '" class="' . $class . '">';
        }

        return $emailLink;
    }

    /**
     * returns opening <a href=xxxx for a contact, account, etc
     * cascades from User set preference to System-wide default
     * @return string    link
     * @param attribute the email addy
     * @param focus the parent bean
     * @param contact_id
     * @param return_module
     * @param return_action
     * @param return_id
     * @param class
     */
    function getEmailLink(
        $attribute,
        &$focus,
        $contact_id = '',
        $ret_module = '',
        $ret_action = 'DetailView',
        $ret_id = '',
        $class = ''
    ) {
        require_once('modules/Emails/EmailUI.php');
        $emailLink = '';
        global $sugar_config;


        if (!isset($sugar_config['email_default_client'])) {
            $this->setDefaultsInConfig();
        }

        $userPref = $this->getPreference('email_link_type');
        $defaultPref = $sugar_config['email_default_client'];
        if ($userPref != '') {
            $client = $userPref;
        } else {
            $client = $defaultPref;
        }

        if ($client == 'sugar') {
            $emailUI = new EmailUI();
            $emailLink = $emailUI->populateComposeViewFields($focus);

        } else {
            // straight mailto:
            $emailLink = '<a href="mailto:' . $focus->$attribute . '" class="' . $class . '">';
        }

        return $emailLink;
    }


    /**
     * gets a human-readable explanation of the format macro
     * @return string Human readable name format
     */
    function getLocaleFormatDesc()
    {
        global $locale;
        global $mod_strings;
        global $app_strings;

        $format['f'] = $mod_strings['LBL_LOCALE_DESC_FIRST'];
        $format['l'] = $mod_strings['LBL_LOCALE_DESC_LAST'];
        $format['s'] = $mod_strings['LBL_LOCALE_DESC_SALUTATION'];
        $format['t'] = $mod_strings['LBL_LOCALE_DESC_TITLE'];

        $name['f'] = $app_strings['LBL_LOCALE_NAME_EXAMPLE_FIRST'];
        $name['l'] = $app_strings['LBL_LOCALE_NAME_EXAMPLE_LAST'];
        $name['s'] = $app_strings['LBL_LOCALE_NAME_EXAMPLE_SALUTATION'];
        $name['t'] = $app_strings['LBL_LOCALE_NAME_EXAMPLE_TITLE'];

        $macro = $locale->getLocaleFormatMacro();

        $ret1 = '';
        $ret2 = '';
        for ($i = 0; $i < strlen($macro); $i++) {
            if (array_key_exists($macro{$i}, $format)) {
                $ret1 .= "<i>" . $format[$macro{$i}] . "</i>";
                $ret2 .= "<i>" . $name[$macro{$i}] . "</i>";
            } else {
                $ret1 .= $macro{$i};
                $ret2 .= $macro{$i};
            }
        }

        return $ret1 . "<br />" . $ret2;
    }


    /*
     *
     * Here are the multi level admin access check functions.
     *
     */
    /**
     * Helper function to remap some modules around ACL wise
     *
     * @return string
     */
    protected function _fixupModuleForACL($module)
    {
        if ($module == 'ContractTypes') {
            $module = 'Contracts';
        }
        if (preg_match('/Product[a-zA-Z]*/', $module)) {
            $module = 'Products';
        }

        return $module;
    }

    /**
     * Helper function that enumerates the list of modules and checks if they are an admin/dev.
     * The code was just too similar to copy and paste.
     *
     * @return array
     */
    protected function _getModulesForACL($type = 'dev')
    {
        $isDev = $type == 'dev';
        $isAdmin = $type == 'admin';

        global $beanList;
        $myModules = array();

        if (!is_array($beanList)) {
            return $myModules;
        }

        // These modules don't take kindly to the studio trying to play about with them.
        static $ignoredModuleList = array('iFrames', 'Feeds', 'Home', 'Dashboard', 'Calendar', 'Activities', 'Reports');


        $actions = ACLAction::getUserActions($this->id);

        foreach ($beanList as $module => $val) {
            // Remap the module name
            $module = $this->_fixupModuleForACL($module);
            if (in_array($module, $myModules)) {
                // Already have the module in the list
                continue;
            }
            if (in_array($module, $ignoredModuleList)) {
                // You can't develop on these modules.
                continue;
            }

            $focus = SugarModule::get($module)->loadBean();
            if ($focus instanceOf SugarBean) {
                $key = $focus->acltype;
            } else {
                $key = 'module';
            }

            if (($this->isAdmin() && isset($actions[$module][$key]))
            ) {
                $myModules[] = $module;
            }
        }

        return $myModules;
    }

    /**
     * Is this user a system wide admin
     *
     * @return bool
     */
    public function isAdmin()
    {
        if (isset($this->is_admin)
            && ($this->is_admin == '1' || $this->is_admin === 'on')
        ) {
            return true;
        }

        return false;
    }

    /**
     * Is this user a developer for any module
     *
     * @return bool
     */
    public function isDeveloperForAnyModule()
    {
        if (empty($this->id)) {
            // empty user is no developer
            return false;
        }
        if ($this->isAdmin()) {
            return true;
        }

        return false;
    }

    /**
     * List the modules a user has developer access to
     *
     * @return array
     */
    public function getDeveloperModules()
    {
        static $developerModules;
        if (!isset($_SESSION[$this->user_name . '_get_developer_modules_for_user'])) {
            $_SESSION[$this->user_name . '_get_developer_modules_for_user'] = $this->_getModulesForACL('dev');
        }

        return $_SESSION[$this->user_name . '_get_developer_modules_for_user'];
    }

    /**
     * Is this user a developer for the specified module
     *
     * @return bool
     */
    public function isDeveloperForModule($module)
    {
        if (empty($this->id)) {
            // empty user is no developer
            return false;
        }
        if ($this->isAdmin()) {
            return true;
        }

        $devModules = $this->getDeveloperModules();

        $module = $this->_fixupModuleForACL($module);

        if (in_array($module, $devModules)) {
            return true;
        }

        return false;
    }

    /**
     * List the modules a user has admin access to
     *
     * @return array
     */
    public function getAdminModules()
    {
        if (!isset($_SESSION[$this->user_name . '_get_admin_modules_for_user'])) {
            $_SESSION[$this->user_name . '_get_admin_modules_for_user'] = $this->_getModulesForACL('admin');
        }

        return $_SESSION[$this->user_name . '_get_admin_modules_for_user'];
    }

    /**
     * Is this user an admin for the specified module
     *
     * @return bool
     */
    public function isAdminForModule($module)
    {
        if (empty($this->id)) {
            // empty user is no admin
            return false;
        }
        if ($this->isAdmin()) {
            return true;
        }

        $adminModules = $this->getAdminModules();

        $module = $this->_fixupModuleForACL($module);

        if (in_array($module, $adminModules)) {
            return true;
        }

        return false;
    }

    /**
     * Whether or not based on the user's locale if we should show the last name first.
     *
     * @return bool
     */
    public function showLastNameFirst()
    {
        global $locale;
        $localeFormat = $locale->getLocaleFormatMacro($this);
        if (strpos($localeFormat, 'l') > strpos($localeFormat, 'f')) {
            return false;
        } else {
            return true;
        }
    }

    function create_new_list_query(
        $order_by,
        $where,
        $filter = array(),
        $params = array(),
        $show_deleted = 0,
        $join_type = '',
        $return_array = false,
        $parentbean = null,
        $singleSelect = false,
        $ifListForExport = false
    ) {    //call parent method, specifying for array to be returned
        $ret_array = parent::create_new_list_query($order_by, $where, $filter, $params, $show_deleted, $join_type, true,
            $parentbean, $singleSelect, $ifListForExport);

        //if this is being called from webservices, then run additional code
        if (!empty($GLOBALS['soap_server_object'])) {

            //if this is a single select, then secondary queries are being run that may result in duplicate rows being returned through the
            //left joins with meetings/tasks/call.  We need to change the left joins to include a null check (bug 40250)
            if ($singleSelect) {
                //retrieve the 'from' string and make lowercase for easier manipulation
                $left_str = strtolower($ret_array['from']);
                $lefts = explode('left join', $left_str);
                $new_left_str = '';

                //explode on the left joins and process each one
                foreach ($lefts as $ljVal) {
                    //grab the join alias
                    $onPos = strpos($ljVal, ' on');
                    if ($onPos === false) {
                        $new_left_str .= ' ' . $ljVal . ' ';
                        continue;
                    }
                    $spacePos = strrpos(substr($ljVal, 0, $onPos), ' ');
                    $alias = substr($ljVal, $spacePos, $onPos - $spacePos);

                    //add null check to end of the Join statement
                    // Bug #46390 to use id_c field instead of id field for custom tables
                    if (substr($alias, -5) != '_cstm') {
                        $ljVal = '  LEFT JOIN ' . $ljVal . ' and ' . $alias . '.id is null ';
                    } else {
                        $ljVal = '  LEFT JOIN ' . $ljVal . ' and ' . $alias . '.id_c is null ';
                    }

                    //add statement into new string
                    $new_left_str .= $ljVal;
                }
                //replace the old string with the new one
                $ret_array['from'] = $new_left_str;
            }
        }

        //return array or query string
        if ($return_array) {
            return $ret_array;
        }

        return $ret_array['select'] . $ret_array['from'] . $ret_array['where'] . $ret_array['order_by'];


    }

    /**
     * Get user first day of week.
     *
     * @param [User] $user user object, current user if not specified
     * @return int : 0 = Sunday, 1 = Monday, etc...
     */
    public function get_first_day_of_week()
    {
        $fdow = $this->getPreference('fdow');
        if (empty($fdow)) {
            $fdow = 0;
        }

        return $fdow;
    }

    /**
     * Method for password generation
     *
     * @static
     * @return string password
     */
    public static function generatePassword()
    {
        $res = $GLOBALS['sugar_config']['passwordsetting'];
        $charBKT = '';
        //chars to select from
        $LOWERCASE = "abcdefghijklmnpqrstuvwxyz";
        $NUMBER = "0123456789";
        $UPPERCASE = "ABCDEFGHIJKLMNOPQRSTUVWXYZ";
        $SPECIAL = '~!@#$%^&*()_+=-{}|';
        $condition = 0;
        $charBKT .= $UPPERCASE . $LOWERCASE . $NUMBER;
        $password = "";
        $length = '6';

        // Create random characters for the ones that doesnt have requirements
        for ($i = 0; $i < $length - $condition; $i++)  // loop and create password
        {
            $password = $password . substr($charBKT, rand() % strlen($charBKT), 1);
        }

        return $password;
    }

    /**
     * Send new password or link to user
     *
     * @param string $templateId Id of email template
     * @param array $additionalData additional params: link, url, password
     * @return array status: true|false, message: error message, if status = false and message = '' it means that send method has returned false
     */
    public function sendEmailForPassword($templateId, array $additionalData = array())
    {
        global $sugar_config, $current_user;
        $mod_strings = return_module_language('', 'Users');
        $result = array(
            'status' => false,
            'message' => ''
        );

        $emailTemp = new EmailTemplate();
        $emailTemp->disable_row_level_security = true;
        if ($emailTemp->retrieve($templateId) == '') {
            $result['message'] = $mod_strings['LBL_EMAIL_TEMPLATE_MISSING'];

            return $result;
        }

        //replace instance variables in email templates
        $htmlBody = $emailTemp->body_html;
        $body = $emailTemp->body;
        if (isset($additionalData['link']) && $additionalData['link'] == true) {
            $htmlBody = str_replace('$contact_user_link_guid', $additionalData['url'], $htmlBody);
            $body = str_replace('$contact_user_link_guid', $additionalData['url'], $body);
        } else {
            $htmlBody = str_replace('$contact_user_user_hash', $additionalData['password'], $htmlBody);
            $body = str_replace('$contact_user_user_hash', $additionalData['password'], $body);
        }
        // Bug 36833 - Add replacing of special value $instance_url
        $htmlBody = str_replace('$config_site_url', $sugar_config['site_url'], $htmlBody);
        $body = str_replace('$config_site_url', $sugar_config['site_url'], $body);

        $htmlBody = str_replace('$contact_user_user_name', $this->user_name, $htmlBody);
        $htmlBody = str_replace('$contact_user_pwd_last_changed', TimeDate::getInstance()->nowDb(), $htmlBody);
        $body = str_replace('$contact_user_user_name', $this->user_name, $body);
        $body = str_replace('$contact_user_pwd_last_changed', TimeDate::getInstance()->nowDb(), $body);
        $emailTemp->body_html = $htmlBody;
        $emailTemp->body = $body;

        $itemail = $this->emailAddress->getPrimaryAddress($this);
        //retrieve IT Admin Email
        //_ppd( $emailTemp->body_html);
        //retrieve email defaults
        $emailObj = new Email();
        $defaults = $emailObj->getSystemDefaultEmail();
        require_once('include/SugarPHPMailer.php');
        $mail = new SugarPHPMailer();
        $mail->setMailerForSystem();
        //$mail->IsHTML(true);
        $mail->From = $defaults['email'];
        $mail->FromName = $defaults['name'];
        $mail->ClearAllRecipients();
        $mail->ClearReplyTos();
        $mail->Subject = from_html($emailTemp->subject);
        if ($emailTemp->text_only != 1) {
            $mail->IsHTML(true);
            $mail->Body = from_html($emailTemp->body_html);
            $mail->AltBody = from_html($emailTemp->body);
        } else {
            $mail->Body_html = from_html($emailTemp->body_html);
            $mail->Body = from_html($emailTemp->body);
        }
        if ($mail->Body == '' && $current_user->is_admin) {
            global $app_strings;
            $result['message'] = $app_strings['LBL_EMAIL_TEMPLATE_EDIT_PLAIN_TEXT'];

            return $result;
        }
        if ($mail->Mailer == 'smtp' && $mail->Host == '' && $current_user->is_admin) {
            $result['message'] = $mod_strings['ERR_SERVER_SMTP_EMPTY'];

            return $result;
        }

        $mail->prepForOutbound();
        $hasRecipients = false;

        if (!empty($itemail)) {
            if ($hasRecipients) {
                $mail->AddBCC($itemail);
            } else {
                $mail->AddAddress($itemail);
            }
            $hasRecipients = true;
        }
        if ($hasRecipients) {
            $result['status'] = @$mail->Send();
        }

        if ($result['status'] == true) {
            $emailObj->team_id = 1;
            $emailObj->to_addrs = '';
            $emailObj->type = 'archived';
            $emailObj->deleted = '0';
            $emailObj->name = $mail->Subject;
            $emailObj->description = $mail->Body;
            $emailObj->description_html = null;
            $emailObj->from_addr = $mail->From;
            $emailObj->parent_type = 'User';
            $emailObj->date_sent = TimeDate::getInstance()->nowDb();
            $emailObj->modified_user_id = '1';
            $emailObj->created_by = '1';
            $emailObj->status = 'sent';
            $emailObj->save();
            if (!isset($additionalData['link']) || $additionalData['link'] == false) {
                $this->setNewPassword($additionalData['password'], '1');
            }
        }

        return $result;
    }

    // Bug #48014 Must to send password to imported user if this action is required
    function afterImportSave()
    {
        if (
            $this->user_hash == false
            && !$this->is_group
            && !$this->portal_only
            && isset($GLOBALS['sugar_config']['passwordsetting']['SystemGeneratedPasswordON'])
            && $GLOBALS['sugar_config']['passwordsetting']['SystemGeneratedPasswordON']
        ) {
            $backUpPost = $_POST;
            $_POST = array(
                'userId' => $this->id
            );
            ob_start();
            require('modules/Users/GeneratePassword.php');
            $result = ob_get_clean();
            $_POST = $backUpPost;

            return $result == true;
        }
    }

    /**
     * Checks if the passed email is primary.
     *
     * @param string $email
     * @return bool Returns TRUE if the passed email is primary.
     */
    public function isPrimaryEmail($email)
    {
        if (!empty($this->email1) && !empty($email) && strcasecmp($this->email1, $email) == 0) {
            return true;
        } else {
            return false;
        }
    }

    public function getEditorType()
    {
        $editorType = $this->getPreference('editor_type');
        if (!$editorType) {
            $editorType = 'mozaik';
            $this->setPreference('editor_type', $editorType);
        }

        return $editorType;
    }
}<|MERGE_RESOLUTION|>--- conflicted
+++ resolved
@@ -723,16 +723,6 @@
      * @param bool $deleted
      * @return User|SugarBean|null null if no User found
      */
-<<<<<<< HEAD
-    function retrieve($id = -1, $encode = true, $deleted = true)
-    {
-        $ret = parent::retrieve($id, $encode, $deleted);
-        if ($ret) {
-            if (isset ($_SESSION)) {
-                $this->loadPreferences();
-            }
-        }
-=======
 	public function retrieve($id = -1, $encode = true, $deleted = true) {
 		$ret = parent::retrieve($id, $encode, $deleted);
 		if ($ret && $_SESSION !== null) {
@@ -740,10 +730,6 @@
 		}
 		return $ret;
 	}
->>>>>>> 85c99d59
-
-        return $ret;
-    }
 
     function retrieve_by_email_address($email)
     {
