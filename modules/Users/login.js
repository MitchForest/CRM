/**
 *
 * SugarCRM Community Edition is a customer relationship management program developed by
 * SugarCRM, Inc. Copyright (C) 2004-2013 SugarCRM Inc.
 
 * SuiteCRM is an extension to SugarCRM Community Edition developed by Salesagility Ltd.
 * Copyright (C) 2011 - 2014 Salesagility Ltd.
 *
 * SuiteCRM is an extension to SugarCRM Community Edition developed by SalesAgility Ltd.
 * Copyright (C) 2011 - 2017 SalesAgility Ltd.
 *
 * This program is free software; you can redistribute it and/or modify it under
 * the terms of the GNU Affero General Public License version 3 as published by the
 * Free Software Foundation with the addition of the following permission added
 * to Section 15 as permitted in Section 7(a): FOR ANY PART OF THE COVERED WORK
 * IN WHICH THE COPYRIGHT IS OWNED BY SUGARCRM, SUGARCRM DISCLAIMS THE WARRANTY
 * OF NON INFRINGEMENT OF THIRD PARTY RIGHTS.
 *
 * This program is distributed in the hope that it will be useful, but WITHOUT
 * ANY WARRANTY; without even the implied warranty of MERCHANTABILITY or FITNESS
 * FOR A PARTICULAR PURPOSE. See the GNU Affero General Public License for more
 * details.
 *
 * You should have received a copy of the GNU Affero General Public License along with
 * this program; if not, see http://www.gnu.org/licenses or write to the Free
 * Software Foundation, Inc., 51 Franklin Street, Fifth Floor, Boston, MA
 * 02110-1301 USA.
 *
 * You can contact SugarCRM, Inc. headquarters at 10050 North Wolfe Road,
 * SW2-130, Cupertino, CA 95014, USA. or at email address contact@sugarcrm.com.
 *
 * The interactive user interfaces in modified source and object code versions
 * of this program must display Appropriate Legal Notices, as required under
 * Section 5 of the GNU Affero General Public License version 3.
 *
 * In accordance with Section 7(b) of the GNU Affero General Public License version 3,
 * these Appropriate Legal Notices must retain the display of the "Powered by
 * SugarCRM" logo and "Supercharged by SuiteCRM" logo. If the display of the logos is not
<<<<<<< HEAD
 * reasonably feasible for  technical reasons, the Appropriate Legal Notices must
 * display the words  "Powered by SugarCRM" and "Supercharged by SuiteCRM".
 ********************************************************************************/
function set_focus(){if(document.DetailView.user_name.value!=''){document.DetailView.user_password.focus();document.DetailView.user_password.select();}
=======
 * reasonably feasible for technical reasons, the Appropriate Legal Notices must
 * display the words "Powered by SugarCRM" and "Supercharged by SuiteCRM".
 */
function set_focus(){if(document.DetailView.user_name.value!=''){document.DetailView.username_password.focus();document.DetailView.username_password.select();}
>>>>>>> 30346993
else document.DetailView.user_name.focus();}
function switchLanguage(lang){var loc=window.location+"";loc=loc.replace(/\&login_language=[^&]*/i,"");loc+="&login_language="+lang;window.location=loc;}
function toggleDisplay(id){if(this.document.getElementById(id).style.display=='none'){this.document.getElementById(id).style.display='inline'
if(this.document.getElementById(id+"link")!=undefined){this.document.getElementById(id+"link").style.display='none';}
document.getElementById(id+"_options").src='index.php?entryPoint=getImage&themeName='+SUGAR.themes.theme_name+'&imageName=basic_search.gif';document.getElementById(id+"_options").alt=LBL_HIDEOPTIONS;}else{this.document.getElementById(id).style.display='none'
if(this.document.getElementById(id+"link")!=undefined){this.document.getElementById(id+"link").style.display='inline';}
document.getElementById(id+"_options").src='index.php?entryPoint=getImage&themeName='+SUGAR.themes.theme_name+'&imageName=advanced_search.gif';document.getElementById(id+"_options").alt=LBL_SHOWOPTIONS;}}
function generatepwd(){document.getElementById('generate_pwd_button').value='Please Wait';document.getElementById('generate_pwd_button').disabled=1;document.getElementById('wait_pwd_generation').innerHTML='<img src="themes/default/images/img_loading.gif" >';var callback;callback={success:function(o){document.getElementById('generate_pwd_button').value=LBL_LOGIN_SUBMIT;document.getElementById('generate_pwd_button').disabled=0;document.getElementById('wait_pwd_generation').innerHTML='';checkok=o.responseText;if(checkok.charAt(0)!='1')
document.getElementById('generate_success').innerHTML=checkok;if(checkok.charAt((checkok.length)-1)=='1')
document.getElementById('generate_success').innerHTML=LBL_REQUEST_SUBMIT;},failure:function(o){document.getElementById('generate_pwd_button').value=LBL_LOGIN_SUBMIT;document.getElementById('generate_pwd_button').disabled=0;document.getElementById('wait_pwd_generation').innerHTML='';alert(SUGAR.language.get('app_strings','LBL_AJAX_FAILURE'));}}
postData='&to_pdf=1&module=Home&action=index&entryPoint=GeneratePassword&user_name='+document.getElementById("fp_user_name").value+'&Users0emailAddress0='+document.getElementById("fp_user_mail").value+'&link=1';YAHOO.util.Connect.asyncRequest('POST','index.php',callback,postData);}
$(function(){if(SUGAR.isIECompatibilityMode()){$("#ie_compatibility_mode_warning").show();}
else if(!SUGAR.isSupportedBrowser()){$("#browser_warning").show();}});<|MERGE_RESOLUTION|>--- conflicted
+++ resolved
@@ -2,7 +2,7 @@
  *
  * SugarCRM Community Edition is a customer relationship management program developed by
  * SugarCRM, Inc. Copyright (C) 2004-2013 SugarCRM Inc.
- 
+
  * SuiteCRM is an extension to SugarCRM Community Edition developed by Salesagility Ltd.
  * Copyright (C) 2011 - 2014 Salesagility Ltd.
  *
@@ -35,18 +35,11 @@
  *
  * In accordance with Section 7(b) of the GNU Affero General Public License version 3,
  * these Appropriate Legal Notices must retain the display of the "Powered by
- * SugarCRM" logo and "Supercharged by SuiteCRM" logo. If the display of the logos is not
-<<<<<<< HEAD
- * reasonably feasible for  technical reasons, the Appropriate Legal Notices must
- * display the words  "Powered by SugarCRM" and "Supercharged by SuiteCRM".
- ********************************************************************************/
-function set_focus(){if(document.DetailView.user_name.value!=''){document.DetailView.user_password.focus();document.DetailView.user_password.select();}
-=======
- * reasonably feasible for technical reasons, the Appropriate Legal Notices must
- * display the words "Powered by SugarCRM" and "Supercharged by SuiteCRM".
+ * SugarCRM" logoand "Supercharged by SuiteCRM" logo. If the display of the logos is not* reasonably feasible for
+  technical reasons, the Appropriate Legal Notices must* display the words
+  "Powered by SugarCRM"and "Supercharged by SuiteCRM".
  */
 function set_focus(){if(document.DetailView.user_name.value!=''){document.DetailView.username_password.focus();document.DetailView.username_password.select();}
->>>>>>> 30346993
 else document.DetailView.user_name.focus();}
 function switchLanguage(lang){var loc=window.location+"";loc=loc.replace(/\&login_language=[^&]*/i,"");loc+="&login_language="+lang;window.location=loc;}
 function toggleDisplay(id){if(this.document.getElementById(id).style.display=='none'){this.document.getElementById(id).style.display='inline'
