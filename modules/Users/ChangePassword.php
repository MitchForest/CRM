<?php
<<<<<<< HEAD
if(!defined('sugarEntry') || !sugarEntry) die('Not A Valid Entry Point');
/*********************************************************************************
=======
/**
 *
>>>>>>> b29c16a8
 * SugarCRM Community Edition is a customer relationship management program developed by
 * SugarCRM, Inc. Copyright (C) 2004-2013 SugarCRM Inc.
 *
 * SuiteCRM is an extension to SugarCRM Community Edition developed by SalesAgility Ltd.
 * Copyright (C) 2011 - 2018 SalesAgility Ltd.
 *
 * This program is free software; you can redistribute it and/or modify it under
 * the terms of the GNU Affero General Public License version 3 as published by the
 * Free Software Foundation with the addition of the following permission added
 * to Section 15 as permitted in Section 7(a): FOR ANY PART OF THE COVERED WORK
 * IN WHICH THE COPYRIGHT IS OWNED BY SUGARCRM, SUGARCRM DISCLAIMS THE WARRANTY
 * OF NON INFRINGEMENT OF THIRD PARTY RIGHTS.
 *
 * This program is distributed in the hope that it will be useful, but WITHOUT
 * ANY WARRANTY; without even the implied warranty of MERCHANTABILITY or FITNESS
 * FOR A PARTICULAR PURPOSE. See the GNU Affero General Public License for more
 * details.
 *
 * You should have received a copy of the GNU Affero General Public License along with
 * this program; if not, see http://www.gnu.org/licenses or write to the Free
 * Software Foundation, Inc., 51 Franklin Street, Fifth Floor, Boston, MA
 * 02110-1301 USA.
 *
 * You can contact SugarCRM, Inc. headquarters at 10050 North Wolfe Road,
 * SW2-130, Cupertino, CA 95014, USA. or at email address contact@sugarcrm.com.
 *
 * The interactive user interfaces in modified source and object code versions
 * of this program must display Appropriate Legal Notices, as required under
 * Section 5 of the GNU Affero General Public License version 3.
 *
 * In accordance with Section 7(b) of the GNU Affero General Public License version 3,
 * these Appropriate Legal Notices must retain the display of the "Powered by
 * SugarCRM" logo and "Supercharged by SuiteCRM" logo. If the display of the logos is not
 * reasonably feasible for technical reasons, the Appropriate Legal Notices must
 * display the words "Powered by SugarCRM" and "Supercharged by SuiteCRM".
 */

if (!defined('sugarEntry') || !sugarEntry) {
    die('Not A Valid Entry Point');
}

use SuiteCRM\Utility\SuiteValidator;

if (isset($_POST['saveConfig'])){
    require_once('modules/Users/User.php');
	$focus = new User();
<<<<<<< HEAD
	$focus->retrieve($_POST['record']);	
	if(!$focus->change_password($_POST['old_password'], $_POST['new_password']))
		SugarApplication::redirect("index.php?action=ChangePassword&module=Users&record=".$_POST['record']."&error_password=".urlencode($focus->error_string));
    
	// Send to new user wizard if it hasn't been run
	$ut = $GLOBALS['current_user']->getPreference('ut');
    if(empty($ut))
        SugarApplication::redirect('index.php?module=Users&action=Wizard');
    
=======
	$isValidator = new SuiteValidator();
        if (!$isValidator->isValidId($_POST['record'])) {
            LoggerManager::getLogger()->warn('Invalid ID in post request');
        } else {
            $record = $_POST['record'];
            $focus->retrieve($record);
            if(!$focus->change_password($_POST['old_password'], $_POST['new_password'])) {
                SugarApplication::appendErrorMessage($focus->error_string);
                SugarApplication::redirect('index.php?action=ChangePassword&module=Users&record=' . $record);
            }

            // Send to new user wizard if it hasn't been run
            $ut = $GLOBALS['current_user']->getPreference('ut');
        }
    if(empty($ut)) {
        SugarApplication::redirect('index.php?module=Users&action=Wizard');
    }

>>>>>>> b29c16a8
    // Otherwise, send to home page
    SugarApplication::redirect('index.php?module=Home&action=index');
}

require_once('modules/Administration/Forms.php');
require_once('modules/Configurator/Configurator.php');
$configurator = new Configurator();
$sugarConfig = SugarConfig::getInstance();


require_once('include/SugarLogger/SugarLogger.php');
$sugar_smarty = new Sugar_Smarty();
$sugar_smarty->assign('MOD', $mod_strings);
$sugar_smarty->assign('APP', $app_strings);
$sugar_smarty->assign('MODULE', 'Users');
$sugar_smarty->assign('ACTION', 'ChangePassword');
$sugar_smarty->assign('return_action', 'index');
$sugar_smarty->assign('APP_LIST', $app_list_strings);
$sugar_smarty->assign('config', $configurator->config);
$sugar_smarty->assign('error', $configurator->errors);
$sugar_smarty->assign('LANGUAGES', get_languages());
$sugar_smarty->assign('PWDSETTINGS', $GLOBALS['sugar_config']['passwordsetting']);
$sugar_smarty->assign('ID', $current_user->id);
$sugar_smarty->assign('IS_ADMIN', $current_user->is_admin);
$sugar_smarty->assign('USER_NAME', $current_user->user_name);
$sugar_smarty->assign("INSTRUCTION", $mod_strings['LBL_CHANGE_SYSTEM_PASSWORD']);
$sugar_smarty->assign('sugar_md',getWebPath('include/images/sugar_md_open.png'));
$sugar_smarty->assign('OLD_PASSWORD_FIELD','<td scope="row" width="30%">'.$mod_strings['LBL_OLD_PASSWORD'].':</td><td width="70%"><input type="password" size="26" tabindex="1" id="old_password" name="old_password"  value="" /></td>');
$pwd_settings=$GLOBALS['sugar_config']['passwordsetting'];


$rules = "'','',''";
$sugar_smarty->assign('SUBMIT_BUTTON',
	'<input title="'.$app_strings['LBL_SAVE_BUTTON_TITLE'].'" class="button" ' 
  . 'onclick="if (!set_password(form,newrules(' . $rules . '))) return false; this.form.saveConfig.value=\'1\';" ' 
  . 'type="submit" name="button" value="'.$app_strings['LBL_SAVE_BUTTON_LABEL'].'" />');


if (isset($_SESSION['expiration_type']) && $_SESSION['expiration_type'] != '')
	$sugar_smarty->assign('EXPIRATION_TYPE', $_SESSION['expiration_type']);/*
if ($current_user->system_generated_password == '1')
	$sugar_smarty->assign('EXPIRATION_TYPE', $mod_strings['LBL_PASSWORD_EXPIRATION_GENERATED']);*/
if(isset($_REQUEST['error_password'])) $sugar_smarty->assign('EXPIRATION_TYPE', $_REQUEST['error_password']);
$sugar_smarty->display('modules/Users/Changenewpassword.tpl');<|MERGE_RESOLUTION|>--- conflicted
+++ resolved
@@ -1,11 +1,6 @@
 <?php
-<<<<<<< HEAD
-if(!defined('sugarEntry') || !sugarEntry) die('Not A Valid Entry Point');
-/*********************************************************************************
-=======
 /**
  *
->>>>>>> b29c16a8
  * SugarCRM Community Edition is a customer relationship management program developed by
  * SugarCRM, Inc. Copyright (C) 2004-2013 SugarCRM Inc.
  *
@@ -52,17 +47,6 @@
 if (isset($_POST['saveConfig'])){
     require_once('modules/Users/User.php');
 	$focus = new User();
-<<<<<<< HEAD
-	$focus->retrieve($_POST['record']);	
-	if(!$focus->change_password($_POST['old_password'], $_POST['new_password']))
-		SugarApplication::redirect("index.php?action=ChangePassword&module=Users&record=".$_POST['record']."&error_password=".urlencode($focus->error_string));
-    
-	// Send to new user wizard if it hasn't been run
-	$ut = $GLOBALS['current_user']->getPreference('ut');
-    if(empty($ut))
-        SugarApplication::redirect('index.php?module=Users&action=Wizard');
-    
-=======
 	$isValidator = new SuiteValidator();
         if (!$isValidator->isValidId($_POST['record'])) {
             LoggerManager::getLogger()->warn('Invalid ID in post request');
@@ -81,7 +65,6 @@
         SugarApplication::redirect('index.php?module=Users&action=Wizard');
     }
 
->>>>>>> b29c16a8
     // Otherwise, send to home page
     SugarApplication::redirect('index.php?module=Home&action=index');
 }
