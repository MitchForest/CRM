--- conflicted
+++ resolved
@@ -162,7 +162,6 @@
                             );
                         }
                     }
-
                 }
 
                 $currentURL = OneLogin_Saml2_Utils::getSelfRoutedURLNoQuery();
@@ -294,40 +293,39 @@
                     $subjectConfirmationDataNodes = $scn->getElementsByTagName('SubjectConfirmationData');
                     if ($subjectConfirmationDataNodes->length == 0) {
                         continue;
-                    } else {
-                        $scnData = $subjectConfirmationDataNodes->item(0);
-                        if ($scnData->hasAttribute('InResponseTo')) {
-                            $inResponseTo = $scnData->getAttribute('InResponseTo');
-                            if (isset($responseInResponseTo) && $responseInResponseTo != $inResponseTo) {
-                                continue;
-                            }
+                    }
+                    $scnData = $subjectConfirmationDataNodes->item(0);
+                    if ($scnData->hasAttribute('InResponseTo')) {
+                        $inResponseTo = $scnData->getAttribute('InResponseTo');
+                        if (isset($responseInResponseTo) && $responseInResponseTo != $inResponseTo) {
+                            continue;
                         }
-                        if ($scnData->hasAttribute('Recipient')) {
-                            $recipient = $scnData->getAttribute('Recipient');
-                            if (!empty($recipient) && strpos($recipient, $currentURL) === false) {
-                                continue;
-                            }
+                    }
+                    if ($scnData->hasAttribute('Recipient')) {
+                        $recipient = $scnData->getAttribute('Recipient');
+                        if (!empty($recipient) && strpos($recipient, $currentURL) === false) {
+                            continue;
                         }
-                        if ($scnData->hasAttribute('NotOnOrAfter')) {
-                            $noa = OneLogin_Saml2_Utils::parseSAML2Time($scnData->getAttribute('NotOnOrAfter'));
-                            if ($noa + OneLogin_Saml2_Constants::ALLOWED_CLOCK_DRIFT <= time()) {
-                                continue;
-                            }
+                    }
+                    if ($scnData->hasAttribute('NotOnOrAfter')) {
+                        $noa = OneLogin_Saml2_Utils::parseSAML2Time($scnData->getAttribute('NotOnOrAfter'));
+                        if ($noa + OneLogin_Saml2_Constants::ALLOWED_CLOCK_DRIFT <= time()) {
+                            continue;
                         }
-                        if ($scnData->hasAttribute('NotBefore')) {
-                            $nb = OneLogin_Saml2_Utils::parseSAML2Time($scnData->getAttribute('NotBefore'));
-                            if ($nb > time() + OneLogin_Saml2_Constants::ALLOWED_CLOCK_DRIFT) {
-                                continue;
-                            }
+                    }
+                    if ($scnData->hasAttribute('NotBefore')) {
+                        $nb = OneLogin_Saml2_Utils::parseSAML2Time($scnData->getAttribute('NotBefore'));
+                        if ($nb > time() + OneLogin_Saml2_Constants::ALLOWED_CLOCK_DRIFT) {
+                            continue;
                         }
-
-                        // Save NotOnOrAfter value
-                        if ($scnData->hasAttribute('NotOnOrAfter')) {
-                            $this->_validSCDNotOnOrAfter = $noa;
-                        }
-                        $anySubjectConfirmation = true;
-                        break;
-                    }
+                    }
+
+                    // Save NotOnOrAfter value
+                    if ($scnData->hasAttribute('NotOnOrAfter')) {
+                        $this->_validSCDNotOnOrAfter = $noa;
+                    }
+                    $anySubjectConfirmation = true;
+                    break;
                 }
 
                 if (!$anySubjectConfirmation) {
@@ -368,52 +366,35 @@
                     'No Signature found. SAML Response rejected',
                     OneLogin_Saml2_ValidationError::NO_SIGNATURE_FOUND
                 );
-            } else {
-                $cert = $idpData['x509cert'];
-                $fingerprint = $idpData['certFingerprint'];
-                $fingerprintalg = $idpData['certFingerprintAlgorithm'];
-
-                $multiCerts = null;
-                $existsMultiX509Sign = isset($idpData['x509certMulti']) && isset($idpData['x509certMulti']['signing']) && !empty($idpData['x509certMulti']['signing']);
-
-                if ($existsMultiX509Sign) {
-                    $multiCerts = $idpData['x509certMulti']['signing'];
-                }
-
-<<<<<<< HEAD
-                # If find a Signature on the Response, validates it checking the original response
-                if ($hasSignedResponse && !OneLogin_Saml2_Utils::validateSign($this->document, $cert, $fingerprint, $fingerprintalg, OneLogin_Saml2_Utils::RESPONSE_SIGNATURE_XPATH, $multiCerts)) {
-                    throw new OneLogin_Saml2_ValidationError(
-                        "Signature validation failed. SAML Response rejected",
-                        OneLogin_Saml2_ValidationError::INVALID_SIGNATURE
-=======
+            }
+            $cert = $idpData['x509cert'];
+            $fingerprint = $idpData['certFingerprint'];
+            $fingerprintalg = $idpData['certFingerprintAlgorithm'];
+
+            $multiCerts = null;
+            $existsMultiX509Sign = isset($idpData['x509certMulti']) && isset($idpData['x509certMulti']['signing']) && !empty($idpData['x509certMulti']['signing']);
+
+            if ($existsMultiX509Sign) {
+                $multiCerts = $idpData['x509certMulti']['signing'];
+            }
+
             # If find a Signature on the Response, validates it checking the original response
             if ($hasSignedResponse && !OneLogin_Saml2_Utils::validateSign($this->document, $cert, $fingerprint, $fingerprintalg, OneLogin_Saml2_Utils::RESPONSE_SIGNATURE_XPATH, $multiCerts)) {
                 throw new OneLogin_Saml2_ValidationError(
                     "Signature validation failed. SAML Response rejected",
                     OneLogin_Saml2_ValidationError::INVALID_SIGNATURE
->>>>>>> 19ad0466
                     );
-                }
-
-<<<<<<< HEAD
-                # If find a Signature on the Assertion (decrypted assertion if was encrypted)
-                $documentToCheckAssertion = $this->encrypted ? $this->decryptedDocument : $this->document;
-                if ($hasSignedAssertion && !OneLogin_Saml2_Utils::validateSign($documentToCheckAssertion, $cert, $fingerprint, $fingerprintalg, OneLogin_Saml2_Utils::ASSERTION_SIGNATURE_XPATH, $multiCerts)) {
-                    throw new OneLogin_Saml2_ValidationError(
-                        "Signature validation failed. SAML Response rejected",
-                        OneLogin_Saml2_ValidationError::INVALID_SIGNATURE
-=======
+            }
+
             # If find a Signature on the Assertion (decrypted assertion if was encrypted)
             $documentToCheckAssertion = $this->encrypted ? $this->decryptedDocument : $this->document;
             if ($hasSignedAssertion && !OneLogin_Saml2_Utils::validateSign($documentToCheckAssertion, $cert, $fingerprint, $fingerprintalg, OneLogin_Saml2_Utils::ASSERTION_SIGNATURE_XPATH, $multiCerts)) {
                 throw new OneLogin_Saml2_ValidationError(
                     "Signature validation failed. SAML Response rejected",
                     OneLogin_Saml2_ValidationError::INVALID_SIGNATURE
->>>>>>> 19ad0466
                     );
-                }
-            }
+            }
+            
             return true;
         } catch (Exception $e) {
             $this->_error = $e->getMessage();
@@ -487,34 +468,32 @@
         }
     }
 
-   /**
-    * Checks that the samlp:Response/saml:Assertion/saml:Conditions element exists and is unique.
-    *
-    * @return boolean true if the Conditions element exists and is unique
-    */
+    /**
+     * Checks that the samlp:Response/saml:Assertion/saml:Conditions element exists and is unique.
+     *
+     * @return boolean true if the Conditions element exists and is unique
+     */
     public function checkOneCondition()
     {
         $entries = $this->_queryAssertion("/saml:Conditions");
         if ($entries->length == 1) {
             return true;
-        } else {
-            return false;
-        }
-    }
-
-   /**
-    * Checks that the samlp:Response/saml:Assertion/saml:AuthnStatement element exists and is unique.
-    *
-    * @return boolean true if the AuthnStatement element exists and is unique
-    */
+        }
+        return false;
+    }
+
+    /**
+     * Checks that the samlp:Response/saml:Assertion/saml:AuthnStatement element exists and is unique.
+     *
+     * @return boolean true if the AuthnStatement element exists and is unique
+     */
     public function checkOneAuthnStatement()
     {
         $entries = $this->_queryAssertion("/saml:AuthnStatement");
         if ($entries->length == 1) {
             return true;
-        } else {
-            return false;
-        }
+        }
+        return false;
     }
 
     /**
@@ -588,7 +567,6 @@
             $seckey->loadKey($key);
 
             $nameId = OneLogin_Saml2_Utils::decryptElement($encryptedData, $seckey);
-
         } else {
             $entries = $this->_queryAssertion('/saml:Subject/saml:NameID');
             if ($entries->length == 1) {
@@ -1019,9 +997,8 @@
     {
         if ($this->encrypted) {
             return OneLogin_Saml2_Utils::query($this->decryptedDocument, $query);
-        } else {
-            return OneLogin_Saml2_Utils::query($this->document, $query);
-        }
+        }
+        return OneLogin_Saml2_Utils::query($this->document, $query);
     }
 
     /**
@@ -1082,37 +1059,36 @@
 
         if ($decrypted instanceof DOMDocument) {
             return $decrypted;
-        } else {
-            $encryptedAssertion = $decrypted->parentNode;
-            $container = $encryptedAssertion->parentNode;
-
-            # Fix possible issue with saml namespace
-            if (!$decrypted->hasAttributeNS('http://www.w3.org/2000/xmlns/', 'xmlns:saml') &&
+        }
+        $encryptedAssertion = $decrypted->parentNode;
+        $container = $encryptedAssertion->parentNode;
+
+        # Fix possible issue with saml namespace
+        if (!$decrypted->hasAttributeNS('http://www.w3.org/2000/xmlns/', 'xmlns:saml') &&
               !$decrypted->hasAttributeNS('http://www.w3.org/2000/xmlns/', 'xmlns:saml2') &&
               !$decrypted->hasAttributeNS('http://www.w3.org/2000/xmlns/', 'xmlns') &&
               !$container->hasAttributeNS('http://www.w3.org/2000/xmlns/', 'xmlns:saml') &&
               !$container->hasAttributeNS('http://www.w3.org/2000/xmlns/', 'xmlns:saml2')
               ) {
-                if (strpos($encryptedAssertion->tagName, 'saml2:') !== false) {
-                    $ns = 'xmlns:saml2';
-                } else if (strpos($encryptedAssertion->tagName, 'saml:') !== false) {
-                    $ns = 'xmlns:saml';
-                } else {
-                    $ns = 'xmlns';
-                }
-
-                $decrypted->setAttributeNS('http://www.w3.org/2000/xmlns/', $ns, OneLogin_Saml2_Constants::NS_SAML);
-            }
-
-            $container->replaceChild($decrypted, $encryptedAssertion);
-
-            return $decrypted->ownerDocument;
-        }
+            if (strpos($encryptedAssertion->tagName, 'saml2:') !== false) {
+                $ns = 'xmlns:saml2';
+            } elseif (strpos($encryptedAssertion->tagName, 'saml:') !== false) {
+                $ns = 'xmlns:saml';
+            } else {
+                $ns = 'xmlns';
+            }
+
+            $decrypted->setAttributeNS('http://www.w3.org/2000/xmlns/', $ns, OneLogin_Saml2_Constants::NS_SAML);
+        }
+
+        $container->replaceChild($decrypted, $encryptedAssertion);
+
+        return $decrypted->ownerDocument;
     }
 
     /* After execute a validation process, if fails this method returns the cause
      *
-     * @return string Cause 
+     * @return string Cause
      */
     public function getError()
     {
@@ -1128,8 +1104,7 @@
     {
         if ($this->encrypted) {
             return $this->decryptedDocument;
-        } else {
-            return $this->document;
-        }
+        }
+        return $this->document;
     }
 }