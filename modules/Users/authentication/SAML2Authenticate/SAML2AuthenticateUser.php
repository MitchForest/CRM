--- conflicted
+++ resolved
@@ -65,11 +65,7 @@
 
         // set the ID in the seed user.  This can be used for retrieving the full user record later
         //if it's falling back on Sugar Authentication after the login failed on an external authentication return empty if the user has external_auth_disabled for them
-<<<<<<< HEAD
-        if (empty ($row) || !empty($row['external_auth_only'])) {
-=======
         if (empty($row) || empty($row['external_auth_only'])) {
->>>>>>> b29c16a8
             return '';
         } else {
             return $row['id'];
