<?php
<<<<<<< HEAD
if(!defined('sugarEntry') || !sugarEntry) die('Not A Valid Entry Point');
/*********************************************************************************
=======
/**
 *
>>>>>>> b29c16a8
 * SugarCRM Community Edition is a customer relationship management program developed by
 * SugarCRM, Inc. Copyright (C) 2004-2013 SugarCRM Inc.
 *
 * SuiteCRM is an extension to SugarCRM Community Edition developed by SalesAgility Ltd.
 * Copyright (C) 2011 - 2018 SalesAgility Ltd.
 *
 * This program is free software; you can redistribute it and/or modify it under
 * the terms of the GNU Affero General Public License version 3 as published by the
 * Free Software Foundation with the addition of the following permission added
 * to Section 15 as permitted in Section 7(a): FOR ANY PART OF THE COVERED WORK
 * IN WHICH THE COPYRIGHT IS OWNED BY SUGARCRM, SUGARCRM DISCLAIMS THE WARRANTY
 * OF NON INFRINGEMENT OF THIRD PARTY RIGHTS.
 *
 * This program is distributed in the hope that it will be useful, but WITHOUT
 * ANY WARRANTY; without even the implied warranty of MERCHANTABILITY or FITNESS
 * FOR A PARTICULAR PURPOSE. See the GNU Affero General Public License for more
 * details.
 *
 * You should have received a copy of the GNU Affero General Public License along with
 * this program; if not, see http://www.gnu.org/licenses or write to the Free
 * Software Foundation, Inc., 51 Franklin Street, Fifth Floor, Boston, MA
 * 02110-1301 USA.
 *
 * You can contact SugarCRM, Inc. headquarters at 10050 North Wolfe Road,
 * SW2-130, Cupertino, CA 95014, USA. or at email address contact@sugarcrm.com.
 *
 * The interactive user interfaces in modified source and object code versions
 * of this program must display Appropriate Legal Notices, as required under
 * Section 5 of the GNU Affero General Public License version 3.
 *
 * In accordance with Section 7(b) of the GNU Affero General Public License version 3,
 * these Appropriate Legal Notices must retain the display of the "Powered by
 * SugarCRM" logo and "Supercharged by SuiteCRM" logo. If the display of the logos is not
 * reasonably feasible for technical reasons, the Appropriate Legal Notices must
 * display the words "Powered by SugarCRM" and "Supercharged by SuiteCRM".
 */

if (!defined('sugarEntry') || !sugarEntry) {
    die('Not A Valid Entry Point');
}

/**
 * This file is where the user authentication occurs. No redirection should happen in this file.
 *
 */
require_once('modules/Users/authentication/LDAPAuthenticate/LDAPConfigs/default.php');
require_once('modules/Users/authentication/SugarAuthenticate/SugarAuthenticateUser.php');

define('DEFAULT_PORT', 389);
class LDAPAuthenticateUser extends SugarAuthenticateUser{

	/**
	 * Does the actual authentication of the user and returns an id that will be used
	 * to load the current user (loadUserOnSession)
	 *
	 * @param string $name
	 * @param string $password
	 * @param boolean $fallback
	 * @return string id - used for loading the user
	 *
	 * Contributions by Erik Mitchell erikm@logicpd.com
	 */
	function authenticateUser($name, $password, $fallback=false) {

		$server = $GLOBALS['ldap_config']->settings['ldap_hostname'];
		$port = $GLOBALS['ldap_config']->settings['ldap_port'];
		if(!$port)
			$port = DEFAULT_PORT;
		$GLOBALS['log']->debug("ldapauth: Connecting to LDAP server: $server");
		$ldapconn = ldap_connect($server, $port);
		 $error = ldap_errno($ldapconn);
		if($this->loginError($error)){
        		return '';
		}
		@ldap_set_option($ldapconn, LDAP_OPT_PROTOCOL_VERSION, 3);
		@ldap_set_option($ldapconn, LDAP_OPT_REFERRALS, 0); // required for AD
		// If constant is defined, set the timeout (PHP >= 5.3)
		if (defined('LDAP_OPT_NETWORK_TIMEOUT'))
		{
			// Network timeout, lower than PHP and DB timeouts
			@ldap_set_option($ldapconn, LDAP_OPT_NETWORK_TIMEOUT, 60);
		}

		$bind_user = $this->ldap_rdn_lookup($name, $password);
		$GLOBALS['log']->debug("ldapauth.ldap_authenticate_user: ldap_rdn_lookup returned bind_user=" . $bind_user);
		if (!$bind_user) {
			$GLOBALS['log']->fatal("SECURITY: ldapauth: failed LDAP bind (login) by " .
									$name . ", could not construct bind_user");
			return '';
		}

		// MRF - Bug #18578 - punctuation was being passed as HTML entities, i.e. &amp;
		$bind_password = html_entity_decode($password,ENT_QUOTES);

        $GLOBALS['log']->info("ldapauth: Binding user " . $bind_user);
        $bind = ldap_bind($ldapconn, $bind_user, $bind_password);
        $error = ldap_errno($ldapconn);
        if ($this->loginError($error)) {
            $full_user = $GLOBALS['ldap_config']->settings['ldap_bind_attr'] . "=" . $bind_user
                . "," . $GLOBALS['ldap_config']->settings['ldap_base_dn'];

            $GLOBALS['log']->info("ldapauth: Binding user " . $full_user);
            $bind = ldap_bind($ldapconn, $full_user, $bind_password);
            $error = ldap_errno($ldapconn);
            if ($this->loginError($error)) {
                return '';
            }
        }

		$GLOBALS['log']->info("ldapauth: Bind attempt complete.");

		if ($bind) {
			// Authentication succeeded, get info from LDAP directory
			$attrs = array_keys($GLOBALS['ldapConfig']['users']['fields']);
			$base_dn = $GLOBALS['ldap_config']->settings['ldap_base_dn'];
			$name_filter = $this->getUserNameFilter($name);

			//add the group user attribute that we will compare to the group attribute for membership validation if group membership is turned on
            if (!empty($GLOBALS['ldap_config']->settings['ldap_group'])
                && !empty($GLOBALS['ldap_config']->settings['ldap_group_user_attr'])
                && !empty($GLOBALS['ldap_config']->settings['ldap_group_attr'])) {

                if (!in_array($attrs, $GLOBALS['ldap_config']->settings['ldap_group_user_attr'])) {
                    $attrs[] = $GLOBALS['ldap_config']->settings['ldap_group_user_attr'];
                }
            }

            $GLOBALS['log']->debug(
                "ldapauth: Fetching user info from Directory using base dn: "
                . $base_dn . ", name_filter: " . $name_filter . ", attrs: " . var_export($attrs, true)
            );

			$result = @ldap_search($ldapconn, $base_dn, $name_filter, $attrs);
			$error = ldap_errno($ldapconn);
            if ($this->loginError($error)) {
        		return '';
			}
			$GLOBALS['log']->debug("ldapauth: ldap_search complete.");

            $info = @ldap_get_entries($ldapconn, $result);
            $error = ldap_errno($ldapconn);
            if ($this->loginError($error)) {
                return '';
            }



<<<<<<< HEAD
			$GLOBALS['log']->debug("ldapauth: User info from Directory fetched.");

			// some of these don't seem to work
			$this->ldapUserInfo = array();
			foreach($GLOBALS['ldapConfig']['users']['fields'] as $key=>$value){
				//MRF - BUG:19765
				$key = strtolower($key);
				if(isset($info[0]) && isset($info[0][$key]) && isset($info[0][$key][0])){
					$this->ldapUserInfo[$value] = $info[0][$key][0];
				}
			}

			//we should check that a user is a member of a specific group
			if(!empty($GLOBALS['ldap_config']->settings['ldap_group'])){
				$GLOBALS['log']->debug("LDAPAuth: scanning group for user membership");
				$group_user_attr = $GLOBALS['ldap_config']->settings['ldap_group_user_attr'];
				$group_attr = $GLOBALS['ldap_config']->settings['ldap_group_attr'];
				if(!isset($info[0][$group_user_attr])){
					$GLOBALS['log']->fatal("ldapauth: $group_user_attr not found for user $name cannot authenticate against an LDAP group");
					ldap_close($ldapconn);
					return '';
				}else{
					$user_uid = $info[0][$group_user_attr];
                    if (is_array($user_uid)){
                        $user_uid = $user_uid[0];
                    }
                    // If user_uid contains special characters (for LDAP) we need to escape them !
                    $user_uid = str_replace(array("(", ")"), array("\(", "\)"), $user_uid);

				}

				// build search query and determine if we are searching for a bare id or the full dn path
=======
            $GLOBALS['log']->debug("ldapauth: User info from Directory fetched.");

            // some of these don't seem to work
            $this->ldapUserInfo = array();
            foreach ($GLOBALS['ldapConfig']['users']['fields'] as $key=>$value) {
                //MRF - BUG:19765
                $key = strtolower($key);
                if (isset($info[0]) && isset($info[0][$key]) && isset($info[0][$key][0])) {
                    $this->ldapUserInfo[$value] = $info[0][$key][0];
                }
            }

            //we should check that a user is a member of a specific group
            if (!empty($GLOBALS['ldap_config']->settings['ldap_group'])) {
                $GLOBALS['log']->debug("LDAPAuth: scanning group for user membership");
                $group_user_attr = $GLOBALS['ldap_config']->settings['ldap_group_user_attr'];
                $group_attr = $GLOBALS['ldap_config']->settings['ldap_group_attr'];
                if (!isset($info[0][$group_user_attr])) {
                    $GLOBALS['log']->fatal("ldapauth: $group_user_attr not found for user $name cannot authenticate against an LDAP group");
                    ldap_close($ldapconn);
                    return '';
                }
                $user_uid = $info[0][$group_user_attr];
                if (is_array($user_uid)) {
                    $user_uid = $user_uid[0];
                }
                // If user_uid contains special characters (for LDAP) we need to escape them !
                $user_uid = str_replace(array("(", ")"), array("\(", "\)"), $user_uid);


                // build search query and determine if we are searching for a bare id or the full dn path
>>>>>>> b29c16a8
                $group_name = $GLOBALS['ldap_config']->settings['ldap_group_name'] . ","
                    . $GLOBALS['ldap_config']->settings['ldap_group_dn'];
				$GLOBALS['log']->debug("ldapauth: Searching for group name: " . $group_name);
				$user_search = "";
                if (!empty($GLOBALS['ldap_config']->settings['ldap_group_attr_req_dn'])
                    && $GLOBALS['ldap_config']->settings['ldap_group_attr_req_dn'] == 1) {

					$GLOBALS['log']->debug("ldapauth: Checking for group membership using full user dn");
					$user_search = "($group_attr=" . $group_user_attr . "=" . $user_uid . "," . $base_dn . ")";
				} else {
					$user_search = "($group_attr=" . $user_uid . ")";
				}
				$GLOBALS['log']->debug("ldapauth: Searching for user: " . $user_search);

				//user is not a member of the group if the count is zero get the logs and return no id so it fails login        
                if (!isset($user_uid)
                    || ldap_count_entries($ldapconn, ldap_search($ldapconn, $group_name, $user_search)) ==  0) {

					$GLOBALS['log']->fatal("ldapauth: User ($name) is not a member of the LDAP group");
					$user_id = var_export($user_uid, true);
                    $GLOBALS['log']->debug(
                        "ldapauth: Group DN:{$GLOBALS['ldap_config']->settings['ldap_group_dn']}"
                        . " Group Name: " . $GLOBALS['ldap_config']->settings['ldap_group_name']
                        . " Group Attribute: $group_attr  User Attribute: $group_user_attr :(" . $user_uid . ")"
                    );

					ldap_close($ldapconn);
					return '';
				}
			}



			ldap_close($ldapconn);
			$dbresult = DBManagerFactory::getInstance()->query("SELECT id, status FROM users WHERE user_name='" . $name . "' AND deleted = 0");

			//user already exists use this one
			if($row = DBManagerFactory::getInstance()->fetchByAssoc($dbresult)){
				if($row['status'] != 'Inactive')
					return $row['id'];
				else
					return '';
			}

			//create a new user and return the user
			if($GLOBALS['ldap_config']->settings['ldap_auto_create_users']){
				return $this->createUser($name);

			}
			return '';

		} else {
			$GLOBALS['log']->fatal("SECURITY: failed LDAP bind (login) by $this->user_name using bind_user=$bind_user");
			$GLOBALS['log']->fatal("ldapauth: failed LDAP bind (login) by $this->user_name using bind_user=$bind_user");
			ldap_close($ldapconn);
			return '';
		}
	}

	/**
	 * takes in a name and creates the appropriate search filter for that user name including any additional filters specified in the system settings page
	 * @param $name
	 * @return String
	 */
	function getUserNameFilter($name){
			$name_filter = "(" . $GLOBALS['ldap_config']->settings['ldap_login_attr']. "=" . $name . ")";
			//add the additional user filter if it is specified
			if(!empty($GLOBALS['ldap_config']->settings['ldap_login_filter'])){
				$add_filter = $GLOBALS['ldap_config']->settings['ldap_login_filter'];
				if(substr($add_filter, 0, 1) !== "("){
					$add_filter = "(" . $add_filter . ")";
				}
				$name_filter = "(&" . $name_filter . $add_filter . ")";
			}
			return $name_filter;
	}

	/**
	 * Creates a user with the given User Name and returns the id of that new user
	 * populates the user with what was set in ldapUserInfo
	 *
	 * @param STRING $name
	 * @return STRING $id
	 */
	function createUser($name){

			$user = new User();
			$user->user_name = $name;
			foreach($this->ldapUserInfo as $key=>$value){
				$user->$key = $value;
			}
			$user->employee_status = 'Active';
			$user->status = 'Active';
			$user->is_admin = 0;
			$user->external_auth_only = 1;
			$user->save();
			return $user->id;

	}
	/**
	 * this is called when a user logs in
	 *
	 * @param string $name
	 * @param string $password
	 * @param boolean $fallback - is this authentication a fallback from a failed authentication
	 * @param array $params
	 * @return boolean
	 */
	function loadUserOnLogin($name, $password, $fallback = false, $params = array()) {

	    global $mod_strings;

	    // Check if the LDAP extensions are loaded
	    if(!function_exists('ldap_connect')) {
	       $error = $mod_strings['LBL_LDAP_EXTENSION_ERROR'];
	       $GLOBALS['log']->fatal($error);
	       $_SESSION['login_error'] = $error;
	       return false;
	    }

		global $login_error;
		$GLOBALS['ldap_config']  = new Administration();
		$GLOBALS['ldap_config']->retrieveSettings('ldap');
		$GLOBALS['log']->debug("Starting user load for ". $name);
		if(empty($name) || empty($password)) return false;
		checkAuthUserStatus();

		$user_id = $this->authenticateUser($name, $password);
		if(empty($user_id)) {
			//check if the user can login as a normal sugar user
			$GLOBALS['log']->fatal('SECURITY: User authentication for '.$name.' failed');
			return false;
		}
		$this->loadUserOnSession($user_id);
		return true;
	}


	/**
	 * Called with the error number of the last call if the error number is 0
	 * there was no error otherwise it converts the error to a string and logs it as fatal
	 *
	 * @param INT $error
	 * @return boolean
	 */
	function loginError($error){
		if(empty($error)) return false;
		$errorstr = ldap_err2str($error);
		// BEGIN SUGAR INT
		$_SESSION['login_error'] = $errorstr;
		/*
		// END SUGAR INT
		$_SESSION['login_error'] = translate('ERR_INVALID_PASSWORD', 'Users');
		// BEGIN SUGAR INT
		*/
		// END SUGAR INT
		$GLOBALS['log']->fatal('[LDAP ERROR]['. $error . ']'.$errorstr);
		return true;
	}

	 /**
    * @return string appropriate value for username when binding to directory server.
    * @param string $user_name the value provided in login form
    * @desc Take the login username and return either said username for AD or lookup
     * distinguished name using anonymous credentials for OpenLDAP.
     * Contributions by Erik Mitchell erikm@logicpd.com
    */
    function ldap_rdn_lookup($user_name, $password) {

        // MFH BUG# 14547 - Added htmlspecialchars_decode()
        $server = $GLOBALS['ldap_config']->settings['ldap_hostname'];
        $base_dn = htmlspecialchars_decode($GLOBALS['ldap_config']->settings['ldap_base_dn']);
		if(!empty($GLOBALS['ldap_config']->settings['ldap_authentication'])){
       		$admin_user = htmlspecialchars_decode($GLOBALS['ldap_config']->settings['ldap_admin_user']);
        	$admin_password = htmlspecialchars_decode($GLOBALS['ldap_config']->settings['ldap_admin_password']);
		}else{
			$admin_user = '';
        	$admin_password = '';
		}
        $user_attr = $GLOBALS['ldap_config']->settings['ldap_login_attr'];
        $bind_attr = $GLOBALS['ldap_config']->settings['ldap_bind_attr'];
        $port = $GLOBALS['ldap_config']->settings['ldap_port'];
		if(!$port)
			$port = DEFAULT_PORT;
        $ldapconn = ldap_connect($server, $port);
        $error = ldap_errno($ldapconn);
        if($this->loginError($error)){
        	return false;
		}
        ldap_set_option($ldapconn, LDAP_OPT_PROTOCOL_VERSION, 3);
        ldap_set_option($ldapconn, LDAP_OPT_REFERRALS, 0); // required for AD
        //if we are going to connect anonymously lets at least try to connect with the user connecting
        if(empty($admin_user)){
			$bind = @ldap_bind($ldapconn, $user_name, $password);
        	$error = ldap_errno($ldapconn);
        }
        if(empty($bind)){
        	$bind = @ldap_bind($ldapconn, $admin_user, $admin_password);
        	$error = ldap_errno($ldapconn);
        }

        if($this->loginError($error)){
        	return false;
		}
        if (!$bind) {
        	   $GLOBALS['log']->warn("ldapauth.ldap_rdn_lookup: Could not bind with admin user, trying to bind anonymously");
            $bind = @ldap_bind($ldapconn);
             $error = ldap_errno($ldapconn);

       		 if($this->loginError($error)){
        		return false;
			}
            if (!$bind) {
            		$GLOBALS['log']->warn("ldapauth.ldap_rdn_lookup: Could not bind anonymously, returning username");
            		return $user_name;
            }
        }

		// If we get here we were able to bind somehow
        $search_filter = $this->getUserNameFilter($user_name);

        $GLOBALS['log']->info("ldapauth.ldap_rdn_lookup: Bind succeeded, searching for $user_attr=$user_name");
        $GLOBALS['log']->debug("ldapauth.ldap_rdn_lookup: base_dn:$base_dn , search_filter:$search_filter");

        $result = @ldap_search($ldapconn, $base_dn , $search_filter, array("dn", $bind_attr));
         $error = ldap_errno($ldapconn);
       	 if($this->loginError($error)){
        	return false;
		}
        $info = ldap_get_entries($ldapconn, $result);
         if($info['count'] == 0){

        	return false;

        }
        ldap_unbind($ldapconn);

        $GLOBALS['log']->info("ldapauth.ldap_rdn_lookup: Search result:\nldapauth.ldap_rdn_lookup: " . count($info));

        if ($bind_attr == "dn") {
        		$found_bind_user = $info[0]['dn'];
        } else {
            	$found_bind_user = $info[0][strtolower($bind_attr)][0];
        }

        $GLOBALS['log']->info("ldapauth.ldap_rdn_lookup: found_bind_user=" . $found_bind_user);

        if (!empty($found_bind_user)) {
            return $found_bind_user;
        } elseif ($user_attr == $bind_attr) {
            return $user_name;
        } else {
            return false;
        }
    }









}<|MERGE_RESOLUTION|>--- conflicted
+++ resolved
@@ -1,11 +1,6 @@
 <?php
-<<<<<<< HEAD
-if(!defined('sugarEntry') || !sugarEntry) die('Not A Valid Entry Point');
-/*********************************************************************************
-=======
 /**
  *
->>>>>>> b29c16a8
  * SugarCRM Community Edition is a customer relationship management program developed by
  * SugarCRM, Inc. Copyright (C) 2004-2013 SugarCRM Inc.
  *
@@ -153,40 +148,6 @@
 
 
 
-<<<<<<< HEAD
-			$GLOBALS['log']->debug("ldapauth: User info from Directory fetched.");
-
-			// some of these don't seem to work
-			$this->ldapUserInfo = array();
-			foreach($GLOBALS['ldapConfig']['users']['fields'] as $key=>$value){
-				//MRF - BUG:19765
-				$key = strtolower($key);
-				if(isset($info[0]) && isset($info[0][$key]) && isset($info[0][$key][0])){
-					$this->ldapUserInfo[$value] = $info[0][$key][0];
-				}
-			}
-
-			//we should check that a user is a member of a specific group
-			if(!empty($GLOBALS['ldap_config']->settings['ldap_group'])){
-				$GLOBALS['log']->debug("LDAPAuth: scanning group for user membership");
-				$group_user_attr = $GLOBALS['ldap_config']->settings['ldap_group_user_attr'];
-				$group_attr = $GLOBALS['ldap_config']->settings['ldap_group_attr'];
-				if(!isset($info[0][$group_user_attr])){
-					$GLOBALS['log']->fatal("ldapauth: $group_user_attr not found for user $name cannot authenticate against an LDAP group");
-					ldap_close($ldapconn);
-					return '';
-				}else{
-					$user_uid = $info[0][$group_user_attr];
-                    if (is_array($user_uid)){
-                        $user_uid = $user_uid[0];
-                    }
-                    // If user_uid contains special characters (for LDAP) we need to escape them !
-                    $user_uid = str_replace(array("(", ")"), array("\(", "\)"), $user_uid);
-
-				}
-
-				// build search query and determine if we are searching for a bare id or the full dn path
-=======
             $GLOBALS['log']->debug("ldapauth: User info from Directory fetched.");
 
             // some of these don't seem to work
@@ -218,7 +179,6 @@
 
 
                 // build search query and determine if we are searching for a bare id or the full dn path
->>>>>>> b29c16a8
                 $group_name = $GLOBALS['ldap_config']->settings['ldap_group_name'] . ","
                     . $GLOBALS['ldap_config']->settings['ldap_group_dn'];
 				$GLOBALS['log']->debug("ldapauth: Searching for group name: " . $group_name);
