<?php
<<<<<<< HEAD
if(!defined('sugarEntry') || !sugarEntry) die('Not A Valid Entry Point');
/*********************************************************************************
=======
if (!defined('sugarEntry') || !sugarEntry) {
    die('Not A Valid Entry Point');
}
/**
 *
>>>>>>> b29c16a8
 * SugarCRM Community Edition is a customer relationship management program developed by
 * SugarCRM, Inc. Copyright (C) 2004-2013 SugarCRM Inc.
 *
 * SuiteCRM is an extension to SugarCRM Community Edition developed by SalesAgility Ltd.
 * Copyright (C) 2011 - 2018 SalesAgility Ltd.
 *
 * This program is free software; you can redistribute it and/or modify it under
 * the terms of the GNU Affero General Public License version 3 as published by the
 * Free Software Foundation with the addition of the following permission added
 * to Section 15 as permitted in Section 7(a): FOR ANY PART OF THE COVERED WORK
 * IN WHICH THE COPYRIGHT IS OWNED BY SUGARCRM, SUGARCRM DISCLAIMS THE WARRANTY
 * OF NON INFRINGEMENT OF THIRD PARTY RIGHTS.
 *
 * This program is distributed in the hope that it will be useful, but WITHOUT
 * ANY WARRANTY; without even the implied warranty of MERCHANTABILITY or FITNESS
 * FOR A PARTICULAR PURPOSE. See the GNU Affero General Public License for more
 * details.
 *
 * You should have received a copy of the GNU Affero General Public License along with
 * this program; if not, see http://www.gnu.org/licenses or write to the Free
 * Software Foundation, Inc., 51 Franklin Street, Fifth Floor, Boston, MA
 * 02110-1301 USA.
 *
 * You can contact SugarCRM, Inc. headquarters at 10050 North Wolfe Road,
 * SW2-130, Cupertino, CA 95014, USA. or at email address contact@sugarcrm.com.
 *
 * The interactive user interfaces in modified source and object code versions
 * of this program must display Appropriate Legal Notices, as required under
 * Section 5 of the GNU Affero General Public License version 3.
 *
 * In accordance with Section 7(b) of the GNU Affero General Public License version 3,
 * these Appropriate Legal Notices must retain the display of the "Powered by
 * SugarCRM" logo and "Supercharged by SuiteCRM" logo. If the display of the logos is not
 * reasonably feasible for technical reasons, the Appropriate Legal Notices must
 * display the words "Powered by SugarCRM" and "Supercharged by SuiteCRM".
 */


require_once('modules/Users/UserViewHelper.php');


class UsersViewEdit extends ViewEdit {
var $useForSubpanel = true;
 	function __construct(){
 		parent::__construct();
 	}

    /**
     * @deprecated deprecated since version 7.6, PHP4 Style Constructors are deprecated and will be remove in 7.8, please update your code, use __construct instead
     */
    function UsersViewEdit(){
        $deprecatedMessage = 'PHP4 Style Constructors are deprecated and will be remove in 7.8, please update your code';
        if(isset($GLOBALS['log'])) {
            $GLOBALS['log']->deprecated($deprecatedMessage);
        }
        else {
            trigger_error($deprecatedMessage, E_USER_DEPRECATED);
        }
        self::__construct();
    }


    function preDisplay() {
        $this->fieldHelper = new UserViewHelper($this->ss, $this->bean, 'EditView');
        $this->fieldHelper->setupAdditionalFields();

        parent::preDisplay();
    }

    public function getMetaDataFile() {
        $userType = 'Regular';
        if($this->fieldHelper->usertype == 'GROUP'){
            $userType = 'Group';
        }

        if ( $userType != 'Regular' ) {
            $oldType = $this->type;
            $this->type = $oldType.'group';
        }
        $metadataFile = parent::getMetaDataFile();
        if ( $userType != 'Regular' ) {
            $this->type = $oldType;
        }

        return $metadataFile;
    }

<<<<<<< HEAD
    function display() {
        global $current_user, $app_list_strings;
=======
    public function display()
    {
        global $current_user, $app_list_strings, $mod_strings;
>>>>>>> b29c16a8


        //lets set the return values
        if(isset($_REQUEST['return_module'])){
            $this->ss->assign('RETURN_MODULE',$_REQUEST['return_module']);
        }

        $this->ss->assign('IS_ADMIN', $current_user->is_admin ? true : false);

        //make sure we can populate user type dropdown.  This usually gets populated in predisplay unless this is a quickeditform
        if(!isset($this->fieldHelper)){
            $this->fieldHelper = new UserViewHelper($this->ss, $this->bean, 'EditView');
            $this->fieldHelper->setupAdditionalFields();
        }

        if(isset($_REQUEST['isDuplicate']) && $_REQUEST['isDuplicate'] == 'true') {
            $this->ss->assign('RETURN_MODULE', $_REQUEST['return_module']);
            $this->ss->assign('RETURN_ACTION', $_REQUEST['return_action']);
            $this->ss->assign('RETURN_ID', $_REQUEST['record']);
            $this->bean->id = "";
            $this->bean->user_name = "";
            $this->ss->assign('ID','');
        } else {
            if(isset($_REQUEST['return_module']))
            {
                $this->ss->assign('RETURN_MODULE', $_REQUEST['return_module']);
            } else {
                $this->ss->assign('RETURN_MODULE', $this->bean->module_dir);
            }

            $return_id = isset($_REQUEST['return_id'])?$_REQUEST['return_id']:$this->bean->id;
            if (isset($return_id)) {
                $return_action = isset($_REQUEST['return_action'])?$_REQUEST['return_action']:'DetailView';
                $this->ss->assign('RETURN_ID', $return_id);
                $this->ss->assign('RETURN_ACTION', $return_action);
            }
        }


        ///////////////////////////////////////////////////////////////////////////////
        ////	REDIRECTS FROM COMPOSE EMAIL SCREEN
        if(isset($_REQUEST['type']) && (isset($_REQUEST['return_module']) && $_REQUEST['return_module'] == 'Emails')) {
            $this->ss->assign('REDIRECT_EMAILS_TYPE', $_REQUEST['type']);
        }
        ////	END REDIRECTS FROM COMPOSE EMAIL SCREEN
        ///////////////////////////////////////////////////////////////////////////////

        ///////////////////////////////////////////////////////////////////////////////
        ////	NEW USER CREATION ONLY
        if(empty($this->bean->id)) {
            $this->ss->assign('SHOW_ADMIN_CHECKBOX','height="30"');
            $this->ss->assign('NEW_USER','1');
        }else{
            $this->ss->assign('NEW_USER','0');
            $this->ss->assign('NEW_USER_TYPE','DISABLED');
        }

        ////	END NEW USER CREATION ONLY
        ///////////////////////////////////////////////////////////////////////////////


        // FIXME: Translate error prefix
<<<<<<< HEAD
        if(isset($_REQUEST['error_string'])) $this->ss->assign('ERROR_STRING', '<span class="error">Error: '.$_REQUEST['error_string'].'</span>');
        if(isset($_REQUEST['error_password'])) $this->ss->assign('ERROR_PASSWORD', '<span id="error_pwd" class="error">Error: '.$_REQUEST['error_password'].'</span>');
=======
        if (isset($_REQUEST['error_string'])) {
            LoggerManager::getLogger()->warn('Using error string in request is deprecated: ' . $_REQUEST[
                'error_string']);
            $this->ss->assign('ERROR_STRING', '<span class="error">Error: ' . $mod_strings['LBL_ERROR'] . '</span>');
        }
        if (isset($_REQUEST['error_password'])) {
            LoggerManager::getLogger()->warn('Using password error in request is deprecated: ' . $_REQUEST[
                'error_password']);
            $this->ss->assign('ERROR_PASSWORD', '<span id="error_pwd" class="error">Error: ' . $mod_strings['LBL_ERROR'
                ] . '</span>');
        }
>>>>>>> b29c16a8




        // Build viewable versions of a few fields for non-admins
        if(!empty($this->bean->id)) {
            if( !empty($this->bean->status) ) {
                $this->ss->assign('STATUS_READONLY',$app_list_strings['user_status_dom'][$this->bean->status]); }
            if( !empty($this->bean->employee_status) ) {
                $this->ss->assign('EMPLOYEE_STATUS_READONLY', $app_list_strings['employee_status_dom'][$this->bean->employee_status]);
            }
            if( !empty($this->bean->reports_to_id) ) {
                $reportsToUser = get_assigned_user_name($this->bean->reports_to_id);
                $reportsToUserField = "<input type='text' name='reports_to_name' id='reports_to_name' value='{$reportsToUser}' disabled>\n";
                $reportsToUserField .= "<input type='hidden' name='reports_to_id' id='reports_to_id' value='{$this->bean->reports_to_id}'>";
                $this->ss->assign('REPORTS_TO_READONLY', $reportsToUserField);
            }
            if( !empty($this->bean->title) ) {
                $this->ss->assign('TITLE_READONLY', $this->bean->title);
            }
            if( !empty($this->bean->department) ) {
                $this->ss->assign('DEPT_READONLY', $this->bean->department);
            }
        }

        $processSpecial = false;
        $processFormName = '';
        if ( isset($this->fieldHelper->usertype) && ($this->fieldHelper->usertype == 'GROUP'
            )) {
            $this->ev->formName = 'EditViewGroup';

            $processSpecial = true;
            $processFormName = 'EditViewGroup';
        }

        //Bug#51609 Replace {php} code block in EditViewHeader.tpl
        $action_button = array();
        $APP = $this->ss->get_template_vars('APP');
        $PWDSETTINGS = $this->ss->get_template_vars('PWDSETTINGS');
        $REGEX = $this->ss->get_template_vars('REGEX');
        $CHOOSER_SCRIPT = $this->ss->get_template_vars('CHOOSER_SCRIPT');
        $REASSIGN_JS = $this->ss->get_template_vars('REASSIGN_JS');
        $RETURN_ACTION = $this->ss->get_template_vars('RETURN_ACTION');
        $RETURN_MODULE = $this->ss->get_template_vars('RETURN_MODULE');
        $RETURN_ID = $this->ss->get_template_vars('RETURN_ID');

        $minpwdlength = !empty($PWDSETTINGS['minpwdlength']) ? $PWDSETTINGS['minpwdlength'] : '';
        $maxpwdlength =  !empty($PWDSETTINGS['maxpwdlength']) ? $PWDSETTINGS['maxpwdlength'] : '';
        $action_button_header[] = <<<EOD
                    <input type="button" id="SAVE_HEADER" title="{$APP['LBL_SAVE_BUTTON_TITLE']}" accessKey="{$APP['LBL_SAVE_BUTTON_KEY']}"
                          class="button primary" onclick="var _form = $('#EditView')[0]; if (!set_password(_form,newrules('{$minpwdlength}','{$maxpwdlength}','{$REGEX}'))) return false; if (!Admin_check()) return false; _form.action.value='Save'; {$CHOOSER_SCRIPT} {$REASSIGN_JS} if(verify_data(EditView)) _form.submit();"
                          name="button" value="{$APP['LBL_SAVE_BUTTON_LABEL']}">
EOD
        ;
        $action_button_header[] = <<<EOD
                    <input	title="{$APP['LBL_CANCEL_BUTTON_TITLE']}" id="CANCEL_HEADER" accessKey="{$APP['LBL_CANCEL_BUTTON_KEY']}"
                              class="button" onclick="var _form = $('#EditView')[0]; _form.action.value='{$RETURN_ACTION}'; _form.module.value='{$RETURN_MODULE}'; _form.record.value='{$RETURN_ID}'; _form.submit()"
                              type="button" name="button" value="{$APP['LBL_CANCEL_BUTTON_LABEL']}">
EOD
        ;
        $action_button_header = array_merge($action_button_header, $this->ss->get_template_vars('BUTTONS_HEADER'));
        $this->ss->assign('ACTION_BUTTON_HEADER', $action_button_header);

        $action_button_footer[] = <<<EOD
                    <input type="button" id="SAVE_FOOTER" title="{$APP['LBL_SAVE_BUTTON_TITLE']}" accessKey="{$APP['LBL_SAVE_BUTTON_KEY']}"
                          class="button primary" onclick="var _form = $('#EditView')[0]; if (!set_password(_form,newrules('{$minpwdlength}','{$maxpwdlength}','{$REGEX}'))) return false; if (!Admin_check()) return false; _form.action.value='Save'; {$CHOOSER_SCRIPT} {$REASSIGN_JS} if(verify_data(EditView)) _form.submit();"
                          name="button" value="{$APP['LBL_SAVE_BUTTON_LABEL']}">
EOD
        ;
        $action_button_footer[] = <<<EOD
                    <input	title="{$APP['LBL_CANCEL_BUTTON_TITLE']}" id="CANCEL_FOOTER" accessKey="{$APP['LBL_CANCEL_BUTTON_KEY']}"
                              class="button" onclick="var _form = $('#EditView')[0]; _form.action.value='{$RETURN_ACTION}'; _form.module.value='{$RETURN_MODULE}'; _form.record.value='{$RETURN_ID}'; _form.submit()"
                              type="button" name="button" value="{$APP['LBL_CANCEL_BUTTON_LABEL']}">
EOD
        ;
        $action_button_footer = array_merge($action_button_footer, $this->ss->get_template_vars('BUTTONS_FOOTER'));
        $this->ss->assign('ACTION_BUTTON_FOOTER', $action_button_footer);

        //if the request object has 'scrolltocal' set, then we are coming here from the tour window box and need to set flag to true
        // so that footer.tpl fires off script to scroll to calendar section
        if(!empty($_REQUEST['scrollToCal'])){
            $this->ss->assign('scroll_to_cal', true);
        }



        $this->ss->assign('SUBTHEMES', $this->bean->getSubThemes());
        $this->ss->assign('SUBTHEME', $this->bean->getSubTheme());


        require_once('modules/Emails/EmailUI.php');
        $efocus = new Email();
        $efocus->email2init();
        //$efocus->et->preflightUser($current_user);
        $out = $efocus->et->displayEmailFrame('modules/Users/_baseEmail.tpl');
        echo $out;
        echo "<script>var composePackage = null;</script>";

        $this->ev->process($processSpecial,$processFormName);

		echo $this->ev->display($this->showTitle);

    }


    /**
     * getHelpText
     *
     * This is a protected function that returns the help text portion.  It is called from getModuleTitle.
     * We override the function from SugarView.php to make sure the create link only appears if the current user
     * meets the valid criteria.
     *
     * @param $module String the formatted module name
     * @return $theTitle String the HTML for the help text
     */
    protected function getHelpText($module)
    {
        $theTitle = '';

        if($GLOBALS['current_user']->isAdminForModule('Users')
        ) {
        $createImageURL = SugarThemeRegistry::current()->getImageURL('create-record.gif');
        $url = ajaxLink("index.php?module=$module&action=EditView&return_module=$module&return_action=DetailView");
        $theTitle = <<<EOHTML
&nbsp;
<img src='{$createImageURL}' alt='{$GLOBALS['app_strings']['LNK_CREATE']}'>
<a href="{$url}" class="utilsLink">
{$GLOBALS['app_strings']['LNK_CREATE']}
</a>
EOHTML;
        }
        return $theTitle;
    }
}<|MERGE_RESOLUTION|>--- conflicted
+++ resolved
@@ -1,14 +1,9 @@
 <?php
-<<<<<<< HEAD
-if(!defined('sugarEntry') || !sugarEntry) die('Not A Valid Entry Point');
-/*********************************************************************************
-=======
 if (!defined('sugarEntry') || !sugarEntry) {
     die('Not A Valid Entry Point');
 }
 /**
  *
->>>>>>> b29c16a8
  * SugarCRM Community Edition is a customer relationship management program developed by
  * SugarCRM, Inc. Copyright (C) 2004-2013 SugarCRM Inc.
  *
@@ -96,14 +91,9 @@
         return $metadataFile;
     }
 
-<<<<<<< HEAD
-    function display() {
-        global $current_user, $app_list_strings;
-=======
     public function display()
     {
         global $current_user, $app_list_strings, $mod_strings;
->>>>>>> b29c16a8
 
 
         //lets set the return values
@@ -166,10 +156,6 @@
 
 
         // FIXME: Translate error prefix
-<<<<<<< HEAD
-        if(isset($_REQUEST['error_string'])) $this->ss->assign('ERROR_STRING', '<span class="error">Error: '.$_REQUEST['error_string'].'</span>');
-        if(isset($_REQUEST['error_password'])) $this->ss->assign('ERROR_PASSWORD', '<span id="error_pwd" class="error">Error: '.$_REQUEST['error_password'].'</span>');
-=======
         if (isset($_REQUEST['error_string'])) {
             LoggerManager::getLogger()->warn('Using error string in request is deprecated: ' . $_REQUEST[
                 'error_string']);
@@ -181,7 +167,6 @@
             $this->ss->assign('ERROR_PASSWORD', '<span id="error_pwd" class="error">Error: ' . $mod_strings['LBL_ERROR'
                 ] . '</span>');
         }
->>>>>>> b29c16a8
 
 
 
