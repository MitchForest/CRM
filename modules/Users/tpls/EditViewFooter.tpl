{*
/**
 *
 * SugarCRM Community Edition is a customer relationship management program developed by
 * SugarCRM, Inc. Copyright (C) 2004-2013 SugarCRM Inc.
 *
 * SuiteCRM is an extension to SugarCRM Community Edition developed by SalesAgility Ltd.
 * Copyright (C) 2011 - 2017 SalesAgility Ltd.
 *
 * This program is free software; you can redistribute it and/or modify it under
 * the terms of the GNU Affero General Public License version 3 as published by the
 * Free Software Foundation with the addition of the following permission added
 * to Section 15 as permitted in Section 7(a): FOR ANY PART OF THE COVERED WORK
 * IN WHICH THE COPYRIGHT IS OWNED BY SUGARCRM, SUGARCRM DISCLAIMS THE WARRANTY
 * OF NON INFRINGEMENT OF THIRD PARTY RIGHTS.
 *
 * This program is distributed in the hope that it will be useful, but WITHOUT
 * ANY WARRANTY; without even the implied warranty of MERCHANTABILITY or FITNESS
 * FOR A PARTICULAR PURPOSE. See the GNU Affero General Public License for more
 * details.
 *
 * You should have received a copy of the GNU Affero General Public License along with
 * this program; if not, see http://www.gnu.org/licenses or write to the Free
 * Software Foundation, Inc., 51 Franklin Street, Fifth Floor, Boston, MA
 * 02110-1301 USA.
 *
 * You can contact SugarCRM, Inc. headquarters at 10050 North Wolfe Road,
 * SW2-130, Cupertino, CA 95014, USA. or at email address contact@sugarcrm.com.
 *
 * The interactive user interfaces in modified source and object code versions
 * of this program must display Appropriate Legal Notices, as required under
 * Section 5 of the GNU Affero General Public License version 3.
 *
 * In accordance with Section 7(b) of the GNU Affero General Public License version 3,
 * these Appropriate Legal Notices must retain the display of the "Powered by
 * SugarCRM" logo and "Supercharged by SuiteCRM" logo. If the display of the logos is not
 * reasonably feasible for technical reasons, the Appropriate Legal Notices must
 * display the words "Powered by SugarCRM" and "Supercharged by SuiteCRM".
 */
<<<<<<< HEAD

=======
>>>>>>> c91ce933
*}
<!-- END METADATA GENERATED CONTENT -->

{{if $useTabs}}
<!-- include a closing div if the useTabs variable is set to true -->
</div>
{{/if}}
<<<<<<< HEAD
<div id="email_options">
    <table width="100%" border="0" cellspacing="1" cellpadding="0" class="edit view">
        <tr>
            <th align="left" scope="row" colspan="4">
                <h4>{$MOD.LBL_MAIL_OPTIONS_TITLE}</h4>
            </th>
        </tr>
        <tr>
            <td scope="row" width="17%">
                {$MOD.LBL_EMAIL}  {if $REQUIRED_EMAIL_ADDRESS}<span class="required"
                                                                    id="mandatory_email">{$APP.LBL_REQUIRED_SYMBOL}</span> {/if}
            </td>
            <td width="83%">
                {$NEW_EMAIL}
            </td>
        </tr>
        <tr id="email_options_link_type" style='display:{$HIDE_FOR_GROUP_AND_PORTAL}'>
            <td scope="row" width="17%">
                {$MOD.LBL_EMAIL_LINK_TYPE}:&nbsp;{sugar_help text=$MOD.LBL_EMAIL_LINK_TYPE_HELP WIDTH=450}
            </td>
            <td>
                <select id="email_link_type" name="email_link_type" tabindex='410'>
                    {$EMAIL_LINK_TYPE}
                </select>
            </td>
        </tr>
=======
            <div id="email_options">
            <table width="100%" border="0" cellspacing="1" cellpadding="0" class="edit view">
                            <tr>
                                <th align="left" scope="row" colspan="4">
                                    <h4>{$MOD.LBL_MAIL_OPTIONS_TITLE}</h4>
                                </th>
                            </tr>
                            <tr>
                                <td scope="row" width="17%">
                                {$MOD.LBL_EMAIL}:  {if $REQUIRED_EMAIL_ADDRESS}<span class="required" id="mandatory_email">{$APP.LBL_REQUIRED_SYMBOL}</span> {/if}
                                </td>
                                <td width="83%">
                                    {$NEW_EMAIL}
                                </td>
                            </tr>
                            <tr id="email_options_link_type" style='display:{$HIDE_FOR_GROUP_AND_PORTAL}'>
                                <td scope="row" width="17%">
                                    {$MOD.LBL_EMAIL_LINK_TYPE}:&nbsp;{sugar_help text=$MOD.LBL_EMAIL_LINK_TYPE_HELP WIDTH=450}
                                </td>
                                <td>
                                    <select id="email_link_type" name="email_link_type" tabindex='410'>
                                    {$EMAIL_LINK_TYPE}
                                    </select>
                                </td>
                            </tr>
                            {if !$HIDE_IF_CAN_USE_DEFAULT_OUTBOUND}
                            <tr id="mail_smtpserver_tr">
                                <td width="20%" scope="row"><span id="mail_smtpserver_label">{$MOD.LBL_EMAIL_PROVIDER}</span></td>
                                <td width="30%" ><slot>{$mail_smtpdisplay}<input id='mail_smtpserver' name='mail_smtpserver' type="hidden" value='{$mail_smtpserver}' /></slot></td>
                                <td>&nbsp;</td>
                                <td >&nbsp;</td>
                            </tr>
                             {if !empty($mail_smtpauth_req) }

                            <tr id="mail_smtpuser_tr">
                                <td width="20%" scope="row" nowrap="nowrap"><span id="mail_smtpuser_label">{$MOD.LBL_MAIL_SMTPUSER}</span></td>
                                <td width="30%" ><slot><input type="text" id="mail_smtpuser" name="mail_smtpuser" size="25" maxlength="255" value="{$mail_smtpuser}" tabindex='1' ></slot></td>
                                <td>&nbsp;</td>
                                <td >&nbsp;</td>
                            </tr>
                            <tr id="mail_smtppass_tr">
                                <td width="20%" scope="row" nowrap="nowrap"><span id="mail_smtppass_label">{$MOD.LBL_MAIL_SMTPPASS}</span></td>
                                <td width="30%" ><slot>
                                <input type="password" id="mail_smtppass" name="mail_smtppass" size="25" maxlength="255" value="{$mail_smtppass}" tabindex='1'>
                                <a href="javascript:void(0)" id='mail_smtppass_link' onClick="SUGAR.util.setEmailPasswordEdit('mail_smtppass')" style="display: none">{$APP.LBL_CHANGE_PASSWORD}</a>
                                </slot></td>
                                <td>&nbsp;</td>
                                <td >&nbsp;</td>
                            </tr>
                            {/if}
>>>>>>> c91ce933

        <tr>
            <td scope="row" width="17%">{$MOD.LBL_EDITOR_TYPE}</td>
            <td width="83%">
                <select id="editor_type" name="editor_type" tabindex='410'>
                    {$EDITOR_TYPE}
                </select>
            </td>
        </tr>
    </table>
    {if $ID}
        <button class="button" id="settingsButton"
                onclick="SUGAR.email2.settings.showSettings(getUserEditViewUserId()); return false;"><img
                    src="themes/default/images/icon_email_settings.gif" align="absmiddle"
                    border="0"> {$APP.LBL_EMAIL_SETTINGS}</button>
    {/if}
</div>
</div>
<div class="user-tab-content">
    {if ($CHANGE_PWD) == '1'}
        <div id="generate_password">
            <table width="100%" border="0" cellspacing="0" cellpadding="0" class="edit view">
                <tr>
                    <td width='40%'>
                        <table width='100%' cellspacing='0' cellpadding='0' border='0'>
                            <tr>
                                <th align="left" scope="row" colspan="4">
                                    <h4>{$MOD.LBL_CHANGE_PASSWORD_TITLE}</h4><br>
                                    {$ERROR_PASSWORD}
                                </th>
                            </tr>
                        </table>
                        <!-- hide field if user is admin that is not editing themselves -->
                        <div id='generate_password_old_password' {if ($IS_ADMIN && !$ADMIN_EDIT_SELF)} style='display:none' {/if}>

                            <table width='100%' cellspacing='0' cellpadding='0' border='0'>
                                <tr>
                                    <td width='35%' scope="row">
                                        {$MOD.LBL_OLD_PASSWORD}
                                    </td>
                                    <td>
                                        <input name='old_password' id='old_password' type='password' tabindex='2'
                                               onkeyup="password_confirmation();">
                                    </td>
                                    <td width='40%'>
                                    </td>
                                </tr>
                            </table>
                        </div>
                        <table width='100%' cellspacing='0' cellpadding='0' border='0'>
                            <tr>
                                <td width='35%' scope="row" snowrap>
                                    {$MOD.LBL_NEW_PASSWORD}
                                    <span class="required"
                                          id="mandatory_pwd">{if ($REQUIRED_PASSWORD)}{$APP.LBL_REQUIRED_SYMBOL}{/if}</span>
                                </td>
                                <td class='dataField'>

                                    <input name='new_password' id="new_password" type='password' tabindex='2'
                                           onkeyup="password_confirmation();newrules('{$PWDSETTINGS.minpwdlength}','{$PWDSETTINGS.maxpwdlength}','{$REGEX}');"/>
                                </td>
                                <td width='40%'>
                                </td>
                            </tr>
                            <tr>
                                <td scope="row" width='35%'>
                                    {$MOD.LBL_CONFIRM_PASSWORD}
                                </td>
                                <td class='dataField'>
                                    <input name='confirm_new_password' id='confirm_pwd' style='' type='password'
                                           tabindex='2' onkeyup="password_confirmation();">
                                </td>
                                <td width='40%'>
                                    <div id="comfirm_pwd_match" class="error"
                                         style="display: none;">{$MOD.ERR_PASSWORD_MISMATCH}</div>
                                    {*<span id="ext-gen63" class="x-panel-header-text">
                                       Requirements
                                       <span id="Filter.1_help" onclick="return SUGAR.util.showHelpTips(this,help());">
                                           <img src="themes/default/images/help.gif"/>
                                       </span>
                                   </span>*}
                                </td>
                            </tr>
                            <tr>
                                <td class='dataLabel'></td>
                                <td class='dataField'></td>
                                </td>
                        </table>

                        <table width='17%' cellspacing='0' cellpadding='1' border='0'>
                            <tr>
                                <td width='50%'>
                                    <input title="{$APP.LBL_SAVE_BUTTON_TITLE}" accessKey='{$APP.LBL_SAVE_BUTTON_KEY}'
                                           class='button' id='save_new_pwd_button' LANGUAGE=javascript
                                           onclick='if (set_password(this.form)) window.close(); else return false;'
                                           type='submit' name='button' style='display:none;'
                                           value='{$APP.LBL_SAVE_BUTTON_LABEL}'>
                                </td>
                                <td width='50%'>
                                </td>
                            </tr>
                        </table>
                    </td>
                    <td width='60%' style="vertical-align:middle;">
                    </td>
                </tr>
            </table>
        </div>
    {else}
        <div id="generate_password">
            <input name='old_password' id='old_password' type='hidden'>
            <input name='new_password' id="new_password" type='hidden'>
            <input name='confirm_new_password' id='confirm_pwd' type='hidden'>
        </div>
    {/if}
</div>
{if $SHOW_THEMES}
    <div class="user-tab-content">
        <div id="themepicker" style="display:{$HIDE_FOR_GROUP_AND_PORTAL}">
            <table class="edit view" border="0" cellpadding="0" cellspacing="0" width="100%">
                <tbody>
                <tr>
                    <td scope="row" colspan="4"><h4>{$MOD.LBL_THEME}</h4></td>
                </tr>
                <tr>
                    <td width="17%">
                        <select name="user_theme" tabindex='366' size="20" id="user_theme_picker" style="width: 100%">
                            {$THEMES}
                        </select>
                    </td>
                    <td width="33%">
                        <img id="themePreview" src="{sugar_getimagepath file='themePreview.png'}" border="1"/>
                    </td>
                    <td width="17%">&nbsp;</td>
                    <td width="33%">&nbsp;</td>
                </tr>
                </tbody>
            </table>
        </div>
    </div>
{/if}
<div class="user-tab-content">
    <div id="settings" style="display:{$HIDE_FOR_GROUP_AND_PORTAL}">
        <table width="100%" border="0" cellspacing="1" cellpadding="0" class="edit view">

            <tr>
                <th width="100%" align="left" scope="row" colspan="4">
                    <h4>
                        <slot>{$MOD.LBL_USER_SETTINGS}</slot>
                    </h4>
                </th>
            </tr>
            <tr>
                <td scope="row" valign="top">
                    <slot>{$MOD.LBL_EXPORT_DELIMITER}:</slot>&nbsp;{sugar_help text=$MOD.LBL_EXPORT_DELIMITER_DESC }
                </td>
                <td>
                    <slot><input type="text" tabindex='12' name="export_delimiter" value="{$EXPORT_DELIMITER}" size="5">
                    </slot>
                </td>
                <td scope="row" width="17%">
                    <slot>{$MOD.LBL_RECEIVE_NOTIFICATIONS}:
                    </slot>&nbsp;{sugar_help text=$MOD.LBL_RECEIVE_NOTIFICATIONS_TEXT}
                </td>
                <td width="33%">
                    <slot><input name='receive_notifications' class="checkbox" tabindex='12' type="checkbox"
                                 value="12" {$RECEIVE_NOTIFICATIONS}></slot>
                </td>
            </tr>

            <tr>
                <td scope="row" valign="top">
                    <slot>{$MOD.LBL_EXPORT_CHARSET}:</slot>&nbsp;{sugar_help text=$MOD.LBL_EXPORT_CHARSET_DESC }</td>
                <td>
                    <slot><select tabindex='12' name="default_export_charset">{$EXPORT_CHARSET}</select></slot>
                </td>
                <td scope="row" valign="top">
                    <slot>{$MOD.LBL_REMINDER}:</slot>&nbsp;{sugar_help text=$MOD.LBL_REMINDER_TEXT }
                </td>
                <td valign="top" nowrap>
                    <!--
                                <slot>{include file="modules/Meetings/tpls/reminders.tpl"}</slot>
								-->
                    <slot>{include file="modules/Reminders/tpls/remindersDefaults.tpl"}</slot>
                </td>
            </tr>
            <tr>
                <td></td>
                <td></td>
                <td></td>
                <td>
                    <button type="button" class="btn btn-primary btn-sm" onClick="Alerts.prototype.enable()">
                        {$MOD.LBL_ENABLE_NOTIFICATIONS}
                    </button>
                </td>
            </tr>
            <tr>
                <td scope="row" valign="top">
                    <slot>{$MOD.LBL_USE_REAL_NAMES}:</slot>&nbsp;{sugar_help text=$MOD.LBL_USE_REAL_NAMES_DESC }</td>
                <td>
                    <slot><input tabindex='12' type="checkbox" name="use_real_names" {$USE_REAL_NAMES}></slot>
                </td>
                <td scope="row" valign="top">
                    <slot>{$MOD.LBL_MAILMERGE}:</slot>&nbsp;{sugar_help text=$MOD.LBL_MAILMERGE_TEXT }
                </td>
                <td valign="top" nowrap>
                    <slot><input tabindex='12' name='mailmerge_on' class="checkbox" type="checkbox" {$MAILMERGE_ON}>
                    </slot>
                </td>
            </tr>
            <!--{if !empty($EXTERNAL_AUTH_CLASS) && !empty($IS_ADMIN)}-->
            <tr>
                {capture name=SMARTY_LBL_EXTERNAL_AUTH_ONLY}&nbsp;{$MOD.LBL_EXTERNAL_AUTH_ONLY} {$EXTERNAL_AUTH_CLASS_1}{/capture}
                <td scope="row" nowrap>
                    <slot>{$EXTERNAL_AUTH_CLASS} {$MOD.LBL_ONLY}:
                    </slot>&nbsp;{sugar_help text=$smarty.capture.SMARTY_LBL_EXTERNAL_AUTH_ONLY}</td>
                <td><input type='hidden' value='0' name='external_auth_only'><input type='checkbox' value='1'
                                                                                    name='external_auth_only' {$EXTERNAL_AUTH_ONLY_CHECKED}>
                </td>
                <td></td>
                <td></td>
            </tr>
            <!--{/if}-->
        </table>
    </div>
    <div id="layout">
        <table class="edit view" border="0" cellpadding="0" cellspacing="1" width="100%">
            <tbody>
            <tr>
                <th align="left" scope="row" colspan="4"><h4>{$MOD.LBL_LAYOUT_OPTIONS}</h4></th>
            </tr>
            <tr id="use_group_tabs_row" style="display: {$DISPLAY_GROUP_TAB};">
                <td scope="row"><span>{$MOD.LBL_USE_GROUP_TABS}
                        :</span>&nbsp;{sugar_help text=$MOD.LBL_NAVIGATION_PARADIGM_DESCRIPTION }</td>
                <td colspan="3"><input name="use_group_tabs" type="hidden" value="m"><input id="use_group_tabs"
                                                                                            type="checkbox"
                                                                                            name="use_group_tabs" {$USE_GROUP_TABS}
                                                                                            tabindex='12' value="gm">
                </td>
            </tr>
            <tr>
                <td colspan="4">
                    <table width="100%" border="0" cellspacing="0" cellpadding="0">
                        <tr>
                            <td scope="row" align="left" style="padding-bottom: 2em;">{$TAB_CHOOSER}</td>
                            <td width="90%" valign="top"><BR>&nbsp;</td>
                        </tr>
                    </table>
                </td>
            </tr>
            <tr>
                <td width="17%" scope="row"><span>{$MOD.LBL_SUBPANEL_TABS}
                        :</span>&nbsp;{sugar_help text=$MOD.LBL_SUBPANEL_TABS_DESCRIPTION }</td>
                <td width="83%" colspan="3"><input type="checkbox" name="user_subpanel_tabs" {$SUBPANEL_TABS}
                                                   tabindex='13'></td>
            </tr>
        </table>
    </div>
    <div id="locale" style="display:{$HIDE_FOR_GROUP_AND_PORTAL}">
        <table width="100%" border="0" cellspacing="1" cellpadding="0" class="edit view">
            <tr>
                <th width="100%" align="left" scope="row" colspan="4">
                    <h4>
                        <slot>{$MOD.LBL_USER_LOCALE}</slot>
                    </h4>
                </th>
            </tr>
            <tr>
                <td width="17%" scope="row">
                    <slot>{$MOD.LBL_DATE_FORMAT}:</slot>&nbsp;{sugar_help text=$MOD.LBL_DATE_FORMAT_TEXT }</td>
                <td width="33%">
                    <slot><select tabindex='14' name='dateformat'>{$DATEOPTIONS}</select></slot>
                </td>
                <!-- END: prompttz -->
                <!-- BEGIN: currency -->
                <td width="17%" scope="row">
                    <slot>{$MOD.LBL_CURRENCY}:</slot>&nbsp;{sugar_help text=$MOD.LBL_CURRENCY_TEXT }</td>
                <td>
                    <slot>
                        <select tabindex='14' id='currency_select' name='currency'
                                onchange='setSymbolValue(this.options[this.selectedIndex].value);setSigDigits();'>{$CURRENCY}</select>
                        <input type="hidden" id="symbol" value="">
                    </slot>
                </td>
                <!-- END: currency -->
            </tr>
            <tr>
                <td scope="row">
                    <slot>{$MOD.LBL_TIME_FORMAT}:</slot>&nbsp;{sugar_help text=$MOD.LBL_TIME_FORMAT_TEXT }</td>
                <td>
                    <slot><select tabindex='14' name='timeformat'>{$TIMEOPTIONS}</select></slot>
                </td>
                <!-- BEGIN: currency -->
                <td width="17%" scope="row">
                    <slot>
                        {$MOD.LBL_CURRENCY_SIG_DIGITS}:
                    </slot>
                </td>
                <td>
                    <slot>
                        <select id='sigDigits' onchange='setSigDigits(this.value);'
                                name='default_currency_significant_digits'>{$sigDigits}</select>
                    </slot>
                </td>
                <!-- END: currency -->
            </tr>
            <tr>
                <td scope="row">
                    <slot>{$MOD.LBL_TIMEZONE}:</slot>&nbsp;{sugar_help text=$MOD.LBL_TIMEZONE_TEXT }</td>
                <td>
                    <slot><select tabindex='14'
                                  name='timezone'>{html_options options=$TIMEZONEOPTIONS selected=$TIMEZONE_CURRENT}</select>
                    </slot>
                </td>
                <!-- BEGIN: currency -->
                <td width="17%" scope="row">
                    <slot>
                        <i>{$MOD.LBL_LOCALE_EXAMPLE_NAME_FORMAT}</i>:
                    </slot>
                </td>
                <td>
                    <slot>
                        <input type="text" disabled id="sigDigitsExample" name="sigDigitsExample">
                    </slot>
                </td>
                <!-- END: currency -->
            </tr>
            <tr>
                {if ($IS_ADMIN)}
                    <td scope="row">
                        <slot>{$MOD.LBL_PROMPT_TIMEZONE}:</slot>&nbsp;{sugar_help text=$MOD.LBL_PROMPT_TIMEZONE_TEXT }
                    </td>
                    <td>
                        <slot><input type="checkbox" tabindex='14' class="checkbox" name="ut" value="0" {$PROMPTTZ}>
                        </slot>
                    </td>
                {else}
                    <td scope="row">
                        <slot>
                    </td>
                    <td>
                        <slot></slot>
                    </td>
                {/if}
                <td width="17%" scope="row">
                    <slot>{$MOD.LBL_NUMBER_GROUPING_SEP}:
                    </slot>&nbsp;{sugar_help text=$MOD.LBL_NUMBER_GROUPING_SEP_TEXT }</td>
                <td>
                    <slot>
                        <input tabindex='14' name='num_grp_sep' id='default_number_grouping_seperator'
                               type='text' maxlength='1' size='1' value='{$NUM_GRP_SEP}'
                               onkeydown='setSigDigits();' onkeyup='setSigDigits();'>
                    </slot>
                </td>
            </tr>
            {capture name=SMARTY_LOCALE_NAME_FORMAT_DESC}&nbsp;{$MOD.LBL_LOCALE_NAME_FORMAT_DESC}{/capture}
            <tr>
                <td scope="row" valign="top">{$MOD.LBL_LOCALE_DEFAULT_NAME_FORMAT}
                    :&nbsp;{sugar_help text=$smarty.capture.SMARTY_LOCALE_NAME_FORMAT_DESC }</td>
                <td valign="top">
                    <slot><select tabindex='14' id="default_locale_name_format" name="default_locale_name_format"
                                  selected="{$default_locale_name_format}">{$NAMEOPTIONS}</select></slot>
                </td>
                <td width="17%" scope="row">
                    <slot>{$MOD.LBL_DECIMAL_SEP}:</slot>&nbsp;{sugar_help text=$MOD.LBL_DECIMAL_SEP_TEXT }</td>
                <td>
                    <slot>
                        <input tabindex='14' name='dec_sep' id='default_decimal_seperator'
                               type='text' maxlength='1' size='1' value='{$DEC_SEP}'
                               onkeydown='setSigDigits();' onkeyup='setSigDigits();'>
                    </slot>
                </td>
            </tr>
        </table>
    </div>
    <div id="calendar_options" style="display:{$HIDE_FOR_GROUP_AND_PORTAL}">
        <table width="100%" border="0" cellspacing="1" cellpadding="0" class="edit view">
            <tr>
                <th align="left" scope="row" colspan="4"><h4>{$MOD.LBL_CALENDAR_OPTIONS}</h4></th>
            </tr>
            <tr>
                <td width="17%" scope="row">
                    <slot>{$MOD.LBL_PUBLISH_KEY}:</slot>&nbsp;{sugar_help text=$MOD.LBL_CHOOSE_A_KEY}</td>
                <td width="20%">
                    <slot><input id='calendar_publish_key' name='calendar_publish_key' tabindex='17' size='25'
                                 maxlength='36' type="text" value="{$CALENDAR_PUBLISH_KEY}"></slot>
                </td>
                <td width="63%">
                    <slot>&nbsp;</slot>
                </td>
            </tr>
            <tr>
                <td width="15%" scope="row">
                    <slot>
                        <nobr>{$MOD.LBL_YOUR_PUBLISH_URL|strip_semicolon}:</nobr>
                    </slot>
                </td>
                <td colspan=2><span class="calendar_publish_ok">{$CALENDAR_PUBLISH_URL}</span><span
                            class="calendar_publish_none" style="display: none">{$MOD.LBL_NO_KEY}</span></td>
            </tr>
            <tr>
                <td width="17%" scope="row">
                    <slot>{$MOD.LBL_SEARCH_URL|strip_semicolon}:</slot>
                </td>
                <td colspan=2><span class="calendar_publish_ok">{$CALENDAR_SEARCH_URL}</span><span
                            class="calendar_publish_none" style="display: none">{$MOD.LBL_NO_KEY}</span></td>
            </tr>
            <tr>
                <td width="15%" scope="row">
                    <slot>{$MOD.LBL_ICAL_PUB_URL|strip_semicolon}: {sugar_help text=$MOD.LBL_ICAL_PUB_URL_HELP}</slot>
                </td>
                <td colspan=2><span class="calendar_publish_ok">{$CALENDAR_ICAL_URL}</span><span
                            class="calendar_publish_none" style="display: none">{$MOD.LBL_NO_KEY}</span></td>
            </tr>
            <tr>
                <td width="17%" scope="row">
                    <slot>{$MOD.LBL_FDOW}:</slot>&nbsp;{sugar_help text=$MOD.LBL_FDOW_TEXT}</td>
                <td>
                    <slot>
                        <select tabindex='14'
                                name='fdow'>{html_options options=$FDOWOPTIONS selected=$FDOWCURRENT}</select>
                    </slot>
                </td>
            </tr>
        </table>
    </div>
</div>
{if $ID}
    <div id="eapm_area" style='display:{$HIDE_FOR_GROUP_AND_PORTAL};' class="user-tab-content">
        <div style="text-align:center; width: 100%">{sugar_image name="loading"}</div>
    </div>
{/if}
</div>

<script type="text/javascript">

  var mail_smtpport = '{$MAIL_SMTPPORT}';
  var mail_smtpssl = '{$MAIL_SMTPSSL}';
  {literal}
  EmailMan = {};

  function Admin_check() {
    if (('{/literal}{$IS_FOCUS_ADMIN}{literal}') && document.getElementById('is_admin').value == '0') {
      r = confirm('{/literal}{$MOD.LBL_CONFIRM_REGULAR_USER}{literal}');
      return r;
    }
    else
      return true;
  }


  $(document).ready(function () {
    var checkKey = function (key) {
      if (key != '') {
        $(".calendar_publish_ok").css('display', 'inline');
        $(".calendar_publish_none").css('display', 'none');
        $('#cal_pub_key_span').html(key);
        $('#ical_pub_key_span').html(key);
        $('#search_pub_key_span').html(key);
      } else {
        $(".calendar_publish_ok").css('display', 'none');
        $(".calendar_publish_none").css('display', 'inline');
      }
    };
    $('#calendar_publish_key').keyup(function () {
      checkKey($(this).val());
    });
    $('#calendar_publish_key').change(function () {
      checkKey($(this).val());
    });
    checkKey($('#calendar_publish_key').val());
  });
  {/literal}
</script>
{$JAVASCRIPT}
{literal}
<script type="text/javascript" language="Javascript">
    {/literal}
    {$getNameJs}
    {$getNumberJs}
    currencies = {$currencySymbolJSON};
    themeGroupList = {$themeGroupListJSON};

    onUserEditView();


</script>

</form>

<div id="testOutboundDialog" class="yui-hidden">
    <div id="testOutbound">
        <form>
            <table width="100%" border="0" cellspacing="0" cellpadding="0" class="edit view">
                <tr>
                    <td scope="row">
                        {$APP.LBL_EMAIL_SETTINGS_FROM_TO_EMAIL_ADDR}
                        <span class="required">
						{$APP.LBL_REQUIRED_SYMBOL}
					</span>
                    </td>
                    <td>
                        <input type="text" id="outboundtest_from_address" name="outboundtest_from_address" size="35"
                               maxlength="64" value="{$TEST_EMAIL_ADDRESS}">
                    </td>
                </tr>
                <tr>
                    <td scope="row" colspan="2">
                        <input type="button" class="button" value="   {$APP.LBL_EMAIL_SEND}   "
                               onclick="javascript:sendTestEmail();">&nbsp;
                        <input type="button" class="button" value="   {$APP.LBL_CANCEL_BUTTON_LABEL}   "
                               onclick="javascript:EmailMan.testOutboundDialog.hide();">&nbsp;
                    </td>
                </tr>
            </table>
        </form>
    </div>
</div>
{literal}
    <style>
        .actionsContainer.footer td {
            height: 120px;
            vertical-align: top;
        }
    </style>
{/literal}
<table width="100%" cellpadding="0" cellspacing="0" border="0" class="actionsContainer footer">
    <tr>
        <td>
            {sugar_action_menu id="userEditActions" class="clickMenu fancymenu" buttons=$ACTION_BUTTON_FOOTER flat=true}
        </td>
        <td align="right" nowrap>
            <span class="required">{$APP.LBL_REQUIRED_SYMBOL}</span> {$APP.NTC_REQUIRED}
        </td>
    </tr>
</table>
        
        {if $showEmailSettingsPopup}
        <script>
            {literal}
            $(function(){
                SUGAR.email2.settings.showSettings();
            });
            {/literal}
        </script>
        {/if}<|MERGE_RESOLUTION|>--- conflicted
+++ resolved
@@ -37,10 +37,6 @@
  * reasonably feasible for technical reasons, the Appropriate Legal Notices must
  * display the words "Powered by SugarCRM" and "Supercharged by SuiteCRM".
  */
-<<<<<<< HEAD
-
-=======
->>>>>>> c91ce933
 *}
 <!-- END METADATA GENERATED CONTENT -->
 
@@ -48,7 +44,6 @@
 <!-- include a closing div if the useTabs variable is set to true -->
 </div>
 {{/if}}
-<<<<<<< HEAD
 <div id="email_options">
     <table width="100%" border="0" cellspacing="1" cellpadding="0" class="edit view">
         <tr>
@@ -75,58 +70,6 @@
                 </select>
             </td>
         </tr>
-=======
-            <div id="email_options">
-            <table width="100%" border="0" cellspacing="1" cellpadding="0" class="edit view">
-                            <tr>
-                                <th align="left" scope="row" colspan="4">
-                                    <h4>{$MOD.LBL_MAIL_OPTIONS_TITLE}</h4>
-                                </th>
-                            </tr>
-                            <tr>
-                                <td scope="row" width="17%">
-                                {$MOD.LBL_EMAIL}:  {if $REQUIRED_EMAIL_ADDRESS}<span class="required" id="mandatory_email">{$APP.LBL_REQUIRED_SYMBOL}</span> {/if}
-                                </td>
-                                <td width="83%">
-                                    {$NEW_EMAIL}
-                                </td>
-                            </tr>
-                            <tr id="email_options_link_type" style='display:{$HIDE_FOR_GROUP_AND_PORTAL}'>
-                                <td scope="row" width="17%">
-                                    {$MOD.LBL_EMAIL_LINK_TYPE}:&nbsp;{sugar_help text=$MOD.LBL_EMAIL_LINK_TYPE_HELP WIDTH=450}
-                                </td>
-                                <td>
-                                    <select id="email_link_type" name="email_link_type" tabindex='410'>
-                                    {$EMAIL_LINK_TYPE}
-                                    </select>
-                                </td>
-                            </tr>
-                            {if !$HIDE_IF_CAN_USE_DEFAULT_OUTBOUND}
-                            <tr id="mail_smtpserver_tr">
-                                <td width="20%" scope="row"><span id="mail_smtpserver_label">{$MOD.LBL_EMAIL_PROVIDER}</span></td>
-                                <td width="30%" ><slot>{$mail_smtpdisplay}<input id='mail_smtpserver' name='mail_smtpserver' type="hidden" value='{$mail_smtpserver}' /></slot></td>
-                                <td>&nbsp;</td>
-                                <td >&nbsp;</td>
-                            </tr>
-                             {if !empty($mail_smtpauth_req) }
-
-                            <tr id="mail_smtpuser_tr">
-                                <td width="20%" scope="row" nowrap="nowrap"><span id="mail_smtpuser_label">{$MOD.LBL_MAIL_SMTPUSER}</span></td>
-                                <td width="30%" ><slot><input type="text" id="mail_smtpuser" name="mail_smtpuser" size="25" maxlength="255" value="{$mail_smtpuser}" tabindex='1' ></slot></td>
-                                <td>&nbsp;</td>
-                                <td >&nbsp;</td>
-                            </tr>
-                            <tr id="mail_smtppass_tr">
-                                <td width="20%" scope="row" nowrap="nowrap"><span id="mail_smtppass_label">{$MOD.LBL_MAIL_SMTPPASS}</span></td>
-                                <td width="30%" ><slot>
-                                <input type="password" id="mail_smtppass" name="mail_smtppass" size="25" maxlength="255" value="{$mail_smtppass}" tabindex='1'>
-                                <a href="javascript:void(0)" id='mail_smtppass_link' onClick="SUGAR.util.setEmailPasswordEdit('mail_smtppass')" style="display: none">{$APP.LBL_CHANGE_PASSWORD}</a>
-                                </slot></td>
-                                <td>&nbsp;</td>
-                                <td >&nbsp;</td>
-                            </tr>
-                            {/if}
->>>>>>> c91ce933
 
         <tr>
             <td scope="row" width="17%">{$MOD.LBL_EDITOR_TYPE}</td>
@@ -663,7 +606,7 @@
         </td>
     </tr>
 </table>
-        
+
         {if $showEmailSettingsPopup}
         <script>
             {literal}
