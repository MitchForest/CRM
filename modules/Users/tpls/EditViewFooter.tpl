--- conflicted
+++ resolved
@@ -295,58 +295,6 @@
             <!--{/if}-->
         </table>
     </div>
-<<<<<<< HEAD
-    <div id="layout">
-        <table class="edit view" border="0" cellpadding="0" cellspacing="1" width="100%">
-            <tbody>
-            <tr>
-                <th align="left" scope="row" colspan="4"><h4>{$MOD.LBL_LAYOUT_OPTIONS}</h4></th>
-            </tr>
-            {if $SUBTHEMES}
-            <tr>
-                <td>
-                    <span>{$MOD.LBL_SUBTHEME}:</span>
-                </td>
-                <td>
-                    {html_options name=subtheme options=$SUBTHEMES selected=$SUBTHEME}
-                </td>
-            <tr>
-            {/if}
-            <tr id="use_group_tabs_row" style="display: {$DISPLAY_GROUP_TAB};">
-                <td scope="row"><span>{$MOD.LBL_USE_GROUP_TABS}
-                        :</span>&nbsp;{sugar_help text=$MOD.LBL_NAVIGATION_PARADIGM_DESCRIPTION }</td>
-                <td colspan="3"><input name="use_group_tabs" type="hidden" value="m"><input id="use_group_tabs"
-                                                                                            type="checkbox"
-                                                                                            name="use_group_tabs" {$USE_GROUP_TABS}
-                                                                                            tabindex='12' value="gm">
-                </td>
-            </tr>
-            <tr>
-                <td colspan="4">
-                    <table width="100%" border="0" cellspacing="0" cellpadding="0">
-                        <tr>
-                            <td scope="row" align="left" style="padding-bottom: 2em;">{$TAB_CHOOSER}</td>
-                            <td width="90%" valign="top"><BR>&nbsp;</td>
-                        </tr>
-                    </table>
-                </td>
-            </tr>
-            <tr>
-                <td width="17%" scope="row"><span>{$MOD.LBL_SORT_MODULES}
-                        :</span>&nbsp;{sugar_help text=$MOD.LBL_SORT_MODULES_DESCRIPTION }</td>
-                <td width="83%" colspan="3"><input type="checkbox" name="sort_modules_by_name" {$SORT_MODULES_BY_NAME}
-                                                   tabindex='13'></td>
-            </tr>
-            <tr>
-                <td width="17%" scope="row"><span>{$MOD.LBL_SUBPANEL_TABS}
-                        :</span>&nbsp;{sugar_help text=$MOD.LBL_SUBPANEL_TABS_DESCRIPTION }</td>
-                <td width="83%" colspan="3"><input type="checkbox" name="user_subpanel_tabs" {$SUBPANEL_TABS}
-                                                   tabindex='13'></td>
-            </tr>
-        </table>
-    </div>
-=======
->>>>>>> 013d95f0
     <div id="locale" style="display:{$HIDE_FOR_GROUP_AND_PORTAL}">
         <table width="100%" border="0" cellspacing="1" cellpadding="0" class="edit view">
             <tr>
@@ -556,6 +504,13 @@
                             </tr>
                         </table>
                     </td>
+                </tr>
+                <tr>
+                    <td width="17%" scope="row"><span>{$MOD.LBL_SORT_MODULES}
+                            :</span>&nbsp;{sugar_help text=$MOD.LBL_SORT_MODULES_DESCRIPTION }</td>
+                    <td width="83%" colspan="3">
+                        <input type="checkbox" name="sort_modules_by_name" {$SORT_MODULES_BY_NAME} tabindex='13'>
+                   </td>
                 </tr>
                 <tr>
                     <td width="17%" scope="row"><span>{$MOD.LBL_SUBPANEL_TABS}
