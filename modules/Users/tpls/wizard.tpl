--- conflicted
+++ resolved
@@ -263,64 +263,6 @@
         onclick="SugarWizard.changeScreen('finish',false);" id="next_tab_finish" />
     </div>
 </div>
-<<<<<<< HEAD
-=======
-{if !$HIDE_IF_CAN_USE_DEFAULT_OUTBOUND}
-    <div id="smtp" class="screen">
-        <table width="100%" border="0" cellspacing="0" cellpadding="0">
-            <tr>
-                <td>
-                    <div class="edit view">
-                        <table width="100%" border="0" cellspacing="0" cellpadding="0">
-                            <tr>
-                                <th align="left" scope="row" colspan="4">
-                                    <h2>{$MOD.LBL_WIZARD_SMTP}</h2>
-                                </th>
-                            </tr>
-                            <tr>
-                                <td align="left" scope="row" colspan="4"><i>{$MOD.LBL_WIZARD_SMTP_DESC}</i></td>
-                            </tr>
-                            <tr>
-                                <td width="20%" scope="row"><span id="mail_smtpserver_label">{$MOD.LBL_EMAIL_PROVIDER}</span></td>
-                                <td width="30%" ><slot>{$mail_smtpdisplay}<input id='mail_smtpserver' name='mail_smtpserver' type="hidden" value='{$mail_smtpserver}' /></slot></td>
-                                <td scope="row">&nbsp;</td>
-                                <td >&nbsp;</td>
-                            </tr>
-                            {if !empty($mail_smtpauth_req)}
-                                <tr>
-                                    <td width="20%" scope="row" nowrap="nowrap"><span id="mail_smtpuser_label">{$MOD.LBL_MAIL_SMTPUSER}</span></td>
-                                    <td width="30%" ><slot><input type="text" id="mail_smtpuser" name="mail_smtpuser" size="25" maxlength="255" value="{$mail_smtpuser}" tabindex='1' ></slot></td>
-                                    <td scope="row">&nbsp;</td>
-                                    <td >&nbsp;</td>
-                                </tr>
-                                <tr>
-                                    <td width="20%" scope="row" nowrap="nowrap"><span id="mail_smtppass_label">{$MOD.LBL_MAIL_SMTPPASS}</span></td>
-                                    <td width="30%" ><slot><input type="password" id="mail_smtppass" name="mail_smtppass" size="25" maxlength="255" value="{$mail_smtppass}" tabindex='1'></slot></td>
-                                    <td scope="row">&nbsp;</td>
-                                    <td >&nbsp;</td>
-                                </tr>
-                            {/if}
-                            <tr>
-                                <td width="17%" scope="row"><input type="button" class="button" value="{$APP.LBL_EMAIL_TEST_OUTBOUND_SETTINGS}" onclick="startOutBoundEmailSettingsTest();"></td>
-                                <td width="33%" >&nbsp;</td>
-                                <td width="17%" scope="row">&nbsp;</td>
-                                <td width="33%" >&nbsp;</td>
-                            </tr>
-                        </table>
-                    </div>
-                </td>
-        </table>
-        <div class="nav-buttons">
-            <input title="{$MOD.LBL_WIZARD_BACK_BUTTON}"
-                   class="button" type="button" name="next_tab1" value="  {$MOD.LBL_WIZARD_BACK_BUTTON}  "
-                   onclick="SugarWizard.changeScreen('locale',true);" id="previous_tab_locale" />&nbsp;
-            <input title="{$MOD.LBL_WIZARD_NEXT_BUTTON}"
-                   class="button primary" type="button" name="next_tab1" value="  {$MOD.LBL_WIZARD_NEXT_BUTTON}  "
-                   onclick="SugarWizard.changeScreen('finish',false);" id="next_tab_finish" />
-        </div>
-    </div>
-{/if}
->>>>>>> c91ce933
 <div id="finish" class="screen">
     <table width="100%" border="0" cellspacing="0" cellpadding="0">
         <tr>
