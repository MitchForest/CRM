--- conflicted
+++ resolved
@@ -126,76 +126,6 @@
     }
 }
 
-<<<<<<< HEAD
-		$focus->is_group=0;
-		$focus->portal_only=0;
-
-     		if(isset($_POST['status']) && $_POST['status']== "Inactive") $focus->employee_status = "Terminated"; //bug49972
-
-			if(isset($_POST['user_name']))
-		{
-			$focus->user_name = $_POST['user_name'];
-		}
-		if((isset($_POST['is_admin']) && ($_POST['is_admin'] == 'on' || $_POST['is_admin'] == '1')) ||
-           (isset($_POST['UserType']) && $_POST['UserType'] == "Administrator")) $focus->is_admin = 1;
-		elseif(isset($_POST['is_admin']) && empty($_POST['is_admin'])) $focus->is_admin = 0;
-		//if(empty($_POST['portal_only']) || !empty($_POST['is_admin'])) $focus->portal_only = 0;
-		//if(empty($_POST['is_group'])    || !empty($_POST['is_admin'])) $focus->is_group = 0;
-		if(empty($_POST['receive_notifications'])) $focus->receive_notifications = 0;
-
-		if(isset($_POST['mailmerge_on']) && !empty($_POST['mailmerge_on'])) {
-			$focus->setPreference('mailmerge_on','on', 0, 'global');
-		} else {
-			$focus->setPreference('mailmerge_on','off', 0, 'global');
-		}
-
-	    if(isset($_POST['user_swap_last_viewed']))
-	    {
-	        $focus->setPreference('swap_last_viewed', $_POST['user_swap_last_viewed'], 0, 'global');
-	    }
-	    else
-	    {
-	    	$focus->setPreference('swap_last_viewed', '', 0, 'global');
-	    }
-
-	    if(isset($_POST['user_swap_shortcuts']))
-	    {
-	        $focus->setPreference('swap_shortcuts', $_POST['user_swap_shortcuts'], 0, 'global');
-	    }
-	    else
-	    {
-	        $focus->setPreference('swap_shortcuts', '', 0, 'global');
-	    }
-
-      if (isset($_POST['sort_modules_by_name'])) {
-          $focus->setPreference('sort_modules_by_name', $_POST['sort_modules_by_name'], 0, 'global');
-      } else {
-          $focus->setPreference('sort_modules_by_name', $_POST['sort_modules_by_name'], 0, 'global');
-			}
-
-	    if(isset($_POST['use_group_tabs']))
-	    {
-	        $focus->setPreference('navigation_paradigm', $_POST['use_group_tabs'], 0, 'global');
-	    }
-	    else
-	    {
-	        $focus->setPreference('navigation_paradigm', 'gm', 0, 'global');
-	    }
-
-	    if(isset($_POST['user_subpanel_tabs']))
-	    {
-	        $focus->setPreference('subpanel_tabs', $_POST['user_subpanel_tabs'], 0, 'global');
-	    }
-	    else
-	    {
-	        $focus->setPreference('subpanel_tabs', '', 0, 'global');
-	    }
-
-        if(isset($_POST['user_theme']))
-        {
-            $focus->setPreference('user_theme', $_POST['user_theme'], 0, 'global');
-            $_SESSION['authenticated_user_theme'] = $_POST['user_theme'];
-=======
 
 // copy the group or portal user name over.  We renamed the field in order to ensure auto-complete would not change the value
 if (isset($_POST['user_name'])) {
@@ -223,7 +153,6 @@
             $sf->save($focus, $_POST, $fieldName, $field, '');
         } else {
             $GLOBALS['log']->fatal("Field '$fieldName' does not have a SugarField handler");
->>>>>>> aed9e4ce
         }
     }
 
@@ -268,6 +197,12 @@
         $focus->setPreference('navigation_paradigm', $_POST['use_group_tabs'], 0, 'global');
     } else {
         $focus->setPreference('navigation_paradigm', 'gm', 0, 'global');
+    }
+
+    if (isset($_POST['sort_modules_by_name'])) {
+        $focus->setPreference('sort_modules_by_name', $_POST['sort_modules_by_name'], 0, 'global');
+    } else {
+        $focus->setPreference('sort_modules_by_name', $_POST['sort_modules_by_name'], 0, 'global');
     }
 
     if (isset($_POST['user_subpanel_tabs'])) {
@@ -451,7 +386,7 @@
     if ((isset($_POST['old_password']) || $focus->portal_only) &&
             (isset($_POST['new_password']) && !empty($_POST['new_password'])) &&
             (isset($_POST['password_change']) && $_POST['password_change'] == 'true')) {
-        if (!$focus->change_password($_POST['old_password'], $_POST['new_password'])) {            
+        if (!$focus->change_password($_POST['old_password'], $_POST['new_password'])) {
 
             if ($focus->error_string) {
                 SugarApplication::appendErrorMessage($focus->error_string);
