--- conflicted
+++ resolved
@@ -46,14 +46,7 @@
     //Vardef labels
     'LBL_LICENSING_INFO' => '<table border="0" cellspacing="1"><tr><th valign="top" width="35%" class="dataLabel">Twitter Application Information </th></tr>
                                     <tr><td width="35%" class="dataLabel">You will need to create a Twitter Developer account and Application <a href=https://dev.twitter.com/> Sign Up</a></td></tr></table>',
-<<<<<<< HEAD
-        //Configuration labels
-        'consumer_key' => 'Consumer Key',
-        'consumer_secret' => 'Consumer Secret',
-    );
-=======
     //Configuration labels
     'consumer_key' => 'Consumer Key',
     'consumer_secret' => 'Consumer Secret',
-);
->>>>>>> 6fff9dbc
+);