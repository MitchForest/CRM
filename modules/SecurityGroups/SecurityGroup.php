<?php

require_once 'modules/SecurityGroups/SecurityGroup_sugar.php';

class SecurityGroup extends SecurityGroup_sugar
{
    /**
     * SecurityGroup constructor.
     */
    public function __construct()
    {
        parent::__construct();
    }

    /**
     * @deprecated 7.6 PHP4 Style Constructors are deprecated and will be remove in 8.0, please update your code
     * @see __construct
     */
    public function SecurityGroup()
    {
        $deprecatedMessage = 'PHP4 Style Constructors are deprecated and will be remove in 7.8, please update your code';
        if (isset($GLOBALS['log'])) {
            $GLOBALS['log']->deprecated($deprecatedMessage);
        } else {
            trigger_error($deprecatedMessage, E_USER_DEPRECATED);
        }
        self::__construct();
    }

    public $last_run = array('module' => '', 'record' => '', 'action' => '', 'response' => '');

    /**
     * Gets the join statement used for returning all rows in a list view that a user has group rights to.
     * Make sure any use of this also return records that the user has owner access to.
     * (e.g. caller uses getOwnerWhere as well).
     *
     * @param string $table_name
     * @param string $module
     * @param string $user_id
     * @return string
     */
    public static function getGroupWhere($table_name, $module, $user_id)
    {

        //need a different query if doing a securitygroups check
        if ($module == 'SecurityGroups') {
            return " $table_name.id in (
                select secg.id from securitygroups secg
                inner join securitygroups_users secu on secg.id = secu.securitygroup_id and secu.deleted = 0
                    and secu.user_id = '$user_id'
                where secg.deleted = 0
            )";
        }
        return " EXISTS (SELECT  1
                  FROM    securitygroups secg
                          INNER JOIN securitygroups_users secu
                            ON secg.id = secu.securitygroup_id
                               AND secu.deleted = 0
                               AND secu.user_id = '$user_id'
                          INNER JOIN securitygroups_records secr
                            ON secg.id = secr.securitygroup_id
                               AND secr.deleted = 0
                               AND secr.module = '$module'
                       WHERE   secr.record_id = " . $table_name . '.id
                               AND secg.deleted = 0) ';
    }

    /**
     * Gets the join statement used for returning all users that a given user is in the same group with.
     *
     * @param string $user_id
     *
     * @return string
     */
    public static function getGroupUsersWhere($user_id)
    {
        return " users.id in (
            select sec.user_id from securitygroups_users sec
            inner join securitygroups_users secu on sec.securitygroup_id = secu.securitygroup_id and secu.deleted = 0
                and secu.user_id = '$user_id'
            where sec.deleted = 0
        )";
    }

    /**
     * Gets the join statement used for returning all rows in a list view that a user has group rights to.
     * Make sure any use of this also return records that the user has owner access to.
     * (e.g. caller uses getOwnerWhere as well).
     *
     * NOTE: Make sure to add the check in the where clause for ($table_name.assigned_user_id or securitygroup_join.record_id is not null)
     *
     * @param string $table_name
     * @param string $module
     * @param string $user_id
     *
     * @return string
     */
    public static function getGroupJoin($table_name, $module, $user_id)
    {

        //need a different query if doing a securitygroups check
        if ($module == 'SecurityGroups') {
            return " LEFT JOIN (select distinct secg.id from securitygroups secg
    inner join securitygroups_users secu on secg.id = secu.securitygroup_id and secu.deleted = 0
            and secu.user_id = '" . $user_id . "'
    where secg.deleted = 0
) securitygroup_join on securitygroup_join.id = " . $table_name . '.id ';
        }
        return " LEFT JOIN (select distinct secr.record_id as id from securitygroups secg
    inner join securitygroups_users secu on secg.id = secu.securitygroup_id and secu.deleted = 0
            and secu.user_id = '" . $user_id . "'
    inner join securitygroups_records secr on secg.id = secr.securitygroup_id and secr.deleted = 0
             and secr.module = '" . $module . "'
    where secg.deleted = 0
) securitygroup_join on securitygroup_join.id = " . $table_name . '.id ';
    }

    /**
     * Gets the join statement used for returning all users that a given user is in the same group with.
     *
     * @param string $user_id
     *
     * @return string
     */
    public static function getGroupUsersJoin($user_id)
    {
        return " LEFT JOIN (
            select distinct sec.user_id as id from securitygroups_users sec
            inner join securitygroups_users secu on sec.securitygroup_id = secu.securitygroup_id and secu.deleted = 0
                and secu.user_id = '$user_id'
            where sec.deleted = 0
        ) securitygroup_join on securitygroup_join.id = users.id ";
    }

    /**
     * @param string $module
     * @param string $id
     * @param string $action
     * @return bool true if group is assigned to the record
     */
    public static function groupHasAccess($module, $id, $action = '')
    {
        if (!isset($id) || $id == '[SELECT_ID_LIST]') {
            return true; //means that this is a listview and everybody is an owner of the listview
        }

        global $current_user;
        global $sugar_config;
        $db = DBManagerFactory::getInstance();
        $query = 'select count(securitygroups.id) as results from securitygroups '
            . 'inner join securitygroups_users on securitygroups.id = securitygroups_users.securitygroup_id'
            . ' and securitygroups_users.deleted = 0 '
            . "  and securitygroups_users.user_id = '$current_user->id' "
            . 'inner join securitygroups_records on securitygroups.id = securitygroups_records.securitygroup_id'
            . ' and securitygroups_records.deleted = 0 '
            . "  and securitygroups_records.record_id = '$id' "
            . "  and securitygroups_records.module = '$module' ";
        if (!empty($action)
            && isset($sugar_config['securitysuite_strict_rights'])
            && $sugar_config['securitysuite_strict_rights'] == true
        ) {
            $query .= ' inner join securitygroups_acl_roles on securitygroups.id = securitygroups_acl_roles.securitygroup_id and securitygroups_acl_roles.deleted = 0'
                . ' inner join acl_roles_actions on securitygroups_acl_roles.role_id = acl_roles_actions.role_id and acl_roles_actions.deleted = 0 '
                . ' inner join acl_actions on acl_actions.id = acl_roles_actions.action_id and acl_actions.deleted = 0 '
                . " and acl_actions.category = '$module' "
                . " and acl_actions.name = '$action' ";
        }
        $query .= 'where securitygroups.deleted = 0 ';

        if (!empty($action)
            && isset($sugar_config['securitysuite_strict_rights'])
            && $sugar_config['securitysuite_strict_rights'] == true
        ) {
            $query .= ' and acl_roles_actions.access_override = 80  ';
        }
        $GLOBALS['log']->debug("SecuritySuite: groupHasAccess $query");
        $result = $db->query($query);
        $row = $db->fetchByAssoc($result);
        if (isset($row) && $row['results'] > 0) {
            return true;
        }

        return false;
    }

    /**
     * @param SugarBean $focus
     * @param boolean $isUpdate
     */
    public static function inherit($focus, $isUpdate)
    {
        global $sugar_config;
        self::assign_default_groups($focus, $isUpdate); //this must be first because it does not check for dups

        self::inherit_assigned($focus);
        self::inherit_parent($focus, $isUpdate);

        //don't do creator inheritance if popup selector method is chosen and a user is making the request...
        //don't if saving from a popup (subpanel_field_name check. Save2 is the action but to be safe use the subpanel check)
        if (
            (isset($sugar_config['securitysuite_popup_select']) && $sugar_config['securitysuite_popup_select'] == true
                && isset($_REQUEST['action']) && $_REQUEST['action'] == 'Save')
            || (!empty($_REQUEST['subpanel_field_name']))
        ) {
            //check to see if a member of more than 1 group...if not then just inherit the one.
            //Otherwise, this is taken on the edit view on create now
            $security_modules = self::getSecurityModules();
            if (in_array($focus->module_dir, array_keys($security_modules))) {
                //check if user is in more than 1 group. If so then set the session var otherwise inherit it's only group
                global $current_user;

                $memberships = self::getMembershipCount($current_user->id);
                if ($memberships > 1) {
                    return;
                }
            }
        }
        self::inherit_creator($focus, $isUpdate);
    }

    /**
     * @param SugarBean $focus
     * @param boolean $isUpdate
     */
    public static function assign_default_groups($focus, $isUpdate)
    {
        if (!$isUpdate) {
            //inherit only for those that support Security Groups
            $security_modules = self::getSecurityModules();
            if (!in_array($focus->module_dir, array_keys($security_modules))) {
                return;
            }

            $defaultGroups = self::retrieveDefaultGroups();
            foreach ($defaultGroups as $default_id => $defaultGroup) {
                if ($defaultGroup['module'] == 'All' || $defaultGroup['module'] == $focus->module_dir) {
                    if ($focus->module_dir == 'Users') {
                        $query = 'insert into securitygroups_users(id,date_modified,deleted,securitygroup_id,user_id,noninheritable) '
                            . "select distinct '" . create_guid() . "'," . $focus->db->convert(
                                '',
                                'today'
                            ) . ",0,g.id,'$focus->id',1 "
                            . 'from securitygroups g '
                            . "left join securitygroups_users d on d.securitygroup_id = g.id and d.user_id = '$focus->id' and d.deleted = 0 "
                            . "where d.id is null and g.id = '" . $defaultGroup['securitygroup_id'] . "' and g.deleted = 0 ";
                    } else {
                        $query = 'insert into securitygroups_records(id,securitygroup_id,record_id,module,date_modified,deleted) '
                            . "select distinct '" . create_guid() . "',g.id,'$focus->id','$focus->module_dir',"
                            . $focus->db->convert('', 'today') . ',0 '
                            . 'from securitygroups g '
                            . "left join securitygroups_records d on d.securitygroup_id = g.id and d.record_id = '$focus->id' and d.module = '$focus->module_dir' and d.deleted = 0 "
                            . "where d.id is null and g.id = '" . $defaultGroup['securitygroup_id'] . "' and g.deleted = 0 ";
                    }
                    $GLOBALS['log']->debug("SecuritySuite: Assign Default Groups: $query");
                    $focus->db->query($query, true);
                }
            } //end foreach default group
        }
    }

    /**
     * @param SugarBean $focus
     * @param boolean $isUpdate
     */
    public static function inherit_creator($focus, $isUpdate)
    {
        global $sugar_config;
        global $current_user;
        if (!$isUpdate && isset($sugar_config['securitysuite_inherit_creator']) && $sugar_config['securitysuite_inherit_creator'] == true) {
            if (isset($_SESSION['portal_id']) && isset($_SESSION['user_id'])) {
                return; //don't inherit if from portal
            }

            //inherit only for those that support Security Groups
            $security_modules = self::getSecurityModules();

            if (in_array($focus->module_dir, array_keys($security_modules))) {
                $query = 'INSERT INTO securitygroups_records(id,securitygroup_id,record_id,module,date_modified,deleted) '
                    . 'SELECT DISTINCT ';
                if ($focus->db->dbType == 'mysql') {
                    $query .= ' uuid() ';
                } elseif ($focus->db->dbType == 'mssql') {
                    $query .= ' lower(newid()) ';
                }
                $currentUserId = isset($current_user->id) ? $current_user->id : null;
                $query .= ",u.securitygroup_id,'$focus->id','$focus->module_dir',"
                    . $focus->db->convert('', 'today') . ',0 '
                    . 'from securitygroups_users u '
                    . 'inner join securitygroups g on u.securitygroup_id = g.id and g.deleted = 0 and (g.noninheritable is null or g.noninheritable <> 1) '
                    . "left join securitygroups_records d on d.securitygroup_id = u.securitygroup_id and d.record_id = '$focus->id' and d.module = '$focus->module_dir' and d.deleted = 0 "
                    . "where d.id is null and u.user_id = '$currentUserId' and u.deleted = 0 and (u.noninheritable is null or u.noninheritable <> 1)";
                $GLOBALS['log']->debug("SecuritySuite: Inherit from Creator: $query");
                $focus->db->query($query, true);
            }
        }
    }

    /**
     * @param SugarBean $focus
     */
    public static function inherit_assigned($focus)
    {
        global $sugar_config;
        if (isset($sugar_config['securitysuite_inherit_assigned']) && $sugar_config['securitysuite_inherit_assigned'] == true) {
            if (!empty($focus->assigned_user_id)) {
                $assigned_user_id = $focus->assigned_user_id;
                //inherit only for those that support Security Groups
                $security_modules = self::getSecurityModules();
                //if(in_array($focus->module_dir,$security_modules)) {
                if (in_array($focus->module_dir, array_keys($security_modules))) {
                    $query = 'INSERT INTO securitygroups_records(id,securitygroup_id,record_id,module,date_modified,deleted) '
                        . 'SELECT DISTINCT ';
                    if ($focus->db->dbType == 'mysql') {
                        $query .= ' uuid() ';
                    } elseif ($focus->db->dbType == 'mssql') {
                        $query .= ' lower(newid()) ';
                    }
                    $query .= ",u.securitygroup_id,'$focus->id','$focus->module_dir',"
                        . $focus->db->convert('', 'today') . ',0 '
                        . 'from securitygroups_users u '
                        . 'inner join securitygroups g on u.securitygroup_id = g.id and g.deleted = 0 and (g.noninheritable is null or g.noninheritable <> 1) '
                        . "left join securitygroups_records d on d.securitygroup_id = u.securitygroup_id and d.record_id = '$focus->id' and d.module = '$focus->module_dir' and d.deleted = 0 "
                        . "where d.id is null and u.user_id = '$assigned_user_id' and u.deleted = 0  and (u.noninheritable is null or u.noninheritable <> 1)";
                    $GLOBALS['log']->debug("SecuritySuite: Inherit from Assigned: $query");
                    $focus->db->query($query, true);
                }
            } //if !empty assigned_user_id
        }
    }

    /**
     * @param SugarBean $focus
     * @param boolean $isUpdate
     */
    public static function inherit_parent($focus, $isUpdate)
    {
        global $sugar_config;
        //new record or if update from soap api for cases or bugs
        if (!$isUpdate
            && isset($sugar_config['securitysuite_inherit_parent']) && $sugar_config['securitysuite_inherit_parent'] == true
        ) {
            $focus_module_dir = $focus->module_dir;
            $focus_id = $focus->id;

            //inherit only for those that support Security Groups
            $security_modules = self::getSecurityModules();
            //if(!in_array($focus_module_dir,$security_modules)) {
            if (!in_array($focus_module_dir, array_keys($security_modules))) {
                //rost fix2
                return; //don't inherit for this module
            }

            //from subpanel
            //PHP Notice error fix
            $parent_type = '';
            $parent_id = '';

            if (isset($_REQUEST['relate_to']) && isset($_REQUEST['relate_id'])) {
                //relate_to is not guaranteed to be a module name anymore.
                //if it isn't load the relationship and find the module name that way
                if (!in_array($_REQUEST['relate_to'], array_keys($security_modules))) {
                    //check to see if relate_to is the relationship name
                    require_once 'modules/Relationships/Relationship.php';
                    $relationship = new Relationship();
                    $rel_module = $relationship->get_other_module(
                        $_REQUEST['relate_to'],
                        $focus_module_dir,
                        $focus->db
                    );
                    if (isset($rel)) {
                        $parent_type = $rel_module;
                        $parent_id = $_REQUEST['relate_id'];
                    }
                } else {
                    $parent_type = $_REQUEST['relate_to'];
                    $parent_id = $_REQUEST['relate_id'];
                }
            }

            if (isset($_SESSION['portal_id'])) {
                $parent_id = $_SESSION['user_id']; //soap stores contact id in user_id field
                $parent_type = 'Contacts';
            }

            //from activity type creation
            if ((empty($parent_type) || empty($parent_id)) && isset($_REQUEST['parent_type']) && isset($_REQUEST['parent_id'])) {
                $parent_type = $_REQUEST['parent_type'];
                $parent_id = $_REQUEST['parent_id'];
            }

            //full form from subpanel
            if ((empty($parent_type) || empty($parent_id)) && isset($_REQUEST['return_module']) && isset($_REQUEST['return_id'])) {
                $parent_type = $_REQUEST['return_module'];
                $parent_id = $_REQUEST['return_id'];
            }

            /* need to find relate fields...for example for Cases look to see if account_id is set */
            //allow inheritance for all relate field types....iterate through and inherit each related field
            foreach ($focus->field_name_map as $name => $def) {
                if ((!isset($def['type']) || ($def['type'] == 'relate' && isset($def['id_name'])))
                    && isset($def['module']) && strtolower($def['module']) != 'users'
                ) {
                    if (isset($_REQUEST[$def['id_name']])) {
                        $relate_parent_id = $_REQUEST[$def['id_name']];
                        $relate_parent_type = $def['module'];

                        self::inherit_parentQuery(
                            $focus,
                            $relate_parent_type,
                            $relate_parent_id,
                            $focus_id,
                            $focus_module_dir
                        );
                    } elseif (isset($_SESSION['portal_id']) && isset($_SESSION[$def['id_name']])) { //soap account
                        $relate_parent_id = $_SESSION[$def['id_name']];
                        $relate_parent_type = $def['module'];

                        self::inherit_parentQuery(
                            $focus,
                            $relate_parent_type,
                            $relate_parent_id,
                            $focus_id,
                            $focus_module_dir
                        );
                    }
                }
            }

            if (!empty($parent_type) && !empty($parent_id)) {
                self::inherit_parentQuery($focus, $parent_type, $parent_id, $focus_id, $focus_module_dir);
            } //end if parent type/id
        } //end if new record
    }

    /**
     * @param SugarBean $focus
     * @param string $parent_type
     * @param string $parent_id
     * @param string $focus_id
     * @param string $focus_module_dir
     */
    public static function inherit_parentQuery($focus, $parent_type, $parent_id, $focus_id, $focus_module_dir)
    {
        if (empty($parent_type) || empty($parent_id)) {
            return;
        } //no info passed

        /* can speed this up by doing one query */
        //should be just one query but need a unique guid for each insert
        //WE NEED A UNIQUE GUID SO USE THE BUILT IN SQL GUID METHOD
        $query = 'INSERT INTO securitygroups_records(id,securitygroup_id,record_id,module,date_modified,deleted) '
            . 'SELECT DISTINCT ';
        if ($focus->db->dbType == 'mysql') {
            $query .= ' uuid() ';
        } elseif ($focus->db->dbType == 'mssql') {
            $query .= ' lower(newid()) ';
        }
        $query .= ",r.securitygroup_id,'$focus_id','$focus_module_dir'," . $focus->db->convert('', 'today') . ',0 '
            . 'from securitygroups_records r '
            . 'inner join securitygroups g on r.securitygroup_id = g.id and g.deleted = 0 and (g.noninheritable is null or g.noninheritable <> 1) '
            . "left join securitygroups_records d on d.securitygroup_id = r.securitygroup_id and d.record_id = '"
            . $focus->db->quote($focus_id) . "' and d.module = '"
            . $focus->db->quote($focus_module_dir) . "' and d.deleted = 0 "
            . "where d.id is null and r.module = '" . $focus->db->quote($parent_type) . "' "
            . "and r.record_id = '" . $focus->db->quote($parent_id) . "' "
            . 'and r.deleted = 0 ';
        $GLOBALS['log']->debug("SecuritySuite: Inherit from Parent: $query");
        $focus->db->query($query, true);
    }

    /**
     * If user is a member of just one group inherit group for new record
     * returns true if inherit just one else false.
     * @param string $user_id
     * @param string $record_id
     * @param string $module
     * @return boolean
     */
    public static function inheritOne($user_id, $record_id, $module)
    {
        //check to see if in just one group...if so, inherit that group and return true
        $db = DBManagerFactory::getInstance();

        $query = 'select count(securitygroups.id) as results from securitygroups '
            . 'inner join securitygroups_users on securitygroups.id = securitygroups_users.securitygroup_id '
            . ' and securitygroups_users.deleted = 0 '
            . " where securitygroups.deleted = 0 and securitygroups_users.user_id = '$user_id' "
            . '  and (securitygroups.noninheritable is null or securitygroups.noninheritable <> 1) '
            . '  and (securitygroups_users.noninheritable is null or securitygroups_users.noninheritable <> 1) ';
        $GLOBALS['log']->debug("SecuritySuite: Inherit One Pre-Check Qualifier: $query");
        $result = $db->query($query);
        $row = $db->fetchByAssoc($result);
        if (isset($row) && $row['results'] == 1) {
            $query = 'insert into securitygroups_records(id,securitygroup_id,record_id,module,date_modified,deleted) '
                . "select distinct '" . create_guid() . "',u.securitygroup_id,'$record_id','$module',"
                . $db->convert('', 'today') . ',0 '
                . 'from securitygroups_users u '
                . 'inner join securitygroups g on u.securitygroup_id = g.id and g.deleted = 0 and (g.noninheritable is null or g.noninheritable <> 1) '
                . "left join securitygroups_records d on d.securitygroup_id = u.securitygroup_id and d.record_id = '$record_id' and d.module = '$module' and d.deleted = 0 "
                . "where d.id is null and u.user_id = '$user_id' and u.deleted = 0 and (u.noninheritable is null or u.noninheritable <> 1)";
            $GLOBALS['log']->debug("SecuritySuite: Inherit One: $query");
            $db->query($query, true);

            return true;
        }

        return false;
    }

    /**
     * returns # of groups a user is a member of that are inheritable.
     * @param string $user_id
     * @return
     */
    public static function getMembershipCount($user_id)
    {
        $db = DBManagerFactory::getInstance();

        if (!isset($_SESSION['securitygroup_count'])) {
            $query = 'select count(securitygroups.id) as results from securitygroups '
                . 'inner join securitygroups_users on securitygroups.id = securitygroups_users.securitygroup_id '
                . ' and securitygroups_users.deleted = 0 '
                . " where securitygroups.deleted = 0 and securitygroups_users.user_id = '$user_id' "
                . '  and (securitygroups.noninheritable is null or securitygroups.noninheritable <> 1) '
                . '  and (securitygroups_users.noninheritable is null or securitygroups_users.noninheritable <> 1) ';
            $GLOBALS['log']->debug("SecuritySuite: Inherit One Pre-Check Qualifier: $query");
            $result = $db->query($query);
            $row = $db->fetchByAssoc($result);
            if (isset($row)) {
                $_SESSION['securitygroup_count'] = $row['results'];
            }
        }

        return $_SESSION['securitygroup_count'];
    }

    /**
     * @return array
     */
    public static function retrieveDefaultGroups()
    {
        $db = DBManagerFactory::getInstance();

        $default_groups = array();
        $query = 'select securitygroups_default.id, securitygroups.name, securitygroups_default.module, securitygroups_default.securitygroup_id '
            . 'from securitygroups_default '
            . 'inner join securitygroups on securitygroups_default.securitygroup_id = securitygroups.id '
            . 'where securitygroups_default.deleted = 0 and securitygroups.deleted = 0';
        $GLOBALS['log']->debug("SecuritySuite: Retrieve Default Groups: $query");
        $result = $db->query($query);
        while (($row = $db->fetchByAssoc($result)) != null) {
            $default_groups[$row['id']] = array(
                'group' => $row['name'],
                'module' => $row['module'],
                'securitygroup_id' => $row['securitygroup_id']
            );
        }

        return $default_groups;
    }

    /**
     * @param string $group_id
     * @param string $module
     */
    public static function saveDefaultGroup($group_id, $module)
    {
        $db = DBManagerFactory::getInstance();

        $query = 'INSERT INTO securitygroups_default (id, securitygroup_id, module, date_modified, deleted) '
            . 'VALUES ( ';
        if ($db->dbType === 'mysql') {
            $query .= ' uuid() ';
        } elseif ($db->dbType === 'mssql') {
            $query .= ' lower(newid()) ';
        }
        $query .= ",'" . htmlspecialchars($group_id, ENT_QUOTES) . "', '" . htmlspecialchars(
            $module,
<<<<<<< HEAD
                ENT_QUOTES
        ) . "'," . $db->convert('', 'today') . ',0 )';
=======
            ENT_QUOTES
        ) . "'," . $this->db->convert('', 'today') . ',0 )';
>>>>>>> 470d0b9b
        $GLOBALS['log']->debug("SecuritySuite: Save Default Group: $query");
        $db->query($query);
    }

    /**
     * @param string $default_id
     */
    public static function removeDefaultGroup($default_id)
    {
        $db = DBManagerFactory::getInstance();

        $query = "DELETE FROM securitygroups_default WHERE id = '" . htmlspecialchars($default_id,
                ENT_QUOTES | ENT_HTML5) . "' ";
        $db->query($query);
    }

    /**
     * Used to get the modules that are tied to security groups.
     * There should be a relationship of some sort in order to tie the two together.
     *
     * This will be used for things such as default groups for modules, etc.
     */
    public static function getSecurityModules()
    {
        global $app_list_strings;

        $security_modules = array();

        //https://www.sugaroutfitters.com/support/securitysuite/496
        //There are some modules that shouldn't ever inherit groups...
        $module_blacklist = array('SchedulersJobs', 'Schedulers', 'Trackers');

        require_once 'modules/Relationships/Relationship.php';
        $rs = new Relationship();
        $query = "SELECT lhs_module, rhs_module FROM $rs->table_name WHERE deleted=0 AND (lhs_module = 'SecurityGroups' OR rhs_module='SecurityGroups')";
        $GLOBALS['log']->debug("SecuritySuite: Get SecuritySuite Enabled Modules: $query");
        $result = $rs->db->query($query);
        while (($row = $rs->db->fetchByAssoc($result)) != null) {
            if ($row['lhs_module'] == 'SecurityGroups') {
                if (in_array($row['rhs_module'], $module_blacklist)) {
                    continue;
                }

                if (isset($app_list_strings['moduleList'][$row['rhs_module']])) {
                    $security_modules[$row['rhs_module']] = $app_list_strings['moduleList'][$row['rhs_module']];//rost fix
                }
            } else {
                if (in_array($row['lhs_module'], $module_blacklist)) {
                    continue;
                }

                if (isset($app_list_strings['moduleList'][$row['lhs_module']])) {
                    $security_modules[$row['lhs_module']] = $app_list_strings['moduleList'][$row['lhs_module']];
                }
            }
        }

        return $security_modules;
    }

    /** To get the link name used to call load_relationship
     * @param string $this_module
     * @param string $rel_module
     * @return
     */
    public static function getLinkName($this_module, $rel_module)
    {
        $GLOBALS['log']->debug("SecurityGroup->getLinkName this_module: $this_module rel_module: $rel_module");
        include_once 'modules/Relationships/RelationshipHandler.php';
        $db = DBManagerFactory::getInstance();
        $rh = new RelationshipHandler($db, $this_module);
        $rh->process_by_rel_bean($rel_module);
        $rh->build_info();
        $rh->get_rel1_vardef_field_base($rh->base_bean->field_defs);

        return $rh->rel1_vardef_field_base;
    }

    /**
     * Add a Security Group to a record.
     * @param string $module
     * @param string $record_id
     * @param string $securitygroup_id
     */
    public function addGroupToRecord($module, $record_id, $securitygroup_id)
    {
        if (empty($module) || empty($record_id) || empty($securitygroup_id)) {
            return; //missing data
        }
        $db = DBManagerFactory::getInstance();
        $query = 'insert into securitygroups_records(id,securitygroup_id,record_id,module,date_modified,deleted) '
            . "values( '" . create_guid() . "','" . $securitygroup_id . "','$record_id','$module'," . $db->convert(
                '',
                'today'
            ) . ',0) ';
        $GLOBALS['log']->debug("SecuritySuite: addGroupToRecord: $query");
        $db->query($query, true);
    }

    /**
     * Remove a Security Group from a record.
     * @param string $module
     * @param string $record_id
     * @param string $securitygroup_id
     */
    public static function removeGroupFromRecord($module, $record_id, $securitygroup_id)
    {
        if (empty($module) || empty($record_id) || empty($securitygroup_id)) {
            return; //missing data
        }
        $db = DBManagerFactory::getInstance();
        $query = 'update securitygroups_records set deleted = 1, date_modified = ' . $db->convert('', 'today') . ' '
            . "where securitygroup_id = '" . $securitygroup_id . "' and record_id = '$record_id' and module = '$module'";
        $GLOBALS['log']->debug("SecuritySuite: addGroupToRecord: $query");
        $db->query($query, true);
    }

    /**
     * Return a list of groups that this user belongs to.
     * @param string $user_id
     * @return array
     */
    public static function getUserSecurityGroups($user_id)
    {
        $db = DBManagerFactory::getInstance();
        $query = 'select securitygroups.id, securitygroups.name from securitygroups_users '
            . 'inner join securitygroups on securitygroups_users.securitygroup_id = securitygroups.id '
            . '      and securitygroups.deleted = 0 '
            . "where securitygroups_users.user_id='$user_id' and securitygroups_users.deleted = 0 "
            . 'order by securitygroups.name asc ';
        $result = $db->query($query, true, 'Error finding the full membership list for a user: ');

        $group_array = array();
        while (($row = $db->fetchByAssoc($result)) != null) {
            $group_array[$row['id']] = $row;
        }

        return $group_array;
    }

    /**
     * Return a list of all groups.
     */
    public static function getAllSecurityGroups()
    {
        $db = DBManagerFactory::getInstance();
        $query = 'SELECT id, name FROM securitygroups '
            . 'WHERE securitygroups.deleted = 0 '
            . 'ORDER BY name';
        $result = $db->query($query, true, 'Error finding the full membership list for a user: ');

        $group_array = array();
        while (($row = $db->fetchByAssoc($result)) != null) {
            $group_array[$row['id']] = $row;
        }

        return $group_array;
    }

    /**
     * Return a list of all members of a group.
     */
    public function getMembers()
    {
        $db = DBManagerFactory::getInstance();

        $query = 'select users.id, users.user_name, users.first_name, users.last_name '
            . 'from securitygroups '
            . 'inner join securitygroups_users on securitygroups.id = securitygroups_users.securitygroup_id '
            . ' and securitygroups_users.deleted = 0 '
            . 'inner join users on securitygroups_users.user_id = users.id and users.deleted = 0 '
            . " where securitygroups.deleted = 0 and users.employee_status = 'Active' "
            . "  and securitygroups.id = '$this->id' "
            . ' order by users.user_name asc ';
        $GLOBALS['log']->debug("SecuritySuite: getMembers: $query");
        $user_array = array();
        $result = $db->query($query);
        while (($row = $db->fetchByAssoc($result)) != null) {
            $user_array[$row['id']] = $row;
        }

        return $user_array;
    }

    /**
     * For the current user, grab the user's primary group (if none, then first related group).
     *
     * Used in the various MVC views to determine which group layout to load.
     */
    public static function getPrimaryGroupID()
    {
        $primary_group_id = null;
        global $current_user;
        $db = DBManagerFactory::getInstance();
        $query = 'select ';
        if ($db->dbType == 'mssql') {
            $query .= ' top 1 ';
        }
        $query .= "securitygroups.id from securitygroups_users
inner join securitygroups on securitygroups_users.securitygroup_id = securitygroups.id
      and securitygroups.deleted = 0
where securitygroups_users.user_id='" . $current_user->id . "' and securitygroups_users.deleted = 0
order by securitygroups_users.primary_group desc ";
        if ($db->dbType == 'mysql') {
            $query .= ' limit 0,1 ';
        }

        $result = $db->query($query, true, 'Error finding the current users primary group: ');
        if (($row = $db->fetchByAssoc($result)) != null) {
            $primary_group_id = $row['id'];
        }

        return $primary_group_id;
    }

    //used in EditView2 to figure out what the parent security groups are set to
    static function getParentGroups($focus)
    {
        $parent_groups = array();

        if(empty($_REQUEST['return_module']) || empty($_REQUEST['return_id']))
        {
            //not a subpanel create so bounce
            return $parent_groups;
        }

        $parent_type = $_REQUEST['return_module'];
        $parent_id = $_REQUEST['return_id'];

        if(!empty($parent_type) && !empty($parent_id)) {
            $parent_bean = BeanFactory::getBean($parent_type,$parent_id);
            if(!empty($parent_bean))
            {
                $rel_name = 'SecurityGroups';
                if($parent_type != 'Users') {
                    $rel_name = SecurityGroup::getLinkName($parent_type,'SecurityGroups');
                }

                $parent_bean->load_relationship($rel_name);
                if(!empty($parent_bean->$rel_name))
                {
                    $groups = $parent_bean->$rel_name->getBeans();
                    //reorganize to index by id
                    if(!empty($groups))
                    {
                        foreach($groups as $group)
                        {
                            $parent_groups[$group->id] = $group;
                        }
                    }
                }
            }
        }

        return $parent_groups;
    }

    //for displaying on the list, detail, edit views
    static function getRecordGroups($focus)
    {
        $parent_groups = array();
        
        if(empty($focus)) return $parent_groups;

        $rel_name = 'SecurityGroups';
        if($focus->module_dir != 'Users') {
            $rel_name = SecurityGroup::getLinkName($focus->module_dir,'SecurityGroups');
        }

        $focus->load_relationship($rel_name);

        if(!empty($focus->$rel_name))
        {
            $groups = $focus->$rel_name->getBeans();
            //reorganize to index by id
            if(!empty($groups))
            {
                foreach($groups as $group)
                {
                    $parent_groups[$group->id] = $group;
                }
            }
        }

        return $parent_groups;
    }

}<|MERGE_RESOLUTION|>--- conflicted
+++ resolved
@@ -576,13 +576,9 @@
         }
         $query .= ",'" . htmlspecialchars($group_id, ENT_QUOTES) . "', '" . htmlspecialchars(
             $module,
-<<<<<<< HEAD
                 ENT_QUOTES
         ) . "'," . $db->convert('', 'today') . ',0 )';
-=======
-            ENT_QUOTES
-        ) . "'," . $this->db->convert('', 'today') . ',0 )';
->>>>>>> 470d0b9b
+      
         $GLOBALS['log']->debug("SecuritySuite: Save Default Group: $query");
         $db->query($query);
     }
