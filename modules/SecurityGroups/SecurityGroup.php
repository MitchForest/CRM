--- conflicted
+++ resolved
@@ -607,30 +607,18 @@
                     continue;
                 }
 
-<<<<<<< HEAD
-                //$security_modules[$row['rhs_module']] = $row['rhs_module'];
-                $security_modules[$row['rhs_module']] = isset($app_list_strings['moduleList'][$row['rhs_module']]) ?
-                    $app_list_strings['moduleList'][$row['rhs_module']] : null;//rost fix
-=======
                 if (isset($app_list_strings['moduleList'][$row['rhs_module']])) {
                     $security_modules[$row['rhs_module']] = $app_list_strings['moduleList'][$row['rhs_module']];//rost fix
                 }
 
->>>>>>> addfccf5
             } else {
                 if (in_array($row['lhs_module'], $module_blacklist)) {
                     continue;
                 }
 
-<<<<<<< HEAD
-                //$security_modules[$row['lhs_module']] = $row['lhs_module'];
-                $security_modules[$row['lhs_module']] = isset($app_list_strings['moduleList'][$row['lhs_module']]) ?
-                    $app_list_strings['moduleList'][$row['lhs_module']] : null;//rost fix
-=======
                 if (isset($app_list_strings['moduleList'][$row['lhs_module']])) {
                     $security_modules[$row['lhs_module']] = $app_list_strings['moduleList'][$row['lhs_module']];
                 }
->>>>>>> addfccf5
             }
         }
 
