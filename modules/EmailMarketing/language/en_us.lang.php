--- conflicted
+++ resolved
@@ -91,12 +91,6 @@
     'LBL_RELATED_PROSPECT_LISTS' => 'All Target List(s) related to this message.',
     'LBL_PROSPECT_LIST_NAME' => 'Target List Name',
 
-<<<<<<< HEAD
-    'LBL_CAMPAIGN_ID' => 'Campaign ID',
-    'LBL_OUTBOUND_EMAIL_ACOUNT_ID' => 'Outbound Email Account ID',
-    'LBL_EMAIL_TEMPLATE' => 'Email Template',
-    'LBL_PROSPECT_LISTS' => 'Prospect Lists',
-=======
     'LBL_LIST_PROSPECT_LIST_NAME'=>'Targeted Lists',
     'LBL_MODULE_SEND_TEST'=>'Campaign: Send Test',
     'LBL_MODULE_SEND_EMAILS'=>'Campaign: Send Emails',
@@ -107,9 +101,8 @@
     'LBL_ERROR_ON_MARKETING' => 'Missing required field(s)',
 
   'LBL_CAMPAIGN_ID' => 'Campaign ID',
-  'LBL_OUTBOUND_EMAIL_ACOUNT_ID' => 'Outbound Email Account ID',
-  'LBL_EMAIL_TEMPLATE' => 'Email Template',
-  'LBL_PROSPECT_LISTS' => 'Prospect Lists',
->>>>>>> db12c7ab
+    'LBL_OUTBOUND_EMAIL_ACOUNT_ID' => 'Outbound Email Account ID',
+    'LBL_EMAIL_TEMPLATE' => 'Email Template',
+    'LBL_PROSPECT_LISTS' => 'Prospect Lists',
 
 );