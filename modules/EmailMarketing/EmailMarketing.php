--- conflicted
+++ resolved
@@ -128,7 +128,6 @@
         }
 
         return $this;
-<<<<<<< HEAD
     }
 
     public function get_summary_text()
@@ -151,7 +150,7 @@
         } else {
             $id = $temp_array['ID'];
         }
-                
+
 
         if (!isset($temp_array['ID'])) {
             LoggerManager::getLogger()->warn('EmailMarketing get list view data error: list view array has not Template ID.');
@@ -159,7 +158,7 @@
         } else {
             $template_id = $temp_array['TEMPLATE_ID'];
         }
-        
+
 
         //mode is set by schedule.php from campaigns module.
         if (!isset($this->mode) or empty($this->mode) or $this->mode!='test') {
@@ -264,137 +263,4 @@
         }
         return $errors;
     }
-}
-=======
-	}
-
-	function get_summary_text()
-	{
-		return $this->name;
-	}
-
-	function create_export_query($order_by, $where)
-	{
-		return $this->create_new_list_query($order_by, $where);
-	}
-
-	function get_list_view_data(){
-
-		$temp_array = $this->get_list_view_array();
-
-                $id = null;
-                if (isset($temp_array['ID'])) {
-                    $id = $temp_array['ID'];
-                } else {
-                    LoggerManager::getLogger()->warn('ID is not set for email marketing export query');
-                }
-                
-                $template_id = null;
-                if (isset($temp_array['TEMPLATE_ID'])) {
-                    $template_id = $temp_array['TEMPLATE_ID'];
-                } else {
-                    LoggerManager::getLogger()->warn('Template ID is not set for email marketing export query');
-                }
-
-		//mode is set by schedule.php from campaigns module.
-		if (!isset($this->mode) or empty($this->mode) or $this->mode!='test') {
-			$this->mode='rest';
-		}
-
-		if ($temp_array['ALL_PROSPECT_LISTS']==1) {
-			$query="SELECT name from prospect_lists ";
-			$query.=" INNER JOIN prospect_list_campaigns plc ON plc.prospect_list_id = prospect_lists.id";
-			$query.=" WHERE plc.campaign_id='{$temp_array['CAMPAIGN_ID']}'";
-			$query.=" AND prospect_lists.deleted=0";
-			$query.=" AND plc.deleted=0";
-			if ($this->mode=='test') {
-				$query.=" AND prospect_lists.list_type='test'";
-			} else {
-				$query.=" AND prospect_lists.list_type!='test'";
-			}
-		} else {
-			$query="SELECT name from prospect_lists ";
-			$query.=" INNER JOIN email_marketing_prospect_lists empl ON empl.prospect_list_id = prospect_lists.id";
-			$query.=" WHERE empl.email_marketing_id='{$id}'";
-			$query.=" AND prospect_lists.deleted=0";
-			$query.=" AND empl.deleted=0";
-			if ($this->mode=='test') {
-				$query.=" AND prospect_lists.list_type='test'";
-			} else {
-				$query.=" AND prospect_lists.list_type!='test'";
-			}
-		}
-		$res = $this->db->query($query);
-		while (($row = $this->db->fetchByAssoc($res)) != null) {
-			if (!empty($temp_array['PROSPECT_LIST_NAME'])) {
-				$temp_array['PROSPECT_LIST_NAME'].="<BR>";
-			}
-			$temp_array['PROSPECT_LIST_NAME'].=$row['name'];
-		}
-		if($this->isCampaignDetailView()) {
-			$temp_array = $this->makeCampaignWizardEditLink($temp_array);
-		}
-		return $temp_array;
-	}
-
-	private function isCampaignDetailView() {
-		$module = isset($_REQUEST['module']) ? $_REQUEST['module'] : null;
-		$action = isset($_REQUEST['action']) ? $_REQUEST['action'] : null;
-		$isCampaignDetailView = $module = 'Campaigns' && $action == 'DetailView';
-		return $isCampaignDetailView;
-	}
-
-	private function makeCampaignWizardEditLink($tempArray) {
-		$campaignId = $_REQUEST['record'];
-		$link = 'index.php?action=WizardMarketing&module=Campaigns&return_module=Campaigns&return_action=WizardHome&return_id='.$campaignId.'&campaign_id='.$campaignId.'&marketing_id='.$this->id.'&func=editEmailMarketing';
-		if(!empty($tempArray['NAME'])) {
-			$tempArray['NAME'] = '<a href="' . $link . '">' . $tempArray['NAME'] . '</a>';
-		}
-		if(!empty($tempArray['TEMPLATE_NAME'])) {
-			$tempArray['TEMPLATE_NAME'] = '<a href="' . $link . '">' . $tempArray['TEMPLATE_NAME'] . '</a>';
-		}
-		return $tempArray;
-	}
-
-	function bean_implements($interface){
-		switch($interface){
-			case 'ACL':return true;
-		}
-		return false;
-	}
-
-	function get_all_prospect_lists() {
-
-		$query="select prospect_lists.* from prospect_lists ";
-		$query.=" left join prospect_list_campaigns on prospect_list_campaigns.prospect_list_id=prospect_lists.id";
-		$query.=" where prospect_list_campaigns.deleted=0";
-		$query.=" and prospect_list_campaigns.campaign_id='$this->campaign_id'";
-		$query.=" and prospect_lists.deleted=0";
-		$query.=" and prospect_lists.list_type not like 'exempt%'";
-
-		return $query;
-	}
-
-	public function validate() {
-		global $mod_strings;
-		$errors = array();
-		if(!$this->name) {
-			$errors['name'] = isset($mod_strings['LBL_NO_MARKETING_NAME']) ? $mod_strings['LBL_NO_MARKETING_NAME'] : 'LBL_NO_MARKETING_NAME';
-		}
-		if(!$this->inbound_email_id) {
-			$errors['inbound_email_id'] = isset($mod_strings['LBL_NO_INBOUND_EMAIL_SELECTED']) ? $mod_strings['LBL_NO_INBOUND_EMAIL_SELECTED'] : 'LBL_NO_INBOUND_EMAIL_SELECTED';
-		}
-		if(!$this->date_start) {
-			$errors['date_start'] = isset($mod_strings['LBL_NO_DATE_START']) ? $mod_strings['LBL_NO_DATE_START'] : 'LBL_NO_DATE_START';
-		}
-		if(!$this->from_name) {
-			$errors['from_name'] = isset($mod_strings['LBL_NO_FROM_NAME']) ? $mod_strings['LBL_NO_FROM_NAME'] : 'LBL_NO_FROM_NAME';
-		}
-		if(!$this->from_addr) { // TODO test for valid email address
-			$errors['from_addr'] = isset($mod_strings['LBL_NO_FROM_ADDR_OR_INVALID']) ? $mod_strings['LBL_NO_FROM_ADDR_OR_INVALID'] : 'LBL_NO_FROM_ADDR_OR_INVALID';
-		}
-		return $errors;
-	}
-}
-?>
->>>>>>> f2b355db
+}