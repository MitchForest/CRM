--- conflicted
+++ resolved
@@ -1,14 +1,9 @@
 <?php
-<<<<<<< HEAD
-if(!defined('sugarEntry') || !sugarEntry) die('Not A Valid Entry Point');
-/*********************************************************************************
-=======
 if (!defined('sugarEntry') || !sugarEntry) {
     die('Not A Valid Entry Point');
 }
 /**
  *
->>>>>>> b29c16a8
  * SugarCRM Community Edition is a customer relationship management program developed by
  * SugarCRM, Inc. Copyright (C) 2004-2013 SugarCRM Inc.
  *
@@ -149,25 +144,6 @@
 
 	function get_list_view_data(){
 
-<<<<<<< HEAD
-		$temp_array = $this->get_list_view_array();
-
-                if (!isset($temp_array['ID'])) {
-                    LoggerManager::getLogger()->warn('EmailMarketing get list view data error: list view array has not ID.');
-                    $id = null;
-                } else {
-                    $id = $temp_array['ID'];
-                }
-                
-
-                if (!isset($temp_array['ID'])) {
-                    LoggerManager::getLogger()->warn('EmailMarketing get list view data error: list view array has not Template ID.');
-                    $template_id = null;
-                } else {
-                    $template_id = $temp_array['TEMPLATE_ID'];
-                }
-		
-=======
         if (!isset($temp_array['ID'])) {
             LoggerManager::getLogger()->warn('EmailMarketing get list view data error: list view array has not ID.');
             $id = null;
@@ -183,7 +159,6 @@
             $template_id = $temp_array['TEMPLATE_ID'];
         }
 
->>>>>>> b29c16a8
 
 		//mode is set by schedule.php from campaigns module.
 		if (!isset($this->mode) or empty($this->mode) or $this->mode!='test') {
