--- conflicted
+++ resolved
@@ -614,18 +614,10 @@
 
                         $newRow [$colID - $offset] = $fieldname;
                         continue;
-                    } else {
-                        if (!isset($fieldDefinitions[$fieldname])) {
-                            continue;
-                        }
-                    }
-<<<<<<< HEAD
-=======
+                    }
                     if (!isset($fieldDefinitions[$fieldname]) && $fieldname != $this->FILLER['name']) {
                         continue;
                     }
-                    
->>>>>>> 435bef02
 
                     //Replace (filler) with the empty string
                     if ($fieldname == $this->FILLER['name']) {
