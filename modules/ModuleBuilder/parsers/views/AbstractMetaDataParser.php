<?php
/**
 *
 * SugarCRM Community Edition is a customer relationship management program developed by
 * SugarCRM, Inc. Copyright (C) 2004-2013 SugarCRM Inc.
 *
 * SuiteCRM is an extension to SugarCRM Community Edition developed by SalesAgility Ltd.
 * Copyright (C) 2011 - 2017 SalesAgility Ltd.
 *
 * This program is free software; you can redistribute it and/or modify it under
 * the terms of the GNU Affero General Public License version 3 as published by the
 * Free Software Foundation with the addition of the following permission added
 * to Section 15 as permitted in Section 7(a): FOR ANY PART OF THE COVERED WORK
 * IN WHICH THE COPYRIGHT IS OWNED BY SUGARCRM, SUGARCRM DISCLAIMS THE WARRANTY
 * OF NON INFRINGEMENT OF THIRD PARTY RIGHTS.
 *
 * This program is distributed in the hope that it will be useful, but WITHOUT
 * ANY WARRANTY; without even the implied warranty of MERCHANTABILITY or FITNESS
 * FOR A PARTICULAR PURPOSE. See the GNU Affero General Public License for more
 * details.
 *
 * You should have received a copy of the GNU Affero General Public License along with
 * this program; if not, see http://www.gnu.org/licenses or write to the Free
 * Software Foundation, Inc., 51 Franklin Street, Fifth Floor, Boston, MA
 * 02110-1301 USA.
 *
 * You can contact SugarCRM, Inc. headquarters at 10050 North Wolfe Road,
 * SW2-130, Cupertino, CA 95014, USA. or at email address contact@sugarcrm.com.
 *
 * The interactive user interfaces in modified source and object code versions
 * of this program must display Appropriate Legal Notices, as required under
 * Section 5 of the GNU Affero General Public License version 3.
 *
 * In accordance with Section 7(b) of the GNU Affero General Public License version 3,
 * these Appropriate Legal Notices must retain the display of the "Powered by
 * SugarCRM" logo and "Supercharged by SuiteCRM" logo. If the display of the logos is not
 * reasonably feasible for technical reasons, the Appropriate Legal Notices must
 * display the words "Powered by SugarCRM" and "Supercharged by SuiteCRM".
 */

if (!defined('sugarEntry') || !sugarEntry) {
    die('Not A Valid Entry Point');
}

abstract class AbstractMetaDataParser
{

    /**
     * @var array $_fielddefs
     */
    public $_fielddefs;

    /**
     * @var array $_viewdefs
     */
    public $_viewdefs;

    /**
     * @var string $_moduleName
     */
    protected $_moduleName;

    /**
     * @var AbstractMetaDataImplementation|DeployedMetaDataImplementation|DeployedSubpanelImplementation|UndeployedMetaDataImplementation|UndeployedSubpanelImplementation $implementation
     * object to handle the reading and writing of files and field data
     */
    protected $implementation;

    /**
     * @var History $_history
     */
    protected $_history;

    /**
     * @var string $_packageName
     */
    protected $_packageName;

    /**
     * @var string $view
     */
    protected $view;

    /**
     * @var array $_panels
     */
    protected $_panels;

    /**
     * @see AbstractMetaDataParser::_panels
     */
    public function getLayoutAsArray()
    {
        return $this->_panels;
    }

    /**
     * @return string
     */
    public function getLanguage()
    {
        return $this->implementation->getLanguage();
    }

    /**
     * @return mixed
     */
    public function getHistory()
    {
        return $this->implementation->getHistory();
    }

    /**
     * @return array field definitions
     */
    public function getFieldDefs()
    {
        return $this->_fielddefs;
    }

    /**
     * @param string $fieldName
     * @return bool
     */
    public function removeField($fieldName)
    {
        return false;
    }

    /**
     * Is this field something we wish to show in Studio/ModuleBuilder layout editors?
     * @param array $def Field definition in the standard SugarBean field definition format - name, vname, type and so on
     * @param string $view Field definition in the standard SugarBean field definition format - name, vname, type and so on
     * @return boolean      True if ok to show, false otherwise
     */
    public static function validField($def, $view = '')
    {
        //Studio invisible fields should always be hidden
        if (isset ($def['studio'])) {
            if (is_array($def ['studio'])) {
                if (!empty($view) && isset($def ['studio'][$view])) {
                    return $def ['studio'][$view] !== false && $def ['studio'][$view] !== 'false' && $def ['studio'][$view] !== 'hidden';
                }
                if (isset($def ['studio']['visible'])) {
                    return $def ['studio']['visible'];
                }
            } else {
                return ($def ['studio'] !== 'false' && $def ['studio'] !== 'hidden' && $def ['studio'] !== false);
            }
        }

        // bug 19656: this test changed after 5.0.0b - we now remove all ID type fields - whether set as type, or dbtype, from the fielddefs
        return
            (
                (
                    (empty ($def ['source']) || $def ['source'] === 'db' || $def ['source'] === 'custom_fields')
                    && isset($def ['type']) && $def ['type'] !== 'id' && $def ['type'] !== 'parent_type'
                    && (empty ($def ['dbType']) || $def ['dbType'] !== 'id')
                    && (isset ($def ['name']) && strcmp($def ['name'], 'deleted') != 0)
                ) // db and custom fields that aren't ID fields
                ||
                // exclude fields named *_name regardless of their type...just convention
                (isset ($def ['name']) && substr($def ['name'], -5) === '_name'));
    }

    /**
     * @param array $fielddefs
     */
    protected function _standardizeFieldLabels(&$fielddefs)
    {
        foreach ($fielddefs as $key => $def) {
            if (!isset ($def ['label'])) {
                $fielddefs [$key] ['label'] = (isset ($def ['vname'])) ? $def ['vname'] : $key;
            }
        }
    }

    /**
     * @param array $fieldDefinitions
     */
    public static function _trimFieldDefs($fieldDefinitions)
    {
    }

    /**
     * @return array
     */
    public function getRequiredFields()
    {
        $fieldDefs = $this->implementation->getFielddefs();
        $newAry = array();
        foreach ($fieldDefs as $field) {
            if (isset($field['required']) && $field['required'] && isset($field['name']) && empty($field['readonly'])) {
                array_push($newAry, '"' . $field['name'] . '"');
            }
        }

        return $newAry;
    }

    /**
     * Used to determine if a field property is true or false given that it could be
     * the boolean value or a string value such use 'false' or '0'
     * @static
     * @param $val
     * @return bool
     */
    protected static function isTrue($val)
    {
        if (is_string($val)) {
            $str = strtolower($val);

            return ($str !== '0' && $str !== 'false' && $str !== '');
        } else {
            // For non-string types, juse use PHP's normal boolean conversion
            return ($val === true);
        }
    }

<<<<<<< HEAD
=======
    /**
     * @param bool $populate
     */
    abstract public function handleSave($populate = true);
>>>>>>> 6fff9dbc
}<|MERGE_RESOLUTION|>--- conflicted
+++ resolved
@@ -217,11 +217,8 @@
         }
     }
 
-<<<<<<< HEAD
-=======
     /**
      * @param bool $populate
      */
     abstract public function handleSave($populate = true);
->>>>>>> 6fff9dbc
 }