<?php
/**
 *
 * SugarCRM Community Edition is a customer relationship management program developed by
 * SugarCRM, Inc. Copyright (C) 2004-2013 SugarCRM Inc.
 *
 * SuiteCRM is an extension to SugarCRM Community Edition developed by SalesAgility Ltd.
 * Copyright (C) 2011 - 2017 SalesAgility Ltd.
 *
 * This program is free software; you can redistribute it and/or modify it under
 * the terms of the GNU Affero General Public License version 3 as published by the
 * Free Software Foundation with the addition of the following permission added
 * to Section 15 as permitted in Section 7(a): FOR ANY PART OF THE COVERED WORK
 * IN WHICH THE COPYRIGHT IS OWNED BY SUGARCRM, SUGARCRM DISCLAIMS THE WARRANTY
 * OF NON INFRINGEMENT OF THIRD PARTY RIGHTS.
 *
 * This program is distributed in the hope that it will be useful, but WITHOUT
 * ANY WARRANTY; without even the implied warranty of MERCHANTABILITY or FITNESS
 * FOR A PARTICULAR PURPOSE. See the GNU Affero General Public License for more
 * details.
 *
 * You should have received a copy of the GNU Affero General Public License along with
 * this program; if not, see http://www.gnu.org/licenses or write to the Free
 * Software Foundation, Inc., 51 Franklin Street, Fifth Floor, Boston, MA
 * 02110-1301 USA.
 *
 * You can contact SugarCRM, Inc. headquarters at 10050 North Wolfe Road,
 * SW2-130, Cupertino, CA 95014, USA. or at email address contact@sugarcrm.com.
 *
 * The interactive user interfaces in modified source and object code versions
 * of this program must display Appropriate Legal Notices, as required under
 * Section 5 of the GNU Affero General Public License version 3.
 *
 * In accordance with Section 7(b) of the GNU Affero General Public License version 3,
 * these Appropriate Legal Notices must retain the display of the "Powered by
 * SugarCRM" logo and "Supercharged by SuiteCRM" logo. If the display of the logos is not
 * reasonably feasible for technical reasons, the Appropriate Legal Notices must
 * display the words "Powered by SugarCRM" and "Supercharged by SuiteCRM".
 */

if (!defined('sugarEntry') || !sugarEntry) {
    die('Not A Valid Entry Point');
}


require_once('modules/ModuleBuilder/parsers/views/ListLayoutMetaDataParser.php');
require_once('modules/ModuleBuilder/parsers/views/SearchViewMetaDataParser.php');
require_once 'modules/ModuleBuilder/parsers/constants.php';

class PopupMetaDataParser extends ListLayoutMetaDataParser
{

    /**
     * @var array $columns
     *  Columns is used by the view to construct the listview - each column is built by calling the named function
     */
    public $columns = array(
        'LBL_DEFAULT' => 'getDefaultFields',
        'LBL_AVAILABLE' => 'getAdditionalFields',
        'LBL_HIDDEN' => 'getAvailableFields'
    );

    /**
     * @var array $reserveProperties
     */
    public static $reserveProperties = array(
        'moduleMain',
        'varName',
        'orderBy',
        'whereClauses',
        'searchInputs',
        'create',
        'addToReserve'
    );

    /**
     * @var array $defsMap
     */
    public static $defsMap = array(MB_POPUPSEARCH => 'searchdefs', MB_POPUPLIST => 'listviewdefs');

    /**
     * @var bool $search
     */
    protected $search;


    /**
     * @var string $_view
     */
    protected $_view;

    /**
     * Constructor
     * Must set:
     * $this->columns   Array of 'Column LBL'=>function_to_retrieve_fields_for_this_column() - expected by the view
     *
     * @param string $view
     * @param string $moduleName     The name of the module to which this listview belongs
     * @param string $packageName    If not empty, the name of the package to which this listview belongs
     */
    public function __construct($view, $moduleName, $packageName = '')
    {
        $this->search = ($view == MB_POPUPSEARCH) ? true : false;
        $this->_moduleName = $moduleName;
        $this->_packageName = $packageName;
        $this->_view = $view;
        $this->columns = array('LBL_DEFAULT' => 'getDefaultFields', 'LBL_HIDDEN' => 'getAvailableFields');

        if ($this->search) {
            $this->columns = array('LBL_DEFAULT' => 'getSearchFields', 'LBL_HIDDEN' => 'getAvailableFields');
            parent::__construct(MB_POPUPSEARCH, $moduleName, $packageName);
        } else {
            parent::__construct(MB_POPUPLIST, $moduleName, $packageName);
        }

        $this->_viewdefs = $this->mergeFieldDefinitions($this->_viewdefs, $this->_fielddefs);
    }

    /**
     * Dashlets contain both a searchview and list view definition,
     * therefore we need to merge only the relevant info
     * @param array $viewdefs
     * @param array $fielddefs
     * @return array
     */
    public function mergeFieldDefinitions($viewdefs, $fielddefs)
    {
        $viewdefs = $this->_viewdefs = array_change_key_case($viewdefs);
        $viewdefs = $this->_viewdefs = $this->convertSearchToListDefs($viewdefs);

        return $viewdefs;
    }

    /**
     * @param array $defs
     * @return array
     */
    public function convertSearchToListDefs($defs)
    {
        $temp = array();
        foreach ($defs as $key => $value) {
            if (!is_array($value)) {
                $temp[$value] = array('name' => $value);
            } else {
                $temp[$key] = $value;
                if (isset($value['name']) && $value['name'] != $key) {
                    $temp[$value['name']] = $value;
                    unset($temp[$key]);
                } else {
                    if (!isset($value['name'])) {
                        $temp[$key]['name'] = $key;
                    }
                }
            }
        }

        return $temp;
    }

    /**
     * @return array
     */
    public function getOriginalViewDefs()
    {
        $defs = parent::getOriginalViewDefs();

        return $this->convertSearchToListDefs($defs);
    }

    /**
     * @return array
     */
    public function getSearchFields()
    {
        $searchFields = array();
        foreach ($this->_viewdefs as $key => $def) {
            if (isset($this->_fielddefs [$key])) {
                $searchFields [$key] = self::_trimFieldDefs($this->_fielddefs [$key]);
                if (!empty($def['label'])) {
                    $searchFields [$key]['label'] = $def['label'];
                }
            } else {
                $searchFields [$key] = $def;
            }
        }

        return $searchFields;
    }

    /**
     * @param bool $populate
     */
    public function handleSave($populate = true)
    {
        if (empty ($this->_packageName)) {
            foreach (array(MB_CUSTOMMETADATALOCATION, MB_BASEMETADATALOCATION) as $value) {
                $file = $this->implementation->getFileName(MB_POPUPLIST, $this->_moduleName, null, $value);
                if (file_exists($file)) {
                    break;
                }
            }
            $writeFile = $this->implementation->getFileName(MB_POPUPLIST, $this->_moduleName, null);
            if (!file_exists($writeFile)) {
                mkdir_recursive(dirname($writeFile));
            }
        } else {
            $writeFile = $file = $this->implementation->getFileName(MB_POPUPLIST, $this->_moduleName, null,
                $this->_packageName);
        }
        $this->implementation->_history->append($file);
        if ($populate) {
            $this->_populateFromRequest();
        }
        $out = "<?php\n";

        //Load current module languages
        global $mod_strings, $current_language;
        $oldModStrings = $mod_strings;
        $GLOBALS['mod_strings'] = return_module_language($current_language, $this->_moduleName);
        require($file);
        if (!isset($popupMeta)) {
            sugar_die("unable to load Module Popup Definition");
        }

        if ($this->_view == MB_POPUPSEARCH) {
            foreach ($this->_viewdefs as $k => $v) {
                if (isset($this->_viewdefs[$k]) && isset($this->_viewdefs[$k]['default'])) {
                    unset($this->_viewdefs[$k]['default']);
                }
            }
            $this->_viewdefs = $this->convertSearchToListDefs($this->_viewdefs);
            $popupMeta['searchdefs'] = $this->_viewdefs;
            $this->addNewSearchDef($this->_viewdefs, $popupMeta);
        } else {
            $popupMeta['listviewdefs'] = array_change_key_case($this->_viewdefs, CASE_UPPER);
        }

        //provide a way for users to add to the reserve properties list via the 'addToReserve' element
        $totalReserveProps = self::$reserveProperties;
        if (!empty($popupMeta['addToReserve'])) {
            $totalReserveProps = array_merge(self::$reserveProperties, $popupMeta['addToReserve']);
        }
        $allProperties = array_merge($totalReserveProps, array('searchdefs', 'listviewdefs'));

        $out .= "\$popupMeta = array (\n";
        foreach ($allProperties as $p) {
            if (isset($popupMeta[$p])) {
                $out .= "    '$p' => " . var_export_helper($popupMeta[$p]) . ",\n";
            }
        }
        $out .= ");\n";
        file_put_contents($writeFile, $out);

        //return back mod strings
        $GLOBALS['mod_strings'] = $oldModStrings;
    }

    /**
     * @param array $searchDefs
     * @param array $popupMeta
     */
    public function addNewSearchDef($searchDefs, &$popupMeta)
    {
        if (!empty($searchDefs)) {
            $this->__diffAndUpdate($searchDefs, $popupMeta['whereClauses'], true);
            $this->__diffAndUpdate($searchDefs, $popupMeta['searchInputs']);
        }
    }

    /**
     * @param array $newDefs
     * @param array $targetDefs
     * @param bool $forWhere
     */
    private function __diffAndUpdate($newDefs, &$targetDefs, $forWhere = false)
    {
        if (!is_array($targetDefs)) {
            $targetDefs = array();
        }
        foreach ($newDefs as $key => $def) {
            if (!isset($targetDefs[$key]) && $forWhere) {
                $targetDefs[$key] = $this->__getTargetModuleName($def) . '.' . $key;
            } else {
                if (!in_array($key, $targetDefs) && !$forWhere) {
                    array_push($targetDefs, $key);
                }
            }
        }

        if ($forWhere) {
            foreach (array_diff(array_keys($targetDefs), array_keys($newDefs)) as $key) {
                unset($targetDefs[$key]);
            }
        } else {
            foreach ($targetDefs as $key => $value) {
                if (!isset($newDefs[$value])) {
                    unset($targetDefs[$key]);
                }
            }
        }

    }

    /**
     * @param array $def
     * @return string
     */
    private function __getTargetModuleName($def)
    {
        $dir = strtolower($this->implementation->getModuleDir());
        if (isset($this->_fielddefs[$def['name']]) && isset($this->_fielddefs[$def['name']]['source']) && $this->_fielddefs[$def['name']]['source'] == 'custom_fields') {
            return $dir . '_cstm';
        }

        return $dir;
    }
<<<<<<< HEAD
    
 }
=======

}
>>>>>>> 6fff9dbc
<|MERGE_RESOLUTION|>--- conflicted
+++ resolved
@@ -314,10 +314,5 @@
 
         return $dir;
     }
-<<<<<<< HEAD
-    
- }
-=======
 
 }
->>>>>>> 6fff9dbc
