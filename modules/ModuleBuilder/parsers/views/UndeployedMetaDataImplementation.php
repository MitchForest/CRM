<?php
/**
 *
 * SugarCRM Community Edition is a customer relationship management program developed by
 * SugarCRM, Inc. Copyright (C) 2004-2013 SugarCRM Inc.
 *
 * SuiteCRM is an extension to SugarCRM Community Edition developed by SalesAgility Ltd.
 * Copyright (C) 2011 - 2017 SalesAgility Ltd.
 *
 * This program is free software; you can redistribute it and/or modify it under
 * the terms of the GNU Affero General Public License version 3 as published by the
 * Free Software Foundation with the addition of the following permission added
 * to Section 15 as permitted in Section 7(a): FOR ANY PART OF THE COVERED WORK
 * IN WHICH THE COPYRIGHT IS OWNED BY SUGARCRM, SUGARCRM DISCLAIMS THE WARRANTY
 * OF NON INFRINGEMENT OF THIRD PARTY RIGHTS.
 *
 * This program is distributed in the hope that it will be useful, but WITHOUT
 * ANY WARRANTY; without even the implied warranty of MERCHANTABILITY or FITNESS
 * FOR A PARTICULAR PURPOSE. See the GNU Affero General Public License for more
 * details.
 *
 * You should have received a copy of the GNU Affero General Public License along with
 * this program; if not, see http://www.gnu.org/licenses or write to the Free
 * Software Foundation, Inc., 51 Franklin Street, Fifth Floor, Boston, MA
 * 02110-1301 USA.
 *
 * You can contact SugarCRM, Inc. headquarters at 10050 North Wolfe Road,
 * SW2-130, Cupertino, CA 95014, USA. or at email address contact@sugarcrm.com.
 *
 * The interactive user interfaces in modified source and object code versions
 * of this program must display Appropriate Legal Notices, as required under
 * Section 5 of the GNU Affero General Public License version 3.
 *
 * In accordance with Section 7(b) of the GNU Affero General Public License version 3,
 * these Appropriate Legal Notices must retain the display of the "Powered by
 * SugarCRM" logo and "Supercharged by SuiteCRM" logo. If the display of the logos is not
 * reasonably feasible for technical reasons, the Appropriate Legal Notices must
 * display the words "Powered by SugarCRM" and "Supercharged by SuiteCRM".
 */

if (!defined('sugarEntry') || !sugarEntry) {
    die('Not A Valid Entry Point');
}

require_once 'modules/ModuleBuilder/MB/ModuleBuilder.php';
require_once 'modules/ModuleBuilder/parsers/views/AbstractMetaDataImplementation.php';
require_once 'modules/ModuleBuilder/parsers/views/MetaDataImplementationInterface.php';
require_once 'modules/ModuleBuilder/parsers/views/ListLayoutMetaDataParser.php';
require_once 'modules/ModuleBuilder/parsers/views/GridLayoutMetaDataParser.php';
require_once 'modules/ModuleBuilder/parsers/constants.php';

class UndeployedMetaDataImplementation extends AbstractMetaDataImplementation implements MetaDataImplementationInterface
{
    /**
     * @var string $_packageName
     */
    private $_packageName;

    /**
     * @var mixed
     */
    public $module;

    /**
      * Constructor
      * @param string $view
      * @param string $moduleName
      * @param string $packageName
      * @throws Exception Thrown if the provided view doesn't exist for this module
      */
    public function __construct($view, $moduleName, $packageName)
    {

        // BEGIN ASSERTIONS
        if (!isset ($this->_fileVariables [$view])) {
            sugar_die(get_class($this) . ": View $view is not supported");
        }
        // END ASSERTIONS

        $this->_view = strtolower($view);
        $this->_moduleName = $moduleName;
        $this->_packageName = $packageName;

        //get the bean from ModuleBuilder
        $mb = new ModuleBuilder ();
        $this->module = $module = &$mb->getPackageModule($packageName, $moduleName);
        $pak = $mb->getPackage($packageName);
        $module->mbvardefs->updateVardefs();

        // Set the list of fields associated with this module
        $fielddefs = array_change_key_case($module->mbvardefs->vardefs ['fields']);

        // Set the global mod_strings directly as Sugar does not automatically load the language files for undeployed modules (how could it?)
        $selected_lang = 'en_us';
        if (isset($GLOBALS['current_language']) && !empty($GLOBALS['current_language'])) {
            $selected_lang = $GLOBALS['current_language'];
        }
        $GLOBALS ['mod_strings'] = array_merge($GLOBALS ['mod_strings'], $module->getModStrings($selected_lang));

        //Load relationshhip based fields and labels
        $moduleRels = $pak->getRelationshipsForModule($moduleName);
        foreach ($moduleRels as $rName => $rel) {
            $varDefsSet = $rel->buildVardefs();
            if (!empty($varDefsSet[$module->key_name])) {
                foreach ($varDefsSet[$module->key_name] as $def) {
                    $fielddefs[$def['name']] = $def;
                }
            }
            $labels = $rel->buildLabels();
            foreach ($labels as $def) {
                if ($def['module'] == $module->key_name) {
                    $GLOBALS ['mod_strings'][$def['system_label']] = $def['display_label'];

                }
            }
        }

        $loaded = null;
        foreach (array(MB_BASEMETADATALOCATION, MB_HISTORYMETADATALOCATION) as $type) {
            $this->_sourceFilename = $this->getFileName($view, $moduleName, $packageName, $type);
            if ($view == MB_POPUPSEARCH || $view == MB_POPUPLIST) {
                $layout = $this->_loadFromPopupFile($this->_sourceFilename, null, $view);
            } else {
                $layout = $this->_loadFromFile($this->_sourceFilename);
            }
            if (null !== $layout) {
                // merge in the fielddefs from this layout
                $this->_mergeFielddefs($fielddefs, $layout);
                $loaded = $layout;
            }
        }

<<<<<<< HEAD
        $loaded = null ;
        foreach ( array ( MB_BASEMETADATALOCATION , MB_HISTORYMETADATALOCATION ) as $type )
    	{
            $this->_sourceFilename = $this->getFileNameInPackage($view, $moduleName, $packageName, $type);
			if($view == MB_POPUPSEARCH || $view == MB_POPUPLIST){
				$layout = $this->_loadFromPopupFile ( $this->_sourceFilename , null, $view);
			}else{
				$layout = $this->_loadFromFile ( $this->_sourceFilename );
			}
			if ( null !== $layout  )
			{
				// merge in the fielddefs from this layout
				$this->_mergeFielddefs ( $fielddefs , $layout ) ;
				$loaded = $layout ;
			}
		}

        if ($loaded === null)
        {
            throw new Exception ( get_class ( $this ) . ": view definitions for View $this->_view and Module $this->_moduleName are missing" ) ;
        }

        $this->_viewdefs = $loaded ;
        $sourceFilename = $this->getFileNameInPackage($view, $moduleName, $packageName, MB_BASEMETADATALOCATION);
        if($view == MB_POPUPSEARCH || $view == MB_POPUPLIST){
			$layout = $this->_loadFromPopupFile ( $sourceFilename , null, $view);
		}else{
			$layout = $this->_loadFromFile ($sourceFilename) ;
		}
		$this->_originalViewdefs = $layout ;
		$this->_fielddefs = $fielddefs ;
        $this->_history = new History($this->getFileNameInPackage($view, $moduleName, $packageName, MB_HISTORYMETADATALOCATION)) ;
=======
        if ($loaded === null) {
            throw new Exception (get_class($this) . ": view definitions for View $this->_view and Module $this->_moduleName are missing");
        }

        $this->_viewdefs = $loaded;
        $sourceFilename = $this->getFileName($view, $moduleName, $packageName, MB_BASEMETADATALOCATION);
        if ($view == MB_POPUPSEARCH || $view == MB_POPUPLIST) {
            $layout = $this->_loadFromPopupFile($sourceFilename, null, $view);
        } else {
            $layout = $this->_loadFromFile($sourceFilename);
        }
        $this->_originalViewdefs = $layout;
        $this->_fielddefs = $fielddefs;
        $this->_history = new History ($this->getFileName($view, $moduleName, $packageName,
            MB_HISTORYMETADATALOCATION));
>>>>>>> e7347579
    }

    /**
     * @return string
     */
    public function getLanguage()
    {
        return $this->_packageName . $this->_moduleName;
    }

    /**
     * Deploy a layout
     * @param $layoutDefinitions
     */
    public function deploy($layoutDefinitions)
    {
        //If we are pulling from the History Location, that means we did a restore, and we need to save the history for the previous file.
<<<<<<< HEAD
        if ($this->_sourceFilename == $this->getFileName($this->_view, $this->_moduleName, MB_HISTORYMETADATALOCATION)
        && file_exists($this->getFileName($this->_view, $this->_moduleName, MB_BASEMETADATALOCATION))) {
            $this->_history->append($this->getFileName($this->_view, $this->_moduleName, MB_BASEMETADATALOCATION));
=======
        if ($this->_sourceFilename == $this->getFileName($this->_view, $this->_moduleName, $this->_packageName,
                MB_HISTORYMETADATALOCATION)
            && file_exists($this->getFileName($this->_view, $this->_moduleName, $this->_packageName,
                MB_BASEMETADATALOCATION))
        ) {
            $this->_history->append($this->getFileName($this->_view, $this->_moduleName, $this->_packageName,
                MB_BASEMETADATALOCATION));
>>>>>>> e7347579
        } else {
            $this->_history->append($this->_sourceFilename);
        }
<<<<<<< HEAD
        $filename = $this->getFileName($this->_view, $this->_moduleName, MB_BASEMETADATALOCATION);
        $GLOBALS [ 'log' ]->debug ( get_class ( $this ) . "->deploy(): writing to " . $filename ) ;
        $this->_saveToFile ( $filename, $defs ) ;
=======
        $filename = $this->getFileName($this->_view, $this->_moduleName, $this->_packageName, MB_BASEMETADATALOCATION);
        $GLOBALS ['log']->debug(get_class($this) . "->deploy(): writing to " . $filename);
        $this->_saveToFile($filename, $layoutDefinitions);
>>>>>>> e7347579
    }

    /**
     * Construct a full pathname for the requested metadata
<<<<<<< HEAD
     *
     * @param string $view           The view type, that is, EditView, DetailView etc
     * @param string $moduleName     The name of the module that will use this layout
     * @param string $type
     * @return string               The file name
     */
    public function getFileName($view, $moduleName, $type = MB_BASEMETADATALOCATION)
    {
        return $this->getFileNameInPackage($view, $moduleName, $this->_packageName, $type);
    }

    /**
     * Construct a full pathname for the requested metadata, in a specific package
     *
     * @param string $view           The view type, that is, EditView, DetailView etc
     * @param string $moduleName     The name of the module that will use this layout
     * @param string $packageName    The name of the package to use
     * @param string $type
     * @return string               The file name
     */
    public function getFileNameInPackage($view, $moduleName, $packageName, $type = MB_BASEMETADATALOCATION)
=======
     * @param string $view           The view type, that is, EditView, DetailView etc
     * @param string $moduleName     The name of the module that will use this layout
     * @param string $packageName
     * @param string $type
     * @return string
     */
    public function getFileName($view, $moduleName, $packageName, $type = MB_BASEMETADATALOCATION)
>>>>>>> e7347579
    {

        $type = strtolower($type);

        // BEGIN ASSERTIONS
        if ($type != MB_BASEMETADATALOCATION && $type != MB_HISTORYMETADATALOCATION) {
            // just warn rather than die
            $GLOBALS ['log']->warning("UndeployedMetaDataImplementation->getFileName(): view type $type is not recognized");
        }
        // END ASSERTIONS

        $filenames = array(
            MB_DASHLETSEARCH => 'dashletviewdefs',
            MB_DASHLET => 'dashletviewdefs',
            MB_LISTVIEW => 'listviewdefs',
            MB_BASICSEARCH => 'searchdefs',
            MB_ADVANCEDSEARCH => 'searchdefs',
            MB_EDITVIEW => 'editviewdefs',
            MB_DETAILVIEW => 'detailviewdefs',
            MB_QUICKCREATE => 'quickcreatedefs',
            MB_POPUPSEARCH => 'popupdefs',
            MB_POPUPLIST => 'popupdefs',
        );

        switch ($type) {
            case MB_HISTORYMETADATALOCATION :
                return 'custom/history/modulebuilder/packages/' . $packageName . '/modules/' . $moduleName . '/metadata/' . $filenames [$view] . '.php';
            default :
                // get the module again, all so we can call this method statically without relying on the module stored in the class variables
                $mb = new ModuleBuilder ();
                $module = &$mb->getPackageModule($packageName, $moduleName);

                return $module->getModuleDir() . '/metadata/' . $filenames [$view] . '.php';
        }

    }

    /**
     * @return string
     */
    public function getModuleDir()
    {
        return $this->module->key_name;
    }
}
<|MERGE_RESOLUTION|>--- conflicted
+++ resolved
@@ -1,11 +1,11 @@
 <?php
-/**
- *
+if(!defined('sugarEntry') || !sugarEntry) die('Not A Valid Entry Point');
+/*********************************************************************************
  * SugarCRM Community Edition is a customer relationship management program developed by
  * SugarCRM, Inc. Copyright (C) 2004-2013 SugarCRM Inc.
- *
- * SuiteCRM is an extension to SugarCRM Community Edition developed by SalesAgility Ltd.
- * Copyright (C) 2011 - 2017 SalesAgility Ltd.
+
+ * SuiteCRM is an extension to SugarCRM Community Edition developed by Salesagility Ltd.
+ * Copyright (C) 2011 - 2014 Salesagility Ltd.
  *
  * This program is free software; you can redistribute it and/or modify it under
  * the terms of the GNU Affero General Public License version 3 as published by the
@@ -16,7 +16,7 @@
  *
  * This program is distributed in the hope that it will be useful, but WITHOUT
  * ANY WARRANTY; without even the implied warranty of MERCHANTABILITY or FITNESS
- * FOR A PARTICULAR PURPOSE. See the GNU Affero General Public License for more
+ * FOR A PARTICULAR PURPOSE.  See the GNU Affero General Public License for more
  * details.
  *
  * You should have received a copy of the GNU Affero General Public License along with
@@ -34,103 +34,78 @@
  * In accordance with Section 7(b) of the GNU Affero General Public License version 3,
  * these Appropriate Legal Notices must retain the display of the "Powered by
  * SugarCRM" logo and "Supercharged by SuiteCRM" logo. If the display of the logos is not
- * reasonably feasible for technical reasons, the Appropriate Legal Notices must
- * display the words "Powered by SugarCRM" and "Supercharged by SuiteCRM".
- */
-
-if (!defined('sugarEntry') || !sugarEntry) {
-    die('Not A Valid Entry Point');
-}
-
-require_once 'modules/ModuleBuilder/MB/ModuleBuilder.php';
-require_once 'modules/ModuleBuilder/parsers/views/AbstractMetaDataImplementation.php';
-require_once 'modules/ModuleBuilder/parsers/views/MetaDataImplementationInterface.php';
-require_once 'modules/ModuleBuilder/parsers/views/ListLayoutMetaDataParser.php';
-require_once 'modules/ModuleBuilder/parsers/views/GridLayoutMetaDataParser.php';
-require_once 'modules/ModuleBuilder/parsers/constants.php';
+ * reasonably feasible for  technical reasons, the Appropriate Legal Notices must
+ * display the words  "Powered by SugarCRM" and "Supercharged by SuiteCRM".
+ ********************************************************************************/
+
+
+require_once 'modules/ModuleBuilder/MB/ModuleBuilder.php' ;
+require_once 'modules/ModuleBuilder/parsers/views/AbstractMetaDataImplementation.php' ;
+require_once 'modules/ModuleBuilder/parsers/views/MetaDataImplementationInterface.php' ;
+require_once 'modules/ModuleBuilder/parsers/views/ListLayoutMetaDataParser.php' ;
+require_once 'modules/ModuleBuilder/parsers/views/GridLayoutMetaDataParser.php' ;
+require_once 'modules/ModuleBuilder/parsers/constants.php' ;
 
 class UndeployedMetaDataImplementation extends AbstractMetaDataImplementation implements MetaDataImplementationInterface
 {
-    /**
-     * @var string $_packageName
-     */
-    private $_packageName;
-
-    /**
-     * @var mixed
-     */
-    public $module;
-
-    /**
-      * Constructor
-      * @param string $view
-      * @param string $moduleName
-      * @param string $packageName
-      * @throws Exception Thrown if the provided view doesn't exist for this module
-      */
-    public function __construct($view, $moduleName, $packageName)
-    {
-
-        // BEGIN ASSERTIONS
-        if (!isset ($this->_fileVariables [$view])) {
-            sugar_die(get_class($this) . ": View $view is not supported");
+
+    private $_packageName ;
+
+   /*
+     * Constructor
+     * @param string $view
+     * @param string $moduleName
+     * @throws Exception Thrown if the provided view doesn't exist for this module
+     */
+
+    function __construct ($view , $moduleName , $packageName)
+    {
+
+    	// BEGIN ASSERTIONS
+        if (! isset ( $this->_fileVariables [ $view ] ))
+        {
+            sugar_die ( get_class ( $this ) . ": View $view is not supported" ) ;
         }
         // END ASSERTIONS
 
-        $this->_view = strtolower($view);
-        $this->_moduleName = $moduleName;
-        $this->_packageName = $packageName;
+        $this->_view = strtolower ( $view ) ;
+        $this->_moduleName = $moduleName ;
+        $this->_packageName = $packageName ;
 
         //get the bean from ModuleBuilder
-        $mb = new ModuleBuilder ();
-        $this->module = $module = &$mb->getPackageModule($packageName, $moduleName);
+        $mb = new ModuleBuilder ( ) ;
+        $this->module = $module = & $mb->getPackageModule ( $packageName, $moduleName ) ;
         $pak = $mb->getPackage($packageName);
-        $module->mbvardefs->updateVardefs();
+        $module->mbvardefs->updateVardefs () ;
 
         // Set the list of fields associated with this module
-        $fielddefs = array_change_key_case($module->mbvardefs->vardefs ['fields']);
+        $fielddefs = array_change_key_case ( $module->mbvardefs->vardefs [ 'fields' ] ) ;
 
         // Set the global mod_strings directly as Sugar does not automatically load the language files for undeployed modules (how could it?)
         $selected_lang = 'en_us';
-        if (isset($GLOBALS['current_language']) && !empty($GLOBALS['current_language'])) {
+        if(isset($GLOBALS['current_language']) &&!empty($GLOBALS['current_language'])) {
             $selected_lang = $GLOBALS['current_language'];
         }
-        $GLOBALS ['mod_strings'] = array_merge($GLOBALS ['mod_strings'], $module->getModStrings($selected_lang));
+        $GLOBALS [ 'mod_strings' ] = array_merge ( $GLOBALS [ 'mod_strings' ], $module->getModStrings ($selected_lang) ) ;
 
         //Load relationshhip based fields and labels
         $moduleRels = $pak->getRelationshipsForModule($moduleName);
-        foreach ($moduleRels as $rName => $rel) {
+        foreach($moduleRels as $rName => $rel ) {
             $varDefsSet = $rel->buildVardefs();
-            if (!empty($varDefsSet[$module->key_name])) {
-                foreach ($varDefsSet[$module->key_name] as $def) {
+        if (!empty($varDefsSet[$module->key_name])) {
+            	foreach ($varDefsSet[$module->key_name] as $def) {
                     $fielddefs[$def['name']] = $def;
-                }
+                 }
             }
             $labels = $rel->buildLabels();
             foreach ($labels as $def) {
                 if ($def['module'] == $module->key_name) {
-                    $GLOBALS ['mod_strings'][$def['system_label']] = $def['display_label'];
-
-                }
+            	   $GLOBALS [ 'mod_strings' ][$def['system_label']] = $def['display_label'];
+
+            	}
             }
         }
 
-        $loaded = null;
-        foreach (array(MB_BASEMETADATALOCATION, MB_HISTORYMETADATALOCATION) as $type) {
-            $this->_sourceFilename = $this->getFileName($view, $moduleName, $packageName, $type);
-            if ($view == MB_POPUPSEARCH || $view == MB_POPUPLIST) {
-                $layout = $this->_loadFromPopupFile($this->_sourceFilename, null, $view);
-            } else {
-                $layout = $this->_loadFromFile($this->_sourceFilename);
-            }
-            if (null !== $layout) {
-                // merge in the fielddefs from this layout
-                $this->_mergeFielddefs($fielddefs, $layout);
-                $loaded = $layout;
-            }
-        }
-
-<<<<<<< HEAD
         $loaded = null ;
         foreach ( array ( MB_BASEMETADATALOCATION , MB_HISTORYMETADATALOCATION ) as $type )
     	{
@@ -163,73 +138,37 @@
 		$this->_originalViewdefs = $layout ;
 		$this->_fielddefs = $fielddefs ;
         $this->_history = new History($this->getFileNameInPackage($view, $moduleName, $packageName, MB_HISTORYMETADATALOCATION)) ;
-=======
-        if ($loaded === null) {
-            throw new Exception (get_class($this) . ": view definitions for View $this->_view and Module $this->_moduleName are missing");
-        }
-
-        $this->_viewdefs = $loaded;
-        $sourceFilename = $this->getFileName($view, $moduleName, $packageName, MB_BASEMETADATALOCATION);
-        if ($view == MB_POPUPSEARCH || $view == MB_POPUPLIST) {
-            $layout = $this->_loadFromPopupFile($sourceFilename, null, $view);
-        } else {
-            $layout = $this->_loadFromFile($sourceFilename);
-        }
-        $this->_originalViewdefs = $layout;
-        $this->_fielddefs = $fielddefs;
-        $this->_history = new History ($this->getFileName($view, $moduleName, $packageName,
-            MB_HISTORYMETADATALOCATION));
->>>>>>> e7347579
-    }
-
-    /**
-     * @return string
-     */
-    public function getLanguage()
-    {
-        return $this->_packageName . $this->_moduleName;
-    }
-
-    /**
+    }
+
+    function getLanguage ()
+    {
+        return $this->_packageName . $this->_moduleName ;
+    }
+
+    /*
      * Deploy a layout
-     * @param $layoutDefinitions
-     */
-    public function deploy($layoutDefinitions)
+     * @param array defs    Layout definition in the same format as received by the constructor
+     */
+    function deploy ($defs)
     {
         //If we are pulling from the History Location, that means we did a restore, and we need to save the history for the previous file.
-<<<<<<< HEAD
         if ($this->_sourceFilename == $this->getFileName($this->_view, $this->_moduleName, MB_HISTORYMETADATALOCATION)
         && file_exists($this->getFileName($this->_view, $this->_moduleName, MB_BASEMETADATALOCATION))) {
             $this->_history->append($this->getFileName($this->_view, $this->_moduleName, MB_BASEMETADATALOCATION));
-=======
-        if ($this->_sourceFilename == $this->getFileName($this->_view, $this->_moduleName, $this->_packageName,
-                MB_HISTORYMETADATALOCATION)
-            && file_exists($this->getFileName($this->_view, $this->_moduleName, $this->_packageName,
-                MB_BASEMETADATALOCATION))
-        ) {
-            $this->_history->append($this->getFileName($this->_view, $this->_moduleName, $this->_packageName,
-                MB_BASEMETADATALOCATION));
->>>>>>> e7347579
         } else {
-            $this->_history->append($this->_sourceFilename);
-        }
-<<<<<<< HEAD
+    		$this->_history->append ( $this->_sourceFilename ) ;
+        }
         $filename = $this->getFileName($this->_view, $this->_moduleName, MB_BASEMETADATALOCATION);
         $GLOBALS [ 'log' ]->debug ( get_class ( $this ) . "->deploy(): writing to " . $filename ) ;
         $this->_saveToFile ( $filename, $defs ) ;
-=======
-        $filename = $this->getFileName($this->_view, $this->_moduleName, $this->_packageName, MB_BASEMETADATALOCATION);
-        $GLOBALS ['log']->debug(get_class($this) . "->deploy(): writing to " . $filename);
-        $this->_saveToFile($filename, $layoutDefinitions);
->>>>>>> e7347579
     }
 
     /**
      * Construct a full pathname for the requested metadata
-<<<<<<< HEAD
      *
      * @param string $view           The view type, that is, EditView, DetailView etc
      * @param string $moduleName     The name of the module that will use this layout
+     * @param string $packageName
      * @param string $type
      * @return string               The file name
      */
@@ -248,57 +187,45 @@
      * @return string               The file name
      */
     public function getFileNameInPackage($view, $moduleName, $packageName, $type = MB_BASEMETADATALOCATION)
-=======
-     * @param string $view           The view type, that is, EditView, DetailView etc
-     * @param string $moduleName     The name of the module that will use this layout
-     * @param string $packageName
-     * @param string $type
-     * @return string
-     */
-    public function getFileName($view, $moduleName, $packageName, $type = MB_BASEMETADATALOCATION)
->>>>>>> e7347579
-    {
-
-        $type = strtolower($type);
+    {
+
+        $type = strtolower ( $type ) ;
 
         // BEGIN ASSERTIONS
-        if ($type != MB_BASEMETADATALOCATION && $type != MB_HISTORYMETADATALOCATION) {
+        if ($type != MB_BASEMETADATALOCATION && $type != MB_HISTORYMETADATALOCATION)
+        {
             // just warn rather than die
-            $GLOBALS ['log']->warning("UndeployedMetaDataImplementation->getFileName(): view type $type is not recognized");
+            $GLOBALS [ 'log' ]->warning ( "UndeployedMetaDataImplementation->getFileName(): view type $type is not recognized" ) ;
         }
         // END ASSERTIONS
 
-        $filenames = array(
-            MB_DASHLETSEARCH => 'dashletviewdefs',
-            MB_DASHLET => 'dashletviewdefs',
-            MB_LISTVIEW => 'listviewdefs',
-            MB_BASICSEARCH => 'searchdefs',
-            MB_ADVANCEDSEARCH => 'searchdefs',
-            MB_EDITVIEW => 'editviewdefs',
-            MB_DETAILVIEW => 'detailviewdefs',
-            MB_QUICKCREATE => 'quickcreatedefs',
-            MB_POPUPSEARCH => 'popupdefs',
-            MB_POPUPLIST => 'popupdefs',
-        );
-
-        switch ($type) {
+        $filenames = array (  	MB_DASHLETSEARCH => 'dashletviewdefs',
+        						MB_DASHLET => 'dashletviewdefs',
+        						MB_LISTVIEW => 'listviewdefs' ,
+        						MB_BASICSEARCH => 'searchdefs' ,
+        						MB_ADVANCEDSEARCH => 'searchdefs' ,
+        						MB_EDITVIEW => 'editviewdefs' ,
+        						MB_DETAILVIEW => 'detailviewdefs' ,
+        						MB_QUICKCREATE => 'quickcreatedefs',
+					        	MB_POPUPSEARCH => 'popupdefs',
+					        	MB_POPUPLIST => 'popupdefs',
+        						) ;
+
+        switch ( $type)
+        {
             case MB_HISTORYMETADATALOCATION :
-                return 'custom/history/modulebuilder/packages/' . $packageName . '/modules/' . $moduleName . '/metadata/' . $filenames [$view] . '.php';
+                return 'custom/history/modulebuilder/packages/' . $packageName . '/modules/' . $moduleName . '/metadata/' . $filenames [ $view ] . '.php' ;
             default :
                 // get the module again, all so we can call this method statically without relying on the module stored in the class variables
-                $mb = new ModuleBuilder ();
-                $module = &$mb->getPackageModule($packageName, $moduleName);
-
-                return $module->getModuleDir() . '/metadata/' . $filenames [$view] . '.php';
-        }
-
-    }
-
-    /**
-     * @return string
-     */
-    public function getModuleDir()
-    {
-        return $this->module->key_name;
-    }
+                $mb = new ModuleBuilder ( ) ;
+                $module = & $mb->getPackageModule ( $packageName, $moduleName ) ;
+                return $module->getModuleDir () . '/metadata/' . $filenames [ $view ] . '.php' ;
+        }
+
+    }
+    
+    public function getModuleDir(){
+		return $this->module->key_name;
+	}
 }
+?>