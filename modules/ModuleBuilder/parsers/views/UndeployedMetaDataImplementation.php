--- conflicted
+++ resolved
@@ -107,15 +107,9 @@
         }
 
         $loaded = null ;
-<<<<<<< HEAD
         foreach ( array ( MB_BASEMETADATALOCATION , MB_HISTORYMETADATALOCATION ) as $type ){
 
 			$this->_sourceFilename = $this->getFileNameInPackage ( $view, $moduleName, $packageName , $type ) ;
-=======
-        foreach ( array ( MB_BASEMETADATALOCATION , MB_HISTORYMETADATALOCATION ) as $type )
-    	{
-            $this->_sourceFilename = $this->getFileNameInPackage($view, $moduleName, $packageName, $type);
->>>>>>> 9dec1a80
 			if($view == MB_POPUPSEARCH || $view == MB_POPUPLIST){
 				$layout = $this->_loadFromPopupFile ( $this->_sourceFilename , null, $view);
 			}else{
@@ -134,11 +128,7 @@
         }
 
         $this->_viewdefs = $loaded ;
-<<<<<<< HEAD
         $sourceFilename = $this->getFileNameInPackage ( $view, $moduleName, $packageName, MB_BASEMETADATALOCATION );
-=======
-        $sourceFilename = $this->getFileNameInPackage($view, $moduleName, $packageName, MB_BASEMETADATALOCATION);
->>>>>>> 9dec1a80
         if($view == MB_POPUPSEARCH || $view == MB_POPUPLIST){
 			$layout = $this->_loadFromPopupFile ( $sourceFilename , null, $view);
 		}else{
@@ -168,7 +158,6 @@
     		$this->_history->append ( $this->_sourceFilename ) ;
         }
         $filename = $this->getFileName($this->_view, $this->_moduleName, MB_BASEMETADATALOCATION);
-<<<<<<< HEAD
         $GLOBALS ['log']->debug(get_class($this) . "->deploy(): writing to " . $filename);
         $this->_saveToFile($filename, $layoutDefinitions);
     }
@@ -237,11 +226,4 @@
     public function getModuleDir(){
 		return $this->module->key_name;
 	}
-}
-=======
-        $GLOBALS [ 'log' ]->debug ( get_class ( $this ) . "->deploy(): writing to " . $filename ) ;
-        $this->_saveToFile ( $filename, $defs ) ;
-    }
-}
-?>
->>>>>>> 9dec1a80
+}