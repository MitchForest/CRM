--- conflicted
+++ resolved
@@ -213,7 +213,7 @@
 
         //Setup Browser History
         var mbContent = YAHOO.util.History.getBookmarkedState('mbContent');
-<<<<<<< HEAD
+
 
         if (ModuleBuilder.mode == 'mb') {
           mp.getUnitByPosition('left').header.firstChild.innerHTML = SUGAR.language.get('ModuleBuilder', 'LBL_SECTION_PACKAGES');
@@ -233,27 +233,7 @@
           mbContent = mbContent ? mbContent : 'module=ModuleBuilder&action=home';
         }
 
-=======
-
-        if (ModuleBuilder.mode == 'mb') {
-          mp.getUnitByPosition('left').header.firstChild.innerHTML = SUGAR.language.get('ModuleBuilder', 'LBL_SECTION_PACKAGES');
-          mbContent = mbContent ? mbContent : 'module=ModuleBuilder&action=package&package=';
-        }
-        else if (ModuleBuilder.mode == 'studio') {
-          ModuleBuilder.MBpackage = ''; // set to empty so other views can recognize that dealing with an deployed, rather than undeployed, module
-          mp.getUnitByPosition('left').header.firstChild.innerHTML = SUGAR.language.get('ModuleBuilder', 'LBL_SECTION_MODULES');
-          mbContent = mbContent ? mbContent : 'module=ModuleBuilder&action=wizard';
-        }
-        else if (ModuleBuilder.mode == 'dropdowns') {
-          mp.getUnitByPosition('left').header.firstChild.innerHTML = SUGAR.language.get('ModuleBuilder', 'LBL_SECTION_DROPDOWNS');
-          mbContent = mbContent ? mbContent : 'module=ModuleBuilder&action=dropdowns';
-        }
-        else {
-          mp.getUnitByPosition('left').collapse(false);
-          mbContent = mbContent ? mbContent : 'module=ModuleBuilder&action=home';
-        }
-
->>>>>>> 7654f552
+
         YAHOO.util.History.register('mbContent', mbContent, ModuleBuilder.navigate);
         YAHOO.util.History.initialize("yui-history-field", "yui-history-iframe");
         ModuleBuilder.getContent(mbContent);
@@ -461,19 +441,11 @@
           ModuleBuilder.history.cleanup();
           ModuleBuilder.getContent(ModuleBuilder.state.intended_view.url, ModuleBuilder.state.intended_view.successCall);
           ModuleBuilder.state.popup_window.hide();
-<<<<<<< HEAD
         },
         loadOnSaveComplete: function () {
           ModuleBuilder.state.saving = false;
           ModuleBuilder.getContent(ModuleBuilder.state.intended_view.url, ModuleBuilder.state.intended_view.successCall);
         },
-=======
-        },
-        loadOnSaveComplete: function () {
-          ModuleBuilder.state.saving = false;
-          ModuleBuilder.getContent(ModuleBuilder.state.intended_view.url, ModuleBuilder.state.intended_view.successCall);
-        },
->>>>>>> 7654f552
         popup: function () {
           if (false == YAHOO.lang.isObject(ModuleBuilder.state.popup_window) || ModuleBuilder.state.popup_window.id != 'confirmUnsaved') {
             ModuleBuilder.state.popup_window = new YAHOO.widget.SimpleDialog("confirmUnsaved", {
@@ -704,20 +676,6 @@
 
           // get bookmarked url state
           var YUI_HistoryBookmarkedState = YAHOO.util.History.getBookmarkedState('mbContent');
-<<<<<<< HEAD
-          var urlVars = {};
-
-          if (YUI_HistoryBookmarkedState === null) {
-            urlVars.module = '';
-            urlVars.action = '';
-            urlVars.vie_package = '';
-          } else {
-            var splits = YUI_HistoryBookmarkedState.split('&');
-            for (key in splits) {
-              var urlVar = splits[key].split('=');
-              urlVars[urlVar[0]] = urlVar[1];
-            }
-=======
             var urlVars = {};
 
             if (YUI_HistoryBookmarkedState === null) {
@@ -730,7 +688,6 @@
                 var urlVar = splits[key].split('=');
                 urlVars[urlVar[0]] = urlVar[1];
               }
->>>>>>> 7654f552
           }
 
           // check where we are and do it if we are in field editor in module builder
@@ -738,7 +695,6 @@
             formname != "dropdown_form" && formname != "popup_form" &&
             // user came from studio/fields layout by ajax urls
             ((urlVars.module == 'ModuleBuilder' && urlVars.action == 'modulefields' && urlVars.view_package == 'studio') ||
-<<<<<<< HEAD
               // user refresh the page or came from direct url
               (urlVars.module == 'ModuleBuilder' && urlVars.action == 'modulefield' && urlVars.view_package == ''))
           ) {
@@ -765,32 +721,6 @@
                 ModuleBuilder.asyncRequest(YUI_HistoryBookmarkedState, ModuleBuilder.updateContent);
               };
             }
-=======
-            // user refresh the page or came from direct url
-            (urlVars.module == 'ModuleBuilder' && urlVars.action == 'modulefield' && urlVars.view_package == ''))
-          ) {
-            // switch on the preloader message
-            ModuleBuilder.preloader.on();
-
-            // set callback functions
-            onSuccess = function (o) {
-              // switch off preloader
-              ModuleBuilder.preloader.off();
-              // call the original callback
-              if (ModuleBuilder.updateContent(o)) {
-                // refresh page content
-                ModuleBuilder.asyncRequest(YUI_HistoryBookmarkedState, ModuleBuilder.updateContent);
-              }
-            };
-            onFailure = function (o) {
-              // switch off preloader
-              ModuleBuilder.preloader.off();
-              // call the original callback
-              ModuleBuilder.failed(o);
-              // refresh page content
-              ModuleBuilder.asyncRequest(YUI_HistoryBookmarkedState, ModuleBuilder.updateContent);
-            };
->>>>>>> 7654f552
           }
         }
         else {
