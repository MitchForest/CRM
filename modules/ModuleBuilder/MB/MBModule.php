<?php
/**
 *
 * SugarCRM Community Edition is a customer relationship management program developed by
 * SugarCRM, Inc. Copyright (C) 2004-2013 SugarCRM Inc.
 *
 * SuiteCRM is an extension to SugarCRM Community Edition developed by SalesAgility Ltd.
 * Copyright (C) 2011 - 2017 SalesAgility Ltd.
 *
 * This program is free software; you can redistribute it and/or modify it under
 * the terms of the GNU Affero General Public License version 3 as published by the
 * Free Software Foundation with the addition of the following permission added
 * to Section 15 as permitted in Section 7(a): FOR ANY PART OF THE COVERED WORK
 * IN WHICH THE COPYRIGHT IS OWNED BY SUGARCRM, SUGARCRM DISCLAIMS THE WARRANTY
 * OF NON INFRINGEMENT OF THIRD PARTY RIGHTS.
 *
 * This program is distributed in the hope that it will be useful, but WITHOUT
 * ANY WARRANTY; without even the implied warranty of MERCHANTABILITY or FITNESS
 * FOR A PARTICULAR PURPOSE. See the GNU Affero General Public License for more
 * details.
 *
 * You should have received a copy of the GNU Affero General Public License along with
 * this program; if not, see http://www.gnu.org/licenses or write to the Free
 * Software Foundation, Inc., 51 Franklin Street, Fifth Floor, Boston, MA
 * 02110-1301 USA.
 *
 * You can contact SugarCRM, Inc. headquarters at 10050 North Wolfe Road,
 * SW2-130, Cupertino, CA 95014, USA. or at email address contact@sugarcrm.com.
 *
 * The interactive user interfaces in modified source and object code versions
 * of this program must display Appropriate Legal Notices, as required under
 * Section 5 of the GNU Affero General Public License version 3.
 *
 * In accordance with Section 7(b) of the GNU Affero General Public License version 3,
 * these Appropriate Legal Notices must retain the display of the "Powered by
 * SugarCRM" logo and "Supercharged by SuiteCRM" logo. If the display of the logos is not
 * reasonably feasible for technical reasons, the Appropriate Legal Notices must
 * display the words "Powered by SugarCRM" and "Supercharged by SuiteCRM".
 */

if (!defined('sugarEntry') || !sugarEntry) {
    die('Not A Valid Entry Point');
}

define ( 'MB_TEMPLATES', 'include/SugarObjects/templates' ) ;
define ( 'MB_IMPLEMENTS', 'include/SugarObjects/implements' ) ;
require_once ('modules/ModuleBuilder/MB/MBVardefs.php') ;
require_once ('modules/ModuleBuilder/MB/MBRelationship.php') ;
require_once ('modules/ModuleBuilder/MB/MBLanguage.php') ;

class MBModule
{
    public $name = '' ;
    public $config = array (
    'assignable' => 1 , 'security_groups' => 1, 'acl' => 1 , 'has_tab' => 1 , 'studio' => 1 , 'audit' => 1 ) ;
    public $mbpublicdefs ;
    public $errors = array ( ) ;
    public $path = '' ;
    public $implementable = array (
    'has_tab' => 'Navigation Tab' ) ;
    public $always_implement = array ( 'assignable' => 'Assignable', 'security_groups' => 'Security Groups' , 'acl' => 'Access Controls' , 'studio' => 'Studio Support' , 'audit' => 'Audit Table' ) ;
    public $iTemplate = array (
    'assignable', 'security_groups' ) ;

    public $config_md5 = null ;

    function __construct ($name , $path , $package , $package_key)
    {
        global $mod_strings;
    	$this->config [ 'templates' ] = array ( 'basic' => 1 ) ;

        $this->name = MBModule::getDBName ( $name ) ;
        $this->key_name = $package_key . '_' . $name ;
        $this->package = $package ;
        $this->package_key = $package_key ;
        $this->package_path = $path ;

        $this->implementable = array (
        'has_tab' => !empty($mod_strings[ 'LBL_NAV_TAB' ]) ? $mod_strings[ 'LBL_NAV_TAB' ] : false) ;
        $this->path = $this->getModuleDir () ;
        //		$this->mbrelationship = new MBRelationship($this->name, $this->path, $this->key_name);
        $this->relationships = new UndeployedRelationships ( $this->path ) ;
        $this->mbvardefs = new MBVardefs ( $this->name, $this->path, $this->key_name ) ;

        $this->load () ;
    }

    function getDBName ($name)
    {
        return preg_replace ( "/[^\w]+/", "_", $name ) ;
    }

    function getModuleName()
    {
        return $this->name;
    }

    function getPackageName()
    {
        return $this->package;
    }

    /**
     * @return UndeployedRelationships
     */
    function getRelationships()
    {
        return $this->relationships;
    }

    /**
     * Loads the module based on the module name
     *
     */
    function load ()
    {
        if (file_exists ( $this->path . '/config.php' ))
        {
            include ($this->path . '/config.php') ;
            $this->config = $config ;
        }
        $label = (! empty ( $this->config [ 'label' ] )) ? $this->config [ 'label' ] : $this->name ;
        $this->mblanguage = new MBLanguage ( $this->name, $this->path, $label, $this->key_name ) ;
        foreach ( $this->iTemplate as $temp )
        {
            if (! empty ( $this->config [ $temp ] ))
            {
                $this->mbvardefs->iTemplates [ $temp ] = 1 ;
                $this->mblanguage->iTemplates [ $temp ] = $temp ;
            }
        }
        $this->mbvardefs->templates = $this->config [ 'templates' ] ;
        $this->mblanguage->templates = $this->config [ 'templates' ] ;
        $this->mbvardefs->load () ;
        $this->mblanguage->load () ;

    }

    function addTemplate ($template)
    {
        $this->config [ 'templates' ] [ $template ] = 1 ;
    }

    function getModuleDir ()
    {
        return $this->package_path . '/modules/' . $this->name ;
    }

    function removeTemplate ($template)
    {
        unset ( $this->config [ 'templates' ] [ $template ] ) ;
    }

    function getVardefs ($by_group = false)
    {
        $this->mbvardefs->updateVardefs ( $by_group ) ;
        return $this->mbvardefs->getVardefs () ;
    }

    function addField ($vardef)
    {
        $this->mbvardefs->addFieldVardef ( $vardef ) ;
    }

    function addFieldObject ($field)
    {
        $vardef = $field->get_field_def () ;
		$this->mbvardefs->mergeVardefs();
		$existingVardefs = $this->mbvardefs->getVardefs () ;
		//Merge with the existing vardef if it already exists
		if(!empty($existingVardefs['fields'][$vardef['name']])){
			$vardef = array_merge( $existingVardefs['fields'][$vardef['name']], $vardef);
		}
        if (! empty ( $vardef [ 'source' ] ) && $vardef [ 'source' ] == 'custom_fields')
            unset ( $vardef [ 'source' ] ) ;

	    $this->mbvardefs->load();
        $this->addField ( $vardef ) ;
        $this->mbvardefs->save();
    }

    function deleteField ($name)
    {
        $this->mbvardefs->deleteField ( $name ) ;
    }

    function fieldExists ($name = '' , $type = '')
    {
        $vardefs = $this->getVardefs();
        if (! empty ( $vardefs ))
        {
            if (empty ( $type ) && empty ( $name ))
                return false ; else if (empty ( $type ))
                return ! empty ( $vardefs [ 'fields' ] [ $name ] ) ; else if (empty ( $name ))
            {
                foreach ( $vardefs [ 'fields' ] as $def )
                {
                    if ($def [ 'type' ] == $type)
                        return true ;
                }
                return false ;
            } else
                return (! empty ( $vardefs [ 'fields' ] [ $name ] ) && ($vardefs [ 'fields' ] [ $name ] [ 'type' ] == $type)) ;
        } else
        {
            return false ;
        }
    }

    function getModStrings ($language = 'en_us')
    {
        return $this->mblanguage->getModStrings ( $language ) ;
    }

<<<<<<< HEAD
    function setModStrings ($language, $mod_strings)
    {
        // set $language = 'en_us' as default
        if (!$language) {
            $language = 'en_us';
        }

        $language .= '.lang.php' ;
        $this->mblanguage->strings [ $language ] = $mod_strings ;
    }

	function setLabel ($language, $key , $value)
=======
    function setModStrings($language = 'en_us', $mod_strings = array())
    {
        $language .= '.lang.php';
        $this->mblanguage->strings [$language] = $mod_strings;
    }

    function setLabel($language = 'en_us', $key, $value = null)
>>>>>>> f5d9dabf
    {
        // set $language = 'en_us' as default
        if (!$language) {
            $language = 'en_us';
        }

    	$language .= '.lang.php' ;
        $this->mblanguage->strings [ $language ] [ $key ] = $value ;
        //Ensure this key exists in all languages
        foreach ($this->mblanguage->strings as $lang => $values) {
        	if (empty($values[$key])) {
        		$this->mblanguage->strings[$lang][$key] = $value;
        	}
        }
    }

<<<<<<< HEAD
    function deleteLabel ($language, $key)
=======
    function deleteLabel($language = 'en_us', $key = null)
>>>>>>> f5d9dabf
    {
        // set $language = 'en_us' as default
        if (!$language) {
            $language = 'en_us';
        }

   		foreach ($this->mblanguage->strings as $lang => $values) {
        	if (!empty($values[$key])) {
        		unset($this->mblanguage->strings[$lang][$key]);
        	}
        }
    }

    /**
     * Required for an MB module to work with Dynamic fields
     */
	function addLabel ( $displayLabel)
    {
        $this->setLabel('en_us', $this->getDBName($displayLabel, false), translate($displayLabel));
        $this->save();
    }

<<<<<<< HEAD
    function getLabel ($language, $key)
=======
    function getLabel($language = 'en_us', $key = null)
>>>>>>> f5d9dabf
    {
        // set $language = 'en_us' as default
        if (!$language) {
            $language = 'en_us';
        }

        $language .= '.lang.php' ;
        if (empty ( $this->mblanguage->strings [ $language ] [ $key ] ))
        {

            return '' ;
        }
        return $this->mblanguage->strings [ $language ] [ $key ] ;

    }

    function getAppListStrings ($language = 'en_us')
    {
        return $this->mblanguage->getAppListStrings ( $language ) ;
    }

<<<<<<< HEAD
    function setAppListStrings ($language, $app_list_strings)
=======
    function setAppListStrings($language = 'en_us', $app_list_strings = array())
>>>>>>> f5d9dabf
    {
        // set $language = 'en_us' as default
        if (!$language) {
            $language = 'en_us';
        }
        $language .= '.lang.php' ;
        $this->mblanguage->appListStrings [ $language ] = $app_list_strings ;
    }

<<<<<<< HEAD
    function setDropDown ($language, $key , $value)
=======
    function setDropDown($language = 'en_us', $key = null, $value = null)
>>>>>>> f5d9dabf
    {
        // set $language = 'en_us' as default
        if (!$language) {
            $language = 'en_us';
        }
        $language .= '.lang.php' ;
        $this->mblanguage->appListStrings [ $language ] [ $key ] = $value ;
    }

<<<<<<< HEAD
    function deleteDropDown ($language, $key)
=======
    function deleteDropDown($language = 'en_us', $key = null)
>>>>>>> f5d9dabf
    {
        // set $language = 'en_us' as default
        if (!$language) {
            $language = 'en_us';
        }

        $language .= '.lang.php' ;
        unset ( $this->mblanguage->appListStrings [ $language ] [ $key ] ) ;
    }

    function save ()
    {
        $this->path = $this->getModuleDir () ;
        if (mkdir_recursive ( $this->path ))
        {

            $this->setConfigMD5 () ;
            $old_config_md5 = $this->config_md5 ;
            $this->saveConfig () ;
            $this->getVardefs () ;
            $this->mbvardefs->save ( $this->key_name ) ;
            //           $this->mbrelationship->save ( $this->key_name ) ;
            $this->relationships->save () ;
            $this->copyMetaData () ;
            $this->copyDashlet () ;
            $this->copyViews() ;
            if (0 != strcmp ( $old_config_md5, $this->config_md5 ))
            {
                $this->mblanguage->reload () ;
            }
            $this->mblanguage->label = $this->config [ 'label' ] ;
            //pass in the key_name incase it has changed mblanguage will check if it is different and handle it accordingly
            $this->mblanguage->save ( $this->key_name ) ;

            if (! file_exists ( $this->package_path . "/icons/icon_" . ucfirst ( $this->key_name ) . ".gif" ))
            {
                $this->createIcon () ;
            }

            $this->errors = array_merge ( $this->errors, $this->mbvardefs->errors ) ;

        }
    }

    function copyDashlet() {
    	$templates = array_reverse ( $this->config [ 'templates' ], true ) ;
        foreach ( $templates as $template => $a )
        {
            if (file_exists ( MB_TEMPLATES . '/' . $template . '/Dashlets/Dashlet' ))
            {

            	$this->copyMetaRecursive ( MB_TEMPLATES . '/' . $template . '/Dashlets/Dashlet', $this->path . '/Dashlets/' . $this->key_name . 'Dashlet/' ) ;

            }
        }
    }

    function copyViews() {
        $templates = array_reverse ( $this->config [ 'templates' ], true ) ;
        foreach ( $templates as $template => $a )
        {
            if (file_exists ( MB_TEMPLATES . '/' . $template . '/views' ))
            {
                $this->copyMetaRecursive ( MB_TEMPLATES . '/' . $template . '/views', $this->path . '/views/' ) ;
            }
        }
    }

    function copyCustomFiles ( $from , $to )
    {
    	$d = dir ( $from ) ;
        while ( $filename = $d->read () )
        {
        	if (substr ( $filename, 0, 1 ) == '.')
            	continue ;
           	if ( $filename != 'metadata' && $filename != 'Dashlets' && $filename != 'relationships' && $filename != 'language' && $filename != 'config.php' && $filename != 'relationships.php' && $filename != 'vardefs.php' )
           		copy_recursive ( "$from/$filename" , "$to/$filename" ) ;
        }
    }

    function copyMetaData ()
    {
        $templates = array_reverse ( $this->config [ 'templates' ], true ) ;
        foreach ( $templates as $template => $a )
        {
            if (file_exists ( MB_TEMPLATES . '/' . $template . '/metadata' ))
            {
                $this->copyMetaRecursive ( MB_TEMPLATES . '/' . $template . '/metadata', $this->path . '/metadata/' ) ;

            }
        }
    }

    function copyMetaRecursive ($from , $to , $overwrite = false)
    {
        if (! file_exists ( $from ))
            return ;
        if (is_dir ( $from ))
        {
            $findArray = array ( '<module_name>' , '<_module_name>' , '<MODULE_NAME>' , '<object_name>' , '<_object_name>' , '<OBJECT_NAME>' );
            $replaceArray = array ( $this->key_name , strtolower ( $this->key_name ) , strtoupper ( $this->key_name ) ,
            						$this->key_name , strtolower ( $this->key_name ) , strtoupper ( $this->key_name ) );
        	mkdir_recursive ( $to ) ;
            $d = dir ( $from ) ;
            while ( $e = $d->read () )
            {
                if (substr ( $e, 0, 1 ) == '.')
                    continue ;
                $nfrom = $from . '/' . $e ;
                $nto = $to . '/' . str_replace ( 'm-n-', $this->key_name, $e ) ;
                if (is_dir ( $nfrom ))
                {
                    $this->copyMetaRecursive ( $nfrom, $nto, $overwrite ) ;
                } else
                {
                    if ($overwrite || ! file_exists ( $nto ))
                    {
                        $contents = file_get_contents ( $nfrom ) ;
                        $contents = str_replace ( $findArray, $replaceArray, $contents ) ;
                        $fw = sugar_fopen ( $nto, 'w' ) ;
                        fwrite ( $fw, $contents ) ;
                        fclose ( $fw ) ;
                    }
                }
            }

        }
    }

    function saveConfig ()
    {
        $header = file_get_contents ( 'modules/ModuleBuilder/MB/header.php' ) ;
        if (! write_array_to_file ( 'config', $this->config, $this->path . '/config.php', 'w', $header ))
        {
            $this->errors [] = 'Could not save config to ' . $this->path . '/config.php' ;
        }
        $this->setConfigMD5 () ;
    }

    function setConfigMD5 ()
    {
        if (file_exists ( $this->path . '/config.php' ))
            $this->config_md5 = md5 ( base64_encode ( serialize ( $this->config ) ) ) ;
    }

    function build ($basepath)
    {
        global $app_list_strings;
        $path = $basepath . '/modules/' . $this->key_name ;
        if (mkdir_recursive ( $path ))
        {
            $this->createClasses ( $path ) ;
            $this->createMenu ( $path );
            $this->copyCustomFiles ( $this->path , $path ) ;
            $this->copyMetaRecursive ( $this->path . '/metadata/', $path . '/metadata/', true ) ;
            $this->copyMetaRecursive ( $this->path . '/Dashlets/' . $this->key_name . 'Dashlet/',
            						   $path . '/Dashlets/' . $this->key_name . 'Dashlet/', true ) ;
            $app_list_strings['moduleList'][$this->key_name] = $this->mblanguage->label;
            $this->relationships->build ( $basepath ) ;
            $this->mblanguage->build ( $path ) ;
        }
    }

    function createClasses ($path)
    {
        $class = array ( ) ;
        $class [ 'name' ] = $this->key_name ;
        $class [ 'table_name' ] = strtolower ( $class [ 'name' ] ) ;
        $class [ 'extends' ] = 'Basic' ;
        $class [ 'requires' ] [] = MB_TEMPLATES . '/basic/Basic.php' ;
        $class [ 'requires' ] = array ( ) ;
        $class [ 'audited' ] = (! empty ( $this->config [ 'audit' ] )) ? 'true' : 'false' ;
        $class [ 'acl' ] = ! empty ( $this->config [ 'acl' ] ) ;
        $class [ 'templates' ] = "'basic'" ;
        foreach ( $this->iTemplate as $template )
        {
            if (! empty ( $this->config [ $template ] ))
            {
                $class [ 'templates' ] .= ",'$template'" ;
            }
        }
        foreach ( $this->config [ 'templates' ] as $template => $a )
        {
            if ($template == 'basic')
                continue ;
            $class [ 'templates' ] .= ",'$template'" ;
            $class [ 'extends' ] = ucFirst ( $template ) ;
            $class [ 'requires' ] [] = MB_TEMPLATES . '/' . $template . '/' . ucfirst ( $template ) . '.php' ;
        }
        $class [ 'importable' ] = $this->config [ 'importable' ] ;
        $class [ 'inline_edit' ] = $this->config [ 'inline_edit' ] ;
        $this->mbvardefs->updateVardefs () ;
        $class [ 'fields' ] = $this->mbvardefs->vardefs [ 'fields' ] ;
        $class [ 'fields_string' ] = var_export_helper ( $this->mbvardefs->vardef [ 'fields' ] ) ;
        $relationship = array ( ) ;
        $class [ 'relationships' ] = var_export_helper ( $this->mbvardefs->vardef [ 'relationships' ] ) ;
        $smarty = new Sugar_Smarty ( ) ;
        $smarty->left_delimiter = '{{' ;
        $smarty->right_delimiter = '}}' ;
        $smarty->assign ( 'class', $class ) ;

        if (! file_exists ( $path . '/' . $class [ 'name' ] . '.php' )) {
            $fp = sugar_fopen($path . '/' . $class ['name'] . '.php', 'w');
            fwrite($fp, $smarty->fetch('modules/ModuleBuilder/tpls/MBModule/Class.tpl'));
            fclose($fp);
        }
        //write vardefs
        $fp = sugar_fopen ( $path . '/vardefs.php', 'w' ) ;
        fwrite ( $fp, $smarty->fetch ( 'modules/ModuleBuilder/tpls/MBModule/vardef.tpl' ) ) ;
        fclose ( $fp ) ;
        
        if (! file_exists ( $path . '/metadata' ))
            mkdir_recursive ( $path . '/metadata' ) ;
        if (! empty ( $this->config [ 'studio' ] ))
        {
            $fp = sugar_fopen ( $path . '/metadata/studio.php', 'w' ) ;
            fwrite ( $fp, $smarty->fetch ( 'modules/ModuleBuilder/tpls/MBModule/Studio.tpl' ) ) ;
            fclose ( $fp ) ;
        } else
        {
            if (file_exists ( $path . '/metadata/studio.php' ))
                unlink ( $path . '/metadata/studio.php' ) ;
        }
    }

    function createMenu ($path)
    {
        $smarty = new Sugar_Smarty ( ) ;
        $smarty->assign ( 'moduleName', $this->key_name ) ;
        $smarty->assign ( 'showvCard', in_array ( 'person', array_keys($this->config[ 'templates' ]) ) ) ;
        $smarty->assign ( 'showimport', $this->config['importable'] );
        //write sugar generated class
        $fp = sugar_fopen ( $path . '/' . 'Menu.php', 'w' ) ;
        fwrite ( $fp, $smarty->fetch ( 'modules/ModuleBuilder/tpls/MBModule/Menu.tpl' ) ) ;
        fclose ( $fp ) ;
    }

    function addInstallDefs (&$installDefs)
    {
        $name = $this->key_name ;
        $installDefs [ 'copy' ] [] = array ( 'from' => '<basepath>/SugarModules/modules/' . $name , 'to' => 'modules/' . $name ) ;
        $installDefs [ 'beans' ] [] = array ( 'module' => $name , 'class' => $name , 'path' => 'modules/' . $name . '/' . $name . '.php' , 'tab' => $this->config [ 'has_tab' ] ) ;
        $this->relationships->addInstallDefs ( $installDefs ) ;
    }

    function getNodes ()
    {

        $lSubs = array ( ) ;
        $psubs = $this->getProvidedSubpanels () ;
        foreach ( $psubs as $sub )
        {
            $subLabel = $sub ;
            if ($subLabel == 'default')
            {
                $subLabel = $GLOBALS [ 'mod_strings' ] [ 'LBL_DEFAULT' ] ;
            }
            $lSubs [] = array ( 'name' => $subLabel , 'type' => 'list' , 'action' => 'module=ModuleBuilder&MB=true&action=editLayout&view=ListView&view_module=' . $this->name . '&view_package=' . $this->package . '&subpanel=' . $sub . '&subpanelLabel=' . $subLabel . '&local=1' ) ;
        }

        $searchSubs = array ( ) ;
        $searchSubs [] = array ( 'name' => translate('LBL_BASIC_SEARCH') , 'type' => 'list' , 'action' => "module=ModuleBuilder&MB=true&action=editLayout&view=basic_search&view_module={$this->name}&view_package={$this->package}"  ) ;
        $searchSubs [] = array ( 'name' => translate('LBL_ADVANCED_SEARCH') , 'type' => 'list' , 'action' => 'module=ModuleBuilder&MB=true&action=editLayout&view=advanced_search&view_module=' . $this->name . '&view_package=' . $this->package  ) ;
        $dashlets = array( );
        $dashlets [] = array('name' => translate('LBL_DASHLETLISTVIEW') , 'type' => 'dashlet' , 'action' => 'module=ModuleBuilder&MB=true&action=editLayout&view=dashlet&view_module=' . $this->name . '&view_package=' . $this->package );
		$dashlets [] = array('name' => translate('LBL_DASHLETSEARCHVIEW') , 'type' => 'dashletsearch' , 'action' => 'module=ModuleBuilder&MB=true&action=editLayout&view=dashletsearch&view_module=' . $this->name . '&view_package=' . $this->package );

		$popups = array( );
        $popups [] = array('name' => translate('LBL_POPUPLISTVIEW') , 'type' => 'popuplistview' , 'action' => 'module=ModuleBuilder&action=editLayout&view=popuplist&view_module=' . $this->name . '&view_package=' . $this->package );
		$popups [] = array('name' => translate('LBL_POPUPSEARCH') , 'type' => 'popupsearch' , 'action' => 'module=ModuleBuilder&action=editLayout&view=popupsearch&view_module=' . $this->name . '&view_package=' . $this->package );
		
        $layouts = array (
        	array ( 'name' => translate('LBL_EDITVIEW') , 'type' => 'edit' , 'action' => 'module=ModuleBuilder&MB=true&action=editLayout&view='.MB_EDITVIEW.'&view_module=' . $this->name . '&view_package=' . $this->package ) ,
        	array ( 'name' => translate('LBL_DETAILVIEW') , 'type' => 'detail' , 'action' => 'module=ModuleBuilder&MB=true&action=editLayout&view='.MB_DETAILVIEW.'&view_module=' . $this->name . '&view_package=' . $this->package ) ,
        	array ( 'name' => translate('LBL_LISTVIEW') , 'type' => 'list' , 'action' => 'module=ModuleBuilder&MB=true&action=editLayout&view='.MB_LISTVIEW.'&view_module=' . $this->name . '&view_package=' . $this->package ) ,
        	array ( 'name' => translate('LBL_QUICKCREATE') , 'type' => MB_QUICKCREATE,  'action' => 'module=ModuleBuilder&MB=true&action=editLayout&view='.MB_QUICKCREATE.'&view_module=' . $this->name . '&view_package=' . $this->package ) ,
        	array ( 'name' => translate('LBL_DASHLET') , 'type' => 'Folder', 'children' => $dashlets, 'action' => 'module=ModuleBuilder&MB=true&action=wizard&view=dashlet&view_module=' . $this->name . '&view_package=' . $this->package  ),
        	array ( 'name' => translate('LBL_POPUP') , 'type' => 'Folder', 'children' => $popups, 'action' => 'module=ModuleBuilder&MB=true&action=wizard&view=popup&view_module=' . $this->name . '&view_package=' . $this->package  ),
        	array ( 'name' => translate('LBL_SEARCH_FORMS') , 'action' => 'module=ModuleBuilder&MB=true&action=wizard&view=search&view_module=' . $this->name . '&view_package=' . $this->package , 'type' => 'folder' , 'children' => $searchSubs )
        	) ;

        $children = array (
        	array ( 'name' => translate('LBL_FIELDS') , 'action' => 'module=ModuleBuilder&action=modulefields&view_module=' . $this->name . '&view_package=' . $this->package ) ,
        	array ( 'name' => translate('LBL_LABELS') , 'action' => 'module=ModuleBuilder&action=modulelabels&view_module=' . $this->name . '&view_package=' . $this->package ) ,
        	array ( 'name' => translate('LBL_RELATIONSHIPS') , 'action' => 'module=ModuleBuilder&action=relationships&view_module=' . $this->name . '&view_package=' . $this->package ) ,
        	array ( 'name' => translate('LBL_LAYOUTS') , 'type' => 'Folder' , 'action' => "module=ModuleBuilder&action=wizard&view_module={$this->name}&view_package={$this->package}&MB=1" , 'children' => $layouts ) ,
        	) ;

        if (count ( $lSubs ) > 0)
        {
            $children [] = array ( 'name' => translate('LBL_AVAILABLE_SUBPANELS') , 'type' => 'folder' , 'children' => $lSubs ) ;
        }

        $nodes = array ( 'name' => $this->name , 'children' => $children , 'action' => 'module=ModuleBuilder&action=module&view_module=' . $this->name . '&view_package=' . $this->package ) ;

        return $nodes ;
    }


    function getProvidedSubpanels ()
    {
        $this->providedSubpanels = array () ;

        $subpanelDir = $this->getModuleDir () . '/metadata/subpanels/' ;
        if (file_exists ( $subpanelDir ))
        {
            $f = dir ( $subpanelDir ) ;
            require_once 'modules/ModuleBuilder/parsers/relationships/AbstractRelationships.php' ;

            while ( $g = $f->read () )
            {
                // sanity check to confirm that this is a usable subpanel...
                if (substr ( $g, 0, 1 ) != '.' && AbstractRelationships::validSubpanel ( $subpanelDir . $g ))
                {
                    $subname = str_replace ( '.php', '', $g ) ;
                    $this->providedSubpanels [ $subname ] = $subname ;
                }
            }
        }

        return $this->providedSubpanels;
    }

    function getTypes ()
    {
        $types = array ( ) ;
        $d = dir ( MB_TEMPLATES ) ;
        while ( $e = $d->read () )
        {
            if (substr ( $e, 0, 1 ) != '.')
            {
                $types [ $e ] = $e ;
            }
        }

        return $types ;
    }

    function rename ($new_name)
    {
        $old = $this->getModuleDir () ;
        $old_name = $this->key_name;
        $this->name = $new_name ;
        $this->key_name = $this->package_key . '_' . $this->name ;
        $new = $this->getModuleDir () ;
        if (file_exists ( $new ))
        {
            return false ;
        }
        $renamed = rename ( $old, $new ) ;
        if ($renamed)
        {
            $this->renameMetaData ( $new , $old_name) ;
            $this->renameLanguageFiles ( $new ) ;

        }
        return $renamed ;
    }

	function renameLanguageFiles ($new_dir , $duplicate = false)
    {

        $this->mblanguage->name = $this->name ;
        $this->mblanguage->path = $new_dir ;
        $this->mblanguage->generateAppStrings () ;
        $this->mblanguage->save ( $this->key_name, $duplicate, true) ;
    }

    /**
     * Rename module name in metadata
     * @param string $new_dir
     * @param string $old_name
     */
    public function renameMetaData ($new_dir, $old_name)
    {
        $GLOBALS [ 'log' ]->debug ( 'MBModule.php->renameMetaData: new_dir=' . $new_dir ) ;
        if (! file_exists ( $new_dir ))
            return ;
        $dir = dir ( $new_dir ) ;
        while ( $e = $dir->read () )
        {
            if (substr ( $e, 0, 1 ) != '.')
            {
                if (is_dir ( $new_dir . '/' . $e ))
                {
                    $this->renameMetaData ( $new_dir . '/' . $e,  $old_name) ;
                }
                if (is_file ( $new_dir . '/' . $e ))
                {
                    $contents = file_get_contents ( $new_dir . '/' . $e ) ;
                    $search_array = array(
                        '/(\$module_name[ ]*=[ ]*\').*(\'[ ]*;)/',
                        '/(\$_module_name[ ]*=[ ]*\').*(\'[ ]*;)/',
                        '/(\$MODULE_NAME[ ]*=[ ]*\').*(\'[ ]*;)/',
                        '/(\$object_name[ ]*=[ ]*\').*(\'[ ]*;)/',
                        '/(\$_object_name[ ]*=[ ]*\').*(\'[ ]*;)/',
                        '/(\$OBJECT_NAME[ ]*=[ ]*\').*(\'[ ]*;)/'
                    );
                    $replace_array = array(
                        '$1' . $this->key_name . '$2',
                        '$1' . strtolower ( $this->key_name ) . '$2',
                        '$1' . strtoupper ( $this->key_name ) . '$2',
                        '$1' . $this->key_name . '$2',
                        '$1' . strtolower ( $this->key_name ) . '$2',
                        '$1' . strtoupper ( $this->key_name ) . '$2',
                    );
                    $contents = preg_replace($search_array, $replace_array, $contents);
                    $search_array = array(
                        "{$old_name}_",
                        "{$old_name}Dashlet"
                    );
                    $replace_array = array(
                        $this->key_name . '_',
                        $this->key_name . 'Dashlet'
                    );
                    $contents = str_replace($search_array, $replace_array, $contents );
                    
                    
                    if ("relationships.php" == $e) 
                    {
                        //bug 39598 Relationship Name Is Not Updated If Module Name Is Changed In Module Builder
                        $contents = str_replace  ( "'{$old_name}'", "'{$this->key_name}'" , $contents ) ;
                    }
                    
                    $fp = sugar_fopen ( $new_dir . '/' . $e, 'w' ) ;
                    fwrite ( $fp, $contents ) ;
                    fclose ( $fp ) ;
                }
            }
        }
    }

    function copy ($new_name)
    {
        $old = $this->getModuleDir () ;

        $count = 0 ;
        $old_name = $this->key_name;
        $this->name = $new_name ;
        $this->key_name = $this->package_key . '_' . $this->name ;
        $new = $this->getModuleDir () ;
        while ( file_exists ( $new ) )
        {
            $count ++ ;
            $this->name = $new_name . $count ;
            $this->key_name = $this->package_key . '_' . $this->name ;
            $new = $this->getModuleDir () ;
        }

        $new = $this->getModuleDir () ;
        $copied = copy_recursive ( $old, $new ) ;

        if ($copied)
        {
            $this->renameMetaData ( $new , $old_name) ;
            $this->renameLanguageFiles ( $new, true ) ;
        }
        return $copied ;

    }

    function delete ()
    {
        return rmdir_recursive ( $this->getModuleDir () ) ;
    }

    function populateFromPost ()
    {
        foreach ( $this->implementable as $key => $value )
        {
            $this->config [ $key ] = ! empty ( $_REQUEST [ $key ] ) ;
        }
        foreach ( $this->always_implement as $key => $value )
        {
            $this->config [ $key ] = true ;
        }
        if (! empty ( $_REQUEST [ 'type' ] ))
        {
            $this->addTemplate ( $_REQUEST [ 'type' ] ) ;
        }

        if (! empty ( $_REQUEST [ 'label' ] ))
        {
            $this->config [ 'label' ] = $_REQUEST [ 'label' ] ;
        }

        $this->config [ 'importable' ] = ! empty( $_REQUEST[ 'importable' ] ) ;

    }

    function getAvailibleSubpanelDef ($panelName)
    {
        $filepath = $this->getModuleDir () . "/metadata/subpanels/{$panelName}.php" ;
        if (file_exists ( $filepath ))
        {
            include ($filepath) ;
            return $subpanel_layout ;
        }
        return array ( ) ;

    }

    function saveAvailibleSubpanelDef ($panelName , $layout)
    {
        $dir = $this->getModuleDir () . "/metadata/subpanels" ;
        $filepath = "$dir/{$panelName}.php" ;
        if (mkdir_recursive ( $dir ))
        {
            // preserve any $module_name entry if one exists
            if (file_exists ( $filepath ))
            {
                include ($filepath) ;
            }
            $module_name = (isset ( $module_name )) ? $module_name : $this->key_name ;
            $layout = "<?php\n" . '$module_name=\'' . $module_name . "';\n" . '$subpanel_layout = ' . var_export_helper ( $layout ) . ";" ;
            $GLOBALS [ 'log' ]->debug ( "About to save this file to $filepath" ) ;
            $GLOBALS [ 'log' ]->debug ( $layout ) ;
            $fw = sugar_fopen ( $filepath, 'w' ) ;
            fwrite ( $fw, $layout ) ;
            fclose ( $fw ) ;
        }
    }

    function getLocalSubpanelDef ($panelName)
    {

    }

    function createIcon() {

        $icondir = $this->package_path . "/icons";
        mkdir_recursive($icondir);
        mkdir_recursive($icondir . "/sub_panel/modules");
        mkdir_recursive($icondir . "/sidebar/modules");

        $template = "";
        foreach ($this->config ['templates'] as $temp => $val) {
            $template = $temp;
        }

        // GIF Version
            copy("include/SugarObjects/templates/$template/icons/$template.gif", "$icondir/icon_" . ucfirst($this->key_name) . ".gif");
            copy("include/SugarObjects/templates/$template/icons/$template.gif", "$icondir/" . $this->key_name . ".gif");
            // SVG Version
            if (file_exists("include/SugarObjects/templates/$template/icons/$template.svg")) {
                copy("include/SugarObjects/templates/$template/icons/$template.svg", "$icondir/" . $this->key_name . ".svg");
            }
            // GIF Version
            if (file_exists("include/SugarObjects/templates/$template/icons/Create$template.gif")) {
                copy("include/SugarObjects/templates/$template/icons/Create$template.gif", "$icondir/Create" . $this->key_name . ".gif");
            }
            // SVG Version
            if (file_exists("include/SugarObjects/templates/$template/icons/Create$template.svg")) {
                copy("include/SugarObjects/templates/$template/icons/Create$template.svg", "$icondir/Create" . $this->key_name . ".svg");
            }
            // GIF Version
            if (file_exists("include/SugarObjects/templates/$template/icons/{$template}_32.gif")) {
                copy("include/SugarObjects/templates/$template/icons/{$template}_32.gif", "$icondir/icon_" . $this->key_name . "_32.gif");
            }
            // SVG Version
            if (file_exists("include/SugarObjects/templates/$template/icons/{$template}_32.svg")) {
                copy("include/SugarObjects/templates/$template/icons/{$template}_32.svg", "$icondir/icon_" . $this->key_name . "_32.svg");
            }

            // SuiteP Support
            if (file_exists("include/SugarObjects/templates/$template/icons/sidebar/modules/{$template}.svg")) {
                copy("include/SugarObjects/templates/$template/icons/sidebar/modules/{$template}.svg", "$icondir/sidebar/modules/" . $this->key_name . ".svg");
            }
            if (file_exists("include/SugarObjects/templates/$template/icons/sub_panel/{$template}.svg")) {
                copy("include/SugarObjects/templates/$template/icons/sub_panel/{$template}.svg", "$icondir/sub_panel/" . $this->key_name . ".svg");
            }
            if (file_exists("include/SugarObjects/templates/$template/icons/sub_panel/modules/{$template}.svg")) {
                copy("include/SugarObjects/templates/$template/icons/sub_panel/modules/{$template}.svg", "$icondir/sub_panel/modules/" . $this->key_name . ".svg");
            }
    }

    function removeFieldFromLayouts ( $fieldName )
    {
        // hardcoded list of types for now, as also hardcoded in a different form in getNodes
        // TODO: replace by similar mechanism to StudioModule to determine the list of available views for this module
        $views = array ( 'editview' , 'detailview' , 'listview' , 'basic_search' , 'advanced_search' , 'dashlet' , 'popuplist');
        
    	foreach ($views as $type )
        {
            $parser = ParserFactory::getParser( $type , $this->name , $this->package ) ;
            if ($parser->removeField ( $fieldName ) )
                $parser->handleSave(false) ; // don't populate from $_REQUEST, just save as is...
        }
		//Remove the fields in subpanel
        $psubs = $this->getProvidedSubpanels() ; 
        foreach ( $psubs as $sub )
        {
			$parser = ParserFactory::getParser( MB_LISTVIEW , $this->name, $this->package ,  $sub) ;
			if ($parser->removeField ( $fieldName ) )
	            $parser->handleSave(false) ; 
        }
    }

    /**
     * Returns an array of fields defs with all the link fields for this module.
     * @return array
     */
    public function getLinkFields(){
        $list = $this->relationships->getRelationshipList();
        $field_defs = array();
        foreach($list as $name){
            $rel = $this->relationships->get($name);
            $relFields = $rel->buildVardefs();
            $relDef = $rel->getDefinition();
            $relLabels = $rel->getLabels();
            $relatedModule = $this->key_name == $relDef['rhs_module'] ? $relDef['lhs_module'] : $relDef['rhs_module'];
            if (!empty($relFields[$this->key_name]))
            {
                //Massage the result of getVardefs to look like field_defs
                foreach($relFields[$this->key_name] as $def) {
                    $def['module'] = $relatedModule;
                    $def['translated_label'] = empty($relLabels[$this->key_name][$def['vname']]) ?
                        $name : $relLabels[$this->key_name][$def['vname']];
                    $field_defs[$def['name']] = $def;
                }
            }
        }
        
        return $field_defs;
    }

    /**
     * Returns a TemplateField object by name
     * Returns a TemplateField object by name or null if field not exists. If type not set use text type as default
     *
     * @param string $name
     * @return TemplateField|null
     *
     */
    public function getField($name)
    {
        $field = null;
        $varDefs = $this->getVardefs();
        if (isset($varDefs['fields'][$name])){
            $fieldVarDefs = $varDefs['fields'][$name];
            if (!isset($fieldVarDefs['type'])){
                $fieldVarDefs['type'] = 'varchar';
            }
            $field = get_widget($fieldVarDefs['type']);
            foreach($fieldVarDefs AS $key => $opt){
                $field->$key = $opt;
            }
        }
        return $field;
    }

}<|MERGE_RESOLUTION|>--- conflicted
+++ resolved
@@ -212,28 +212,18 @@
         return $this->mblanguage->getModStrings ( $language ) ;
     }
 
-<<<<<<< HEAD
-    function setModStrings ($language, $mod_strings)
+    function setModStrings ($language  , $mod_strings= array())
     {
         // set $language = 'en_us' as default
         if (!$language) {
             $language = 'en_us';
         }
 
-        $language .= '.lang.php' ;
-        $this->mblanguage->strings [ $language ] = $mod_strings ;
-    }
-
-	function setLabel ($language, $key , $value)
-=======
-    function setModStrings($language = 'en_us', $mod_strings = array())
-    {
         $language .= '.lang.php';
         $this->mblanguage->strings [$language] = $mod_strings;
     }
 
-    function setLabel($language = 'en_us', $key, $value = null)
->>>>>>> f5d9dabf
+	function setLabel ($language  , $key , $value= null)
     {
         // set $language = 'en_us' as default
         if (!$language) {
@@ -250,11 +240,7 @@
         }
     }
 
-<<<<<<< HEAD
-    function deleteLabel ($language, $key)
-=======
-    function deleteLabel($language = 'en_us', $key = null)
->>>>>>> f5d9dabf
+    function deleteLabel ($language  , $key= null)
     {
         // set $language = 'en_us' as default
         if (!$language) {
@@ -277,11 +263,7 @@
         $this->save();
     }
 
-<<<<<<< HEAD
-    function getLabel ($language, $key)
-=======
-    function getLabel($language = 'en_us', $key = null)
->>>>>>> f5d9dabf
+    function getLabel ($language  , $key= null)
     {
         // set $language = 'en_us' as default
         if (!$language) {
@@ -303,11 +285,7 @@
         return $this->mblanguage->getAppListStrings ( $language ) ;
     }
 
-<<<<<<< HEAD
-    function setAppListStrings ($language, $app_list_strings)
-=======
-    function setAppListStrings($language = 'en_us', $app_list_strings = array())
->>>>>>> f5d9dabf
+    function setAppListStrings ($language  , $app_list_strings= array())
     {
         // set $language = 'en_us' as default
         if (!$language) {
@@ -317,11 +295,7 @@
         $this->mblanguage->appListStrings [ $language ] = $app_list_strings ;
     }
 
-<<<<<<< HEAD
-    function setDropDown ($language, $key , $value)
-=======
-    function setDropDown($language = 'en_us', $key = null, $value = null)
->>>>>>> f5d9dabf
+    function setDropDown ($language  , $key = null, $value= null)
     {
         // set $language = 'en_us' as default
         if (!$language) {
@@ -331,11 +305,7 @@
         $this->mblanguage->appListStrings [ $language ] [ $key ] = $value ;
     }
 
-<<<<<<< HEAD
-    function deleteDropDown ($language, $key)
-=======
-    function deleteDropDown($language = 'en_us', $key = null)
->>>>>>> f5d9dabf
+    function deleteDropDown ($language  , $key= null)
     {
         // set $language = 'en_us' as default
         if (!$language) {
