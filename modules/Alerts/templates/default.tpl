--- conflicted
+++ resolved
@@ -22,11 +22,7 @@
         <a class="alert-link text-{if $result->type != null}{$result->type}{else}info{/if}" href="index.php?module=Alerts&action=redirect&record={$result->id}">
         {/if}
             {if $result->target_module != null }
-<<<<<<< HEAD
-                <img src="index.php?entryPoint=getImage&themeName=SuiteP&imageName={$result->target_module}s.gif"/>
-=======
                 <img src="index.php?entryPoint=getImage&imageName={$result->target_module}s.gif"/>
->>>>>>> 0beba85e
                 <strong class="text-{if $result->type != null}{$result->type}{else}info{/if}">{$result->target_module}</strong>
             {else}
                 <strong class="text-{if $result->type != null}{$result->type}{else}info{/if}">Alert</strong>
