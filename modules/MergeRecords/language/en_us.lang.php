<?php
/**
 *
 * SugarCRM Community Edition is a customer relationship management program developed by
 * SugarCRM, Inc. Copyright (C) 2004-2013 SugarCRM Inc.
 *
 * SuiteCRM is an extension to SugarCRM Community Edition developed by SalesAgility Ltd.
 * Copyright (C) 2011 - 2017 SalesAgility Ltd.
 *
 * This program is free software; you can redistribute it and/or modify it under
 * the terms of the GNU Affero General Public License version 3 as published by the
 * Free Software Foundation with the addition of the following permission added
 * to Section 15 as permitted in Section 7(a): FOR ANY PART OF THE COVERED WORK
 * IN WHICH THE COPYRIGHT IS OWNED BY SUGARCRM, SUGARCRM DISCLAIMS THE WARRANTY
 * OF NON INFRINGEMENT OF THIRD PARTY RIGHTS.
 *
 * This program is distributed in the hope that it will be useful, but WITHOUT
 * ANY WARRANTY; without even the implied warranty of MERCHANTABILITY or FITNESS
 * FOR A PARTICULAR PURPOSE. See the GNU Affero General Public License for more
 * details.
 *
 * You should have received a copy of the GNU Affero General Public License along with
 * this program; if not, see http://www.gnu.org/licenses or write to the Free
 * Software Foundation, Inc., 51 Franklin Street, Fifth Floor, Boston, MA
 * 02110-1301 USA.
 *
 * You can contact SugarCRM, Inc. headquarters at 10050 North Wolfe Road,
 * SW2-130, Cupertino, CA 95014, USA. or at email address contact@sugarcrm.com.
 *
 * The interactive user interfaces in modified source and object code versions
 * of this program must display Appropriate Legal Notices, as required under
 * Section 5 of the GNU Affero General Public License version 3.
 *
 * In accordance with Section 7(b) of the GNU Affero General Public License version 3,
 * these Appropriate Legal Notices must retain the display of the "Powered by
 * SugarCRM" logo and "Supercharged by SuiteCRM" logo. If the display of the logos is not
 * reasonably feasible for technical reasons, the Appropriate Legal Notices must
 * display the words "Powered by SugarCRM" and "Supercharged by SuiteCRM".
 */

if (!defined('sugarEntry') || !sugarEntry) {
    die('Not A Valid Entry Point');
}

$mod_strings = array(
    'LBL_MODULE_NAME' => 'Merge Records',
    'LBL_MODULE_TITLE' => 'Merge Records: Home',
    'LBL_SEARCH_FORM_TITLE' => 'Merge Search',
    'LBL_LIST_FORM_TITLE' => 'Merge List',

    'LBL_LBL_MERGE_RECORDS_STEP_1' => 'Find Search Records to Merge With',
    'LBL_AVAIL_FIELDS' => 'Available Fields',
    'LBL_FILTER_COND' => 'Filter Condition',
    'LBL_MERGE_VALUE_OVER' => 'Merge value over',

    'LBL_NEXT_STEP_TITLE' => 'Move to Next Step',
    'LBL_NEXT_STEP_BUTTON_LABEL' => 'Next Step >',

    'LBL_PERFORM_MERGE_BUTTON_TITLE' => 'Perform Merge',
    'LBL_PERFORM_MERGE_BUTTON_KEY' => 'P',
    'LBL_PERFORM_MERGE_BUTTON_LABEL' => 'Perform Merge',

    'LBL_SAVE_MERGED_RECORD_BUTTON_TITLE' => 'Save Merge',
    'LBL_SAVE_MERGED_RECORD_BUTTON_LABEL' => 'Save Merge',

<<<<<<< HEAD
  'LBL_STEP2_FORM_TITLE' => 'Records Found To Merge With',
  'LBL_SELECT_ERROR'=>'You must make a selection before you can proceed.',
  'LBL_SELECT_PRIMARY'=>'Select primary record for the merge.',
  'LBL_CHANGE_PARENT'=>'Set as primary',
  'LBL_REMOVE_FROM_MERGE'=>'Remove',
  'LBL_DIFF_COL_VALUES'=>'Columns whose value in primary row differs from value in merging rows:',
  'LBL_SAME_COL_VALUES'=>'Columns whose value is similar across all rows:',
  'ERR_EXCEEDS_MAX'=>'You are only allowed to merge a maximum of 5 records. Records exceeding the limit were ignored.',
  'LBL_DELETE_MESSAGE'=>'This action will delete following record(s):',
  'LBL_PROCEED'=>'Proceed ?',
  'LBL_STEP1_DIRECTIONS' => 'Find possible duplicate records. If possible duplicates are found, you can select which records to merge with the current record.',
);
=======
    'LBL_STEP2_FORM_TITLE' => 'Records Found To Merge With',
    'LBL_SELECT_ERROR' => 'You must make a selection before you can proceed.',
    'LBL_CHANGE_PARENT' => 'Set as primary',
    'LBL_REMOVE_FROM_MERGE' => 'Remove',
    'LBL_DIFF_COL_VALUES' => 'Columns whose value in primary row differs from value in merging rows:',
    'LBL_SAME_COL_VALUES' => 'Columns whose value is similar across all rows:',
    'LBL_DELETE_MESSAGE' => 'This action will delete following record(s):',
    'LBL_PROCEED' => 'Proceed ?',
    'LBL_STEP1_DIRECTIONS' => 'Find possible duplicate records. If possible duplicates are found, you can select which records to merge with the current record.',
);
>>>>>>> 6fff9dbc
<|MERGE_RESOLUTION|>--- conflicted
+++ resolved
@@ -63,20 +63,6 @@
     'LBL_SAVE_MERGED_RECORD_BUTTON_TITLE' => 'Save Merge',
     'LBL_SAVE_MERGED_RECORD_BUTTON_LABEL' => 'Save Merge',
 
-<<<<<<< HEAD
-  'LBL_STEP2_FORM_TITLE' => 'Records Found To Merge With',
-  'LBL_SELECT_ERROR'=>'You must make a selection before you can proceed.',
-  'LBL_SELECT_PRIMARY'=>'Select primary record for the merge.',
-  'LBL_CHANGE_PARENT'=>'Set as primary',
-  'LBL_REMOVE_FROM_MERGE'=>'Remove',
-  'LBL_DIFF_COL_VALUES'=>'Columns whose value in primary row differs from value in merging rows:',
-  'LBL_SAME_COL_VALUES'=>'Columns whose value is similar across all rows:',
-  'ERR_EXCEEDS_MAX'=>'You are only allowed to merge a maximum of 5 records. Records exceeding the limit were ignored.',
-  'LBL_DELETE_MESSAGE'=>'This action will delete following record(s):',
-  'LBL_PROCEED'=>'Proceed ?',
-  'LBL_STEP1_DIRECTIONS' => 'Find possible duplicate records. If possible duplicates are found, you can select which records to merge with the current record.',
-);
-=======
     'LBL_STEP2_FORM_TITLE' => 'Records Found To Merge With',
     'LBL_SELECT_ERROR' => 'You must make a selection before you can proceed.',
     'LBL_CHANGE_PARENT' => 'Set as primary',
@@ -87,4 +73,3 @@
     'LBL_PROCEED' => 'Proceed ?',
     'LBL_STEP1_DIRECTIONS' => 'Find possible duplicate records. If possible duplicates are found, you can select which records to merge with the current record.',
 );
->>>>>>> 6fff9dbc
