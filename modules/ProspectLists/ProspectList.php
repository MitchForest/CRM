--- conflicted
+++ resolved
@@ -1,14 +1,9 @@
 <?php
-<<<<<<< HEAD
-if(!defined('sugarEntry') || !sugarEntry) die('Not A Valid Entry Point');
-/*********************************************************************************
-=======
 if (!defined('sugarEntry') || !sugarEntry) {
     die('Not A Valid Entry Point');
 }
 /**
  *
->>>>>>> b29c16a8
  * SugarCRM Community Edition is a customer relationship management program developed by
  * SugarCRM, Inc. Copyright (C) 2004-2013 SugarCRM Inc.
  *
@@ -391,22 +386,6 @@
 	}
 
 
-<<<<<<< HEAD
-	function get_list_view_data(){
-		$temp_array = $this->get_list_view_array();
-		$temp_array["ENTRY_COUNT"] = $this->get_entry_count();
-		return $temp_array;
-	}
-	/**
-		builds a generic search based on the query string using or
-		do not include any $this-> because this is called on without having the class instantiated
-	*/
-	function build_generic_where_clause ($the_query_string)
-	{
-		$where_clauses = Array();
-		$the_query_string = DBManagerFactory::getInstance()->quote($the_query_string);
-		array_push($where_clauses, "prospect_lists.name like '$the_query_string%'");
-=======
     public function get_list_view_data()
     {
         $temp_array = $this->get_list_view_array();
@@ -430,7 +409,6 @@
             }
             $the_where .= $clause;
         }
->>>>>>> b29c16a8
 
 		$the_where = "";
 		foreach($where_clauses as $clause)
