--- conflicted
+++ resolved
@@ -89,8 +89,4 @@
 
     'LBL_EMAIL_MARKETING' => 'Email Marketing',
 
-<<<<<<< HEAD
 );
-=======
-);
->>>>>>> 6fff9dbc
