<?php
/**
 *
 * SugarCRM Community Edition is a customer relationship management program developed by
 * SugarCRM, Inc. Copyright (C) 2004-2013 SugarCRM Inc.
 *
 * SuiteCRM is an extension to SugarCRM Community Edition developed by SalesAgility Ltd.
 * Copyright (C) 2011 - 2018 SalesAgility Ltd.
 *
 * This program is free software; you can redistribute it and/or modify it under
 * the terms of the GNU Affero General Public License version 3 as published by the
 * Free Software Foundation with the addition of the following permission added
 * to Section 15 as permitted in Section 7(a): FOR ANY PART OF THE COVERED WORK
 * IN WHICH THE COPYRIGHT IS OWNED BY SUGARCRM, SUGARCRM DISCLAIMS THE WARRANTY
 * OF NON INFRINGEMENT OF THIRD PARTY RIGHTS.
 *
 * This program is distributed in the hope that it will be useful, but WITHOUT
 * ANY WARRANTY; without even the implied warranty of MERCHANTABILITY or FITNESS
 * FOR A PARTICULAR PURPOSE. See the GNU Affero General Public License for more
 * details.
 *
 * You should have received a copy of the GNU Affero General Public License along with
 * this program; if not, see http://www.gnu.org/licenses or write to the Free
 * Software Foundation, Inc., 51 Franklin Street, Fifth Floor, Boston, MA
 * 02110-1301 USA.
 *
 * You can contact SugarCRM, Inc. headquarters at 10050 North Wolfe Road,
 * SW2-130, Cupertino, CA 95014, USA. or at email address contact@sugarcrm.com.
 *
 * The interactive user interfaces in modified source and object code versions
 * of this program must display Appropriate Legal Notices, as required under
 * Section 5 of the GNU Affero General Public License version 3.
 *
 * In accordance with Section 7(b) of the GNU Affero General Public License version 3,
 * these Appropriate Legal Notices must retain the display of the "Powered by
 * SugarCRM" logo and "Supercharged by SuiteCRM" logo. If the display of the logos is not
 * reasonably feasible for technical reasons, the Appropriate Legal Notices must
 * display the words "Powered by SugarCRM" and "Supercharged by SuiteCRM".
 */

if (!defined('sugarEntry') || !sugarEntry) {
    die('Not A Valid Entry Point');
}

require_once 'include/upload_file.php';
require_once 'include/utils/db_utils.php';

global $currentModule;

global $focus;
global $action;

global $app_strings;
global $app_list_strings;
//we don't want the parent module's string file, but rather the string file specific to this subpanel
global $current_language, $beanList, $beanFiles;
$current_module_strings = return_module_language($current_language, 'Activities');

$focus = BeanFactory::getBean($_REQUEST['module_name']);

class Popup_Picker
{

    /**
     * sole constructor
     */
    public function __construct()
    {
    }

    /**
     * @deprecated deprecated since version 7.6, PHP4 Style Constructors are deprecated and will be remove in 8.0,
     *     please update your code, use __construct instead
     */
    public function Popup_Picker()
    {
        $deprecatedMessage =
            'PHP4 Style Constructors are deprecated and will be remove in 7.8, please update your code';
        if (isset($GLOBALS['log'])) {
            $GLOBALS['log']->deprecated($deprecatedMessage);
        } else {
            trigger_error($deprecatedMessage, E_USER_DEPRECATED);
        }
        self::__construct();
    }

    public function process_page()
    {
        global $focus;
        global $mod_strings;
        global $app_strings;
        global $app_list_strings;
        global $timedate;

        $summary_list = array();
        $task_list = array();
        $meeting_list = array();
        $calls_list = array();
        $emails_list = array();
        $notes_list = array();

        if (!empty($_REQUEST['record'])) {
            $result = $focus->retrieve($_REQUEST['record']);
            if ($result == null) {
                sugar_die($app_strings['ERROR_NO_RECORD']);
            }
        }

        $activitiesRels = array(
            'tasks' => 'Task',
            'meetings' => 'Meeting',
            'calls' => 'Call',
            'emails' => 'Email',
            'notes' => 'Note'
        );
        //Setup the arrays to store the linked records.
        foreach ($activitiesRels as $relMod => $beanName) {
            $varname = 'focus_' . $relMod . '_list';
            $$varname = array();
        }
        foreach ($focus->get_linked_fields() as $field => $def) {
            if ($focus->load_relationship($field)) {
                $relTable = BeanFactory::getBean($focus->$field->getRelatedModuleName())->table_name;
                if (array_key_exists($relTable, $activitiesRels)) {
                    $varname = 'focus_' . $relTable . '_list';
                    $$varname =
                        sugarArrayMerge($$varname, $focus->get_linked_beans($field, $activitiesRels[$relTable]));
                }
            }
        }

        foreach ($focus_tasks_list as $task) {
            if (!$task->ACLAccess('list')) {
                continue;
            }

            $sort_date_time='';
            if (empty($task->date_due) || $task->date_due == '0000-00-00') {
                $date_due = '';
            } else {
                $date_due = $task->date_due;
            }

            if ($task->status !== "Not Started"
                && $task->status !== "In Progress"
                && $task->status !== "Pending Input") {
                $ts = '';
                if (!empty($task->fetched_row['date_due'])) {
                    //tasks can have an empty date due field
                    $ts = $timedate->fromDb($task->fetched_row['date_due'])->ts;
                }
                $summary_list[] = array('name' => $task->name,
                    'id' => $task->id,
                    'type' => "Task",
                    'direction' => '',
                    'module' => "Tasks",
                    'status' => $task->status,
                    'parent_id' => $task->parent_id,
                    'parent_type' => $task->parent_type,
                    'parent_name' => $task->parent_name,
                    'contact_id' => $task->contact_id,
                    'contact_name' => $task->contact_name,
                    'date_modified' => $date_due,
                    'description' => $this->getTaskDetails($task),
                    'date_type' => $app_strings['DATA_TYPE_DUE'],
                    'sort_value' => $ts,
                    'image' => SugarThemeRegistry::current()->getImageURL('Tasks.svg')
                );
            } else {
                $open_activity_list[] = array('name' => $task->name,
                    'id' => $task->id,
                    'type' => "Task",
                    'direction' => '',
                    'module' => "Tasks",
                    'status' => $task->status,
                    'parent_id' => $task->parent_id,
                    'parent_type' => $task->parent_type,
                    'parent_name' => $task->parent_name,
                    'contact_id' => $task->contact_id,
                    'contact_name' => $task->contact_name,
                    'date_due' => $date_due,
                    'description' => $this->getTaskDetails($task),
                    'date_type' => $app_strings['DATA_TYPE_DUE']
                );
            }
        } // end Tasks

        foreach ($focus_meetings_list as $meeting) {
<<<<<<< HEAD
            if (!$meeting->ACLAccess('list')) {
                continue;
            }

=======
>>>>>>> 1d3ca8b7
            if (empty($meeting->contact_id) && empty($meeting->contact_name)) {
                $meeting_contacts = $meeting->get_linked_beans('contacts', 'Contact');
                if (!empty($meeting_contacts[0]->id) && !empty($meeting_contacts[0]->name)) {
                    $meeting->contact_id = $meeting_contacts[0]->id;
                    $meeting->contact_name = $meeting_contacts[0]->name;
                }
            }
            if ($meeting->status !== 'Planned') {
                $summary_list[] = array(
                    'name' => $meeting->name,
                    'id' => $meeting->id,
                    'type' => $mod_strings['LBL_MEETING_TYPE'],
                    'direction' => '',
                    'module' => 'Meetings',
                    'module' => 'Meetings',
                    'status' => $app_list_strings['meeting_status_dom'][$meeting->status],
                    'parent_id' => $meeting->parent_id,
                    'parent_type' => $app_list_strings['parent_type_display'][$meeting->parent_type],
                    'parent_name' => $meeting->parent_name,
                    'contact_id' => $meeting->contact_id,
                    'contact_name' => $meeting->contact_name,
                    'date_modified' => $meeting->date_start,
                    'description' => $this->formatDescription($meeting->description),
                    'date_type' => $mod_strings['LBL_DATA_TYPE_START'],
                    'sort_value' => $timedate->fromDb($meeting->fetched_row['date_start'])->ts,
                    'image' => SugarThemeRegistry::current()->getImageURL('Meetings.svg')
                );
            } else {
                $open_activity_list[] = array(
                    'name' => $meeting->name,
                    'id' => $meeting->id,
                    'type' => $mod_strings['LBL_MEETING_TYPE'],
                    'direction' => '',
                    'module' => 'Meetings',
                    'status' => $app_list_strings['meeting_status_dom'][$meeting->status],
                    'parent_id' => $meeting->parent_id,
                    'parent_type' => $app_list_strings['parent_type_display'][$meeting->parent_type],
                    'parent_name' => $meeting->parent_name,
                    'contact_id' => $meeting->contact_id,
                    'contact_name' => $meeting->contact_name,
                    'date_due' => $meeting->date_start,
                    'description' => $this->formatDescription($meeting->description),
                    'date_type' => $mod_strings['LBL_DATA_TYPE_START']
                );
            }
        } // end Meetings

        foreach ($focus_calls_list as $call) {
<<<<<<< HEAD
            if (!$call->ACLAccess('list')) {
                continue;
            }

=======
>>>>>>> 1d3ca8b7
            if (empty($call->contact_id) && empty($call->contact_name)) {
                $call_contacts = $call->get_linked_beans('contacts', 'Contact');
                if (!empty($call_contacts[0]->id) && !empty($call_contacts[0]->name)) {
                    $call->contact_id = $call_contacts[0]->id;
                    $call->contact_name = $call_contacts[0]->name;
                }
            }

            if ($call->status !== 'Planned') {
                $summary_list[] = array(
                    'name' => $call->name,
                    'id' => $call->id,
                    'type' => $mod_strings['LBL_CALL_TYPE'],
                    'direction' => $call->direction,
                    'module' => 'Calls',
                    'status' => $app_list_strings['call_status_dom'][$call->status],
                    'parent_id' => $call->parent_id,
                    'parent_type' => $app_list_strings['parent_type_display'][$call->parent_type],
                    'parent_name' => $call->parent_name,
                    'contact_id' => $call->contact_id,
                    'contact_name' => $call->contact_name,
                    'date_modified' => $call->date_start,
                    'description' => $this->formatDescription($call->description),
                    'date_type' => $mod_strings['LBL_DATA_TYPE_START'],
                    'sort_value' => $timedate->fromDb($call->fetched_row['date_start'])->ts,
                    'image' => SugarThemeRegistry::current()->getImageURL('Calls.svg')
                );
            } else {
                $open_activity_list[] = array(
                    'name' => $call->name,
                    'id' => $call->id,
                    'direction' => $call->direction,
                    'type' => $mod_strings['LBL_CALL_TYPE'],
                    'module' => 'Calls',
                    'status' => $app_list_strings['call_status_dom'][$call->status],
                    'parent_id' => $call->parent_id,
                    'parent_type' => $app_list_strings['parent_type_display'][$call->parent_type],
                    'parent_name' => $call->parent_name,
                    'contact_id' => $call->contact_id,
                    'contact_name' => $call->contact_name,
                    'date_due' => $call->date_start,
                    'description' => $this->formatDescription($call->description),
                    'date_type' => $mod_strings['LBL_DATA_TYPE_START']
                );
            }
        } // end Calls

        foreach ($focus_emails_list as $email) {
<<<<<<< HEAD
            if (!$email->ACLAccess('list')) {
                continue;
            }

=======
>>>>>>> 1d3ca8b7
            if (empty($email->contact_id) && empty($email->contact_name)) {
                $email_contacts = $email->get_linked_beans('contacts', 'Contact');
                if (!empty($email_contacts[0]->id) && !empty($email_contacts[0]->name)) {
                    $email->contact_id = $email_contacts[0]->id;
                    $email->contact_name = $email_contacts[0]->name;
                }
            }
            $ts = '';
            if (!empty($email->fetched_row['date_sent'])) {
                //emails can have an empty date sent field
                $ts = $timedate->fromDb($email->fetched_row['date_sent'])->ts;
            } elseif (!empty($email->fetched_row['date_entered'])) {
                $ts = $timedate->fromDb($email->fetched_row['date_entered'])->ts;
            }

            $summary_list[] = array(
                'name' => $email->name,
                'id' => $email->id,
                'type' => $mod_strings['LBL_EMAIL_TYPE'],
                'direction' => '',
                'module' => 'Emails',
                'status' => '',
                'parent_id' => $email->parent_id,
                'parent_type' => $app_list_strings['parent_type_display'][$email->parent_type],
                'parent_name' => $email->parent_name,
                'contact_id' => $email->contact_id,
                'contact_name' => $email->contact_name,
                'date_modified' => $email->date_entered,
                'description' => $this->getEmailDetails($email),
                'date_type' => $mod_strings['LBL_DATA_TYPE_SENT'],
                'sort_value' => $ts,
                'image' => SugarThemeRegistry::current()->getImageURL('Emails.svg')
            );
        } //end Emails

        // Bug 46439 'No email archived when clicking on View Summary' (All condition)
        if (method_exists($focus, 'get_unlinked_email_query')) {
            $queryArray = $focus->get_unlinked_email_query(array('return_as_array' => 'true'));
            $query = $queryArray['select'];
            $query .= $queryArray['from'];
            if (!empty($queryArray['join_tables'])) {
                foreach ($queryArray['join_tables'] as $join_table) {
                    if ($join_table != '') {
                        $query .= ', ' . $join_table . ' ';
                    }
                }
            }
            $query .= $queryArray['join'];
            $query .= $queryArray['where'];
            $emails = new Email();
            $focus_unlinked_emails_list = $emails->process_list_query($query, 0);
            $focus_unlinked_emails_list = $focus_unlinked_emails_list['list'];
            foreach ($focus_unlinked_emails_list as $email) {
                $email->retrieve($email->id);

                $summary_list[] = array(
                    'name' => $email->name,
                    'id' => $email->id,
                    'type' => $mod_strings['LBL_EMAIL_TYPE'],
                    'direction' => '',
                    'module' => 'Emails',
                    'status' => '',
                    'parent_id' => $email->parent_id,
                    'parent_type' => $app_list_strings['parent_type_display'][$email->parent_type],
                    'parent_name' => $email->parent_name,
                    'contact_id' => $email->contact_id,
                    'contact_name' => $email->contact_name,
                    'date_modified' => $email->date_start . ' ' . $email->time_start,
                    'description' => $this->getEmailDetails($email),
                    'date_type' => $mod_strings['LBL_DATA_TYPE_SENT'],
                    'sort_value' => strtotime($email->fetched_row['date_sent'] . ' GMT'),
                    'image' => SugarThemeRegistry::current()->getImageURL('Emails.svg')
                );
            }
        } //end Unlinked Emails

        foreach ($focus_notes_list as $note) {
            if ($note->ACLAccess('view')) {
                $summary_list[] = array(
                    'name' => $note->name,
                    'id' => $note->id,
                    'type' => $mod_strings['LBL_NOTE_TYPE'],
                    'direction' => '',
                    'module' => 'Notes',
                    'status' => '',
                    'parent_id' => $note->parent_id,
                    'parent_type' => $app_list_strings['parent_type_display'][$note->parent_type],
                    'parent_name' => $note->parent_name,
                    'contact_id' => $note->contact_id,
                    'contact_name' => $note->contact_name,
                    'date_modified' => $note->date_modified,
                    'description' => $this->formatDescription($note->description),
                    'date_type' => $mod_strings['LBL_DATA_TYPE_MODIFIED'],
                    'sort_value' => strtotime($note->fetched_row['date_modified'] . ' GMT'),
                    'image' => SugarThemeRegistry::current()->getImageURL('Notes.svg')
                );
                if (!empty($note->filename)) {
                    $count = count($summary_list);
                    $count--;
                    $summary_list[$count]['filename'] = $note->filename;
                    $summary_list[$count]['fileurl'] = UploadFile::get_url($note->filename, $note->id);
                }
            }
        } // end Notes


        if (count($summary_list) > 0) {
            array_multisort(array_column($summary_list, 'sort_value'), SORT_DESC, $summary_list);

            foreach ($summary_list as $list) {
                if ($list['module'] === 'Tasks') {
                    $task_list[] = $list;
                } elseif ($list['module'] === 'Meetings') {
                    $meeting_list[] = $list;
                } elseif ($list['module'] === 'Calls') {
                    $calls_list[] = $list;
                } elseif ($list['module'] === 'Emails') {
                    $emails_list[] = $list;
                } elseif ($list['module'] === 'Notes') {
                    $notes_list[] = $list;
                }
            }
        }

        $template = new Sugar_Smarty();
        $template->assign('app', $app_strings);
        $template->assign('mod', $mod_strings);
        $theme = SugarThemeRegistry::current();
        $css = $theme->getCSS();
        $template->assign('css', $css);
        $template->assign('theme', SugarThemeRegistry::current());
        $template->assign('langHeader', get_language_header());
        $template->assign('summaryList', $summary_list);
        $template->assign('taskslist', $task_list);
        $template->assign('meetingList', $meeting_list);
        $template->assign('callsList', $calls_list);
        $template->assign('emailsList', $emails_list);
        $template->assign('notesList', $notes_list);
        $ieCompatMode = false;
        if (isset($sugar_config['meta_tags']) && isset($sugar_config['meta_tags']['ieCompatMode'])) {
            $ieCompatMode = $sugar_config['meta_tags']['ieCompatMode'];
        }

        $template->assign('ieCompatMode', $ieCompatMode);
        $charset = isset($app_strings['LBL_CHARSET']) ? $app_strings['LBL_CHARSET'] : $sugar_config['default_charset'];
        $template->assign('charset', $charset);

        $title = getClassicModuleTitle(
            $focus->module_dir,
            array(translate('LBL_MODULE_NAME', $focus->module_dir), $focus->name),
            false
        );

        $template->assign('title', $title);


        return $template->fetch('modules/Activities/tpls/PopupBody.tpl');
    }

    /**
     * @param $email
     *
     * @return string
     */
    public function getEmailDetails($email)
    {
        $details = "";

        if (!empty($email->to_addrs)) {
            $details .= 'To: ' . $email->to_addrs . '<br>';
        }
        if (!empty($email->from_addr)) {
            $details .= 'From: ' . $email->from_addr . '<br>';
        }
        if (!empty($email->cc_addrs)) {
            $details .= 'CC: ' . $email->cc_addrs . '<br>';
        }
        if (!empty($email->from_addr) || !empty($email->cc_addrs) || !empty($email->to_addrs)) {
            $details .= '<br>';
        }

        // cn: bug 8433 - history does not distinguish b/t text/html emails
        $details .= empty($email->description_html) ? $this->formatDescription($email->description) :
            $this->formatDescription(strip_tags(br2nl(from_html($email->description_html))));

        return $details;
    }

    /**
     * @param $task
     *
     * @return string
     */
    public function getTaskDetails($task)
    {
        global $app_strings;

        $details = "";
        if (!empty($task->date_start) && $task->date_start != '0000-00-00') {
            $details .= $app_strings['DATA_TYPE_START'] . $task->date_start . '<br>';
            $details .= '<br>';
        }
        $details .= $this->formatDescription($task->description);

        return $details;
    }

    /**
     * @param $description
     *
     * @return string
     */
    public function formatDescription($description)
    {
        return nl2br($description);
    }
} // end of class Popup_Picker<|MERGE_RESOLUTION|>--- conflicted
+++ resolved
@@ -186,13 +186,11 @@
         } // end Tasks
 
         foreach ($focus_meetings_list as $meeting) {
-<<<<<<< HEAD
+
             if (!$meeting->ACLAccess('list')) {
                 continue;
             }
-
-=======
->>>>>>> 1d3ca8b7
+          
             if (empty($meeting->contact_id) && empty($meeting->contact_name)) {
                 $meeting_contacts = $meeting->get_linked_beans('contacts', 'Contact');
                 if (!empty($meeting_contacts[0]->id) && !empty($meeting_contacts[0]->name)) {
@@ -241,13 +239,11 @@
         } // end Meetings
 
         foreach ($focus_calls_list as $call) {
-<<<<<<< HEAD
+          
             if (!$call->ACLAccess('list')) {
                 continue;
             }
 
-=======
->>>>>>> 1d3ca8b7
             if (empty($call->contact_id) && empty($call->contact_name)) {
                 $call_contacts = $call->get_linked_beans('contacts', 'Contact');
                 if (!empty($call_contacts[0]->id) && !empty($call_contacts[0]->name)) {
@@ -296,13 +292,9 @@
         } // end Calls
 
         foreach ($focus_emails_list as $email) {
-<<<<<<< HEAD
             if (!$email->ACLAccess('list')) {
                 continue;
             }
-
-=======
->>>>>>> 1d3ca8b7
             if (empty($email->contact_id) && empty($email->contact_name)) {
                 $email_contacts = $email->get_linked_beans('contacts', 'Contact');
                 if (!empty($email_contacts[0]->id) && !empty($email_contacts[0]->name)) {
