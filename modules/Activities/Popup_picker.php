<?php
/**
 *
 * SugarCRM Community Edition is a customer relationship management program developed by
 * SugarCRM, Inc. Copyright (C) 2004-2013 SugarCRM Inc.
 *
 * SuiteCRM is an extension to SugarCRM Community Edition developed by SalesAgility Ltd.
 * Copyright (C) 2011 - 2018 SalesAgility Ltd.
 *
 * This program is free software; you can redistribute it and/or modify it under
 * the terms of the GNU Affero General Public License version 3 as published by the
 * Free Software Foundation with the addition of the following permission added
 * to Section 15 as permitted in Section 7(a): FOR ANY PART OF THE COVERED WORK
 * IN WHICH THE COPYRIGHT IS OWNED BY SUGARCRM, SUGARCRM DISCLAIMS THE WARRANTY
 * OF NON INFRINGEMENT OF THIRD PARTY RIGHTS.
 *
 * This program is distributed in the hope that it will be useful, but WITHOUT
 * ANY WARRANTY; without even the implied warranty of MERCHANTABILITY or FITNESS
 * FOR A PARTICULAR PURPOSE. See the GNU Affero General Public License for more
 * details.
 *
 * You should have received a copy of the GNU Affero General Public License along with
 * this program; if not, see http://www.gnu.org/licenses or write to the Free
 * Software Foundation, Inc., 51 Franklin Street, Fifth Floor, Boston, MA
 * 02110-1301 USA.
 *
 * You can contact SugarCRM, Inc. headquarters at 10050 North Wolfe Road,
 * SW2-130, Cupertino, CA 95014, USA. or at email address contact@sugarcrm.com.
 *
 * The interactive user interfaces in modified source and object code versions
 * of this program must display Appropriate Legal Notices, as required under
 * Section 5 of the GNU Affero General Public License version 3.
 *
 * In accordance with Section 7(b) of the GNU Affero General Public License version 3,
 * these Appropriate Legal Notices must retain the display of the "Powered by
 * SugarCRM" logo and "Supercharged by SuiteCRM" logo. If the display of the logos is not
 * reasonably feasible for technical reasons, the Appropriate Legal Notices must
 * display the words "Powered by SugarCRM" and "Supercharged by SuiteCRM".
 */

if (!defined('sugarEntry') || !sugarEntry) {
    die('Not A Valid Entry Point');
}

require_once 'include/upload_file.php';
require_once 'include/utils/db_utils.php';

global $currentModule;

global $focus;
global $action;

global $app_strings;
global $app_list_strings;
//we don't want the parent module's string file, but rather the string file specific to this subpanel
global $current_language, $beanList, $beanFiles;
$current_module_strings = return_module_language($current_language, 'Activities');

$focus = BeanFactory::getBean($_REQUEST['module_name']);

class Popup_Picker
{

    /**
     * sole constructor
     */
    public function __construct()
    {
    }

    /**
     * @deprecated deprecated since version 7.6, PHP4 Style Constructors are deprecated and will be remove in 8.0,
     *     please update your code, use __construct instead
     */
    public function Popup_Picker()
    {
        $deprecatedMessage =
            'PHP4 Style Constructors are deprecated and will be remove in 7.8, please update your code';
        if (isset($GLOBALS['log'])) {
            $GLOBALS['log']->deprecated($deprecatedMessage);
        } else {
            trigger_error($deprecatedMessage, E_USER_DEPRECATED);
        }
        self::__construct();
    }

    public function process_page()
    {
        global $focus;
        global $mod_strings;
        global $app_strings;
        global $app_list_strings;
        global $timedate;

        $summary_list = array();
        $task_list = array();
        $meeting_list = array();
        $calls_list = array();
        $emails_list = array();
        $notes_list = array();

        if (!empty($_REQUEST['record'])) {
            $result = $focus->retrieve($_REQUEST['record']);
            if ($result == null) {
                sugar_die($app_strings['ERROR_NO_RECORD']);
            }
        }

        $activitiesRels = array(
            'tasks' => 'Task',
            'meetings' => 'Meeting',
            'calls' => 'Call',
            'emails' => 'Email',
            'notes' => 'Note'
        );
        //Setup the arrays to store the linked records.
        foreach ($activitiesRels as $relMod => $beanName) {
            $varname = 'focus_' . $relMod . '_list';
            $$varname = array();
        }
        foreach ($focus->get_linked_fields() as $field => $def) {
            if ($focus->load_relationship($field)) {

                $relTable = BeanFactory::getBean($focus->$field->getRelatedModuleName())->table_name;
                if (array_key_exists($relTable, $activitiesRels)) {
                    $varname = 'focus_' . $relTable . '_list';
                    $$varname =
                        sugarArrayMerge($$varname, $focus->get_linked_beans($field, $activitiesRels[$relTable]));
                }

            }
        }

        foreach ($focus_tasks_list as $task) {
            if (!$task->ACLAccess('list')) {
                continue;
            }

            if (empty($task->date_due) || $task->date_due == '0000-00-00') {
                $date_due = '';
            } else {
                $date_due = $task->date_due;
            }

            if ($task->status !== "Not Started"
                && $task->status !== "In Progress"
                && $task->status !== "Pending Input") {
                $ts = '';
                if (!empty($task->fetched_row['date_due'])) {
                    //tasks can have an empty date due field
                    $ts = $timedate->fromDb($task->fetched_row['date_due'])->ts;
                }
                $summary_list[] = array('name' => $task->name,
                    'id' => $task->id,
                    'type' => "Task",
                    'direction' => '',
                    'module' => "Tasks",
                    'status' => $task->status,
                    'parent_id' => $task->parent_id,
                    'parent_type' => $task->parent_type,
                    'parent_name' => $task->parent_name,
                    'contact_id' => $task->contact_id,
                    'contact_name' => $task->contact_name,
                    'date_modified' => $date_due,
                    'description' => $this->getTaskDetails($task),
                    'date_type' => $app_strings['DATA_TYPE_DUE'],
                    'sort_value' => $ts,
                    'image' => SugarThemeRegistry::current()->getImageURL('Tasks.svg')
                );
            } else {
                $open_activity_list[] = array('name' => $task->name,
                    'id' => $task->id,
                    'type' => "Task",
                    'direction' => '',
                    'module' => "Tasks",
                    'status' => $task->status,
                    'parent_id' => $task->parent_id,
                    'parent_type' => $task->parent_type,
                    'parent_name' => $task->parent_name,
                    'contact_id' => $task->contact_id,
                    'contact_name' => $task->contact_name,
                    'date_due' => $date_due,
                    'description' => $this->getTaskDetails($task),
                    'date_type' => $app_strings['DATA_TYPE_DUE']
                );
            }
        } // end Tasks

        foreach ($focus_meetings_list as $meeting) {
<<<<<<< HEAD
=======
            if (!$meeting->ACLAccess('list')) {
                continue;
            }
>>>>>>> b29c16a8

            if (empty($meeting->contact_id) && empty($meeting->contact_name)) {
                $meeting_contacts = $meeting->get_linked_beans('contacts', 'Contact');
                if (!empty($meeting_contacts[0]->id) && !empty($meeting_contacts[0]->name)) {
                    $meeting->contact_id = $meeting_contacts[0]->id;
                    $meeting->contact_name = $meeting_contacts[0]->name;
                }
            }
            if ($meeting->status !== 'Planned') {
                $summary_list[] = array(
                    'name' => $meeting->name,
                    'id' => $meeting->id,
                    'type' => $mod_strings['LBL_MEETING_TYPE'],
                    'direction' => '',
                    'module' => 'Meetings',
                    'module' => 'Meetings',
                    'status' => $app_list_strings['meeting_status_dom'][$meeting->status],
                    'parent_id' => $meeting->parent_id,
                    'parent_type' => $app_list_strings['parent_type_display'][$meeting->parent_type],
                    'parent_name' => $meeting->parent_name,
                    'contact_id' => $meeting->contact_id,
                    'contact_name' => $meeting->contact_name,
                    'date_modified' => $meeting->date_start,
                    'description' => $this->formatDescription($meeting->description),
                    'date_type' => $mod_strings['LBL_DATA_TYPE_START'],
                    'sort_value' => $timedate->fromDb($meeting->fetched_row['date_start'])->ts,
                    'image' => SugarThemeRegistry::current()->getImageURL('Meetings.svg')
                );

            } else {
                $open_activity_list[] = array(
                    'name' => $meeting->name,
                    'id' => $meeting->id,
                    'type' => $mod_strings['LBL_MEETING_TYPE'],
                    'direction' => '',
                    'module' => 'Meetings',
                    'status' => $app_list_strings['meeting_status_dom'][$meeting->status],
                    'parent_id' => $meeting->parent_id,
                    'parent_type' => $app_list_strings['parent_type_display'][$meeting->parent_type],
                    'parent_name' => $meeting->parent_name,
                    'contact_id' => $meeting->contact_id,
                    'contact_name' => $meeting->contact_name,
                    'date_due' => $meeting->date_start,
                    'description' => $this->formatDescription($meeting->description),
                    'date_type' => $mod_strings['LBL_DATA_TYPE_START']
                );
            }
        } // end Meetings

        foreach ($focus_calls_list as $call) {
<<<<<<< HEAD
=======
            if (!$call->ACLAccess('list')) {
                continue;
            }
>>>>>>> b29c16a8

            if (empty($call->contact_id) && empty($call->contact_name)) {
                $call_contacts = $call->get_linked_beans('contacts', 'Contact');
                if (!empty($call_contacts[0]->id) && !empty($call_contacts[0]->name)) {
                    $call->contact_id = $call_contacts[0]->id;
                    $call->contact_name = $call_contacts[0]->name;
                }
            }

            if ($call->status !== 'Planned') {
                $summary_list[] = array(
                    'name' => $call->name,
                    'id' => $call->id,
                    'type' => $mod_strings['LBL_CALL_TYPE'],
                    'direction' => $call->direction,
                    'module' => 'Calls',
                    'status' => $app_list_strings['call_status_dom'][$call->status],
                    'parent_id' => $call->parent_id,
                    'parent_type' => $app_list_strings['parent_type_display'][$call->parent_type],
                    'parent_name' => $call->parent_name,
                    'contact_id' => $call->contact_id,
                    'contact_name' => $call->contact_name,
                    'date_modified' => $call->date_start,
                    'description' => $this->formatDescription($call->description),
                    'date_type' => $mod_strings['LBL_DATA_TYPE_START'],
                    'sort_value' => $timedate->fromDb($call->fetched_row['date_start'])->ts,
                    'image' => SugarThemeRegistry::current()->getImageURL('Calls.svg')
                );

            } else {
                $open_activity_list[] = array(
                    'name' => $call->name,
                    'id' => $call->id,
                    'direction' => $call->direction,
                    'type' => $mod_strings['LBL_CALL_TYPE'],
                    'module' => 'Calls',
                    'status' => $app_list_strings['call_status_dom'][$call->status],
                    'parent_id' => $call->parent_id,
                    'parent_type' => $app_list_strings['parent_type_display'][$call->parent_type],
                    'parent_name' => $call->parent_name,
                    'contact_id' => $call->contact_id,
                    'contact_name' => $call->contact_name,
                    'date_due' => $call->date_start,
                    'description' => $this->formatDescription($call->description),
                    'date_type' => $mod_strings['LBL_DATA_TYPE_START']
                );
            }
        } // end Calls

        foreach ($focus_emails_list as $email) {
<<<<<<< HEAD

=======
            if (!$email->ACLAccess('list')) {
                continue;
            }
>>>>>>> b29c16a8
            if (empty($email->contact_id) && empty($email->contact_name)) {
                $email_contacts = $email->get_linked_beans('contacts', 'Contact');
                if (!empty($email_contacts[0]->id) && !empty($email_contacts[0]->name)) {
                    $email->contact_id = $email_contacts[0]->id;
                    $email->contact_name = $email_contacts[0]->name;
                }
            }
            $ts = '';
            if (!empty($email->fetched_row['date_sent'])) {
                //emails can have an empty date sent field
                $ts = $timedate->fromDb($email->fetched_row['date_sent'])->ts;
            } elseif (!empty($email->fetched_row['date_entered'])) {
                $ts = $timedate->fromDb($email->fetched_row['date_entered'])->ts;
            }

            $summary_list[] = array(
                'name' => $email->name,
                'id' => $email->id,
                'type' => $mod_strings['LBL_EMAIL_TYPE'],
                'direction' => '',
                'module' => 'Emails',
                'status' => '',
                'parent_id' => $email->parent_id,
                'parent_type' => $app_list_strings['parent_type_display'][$email->parent_type],
                'parent_name' => $email->parent_name,
                'contact_id' => $email->contact_id,
                'contact_name' => $email->contact_name,
                'date_modified' => $email->date_entered,
                'description' => $this->getEmailDetails($email),
                'date_type' => $mod_strings['LBL_DATA_TYPE_SENT'],
                'sort_value' => $ts,
                'image' => SugarThemeRegistry::current()->getImageURL('Emails.svg')
            );

        } //end Emails

        // Bug 46439 'No email archived when clicking on View Summary' (All condition)
        if (method_exists($focus, 'get_unlinked_email_query')) {
            $queryArray = $focus->get_unlinked_email_query(array('return_as_array' => 'true'));
            $query = $queryArray['select'];
            $query .= $queryArray['from'];
            if (!empty($queryArray['join_tables'])) {
                foreach ($queryArray['join_tables'] as $join_table) {
                    if ($join_table != '') {
                        $query .= ', ' . $join_table . ' ';
                    }
                }
            }
            $query .= $queryArray['join'];
            $query .= $queryArray['where'];
            $emails = new Email();
            $focus_unlinked_emails_list = $emails->process_list_query($query, 0);
            $focus_unlinked_emails_list = $focus_unlinked_emails_list['list'];
            foreach ($focus_unlinked_emails_list as $email) {
                $email->retrieve($email->id);

                $summary_list[] = array(
                    'name' => $email->name,
                    'id' => $email->id,
                    'type' => $mod_strings['LBL_EMAIL_TYPE'],
                    'direction' => '',
                    'module' => 'Emails',
                    'status' => '',
                    'parent_id' => $email->parent_id,
                    'parent_type' => $app_list_strings['parent_type_display'][$email->parent_type],
                    'parent_name' => $email->parent_name,
                    'contact_id' => $email->contact_id,
                    'contact_name' => $email->contact_name,
                    'date_modified' => $email->date_start . ' ' . $email->time_start,
                    'description' => $this->getEmailDetails($email),
                    'date_type' => $mod_strings['LBL_DATA_TYPE_SENT'],
                    'sort_value' => strtotime($email->fetched_row['date_sent'] . ' GMT'),
                    'image' => SugarThemeRegistry::current()->getImageURL('Emails.svg')
                );
            }
        } //end Unlinked Emails

        foreach ($focus_notes_list as $note) {
            if (!$note->ACLAccess('list')) {
                continue;
            }
            if ($note->ACLAccess('view')) {

                $summary_list[] = array(
                    'name' => $note->name,
                    'id' => $note->id,
                    'type' => $mod_strings['LBL_NOTE_TYPE'],
                    'direction' => '',
                    'module' => 'Notes',
                    'status' => '',
                    'parent_id' => $note->parent_id,
                    'parent_type' => $app_list_strings['parent_type_display'][$note->parent_type],
                    'parent_name' => $note->parent_name,
                    'contact_id' => $note->contact_id,
                    'contact_name' => $note->contact_name,
                    'date_modified' => $note->date_modified,
                    'description' => $this->formatDescription($note->description),
                    'date_type' => $mod_strings['LBL_DATA_TYPE_MODIFIED'],
                    'sort_value' => strtotime($note->fetched_row['date_modified'] . ' GMT'),
                    'image' => SugarThemeRegistry::current()->getImageURL('Notes.svg')
                );
                if (!empty($note->filename)) {
                    $count = count($summary_list);
                    $count--;
                    $summary_list[$count]['filename'] = $note->filename;
                    $summary_list[$count]['fileurl'] = UploadFile::get_url($note->filename, $note->id);
                }
            }

        } // end Notes


        if (count($summary_list) > 0) {
            array_multisort(array_column($summary_list, 'sort_value'), SORT_DESC, $summary_list);

            foreach ($summary_list as $list) {
                if ($list['module'] === 'Tasks') {
                    $task_list[] = $list;
                } elseif ($list['module'] === 'Meetings') {
                    $meeting_list[] = $list;
                } elseif ($list['module'] === 'Calls') {
                    $calls_list[] = $list;
                } elseif ($list['module'] === 'Emails') {
                    $emails_list[] = $list;
                } elseif ($list['module'] === 'Notes') {
                    $notes_list[] = $list;
                }
            }
        }

        $template = new Sugar_Smarty();
        $template->assign('app', $app_strings);
        $template->assign('mod', $mod_strings);
        $theme = SugarThemeRegistry::current();
        $css = $theme->getCSS();
        $template->assign('css', $css);
        $template->assign('theme', SugarThemeRegistry::current());
        $template->assign('langHeader', get_language_header());
        $template->assign('summaryList', $summary_list);
        $template->assign('taskslist', $task_list);
        $template->assign('meetingList', $meeting_list);
        $template->assign('callsList', $calls_list);
        $template->assign('emailsList', $emails_list);
        $template->assign('notesList', $notes_list);
        $ieCompatMode = false;
        if (isset($sugar_config['meta_tags']) && isset($sugar_config['meta_tags']['ieCompatMode'])) {
            $ieCompatMode = $sugar_config['meta_tags']['ieCompatMode'];
        }

        $template->assign('ieCompatMode', $ieCompatMode);
        $charset = isset($app_strings['LBL_CHARSET']) ? $app_strings['LBL_CHARSET'] : $sugar_config['default_charset'];
        $template->assign('charset', $charset);

        $title = getClassicModuleTitle($focus->module_dir,
            array(translate('LBL_MODULE_NAME', $focus->module_dir), $focus->name),
            false
        );

        $template->assign('title', $title);


        return $template->fetch('modules/Activities/tpls/PopupBody.tpl');

    }

    /**
     * @param $email
     *
     * @return string
     */
    public function getEmailDetails($email)
    {
        $details = "";

        if (!empty($email->to_addrs)) {
            $details .= 'To: ' . $email->to_addrs . '<br>';
        }
        if (!empty($email->from_addr)) {
            $details .= 'From: ' . $email->from_addr . '<br>';
        }
        if (!empty($email->cc_addrs)) {
            $details .= 'CC: ' . $email->cc_addrs . '<br>';
        }
        if (!empty($email->from_addr) || !empty($email->cc_addrs) || !empty($email->to_addrs)) {
            $details .= '<br>';
        }

        // cn: bug 8433 - history does not distinguish b/t text/html emails
        $details .= empty($email->description_html) ? $this->formatDescription($email->description) :
            $this->formatDescription(strip_tags(br2nl(from_html($email->description_html))));

        return $details;
    }

    /**
     * @param $task
     *
     * @return string
     */
    public function getTaskDetails($task)
    {
        global $app_strings;

        $details = "";
        if (!empty($task->date_start) && $task->date_start != '0000-00-00') {
            $details .= $app_strings['DATA_TYPE_START'] . $task->date_start . '<br>';
            $details .= '<br>';
        }
        $details .= $this->formatDescription($task->description);

        return $details;
    }

    /**
     * @param $description
     *
     * @return string
     */
    public function formatDescription($description)
    {
        return nl2br($description);
    }
} // end of class Popup_Picker<|MERGE_RESOLUTION|>--- conflicted
+++ resolved
@@ -187,12 +187,9 @@
         } // end Tasks
 
         foreach ($focus_meetings_list as $meeting) {
-<<<<<<< HEAD
-=======
             if (!$meeting->ACLAccess('list')) {
                 continue;
             }
->>>>>>> b29c16a8
 
             if (empty($meeting->contact_id) && empty($meeting->contact_name)) {
                 $meeting_contacts = $meeting->get_linked_beans('contacts', 'Contact');
@@ -243,12 +240,9 @@
         } // end Meetings
 
         foreach ($focus_calls_list as $call) {
-<<<<<<< HEAD
-=======
             if (!$call->ACLAccess('list')) {
                 continue;
             }
->>>>>>> b29c16a8
 
             if (empty($call->contact_id) && empty($call->contact_name)) {
                 $call_contacts = $call->get_linked_beans('contacts', 'Contact');
@@ -299,13 +293,9 @@
         } // end Calls
 
         foreach ($focus_emails_list as $email) {
-<<<<<<< HEAD
-
-=======
             if (!$email->ACLAccess('list')) {
                 continue;
             }
->>>>>>> b29c16a8
             if (empty($email->contact_id) && empty($email->contact_name)) {
                 $email_contacts = $email->get_linked_beans('contacts', 'Contact');
                 if (!empty($email_contacts[0]->id) && !empty($email_contacts[0]->name)) {
