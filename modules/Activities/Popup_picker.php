--- conflicted
+++ resolved
@@ -133,11 +133,7 @@
             if (!$task->ACLAccess('list')) {
                 continue;
             }
-<<<<<<< HEAD
-
-            $sort_date_time='';
-=======
->>>>>>> f2b355db
+
             if (empty($task->date_due) || $task->date_due == '0000-00-00') {
                 $date_due = '';
             } else {
@@ -189,17 +185,11 @@
         } // end Tasks
 
         foreach ($focus_meetings_list as $meeting) {
-<<<<<<< HEAD
 
             if (!$meeting->ACLAccess('list')) {
                 continue;
             }
-          
-=======
-            if (!$meeting->ACLAccess('list')) {
-                continue;
-            }
->>>>>>> f2b355db
+
             if (empty($meeting->contact_id) && empty($meeting->contact_name)) {
                 $meeting_contacts = $meeting->get_linked_beans('contacts', 'Contact');
                 if (!empty($meeting_contacts[0]->id) && !empty($meeting_contacts[0]->name)) {
@@ -248,17 +238,11 @@
         } // end Meetings
 
         foreach ($focus_calls_list as $call) {
-<<<<<<< HEAD
-          
+
             if (!$call->ACLAccess('list')) {
                 continue;
             }
 
-=======
-            if (!$call->ACLAccess('list')) {
-                continue;
-            }
->>>>>>> f2b355db
             if (empty($call->contact_id) && empty($call->contact_name)) {
                 $call_contacts = $call->get_linked_beans('contacts', 'Contact');
                 if (!empty($call_contacts[0]->id) && !empty($call_contacts[0]->name)) {
