--- conflicted
+++ resolved
@@ -52,19 +52,10 @@
         $focus = BeanFactory::newBean('Meetings');
         $focus->id = $_REQUEST['object_id'];
         $test = $focus->set_accept_status($current_user, $_REQUEST['accept_status']);
-<<<<<<< HEAD
-    } else {
-        if ($_REQUEST['object_type'] == "Call") {
-            $focus = new Call();
-            $focus->id = $_REQUEST['object_id'];
-            $test = $focus->set_accept_status($current_user, $_REQUEST['accept_status']);
-        }
-=======
     } elseif ($_REQUEST['object_type'] == "Call") {
         $focus = BeanFactory::newBean('Calls');
         $focus->id = $_REQUEST['object_id'];
         $test = $focus->set_accept_status($current_user, $_REQUEST['accept_status']);
->>>>>>> ed01964c
     }
     print 1;
     exit;