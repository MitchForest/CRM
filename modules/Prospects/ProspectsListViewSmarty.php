--- conflicted
+++ resolved
@@ -41,9 +41,6 @@
         return $script;
     }
 
-<<<<<<< HEAD
-}
-=======
     /**
      *
      * @param File $file Template file to use
@@ -61,7 +58,4 @@
         return parent::process($file, $data, $htmlpublic);
     }
 
-}
-
-?>
->>>>>>> 08322e75
+}