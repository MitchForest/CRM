--- conflicted
+++ resolved
@@ -1,7 +1,4 @@
 <?php
-if (!defined('sugarEntry') || !sugarEntry) {
-    die('Not A Valid Entry Point');
-}
 /**
  *
  * SugarCRM Community Edition is a customer relationship management program developed by
@@ -40,6 +37,10 @@
  * reasonably feasible for technical reasons, the Appropriate Legal Notices must
  * display the words "Powered by SugarCRM" and "Supercharged by SuiteCRM".
  */
+
+if (!defined('sugarEntry') || !sugarEntry) {
+    die('Not A Valid Entry Point');
+}
 
 class Meeting extends SugarBean
 {
@@ -128,66 +129,6 @@
         if (!empty($GLOBALS['app_list_strings']['duration_intervals'])) {
             $this->minutes_values = $GLOBALS['app_list_strings']['duration_intervals'];
         }
-<<<<<<< HEAD
-	}
-
-	/**
-	 * @deprecated deprecated since version 7.6, PHP4 Style Constructors are deprecated and will be remove in 7.8, please update your code, use __construct instead
-	 */
-	public function Meeting(){
-		$deprecatedMessage = 'PHP4 Style Constructors are deprecated and will be remove in 7.8, please update your code';
-		if(isset($GLOBALS['log'])) {
-			$GLOBALS['log']->deprecated($deprecatedMessage);
-		}
-		else {
-			trigger_error($deprecatedMessage, E_USER_DEPRECATED);
-		}
-		self::__construct();
-	}
-
-	/**
-	 * Disable edit if meeting is recurring and source is not Sugar. It should be edited only from Outlook.
-	 * @param $view string
-	 * @param $is_owner bool
-	 */
-	function ACLAccess($view,$is_owner='not_set',$in_group='not_set'){
-		// don't check if meeting is being synced from Outlook
-		if($this->syncing == false){
-			$view = strtolower($view);
-			switch($view){
-				case 'edit':
-				case 'save':
-				case 'editview':
-				case 'delete':
-					if(!empty($this->recurring_source) && $this->recurring_source != "Sugar"){
-						return false;
-					}
-			}
-		}
-		return parent::ACLAccess($view,$is_owner,$in_group);
-	}
-
-	/**
-	 * Stub for integration
-	 * @return bool
-	 */
-	function hasIntegratedMeeting() {
-		return false;
-	}
-
-    private static $remindersInSaving = false;
-
-	// save date_end by calculating user input
-	// this is for calendar
-	function save($check_notify = FALSE) {
-		global $timedate;
-		global $current_user;
-
-		global $disable_date_format;
-
-        if(isset($this->date_start))
-        {
-=======
     }
 
     /**
@@ -246,7 +187,6 @@
         global $disable_date_format;
 
         if (isset($this->date_start)) {
->>>>>>> e9a3033e
             $td = $timedate->fromDb($this->date_start);
             if (!$td) {
                 $this->date_start = $timedate->to_db($this->date_start);
@@ -336,106 +276,24 @@
             $api->logoff();
         }
 
-<<<<<<< HEAD
-		$return_id = parent::save($check_notify);
-
-		if($this->update_vcal) {
-			vCal::cache_sugar_vcal($current_user);
-		}
-
-
-		if(isset($_REQUEST['reminders_data']) && !self::$remindersInSaving || isset($_REQUEST['reminders_data']) && empty($this->saving_reminders_data)) {
-            self::$remindersInSaving = true;
-                    $this->saving_reminders_data = true;
-
-			$reminderData = json_encode(
-				$this->removeUnInvitedFromReminders(json_decode(html_entity_decode($_REQUEST['reminders_data']), true))
-			);
-			Reminder::saveRemindersDataJson('Meetings', $return_id, $reminderData);
-
-            self::$remindersInSaving = false;
-
-                    $this->saving_reminders_data = false;
-
-		}
-
-		return $return_id;
-	}
-
-	/**
-	 * @param array $reminders
-	 * @return array
-	 */
-	public function removeUnInvitedFromReminders($reminders) {
-
-		$reminderData = $reminders;
-		$uninvited = array();
-		foreach($reminders as $r => $reminder) {
-			foreach($reminder['invitees'] as $i => $invitee) {
-				switch($invitee['module']) {
-					case "Users":
-						if(in_array($invitee['module_id'], $this->users_arr) === false) {
-							// add to uninvited
-							$uninvited[] = $reminderData[$r]['invitees'][$i];
-							// remove user
-							unset($reminderData[$r]['invitees'][$i]);
-						}
-						break;
-					case "Contacts":
-						if(in_array($invitee['module_id'], $this->contacts_arr) === false) {
-							// add to uninvited
-							$uninvited[] = $reminderData[$r]['invitees'][$i];
-							// remove contact
-							unset($reminderData[$r]['invitees'][$i]);
-						}
-						break;
-					case "Leads":
-						if(in_array($invitee['module_id'], $this->leads_arr) === false) {
-							// add to uninvited
-							$uninvited[] = $reminderData[$r]['invitees'][$i];
-							// remove lead
-							unset($reminderData[$r]['invitees'][$i]);
-						}
-						break;
-				}
-			}
-		}
-		return $reminderData;
-	}
-
-	// this is for calendar
-	function mark_deleted($id) {
-
-		require_once("modules/Calendar/CalendarUtils.php");
-		CalendarUtils::correctRecurrences($this, $id);
-
-		global $current_user;
-
-		parent::mark_deleted($id);
-
-		if($this->update_vcal) {
-			vCal::cache_sugar_vcal($current_user);
-		}
-	}
-
-	function get_summary_text() {
-		return "$this->name";
-	}
-
-    function create_export_query($order_by, $where, $relate_link_join='')
-=======
         $return_id = parent::save($check_notify);
 
         if ($this->update_vcal) {
             vCal::cache_sugar_vcal($current_user);
         }
 
-        if (isset($_REQUEST['reminders_data']) && empty($this->saving_reminders_data)) {
+
+        if (isset($_REQUEST['reminders_data']) && !self::$remindersInSaving || isset($_REQUEST['reminders_data']) && empty($this->saving_reminders_data)) {
+            self::$remindersInSaving = true;
             $this->saving_reminders_data = true;
+
             $reminderData = json_encode(
                 $this->removeUnInvitedFromReminders(json_decode(html_entity_decode($_REQUEST['reminders_data']), true))
             );
             Reminder::saveRemindersDataJson('Meetings', $return_id, $reminderData);
+
+            self::$remindersInSaving = false;
+
             $this->saving_reminders_data = false;
         }
 
@@ -504,7 +362,6 @@
     }
 
     public function create_export_query($order_by, $where, $relate_link_join='')
->>>>>>> e9a3033e
     {
         $custom_join = $this->getCustomJoin(true, true, $where);
         $custom_join['join'] .= $relate_link_join;
@@ -723,13 +580,13 @@
 
         $mergeTime = $meetingFieldsDateStart; //$timedate->merge_date_time($meeting_fields['DATE_START'], $meeting_fields['TIME_START']);
         $date_db = $timedate->to_db($mergeTime);
-        if ($date_db	< $today) {
+        if ($date_db    < $today) {
             if ($meeting_fields['STATUS']=='Held' || $meeting_fields['STATUS']=='Not Held') {
                 $meeting_fields['DATE_START']= "<font>".$meeting_fields['DATE_START']."</font>";
             } else {
                 $meeting_fields['DATE_START']= "<font class='overdueTask'>".$meetingFieldsDateStart."</font>";
             }
-        } elseif ($date_db	< $nextday) {
+        } elseif ($date_db    < $nextday) {
             $meeting_fields['DATE_START'] = "<font class='todaysTask'>".$meetingFieldsDateStart."</font>";
         } else {
             $meeting_fields['DATE_START'] = "<font class='futureTask'>".$meetingFieldsDateStart."</font>";
@@ -971,15 +828,15 @@
 
         $list = array();
         if (!is_array($this->contacts_arr)) {
-            $this->contacts_arr =	array();
+            $this->contacts_arr =    array();
         }
 
         if (!is_array($this->users_arr)) {
-            $this->users_arr =	array();
+            $this->users_arr =    array();
         }
 
         if (!isset($this->leads_arr) || !is_array($this->leads_arr)) {
-            $this->leads_arr =	array();
+            $this->leads_arr =    array();
         }
 
         foreach ($this->users_arr as $user_id) {
