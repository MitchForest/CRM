--- conflicted
+++ resolved
@@ -154,18 +154,6 @@
     'LBL_SYNCED_RECURRING_MSG' => 'This meeting originated in another system and was synced to SuiteCRM. To make changes, go to the original meeting within the other system. Changes made in the other system can be synced to this record.',
     'LBL_RELATED_TO' => 'Related to:',
 
-<<<<<<< HEAD
-	// for reminders
-	'LBL_REMINDERS' => 'Reminders',
-	'LBL_REMINDERS_ACTIONS' => 'Actions:',
-	'LBL_REMINDERS_POPUP' => 'Popup',
-	'LBL_REMINDERS_EMAIL' => 'Email invitees',
-	'LBL_REMINDERS_WHEN' => 'When:',
-	'LBL_REMINDERS_REMOVE_REMINDER' => 'Remove reminder',
-	'LBL_REMINDERS_ADD_ALL_INVITEES' => 'Add All Invitees',
-	'LBL_REMINDERS_ADD_REMINDER' => 'Add reminder',
-);
-=======
     // for reminders
     'LBL_REMINDERS' => 'Reminders',
     'LBL_REMINDERS_ACTIONS' => 'Actions:',
@@ -175,5 +163,4 @@
     'LBL_REMINDERS_REMOVE_REMINDER' => 'Remove reminder',
     'LBL_REMINDERS_ADD_ALL_INVITEES' => 'Add All Invitees',
     'LBL_REMINDERS_ADD_REMINDER' => 'Add reminder',
-);
->>>>>>> 6fff9dbc
+);