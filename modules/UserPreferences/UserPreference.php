<?php
<<<<<<< HEAD
if(!defined('sugarEntry') || !sugarEntry) die('Not A Valid Entry Point');
/*********************************************************************************
=======
if (!defined('sugarEntry') || !sugarEntry) {
    die('Not A Valid Entry Point');
}
/**
 *
>>>>>>> b29c16a8
 * SugarCRM Community Edition is a customer relationship management program developed by
 * SugarCRM, Inc. Copyright (C) 2004-2013 SugarCRM Inc.
 *
 * SuiteCRM is an extension to SugarCRM Community Edition developed by SalesAgility Ltd.
 * Copyright (C) 2011 - 2018 SalesAgility Ltd.
 *
 * This program is free software; you can redistribute it and/or modify it under
 * the terms of the GNU Affero General Public License version 3 as published by the
 * Free Software Foundation with the addition of the following permission added
 * to Section 15 as permitted in Section 7(a): FOR ANY PART OF THE COVERED WORK
 * IN WHICH THE COPYRIGHT IS OWNED BY SUGARCRM, SUGARCRM DISCLAIMS THE WARRANTY
 * OF NON INFRINGEMENT OF THIRD PARTY RIGHTS.
 *
 * This program is distributed in the hope that it will be useful, but WITHOUT
 * ANY WARRANTY; without even the implied warranty of MERCHANTABILITY or FITNESS
 * FOR A PARTICULAR PURPOSE. See the GNU Affero General Public License for more
 * details.
 *
 * You should have received a copy of the GNU Affero General Public License along with
 * this program; if not, see http://www.gnu.org/licenses or write to the Free
 * Software Foundation, Inc., 51 Franklin Street, Fifth Floor, Boston, MA
 * 02110-1301 USA.
 *
 * You can contact SugarCRM, Inc. headquarters at 10050 North Wolfe Road,
 * SW2-130, Cupertino, CA 95014, USA. or at email address contact@sugarcrm.com.
 *
 * The interactive user interfaces in modified source and object code versions
 * of this program must display Appropriate Legal Notices, as required under
 * Section 5 of the GNU Affero General Public License version 3.
 *
 * In accordance with Section 7(b) of the GNU Affero General Public License version 3,
 * these Appropriate Legal Notices must retain the display of the "Powered by
 * SugarCRM" logo and "Supercharged by SuiteCRM" logo. If the display of the logos is not
 * reasonably feasible for technical reasons, the Appropriate Legal Notices must
 * display the words "Powered by SugarCRM" and "Supercharged by SuiteCRM".
 */

/*********************************************************************************

 * Description: Handles the User Preferences and stores them in a separate table.
 * Portions created by SugarCRM are Copyright (C) SugarCRM, Inc.
 * All Rights Reserved.
 * Contributor(s): ______________________________________..
 ********************************************************************************/

class UserPreference extends SugarBean
{
    public $db;
    public $field_name_map;

    // Stored fields
    public $id;
    public $date_entered;
    public $date_modified;
    public $assigned_user_id;
    public $assigned_user_name;
    public $name;
    public $category;
    public $contents;
    public $deleted;

    public $object_name = 'UserPreference';
    public $table_name = 'user_preferences';

    public $disable_row_level_security = true;
    public $module_dir = 'UserPreferences';
    public $field_defs = array();
    public $field_defs_map = array();
    public $new_schema = true;

    protected $_userFocus;

    // Do not actually declare, use the functions statically
    public function __construct(
        User $user = null
        )
    {
        parent::__construct();

        $this->_userFocus = $user;
        $this->tracker_visibility = false;
    }

    /**
     * Get preference by name and category. Lazy loads preferences from the database per category
     *
     * @param string $name name of the preference to retreive
     * @param string $category name of the category to retreive, defaults to global scope
     * @return mixed the value of the preference (string, array, int etc)
     */
    public function getPreference(
        $name,
        $category = 'global'
        )
    {
        global $sugar_config;

        $user = $this->_userFocus;

        // if the unique key in session doesn't match the app or prefereces are empty
        if(!isset($_SESSION[$user->user_name.'_PREFERENCES'][$category]) || (!empty($_SESSION['unique_key']) && $_SESSION['unique_key'] != $sugar_config['unique_key'])) {
            $this->loadPreferences($category);
        }
        if(isset($_SESSION[$user->user_name.'_PREFERENCES'][$category][$name])) {
            return $_SESSION[$user->user_name.'_PREFERENCES'][$category][$name];
        }

        // check to see if a default preference ( i.e. $sugar_config setting ) exists for this value )
        // if so, return it
        $value = $this->getDefaultPreference($name,$category);
        if ( !is_null($value) ) {
            return $value;
        }
        return null;
    }

    /**
     * Get preference by name and category from the system settings.
     *
     * @param string $name name of the preference to retreive
     * @param string $category name of the category to retreive, defaults to global scope
     * @return mixed the value of the preference (string, array, int etc)
     */
    public function getDefaultPreference(
        $name,
        $category = 'global'
        )
    {
        global $sugar_config;

        // Doesn't support any prefs but global ones
        if ( $category != 'global' )
            return null;

        // First check for name matching $sugar_config variable
        if ( isset($sugar_config[$name]) )
            return $sugar_config[$name];

        // Next, check to see if it's one of the common problem ones
        if ( isset($sugar_config['default_'.$name]) )
            return $sugar_config['default_'.$name];
        if ( $name == 'datef' )
            return $sugar_config['default_date_format'];
        if ( $name == 'timef' )
            return $sugar_config['default_time_format'];
        if ( $name == 'email_link_type' )
            return $sugar_config['email_default_client'];
    }

    /**
     * Set preference by name and category. Saving will be done in utils.php -> sugar_cleanup
     *
     * @param string $name name of the preference to retreive
     * @param mixed $value value of the preference to set
     * @param string $category name of the category to retreive, defaults to global scope
     */
    public function setPreference(
        $name,
        $value,
        $category = 'global'
        )
    {
        $user = $this->_userFocus;

        if ( empty($user->user_name) )
            return;

        if(!isset($_SESSION[$user->user_name.'_PREFERENCES'][$category])) {
            if(!$user->loadPreferences($category))
                $_SESSION[$user->user_name.'_PREFERENCES'][$category] = array();
        }

        // preferences changed or a new preference, save it to DB
        if(!isset($_SESSION[$user->user_name.'_PREFERENCES'][$category][$name])
            || (isset($_SESSION[$user->user_name.'_PREFERENCES'][$category][$name]) && $_SESSION[$user->user_name.'_PREFERENCES'][$category][$name] != $value)) {
                $GLOBALS['savePreferencesToDB'] = true;
                if(!isset($GLOBALS['savePreferencesToDBCats'])) $GLOBALS['savePreferencesToDBCats'] = array();
                $GLOBALS['savePreferencesToDBCats'][$category] = true;
        }

        $_SESSION[$user->user_name.'_PREFERENCES'][$category][$name] = $value;
    }

    /**
     * Loads preference by category from database. Saving will be done in utils.php -> sugar_cleanup
     *
     * @param string $category name of the category to retreive, defaults to global scope
     * @return bool successful?
     */
    public function loadPreferences(
        $category = 'global'
        )
    {
        global $sugar_config;

        $user = $this->_userFocus;

        if($user->object_name != 'User')
            return;
        if(!empty($user->id) && (!isset($_SESSION[$user->user_name . '_PREFERENCES'][$category]) || (!empty($_SESSION['unique_key']) && $_SESSION['unique_key'] != $sugar_config['unique_key']))) {
            // cn: moving this to only log when valid - throwing errors on install
            return $this->reloadPreferences($category);
        }
        return false;
    }

    /**
     * Unconditionally reloads user preferences from the DB and updates the session
     * @param string $category name of the category to retreive, defaults to global scope
     * @return bool successful?
     */
    public function reloadPreferences($category = 'global')
    {
        $user = $this->_userFocus;

        if($user->object_name != 'User' || empty($user->id) || empty($user->user_name)) {
            return false;
        }
        $GLOBALS['log']->debug('Loading Preferences DB ' . $user->user_name);
        if(!isset($_SESSION[$user->user_name . '_PREFERENCES'])) $_SESSION[$user->user_name . '_PREFERENCES'] = array();
        if(!isset($user->user_preferences) || !is_array($user->user_preferences)) $user->user_preferences = array();
        $db = DBManagerFactory::getInstance();
        $result = $db->query("SELECT contents FROM user_preferences WHERE assigned_user_id='$user->id' AND category = '" . $category . "' AND deleted = 0", false, 'Failed to load user preferences');
        $row = $db->fetchByAssoc($result);
        if ($row) {
            $_SESSION[$user->user_name . '_PREFERENCES'][$category] = unserialize(base64_decode($row['contents']));
            $user->user_preferences[$category] = unserialize(base64_decode($row['contents']));
            return true;
        } else {
            $_SESSION[$user->user_name . '_PREFERENCES'][$category] = array();
            $user->user_preferences[$category] = array();
        }
<<<<<<< HEAD
=======
        $_SESSION[$user->user_name . '_PREFERENCES'][$category] = array();
        $user->user_preferences[$category] = array();

>>>>>>> b29c16a8
        return false;
    }

    /**
     * Loads users timedate preferences
     *
     * @return array 'date' - date format for user ; 'time' - time format for user
     */
    public function getUserDateTimePreferences()
    {
        global $sugar_config, $db, $timedate, $current_user;

        $user = $this->_userFocus;

        $prefDate = array();

        if(!empty($user) && $this->loadPreferences('global')) {
            // forced to set this to a variable to compare b/c empty() wasn't working
            $timeZone = TimeDate::userTimezone($user);
            $timeFormat = $user->getPreference("timef");
            $dateFormat = $user->getPreference("datef");

            // cn: bug xxxx cron.php fails because of missing preference when admin hasn't logged in yet
            $timeZone = empty($timeZone) ? 'America/Los_Angeles' : $timeZone;

            if(empty($timeFormat)) $timeFormat = $sugar_config['default_time_format'];
            if(empty($dateFormat)) $dateFormat = $sugar_config['default_date_format'];

            $prefDate['date'] = $dateFormat;
            $prefDate['time'] = $timeFormat;
            $prefDate['userGmt'] = TimeDate::tzName($timeZone);
            $prefDate['userGmtOffset'] = $timedate->getUserUTCOffset($user);

            return $prefDate;
        } else {
            $prefDate['date'] = $timedate->get_date_format();
            $prefDate['time'] = $timedate->get_time_format();

            if(!empty($user) && $user->object_name == 'User') {
                $timeZone = TimeDate::userTimezone($user);
                // cn: bug 9171 - if user has no time zone, cron.php fails for InboundEmail
                if(!empty($timeZone)) {
                    $prefDate['userGmt'] = TimeDate::tzName($timeZone);
                    $prefDate['userGmtOffset'] = $timedate->getUserUTCOffset($user);
                }
            } else {
                $timeZone = TimeDate::userTimezone($current_user);
                if(!empty($timeZone)) {
                    $prefDate['userGmt'] = TimeDate::tzName($timeZone);
                    $prefDate['userGmtOffset'] = $timedate->getUserUTCOffset($current_user);
                }
            }

            return $prefDate;
        }
    }

    /**
     * Saves all preferences into the database that are in the session. Expensive, this is called by default in
     * sugar_cleanup if a setPreference has been called during one round trip.
     *
     * @global user will use current_user if no user specificed in $user param
     * @param user $user User object to retrieve, otherwise user current_user
     * @param bool $all save all of the preferences? (Dangerous)
     *
     */
    public function savePreferencesToDB(
        $all = false
        )
    {
        global $sugar_config;
        $GLOBALS['savePreferencesToDB'] = false;

        $user = $this->_userFocus;

        // these are not the preferences you are looking for [ hand waving ]
        if(empty($GLOBALS['installing']) && !empty($_SESSION['unique_key']) && $_SESSION['unique_key'] != $sugar_config['unique_key']) return;

        $GLOBALS['log']->debug('Saving Preferences to DB ' . $user->user_name);
        if(isset($_SESSION[$user->user_name. '_PREFERENCES']) && is_array($_SESSION[$user->user_name. '_PREFERENCES'])) {
             $GLOBALS['log']->debug("Saving Preferences to DB: {$user->user_name}");
            // only save the categories that have been modified or all?
            if(!$all && isset($GLOBALS['savePreferencesToDBCats']) && is_array($GLOBALS['savePreferencesToDBCats'])) {
                $catsToSave = array();
                foreach($GLOBALS['savePreferencesToDBCats'] as $category => $value) {
                    if ( isset($_SESSION[$user->user_name. '_PREFERENCES'][$category]) )
                        $catsToSave[$category] = $_SESSION[$user->user_name. '_PREFERENCES'][$category];
                }
            }
            else {
                $catsToSave = $_SESSION[$user->user_name. '_PREFERENCES'];
            }

            foreach ($catsToSave as $category => $contents) {
                $focus = new UserPreference($this->_userFocus);
                $result = $focus->retrieve_by_string_fields(array(
                    'assigned_user_id' => $user->id,
                    'category' => $category,
                    ));
                $focus->assigned_user_id = $user->id; // MFH Bug #13862
                $focus->deleted = 0;
                $focus->contents = base64_encode(serialize($contents));
                $focus->category = $category;
                $focus->save();
            }
        }
    }

    /**
     * Resets preferences for a particular user. If $category is null all user preferences will be reset
     *
     * @param string $category category to reset
     */
    public function resetPreferences(
        $category = null
        )
    {
        $user = $this->_userFocus;

        $GLOBALS['log']->debug('Reseting Preferences for user ' . $user->user_name);

        $remove_tabs = $this->getPreference('remove_tabs');
        $favorite_reports = $this->getPreference('favorites', 'Reports');
        $home_pages = $this->getPreference('pages', 'home');
        $home_dashlets = $this->getPreference('dashlets', 'home');
        $ut = $this->getPreference('ut');
        $timezone = $this->getPreference('timezone');

        $query = "UPDATE user_preferences SET deleted = 1 WHERE assigned_user_id = '" . $user->id . "'";
        if($category)
            $query .= " AND category = '" . $category . "'";
        $this->db->query($query);


        if($category) {
            unset($_SESSION[$user->user_name."_PREFERENCES"][$category]);
        }
        else {
        	if(!empty($_COOKIE['sugar_user_theme']) && !headers_sent()){
                setcookie('sugar_user_theme', '', time() - 3600,null,null,false,true); // expire the sugar_user_theme cookie
            }
            unset($_SESSION[$user->user_name."_PREFERENCES"]);
            if($user->id == $GLOBALS['current_user']->id) {
                session_destroy();
            }
            $this->setPreference('remove_tabs', $remove_tabs);
            $this->setPreference('favorites', $favorite_reports, 'Reports');
            $this->setPreference('pages', $home_pages, 'home');
            $this->setPreference('dashlets', $home_dashlets, 'home');
            $this->setPreference('ut', $ut);
            $this->setPreference('timezone', $timezone);
            $this->savePreferencesToDB();
        }
    }

    /**
     * Updates every user pref with a new key value supports 2 levels deep, use append to
     * array if you want to append the value to an array
     */
    public static function updateAllUserPrefs(
        $key,
        $new_value,
        $sub_key = '',
        $is_value_array = false,
        $unset_value = false )
    {
        global $current_user, $db;

        // Admin-only function; die if calling as a non-admin
        if(!is_admin($current_user)){
            sugar_die('only admins may call this function');
        }

        // we can skip this if we've already upgraded to the user_preferences format.
        if ( !array_key_exists('user_preferences',$db->getHelper()->get_columns('users')) )
            return;

        $result = $db->query("SELECT id, user_preferences, user_name FROM users");
        while ($row = $db->fetchByAssoc($result)) {
            $prefs = array();
            $newprefs = array();

            $prefs = unserialize(base64_decode($row['user_preferences']));

            if(!empty($sub_key)){
                if($is_value_array ){
                    if(!isset($prefs[$key][$sub_key])){
                        continue;
                    }

                    if(empty($prefs[$key][$sub_key])){
                        $prefs[$key][$sub_key] = array();
                    }
                    $already_exists = false;
                    foreach($prefs[$key][$sub_key] as $k=>$value){
                        if($value == $new_value){

                            $already_exists = true;
                            if($unset_value){
                                unset($prefs[$key][$sub_key][$k]);
                            }
                        }
                    }
                    if(!$already_exists && !$unset_value){
                        $prefs[$key][$sub_key][] = $new_value;
                    }
                }
                else{
                    if(!$unset_value)$prefs[$key][$sub_key] = $new_value;
                }
            }
            else{
                if($is_value_array ){
                    if(!isset($prefs[$key])){
                        continue;
                    }

                    if(empty($prefs[$key])){
                        $prefs[$key] = array();
                    }
                    $already_exists = false;
                    foreach($prefs[$key] as $k=>$value){
                        if($value == $new_value){
                            $already_exists = true;

                            if($unset_value){
                                unset($prefs[$key][$k]);
                            }
                        }
                    }
                    if(!$already_exists && !$unset_value){

                        $prefs[$key][] = $new_value;
                    }
                }else{
                    if(!$unset_value)$prefs[$key] = $new_value;
                }
            }

            $newstr = $db->quote(base64_encode(serialize($prefs)));
            $db->query("UPDATE users SET user_preferences = '{$newstr}' WHERE id = '{$row['id']}'");
        }

        unset($prefs);
        unset($newprefs);
        unset($newstr);
    }

}<|MERGE_RESOLUTION|>--- conflicted
+++ resolved
@@ -1,14 +1,9 @@
 <?php
-<<<<<<< HEAD
-if(!defined('sugarEntry') || !sugarEntry) die('Not A Valid Entry Point');
-/*********************************************************************************
-=======
 if (!defined('sugarEntry') || !sugarEntry) {
     die('Not A Valid Entry Point');
 }
 /**
  *
->>>>>>> b29c16a8
  * SugarCRM Community Edition is a customer relationship management program developed by
  * SugarCRM, Inc. Copyright (C) 2004-2013 SugarCRM Inc.
  *
@@ -241,12 +236,6 @@
             $_SESSION[$user->user_name . '_PREFERENCES'][$category] = array();
             $user->user_preferences[$category] = array();
         }
-<<<<<<< HEAD
-=======
-        $_SESSION[$user->user_name . '_PREFERENCES'][$category] = array();
-        $user->user_preferences[$category] = array();
-
->>>>>>> b29c16a8
         return false;
     }
 
