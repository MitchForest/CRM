--- conflicted
+++ resolved
@@ -12,7 +12,6 @@
 
 	}
 
-<<<<<<< HEAD
 
 	protected function buildAddAccountContactsToTargetList()
 	{
@@ -92,24 +91,17 @@
 	}
 
 
-=======
->>>>>>> c1d754ee
 	function process($file, $data, $htmlVar) {
 
 		$this->actionsMenuExtraItems[] = $this->buildAddAccountContactsToTargetList();
 
 		parent::process($file, $data, $htmlVar);
 
-<<<<<<< HEAD
 		if(!ACLController::checkAccess($this->seed->module_dir,'export',true) || !$this->export) {
-=======
-        	if(!ACLController::checkAccess($this->seed->module_dir,'export',true) || !$this->export) {
->>>>>>> c1d754ee
 			$this->ss->assign('exportLink', $this->buildExportLink());
 		}
 	}
 
-<<<<<<< HEAD
 
 	/**
 	 * override
@@ -130,8 +122,6 @@
 		return $ret;
 	}
 	
-=======
->>>>>>> c1d754ee
 	function buildExportLink($id = 'export_link'){
 		global $app_strings;
 		global $sugar_config;
