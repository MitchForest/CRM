--- conflicted
+++ resolved
@@ -158,14 +158,7 @@
     // SNIP
     'LBL_PRODUCTS_SERVICES_PURCHASED_SUBPANEL_TITLE' => 'Products and Services Purchased',
 
-<<<<<<< HEAD
-	'LBL_AOS_CONTRACTS' => 'Contracts',
-	'LBL_AOS_INVOICES' => 'Invoices',
-	'LBL_AOS_QUOTES' => 'Quotes',
-);
-=======
     'LBL_AOS_CONTRACTS' => 'Contracts',
     'LBL_AOS_INVOICES' => 'Invoices',
     'LBL_AOS_QUOTES' => 'Quotes',
 );
->>>>>>> 6fff9dbc
