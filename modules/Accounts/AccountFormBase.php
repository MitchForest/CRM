--- conflicted
+++ resolved
@@ -1,14 +1,9 @@
 <?php
-<<<<<<< HEAD
-if(!defined('sugarEntry') || !sugarEntry) die('Not A Valid Entry Point');
-/*********************************************************************************
-=======
 if (!defined('sugarEntry') || !sugarEntry) {
     die('Not A Valid Entry Point');
 }
 /**
  *
->>>>>>> b29c16a8
  * SugarCRM Community Edition is a customer relationship management program developed by
  * SugarCRM, Inc. Copyright (C) 2004-2013 SugarCRM Inc.
  *
@@ -54,7 +49,6 @@
  * Contributor(s): ______________________________________..
  ********************************************************************************/
 
-<<<<<<< HEAD
 class AccountFormBase{
 
 
@@ -109,44 +103,6 @@
 	}
 	return null;
 }
-=======
-class AccountFormBase
-{
-    public function checkForDuplicates($prefix)
-    {
-        require_once('include/formbase.php');
-
-        $focus = new Account();
-        $query = '';
-        $baseQuery = 'select id, name, website, billing_address_city  from accounts where deleted!=1 and ';
-        if (!empty($_POST[$prefix.'name'])) {
-            $query = $baseQuery ."  name like '".$_POST[$prefix.'name']."%'";
-        }
-
-        if (!empty($_POST[$prefix.'billing_address_city']) || !empty($_POST[$prefix.'shipping_address_city'])) {
-            $temp_query = '';
-            if (!empty($_POST[$prefix.'billing_address_city'])) {
-                if (empty($temp_query)) {
-                    $temp_query =  "  billing_address_city like '".$_POST[$prefix.'billing_address_city']."%'";
-                } else {
-                    $temp_query .= "or billing_address_city like '".$_POST[$prefix.'billing_address_city']."%'";
-                }
-            }
-            if (!empty($_POST[$prefix.'shipping_address_city'])) {
-                if (empty($temp_query)) {
-                    $temp_query = "  shipping_address_city like '".$_POST[$prefix.'shipping_address_city']."%'";
-                } else {
-                    $temp_query .= "or shipping_address_city like '".$_POST[$prefix.'shipping_address_city']."%'";
-                }
-            }
-            if (empty($query)) {
-                $query .= $baseQuery;
-            } else {
-                $query .= ' AND ';
-            }
-            $query .=   ' ('. $temp_query . ' ) ';
-        }
->>>>>>> b29c16a8
 
 
 function buildTableForm($rows, $mod='Accounts'){
@@ -258,8 +214,6 @@
     $form .= "</td></tr></table></td></tr></table>";
 	return $form;
 
-<<<<<<< HEAD
-=======
             if ($rowColor == 'evenListRowS1') {
                 $rowColor = 'oddListRowS1';
             } else {
@@ -288,7 +242,6 @@
         $form .= "</td></tr></table></td></tr></table>";
         return $form;
     }
->>>>>>> b29c16a8
 
 
 }
@@ -373,35 +326,6 @@
 
 
 
-<<<<<<< HEAD
-function getWideFormBody($prefix, $mod='',$formname='',  $contact=''){
-	if(!ACLController::checkAccess('Accounts', 'edit', true)){
-		return '';
-	}
-	
-	if(empty($contact)){
-		$contact = new Contact();
-	}
-global $mod_strings;
-$temp_strings = $mod_strings;
-if(!empty($mod)){
-	global $current_language;
-	$mod_strings = return_module_language($current_language, $mod);
-}
-global $app_strings;
-global $current_user;
-$account = new Account();
-
-$lbl_required_symbol = $app_strings['LBL_REQUIRED_SYMBOL'];
-$lbl_account_name = $mod_strings['LBL_ACCOUNT_NAME'];
-$lbl_phone = $mod_strings['LBL_PHONE'];
-$lbl_website = $mod_strings['LBL_WEBSITE'];
-if (isset($contact->assigned_user_id)) {
-	$user_id=$contact->assigned_user_id;
-} else {
-	$user_id = $current_user->id;
-}
-=======
     public function getWideFormBody($prefix, $mod='', $formname='', $contact='')
     {
         if (!ACLController::checkAccess('Accounts', 'edit', true)) {
@@ -430,7 +354,6 @@
         } else {
             $user_id = $current_user->id;
         }
->>>>>>> b29c16a8
 
 	//Retrieve Email address and set email1, email2
 	$sugarEmailAddress = new SugarEmailAddress();
@@ -489,18 +412,6 @@
 $form .= <<<EOQ
 		</TABLE>
 EOQ;
-<<<<<<< HEAD
-	
-
-$javascript = new javascript();
-$javascript->setFormName($formname);
-$javascript->setSugarBean(new Account());
-$javascript->addRequiredFields($prefix);
-$form .=$javascript->getScript();
-$mod_strings = $temp_strings;
-	return $form;
-}
-=======
 
 
         $javascript = new javascript();
@@ -523,102 +434,8 @@
             return null;
         }
         $focus = populateFromPost($prefix, $focus);
->>>>>>> b29c16a8
-
-
-<<<<<<< HEAD
-function handleSave($prefix,$redirect=true, $useRequired=false){
-	
-    
-	require_once('include/formbase.php');
-
-	$focus = new Account();
-
-	if($useRequired &&  !checkRequired($prefix, array_keys($focus->required_fields))){
-		return null;
-	}
-	$focus = populateFromPost($prefix, $focus);
-
-	if (isset($GLOBALS['check_notify'])) {
-		$check_notify = $GLOBALS['check_notify'];
-	}
-	else {
-		$check_notify = FALSE;
-	}
-
-	if (empty($_POST['record']) && empty($_POST['dup_checked'])) {
-		$duplicateAccounts = $this->checkForDuplicates($prefix);
-		if(isset($duplicateAccounts)){
-			$location='module=Accounts&action=ShowDuplicates';
-			$get = '';
-
-			// Bug 25311 - Add special handling for when the form specifies many-to-many relationships
-			if(isset($_POST['relate_to']) && !empty($_POST['relate_to'])) {
-				$get .= '&Accountsrelate_to='.$_POST['relate_to'];
-			}
-			if(isset($_POST['relate_id']) && !empty($_POST['relate_id'])) {
-				$get .= '&Accountsrelate_id='.$_POST['relate_id'];
-			}
-			
-			//add all of the post fields to redirect get string
-			foreach ($focus->column_fields as $field)
-			{
-				if (!empty($focus->$field) && !is_object($focus->$field))
-				{
-					$get .= "&Accounts$field=".urlencode($focus->$field);
-				}
-			}
-
-			foreach ($focus->additional_column_fields as $field)
-			{
-				if (!empty($focus->$field))
-				{
-					$get .= "&Accounts$field=".urlencode($focus->$field);
-				}
-			}
-            
-			
-			if($focus->hasCustomFields()) {
-				foreach($focus->field_defs as $name=>$field) {	
-					if (!empty($field['source']) && $field['source'] == 'custom_fields')
-					{
-						$get .= "&Accounts$name=".urlencode($focus->$name);
-					}			    
-				}
-			}
-			
-			
-			
-			$emailAddress = new SugarEmailAddress();
-			$get .= $emailAddress->getFormBaseURL($focus);
-
-			
-			
-			//create list of suspected duplicate account id's in redirect get string
-			$i=0;
-			foreach ($duplicateAccounts as $account)
-			{
-				$get .= "&duplicate[$i]=".$account['id'];
-				$i++;
-			}
-
-			//add return_module, return_action, and return_id to redirect get string
-			$urlData = array('return_module' => 'Accounts', 'return_action' => '');
-			foreach (array('return_module', 'return_action', 'return_id', 'popup', 'create') as $var) {
-			    if (!empty($_POST[$var])) {
-			        $urlData[$var] = $_POST[$var];
-			    }
-			}
-			$get .= "&".http_build_query($urlData);
-
-			$_SESSION['SHOW_DUPLICATES'] = $get;
-			//now redirect the post to modules/Accounts/ShowDuplicates.php
-            if (!empty($_POST['is_ajax_call']) && $_POST['is_ajax_call'] == '1')
-            {
-            	ob_clean();
-                $json = getJSONobj();
-                echo $json->encode(array('status' => 'dupe', 'get' => $location));
-=======
+
+
         if (empty($_POST['record']) && empty($_POST['dup_checked'])) {
             $duplicateAccounts = $this->checkForDuplicates($prefix);
             if (isset($duplicateAccounts)) {
@@ -693,7 +510,6 @@
                     header("Location: index.php?$location");
                 }
                 return null;
->>>>>>> b29c16a8
             }
             else if(!empty($_REQUEST['ajax_load']))
             {
@@ -722,24 +538,6 @@
         $json = getJSONobj();
         echo $json->encode(array('status' => 'success',
                                  'get' => ''));
-<<<<<<< HEAD
-   	 	$trackerManager = TrackerManager::getInstance();
-        $timeStamp = TimeDate::getInstance()->nowDb();
-        if($monitor = $trackerManager->getMonitor('tracker')){ 
-	        $monitor->setValue('action', 'detailview');
-	        $monitor->setValue('user_id', $GLOBALS['current_user']->id);
-	        $monitor->setValue('module_name', 'Accounts');
-	        $monitor->setValue('date_modified', $timeStamp);
-	        $monitor->setValue('visible', 1);
-	
-	        if (!empty($this->bean->id)) {
-	            $monitor->setValue('item_id', $return_id);
-	            $monitor->setValue('item_summary', $focus->get_summary_text());
-	        }
-			$trackerManager->saveMonitor($monitor, true, true);
-		}
-        return null;
-=======
             $trackerManager = TrackerManager::getInstance();
             $timeStamp = TimeDate::getInstance()->nowDb();
             if ($monitor = $trackerManager->getMonitor('tracker')) {
@@ -779,7 +577,6 @@
         } else {
             return $focus;
         }
->>>>>>> b29c16a8
     }
 
     if (isset($_POST['popup']) && $_POST['popup'] == 'true') {
