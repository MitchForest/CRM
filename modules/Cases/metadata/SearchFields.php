--- conflicted
+++ resolved
@@ -1,14 +1,9 @@
 <?php
-<<<<<<< HEAD
-if(!defined('sugarEntry') || !sugarEntry) die('Not A Valid Entry Point');
-/*********************************************************************************
-=======
 if (!defined('sugarEntry') || !sugarEntry) {
     die('Not A Valid Entry Point');
 }
 /**
  *
->>>>>>> b29c16a8
  * SugarCRM Community Edition is a customer relationship management program developed by
  * SugarCRM, Inc. Copyright (C) 2004-2013 SugarCRM Inc.
  *
@@ -42,21 +37,12 @@
  * In accordance with Section 7(b) of the GNU Affero General Public License version 3,
  * these Appropriate Legal Notices must retain the display of the "Powered by
  * SugarCRM" logo and "Supercharged by SuiteCRM" logo. If the display of the logos is not
-<<<<<<< HEAD
- * reasonably feasible for  technical reasons, the Appropriate Legal Notices must
- * display the words  "Powered by SugarCRM" and "Supercharged by SuiteCRM".
- ********************************************************************************/
-$searchFields['Cases'] = array (
-  'name' => 
-  array (
-=======
  * reasonably feasible for technical reasons, the Appropriate Legal Notices must
  * display the words "Powered by SugarCRM" and "Supercharged by SuiteCRM".
  */
 $searchFields['Cases'] = array(
   'name' =>
   array(
->>>>>>> b29c16a8
     'query_type' => 'default',
   ),
   'account_name' => 
