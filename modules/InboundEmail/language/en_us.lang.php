<?php
if(!defined('sugarEntry') || !sugarEntry) die('Not A Valid Entry Point');
/*********************************************************************************
 * SugarCRM Community Edition is a customer relationship management program developed by
 * SugarCRM, Inc. Copyright (C) 2004-2013 SugarCRM Inc.

 * SuiteCRM is an extension to SugarCRM Community Edition developed by Salesagility Ltd.
 * Copyright (C) 2011 - 2014 Salesagility Ltd.
 *
 * This program is free software; you can redistribute it and/or modify it under
 * the terms of the GNU Affero General Public License version 3 as published by the
 * Free Software Foundation with the addition of the following permission added
 * to Section 15 as permitted in Section 7(a): FOR ANY PART OF THE COVERED WORK
 * IN WHICH THE COPYRIGHT IS OWNED BY SUGARCRM, SUGARCRM DISCLAIMS THE WARRANTY
 * OF NON INFRINGEMENT OF THIRD PARTY RIGHTS.
 *
 * This program is distributed in the hope that it will be useful, but WITHOUT
 * ANY WARRANTY; without even the implied warranty of MERCHANTABILITY or FITNESS
 * FOR A PARTICULAR PURPOSE.  See the GNU Affero General Public License for more
 * details.
 *
 * You should have received a copy of the GNU Affero General Public License along with
 * this program; if not, see http://www.gnu.org/licenses or write to the Free
 * Software Foundation, Inc., 51 Franklin Street, Fifth Floor, Boston, MA
 * 02110-1301 USA.
 *
 * You can contact SugarCRM, Inc. headquarters at 10050 North Wolfe Road,
 * SW2-130, Cupertino, CA 95014, USA. or at email address contact@sugarcrm.com.
 *
 * The interactive user interfaces in modified source and object code versions
 * of this program must display Appropriate Legal Notices, as required under
 * Section 5 of the GNU Affero General Public License version 3.
 *
 * In accordance with Section 7(b) of the GNU Affero General Public License version 3,
 * these Appropriate Legal Notices must retain the display of the "Powered by
 * SugarCRM" logo and "Supercharged by SuiteCRM" logo. If the display of the logos is not
 * reasonably feasible for  technical reasons, the Appropriate Legal Notices must
 * display the words  "Powered by SugarCRM" and "Supercharged by SuiteCRM".
 ********************************************************************************/

/*********************************************************************************

 * Description:  TODO: To be written.
 * Portions created by SugarCRM are Copyright (C) SugarCRM, Inc.
 * All Rights Reserved.
 * Contributor(s): ______________________________________..
 ********************************************************************************/

$mod_strings = array(


	'LBL_RE'					=> 'RE:',

	'ERR_BAD_LOGIN_PASSWORD'=> 'Login or Password Incorrect',
<<<<<<< HEAD
	'ERR_INI_ZLIB'			=> 'Could not turn off Zlib compression temporarily.  "Test Settings" may fail.',
=======
	'ERR_BODY_TOO_LONG'		=> '\rBody text too long to capture FULL email. Trimmed.',
	'ERR_INI_ZLIB'			=> 'Could not turn off Zlib compression temporarily. "Test Settings" may fail.',
>>>>>>> 0904f6cc
	'ERR_MAILBOX_FAIL'		=> 'Could not retrieve any mail accounts.',
	'ERR_NO_IMAP'			=> 'No IMAP libraries found. Please resolve this before continuing with Inbound Email',
	'ERR_NO_OPTS_SAVED'		=> 'No optimums were saved with your Inbound Email account. Please review the settings',
	'ERR_TEST_MAILBOX'		=> 'Please check your settings and try again.',

	'LBL_ASSIGN_TO_USER'	=> 'Assign To User',
	'LBL_AUTOREPLY'			=> 'Auto-Reply Template',
	'LBL_AUTOREPLY_HELP'	=> 'Select an automated response to notify email senders that their response has been received.',
	'LBL_BASIC'				=> 'Mail Account Information',
	'LBL_CASE_MACRO'		=> 'Case Macro',
	'LBL_CASE_MACRO_DESC'	=> 'Set the macro which will be parsed and used to link imported email to a Case.',
	'LBL_CASE_MACRO_DESC2'	=> 'Set this to any value, but preserve the <b>"%1"</b>.',
	'LBL_CERT_DESC'			=> 'Force validation of the mail server\'s Security Certificate - do not use if self-signing.',
	'LBL_CERT'				=> 'Validate Certificate',
	'LBL_CLOSE_POPUP'		=> 'Close Window',
	'LBL_CREATE_NEW_GROUP'	=> '--Create Group On Save--',
	'LBL_CREATE_TEMPLATE'	=> 'Create',
	'LBL_DELETE_SEEN'		=> 'Delete Read Emails After Import',
	'LBL_EDIT_TEMPLATE'		=> 'Edit',
	'LBL_EMAIL_OPTIONS'		=> 'Email Handling Options',
	'LBL_EMAIL_BOUNCE_OPTIONS' => 'Bounce Handling Options',
	'LBL_FILTER_DOMAIN_DESC'=> 'Specify a domain to which no auto-replies will be sent.',
	'LBL_ASSIGN_TO_GROUP_FOLDER_DESC'=> 'Select to automatically create email records in SuiteCRM for all incoming emails.',
	'LBL_POSSIBLE_ACTION_DESC'		=> 'For the Create Case option, a Group Folder must be selected',
	'LBL_FILTER_DOMAIN'		=> 'No Auto-Reply to this Domain',
<<<<<<< HEAD
	'LBL_FIND_SSL_WARN'		=> '<br>Testing SSL may take a long time.  Please be patient.<br>',
	'LBL_FOUND_MAILBOXES'	=> 'Found the following usable folders.<br>Click one to choose it:',
=======
	'LBL_FIND_OPTIMUM_KEY'	=> 'f',
	'LBL_FIND_OPTIMUM_MSG'	=> '<br>Finding optimum connection variables.',
	'LBL_FIND_OPTIMUM_TITLE'=> 'Find Optimum Configuration',
	'LBL_FIND_SSL_WARN'		=> '<br>Testing SSL may take a long time. Please be patient.<br>',
	'LBL_FORCE_DESC'		=> 'Some IMAP/POP3 servers require special switches. Check to force a negative switch when connecting (i.e., /notls)',
	'LBL_FORCE'				=> 'Force Negative',
	'LBL_FOUND_MAILBOXES'	=> 'Found the following usable folders.<br>Click one to choose it:',
	'LBL_FOUND_OPTIMUM_MSG'	=> '<br>Found optimum settings. Press the button below to apply them to your mail account.',
>>>>>>> 0904f6cc
	'LBL_FROM_ADDR'			=> '"From" Address',
    // as long as XTemplate doesn't support output escaping, transform
    // quotes to html-entities right here (bug #48913)
    'LBL_FROM_ADDR_DESC'    => "The email address provided here might not appear in the &quot;From&quot; address section of the email sent due to restrictions imposed by the mail service provider. In these circumstances, the email address defined in the outgoing mail server will be used.",
	'LBL_FROM_NAME_ADDR'	=> 'From Name/Email',
	'LBL_FROM_NAME'			=> '"From" Name',
	'LBL_GROUP_QUEUE'		=> 'Assign To Group',
    'LBL_HOME'              => 'Home',
	'LBL_LIST_MAILBOX_TYPE'	=> 'Mail Account Usage',
	'LBL_LIST_NAME'			=> 'Name:',
	'LBL_LIST_GLOBAL_PERSONAL'			=> 'Type',
	'LBL_LIST_SERVER_URL'	=> 'Mail Server',
	'LBL_LIST_STATUS'		=> 'Status',
	'LBL_LOGIN'				=> 'User Name',
	'LBL_MAILBOX_DEFAULT'	=> 'INBOX',
	'LBL_MAILBOX_SSL'		=> 'Use SSL',
	'LBL_MAILBOX_TYPE'		=> 'Possible Actions',
	'LBL_DISTRIBUTION_METHOD' => 'Distribution Method',
	'LBL_CREATE_CASE_REPLY_TEMPLATE' => 'New Case Auto-Reply Template',
	'LBL_CREATE_CASE_REPLY_TEMPLATE_HELP' => 'Select an automated response to notify email senders that a case has been created. The email contains the case number in the Subject line which adheres to the Case Macro setting. This response is only sent when the first email is received from the recipient.',
	'LBL_MAILBOX'			=> 'Monitored Folders',
	'LBL_TRASH_FOLDER'		=> 'Trash Folder',
	'LBL_GET_TRASH_FOLDER'	=> 'Get Trash Folder',
	'LBL_SENT_FOLDER'		=> 'Sent Folder',
	'LBL_GET_SENT_FOLDER'	=> 'Get Sent Folder',
	'LBL_SELECT'				=> 'Select',
	'LBL_MARK_READ_NO'		=> 'Email marked deleted after import',
	'LBL_MARK_READ_YES'		=> 'Email left on server after import',
	'LBL_MARK_READ'			=> 'Leave Messages On Server',
	'LBL_MAX_AUTO_REPLIES'	=> 'Number of Auto-responses',
	'LBL_MAX_AUTO_REPLIES_DESC'	=> 'Set the maximum number of auto-responses to send to a unique email address during a period of 24 hours.',
	'LBL_PERSONAL_MODULE_NAME' => 'Personal Mail Account',
	'LBL_CREATE_CASE'      => 'Create Case from Email',
	'LBL_CREATE_CASE_HELP'  => 'Select to automatically create case records in SuiteCRM from incoming emails.',
	'LBL_MODULE_NAME'		=> 'Group Mail Account',
	'LBL_BOUNCE_MODULE_NAME' => 'Bounce Handling Mailbox',
	'LBL_MODULE_TITLE'		=> 'Inbound Email',
	'LBL_NAME'				=> 'Name',
    'LBL_NONE'              => 'None',
<<<<<<< HEAD
=======
	'LBL_NO_OPTIMUMS'		=> 'Could not find optimums. Please check your settings and try again.',
	'LBL_ONLY_SINCE_DESC'	=> 'When using POP3, PHP cannot filter for New/Unread messages. This flag allows the request to check for messages since the last time the mail account was polled. This will significantly improve performance if your mail server does not support IMAP.',
>>>>>>> 0904f6cc
	'LBL_ONLY_SINCE_NO'		=> 'No. Check against all emails on mail server.',
	'LBL_ONLY_SINCE_YES'	=> 'Yes.',
	'LBL_ONLY_SINCE'		=> 'Import Only Since Last Check:',
	'LBL_OUTBOUND_SERVER'	=> 'Outgoing Mail Server',
	'LBL_PASSWORD'			=> 'Password',
	'LBL_POP3_SUCCESS'		=> 'Your POP3 test connection was successful.',
<<<<<<< HEAD
=======
	'LBL_POPUP_FAILURE'		=> 'Test connection failed. The error is shown below.',
	'LBL_POPUP_SUCCESS'		=> 'Test connection successful. Your settings are working.',
>>>>>>> 0904f6cc
	'LBL_POPUP_TITLE'		=> 'Test Settings',
	'LBL_SELECT_SUBSCRIBED_FOLDERS' 		=> 'Select Subscribed Folder(s)',
	'LBL_SELECT_TRASH_FOLDERS' 		=> 'Select Trash Folder',
	'LBL_SELECT_SENT_FOLDERS' 		=> 'Select Sent Folder',
	'LBL_DELETED_FOLDERS_LIST' 		=> 'The following folder(s) %s either does not exist or has been deleted from server',
	'LBL_PORT'				=> 'Mail Server Port',
	'LBL_QUEUE'				=> 'Mail Account Queue',
	'LBL_REPLY_NAME_ADDR'	=> 'Reply Name/Email',
	'LBL_REPLY_TO_NAME'		=> '"Reply-to" Name',
	'LBL_REPLY_TO_ADDR'		=> '"Reply-to" Address',
	'LBL_SAME_AS_ABOVE'		=> 'Using From Name/Address',
	'LBL_SERVER_OPTIONS'	=> 'Advanced Setup',
	'LBL_SERVER_TYPE'		=> 'Mail Server Protocol',
	'LBL_SERVER_URL'		=> 'Mail Server Address',
	'LBL_SSL_DESC'			=> 'If your mail server supports secure socket connections, enabling this will force SSL connections when importing email.',
	'LBL_ASSIGN_TO_TEAM_DESC' => 'The selected team has access to the mail account.',
	'LBL_SSL'				=> 'Use SSL',
	'LBL_STATUS'			=> 'Status',
	'LBL_SYSTEM_DEFAULT'	=> 'System Default',
	'LBL_TEST_BUTTON_TITLE'	=> 'Test',
	'LBL_TEST_SETTINGS'		=> 'Test Settings',
	'LBL_TEST_SUCCESSFUL'	=> 'Connection completed successfully.',
	'LBL_TEST_WAIT_MESSAGE'	=> 'One moment please...',
	'LBL_WARN_IMAP_TITLE'	=> 'Inbound Email Disabled',
	'LBL_WARN_IMAP'			=> 'Warnings:',
	'LBL_WARN_NO_IMAP'		=> 'Inbound Email <b>cannot</b> function without the IMAP c-client libraries enabled/compiled with the PHP module. Please contact your administrator to resolve this issue.',

	'LNK_LIST_CREATE_NEW_GROUP'	 => 'New Group Mail Account',
	'LNK_LIST_CREATE_NEW_BOUNCE' => 'New Bounce Handling Account',
	'LNK_LIST_MAILBOXES'	=> 'All Mail Accounts',
	'LNK_LIST_SCHEDULER'	=> 'Schedulers',
	'LNK_SEED_QUEUES'		=> 'Seed Queues From Teams',
	'LBL_GROUPFOLDER_ID'	=> 'Group Folder Id',
	'LBL_ASSIGN_TO_GROUP_FOLDER' => 'Assign To Group Folder',
    'LBL_ALLOW_OUTBOUND_GROUP_USAGE' => 'Allow users to send emails using the "From" Name and Address as the reply to address',
    'LBL_ALLOW_OUTBOUND_GROUP_USAGE_DESC' => 'When this option is selected, the From Name and From Email Address associated with this group mail account will appear as an option for the From field when composing emails for users that have access to the group mail account.',
    'LBL_STATUS_ACTIVE'     => 'Active',
    'LBL_STATUS_INACTIVE'   => 'Inactive',
    'LBL_IS_PERSONAL' => 'Personal',
    'LBL_IS_GROUP' => 'group',
    'LBL_ENABLE_AUTO_IMPORT' => 'Import Emails Automatically',
    'LBL_WARNING_CHANGING_AUTO_IMPORT' => 'Warning: You are modifying your automatic import setting which may result in loss of data.',
    'LBL_WARNING_CHANGING_AUTO_IMPORT_WITH_CREATE_CASE' => 'Warning: Auto import must be enabled when automatically creating cases.',
	'LBL_EDIT_LAYOUT' => 'Edit Layout' /*for 508 compliance fix*/,

	'LBL_MODIFIED_BY' => 'Modified By',
	'LBL_SERVICE' => 'Service',
	'LBL_STORED_OPTIONS' => 'Stored Options',
	'LBL_GROUP_ID' => 'Group ID',
);
?><|MERGE_RESOLUTION|>--- conflicted
+++ resolved
@@ -52,12 +52,9 @@
 	'LBL_RE'					=> 'RE:',
 
 	'ERR_BAD_LOGIN_PASSWORD'=> 'Login or Password Incorrect',
-<<<<<<< HEAD
 	'ERR_INI_ZLIB'			=> 'Could not turn off Zlib compression temporarily.  "Test Settings" may fail.',
-=======
 	'ERR_BODY_TOO_LONG'		=> '\rBody text too long to capture FULL email. Trimmed.',
 	'ERR_INI_ZLIB'			=> 'Could not turn off Zlib compression temporarily. "Test Settings" may fail.',
->>>>>>> 0904f6cc
 	'ERR_MAILBOX_FAIL'		=> 'Could not retrieve any mail accounts.',
 	'ERR_NO_IMAP'			=> 'No IMAP libraries found. Please resolve this before continuing with Inbound Email',
 	'ERR_NO_OPTS_SAVED'		=> 'No optimums were saved with your Inbound Email account. Please review the settings',
@@ -83,10 +80,8 @@
 	'LBL_ASSIGN_TO_GROUP_FOLDER_DESC'=> 'Select to automatically create email records in SuiteCRM for all incoming emails.',
 	'LBL_POSSIBLE_ACTION_DESC'		=> 'For the Create Case option, a Group Folder must be selected',
 	'LBL_FILTER_DOMAIN'		=> 'No Auto-Reply to this Domain',
-<<<<<<< HEAD
 	'LBL_FIND_SSL_WARN'		=> '<br>Testing SSL may take a long time.  Please be patient.<br>',
 	'LBL_FOUND_MAILBOXES'	=> 'Found the following usable folders.<br>Click one to choose it:',
-=======
 	'LBL_FIND_OPTIMUM_KEY'	=> 'f',
 	'LBL_FIND_OPTIMUM_MSG'	=> '<br>Finding optimum connection variables.',
 	'LBL_FIND_OPTIMUM_TITLE'=> 'Find Optimum Configuration',
@@ -95,7 +90,6 @@
 	'LBL_FORCE'				=> 'Force Negative',
 	'LBL_FOUND_MAILBOXES'	=> 'Found the following usable folders.<br>Click one to choose it:',
 	'LBL_FOUND_OPTIMUM_MSG'	=> '<br>Found optimum settings. Press the button below to apply them to your mail account.',
->>>>>>> 0904f6cc
 	'LBL_FROM_ADDR'			=> '"From" Address',
     // as long as XTemplate doesn't support output escaping, transform
     // quotes to html-entities right here (bug #48913)
@@ -135,22 +129,16 @@
 	'LBL_MODULE_TITLE'		=> 'Inbound Email',
 	'LBL_NAME'				=> 'Name',
     'LBL_NONE'              => 'None',
-<<<<<<< HEAD
-=======
 	'LBL_NO_OPTIMUMS'		=> 'Could not find optimums. Please check your settings and try again.',
 	'LBL_ONLY_SINCE_DESC'	=> 'When using POP3, PHP cannot filter for New/Unread messages. This flag allows the request to check for messages since the last time the mail account was polled. This will significantly improve performance if your mail server does not support IMAP.',
->>>>>>> 0904f6cc
 	'LBL_ONLY_SINCE_NO'		=> 'No. Check against all emails on mail server.',
 	'LBL_ONLY_SINCE_YES'	=> 'Yes.',
 	'LBL_ONLY_SINCE'		=> 'Import Only Since Last Check:',
 	'LBL_OUTBOUND_SERVER'	=> 'Outgoing Mail Server',
 	'LBL_PASSWORD'			=> 'Password',
 	'LBL_POP3_SUCCESS'		=> 'Your POP3 test connection was successful.',
-<<<<<<< HEAD
-=======
 	'LBL_POPUP_FAILURE'		=> 'Test connection failed. The error is shown below.',
 	'LBL_POPUP_SUCCESS'		=> 'Test connection successful. Your settings are working.',
->>>>>>> 0904f6cc
 	'LBL_POPUP_TITLE'		=> 'Test Settings',
 	'LBL_SELECT_SUBSCRIBED_FOLDERS' 		=> 'Select Subscribed Folder(s)',
 	'LBL_SELECT_TRASH_FOLDERS' 		=> 'Select Trash Folder',
