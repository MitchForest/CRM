--- conflicted
+++ resolved
@@ -162,16 +162,8 @@
     'LNK_SENT_EMAIL_LIST' => 'Sent Emails',
     'LBL_EDIT_LAYOUT' => 'Edit Layout' /*for 508 compliance fix*/,
 
-<<<<<<< HEAD
-	'LBL_MODIFIED_BY' => 'Modified By',
-	'LBL_SERVICE' => 'Service',
-	'LBL_STORED_OPTIONS' => 'Stored Options',
-	'LBL_GROUP_ID' => 'Group ID',
-);
-=======
     'LBL_MODIFIED_BY' => 'Modified By',
     'LBL_SERVICE' => 'Service',
     'LBL_STORED_OPTIONS' => 'Stored Options',
     'LBL_GROUP_ID' => 'Group ID',
 );
->>>>>>> 6fff9dbc
