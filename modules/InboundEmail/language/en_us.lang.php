<?php
/**
 *
 * SugarCRM Community Edition is a customer relationship management program developed by
 * SugarCRM, Inc. Copyright (C) 2004-2013 SugarCRM Inc.
 *
 * SuiteCRM is an extension to SugarCRM Community Edition developed by SalesAgility Ltd.
 * Copyright (C) 2011 - 2017 SalesAgility Ltd.
 *
 * This program is free software; you can redistribute it and/or modify it under
 * the terms of the GNU Affero General Public License version 3 as published by the
 * Free Software Foundation with the addition of the following permission added
 * to Section 15 as permitted in Section 7(a): FOR ANY PART OF THE COVERED WORK
 * IN WHICH THE COPYRIGHT IS OWNED BY SUGARCRM, SUGARCRM DISCLAIMS THE WARRANTY
 * OF NON INFRINGEMENT OF THIRD PARTY RIGHTS.
 *
 * This program is distributed in the hope that it will be useful, but WITHOUT
 * ANY WARRANTY; without even the implied warranty of MERCHANTABILITY or FITNESS
 * FOR A PARTICULAR PURPOSE.  See the GNU Affero General Public License for more
 * details.
 *
 * You should have received a copy of the GNU Affero General Public License along with
 * this program; if not, see http://www.gnu.org/licenses or write to the Free
 * Software Foundation, Inc., 51 Franklin Street, Fifth Floor, Boston, MA
 * 02110-1301 USA.
 *
 * You can contact SugarCRM, Inc. headquarters at 10050 North Wolfe Road,
 * SW2-130, Cupertino, CA 95014, USA. or at email address contact@sugarcrm.com.
 *
 * The interactive user interfaces in modified source and object code versions
 * of this program must display Appropriate Legal Notices, as required under
 * Section 5 of the GNU Affero General Public License version 3.
 *
 * In accordance with Section 7(b) of the GNU Affero General Public License version 3,
 * these Appropriate Legal Notices must retain the display of the "Powered by
 * SugarCRM" logo and "Supercharged by SuiteCRM" logo. If the display of the logos is not
 * reasonably feasible for  technical reasons, the Appropriate Legal Notices must
 * display the words  "Powered by SugarCRM" and "Supercharged by SuiteCRM".
 */


if (!defined('sugarEntry') || !sugarEntry) {
    die('Not A Valid Entry Point');
}

$mod_strings = array(


    'LBL_RE' => 'RE:',

    'ERR_BAD_LOGIN_PASSWORD' => 'Login or Password Incorrect',
    'ERR_BODY_TOO_LONG' => '\rBody text too long to capture FULL email.  Trimmed.',
    'ERR_INI_ZLIB' => 'Could not turn off Zlib compression temporarily.  "Test Settings" may fail.',
    'ERR_MAILBOX_FAIL' => 'Could not retrieve any mail accounts.',
    'ERR_NO_IMAP' => 'No IMAP libraries found.  Please resolve this before continuing with Inbound Email',
    'ERR_NO_OPTS_SAVED' => 'No optimums were saved with your Inbound Email account.  Please review the settings',
    'ERR_TEST_MAILBOX' => 'Please check your settings and try again.',

    'LBL_APPLY_OPTIMUMS' => 'Apply Optimums',
    'LBL_ASSIGN_TO_USER' => 'Assign To User',
    'LBL_AUTOREPLY_OPTIONS' => 'Auto-Reply Options',
    'LBL_AUTOREPLY' => 'Auto-Reply Template',
    'LBL_AUTOREPLY_HELP' => 'Select an automated response to notify email senders that their response has been received.',
    'LBL_BASIC' => 'Mail Account Information',
    'LBL_CASE_MACRO' => 'Case Macro',
    'LBL_CASE_MACRO_DESC' => 'Set the macro which will be parsed and used to link imported email to a Case.',
    'LBL_CASE_MACRO_DESC2' => 'Set this to any value, but preserve the <b>"%1"</b>.',
    'LBL_CERT_DESC' => 'Force validation of the mail server\'s Security Certificate - do not use if self-signing.',
    'LBL_CERT' => 'Validate Certificate',
    'LBL_CLOSE_POPUP' => 'Close Window',
    'LBL_CREATE_NEW_GROUP' => '--Create Group On Save--',
    'LBL_CREATE_TEMPLATE' => 'Create',
    'LBL_SUBSCRIBE_FOLDERS' => 'Subscribe Folders',
    'LBL_DEFAULT_FROM_ADDR' => 'Default: ',
    'LBL_DEFAULT_FROM_NAME' => 'Default: ',
    'LBL_DELETE_SEEN' => 'Delete Read Emails After Import',
    'LBL_EDIT_TEMPLATE' => 'Edit',
    'LBL_EMAIL_OPTIONS' => 'Email Handling Options',
    'LBL_EMAIL_BOUNCE_OPTIONS' => 'Bounce Handling Options',
    'LBL_FILTER_DOMAIN_DESC' => 'Specify a domain to which no auto-replies will be sent.',
    'LBL_ASSIGN_TO_GROUP_FOLDER_DESC' => 'Select to automatically create email records in SuiteCRM for all incoming emails.',
    'LBL_POSSIBLE_ACTION_DESC' => 'For the Create Case option, a Group Folder must be selected',
    'LBL_FILTER_DOMAIN' => 'No Auto-Reply to this Domain',
    'LBL_FIND_OPTIMUM_KEY' => 'f',
    'LBL_FIND_OPTIMUM_MSG' => '<br>Finding optimum connection variables.',
    'LBL_FIND_OPTIMUM_TITLE' => 'Find Optimum Configuration',
    'LBL_FIND_SSL_WARN' => '<br>Testing SSL may take a long time.  Please be patient.<br>',
    'LBL_FORCE_DESC' => 'Some IMAP/POP3 servers require special switches. Check to force a negative switch when connecting (i.e., /notls)',
    'LBL_FORCE' => 'Force Negative',
    'LBL_FOUND_MAILBOXES' => 'Found the following usable folders.<br>Click one to choose it:',
    'LBL_FOUND_OPTIMUM_MSG' => '<br>Found optimum settings.  Press the button below to apply them to your mail account.',
    'LBL_FROM_ADDR' => '"From" Address',
    // as long as XTemplate doesn't support output escaping, transform
    // quotes to html-entities right here (bug #48913)
    'LBL_FROM_ADDR_DESC' => "The email address provided here might not appear in the &quot;From&quot; address section of the email sent due to restrictions imposed by the mail service provider. In these circumstances, the email address defined in the outgoing mail server will be used.",
    'LBL_FROM_NAME_ADDR' => 'From Name/Email',
    'LBL_FROM_NAME' => '"From" Name',
    'LBL_GROUP_QUEUE' => 'Assign To Group',
    'LBL_HOME' => 'Home',
    'LBL_LIST_MAILBOX_TYPE' => 'Mail Account Usage',
    'LBL_LIST_NAME' => 'Name:',
    'LBL_LIST_GLOBAL_PERSONAL' => 'Type',
    'LBL_LIST_SERVER_URL' => 'Mail Server',
    'LBL_LIST_STATUS' => 'Status',
    'LBL_LOGIN' => 'User Name',
    'LBL_MAILBOX_DEFAULT' => 'INBOX',
    'LBL_MAILBOX_SSL_DESC' => 'Use SSL when connecting. If this does not work, check that your PHP installation included "--with-imap-ssl" in the configuration.',
    'LBL_MAILBOX_SSL' => 'Use SSL',
    'LBL_MAILBOX_TYPE' => 'Possible Actions',
    'LBL_DISTRIBUTION_METHOD' => 'Distribution Method',
    'LBL_CREATE_CASE_REPLY_TEMPLATE' => 'New Case Auto-Reply Template',
    'LBL_CREATE_CASE_REPLY_TEMPLATE_HELP' => 'Select an automated response to notify email senders that a case has been created. The email contains the case number in the Subject line which adheres to the Case Macro setting.  This response is only sent when the first email is received from the recipient.',
    'LBL_MAILBOX' => 'Monitored Folders',
    'LBL_TRASH_FOLDER' => 'Trash Folder',
    'LBL_GET_TRASH_FOLDER' => 'Get Trash Folder',
    'LBL_SENT_FOLDER' => 'Sent Folder',
    'LBL_GET_SENT_FOLDER' => 'Get Sent Folder',
    'LBL_SELECT' => 'Select',
    'LBL_MARK_READ_DESC' => 'Mark messages read on mail server on import; do not delete.',
    'LBL_MARK_READ_NO' => 'Email marked deleted after import',
    'LBL_MARK_READ_YES' => 'Email left on server after import',
    'LBL_MARK_READ' => 'Leave Messages On Server',
    'LBL_MAX_AUTO_REPLIES' => 'Number of Auto-responses',
    'LBL_MAX_AUTO_REPLIES_DESC' => 'Set the maximum number of auto-responses to send to a unique email address during a period of 24 hours.',
    'LBL_PERSONAL_MODULE_NAME' => 'Personal Mail Account',
    'LBL_CREATE_CASE' => 'Create Case from Email',
    'LBL_CREATE_CASE_HELP' => 'Select to automatically create case records in SuiteCRM from incoming emails.',
    'LBL_MODULE_NAME' => 'Group Mail Account',
    'LBL_BOUNCE_MODULE_NAME' => 'Bounce Handling Mailbox',
    'LBL_MODULE_TITLE' => 'Inbound Email',
    'LBL_NAME' => 'Name',
    'LBL_NONE' => 'None',
    'LBL_NO_OPTIMUMS' => 'Could not find optimums.  Please check your settings and try again.',
    'LBL_ONLY_SINCE_DESC' => 'When using POP3, PHP cannot filter for New/Unread messages.  This flag allows the request to check for messages since the last time the mail account was polled.  This will significantly improve performance if your mail server does not support IMAP.',
    'LBL_ONLY_SINCE_NO' => 'No. Check against all emails on mail server.',
    'LBL_ONLY_SINCE_YES' => 'Yes.',
    'LBL_ONLY_SINCE' => 'Import Only Since Last Check:',
    'LBL_OUTBOUND_SERVER' => 'Outgoing Mail Server',
    'LBL_PASSWORD_CHECK' => 'Password Check',
    'LBL_PASSWORD' => 'Password',
    'LBL_POP3_SUCCESS' => 'Your POP3 test connection was successful.',
    'LBL_POPUP_FAILURE' => 'Test connection failed. The error is shown below.',
    'LBL_POPUP_SUCCESS' => 'Test connection successful.  Your settings are working.',
    'LBL_POPUP_TITLE' => 'Test Settings',
    'LBL_GETTING_FOLDERS_LIST' => 'Getting Folders List',
    'LBL_SELECT_SUBSCRIBED_FOLDERS' => 'Select Subscribed Folder(s)',
    'LBL_SELECT_TRASH_FOLDERS' => 'Select Trash Folder',
    'LBL_SELECT_SENT_FOLDERS' => 'Select Sent Folder',
    'LBL_DELETED_FOLDERS_LIST' => 'The following folder(s) %s either does not exist or has been deleted from server',
    'LBL_PORT' => 'Mail Server Port',
    'LBL_QUEUE' => 'Mail Account Queue',
    'LBL_REPLY_NAME_ADDR' => 'Reply Name/Email',
    'LBL_REPLY_TO_NAME' => '"Reply-to" Name',
    'LBL_REPLY_TO_ADDR' => '"Reply-to" Address',
    'LBL_SAME_AS_ABOVE' => 'Using From Name/Address',
    'LBL_SAVE_RAW' => 'Save Raw Source',
    'LBL_SAVE_RAW_DESC_1' => 'Select "Yes" if you would like to preserve the raw source for each imported email.',
    'LBL_SAVE_RAW_DESC_2' => 'Large attachments can cause failures with conservatively or incorrectly configured databases.',
    'LBL_SERVER_OPTIONS' => 'Advanced Setup',
    'LBL_SERVER_TYPE' => 'Mail Server Protocol',
    'LBL_SERVER_URL' => 'Mail Server Address',
    'LBL_SSL_DESC' => 'If your mail server supports secure socket connections, enabling this will force SSL connections when importing email.',
    'LBL_ASSIGN_TO_TEAM_DESC' => 'The selected team has access to the mail account.',
    'LBL_SSL' => 'Use SSL',
    'LBL_STATUS' => 'Status',
    'LBL_SYSTEM_DEFAULT' => 'System Default',
    'LBL_TEST_BUTTON_KEY' => 't',
    'LBL_TEST_BUTTON_TITLE' => 'Test',
    'LBL_TEST_SETTINGS' => 'Test Settings',
    'LBL_TEST_SUCCESSFUL' => 'Connection completed successfully.',
    'LBL_TEST_WAIT_MESSAGE' => 'One moment please...',
    'LBL_TLS_DESC' => 'Use Transport Layer Security when connecting to the mail server - use this only if your mail server supports this protocol.',
    'LBL_TLS' => 'Use TLS',
    'LBL_WARN_IMAP_TITLE' => 'Inbound Email Disabled',
    'LBL_WARN_IMAP' => 'Warnings:',
    'LBL_WARN_NO_IMAP' => 'Inbound Email <b>cannot</b> function without the IMAP c-client libraries enabled/compiled with the PHP module.  Please contact your administrator to resolve this issue.',

    'LNK_CREATE_GROUP' => 'Create New Group',
    'LNK_LIST_CREATE_NEW_GROUP' => 'New Group Mail Account',
    'LNK_LIST_CREATE_NEW_BOUNCE' => 'New Bounce Handling Account',
    'LNK_LIST_MAILBOXES' => 'All Mail Accounts',
    'LNK_LIST_QUEUES' => 'All Queues',
    'LNK_LIST_SCHEDULER' => 'Schedulers',
    'LNK_LIST_TEST_IMPORT' => 'Test Email Import',
    'LNK_NEW_QUEUES' => 'Create New Queue',
    'LNK_SEED_QUEUES' => 'Seed Queues From Teams',
    'LBL_GROUPFOLDER_ID' => 'Group Folder Id',
    'LBL_ASSIGN_TO_GROUP_FOLDER' => 'Assign To Group Folder',
    'LBL_ALLOW_OUTBOUND_GROUP_USAGE' => 'Allow users to send emails using the "From" Name and Address as the reply to address',
    'LBL_ALLOW_OUTBOUND_GROUP_USAGE_DESC' => 'When this option is selected, the From Name and From Email Address associated with this group mail account will appear as an option for the From field when composing emails for users that have access to the group mail account.',
<<<<<<< HEAD
    'LBL_STATUS_ACTIVE' => 'Active',
    'LBL_STATUS_INACTIVE' => 'Inactive',
    'LBL_IS_PERSONAL' => 'personal',
=======
    'LBL_STATUS_ACTIVE'     => 'Active',
    'LBL_STATUS_INACTIVE'   => 'Inactive',
    'LBL_IS_PERSONAL' => 'Personal',
>>>>>>> 3a6a7622
    'LBL_IS_GROUP' => 'group',
    'LBL_ENABLE_AUTO_IMPORT' => 'Import Emails Automatically',
    'LBL_WARNING_CHANGING_AUTO_IMPORT' => 'Warning: You are modifying your automatic import setting which may result in loss of data.',
    'LBL_WARNING_CHANGING_AUTO_IMPORT_WITH_CREATE_CASE' => 'Warning: Auto import must be enabled when automatically creating cases.',
<<<<<<< HEAD
    'LBL_EDIT_LAYOUT' => 'Edit Layout' /*for 508 compliance fix*/,
    'LBL_LIST_TITLE_MY_DRAFTS' => 'Drafts',
    'LBL_LIST_TITLE_MY_INBOX' => 'Inbox',
    'LBL_LIST_TITLE_MY_SENT' => 'Sent Email',
    'LBL_LIST_TITLE_MY_ARCHIVES' => 'Archived Emails',
    'LNK_CHECK_MY_INBOX' => 'Check My Mail',
    'LNK_DATE_SENT' => 'Date Sent',
    'LNK_GROUP_INBOX' => 'Group Inbox',
    'LNK_MY_DRAFTS' => 'Drafts',
    'LNK_MY_INBOX' => 'Email',
    'LNK_VIEW_MY_INBOX' => 'View Email',
    'LNK_QUICK_REPLY' => 'Reply',
    'LNK_MY_ARCHIVED_LIST' => 'My Archives',
    'LNK_SENT_EMAIL_LIST' => 'Sent Emails',
=======
	'LBL_EDIT_LAYOUT' => 'Edit Layout' /*for 508 compliance fix*/,

	'LBL_MODIFIED_BY' => 'Modified By',
	'LBL_SERVICE' => 'Service',
	'LBL_STORED_OPTIONS' => 'Stored Options',
	'LBL_GROUP_ID' => 'Group ID',
>>>>>>> 3a6a7622
);
?><|MERGE_RESOLUTION|>--- conflicted
+++ resolved
@@ -188,20 +188,13 @@
     'LBL_ASSIGN_TO_GROUP_FOLDER' => 'Assign To Group Folder',
     'LBL_ALLOW_OUTBOUND_GROUP_USAGE' => 'Allow users to send emails using the "From" Name and Address as the reply to address',
     'LBL_ALLOW_OUTBOUND_GROUP_USAGE_DESC' => 'When this option is selected, the From Name and From Email Address associated with this group mail account will appear as an option for the From field when composing emails for users that have access to the group mail account.',
-<<<<<<< HEAD
-    'LBL_STATUS_ACTIVE' => 'Active',
-    'LBL_STATUS_INACTIVE' => 'Inactive',
-    'LBL_IS_PERSONAL' => 'personal',
-=======
     'LBL_STATUS_ACTIVE'     => 'Active',
     'LBL_STATUS_INACTIVE'   => 'Inactive',
     'LBL_IS_PERSONAL' => 'Personal',
->>>>>>> 3a6a7622
     'LBL_IS_GROUP' => 'group',
     'LBL_ENABLE_AUTO_IMPORT' => 'Import Emails Automatically',
     'LBL_WARNING_CHANGING_AUTO_IMPORT' => 'Warning: You are modifying your automatic import setting which may result in loss of data.',
     'LBL_WARNING_CHANGING_AUTO_IMPORT_WITH_CREATE_CASE' => 'Warning: Auto import must be enabled when automatically creating cases.',
-<<<<<<< HEAD
     'LBL_EDIT_LAYOUT' => 'Edit Layout' /*for 508 compliance fix*/,
     'LBL_LIST_TITLE_MY_DRAFTS' => 'Drafts',
     'LBL_LIST_TITLE_MY_INBOX' => 'Inbox',
@@ -216,13 +209,11 @@
     'LNK_QUICK_REPLY' => 'Reply',
     'LNK_MY_ARCHIVED_LIST' => 'My Archives',
     'LNK_SENT_EMAIL_LIST' => 'Sent Emails',
-=======
 	'LBL_EDIT_LAYOUT' => 'Edit Layout' /*for 508 compliance fix*/,
 
 	'LBL_MODIFIED_BY' => 'Modified By',
 	'LBL_SERVICE' => 'Service',
 	'LBL_STORED_OPTIONS' => 'Stored Options',
 	'LBL_GROUP_ID' => 'Group ID',
->>>>>>> 3a6a7622
 );
 ?>