<?php
if (!defined('sugarEntry') || !sugarEntry) {
    die('Not A Valid Entry Point');
}
/**
 *
 * SugarCRM Community Edition is a customer relationship management program developed by
 * SugarCRM, Inc. Copyright (C) 2004-2013 SugarCRM Inc.
 *
 * SuiteCRM is an extension to SugarCRM Community Edition developed by SalesAgility Ltd.
 * Copyright (C) 2011 - 2018 SalesAgility Ltd.
 *
 * This program is free software; you can redistribute it and/or modify it under
 * the terms of the GNU Affero General Public License version 3 as published by the
 * Free Software Foundation with the addition of the following permission added
 * to Section 15 as permitted in Section 7(a): FOR ANY PART OF THE COVERED WORK
 * IN WHICH THE COPYRIGHT IS OWNED BY SUGARCRM, SUGARCRM DISCLAIMS THE WARRANTY
 * OF NON INFRINGEMENT OF THIRD PARTY RIGHTS.
 *
 * This program is distributed in the hope that it will be useful, but WITHOUT
 * ANY WARRANTY; without even the implied warranty of MERCHANTABILITY or FITNESS
 * FOR A PARTICULAR PURPOSE. See the GNU Affero General Public License for more
 * details.
 *
 * You should have received a copy of the GNU Affero General Public License along with
 * this program; if not, see http://www.gnu.org/licenses or write to the Free
 * Software Foundation, Inc., 51 Franklin Street, Fifth Floor, Boston, MA
 * 02110-1301 USA.
 *
 * You can contact SugarCRM, Inc. headquarters at 10050 North Wolfe Road,
 * SW2-130, Cupertino, CA 95014, USA. or at email address contact@sugarcrm.com.
 *
 * The interactive user interfaces in modified source and object code versions
 * of this program must display Appropriate Legal Notices, as required under
 * Section 5 of the GNU Affero General Public License version 3.
 *
 * In accordance with Section 7(b) of the GNU Affero General Public License version 3,
 * these Appropriate Legal Notices must retain the display of the "Powered by
 * SugarCRM" logo and "Supercharged by SuiteCRM" logo. If the display of the logos is not
 * reasonably feasible for technical reasons, the Appropriate Legal Notices must
 * display the words "Powered by SugarCRM" and "Supercharged by SuiteCRM".
 */
require_once 'modules/AOP_Case_Updates/util.php';

$_REQUEST['edit']='true';

require_once('include/SugarFolders/SugarFolders.php');
require_once('include/templates/TemplateGroupChooser.php');

// GLOBALS
global $mod_strings;
global $app_strings;
global $app_list_strings;
global $current_user;

$focus = new InboundEmail();
$focus->checkImap();
$javascript = new Javascript();
$email = new Email();
/* Start standard EditView setup logic */

$domMailBoxType = $app_list_strings['dom_mailbox_type'];

if(isset($_REQUEST['record'])) {
	$GLOBALS['log']->debug("In InboundEmail edit view, about to retrieve record: ".$_REQUEST['record']);
	$result = $focus->retrieve($_REQUEST['record']);
    if($result == null)
    {
    	sugar_die($app_strings['ERROR_NO_RECORD']);
    }
}
else
{
    if(!empty($_REQUEST['mailbox_type']))
        $focus->mailbox_type = $_REQUEST['mailbox_type'];

    //Default to imap protocol for new accounts.
    $focus->protocol = 'imap';
}

if($focus->mailbox_type == 'bounce')
{
    unset($domMailBoxType['pick']);
    unset($domMailBoxType['createcase']);
}
else
    unset($domMailBoxType['bounce']);

$isDuplicate = isset($_REQUEST['isDuplicate']) && $_REQUEST['isDuplicate'] == 'true';
if($isDuplicate) {
	$GLOBALS['log']->debug("isDuplicate found - duplicating record of id: ".$focus->id);
	$origin_id = $focus->id;
	$focus->id = "";
}

$GLOBALS['log']->info("InboundEmail Edit View");
/* End standard EditView setup logic */

/* Start custom setup logic */
// status drop down
$status = get_select_options_with_id_separate_key($app_list_strings['user_status_dom'],$app_list_strings['user_status_dom'], $focus->status);
// default MAILBOX value
if(empty($focus->mailbox)) {
	$mailbox = 'INBOX';
} else {
	$mailbox = $focus->mailbox;
}

// service options breakdown
$tls = '';
$notls = '';
$cert = '';
$novalidate_cert = '';
$ssl = '';
if(!empty($focus->service)) {
	// will always have 2 values: /tls || /notls and /validate-cert || /novalidate-cert
	$exServ = explode('::', $focus->service);
	if($exServ[0] == 'tls') {
		$tls = "CHECKED";
	} elseif($exServ[5] == 'notls') {
		$notls = "CHECKED";
	}
	if($exServ[1] == 'validate-cert') {
		$cert = "CHECKED";
	} elseif($exServ[4] == 'novalidate-cert') {
		$novalidate_cert = 'CHECKED';
	}
	if(isset($exServ[2]) && !empty($exServ[2]) && $exServ[2] == 'ssl') {
		$ssl = "CHECKED";
	}
}
$mark_read = '';
if($focus->delete_seen == 0 || empty($focus->delete_seen)) {
	$mark_read = 'CHECKED';
}

// mailbox type

if ($focus->is_personal) {
	array_splice($domMailBoxType, 1, 1);
} // if
$mailbox_type = get_select_options_with_id($domMailBoxType, $focus->mailbox_type);

// auto-reply email template
$email_templates_arr = get_bean_select_array(true, 'EmailTemplate','name', '','name',true);

if(!empty($focus->stored_options)) {
	$storedOptions = unserialize(base64_decode($focus->stored_options));
	$from_name = $storedOptions['from_name'];
	$from_addr = $storedOptions['from_addr'];
        isValidEmailAddress($from_addr);

	$reply_to_name = (isset($storedOptions['reply_to_name'])) ? $storedOptions['reply_to_name'] : "";
	$reply_to_addr = (isset($storedOptions['reply_to_addr'])) ? $storedOptions['reply_to_addr'] : "";

	$trashFolder = (isset($storedOptions['trashFolder'])) ? $storedOptions['trashFolder'] : "";
	$sentFolder = (isset($storedOptions['sentFolder'])) ? $storedOptions['sentFolder'] : "";
	$distrib_method = (isset($storedOptions['distrib_method'])) ? $storedOptions['distrib_method'] : "";
    $distribution_user_id = (isset($storedOptions['distribution_user_id'])) ? $storedOptions['distribution_user_id'] : "";
    $distribution_user_name = (isset($storedOptions['distribution_user_name'])) ? $storedOptions['distribution_user_name'] : "";
    $distributionAssignOptions = (isset($storedOptions['distribution_options'])) ? $storedOptions['distribution_options'] : "";


	$create_case_email_template = (isset($storedOptions['create_case_email_template'])) ? $storedOptions['create_case_email_template'] : "";
	$email_num_autoreplies_24_hours = (isset($storedOptions['email_num_autoreplies_24_hours'])) ? $storedOptions['email_num_autoreplies_24_hours'] : $focus->defaultEmailNumAutoreplies24Hours;

	if($storedOptions['only_since']) {
		$only_since = 'CHECKED';
	} else {
		$only_since = '';
	}
	if(isset($storedOptions['filter_domain']) && !empty($storedOptions['filter_domain'])) {
		$filterDomain = $storedOptions['filter_domain'];
	} else {
		$filterDomain = '';
	}
	if(!isset($storedOptions['leaveMessagesOnMailServer']) || $storedOptions['leaveMessagesOnMailServer'] == 1) {
		$leaveMessagesOnMailServer = 1;
	} else {
		$leaveMessagesOnMailServer = 0;
	} // else
} else { // initialize empty vars for template
	$from_name = $current_user->name;
	$from_addr = $current_user->email1;
        isValidEmailAddress($from_addr);
	$reply_to_name = '';
	$reply_to_addr = '';
	$only_since = '';
	$filterDomain = '';
	$trashFolder = '';
	$sentFolder = '';
	$distrib_method ='';
    $distribution_user_id = '';
    $distribution_user_name = '';
	$create_case_email_template='';
	$leaveMessagesOnMailServer = 1;
    $distributionAssignOptions = array();
	$email_num_autoreplies_24_hours = $focus->defaultEmailNumAutoreplies24Hours;
} // else

// return action
if(isset($focus->id)) {
	$return_action = 'DetailView';
    $validatePass = FALSE;
} else {
	$return_action = 'ListView';
    $validatePass = TRUE;
}

// javascript
$javascript->setSugarBean($focus);
$javascript->setFormName('EditView');

//If we are creating a duplicate, remove the email_password from being required since this
//can be derived from the InboundEmail we are duplicating from
// Bug 47863 - email_password shouldn't be required on a modified Inbound Email account
// either.
if(($isDuplicate || !$validatePass) && isset($focus->required_fields['email_password']))
{
   unset($focus->required_fields['email_password']);
}

$javascript->addRequiredFields();
$javascript->addFieldGeneric('email_user', 'alpha', $mod_strings['LBL_LOGIN'], true);
$javascript->addFieldGeneric('email_password', 'alpha', $mod_strings['LBL_PASSWORD'], $validatePass);
$javascript->addFieldRange('email_num_autoreplies_24_hours', 'int', $mod_strings['LBL_MAX_AUTO_REPLIES'], true, "", 1, $focus->maxEmailNumAutoreplies24Hours);

$r = $focus->db->query('SELECT value FROM config WHERE name = \'fromname\'');
$a = $focus->db->fetchByAssoc($r);
$default_from_name = $a['value'];
$r = $focus->db->query('SELECT value FROM config WHERE name = \'fromaddress\'');
$a = $focus->db->fetchByAssoc($r);
$default_from_addr = $a['value'];

/* End custom setup logic */


// TEMPLATE ASSIGNMENTS
if ($focus->mailbox_type == 'template') {
	$xtpl = new XTemplate('modules/InboundEmail/EmailAccountTemplateEditView.html');
} else {
	$xtpl = new XTemplate('modules/InboundEmail/EditView.html');
}
// if no IMAP libraries available, disable Save/Test Settings
<<<<<<< HEAD
if(!function_exists('imap_open')) {
	$xtpl->assign('IE_DISABLED', 'DISABLED');
=======
$imapFactory = new ImapHandlerFactory();
$imap = $imapFactory->getImapHandler();
if (!$imap->isAvailable()) {
    $xtpl->assign('IE_DISABLED', 'DISABLED');
>>>>>>> 58d5f573
}
// standard assigns
$xtpl->assign('MOD', $mod_strings);
$xtpl->assign('APP', $app_strings);
$xtpl->assign('THEME', SugarThemeRegistry::current()->__toString());
$xtpl->assign('GRIDLINE', $gridline);
$xtpl->assign('MODULE', 'InboundEmail');
$xtpl->assign('RETURN_MODULE', 'InboundEmail');
$xtpl->assign('RETURN_ID', $focus->id);
$xtpl->assign('RETURN_ACTION', $return_action);
// module specific
//$xtpl->assign('ROLLOVER', $email->rolloverStyle);
$xtpl->assign("EMAIL_OPTIONS", $mod_strings['LBL_EMAIL_OPTIONS']);
$xtpl->assign('MODULE_TITLE', getClassicModuleTitle('InboundEmail', array($mod_strings['LBL_MODULE_NAME'],$focus->name), true));
$xtpl->assign('ID', $focus->id);
$xtpl->assign('NAME', $focus->name);
$xtpl->assign('STATUS', $status);
$xtpl->assign('SERVER_URL', $focus->server_url);
$xtpl->assign('USER', $focus->email_user);
$xtpl->assign('ORIGIN_ID', isset($origin_id)?$origin_id:'');
// Don't send password back
$xtpl->assign('HAS_PASSWORD', empty($focus->email_password)?0:1);
$xtpl->assign('TRASHFOLDER', $trashFolder);
$xtpl->assign('SENTFOLDER', $sentFolder);
$xtpl->assign('MAILBOX', $mailbox);
$xtpl->assign('TLS', $tls);
$xtpl->assign('NOTLS', $notls);
$xtpl->assign('CERT', $cert);
$xtpl->assign('NOVALIDATE_CERT', $novalidate_cert);
$xtpl->assign('SSL', $ssl);

$protocol = filterInboundEmailPopSelection($app_list_strings['dom_email_server_type']);
$xtpl->assign('PROTOCOL', get_select_options_with_id($protocol, $focus->protocol));
$xtpl->assign('MARK_READ', $mark_read);
$xtpl->assign('MAILBOX_TYPE', $focus->mailbox_type);
$xtpl->assign('TEMPLATE_ID', $focus->template_id);
$xtpl->assign('EMAIL_TEMPLATE_OPTIONS', get_select_options_with_id($email_templates_arr, $focus->template_id));
$xtpl->assign('ONLY_SINCE', $only_since);
$xtpl->assign('FILTER_DOMAIN', $filterDomain);
$xtpl->assign('EMAIL_NUM_AUTOREPLIES_24_HOURS', $email_num_autoreplies_24_hours);
if(!empty($focus->port)) {
	$xtpl->assign('PORT', $focus->port);
}
// groups
$groupId = "";
$is_auto_import = "";
$allow_outbound = '';
if(isset($focus->id))
	$groupId = $focus->group_id;
else
{
	$groupId = create_guid();
	$is_auto_import = 'checked';
    $xtpl->assign('EMAIL_PASS_REQ_SYMB', $app_strings['LBL_REQUIRED_SYMBOL']);
}

$xtpl->assign('GROUP_ID', $groupId);
// auto-reply stuff
$xtpl->assign('FROM_NAME', $from_name);
$xtpl->assign('FROM_ADDR', $from_addr);
isValidEmailAddress($from_addr);
$xtpl->assign('DEFAULT_FROM_NAME', $default_from_name);
$xtpl->assign('DEFAULT_FROM_ADDR', $default_from_addr);
$xtpl->assign('REPLY_TO_NAME', $reply_to_name);
$xtpl->assign('REPLY_TO_ADDR', $reply_to_addr);
$createCaseRowStyle = "display:none";
if($focus->template_id) {
	$xtpl->assign("EDIT_TEMPLATE","visibility:inline");
} else {
	$xtpl->assign("EDIT_TEMPLATE","visibility:hidden");
}
if($focus->port == 110 || $focus->port == 995) {
	$xtpl->assign('DISPLAY', "display:''");
} else {
	$xtpl->assign('DISPLAY', "display:none");
}
$leaveMessagesOnMailServerStyle = "display:none";
if($focus->is_personal) {
	$xtpl->assign('DISABLE_GROUP', 'DISABLED');
	$xtpl->assign('EDIT_GROUP_FOLDER_STYLE', "display:none");
	$xtpl->assign('CREATE_GROUP_FOLDER_STYLE', "display:none");
	$xtpl->assign('MAILBOX_TYPE_STYLE', "display:none");
	$xtpl->assign('AUTO_IMPORT_STYLE', "display:none");
} else {
	$folder = new SugarFolder();
	$xtpl->assign('CREATE_GROUP_FOLDER_STYLE', "display:''");
	$xtpl->assign('MAILBOX_TYPE_STYLE', "display:''");
	$xtpl->assign('AUTO_IMPORT_STYLE', "display:''");
	$ret = $folder->getFoldersForSettings($current_user);

	//For existing records, do not allow
	$is_auto_import_disabled = "";
	if (!empty($focus->groupfolder_id))
	{
		$is_auto_import = "checked";
	    $xtpl->assign('EDIT_GROUP_FOLDER_STYLE', "visibility:inline");
		$leaveMessagesOnMailServerStyle = "display:''";
		$allow_outbound = (isset($storedOptions['allow_outbound_group_usage']) && $storedOptions['allow_outbound_group_usage'] == 1) ? 'CHECKED'  : '';
	}
	else
	{
		$xtpl->assign('EDIT_GROUP_FOLDER_STYLE', "visibility:hidden");
	}

	$xtpl->assign('ALLOW_OUTBOUND_USAGE', $allow_outbound);
	$xtpl->assign('IS_AUTO_IMPORT', $is_auto_import);

	if ($focus->isMailBoxTypeCreateCase())
		$createCaseRowStyle = "display:''";

}


$xtpl->assign('hasGrpFld',$focus->groupfolder_id == null ? '' : 'checked="1"');
$xtpl->assign('LEAVEMESSAGESONMAILSERVER_STYLE', $leaveMessagesOnMailServerStyle);
$xtpl->assign('LEAVEMESSAGESONMAILSERVER', get_select_options_with_id($app_list_strings['dom_int_bool'], $leaveMessagesOnMailServer));

$distributionMethod = get_select_options_with_id($app_list_strings['dom_email_distribution_for_auto_create'], $distrib_method);
$xtpl->assign('DISTRIBUTION_METHOD', $distributionMethod);
$xtpl->assign('DISTRIBUTION_OPTIONS', getAOPAssignField('distribution_options',$distributionAssignOptions));
$xtpl->assign('distribution_user_name', $distribution_user_name);
$xtpl->assign('distribution_user_id', $distribution_user_id);



$xtpl->assign('CREATE_CASE_ROW_STYLE', $createCaseRowStyle);
$xtpl->assign('CREATE_CASE_EMAIL_TEMPLATE_OPTIONS', get_select_options_with_id($email_templates_arr, $create_case_email_template));
if(!empty($create_case_email_template)) {
	$xtpl->assign("CREATE_CASE_EDIT_TEMPLATE","visibility:inline");
} else {
	$xtpl->assign("CREATE_CASE_EDIT_TEMPLATE","visibility:hidden");
}

$quicksearch_js = "";

//$javascript = get_set_focus_js(). $javascript->getScript() . $quicksearch_js;
$xtpl->assign('JAVASCRIPT', get_set_focus_js(). $javascript->getScript() . $quicksearch_js);

require_once('include/Smarty/plugins/function.sugar_help.php');
$tipsStrings = array(
    'LBL_SSL_DESC',
    'LBL_ASSIGN_TO_TEAM_DESC',
    'LBL_ASSIGN_TO_GROUP_FOLDER_DESC',
    'LBL_FROM_ADDR_DESC',
    'LBL_CREATE_CASE_HELP',
    'LBL_CREATE_CASE_REPLY_TEMPLATE_HELP',
    'LBL_ALLOW_OUTBOUND_GROUP_USAGE_DESC',
    'LBL_AUTOREPLY_HELP',
    'LBL_FILTER_DOMAIN_DESC',
    'LBL_MAX_AUTO_REPLIES_DESC',
);
$smarty = null;
$tips = array();
foreach ($tipsStrings as $string)
{
    if (!empty($mod_strings[$string]))
    {
        $tips[$string] = smarty_function_sugar_help(array(
            'text' => $mod_strings[$string]
        ), $smarty);
    }
}
$xtpl->assign('TIPS', $tips);

// WINDOWS work arounds
//if(is_windows()) {
//	$xtpl->assign('MAYBE', '<style> div.maybe { display:none; }</style>');
//}
// PARSE AND PRINT
//Overrides for bounce mailbox accounts
if ($focus->mailbox_type == 'bounce')
{
    $xtpl->assign('MODULE_TITLE', getClassicModuleTitle('InboundEmail', array($mod_strings['LBL_BOUNCE_MODULE_NAME'],$focus->name), true));
    $xtpl->assign("EMAIL_OPTIONS", $mod_strings['LBL_EMAIL_BOUNCE_OPTIONS']);
    $xtpl->assign('MAILBOX_TYPE_STYLE', "display:none");
    $xtpl->assign('AUTO_IMPORT_STYLE', "display:none");
}
elseif ($focus->mailbox_type == 'createcase')
    $xtpl->assign("IS_CREATE_CASE", 'checked');

else if( $focus->is_personal == '1')
     $xtpl->assign('MODULE_TITLE', getClassicModuleTitle('InboundEmail', array($mod_strings['LBL_PERSONAL_MODULE_NAME'],$focus->name), true));

//else


$xtpl->parse("main");
$xtpl->out("main");

?>
<script>

    function hideElem(id){
        if(document.getElementById(id)){
            document.getElementById(id).style.display = "none";
        }
    }

    function showElem(id){
        if(document.getElementById(id)){
            document.getElementById(id).style.display = "";
        }
    }

    function assign_field_change(field){
        hideElem(field + '[1]');
        hideElem(field + '[2]');

        if(document.getElementById(field + '[0]').value == 'role'){
            showElem(field + '[2]');
        }
        else if(document.getElementById(field + '[0]').value == 'security_group'){
            showElem(field + '[1]');
            showElem(field + '[2]');
        }
    }
    function displayDistributionOptions(display){
        if(display) {
            $('#distribution_options\\[0\\]').show();
            $('#distribution_options\\[1\\]').show();
            $('#distribution_options\\[2\\]').show();
            assign_field_change('distribution_options');
        }else{
            $('#distribution_options\\[0\\]').hide();
            $('#distribution_options\\[1\\]').hide();
            $('#distribution_options\\[2\\]').hide();
        }
    }

    function displayDistributionUser(display){
        if(display) {
            $('#distribution_user').show();
        }else{
            $('#distribution_user').hide();
        }
    }
    $(document).ready(function(){
        displayDistributionOptions(false);
        $('#distrib_method').change(function(){
            var val = $('#distrib_method').val();
            switch(val){
                case 'roundRobin':
                case 'leastBusy':
                case 'random':
                    displayDistributionOptions(true);
                    displayDistributionUser(false);
                    break;
                case 'singleUser':
                    displayDistributionOptions(false);
                    displayDistributionUser(true);
                    break;
                case 'AOPDefault':
                default:
                    displayDistributionOptions(false);
                    displayDistributionUser(false);
                    break;
            }
        });
        $('#distrib_method').change();
    });
</script><|MERGE_RESOLUTION|>--- conflicted
+++ resolved
@@ -242,15 +242,10 @@
 	$xtpl = new XTemplate('modules/InboundEmail/EditView.html');
 }
 // if no IMAP libraries available, disable Save/Test Settings
-<<<<<<< HEAD
-if(!function_exists('imap_open')) {
-	$xtpl->assign('IE_DISABLED', 'DISABLED');
-=======
 $imapFactory = new ImapHandlerFactory();
 $imap = $imapFactory->getImapHandler();
 if (!$imap->isAvailable()) {
     $xtpl->assign('IE_DISABLED', 'DISABLED');
->>>>>>> 58d5f573
 }
 // standard assigns
 $xtpl->assign('MOD', $mod_strings);
