<?php
<<<<<<< HEAD
if(!defined('sugarEntry') || !sugarEntry) die('Not A Valid Entry Point');
/*********************************************************************************
=======
if (!defined('sugarEntry') || !sugarEntry) {
    die('Not A Valid Entry Point');
}
/**
 *
>>>>>>> b29c16a8
 * SugarCRM Community Edition is a customer relationship management program developed by
 * SugarCRM, Inc. Copyright (C) 2004-2013 SugarCRM Inc.
 *
 * SuiteCRM is an extension to SugarCRM Community Edition developed by SalesAgility Ltd.
 * Copyright (C) 2011 - 2018 SalesAgility Ltd.
 *
 * This program is free software; you can redistribute it and/or modify it under
 * the terms of the GNU Affero General Public License version 3 as published by the
 * Free Software Foundation with the addition of the following permission added
 * to Section 15 as permitted in Section 7(a): FOR ANY PART OF THE COVERED WORK
 * IN WHICH THE COPYRIGHT IS OWNED BY SUGARCRM, SUGARCRM DISCLAIMS THE WARRANTY
 * OF NON INFRINGEMENT OF THIRD PARTY RIGHTS.
 *
 * This program is distributed in the hope that it will be useful, but WITHOUT
 * ANY WARRANTY; without even the implied warranty of MERCHANTABILITY or FITNESS
 * FOR A PARTICULAR PURPOSE. See the GNU Affero General Public License for more
 * details.
 *
 * You should have received a copy of the GNU Affero General Public License along with
 * this program; if not, see http://www.gnu.org/licenses or write to the Free
 * Software Foundation, Inc., 51 Franklin Street, Fifth Floor, Boston, MA
 * 02110-1301 USA.
 *
 * You can contact SugarCRM, Inc. headquarters at 10050 North Wolfe Road,
 * SW2-130, Cupertino, CA 95014, USA. or at email address contact@sugarcrm.com.
 *
 * The interactive user interfaces in modified source and object code versions
 * of this program must display Appropriate Legal Notices, as required under
 * Section 5 of the GNU Affero General Public License version 3.
 *
 * In accordance with Section 7(b) of the GNU Affero General Public License version 3,
 * these Appropriate Legal Notices must retain the display of the "Powered by
 * SugarCRM" logo and "Supercharged by SuiteCRM" logo. If the display of the logos is not
 * reasonably feasible for technical reasons, the Appropriate Legal Notices must
 * display the words "Powered by SugarCRM" and "Supercharged by SuiteCRM".
 */

require_once('include/SugarFolders/SugarFolders.php');

global $current_user, $mod_strings;

$focus = new InboundEmail();
if(!empty($_REQUEST['record'])) {
    $focus->retrieve($_REQUEST['record']);
} elseif(!empty($_REQUEST['origin_id'])) {
    $focus->retrieve($_REQUEST['origin_id']);
    unset($focus->id);
    unset($focus->groupfolder_id);
}
foreach($focus->column_fields as $field) {
    if($field == 'email_password' && empty($_REQUEST['email_password']) && !empty($_REQUEST['email_user'])) {
        continue;
    }
	if(isset($_REQUEST[$field])) {
		if ($field != "group_id") {
			$focus->$field = trim($_REQUEST[$field]);
		}
	}
}
foreach($focus->additional_column_fields as $field) {
	if(isset($_REQUEST[$field])) {
		$value = trim($_REQUEST[$field]);
		$focus->$field = $value;
	}
}
foreach($focus->required_fields as $field) {
	if(isset($_REQUEST[$field])) {
		$value = trim($_REQUEST[$field]);
		$focus->$field = $value;
	}
}

if(!empty($_REQUEST['email_password'])) {
    $focus->email_password = $_REQUEST['email_password'];
}

$focus->protocol = $_REQUEST['protocol'];

if( isset($_REQUEST['is_create_case']) && $_REQUEST['is_create_case'] == 'on' )
    $focus->mailbox_type = 'createcase';
else
{
    if( empty($focus->mailbox_type) || $focus->mailbox_type == 'createcase' )
        $focus->mailbox_type = 'pick';
}

/////////////////////////////////////////////////////////
////	SERVICE STRING CONCATENATION
$useSsl = (isset($_REQUEST['ssl']) && $_REQUEST['ssl'] == 1) ? true : false;
$optimum = $focus->getSessionConnectionString($focus->server_url, $focus->email_user, $focus->port, $focus->protocol);
if (empty($optimum)) {
	$optimum = $focus->findOptimumSettings($useSsl, $focus->email_user, $focus->email_password, $focus->server_url, $focus->port, $focus->protocol, $focus->mailbox);
} // if
$delimiter = $focus->getSessionInboundDelimiterString($focus->server_url, $focus->email_user, $focus->port, $focus->protocol);

//added check to ensure the $optimum['serial']) is not empty.
if(is_array($optimum) && (count($optimum) > 0) && !empty( $optimum['serial'])) {
	$focus->service = $optimum['serial'];
} else {
	// no save
	// allowing bad save to allow Email Campaigns configuration to continue even without IMAP
	$focus->service = "::::::".$focus->protocol."::::"; // save bogus info.
	$error = "&error=true";
}
////	END SERVICE STRING CONCAT
/////////////////////////////////////////////////////////

if(isset($_REQUEST['mark_read']) && $_REQUEST['mark_read'] == 1) {
	$focus->delete_seen = 0;
} else {
	$focus->delete_seen = 0;
}

// handle stored_options serialization
if(isset($_REQUEST['only_since']) && $_REQUEST['only_since'] == 1) {
	$onlySince = true;
} else {
	$onlySince = false;
}
$stored_options = array();
$stored_options['from_name'] = trim($_REQUEST['from_name']);
$stored_options['from_addr'] = trim($_REQUEST['from_addr']);
isValidEmailAddress($stored_options['from_addr']);
$stored_options['reply_to_name'] = trim($_REQUEST['reply_to_name']);
$stored_options['reply_to_addr'] = trim($_REQUEST['reply_to_addr']);
$stored_options['only_since'] = $onlySince;
$stored_options['filter_domain'] = $_REQUEST['filter_domain'];
$stored_options['email_num_autoreplies_24_hours'] = $_REQUEST['email_num_autoreplies_24_hours'];
$stored_options['allow_outbound_group_usage'] = isset($_REQUEST['allow_outbound_group_usage']) ? true : false;

if (!$focus->isPop3Protocol()) {
<<<<<<< HEAD
	$stored_options['trashFolder'] = (isset($_REQUEST['trashFolder']) ? trim($_REQUEST['trashFolder']) : "");
	$stored_options['sentFolder'] = (isset($_REQUEST['sentFolder']) ? trim($_REQUEST['sentFolder']) : "");
=======
    $stored_options['mailbox'] = (isset($_REQUEST['mailbox']) ? trim($_REQUEST['mailbox']) : "");
    $stored_options['trashFolder'] = (isset($_REQUEST['trashFolder']) ? trim($_REQUEST['trashFolder']) : "");
    $stored_options['sentFolder'] = (isset($_REQUEST['sentFolder']) ? trim($_REQUEST['sentFolder']) : "");
>>>>>>> b29c16a8
} // if
if ( $focus->isMailBoxTypeCreateCase() || ($focus->mailbox_type == 'createcase' && empty($_REQUEST['id']) ) )
{
	$stored_options['distrib_method'] = (isset($_REQUEST['distrib_method'])) ? $_REQUEST['distrib_method'] : "";
	$stored_options['create_case_email_template'] = (isset($_REQUEST['create_case_template_id'])) ? $_REQUEST['create_case_template_id'] : "";
    switch($stored_options['distrib_method']){
        case 'singleUser':
            $stored_options['distribution_user_name'] = !empty($_REQUEST['distribution_user_name']) ? $_REQUEST['distribution_user_name'] : '';
            $stored_options['distribution_user_id'] = !empty($_REQUEST['distribution_user_id']) ? $_REQUEST['distribution_user_id'] : '';
            break;
        case 'roundRobin':
        case 'leastBusy':
        case 'random':
            $stored_options['distribution_options'] = !empty($_REQUEST['distribution_options']) ? $_REQUEST['distribution_options'] : '';
            break;
        default:
            break;
    }
} // if
$storedOptions['folderDelimiter'] = $delimiter;

////////////////////////////////////////////////////////////////////////////////
////    CREATE MAILBOX QUEUE
////////////////////////////////////////////////////////////////////////////////
if (!isset($focus->id)) {
	$groupId = "";
	if (isset($_REQUEST['group_id']) && empty($_REQUEST['group_id'])) {
		$groupId = $_REQUEST['group_id'];
	} else {
		$groupId = create_guid();
	}
	$focus->group_id = $groupId;
}


if( isset($_REQUEST['is_auto_import']) && $_REQUEST['is_auto_import'] == 'on' )
{
    if( empty($focus->groupfolder_id) )
    {
        $groupFolderId = $focus->createAutoImportSugarFolder();
        $focus->groupfolder_id = $groupFolderId;
    }
    $stored_options['isAutoImport'] = true;
}
else
{
    $focus->groupfolder_id = "";
    //If the user is turning the auto-import feature off then remove all previous subscriptions.
    if( !empty($focus->fetched_row['groupfolder_id'] ) )
    {
        $GLOBALS['log']->debug("Clearining all subscriptions to folder id: {$focus->fetched_row['groupfolder_id']}");
        $f = new SugarFolder();
        $f->clearSubscriptionsForFolder($focus->fetched_row['groupfolder_id']);
        //Now delete the old group folder.
        $f->retrieve($focus->fetched_row['groupfolder_id']);
        $f->delete();
    }
    $stored_options['isAutoImport'] = false;
}

if (!empty($focus->groupfolder_id))
{
	if ($_REQUEST['leaveMessagesOnMailServer'] == "1")
		$stored_options['leaveMessagesOnMailServer'] = 1;
	else
		$stored_options['leaveMessagesOnMailServer'] = 0;
}

$focus->stored_options = base64_encode(serialize($stored_options));
$GLOBALS['log']->info('----->InboundEmail now saving self');


////////////////////////////////////////////////////////////////////////////////
////    SEND US TO SAVE DESTINATION
////////////////////////////////////////////////////////////////////////////////

//When an admin is creating an IE account we do not want their private team to be added
//or they may be included in a round robin assignment.
$previousTeamAccessCheck = isset($GLOBALS['sugar_config']['disable_team_access_check']) ? $GLOBALS['sugar_config']['disable_team_access_check'] : null;
$GLOBALS['sugar_config']['disable_team_access_check'] = TRUE;

$focus->save();




// Folders
$foldersFound = $focus->db->query('SELECT id FROM folders WHERE folders.id LIKE "'.$focus->id.'"');
$foldersFoundRow = $focus->db->fetchRow($foldersFound);
$sf = new SugarFolder();
if(empty($foldersFoundRow)) {
    // Create Folders
    $focusUser = $current_user;
    $params = array(
        // Inbox
        "inbound" => array(
            'name' => $focus->mailbox . ' ('.$focus->name.')',
            'folder_type' => "inbound",
            'has_child' => 1,
            'dynamic_query' => '',
            'is_dynamic' => 1,
            'created_by' => $focusUser->id,
            'modified_by' => $focusUser->id,
        ),
        // My Drafts
        "draft" => array(
            'name' => $mod_strings['LNK_MY_DRAFTS'] . ' ('.$stored_options['sentFolder'].')',
            'folder_type' => "draft",
            'has_child' => 0,
            'dynamic_query' => '',
            'is_dynamic' => 1,
            'created_by' => $focusUser->id,
            'modified_by' => $focusUser->id,
        ),
        // Sent Emails
        "sent" => array(
            'name' => $mod_strings['LNK_SENT_EMAIL_LIST'] . ' ('.$stored_options['sentFolder'].')',
            'folder_type' => "sent",
            'has_child' => 0,
            'dynamic_query' => '',
            'is_dynamic' => 1,
            'created_by' => $focusUser->id,
            'modified_by' => $focusUser->id,
        ),
        // Archived Emails
        "archived" => array(
            'name' => $mod_strings['LBL_LIST_TITLE_MY_ARCHIVES'],
            'folder_type' => "archived",
            'has_child' => 0,
            'dynamic_query' => '',
            'is_dynamic' => 1,
            'created_by' => $focusUser->id,
            'modified_by' => $focusUser->id,
        ),
    );


    require_once("include/SugarFolders/SugarFolders.php");

    $parent_id = '';


    foreach ($params as $type => $type_params) {
        if ($type == "inbound") {

            $folder = new SugarFolder();
            foreach ($params[$type] as $key => $val) {
                $folder->$key = $val;
            }

            $folder->new_with_id = false;
            $folder->id = $focus->id;
            $folder->save();

            $parent_id = $folder->id;
        } else {
            $params[$type]['parent_folder'] = $parent_id;

            $folder = new SugarFolder();
            foreach ($params[$type] as $key => $val) {
                $folder->$key = $val;
            }

            $folder->save();
        }
    }
} else {
    // Update folders
    require_once("include/SugarFolders/SugarFolders.php");
    $foldersFound = $focus->db->query('SELECT * FROM folders WHERE folders.id LIKE "'.$focus->id.'" OR '.
        'folders.parent_folder LIKE "'.$focus->id.'"');
    while($row = $focus->db->fetchRow($foldersFound)) {
        $name = '';
        switch ($row['folder_type'])
        {
            case 'inbound':
                $name = $focus->mailbox . ' ('.$focus->name.')';
                break;
            case 'draft':
                $name = $mod_strings['LNK_MY_DRAFTS'] . ' ('.$stored_options['sentFolder'].')';
                break;
            case 'sent':
                $name = $mod_strings['LNK_SENT_EMAIL_LIST'] . ' ('.$stored_options['sentFolder'].')';
                break;
            case 'archived':
                $name = $mod_strings['LBL_LIST_TITLE_MY_ARCHIVES'];
                break;
        }

        $folder = new SugarFolder();
        $folder->retrieve($row['id']);
        $folder->name = $name;
        $folder->save();
    }
}





//Reset the value so no other saves are affected.
$GLOBALS['sugar_config']['disable_team_access_check'] = $previousTeamAccessCheck;



//Sync any changes within the IE account that need to be synced with the Sugar Folder.
//Need to do this post save so the correct team/teamset id is generated correctly.
$monitor_fields = array('name', 'status',
                        );

//Only sync IE accounts with a group folder.  Need to sync new records as team set assignment is processed
//after save.
if( !empty($focus->groupfolder_id) )
{
    foreach ($monitor_fields as $singleField)
    {
        //Check if the value is being changed during save.
        if($focus->fetched_row[$singleField] != $focus->$singleField)
            syncSugarFoldersWithBeanChanges($singleField, $focus);
    }
}

//check if we are in campaigns module
if($_REQUEST['module'] == 'Campaigns'){
    //this is coming from campaign wizard, Just set the error message if it exists and skip the redirect
    if(!empty($error)){
        $_REQUEST['error'] = true;
    }
}else{

    //this is a normal Inbound Email save, so set up the url and reirect
    $_REQUEST['return_id'] = $focus->id;

    $edit='';
    if(isset($_REQUEST['return_module']) && $_REQUEST['return_module'] != "") {
        $return_module = $_REQUEST['return_module'];
    } else {
        $return_module = "InboundEmail";
    }
    if(isset($_REQUEST['return_action']) && $_REQUEST['return_action'] != "") {
        $return_action = $_REQUEST['return_action'];
    } else {
        $return_action = "DetailView";
    }
    if(isset($_REQUEST['return_id']) && $_REQUEST['return_id'] != "") {
        $return_id = $_REQUEST['return_id'];
    }
    if(!empty($_REQUEST['edit'])) {
        $return_id='';
        $edit='&edit=true';
    }

    $GLOBALS['log']->debug("Saved record with id of ".$return_id);

    $redirectUrl = "Location: index.php?module=$return_module&action=$return_action&record=$return_id$edit";

    if(isset($error) && $error) {
        $redirectUrl .= $error;
    }

    header($redirectUrl);
}

/**
 * Certain updates to the IE account need to be reflected in the related SugarFolder since they are
 * created automatically.  Only valid for IE accounts with auto import turned on.
 *
 * @param string $fieldName The field name that changed
 * @param SugarBean $focus The InboundEmail bean being saved.
 */
function syncSugarFoldersWithBeanChanges($fieldName, $focus)
{
    $f = new SugarFolder();
    $f->retrieve($focus->groupfolder_id);

    switch ($fieldName)
    {
        case 'name':
        case 'team_id':
        case 'team_set_id':
            $f->$fieldName = $focus->$fieldName;
            $f->save();
            break;

        case 'status':
            if($focus->status == 'Inactive')
                $f->clearSubscriptionsForFolder($focus->groupfolder_id);
            else if($focus->mailbox_type != 'bounce' )
                $f->addSubscriptionsToGroupFolder();
            break;
    }
}
<|MERGE_RESOLUTION|>--- conflicted
+++ resolved
@@ -1,14 +1,9 @@
 <?php
-<<<<<<< HEAD
-if(!defined('sugarEntry') || !sugarEntry) die('Not A Valid Entry Point');
-/*********************************************************************************
-=======
 if (!defined('sugarEntry') || !sugarEntry) {
     die('Not A Valid Entry Point');
 }
 /**
  *
->>>>>>> b29c16a8
  * SugarCRM Community Edition is a customer relationship management program developed by
  * SugarCRM, Inc. Copyright (C) 2004-2013 SugarCRM Inc.
  *
@@ -140,14 +135,9 @@
 $stored_options['allow_outbound_group_usage'] = isset($_REQUEST['allow_outbound_group_usage']) ? true : false;
 
 if (!$focus->isPop3Protocol()) {
-<<<<<<< HEAD
-	$stored_options['trashFolder'] = (isset($_REQUEST['trashFolder']) ? trim($_REQUEST['trashFolder']) : "");
-	$stored_options['sentFolder'] = (isset($_REQUEST['sentFolder']) ? trim($_REQUEST['sentFolder']) : "");
-=======
     $stored_options['mailbox'] = (isset($_REQUEST['mailbox']) ? trim($_REQUEST['mailbox']) : "");
     $stored_options['trashFolder'] = (isset($_REQUEST['trashFolder']) ? trim($_REQUEST['trashFolder']) : "");
     $stored_options['sentFolder'] = (isset($_REQUEST['sentFolder']) ? trim($_REQUEST['sentFolder']) : "");
->>>>>>> b29c16a8
 } // if
 if ( $focus->isMailBoxTypeCreateCase() || ($focus->mailbox_type == 'createcase' && empty($_REQUEST['id']) ) )
 {
