--- conflicted
+++ resolved
@@ -442,29 +442,25 @@
                 if ($offset === "end") {
                     $firstMsg = $totalMsgs - (int)$pageSize;
                     $lastMsg = $totalMsgs;
+                } elseif ($offset <= 0) {
+                    $firstMsg = 1;
+                    $lastMsg = $firstMsg + (int)$pageSize;
                 } else {
-                    if ($offset <= 0) {
-                        $firstMsg = 1;
-                        $lastMsg = $firstMsg + (int)$pageSize;
-                    } else {
-                        $firstMsg = (int)$offset;
-                        $lastMsg = $firstMsg + (int)$pageSize;
-                    }
+                    $firstMsg = (int)$offset;
+                    $lastMsg = $firstMsg + (int)$pageSize;
                 }
             } else {
                 // Descending order
                 if ($offset === "end") {
                     $firstMsg = 1;
                     $lastMsg = $firstMsg + (int)$pageSize;
+                } elseif ($offset <= 0) {
+                    $firstMsg = $totalMsgs - (int)$pageSize;
+                    $lastMsg = $totalMsgs;
                 } else {
-                    if ($offset <= 0) {
-                        $firstMsg = $totalMsgs - (int)$pageSize;
-                        $lastMsg = $totalMsgs;
-                    } else {
-                        $offset = ($totalMsgs - (int)$offset) - (int)$pageSize;
-                        $firstMsg = $offset;
-                        $lastMsg = $firstMsg + (int)$pageSize;
-                    }
+                    $offset = ($totalMsgs - (int)$offset) - (int)$pageSize;
+                    $firstMsg = $offset;
+                    $lastMsg = $firstMsg + (int)$pageSize;
                 }
             }
             $firstMsg = $firstMsg < 1 ? 1 : $firstMsg;
@@ -531,9 +527,8 @@
                     return 0;
                 } elseif ($a[$sortCRM] < $b[$sortCRM]) {
                     return 1;
-                } else {
-                    return -1;
-                }
+                }
+                return -1;
             }
         );
 
@@ -1279,12 +1274,11 @@
         if (!is_resource($this->pop3socket)) {
             LoggerManager::getLogger()->fatal('POP 3 sould be a valid resource');
             return false;
-        } else {
-            fputs($this->pop3socket, "QUIT\r\n");
-            $buf = fgets($this->pop3socket, 1024);
-            fclose($this->pop3socket);
-            return true;
-        }
+        }
+        fputs($this->pop3socket, "QUIT\r\n");
+        $buf = fgets($this->pop3socket, 1024);
+        fclose($this->pop3socket);
+        return true;
     }
 
     /**
@@ -2280,9 +2274,8 @@
                     }
 
                     return true;
-                } else {
-                    $GLOBALS['log']->debug("INBOUNDEMAIL: skipping email prefetch - size too large [ {$overview->size} ]");
-                }
+                }
+                $GLOBALS['log']->debug("INBOUNDEMAIL: skipping email prefetch - size too large [ {$overview->size} ]");
             }
         }
 
@@ -2418,15 +2411,14 @@
                 $returnArray['status'] = true;
 
                 return $returnArray;
-            } else {
-                $GLOBALS['log']->error("*** ERROR: EMAIL2.0 - could not delete IMAP mailbox with path: [ {$connectString} ]");
-                $returnArray['status'] = false;
-                $returnArray['errorMessage'] = "NOOP: could not delete folder: {$connectString}";
-
-                return $returnArray;
-
-                return false;
-            }
+            }
+            $GLOBALS['log']->error("*** ERROR: EMAIL2.0 - could not delete IMAP mailbox with path: [ {$connectString} ]");
+            $returnArray['status'] = false;
+            $returnArray['errorMessage'] = "NOOP: could not delete folder: {$connectString}";
+
+            return $returnArray;
+
+            return false;
         }
 
         $GLOBALS['log']->error("*** ERROR: EMAIL2.0 - could not unsubscribe from folder, {$connectString} before deletion.");
@@ -2957,12 +2949,11 @@
             }
 
             return true;
-        } else {
-            // could not find opts, no save
-            $GLOBALS['log']->debug('-----> InboundEmail could not find optimums for User: ' . $ie_name);
-
-            return false;
-        }
+        }
+        // could not find opts, no save
+        $GLOBALS['log']->debug('-----> InboundEmail could not find optimums for User: ' . $ie_name);
+
+        return false;
     }
 
     /**
@@ -3017,9 +3008,8 @@
         }
         if (count($personalBox) > 0) {
             return true;
-        } else {
-            return false;
-        }
+        }
+        return false;
     }
 
     public function getUserNameFromGroupId()
@@ -3328,9 +3318,8 @@
             );
 
             return $goodStr;
-        } else {
-            return false;
-        }
+        }
+        return false;
     }
 
     public function getSessionConnectionString($server_url, $email_user, $port, $protocol)
@@ -3389,9 +3378,8 @@
 
         if (strlen($uid) > 0) {
             return $uid;
-        } else {
-            return false;
-        }
+        }
+        return false;
     }
 
     /**
@@ -4254,9 +4242,8 @@
             } elseif (strtolower($part->subtype) == strtolower($subtype)) { // found the subtype we want, return the breadcrumb value
                 //_pp('found '.$subtype.' bc! returning: '.$thisBc);
                 return $thisBc;
-            } else {
-                //_pp('found '.$part->subtype.' instead');
-            }
+            }
+            //_pp('found '.$part->subtype.' instead');
         }
     }
 
@@ -4396,9 +4383,8 @@
     {
         if (isset($this->imap_types[$type])) {
             return $this->imap_types[$type] . "/$subtype";
-        } else {
-            return "other/$subtype";
-        }
+        }
+        return "other/$subtype";
     }
 
     /**
@@ -4711,9 +4697,8 @@
             $GLOBALS['log']->debug('InboundEmail found a duplicate email with ID (' . $this->compoundMessageId . ')');
 
             return false; // we have a dupe and don't want to import the email'
-        } else {
-            return true;
-        }
+        }
+        return true;
     }
 
     /**
@@ -4903,15 +4888,6 @@
             } // if
 
             return "";
-<<<<<<< HEAD
-        } else {
-            $dupeCheckResult = $this->importDupeCheck($header->message_id, $header, $fullHeader);
-            if (!$dupeCheckResult && !empty($this->compoundMessageId)) {
-                // we have a duplicate email
-                $query = 'SELECT id FROM emails WHERE emails.message_id = \'' . $this->compoundMessageId . '\' and emails.deleted = 0';
-                $results = $this->db->query($query, true);
-                $row = $this->db->fetchByAssoc($results);
-=======
         }
         $dupeCheckResult = $this->importDupeCheck($message_id, $header, $fullHeader);
         if (!$dupeCheckResult && !empty($this->compoundMessageId)) {
@@ -4919,16 +4895,15 @@
             $query = 'SELECT id FROM emails WHERE emails.message_id = \'' . $this->compoundMessageId . '\' and emails.deleted = 0';
             $results = $this->db->query($query, true);
             $row = $this->db->fetchByAssoc($results);
->>>>>>> 1457b563
-
-                $this->email = new Email();
-                $this->email->id = $row['id'];
-
-                return $row['id'];
-            } // if
-
-            return "";
-        } // else
+
+            $this->email = new Email();
+            $this->email->id = $row['id'];
+
+            return $row['id'];
+        } // if
+
+        return "";
+        // else
     } // fn
 
 
@@ -5684,9 +5659,8 @@
             $email->inbound_email_record = $this->id;
 
             return $email;
-        } else {
-            return false;
-        }
+        }
+        return false;
     }
 
     /**
@@ -5840,22 +5814,20 @@
         $filterDomain = $this->get_stored_options('filter_domain');
         if (!isset($filterDomain) || empty($filterDomain)) {
             return true; // nothing set for this
-        } else {
-            $replyTo = strtolower($email->reply_to_email);
-            $from = strtolower($email->from_addr);
-            $filterDomain = '@' . strtolower($filterDomain);
-            if (strpos($replyTo, $filterDomain) !== false) {
-                $GLOBALS['log']->debug('Autoreply cancelled - [reply to] address domain matches filter domain.');
-
-                return false;
-            } elseif (strpos($from, $filterDomain) !== false) {
-                $GLOBALS['log']->debug('Autoreply cancelled - [from] address domain matches filter domain.');
-
-                return false;
-            } else {
-                return true; // no match
-            }
-        }
+        }
+        $replyTo = strtolower($email->reply_to_email);
+        $from = strtolower($email->from_addr);
+        $filterDomain = '@' . strtolower($filterDomain);
+        if (strpos($replyTo, $filterDomain) !== false) {
+            $GLOBALS['log']->debug('Autoreply cancelled - [reply to] address domain matches filter domain.');
+
+            return false;
+        } elseif (strpos($from, $filterDomain) !== false) {
+            $GLOBALS['log']->debug('Autoreply cancelled - [from] address domain matches filter domain.');
+
+            return false;
+        }
+        return true; // no match
     }
 
     /**
@@ -5926,9 +5898,8 @@
             $GLOBALS['log']->debug('Autoreply cancelled - more than ' . $maxReplies . ' replies sent in 24 hours.');
 
             return false;
-        } else {
-            return true;
-        }
+        }
+        return true;
     }
 
     /**
@@ -5952,9 +5923,8 @@
             $a = $this->db->fetchByAssoc($r);
 
             return $a['id'];
-        } else {
-            return false;
-        }
+        }
+        return false;
     }
 
     /**
@@ -6128,9 +6098,8 @@
         }
         if (count($retArr) > 0) {
             return $retArr;
-        } else {
-            return false;
-        }
+        }
+        return false;
     }
 
     /**
@@ -6347,11 +6316,10 @@
             $GLOBALS['log']->info('Couldn\'t connect to mail server id: ' . $this->id);
 
             return "false";
-        } else {
-            $GLOBALS['log']->info('Connected to mail server id: ' . $this->id);
-
-            return "true";
-        }
+        }
+        $GLOBALS['log']->info('Connected to mail server id: ' . $this->id);
+
+        return "true";
     }
 
     /**
@@ -6712,9 +6680,8 @@
                     }
 
                     return true;
-                } else {
-                    $GLOBALS['log']->debug("INBOUNDEMAIL: could not imap_mail_copy() [ {$uids} ] to folder [ {$toFolder} ] from folder [ {$fromFolder} ]");
-                }
+                }
+                $GLOBALS['log']->debug("INBOUNDEMAIL: could not imap_mail_copy() [ {$uids} ] to folder [ {$toFolder} ] from folder [ {$fromFolder} ]");
             } else {
                 if ($this->getImap()->mailMove($uids, $toFolder, CP_UID)) {
                     $GLOBALS['log']->info("INBOUNDEMAIL: imap_mail_move() [ {$uids} ] to folder [ {$toFolder} ] from folder [ {$fromFolder} ]");
@@ -6731,9 +6698,8 @@
                     }
 
                     return true;
-                } else {
-                    $GLOBALS['log']->debug("INBOUNDEMAIL: could not imap_mail_move() [ {$uids} ] to folder [ {$toFolder} ] from folder [ {$fromFolder} ]");
-                }
+                }
+                $GLOBALS['log']->debug("INBOUNDEMAIL: could not imap_mail_move() [ {$uids} ] to folder [ {$toFolder} ] from folder [ {$fromFolder} ]");
             }
         } elseif ($toIe == 'folder' && $fromFolder == 'sugar::Emails') {
             $GLOBALS['log']->debug("********* SUGARFOLDER - moveEmails() moving email from SugarFolder to SugarFolder");
@@ -6834,9 +6800,9 @@
             if ($sugarFolder->is_group) {
                 $_REQUEST['team_id'] = $sugarFolder->team_id;
                 $_REQUEST['team_set_id'] = $sugarFolder->team_set_id;
-            } else {
-                // TODO - set team_id, team_set for new UI
-            } // else
+            }
+            // TODO - set team_id, team_set for new UI
+            // else
 
             $exUids = explode($app_strings['LBL_EMAIL_DELIMITER'], $uids);
 
@@ -6871,9 +6837,8 @@
                 echo $json->encode($return);
 
                 return true;
-            } else {
-                $GLOBALS['log']->error("********* SUGARFOLDER - failed to retrieve folder ID [ {$toFolder} ]");
-            }
+            }
+            $GLOBALS['log']->error("********* SUGARFOLDER - failed to retrieve folder ID [ {$toFolder} ]");
         } else {
             $GLOBALS['log']->debug("********* SUGARFOLDER - moveEmails() called with no passing criteria");
         }
@@ -7986,9 +7951,8 @@
                         if ($repeats > 0) {
                             if ($repeats >= $limit) {
                                 break;
-                            } else {
-                                $tmpMsgs = array_splice($tmpMsgs, -$repeats, $repeats);
                             }
+                            $tmpMsgs = array_splice($tmpMsgs, -$repeats, $repeats);
                         } else {
                             $tmpMsgs = array();
                         }
