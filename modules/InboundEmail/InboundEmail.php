<?php
/**
 *
 * SugarCRM Community Edition is a customer relationship management program developed by
 * SugarCRM, Inc. Copyright (C) 2004-2013 SugarCRM Inc.
 *
 * SuiteCRM is an extension to SugarCRM Community Edition developed by SalesAgility Ltd.
 * Copyright (C) 2011 - 2017 SalesAgility Ltd.
 *
 * This program is free software; you can redistribute it and/or modify it under
 * the terms of the GNU Affero General Public License version 3 as published by the
 * Free Software Foundation with the addition of the following permission added
 * to Section 15 as permitted in Section 7(a): FOR ANY PART OF THE COVERED WORK
 * IN WHICH THE COPYRIGHT IS OWNED BY SUGARCRM, SUGARCRM DISCLAIMS THE WARRANTY
 * OF NON INFRINGEMENT OF THIRD PARTY RIGHTS.
 *
 * This program is distributed in the hope that it will be useful, but WITHOUT
 * ANY WARRANTY; without even the implied warranty of MERCHANTABILITY or FITNESS
 * FOR A PARTICULAR PURPOSE. See the GNU Affero General Public License for more
 * details.
 *
 * You should have received a copy of the GNU Affero General Public License along with
 * this program; if not, see http://www.gnu.org/licenses or write to the Free
 * Software Foundation, Inc., 51 Franklin Street, Fifth Floor, Boston, MA
 * 02110-1301 USA.
 *
 * You can contact SugarCRM, Inc. headquarters at 10050 North Wolfe Road,
 * SW2-130, Cupertino, CA 95014, USA. or at email address contact@sugarcrm.com.
 *
 * The interactive user interfaces in modified source and object code versions
 * of this program must display Appropriate Legal Notices, as required under
 * Section 5 of the GNU Affero General Public License version 3.
 *
 * In accordance with Section 7(b) of the GNU Affero General Public License version 3,
 * these Appropriate Legal Notices must retain the display of the "Powered by
 * SugarCRM" logo and "Supercharged by SuiteCRM" logo. If the display of the logos is not
 * reasonably feasible for technical reasons, the Appropriate Legal Notices must
 * display the words "Powered by SugarCRM" and "Supercharged by SuiteCRM".
 */

if (!defined('sugarEntry') || !sugarEntry) {
    die('Not A Valid Entry Point');
}


require_once('include/OutboundEmail/OutboundEmail.php');
require_once('modules/InboundEmail/Overview.php');
require_once('modules/InboundEmail/temp.php');

function this_callback($str)
{
    foreach ($str as $match) {
        $ret .= chr(hexdec(str_replace("%", "", $match)));
    }

    return $ret;
}


class InboundEmail extends SugarBean
{
    // module specific
    public $conn;
    public $purifier; // HTMLPurifier object placeholder
    public $email;

    // fields
    public $id;
    public $deleted;
    public $date_entered;
    public $date_modified;
    public $modified_user_id;
    public $created_by;
    public $created_by_name;
    public $modified_by_name;
    public $name;
    public $status;
    public $server_url;
    public $email_user;
    public $email_password;
    public $port;
    public $service;
    public $mailbox;
    public $mailboxarray;
    public $delete_seen;
    public $mailbox_type;
    public $template_id;
    public $stored_options;
    public $group_id;
    public $is_personal;
    public $groupfolder_id;

    // email 2.0
    public $pop3socket;
    public $outboundInstance; // id to outbound_email instance
    public $autoImport;
    public $iconFlagged = "F";
    public $iconDraft = "D";
    public $iconAnswered = "A";
    public $iconDeleted = "del";
    public $isAutoImport = false;
    public $smarty;
    public $attachmentCount = 0;
    public $tempAttachment = array();
    public $unsafeChars = array("&", "!", "'", '"', '\\', '/', '<', '>', '|', '$',);
    public $currentCache;
    public $defaultSort = 'date';
    public $defaultDirection = "DESC";
    public $hrSort = array(
        0 => 'flagged',
        1 => 'status',
        2 => 'from',
        3 => 'subj',
        4 => 'date',
    );
    public $hrSortLocal = array(
        'flagged' => 'flagged',
        'status' => 'answered',
        'from' => 'fromaddr',
        'subject' => 'subject',
        'date' => 'senddate',
    );

    // default attributes
    public $transferEncoding = array(
        0 => '7BIT',
        1 => '8BIT',
        2 => 'BINARY',
        3 => 'BASE64',
        4 => 'QUOTED-PRINTABLE',
        5 => 'OTHER'
    );
    // object attributes
    public $compoundMessageId; // concatenation of messageID and deliveredToEmail
    public $serverConnectString;
    public $disable_row_level_security = true;
    public $InboundEmailCachePath;
    public $InboundEmailCacheFile = 'InboundEmail.cache.php';
    public $object_name = 'InboundEmail';
    public $module_dir = 'InboundEmail';
    public $table_name = 'inbound_email';
    public $new_schema = true;
    public $process_save_dates = true;
    public $order_by;
    public $dbManager;
    public $field_defs;
    public $column_fields;
    public $required_fields = array(
        'name' => 'name',
        'server_url' => 'server_url',
        'mailbox' => 'mailbox',
        'user' => 'user',
        'port' => 'port',
    );
    public $imageTypes = array("JPG", "JPEG", "GIF", "PNG");
    public $inlineImages = array();  // temporary space to store ID of inlined images
    public $defaultEmailNumAutoreplies24Hours = 10;
    public $maxEmailNumAutoreplies24Hours = 10;
    // custom ListView attributes
    public $mailbox_type_name;
    public $global_personal_string;
    // service attributes
    public $tls;
    public $ca;
    public $ssl;
    public $protocol;
    public $keyForUsersDefaultIEAccount = 'defaultIEAccount';
    // prefix to use when importing inlinge images in emails
    public $imagePrefix;

    /**
     * Email constructor
     */
    public function __construct()
    {
        $this->InboundEmailCachePath = sugar_cached('modules/InboundEmail');
        $this->EmailCachePath = sugar_cached('modules/Emails');
        parent::__construct();
        if (function_exists("imap_timeout")) {
            /*
             * 1: Open
             * 2: Read
             * 3: Write
             * 4: Close
             */
            imap_timeout(1, 60);
            imap_timeout(2, 60);
            imap_timeout(3, 60);
        }

        $this->smarty = new Sugar_Smarty();
        $this->overview = new Overview();
        $this->imagePrefix = "{$GLOBALS['sugar_config']['site_url']}/cache/images/";
    }

    /**
     * retrieves I-E bean
     * @param string id
     * @return object Bean
     */
    public function retrieve($id = -1, $encode = true, $deleted = true)
    {
        $ret = parent::retrieve($id, $encode, $deleted);
        // if I-E bean exist
        if (!is_null($ret)) {
            $this->email_password = blowfishDecode(blowfishGetKey('InboundEmail'), $this->email_password);
            $this->retrieveMailBoxFolders();
        }

        return $ret;
    }

    /**
     * wraps SugarBean->save()
     * @param string ID of saved bean
     */
    public function save($check_notify = false)
    {
        // generate cache table for email 2.0
        $multiDImArray = $this->generateMultiDimArrayFromFlatArray(
            explode(",", $this->mailbox),
            $this->retrieveDelimiter()
        );
        $raw = $this->generateFlatArrayFromMultiDimArray($multiDImArray, $this->retrieveDelimiter());
        sort($raw);
        //_pp(explode(",", $this->mailbox));
        //_ppd($raw);
        $raw = $this->filterMailBoxFromRaw(explode(",", $this->mailbox), $raw);
        $this->mailbox = implode(',', $raw);
        if (!empty($this->email_password)) {
            $this->email_password = blowfishEncode(blowfishGetKey('InboundEmail'), $this->email_password);
        }
        $ret = parent::save($check_notify);

        return $ret;
    }

    public function filterMailBoxFromRaw($mailboxArray, $rawArray)
    {
        $newArray = array_intersect($mailboxArray, $rawArray);
        sort($newArray);

        return $newArray;
    } // fn

    /**
     * Overrides SugarBean's mark_deleted() to drop the related cache table
     * @param string $id GUID of I-E instance
     */
    public function mark_deleted($id)
    {
        parent::mark_deleted($id);

        //bug52021  we need to keep the reference to the folders table in order for emails module to function properly
        $this->deleteCache();
    }

    /**
     * Mark cached email answered (replied)
     * @param string $mailid (uid for imap, message_id for pop3)
     */
    public function mark_answered($mailid, $type = 'smtp')
    {
        switch ($type) {
            case 'smtp' :
                $q = "update email_cache set answered = 1 WHERE imap_uid = $mailid and ie_id = '{$this->id}'";
                $this->db->query($q);
                break;
            case 'pop3' :
                $q = "update email_cache set answered = 1 WHERE message_id = '$mailid' and ie_id = '{$this->id}'";
                $this->db->query($q);
                break;
        }
    }

    /**
     * Renames an IMAP mailbox
     * @param string $newName
     */
    public function renameFolder($oldName, $newName)
    {
        //$this->mailbox = "INBOX"
        $this->connectMailserver();
        $oldConnect = $this->getConnectString('', $oldName);
        $newConnect = $this->getConnectString('', $newName);
        if (!imap_renamemailbox($this->conn, $oldConnect, $newConnect)) {
            $GLOBALS['log']->debug("***INBOUNDEMAIL: failed to rename mailbox [ {$oldConnect} ] to [ {$newConnect} ]");
        } else {
            $this->mailbox = str_replace($oldName, $newName, $this->mailbox);
            $this->save();
            $sessionFoldersString = $this->getSessionInboundFoldersString(
                $this->server_url,
                $this->email_user,
                $this->port, $this->protocol
            );
            $sessionFoldersString = str_replace($oldName, $newName, $sessionFoldersString);
            $this->setSessionInboundFoldersString(
                $this->server_url,
                $this->email_user,
                $this->port,
                $this->protocol,
                $sessionFoldersString
            );

        }
    }


    /**
     * @return bool
     */
    public function isPersonalEmailAccount()
    {
        return (bool)$this->is_personal;
    }

    /**
     * @return bool
     */
    public function isGroupEmailAccount()
    {
        return !$this->isPersonalEmailAccount();
    }

    /**
     * @param int $offset
     * @param int $pageSize
     * @param array $order
     * @param array $filter
     * @return array
     */
    public function checkWithPagination($offset = 0, $pageSize = 20, $order = array(), $filter = array())
    {
        $mailboxInfo = array('Nmsgs' => 0);
        $this->connectMailserver();


        // handle sorting
        // Default: to sort the date in descending order
        $sortCriteria = SORTDATE;
        $sortCRM = 'udate';
        $sortOrder = 1;
        if ($order['sortOrder'] == 'ASC') {
            $sortOrder = 0;
        }

        if (stristr($order['orderBy'], 'date') !== false) {
            $sortCriteria = SORTDATE;
            $sortCRM = 'udate';
        } elseif (stristr($order['orderBy'], 'to') !== false) {
            $sortCriteria = SORTTO;
            $sortCRM = 'to';
        } elseif (stristr($order['orderBy'], 'from') !== false) {
            $sortCriteria = SORTFROM;
            $sortCRM = 'from';
        } elseif (stristr($order['orderBy'], 'cc') !== false) {
            $sortCriteria = SORTCC;
        } elseif (stristr($order['orderBy'], 'name') !== false) {
            $sortCriteria = SORTSUBJECT;
            $sortCRM = 'subject';
        } elseif (stristr($order['orderBy'], 'subject') !== false) {
            $sortCriteria = SORTSUBJECT;
            $sortCRM = 'subject';
        }

        // handle filtering
        $filterCriteria = null;


<<<<<<< HEAD
        foreach ($filter as $filterField => $filterFieldValue) {
            if (empty($filterFieldValue)) {
                continue;
=======
        if(!empty($filter)) {
            foreach($filter as $filterField => $filterFieldValue) {
                if(empty($filterFieldValue))
                {
                    continue;
                }

                // Convert to a blank string as NULL will break the IMAP request
                if($filterCriteria == NULL) {
                    $filterCriteria = '';
                }

                $filterCriteria .= ' ' . $filterField . ' "' . $filterFieldValue . '" ';
>>>>>>> 30346993
            }
        }

<<<<<<< HEAD
            // Convert to a blank string as NULL will break the IMAP request
            if ($filterCriteria == null) {
                $filterCriteria = '';
=======
        if (empty($filterCriteria) && $sortCriteria === SORTDATE) {
            // Performance fix when no filters are enabled
            $totalMsgs = imap_num_msg($this->conn);
            $mailboxInfo['Nmsgs'] = $totalMsgs;

            if ($sortOrder === 0) {
                // Ascending order
                if ($offset === "end") {
                    $firstMsg = $totalMsgs - (int)$pageSize;
                    $lastMsg = $totalMsgs;
                } else if ($offset <= 0) {
                    $firstMsg = 1;
                    $lastMsg = $firstMsg + (int)$pageSize;
                } else {
                    $firstMsg = (int)$offset;
                    $lastMsg = $firstMsg + (int)$pageSize;
                }
            } else {
                // Descending order
                if($offset === "end") {
                    $firstMsg = 1;
                    $lastMsg = $firstMsg + (int)$pageSize;
                } else if($offset <= 0) {
                    $firstMsg = $totalMsgs - (int)$pageSize;
                    $lastMsg = $totalMsgs;
                } else {
                    $offset = ($totalMsgs - (int)$offset) - (int)$pageSize;
                    $firstMsg = $offset;
                    $lastMsg = $firstMsg + (int)$pageSize;
                }
>>>>>>> 30346993
            }

            $sequence  = $firstMsg . ':' . $lastMsg;
            $emailSortedHeaders = imap_fetch_overview(
                $this->conn,
                $sequence
            );

            $uids = array_map(
                function($x) {
                    return $x->uid;
                },
                $emailSortedHeaders
            );
        } else {
            // Filtered case and other sorting cases
            // Returns an array of msgno's which are sorted and filtered
            $emailSortedHeaders = imap_sort(
                $this->conn,
                $sortCriteria,
                $sortOrder,
                SE_UID,
                $filterCriteria
            );

            $uids = array_slice($emailSortedHeaders, $offset, $pageSize);

<<<<<<< HEAD
        // paginate
        if ($offset === "end") {
            $offset = $lastSequenceNumber - $pageSize;
        } elseif ($offset <= 0) {
            $offset = 0;
=======
            $lastSequenceNumber = $mailboxInfo['Nmsgs'] = count($emailSortedHeaders);

            // paginate
            if($offset === "end") {
                $offset = $lastSequenceNumber - $pageSize;
            } else if($offset <= 0) {
                $offset = 0;
            }
>>>>>>> 30346993
        }


        $uids = implode(',', $uids);

        // Get result
        $emailHeaders = imap_fetch_overview(
            $this->conn,
            $uids,
            FT_UID
        );

        $emailHeaders = json_decode(json_encode($emailHeaders), true);
        // get attachment status
        foreach ($emailHeaders as $i => $emailHeader) {

            $structure = imap_fetchstructure($this->conn, $emailHeader['msgno'], FT_UID);

            if (isset($structure->parts[0]->parts)) {
                // has attachment
                $emailHeaders[$i]['has_attachment'] = true;
            } else {
                // no attachment
                $emailHeaders[$i]['has_attachment'] = false;
            }
        }


<<<<<<< HEAD
        usort($emailHeaders, function ($a, $b) use ($sortCRM) {  // defaults to DESC order
            if($a[$sortCRM] === $b[$sortCRM]) {
                return 0;
            } elseif($a[$sortCRM] < $b[$sortCRM]) {
                return 1;
            } else {
                return -1;
            }

        });
        if (!$sortOrder) {
            array_reverse($emailHeaders);
        } // Make it ASC order
=======
        usort(
            $emailHeaders,
            function($a, $b) use($sortCRM) {  // defaults to DESC order
                if($a[$sortCRM] === $b[$sortCRM]) {
                    return 0;
                } else if($a[$sortCRM] < $b[$sortCRM]) {
                    return 1;
                } else {
                    return -1;
                }
            }
        );

        // Make it ASC order
        if(!$sortOrder) {
            array_reverse($emailHeaders);
        };
>>>>>>> 30346993


        return array(
            "data" => $emailHeaders,
            "mailbox_info" => json_decode(json_encode($mailboxInfo), true),
        );
    }
    ///////////////////////////////////////////////////////////////////////////
    ////	CUSTOM LOGIC HOOKS
    /**
     * Called from $this->getMessageText()
     * Allows upgrade-safe custom processing of message text.
     *
     * To use:
     * 1. Create a directory path: ./custom/modules/InboundEmail if it does not exist
     * 2. Create a file in the ./custom/InboundEmail/ folder called "getMessageText.php"
     * 3. Define a function named "custom_getMessageText()" that takes a string as an argument and returns a string
     *
     * @param string $msgPart
     * @return string
     */
    public function customGetMessageText($msgPart)
    {
        $custom = "custom/modules/InboundEmail/getMessageText.php";

        if (file_exists($custom)) {
            include_once($custom);

            if (function_exists("custom_getMessageText")) {
                $GLOBALS['log']->debug("*** INBOUND EMAIL-CUSTOM_LOGIC: calling custom_getMessageText()");
                $msgPart = custom_getMessageText($msgPart);
            }
        }

        return $msgPart;
    }
    ////	END CUSTOM LOGIC HOOKS
    ///////////////////////////////////////////////////////////////////////////


    ///////////////////////////////////////////////////////////////////////////
    ////	EMAIL 2.0 SPECIFIC
    /**
     * constructs a nicely formatted version of raw source
     * @param int $uid UID of email
     * @return string
     */
    public function getFormattedRawSource($uid)
    {
        global $app_strings;

        if (empty($this->id)) {
            $q = "SELECT raw_source FROM emails_text WHERE email_id = '{$uid}'";
            $r = $this->db->query($q);
            $a = $this->db->fetchByAssoc($r);
            $ret = array();
            $raw = $this->convertToUtf8($a['raw_source']);
            if (empty($raw)) {
                $raw = $app_strings['LBL_EMAIL_ERROR_VIEW_RAW_SOURCE'];
            }
        } else {
            if ($this->isPop3Protocol()) {
                $uid = $this->getCorrectMessageNoForPop3($uid);
            }
            $raw = imap_fetchheader($this->conn, $uid, FT_UID + FT_PREFETCHTEXT);
            $raw .= $this->convertToUtf8(imap_body($this->conn, $uid, FT_UID));
        } // else
        $raw = to_html($raw);
        $raw = nl2br($raw);

        //}

        return $raw;
    }


    /**
     * helper method to convert text to utf-8 if necessary
     *
     * @param string $input text
     * @return string output text
     */
    public function convertToUtf8($input)
    {
        $charset = $GLOBALS['locale']->detectCharset($input, true);

        // we haven't a clue due to missing package?, just return as itself
        if ($charset === false) {
            return $input;
        }

        // convert if we can or must
        return $this->handleCharsetTranslation($input, $charset);
    }

    /**
     * constructs a nicely formatted version of email headers.
     * @param int $uid
     * @return string
     */
    public function getFormattedHeaders($uid)
    {
        global $app_strings;

        //if($this->protocol == 'pop3') {
        //	$header = $app_strings['LBL_EMAIL_VIEW_UNSUPPORTED'];
        //} else {
        if ($this->isPop3Protocol()) {
            $uid = $this->getCorrectMessageNoForPop3($uid);
        }
        $headers = imap_fetchheader($this->conn, $uid, FT_UID);

        $lines = explode("\n", $headers);

        $header = "<table cellspacing='0' cellpadding='2' border='0' width='100%'>";

        foreach ($lines as $line) {
            $line = trim($line);

            if (!empty($line)) {
                $key = trim(substr($line, 0, strpos($line, ":")));
                $key = strip_tags($key);
                $value = trim(substr($line, strpos($line, ":") + 1));
                $value = to_html($value);

                $header .= "<tr>";
                $header .= "<td class='displayEmailLabel' NOWRAP><b>{$key}</b>&nbsp;</td>";
                $header .= "<td class='displayEmailValueWhite'>{$value}&nbsp;</td>";
                $header .= "</tr>";
            }
        }

        $header .= "</table>";

        //}
        return $header;
    }

    /**
     * Empties Trash folders
     */
    public function emptyTrash()
    {
        global $sugar_config;

        $this->mailbox = $this->get_stored_options("trashFolder");
        if (empty($this->mailbox)) {
            $this->mailbox = 'INBOX.Trash';
        }
        $this->connectMailserver();

        $uids = imap_search($this->conn, "ALL", SE_UID);

        foreach ($uids as $uid) {
            if (!imap_delete($this->conn, $uid, FT_UID)) {
                $lastError = imap_last_error();
                $GLOBALS['log']->warn("INBOUNDEMAIL: emptyTrash() Could not delete message [ {$uid} ] from [ {$this->mailbox} ].  IMAP_ERROR [ {$lastError} ]");
            }
        }

        // remove local cache file
        $q = "DELETE FROM email_cache WHERE mbox = '{$this->mailbox}' AND ie_id = '{$this->id}'";
        $r = $this->db->query($q);
    }

    /**
     * Fetches a timestamp
     */
    public function getCacheTimestamp($mbox)
    {
        $key = $this->db->quote("{$this->id}_{$mbox}");
        $q = "SELECT ie_timestamp FROM inbound_email_cache_ts WHERE id = '{$key}'";
        $r = $this->db->query($q);
        $a = $this->db->fetchByAssoc($r);

        if (empty($a)) {
            return -1;
        }

        return $a['ie_timestamp'];
    }

    /**
     * sets the cache timestamp
     * @param string mbox
     */
    public function setCacheTimestamp($mbox)
    {
        $key = $this->db->quote("{$this->id}_{$mbox}");
        $ts = mktime();
        $tsOld = $this->getCacheTimestamp($mbox);

        if ($tsOld < 0) {
            $q = "INSERT INTO inbound_email_cache_ts (id, ie_timestamp) VALUES ('{$key}', {$ts})";
        } else {
            $q = "UPDATE inbound_email_cache_ts SET ie_timestamp = {$ts} WHERE id = '{$key}'";
        }

        $r = $this->db->query($q, true);
        $GLOBALS['log']->info("INBOUNDEMAIL-CACHE: setting timestamp query [ {$q} ]");
    }


    /**
     * Gets a count of all rows that are flagged seen = 0
     * @param string $mbox
     * @return int
     */
    public function getCacheUnreadCount($mbox)
    {
        $q = "SELECT count(*) c FROM email_cache WHERE mbox = '{$mbox}' AND seen = 0 AND ie_id = '{$this->id}'";
        $r = $this->db->query($q);
        $a = $this->db->fetchByAssoc($r);

        return $a['c'];
    }

    /**
     * Returns total number of emails for a mailbox
     * @param string mbox
     * @return int
     */
    public function getCacheCount($mbox)
    {
        $q = "SELECT count(*) c FROM email_cache WHERE mbox = '{$mbox}' AND ie_id = '{$this->id}'";
        $r = $this->db->query($q);
        $a = $this->db->fetchByAssoc($r);

        return $a['c'];
    }

    public function getCacheUnread($mbox)
    {
        $q = "SELECT count(*) c FROM email_cache WHERE mbox = '{$mbox}' AND ie_id = '{$this->id}' AND seen = '0'";
        $r = $this->db->query($q);
        $a = $this->db->fetchByAssoc($r);

        return $a['c'];
    }


    /**
     * Deletes all rows for a given instance
     */
    public function deleteCache()
    {
        $q = "DELETE FROM email_cache WHERE ie_id = '{$this->id}'";

        $GLOBALS['log']->info("INBOUNDEMAIL: deleting cache using query [ {$q} ]");

        $r = $this->db->query($q);
    }

    /**
     * Deletes all the pop3 data which has been deleted from server
     */
    public function deletePop3Cache()
    {
        global $sugar_config;
        $UIDLs = $this->pop3_getUIDL();
        $cacheUIDLs = $this->pop3_getCacheUidls();
        foreach ($cacheUIDLs as $msgNo => $msgId) {
            if (!in_array($msgId, $UIDLs)) {
                $md5msgIds = md5($msgId);
                $file = "{$this->EmailCachePath}/{$this->id}/messages/INBOX{$md5msgIds}.PHP";
                $GLOBALS['log']->debug("INBOUNDEMAIL: deleting file [ {$file} ] ");
                if (file_exists($file)) {
                    if (!unlink($file)) {
                        $GLOBALS['log']->debug("INBOUNDEMAIL: Could not delete [ {$file} ] ");
                    } // if
                } // if
                $q = "DELETE from email_cache where imap_uid = {$msgNo} AND msgno = {$msgNo} AND ie_id = '{$this->id}' AND message_id = '{$msgId}'";
                $r = $this->db->query($q);
            } // if
        } // for
    } // fn

    /**
     * Retrieves cached headers
     * @return array
     */
    public function getCacheValueForUIDs($mbox, $UIDs)
    {
        if (!is_array($UIDs) || empty($UIDs)) {
            return array();
        }

        $q = "SELECT * FROM email_cache WHERE ie_id = '{$this->db->quote($this->id)}' AND mbox = '{$this->db->quote($mbox)}' AND ";
        $startIndex = 0;
        $endIndex = 5;

        $slicedArray = array_slice($UIDs, $startIndex, $endIndex);
        $columnName = ($this->isPop3Protocol() ? "message_id" : "imap_uid");
        $ret = array(
            'timestamp' => $this->getCacheTimestamp($mbox),
            'uids' => array(),
            'retArr' => array(),
        );
        while (!empty($slicedArray)) {
            $messageIdString = implode(',', $slicedArray);
            $GLOBALS['log']->debug("sliced array = {$messageIdString}");
            $extraWhere = "{$columnName} IN (";
            $i = 0;
            foreach ($slicedArray as $UID) {
                if ($i != 0) {
                    $extraWhere = $extraWhere . ",";
                } // if
                $i++;
                $extraWhere = "{$extraWhere} '{$UID}'";
            } // foreach
            $newQuery = $q . $extraWhere . ")";
            $r = $this->db->query($newQuery);

            while ($a = $this->db->fetchByAssoc($r)) {
                if (isset($a['uid'])) {
                    if ($this->isPop3Protocol()) {
                        $ret['uids'][] = $a['message_id'];
                    } else {
                        $ret['uids'][] = $a['uid'];
                    }
                }

                $overview = new Overview();

                foreach ($a as $k => $v) {
                    $k = strtolower($k);
                    switch ($k) {
                        case "imap_uid":
                            $overview->imap_uid = $v;
                            if ($this->isPop3Protocol()) {
                                $overview->uid = $a['message_id'];
                            } else {
                                $overview->uid = $v;
                            }
                            break;
                        case "toaddr":
                            $overview->to = from_html($v);
                            break;

                        case "fromaddr":
                            $overview->from = from_html($v);
                            break;

                        case "mailsize":
                            $overview->size = $v;
                            break;

                        case "senddate":
                            $overview->date = $v;
                            break;

                        default:
                            $overview->$k = from_html($v);
                            break;
                    } // switch
                } // foreach
                $ret['retArr'][] = $overview;
            } // while
            $startIndex = $startIndex + $endIndex;
            $slicedArray = array_slice($UIDs, $startIndex, $endIndex);
            $messageIdString = implode(',', $slicedArray);
            $GLOBALS['log']->debug("sliced array = {$messageIdString}");
        } // while

        return $ret;
    }

    /**
     * Retrieves cached headers
     * @return array
     */
    public function getCacheValue($mbox, $limit = 20, $page = 1, $sort = '', $direction = '')
    {
        // try optimizing this call as we don't want repeat queries
        if (!empty($this->currentCache)) {
            return $this->currentCache;
        }

        $sort = (empty($sort)) ? $this->defaultSort : $sort;
        if (!in_array(strtolower($direction), array('asc', 'desc'))) {
            $direction = $this->defaultDirection;
        }

        if (!empty($this->hrSortLocal[$sort])) {
            $order = " ORDER BY {$this->db->quote($this->hrSortLocal[$sort])} {$this->db->quote($direction)}";
        } else {
            $order = "";
        }

        $q = "SELECT * FROM email_cache WHERE ie_id = '{$this->db->quote($this->id)}' AND mbox = '{$this->db->quote($mbox)}' {$order}";

        if (!empty($limit)) {
            $start = ($page - 1) * $limit;
            $r = $this->db->limitQuery($q, $start, $limit);
        } else {
            $r = $this->db->query($q);
        }

        $ret = array(
            'timestamp' => $this->getCacheTimestamp($mbox),
            'uids' => array(),
            'retArr' => array(),
        );

        while ($a = $this->db->fetchByAssoc($r)) {
            if (isset($a['uid'])) {
                if ($this->isPop3Protocol()) {
                    $ret['uids'][] = $a['message_id'];
                } else {
                    $ret['uids'][] = $a['uid'];
                }
            }

            $overview = new Overview();

            foreach ($a as $k => $v) {
                $k = strtolower($k);
                switch ($k) {
                    case "imap_uid":
                        $overview->imap_uid = $v;
                        if ($this->isPop3Protocol()) {
                            $overview->uid = $a['message_id'];
                        } else {
                            $overview->uid = $v;
                        }
                        break;
                    case "toaddr":
                        $overview->to = from_html($v);
                        break;

                    case "fromaddr":
                        $overview->from = from_html($v);
                        break;

                    case "mailsize":
                        $overview->size = $v;
                        break;

                    case "senddate":
                        $overview->date = $v;
                        break;

                    default:
                        $overview->$k = from_html($v);
                        break;
                }
            }
            $ret['retArr'][] = $overview;
        }

        $this->currentCache = $ret;

        return $ret;
    }

    /**
     * Sets cache values
     */
    public function setCacheValue($mbox, $insert, $update = array(), $remove = array())
    {
        if (empty($mbox)) {
            return;
        }
        global $timedate;


        // reset in-memory cache
        $this->currentCache = null;

        $table = $this->db->quote('email_cache');
        $where = "WHERE ie_id = '{$this->db->quote($this->id)}' AND mbox = '{$this->db->quote($mbox)}'";

        // handle removed rows
        if (!empty($remove)) {
            $removeIds = '';
            foreach ($remove as $overview) {
                if (!empty($removeIds)) {
                    $removeIds .= ",";
                }

                $removeIds .= "'{$this->db->quote($overview->imap_uid)}'";
            }

            $q = "DELETE FROM {$table} {$where} AND imap_uid IN ({$removeIds})";

            $GLOBALS['log']->info("INBOUNDEMAIL-CACHE: delete query [ {$q} ]");

            $r = $this->db->query($q, true, $q);
        }

        // handle insert rows
        if (!empty($insert)) {
            $q = "SELECT imap_uid FROM {$table} {$where}";
            $GLOBALS['log']->info("INBOUNDEMAIL-CACHE: filter UIDs query [ {$q} ]");
            $r = $this->db->query($q);
            $uids = array();

            while ($a = $this->db->fetchByAssoc($r)) {
                $uids[] = $a['imap_uid'];
            }
            $count = count($uids);
            $GLOBALS['log']->info("INBOUNDEMAIL-CACHE: found [ {$count} ] UIDs to filter against");

            $tmp = '';
            foreach ($uids as $uid) {
                if (!empty($tmp)) {
                    $tmp .= ", ";
                }
                $tmp .= "{$uid}";
            }
            $GLOBALS['log']->info("INBOUNDEMAIL-CACHE: filter UIDs: [ {$tmp} ]");

            $cols = "";

            foreach ($this->overview->fieldDefs as $colDef) {
                if (!empty($cols)) {
                    $cols .= ",";
                }

                $cols .= "{$colDef['name']}";
            }
            foreach ($insert as $overview) {
                if (in_array($overview->imap_uid, $uids)) {
                    // fixing bug #49543: setting 'mbox' property for the following updating of other items in this box
                    if (!isset($overview->mbox)) {
                        $overview->mbox = $mbox;
                    }
                    $update[] = $overview;
                    continue;
                }

                $values = '';

                foreach ($this->overview->fieldDefs as $colDef) {
                    if (!empty($values)) {
                        $values .= ", ";
                    }

                    $fieldName = $colDef['name'];
                    // trim values for Oracle/MSSql
                    if (isset($colDef['len']) && !empty($colDef['len']) &&
                        isset($colDef['type']) && !empty($colDef['type']) &&
                        $colDef['type'] == 'varchar'
                    ) {
                        if (isset($overview->$fieldName)) {
                            $overview->$fieldName = substr($overview->$fieldName, 0, $colDef['len']);
                        }
                    }

                    switch ($fieldName) {
                        case "imap_uid":
                            if (isset($overview->uid) && !empty($overview->uid)) {
                                $this->imap_uid = $overview->uid;
                            }
                            $values .= "'{$this->imap_uid}'";
                            break;

                        case "ie_id":
                            $values .= "'{$this->id}'";
                            break;

                        case "toaddr":
                            $values .= $this->db->quoted($overview->to);
                            break;

                        case "fromaddr":
                            $values .= $this->db->quoted($overview->from);
                            break;

                        case "message_id" :
                            $values .= $this->db->quoted($overview->message_id);
                            break;

                        case "mailsize":
                            $values .= $overview->size;
                            break;

                        case "senddate":
                            $conv = $timedate->fromString($overview->date);
                            if (!empty($conv)) {
                                $values .= $this->db->quoted($conv->asDb());
                            } else {
                                $values .= "NULL";
                            }
                            break;

                        case "mbox":
                            $values .= "'{$mbox}'";
                            break;

                        default:
                            $overview->$fieldName = SugarCleaner::cleanHtml(from_html($overview->$fieldName));
                            $values .= $this->db->quoted($overview->$fieldName);
                            break;
                    }
                }

                $q = "INSERT INTO {$table} ({$cols}) VALUES ({$values})";
                $GLOBALS['log']->info("INBOUNDEMAIL-CACHE: insert query [ {$q} ]");
                $r = $this->db->query($q, true, $q);
            }
        }

        // handle update rows
        if (!empty($update)) {
            $cols = "";
            foreach ($this->overview->fieldDefs as $colDef) {
                if (!empty($cols)) {
                    $cols .= ",";
                }

                $cols .= "{$colDef['name']}";
            }

            foreach ($update as $overview) {
                $q = "UPDATE {$table} SET ";

                $set = '';
                foreach ($this->overview->fieldDefs as $colDef) {

                    $fieldName = $colDef['name'];
                    switch ($fieldName) {
                        case "toaddr":
                        case "fromaddr":
                        case "mailsize":
                        case "senddate":
                        case "mbox":
                        case "ie_id":
                            break;

                        default:
                            if (!empty($set)) {
                                $set .= ",";
                            }
                            $value = '';
                            if (isset($overview->$fieldName)) {
                                $value = $this->db->quoted($overview->$fieldName);
                            } else {
                                $value = $this->db->quoted($value);
                            }
                            $set .= "{$fieldName} = " . $value;
                            break;
                    }
                }

                $q .= $set . " WHERE ie_id = '{$this->db->quote($this->id)}' AND mbox = '{$this->db->quote($overview->mbox)}' AND imap_uid = '{$overview->imap_uid}'";
                $GLOBALS['log']->info("INBOUNDEMAIL-CACHE: update query [ {$q} ]");
                $r = $this->db->query($q, true, $q);
            }
        }

    }

    /**
     * Opens a socket connection to the pop3 server
     * @return bool
     */
    public function pop3_open()
    {
        if (!is_resource($this->pop3socket)) {
            $GLOBALS['log']->info("*** INBOUNDEMAIL: opening socket connection");
            $exServ = explode('::', $this->service);
            $socket = ($exServ[2] == 'ssl') ? "ssl://" : "tcp://";
            $socket .= $this->server_url;
            $this->pop3socket = fsockopen($socket, $this->port);
        } else {
            $GLOBALS['log']->info("*** INBOUNDEMAIL: REUSING socket connection");

            return true;
        }

        if (!is_resource($this->pop3socket)) {
            $GLOBALS['log']->debug("*** INBOUNDEMAIL: unable to open socket connection");

            return false;
        }

        // clear buffer
        $ret = trim(fgets($this->pop3socket, 1024));
        $GLOBALS['log']->info("*** INBOUNDEMAIL: got socket connection [ {$ret} ]");

        return true;
    }

    /**
     * Closes connections and runs clean-up routines
     */
    public function pop3_cleanUp()
    {
        $GLOBALS['log']->info("*** INBOUNDEMAIL: cleaning up socket connection");
        fputs($this->pop3socket, "QUIT\r\n");
        $buf = fgets($this->pop3socket, 1024);
        fclose($this->pop3socket);
    }

    /**
     * sends a command down to the POP3 server
     * @param string command
     * @param string args
     * @param bool return
     * @return string
     */
    public function pop3_sendCommand($command, $args = '', $return = true)
    {
        $command .= " {$args}";
        $command = trim($command);
        $GLOBALS['log']->info("*** INBOUNDEMAIL: pop3_sendCommand() SEND [ {$command} ]");
        $command .= "\r\n";

        fputs($this->pop3socket, $command);

        if ($return) {
            $ret = trim(fgets($this->pop3socket, 1024));
            $GLOBALS['log']->info("*** INBOUNDEMAIL: pop3_sendCommand() RECEIVE [ {$ret} ]");

            return $ret;
        }
    }

    public function getPop3NewMessagesToDownload()
    {
        $pop3UIDL = $this->pop3_getUIDL();
        $cacheUIDLs = $this->pop3_getCacheUidls();
        // new email cache values we should deal with
        $diff = array_diff_assoc($pop3UIDL, $cacheUIDLs);
        // this is msgNo to UIDL array
        $diff = $this->pop3_shiftCache($diff, $cacheUIDLs);

        // get all the keys which are msgnos;
        return array_keys($diff);
    }

    public function getPop3NewMessagesToDownloadForCron()
    {
        $pop3UIDL = $this->pop3_getUIDL();
        $cacheUIDLs = $this->pop3_getCacheUidls();
        // new email cache values we should deal with
        $diff = array_diff_assoc($pop3UIDL, $cacheUIDLs);
        // this is msgNo to UIDL array
        $diff = $this->pop3_shiftCache($diff, $cacheUIDLs);
        // insert data into email_cache
        if ($this->groupfolder_id != null && $this->groupfolder_id != "" && $this->isPop3Protocol()) {
            $searchResults = array_keys($diff);
            $concatResults = implode(",", $searchResults);
            if ($this->connectMailserver() == 'true') {
                $fetchedOverviews = imap_fetch_overview($this->conn, $concatResults);
                // clean up cache entry
                foreach ($fetchedOverviews as $k => $overview) {
                    $overview->message_id = trim($diff[$overview->msgno]);
                    $fetchedOverviews[$k] = $overview;
                }
                $this->updateOverviewCacheFile($fetchedOverviews);
            }
        } // if

        return $diff;
    }

    /**
     * This method returns all the UIDL for this account. This should be called if the protocol is pop3
     * @return array od messageno to UIDL array
     */
    public function pop3_getUIDL()
    {
        $UIDLs = array();
        if ($this->pop3_open()) {
            // authenticate
            $this->pop3_sendCommand("USER", $this->email_user);
            $this->pop3_sendCommand("PASS", $this->email_password);

            // get UIDLs
            $this->pop3_sendCommand("UIDL", '', false); // leave socket buffer alone until the while()
            fgets($this->pop3socket, 1024); // handle "OK+";
            $UIDLs = array();

            $buf = '!';

            if (is_resource($this->pop3socket)) {
                while (!feof($this->pop3socket)) {
                    $buf = fgets(
                        $this->pop3socket,
                        1024
                    ); // 8kb max buffer - shouldn't be more than 80 chars via pop3...
                    //_pp(trim($buf));

                    if (trim($buf) == '.') {
                        $GLOBALS['log']->debug("*** GOT '.'");
                        break;
                    }

                    // format is [msgNo] [UIDL]
                    $exUidl = explode(" ", $buf);
                    $UIDLs[$exUidl[0]] = trim($exUidl[1]);
                } // while
            } // if
            $this->pop3_cleanUp();
        } // if

        return $UIDLs;
    } // fn

    /**
     * Special handler for POP3 boxes.  Standard IMAP commands are useless.
     * This will fetch only partial emails for POP3 and hence needs to be call again and again based on status it returns
     */
    public function pop3_checkPartialEmail($synch = false)
    {
        require_once('include/utils/array_utils.php');
        global $current_user;
        global $sugar_config;

        $cacheDataExists = false;
        $diff = array();
        $results = array();
        $cacheFilePath = clean_path("{$this->EmailCachePath}/{$this->id}/folders/MsgNOToUIDLData.php");
        if (file_exists($cacheFilePath)) {
            $cacheDataExists = true;
            if ($fh = @fopen($cacheFilePath, "rb")) {
                $data = "";
                $chunksize = 1 * (1024 * 1024); // how many bytes per chunk
                while (!feof($fh)) {
                    $buf = fgets($fh, $chunksize); // 8kb max buffer - shouldn't be more than 80 chars via pop3...
                    $data = $data . $buf;
                    flush();
                } // while
                fclose($fh);
                $diff = unserialize($data);
                if (!empty($diff)) {
                    if (count($diff) > 50) {
                        $newDiff = array_slice($diff, 50, count($diff), true);
                    } else {
                        $newDiff = array();
                    }
                    $results = array_slice(array_keys($diff), 0, 50);
                    $data = serialize($newDiff);
                    if ($fh = @fopen($cacheFilePath, "w")) {
                        fputs($fh, $data);
                        fclose($fh);
                    } // if
                }
            } // if
        } // if
        if (!$cacheDataExists) {
            if ($synch) {
                $this->deletePop3Cache();
            }
            $UIDLs = $this->pop3_getUIDL();
            if (count($UIDLs) > 0) {
                // get cached UIDLs
                $cacheUIDLs = $this->pop3_getCacheUidls();

                // new email cache values we should deal with
                $diff = array_diff_assoc($UIDLs, $cacheUIDLs);
                $diff = $this->pop3_shiftCache($diff, $cacheUIDLs);
                require_once('modules/Emails/EmailUI.php');
                EmailUI::preflightEmailCache("{$this->EmailCachePath}/{$this->id}");

                if (count($diff) > 50) {
                    $newDiff = array_slice($diff, 50, count($diff), true);
                } else {
                    $newDiff = array();
                }

                $results = array_slice(array_keys($diff), 0, 50);
                $data = serialize($newDiff);
                if ($fh = @fopen($cacheFilePath, "w")) {
                    fputs($fh, $data);
                    fclose($fh);
                } // if
            } else {
                $GLOBALS['log']->debug("*** INBOUNDEMAIL: could not open socket connection to POP3 server");

                return "could not open socket connection to POP3 server";
            } // else
        } // if

        // build up msgNo request
        if (count($diff) > 0) {
            // remove dirty cache entries
            $startingNo = 0;
            if (isset($_REQUEST['currentCount']) && $_REQUEST['currentCount'] > -1) {
                $startingNo = $_REQUEST['currentCount'];
            }

            $this->mailbox = 'INBOX';
            $this->connectMailserver();
            //$searchResults = array_keys($diff);
            //$fetchedOverviews = array();
            //$chunkArraySerachResults = array_chunk($searchResults, 50);
            $concatResults = implode(",", $results);
            $GLOBALS['log']->info('$$$$ ' . $concatResults);
            $GLOBALS['log']->info("[EMAIL] Start POP3 fetch overview on mailbox [{$this->mailbox}] for user [{$current_user->user_name}] on 50 data");
            $fetchedOverviews = imap_fetch_overview($this->conn, $concatResults);
            $GLOBALS['log']->info("[EMAIL] End POP3 fetch overview on mailbox [{$this->mailbox}] for user [{$current_user->user_name}] on "
                . sizeof($fetchedOverviews) . " data");

            // clean up cache entry
            foreach ($fetchedOverviews as $k => $overview) {
                $overview->message_id = trim($diff[$overview->msgno]);
                $fetchedOverviews[$k] = $overview;
            }

            $GLOBALS['log']->info("[EMAIL] Start updating overview cache for pop3 mailbox [{$this->mailbox}] for user [{$current_user->user_name}]");
            $this->updateOverviewCacheFile($fetchedOverviews);
            $GLOBALS['log']->info("[EMAIL] Start updating overview cache for pop3 mailbox [{$this->mailbox}] for user [{$current_user->user_name}]");

            return array(
                'status' => "In Progress",
                'mbox' => $this->mailbox,
                'count' => (count($results) + $startingNo),
                'totalcount' => count($diff),
                'ieid' => $this->id
            );
        } // if
        unlink($cacheFilePath);

        return array('status' => "done");
    }


    /**
     * Special handler for POP3 boxes.  Standard IMAP commands are useless.
     */
    public function pop3_checkEmail()
    {
        if ($this->pop3_open()) {
            // authenticate
            $this->pop3_sendCommand("USER", $this->email_user);
            $this->pop3_sendCommand("PASS", $this->email_password);

            // get UIDLs
            $this->pop3_sendCommand("UIDL", '', false); // leave socket buffer alone until the while()
            fgets($this->pop3socket, 1024); // handle "OK+";
            $UIDLs = array();

            $buf = '!';

            if (is_resource($this->pop3socket)) {
                while (!feof($this->pop3socket)) {
                    $buf = fgets(
                        $this->pop3socket,
                        1024
                    ); // 8kb max buffer - shouldn't be more than 80 chars via pop3...
                    //_pp(trim($buf));

                    if (trim($buf) == '.') {
                        $GLOBALS['log']->debug("*** GOT '.'");
                        break;
                    }

                    // format is [msgNo] [UIDL]
                    $exUidl = explode(" ", $buf);
                    $UIDLs[$exUidl[0]] = trim($exUidl[1]);
                }
            }

            $this->pop3_cleanUp();

            // get cached UIDLs
            $cacheUIDLs = $this->pop3_getCacheUidls();
//			_pp($UIDLs);_pp($cacheUIDLs);

            // new email cache values we should deal with
            $diff = array_diff_assoc($UIDLs, $cacheUIDLs);

            // remove dirty cache entries
            $diff = $this->pop3_shiftCache($diff, $cacheUIDLs);

            // build up msgNo request
            if (!empty($diff)) {
                $this->mailbox = 'INBOX';
                $this->connectMailserver();
                $searchResults = array_keys($diff);
                $concatResults = implode(",", $searchResults);
                $fetchedOverviews = imap_fetch_overview($this->conn, $concatResults);

                // clean up cache entry
                foreach ($fetchedOverviews as $k => $overview) {
                    $overview->message_id = trim($diff[$overview->msgno]);
                    $fetchedOverviews[$k] = $overview;
                }

                $this->updateOverviewCacheFile($fetchedOverviews);
            }
        } else {
            $GLOBALS['log']->debug("*** INBOUNDEMAIL: could not open socket connection to POP3 server");

            return false;
        }
    }

    /**
     * Iterates through msgno and message_id to remove dirty cache entries
     * @param array diff
     */
    public function pop3_shiftCache($diff, $cacheUIDLs)
    {
        $msgNos = "";
        $msgIds = "";
        $newArray = array();
        foreach ($diff as $msgNo => $msgId) {
            if (in_array($msgId, $cacheUIDLs)) {
                $q1 = "UPDATE email_cache SET imap_uid = {$msgNo}, msgno = {$msgNo} WHERE ie_id = '{$this->id}' AND message_id = '{$msgId}'";
                $this->db->query($q1);
            } else {
                $newArray[$msgNo] = $msgId;
            }
        }

        return $newArray;
    }

    /**
     * retrieves cached uidl values.
     * When dealing with POP3 accounts, the message_id column in email_cache will contain the UIDL.
     * @return array
     */
    public function pop3_getCacheUidls()
    {
        $q = "SELECT msgno, message_id FROM email_cache WHERE ie_id = '{$this->id}'";
        $r = $this->db->query($q);

        $ret = array();
        while ($a = $this->db->fetchByAssoc($r)) {
            $ret[$a['msgno']] = $a['message_id'];
        }

        return $ret;
    }

    /**
     * This function is used by cron job for group mailbox without group folder
     * @param string $msgno for pop
     * @param string $uid for imap
     */
    public function getMessagesInEmailCache($msgno, $uid)
    {
        $fetchedOverviews = array();
        if ($this->isPop3Protocol()) {
            $fetchedOverviews = imap_fetch_overview($this->conn, $msgno);
            foreach ($fetchedOverviews as $k => $overview) {
                $overview->message_id = $uid;
                $fetchedOverviews[$k] = $overview;
            }
        } else {
            $fetchedOverviews = imap_fetch_overview($this->conn, $uid, FT_UID);
        } // else
        $this->updateOverviewCacheFile($fetchedOverviews);

    } // fn

    /**
     * Checks email (local caching too) for one mailbox
     * @param string $mailbox IMAP Mailbox path
     * @param bool $prefetch Flag to prefetch email body on check
     */
    public function checkEmailOneMailbox($mailbox, $prefetch = true, $synchronize = false)
    {
        global $sugar_config;
        global $current_user;
        global $app_strings;

        $result = 1;

        $GLOBALS['log']->info("INBOUNDEMAIL: checking mailbox [ {$mailbox} ]");
        $this->mailbox = $mailbox;
        $this->connectMailserver();

        $checkTime = '';
        $shouldProcessRules = true;

        $timestamp = $this->getCacheTimestamp($mailbox);

        if ($timestamp > 0) {
            $checkTime = date('r', $timestamp);
        }

        /* first time through, process ALL emails */
        if (empty($checkTime) || $synchronize) {
            // do not process rules for the first time or sunchronize
            $shouldProcessRules = false;
            $criteria = "UNSEEN";
            $prefetch = false; // do NOT prefetch emails on a brand new account - timeouts happen.
            $GLOBALS['log']->info("INBOUNDEMAIL: new account detected - not prefetching email bodies.");
        } else {
            $criteria = "SINCE \"{$checkTime}\" UNDELETED"; // not using UNSEEN
        }
        $this->setCacheTimestamp($mailbox);
        $GLOBALS['log']->info("[EMAIL] Performing IMAP search using criteria [{$criteria}] on mailbox [{$mailbox}] for user [{$current_user->user_name}]");
        $searchResults = imap_search($this->conn, $criteria, SE_UID);
        $GLOBALS['log']->info("[EMAIL] Done IMAP search on mailbox [{$mailbox}] for user [{$current_user->user_name}]. Result count = " . count($searchResults));

        if (!empty($searchResults)) {

            $concatResults = implode(",", $searchResults);
            $GLOBALS['log']->info("[EMAIL] Start IMAP fetch overview on mailbox [{$mailbox}] for user [{$current_user->user_name}]");
            $fetchedOverview = imap_fetch_overview($this->conn, $concatResults, FT_UID);
            $GLOBALS['log']->info("[EMAIL] Done IMAP fetch overview on mailbox [{$mailbox}] for user [{$current_user->user_name}]");

            $GLOBALS['log']->info("[EMAIL] Start updating overview cache for mailbox [{$mailbox}] for user [{$current_user->user_name}]");
            $this->updateOverviewCacheFile($fetchedOverview);
            $GLOBALS['log']->info("[EMAIL] Done updating overview cache for mailbox [{$mailbox}] for user [{$current_user->user_name}]");

            // prefetch emails
            if ($prefetch == true) {
                $GLOBALS['log']->info("[EMAIL] Start fetching emails for mailbox [{$mailbox}] for user [{$current_user->user_name}]");
                if (!$this->fetchCheckedEmails($fetchedOverview)) {
                    $result = 0;
                }
                $GLOBALS['log']->info("[EMAIL] Done fetching emails for mailbox [{$mailbox}] for user [{$current_user->user_name}]");
            }
        } else {
            $GLOBALS['log']->info("INBOUNDEMAIL: no results for mailbox [ {$mailbox} ]");
            $result = 1;
        }

        /**
         * To handle the use case where an external client is also connected, deleting emails, we need to clear our
         * local cache of all emails with the "DELETED" flag
         */
        $criteria = 'DELETED';
        $criteria .= (!empty($checkTime)) ? " SINCE \"{$checkTime}\"" : "";
        $GLOBALS['log']->info("INBOUNDEMAIL: checking for deleted emails using [ {$criteria} ]");

        $trashFolder = $this->get_stored_options("trashFolder");
        if (empty($trashFolder)) {
            $trashFolder = "INBOX.Trash";
        }

        if ($this->mailbox != $trashFolder) {
            $searchResults = imap_search($this->conn, $criteria, SE_UID);
            if (!empty($searchResults)) {
                $uids = implode($app_strings['LBL_EMAIL_DELIMITER'], $searchResults);
                $GLOBALS['log']->info("INBOUNDEMAIL: removing UIDs found deleted [ {$uids} ]");
                $this->getOverviewsFromCacheFile($uids, $mailbox, true);
            }
        }

        return $result;
    }

    /**
     * Checks email (local caching too) for one mailbox
     * @param string $mailbox IMAP Mailbox path
     * @param bool $prefetch Flag to prefetch email body on check
     */
    public function checkEmailOneMailboxPartial($mailbox, $prefetch = true, $synchronize = false, $start = 0, $max = -1)
    {
        global $sugar_config;
        global $current_user;
        global $app_strings;

        $GLOBALS['log']->info("INBOUNDEMAIL: checking mailbox [ {$mailbox} ]");
        $this->mailbox = $mailbox;
        $this->connectMailserver();

        $checkTime = '';
        $shouldProcessRules = true;

        $timestamp = $this->getCacheTimestamp($mailbox);

        if ($timestamp > 0) {
            $checkTime = date('r', $timestamp);
        }

        /* first time through, process ALL emails */
        if (empty($checkTime) || $synchronize) {
            // do not process rules for the first time or sunchronize
            $shouldProcessRules = false;
            $criteria = "ALL UNDELETED";
            $prefetch = false; // do NOT prefetch emails on a brand new account - timeouts happen.
            $GLOBALS['log']->info("INBOUNDEMAIL: new account detected - not prefetching email bodies.");
        } else {
            $criteria = "SINCE \"{$checkTime}\" UNDELETED"; // not using UNSEEN
        }
        $this->setCacheTimestamp($mailbox);
        $GLOBALS['log']->info("[EMAIL] Performing IMAP search using criteria [{$criteria}] on mailbox [{$mailbox}] for user [{$current_user->user_name}]");
        $searchResults = $this->getCachedIMAPSearch($criteria);

        if (!empty($searchResults)) {

            $total = sizeof($searchResults);
            $searchResults = array_slice($searchResults, $start, $max);

            $GLOBALS['log']->info("INBOUNDEMAIL: there are  $total messages in [{$mailbox}], we are on $start");
            $GLOBALS['log']->info("INBOUNDEMAIL: getting the next " . sizeof($searchResults) . " messages");
            $concatResults = implode(",", $searchResults);
            $GLOBALS['log']->info("INBOUNDEMAIL: Start IMAP fetch overview on mailbox [{$mailbox}] for user [{$current_user->user_name}]");
            $fetchedOverview = imap_fetch_overview($this->conn, $concatResults, FT_UID);
            $GLOBALS['log']->info("INBOUNDEMAIL: Done IMAP fetch overview on mailbox [{$mailbox}] for user [{$current_user->user_name}]");

            $GLOBALS['log']->info("INBOUNDEMAIL: Start updating overview cache for mailbox [{$mailbox}] for user [{$current_user->user_name}]");
            $this->updateOverviewCacheFile($fetchedOverview);
            $GLOBALS['log']->info("INBOUNDEMAIL: Done updating overview cache for mailbox [{$mailbox}] for user [{$current_user->user_name}]");

            // prefetch emails
            if ($prefetch == true) {
                $GLOBALS['log']->info("INBOUNDEMAIL: Start fetching emails for mailbox [{$mailbox}] for user [{$current_user->user_name}]");
                $this->fetchCheckedEmails($fetchedOverview);
                $GLOBALS['log']->info("INBOUNDEMAIL: Done fetching emails for mailbox [{$mailbox}] for user [{$current_user->user_name}]");
            }
            $status = ($total > $start + sizeof($searchResults)) ? 'continue' : 'done';
            $ret = array(
                'status' => $status,
                'count' => $start + sizeof($searchResults),
                'mbox' => $mailbox,
                'totalcount' => $total
            );
            $GLOBALS['log']->info("INBOUNDEMAIL: $status : Downloaded " . $start + sizeof($searchResults) . "messages of $total");

        } else {
            $GLOBALS['log']->info("INBOUNDEMAIL: no results for mailbox [ {$mailbox} ]");
            $ret = array('status' => 'done');
        }

        if ($ret['status'] == 'done') {
            //Remove the cached search if we are done with this mailbox
            $cacheFilePath = clean_path("{$this->EmailCachePath}/{$this->id}/folders/SearchData.php");
            unlink($cacheFilePath);
            /**
             * To handle the use case where an external client is also connected, deleting emails, we need to clear our
             * local cache of all emails with the "DELETED" flag
             */
            $criteria = 'DELETED';
            $criteria .= (!empty($checkTime)) ? " SINCE \"{$checkTime}\"" : "";
            $GLOBALS['log']->info("INBOUNDEMAIL: checking for deleted emails using [ {$criteria} ]");

            $trashFolder = $this->get_stored_options("trashFolder");
            if (empty($trashFolder)) {
                $trashFolder = "INBOX.Trash";
            }

            if ($this->mailbox != $trashFolder) {
                $searchResults = imap_search($this->conn, $criteria, SE_UID);
                if (!empty($searchResults)) {
                    $uids = implode($app_strings['LBL_EMAIL_DELIMITER'], $searchResults);
                    $GLOBALS['log']->info("INBOUNDEMAIL: removing UIDs found deleted [ {$uids} ]");
                    $this->getOverviewsFromCacheFile($uids, $mailbox, true);
                }
            }
        }

        return $ret;
    }

    public function getCachedIMAPSearch($criteria)
    {
        global $current_user;
        global $sugar_config;

        $cacheDataExists = false;
        $diff = array();
        $results = array();
        $cacheFolderPath = clean_path("{$this->EmailCachePath}/{$this->id}/folders");
        if (!file_exists($cacheFolderPath)) {
            mkdir_recursive($cacheFolderPath);
        }
        $cacheFilePath = $cacheFolderPath . '/SearchData.php';
        $GLOBALS['log']->info("INBOUNDEMAIL: Cache path is $cacheFilePath");
        if (file_exists($cacheFilePath)) {
            $cacheDataExists = true;
            if ($fh = @fopen($cacheFilePath, "rb")) {
                $data = "";
                $chunksize = 1 * (1024 * 1024); // how many bytes per chunk
                while (!feof($fh)) {
                    $buf = fgets($fh, $chunksize); // 8kb max buffer - shouldn't be more than 80 chars via pop3...
                    $data = $data . $buf;
                    flush();
                } // while
                fclose($fh);
                $results = unserialize($data);
            } // if
        } // if
        if (!$cacheDataExists) {
            $searchResults = imap_search($this->conn, $criteria, SE_UID);
            if (count($searchResults) > 0) {
                $results = $searchResults;
                $data = serialize($searchResults);
                if ($fh = @fopen($cacheFilePath, "w")) {
                    fputs($fh, $data);
                    fclose($fh);
                } // if
            }
        } // if

        return $results;
    }

    public function checkEmailIMAPPartial($prefetch = true, $synch = false)
    {
        $GLOBALS['log']->info("*****************INBOUNDEMAIL: at IMAP check partial");
        global $sugar_config;
        $result = $this->connectMailserver();
        if ($result == 'false') {
            return array(
                'status' => 'error',
                'message' => 'Email server is down'
            );
        }
        $mailboxes = $this->getMailboxes(true);
        if (!in_array('INBOX', $mailboxes)) {
            $mailboxes[] = 'INBOX';
        }
        sort($mailboxes);
        if (isset($_REQUEST['mbox']) && !empty($_REQUEST['mbox']) && isset($_REQUEST['currentCount'])) {
            $GLOBALS['log']->info("INBOUNDEMAIL: Picking up from where we left off");
            $mbox = $_REQUEST['mbox'];
            $count = $_REQUEST['currentCount'];
        } else {
            if ($synch) {
                $GLOBALS['log']->info("INBOUNDEMAIL: Cleaning out the cache");
                $this->cleanOutCache();
            }
            $mbox = $mailboxes[0];
            $count = 0;
        }
        $GLOBALS['log']->info("INBOUNDEMAIL:found " . sizeof($mailboxes) . " Mailboxes");
        $index = array_search($mbox, $mailboxes) + 1;
        $ret = $this->checkEmailOneMailboxPartial($mbox, $prefetch, $synch, $count, 100);
        while ($ret['status'] == 'done' && $index < sizeof($mailboxes)) {
            if ($ret['count'] > 100) {
                $ret['mbox'] = $mailboxes[$index];
                $ret['status'] = 'continue';

                return $ret;
            }
            $GLOBALS['log']->info("INBOUNDEMAIL: checking account [ $index => $mbox : $count]");
            $mbox = $mailboxes[$index];
            $ret = $this->checkEmailOneMailboxPartial($mbox, $prefetch, $synch, 0, 100);
            $index++;
        }

        return $ret;
    }

    public function checkEmail2_meta()
    {
        global $sugar_config;

        $this->connectMailserver();
        $mailboxes = $this->getMailboxes(true);
        $mailboxes[] = 'INBOX';
        sort($mailboxes);

        $GLOBALS['log']->info("INBOUNDEMAIL: checking account [ {$this->name} ]");

        $mailboxes_meta = array();
        foreach ($mailboxes as $mailbox) {
            $mailboxes_meta[$mailbox] = $this->getMailboxProcessCount($mailbox);
        }

        $ret = array();
        $ret['mailboxes'] = $mailboxes_meta;

        foreach ($mailboxes_meta as $count) {
            $ret['processCount'] += $count;
        }

        return $ret;
    }

    public function getMailboxProcessCount($mailbox)
    {
        global $sugar_config;

        $GLOBALS['log']->info("INBOUNDEMAIL: checking mailbox [ {$mailbox} ]");
        $this->mailbox = $mailbox;
        $this->connectMailserver();

        $timestamp = $this->getCacheTimestamp($mailbox);

        $checkTime = '';
        if ($timestamp > 0) {
            $checkTime = date('r', $timestamp);
        }

        /* first time through, process ALL emails */
        if (empty($checkTime)) {
            $criteria = "ALL UNDELETED";
            $prefetch = false; // do NOT prefetch emails on a brand new account - timeouts happen.
            $GLOBALS['log']->info("INBOUNDEMAIL: new account detected - not prefetching email bodies.");
        } else {
            $criteria = "SINCE \"{$checkTime}\" UNDELETED"; // not using UNSEEN
        }

        $GLOBALS['log']->info("INBOUNDEMAIL: using [ {$criteria} ]");
        $searchResults = imap_search($this->conn, $criteria, SE_UID);

        if (!empty($searchResults)) {
            $concatResults = implode(",", $searchResults);
        } else {
            $GLOBALS['log']->info("INBOUNDEMAIL: no results for mailbox [ {$mailbox} ]");
        }

        if (empty($searchResults)) {
            return 0;
        }

        return count($searchResults);
    }

    /**
     * update INBOX
     */
    public function checkEmail($prefetch = true, $synch = false)
    {
        global $sugar_config;

        if ($this->protocol == 'pop3') {
            $this->pop3_checkEmail();
        } else {
            $this->connectMailserver();
            $mailboxes = $this->getMailboxes(true);
            sort($mailboxes);

            $GLOBALS['log']->info("INBOUNDEMAIL: checking account [ {$this->name} ]");

            foreach ($mailboxes as $mailbox) {
                $this->checkEmailOneMailbox($mailbox, $prefetch, $synch);
            }
        }
    }

    /**
     * full synchronization
     */
    public function syncEmail()
    {
        global $sugar_config;
        global $current_user;

        $showFolders = sugar_unserialize(base64_decode($current_user->getPreference('showFolders', 'Emails')));

        if (empty($showFolders)) {
            $showFolders = array();
        }

        $email = new Email();
        $email->email2init();

        // personal accounts
        if ($current_user->hasPersonalEmail()) {
            $personals = $this->retrieveByGroupId($current_user->id);

            foreach ($personals as $personalAccount) {
                if (in_array($personalAccount->id, $showFolders)) {
                    $personalAccount->email = $email;
                    if ($personalAccount->isPop3Protocol()) {
                        $personalAccount->deletePop3Cache();
                        continue;
                    }
                    $personalAccount->cleanOutCache();
                    $personalAccount->connectMailserver();
                    $mailboxes = $personalAccount->getMailboxes(true);
                    $mailboxes[] = 'INBOX';
                    sort($mailboxes);

                    $GLOBALS['log']->info("[EMAIL] Start checking account [{$personalAccount->name}] for user [{$current_user->user_name}]");

                    foreach ($mailboxes as $mailbox) {
                        $GLOBALS['log']->info("[EMAIL] Start checking mailbox [{$mailbox}] of account [{$personalAccount->name}] for user [{$current_user->user_name}]");
                        $personalAccount->checkEmailOneMailbox($mailbox, false, true);
                        $GLOBALS['log']->info("[EMAIL] Done checking mailbox [{$mailbox}] of account [{$personalAccount->name}] for user [{$current_user->user_name}]");
                    }
                    $GLOBALS['log']->info("[EMAIL] Done checking account [{$personalAccount->name}] for user [{$current_user->user_name}]");
                }
            }
        }

        // group accounts
        $beans = $this->retrieveAllByGroupId($current_user->id, false);
        foreach ($beans as $k => $groupAccount) {
            if (in_array($groupAccount->id, $showFolders)) {
                $groupAccount->email = $email;
                $groupAccount->cleanOutCache();
                $groupAccount->connectMailserver();
                $mailboxes = $groupAccount->getMailboxes(true);
                $mailboxes[] = 'INBOX';
                sort($mailboxes);

                $GLOBALS['log']->info("INBOUNDEMAIL: checking account [ {$groupAccount->name} ]");

                foreach ($mailboxes as $mailbox) {
                    $groupAccount->checkEmailOneMailbox($mailbox, false, true);
                }
            }
        }
    }


    /**
     * Deletes cached messages when moving from folder to folder
     * @param string $uids
     * @param string $fromFolder
     * @param string $toFolder
     */
    public function deleteCachedMessages($uids, $fromFolder)
    {
        global $sugar_config;

        if (!isset($this->email) && !isset($this->email->et)) {
            $this->email = new Email();
            $this->email->email2init();
        }

        $uids = $this->email->et->_cleanUIDList($uids);

        foreach ($uids as $uid) {
            $file = "{$this->EmailCachePath}/{$this->id}/messages/{$fromFolder}{$uid}.php";

            if (file_exists($file)) {
                if (!unlink($file)) {
                    $GLOBALS['log']->debug("INBOUNDEMAIL: Could not delete [ {$file} ]");
                }
            }
        }
    }

    /**
     * similar to imap_fetch_overview, but it gets overviews from a local cache
     * file.
     * @param string $uids UIDs in comma-delimited format
     * @param string $mailbox The mailbox in focus, will default to $this->mailbox
     * @param bool $remove Default false
     * @return array
     */
    public function getOverviewsFromCacheFile($uids, $mailbox = '', $remove = false)
    {
        global $app_strings;
        if (!isset($this->email) && !isset($this->email->et)) {
            $this->email = new Email();
            $this->email->email2init();
        }

        $uids = $this->email->et->_cleanUIDList($uids, true);

        // load current cache file
        $mailbox = empty($mailbox) ? $this->mailbox : $mailbox;
        $cacheValue = $this->getCacheValue($mailbox);
        $ret = array();

        // prep UID array
        $exUids = explode($app_strings['LBL_EMAIL_DELIMITER'], $uids);
        foreach ($exUids as $k => $uid) {
            $exUids[$k] = trim($uid);
        }

        // fill $ret will requested $uids
        foreach ($cacheValue['retArr'] as $k => $overview) {
            if (in_array($overview->imap_uid, $exUids)) {
                $ret[] = $overview;
            }
        }

        // remove requested $uids from current cache file (move_mail() type action)
        if ($remove) {
            $this->setCacheValue($mailbox, array(), array(), $ret);
        }

        return $ret;
    }

    /**
     * merges new info with the saved cached file
     * @param array $array Array of email Overviews
     * @param string $type 'append' or 'remove'
     * @param string $mailbox Target mai lbox if not current assigned
     */
    public function updateOverviewCacheFile($array, $type = 'append', $mailbox = '')
    {
        $mailbox = empty($mailbox) ? $this->mailbox : $mailbox;

        $cacheValue = $this->getCacheValue($mailbox);
        $uids = $cacheValue['uids'];

        $updateRows = array();
        $insertRows = array();
        $removeRows = array();

        // update values
        if ($type == 'append') { // append
            /* we are adding overviews to the cache file */
            foreach ($array as $overview) {
                if (isset($overview->uid)) {
                    $overview->imap_uid = $overview->uid; // coming from imap_fetch_overview() call
                }

                if (!in_array($overview->imap_uid, $uids)) {
                    $insertRows[] = $overview;
                }
            }
        } else {
            $updatedCacheOverviews = array();
            // compare against generated list
            /* we are removing overviews from the cache file */
            foreach ($cacheValue['retArr'] as $cacheOverview) {
                if (!in_array($cacheOverview->imap_uid, $uids)) {
                    $insertRows[] = $cacheOverview;
                } else {
                    $removeRows[] = $cacheOverview;
                }
            }

            $cacheValue['retArr'] = $updatedCacheOverviews;
        }

        $this->setCacheValue($mailbox, $insertRows, $updateRows, $removeRows);
    }

    /**
     * Check email prefetches email bodies for quicker display
     * @param array array of fetched overviews
     */
    public function fetchCheckedEmails($fetchedOverviews)
    {
        global $sugar_config;

        if (is_array($fetchedOverviews) && !empty($fetchedOverviews)) {
            foreach ($fetchedOverviews as $overview) {
                if ($overview->size < 10000) {

                    $uid = $overview->imap_uid;

                    if (!empty($uid)) {
                        $file = "{$this->mailbox}{$uid}.php";
                        $cacheFile = clean_path("{$this->EmailCachePath}/{$this->id}/messages/{$file}");

                        if (!file_exists($cacheFile)) {
                            $GLOBALS['log']->info("INBOUNDEMAIL: Prefetching email [ {$file} ]");
                            $this->setEmailForDisplay($uid);
                            $out = $this->displayOneEmail($uid, $this->mailbox);
                            $this->email->et->writeCacheFile(
                                'out',
                                $out,
                                $this->id,
                                'messages',
                                "{$this->mailbox}{$uid}.php"
                            );
                        } else {
                            $GLOBALS['log']->debug("INBOUNDEMAIL: Trying to prefetch an email we already fetched! [ {$cacheFile} ]");
                        }
                    } else {
                        $GLOBALS['log']->debug("*** INBOUNDEMAIL: prefetch has a message with no UID");
                    }

                    return true;
                } else {
                    $GLOBALS['log']->debug("INBOUNDEMAIL: skipping email prefetch - size too large [ {$overview->size} ]");
                }
            }
        }

        return false;
    }

    /**
     * Sets flags on emails.  Assumes that connection is live, correct folder is
     * set.
     * @param string|array $uids Sequence of UIDs, comma separated string or array
     * @param string $type Flag to mark
     * @return bool <b>TRUE</b> on success or <b>FALSE</b> on failure.
     */
    public function markEmails($uids, $type)
    {

        // repair uids value (confert to string)

        if (is_array($uids)) {
            $uids = implode(',', $uids);
        }


        // validate for comma separated and numeric UIDs

        $splits = explode(',', $uids);
        if (!$splits) {
            $GLOBALS['log']->fatal("No IMAP uids");

            return false;
        }
        foreach ($splits as $uid) {
            if (!is_numeric($uid)) {
                $GLOBALS['log']->fatal("Incorrect UID format");

                return false;
            }
        }


        // validate for IMAP flag type

        if (!$type) {
            $GLOBALS['log']->fatal("IMAP flag type doesn't set");

            return false;
        }

        switch ($type) {
            case 'unread':
                $result = imap_clearflag_full($this->conn, $uids, '\\SEEN', ST_UID);
                break;
            case 'read':
                $result = imap_setflag_full($this->conn, $uids, '\\SEEN', ST_UID);
                break;
            case 'flagged':
                $result = imap_setflag_full($this->conn, $uids, '\\FLAGGED', ST_UID);
                break;
            case 'unflagged':
                $result = imap_clearflag_full($this->conn, $uids, '\\FLAGGED', ST_UID);
                break;
            case 'answered':
                $result = imap_setflag_full($this->conn, $uids, '\\Answered', ST_UID);
                break;
            default:

                // Logging of incorrect (unknown) IMap flag type

                $GLOBALS['log']->fatal("Unknown IMap flag type: $type");

                return false;
        }

        if (!$result) {
            $GLOBALS['log']->fatal("Some emails doesn't marked as $type");
        }

        return $result;
    }
    ////	END EMAIL 2.0 SPECIFIC
    ///////////////////////////////////////////////////////////////////////////


    ///////////////////////////////////////////////////////////////////////////
    ////	SERVER MANIPULATION METHODS
    /**
     * Deletes the specified folder
     * @param string $mbox "::" delimited IMAP mailbox path, ie, INBOX.saved.stuff
     * @return bool
     */
    public function deleteFolder($mbox)
    {
        $returnArray = array();
        if ($this->getCacheCount($mbox) > 0) {
            $returnArray['status'] = false;
            $returnArray['errorMessage'] = "Can not delete {$mbox} as it has emails.";

            return $returnArray;
        }
        $connectString = $this->getConnectString('', $mbox);
        //Remove Folder cache
        global $sugar_config;
        unlink("{$this->EmailCachePath}/{$this->id}/folders/folders.php");

        if (imap_unsubscribe($this->conn, imap_utf7_encode($connectString))) {
            if (imap_deletemailbox($this->conn, $connectString)) {
                $this->mailbox = str_replace(("," . $mbox), "", $this->mailbox);
                $this->save();
                $sessionFoldersString = $this->getSessionInboundFoldersString(
                    $this->server_url,
                    $this->email_user,
                    $this->port,
                    $this->protocol
                );
                $sessionFoldersString = str_replace(("," . $mbox), "", $sessionFoldersString);
                $this->setSessionInboundFoldersString(
                    $this->server_url,
                    $this->email_user,
                    $this->port,
                    $this->protocol,
                    $sessionFoldersString
                );
                $returnArray['status'] = true;

                return $returnArray;
            } else {
                $GLOBALS['log']->error("*** ERROR: EMAIL2.0 - could not delete IMAP mailbox with path: [ {$connectString} ]");
                $returnArray['status'] = false;
                $returnArray['errorMessage'] = "NOOP: could not delete folder: {$connectString}";

                return $returnArray;

                return false;
            }
        } else {
            $GLOBALS['log']->error("*** ERROR: EMAIL2.0 - could not unsubscribe from folder, {$connectString} before deletion.");
            $returnArray['status'] = false;
            $returnArray['errorMessage'] = "NOOP: could not unsubscribe from folder, {$connectString} before deletion.";

            return $returnArray;
        }
    }

    /**
     * Saves new folders
     * @param string $name Name of new IMAP mailbox
     * @param string $mbox "::" delimited IMAP mailbox path, ie, INBOX.saved.stuff
     * @return bool True on success
     */
    public function saveNewFolder($name, $mbox)
    {
        global $sugar_config;
        //Remove Folder cache
        global $sugar_config;
        //unlink("{$this->EmailCachePath}/{$this->id}/folders/folders.php");

        //$mboxImap = $this->getImapMboxFromSugarProprietary($mbox);
        $delimiter = $this->get_stored_options('folderDelimiter');
        if (!$delimiter) {
            $delimiter = '.';
        }

        $newFolder = $mbox . $delimiter . $name;
        $mbox .= $delimiter . str_replace($delimiter, "_", $name);
        $connectString = $this->getConnectString('', $mbox);

        if (imap_createmailbox($this->conn, imap_utf7_encode($connectString))) {
            imap_subscribe($this->conn, imap_utf7_encode($connectString));
            $status = imap_status($this->conn, str_replace("{$delimiter}{$name}", "", $connectString), SA_ALL);
            $this->mailbox = $this->mailbox . "," . $newFolder;
            $this->save();
            $sessionFoldersString = $this->getSessionInboundFoldersString(
                $this->server_url,
                $this->email_user,
                $this->port,
                $this->protocol
            );
            $sessionFoldersString = $sessionFoldersString . "," . $newFolder;
            $this->setSessionInboundFoldersString(
                $this->server_url,
                $this->email_user,
                $this->port,
                $this->protocol,
                $sessionFoldersString
            );

            echo json_encode($status);

            return true;
        } else {
            $GLOBALS['log']->error("*** ERROR: EMAIL2.0 - could not create IMAP mailbox with path: [ {$connectString} ]");

            return false;
        }

    }

    /**
     * Constructs an IMAP c-client compatible folder path from Sugar proprietary
     * @param string $mbox "::" delimited IMAP mailbox path, ie, INBOX.saved.stuff
     * @return string
     */
    public function getImapMboxFromSugarProprietary($mbox)
    {
        $exMbox = explode("::", $mbox);

        $mboxImap = '';

        for ($i = 2; $i < count($exMbox); $i++) {
            if (!empty($mboxImap)) {
                $mboxImap .= ".";
            }
            $mboxImap .= $exMbox[$i];
        }

        return $mboxImap;
    }

    /**
     * Searches IMAP (and POP3?) accounts/folders for emails with qualifying criteria
     */
    public function search($ieId, $subject = '', $from = '', $to = '', $body = '', $dateFrom = '', $dateTo = '')
    {
        global $current_user;
        global $app_strings;
        global $timedate;

        $beans = array();
        $bean = new InboundEmail();
        $bean->retrieve($ieId);
        $beans[] = $bean;
        //$beans = $this->retrieveAllByGroupId($current_user->id, true);

        $subject = urldecode($subject);

        $criteria = "";
        $criteria .= (!empty($subject)) ? 'SUBJECT ' . from_html($subject) . '' : "";
        $criteria .= (!empty($from)) ? ' FROM "' . $from . '"' : "";
        $criteria .= (!empty($to)) ? ' FROM "' . $to . '"' : "";
        $criteria .= (!empty($body)) ? ' TEXT "' . $body . '"' : "";
        $criteria .= (!empty($dateFrom)) ? ' SINCE "' . $timedate->fromString($dateFrom)->format('d-M-Y') . '"' : "";
        $criteria .= (!empty($dateTo)) ? ' BEFORE "' . $timedate->fromString($dateTo)->format('d-M-Y') . '"' : "";
        //$criteria .= (!empty($from)) ? ' FROM "'.$from.'"' : "";

        $showFolders = sugar_unserialize(base64_decode($current_user->getPreference('showFolders', 'Emails')));

        $out = array();

        foreach ($beans as $bean) {
            if (!in_array($bean->id, $showFolders)) {
                continue;
            }

            $GLOBALS['log']->info("*** INBOUNDEMAIL: searching [ {$bean->name} ] for [ {$subject}{$from}{$to}{$body}{$dateFrom}{$dateTo} ]");
            $group = (!$bean->is_personal) ? 'group.' : '';
            $bean->connectMailServer();
            $mailboxes = $bean->getMailboxes(true);
            if (!in_array('INBOX', $mailboxes)) {
                $mailboxes[] = 'INBOX';
            }
            $totalHits = 0;

            foreach ($mailboxes as $mbox) {
                $bean->mailbox = $mbox;
                $searchOverviews = array();
                if ($bean->protocol == 'pop3') {
                    $pop3Criteria = "SELECT * FROM email_cache WHERE ie_id = '{$bean->id}' AND mbox = '{$mbox}'";
                    $pop3Criteria .= (!empty($subject)) ? ' AND subject like "%' . $bean->db->quote($subject) . '%"' : "";
                    $pop3Criteria .= (!empty($from)) ? ' AND fromaddr like "%' . $from . '%"' : "";
                    $pop3Criteria .= (!empty($to)) ? ' AND toaddr like "%' . $to . '%"' : "";
                    $pop3Criteria .= (!empty($dateFrom)) ? ' AND senddate > "' . $dateFrom . '"' : "";
                    $pop3Criteria .= (!empty($dateTo)) ? ' AND senddate < "' . $dateTo . '"' : "";
                    $GLOBALS['log']->info("*** INBOUNDEMAIL: searching [ {$mbox} ] using criteria [ {$pop3Criteria} ]");

                    $r = $bean->db->query($pop3Criteria);
                    while ($a = $bean->db->fetchByAssoc($r)) {
                        $overview = new Overview();

                        foreach ($a as $k => $v) {
                            $k = strtolower($k);
                            switch ($k) {
                                case "imap_uid":
                                    $overview->imap_uid = $v;
                                    $overview->uid = $a['message_id'];
                                    break;
                                case "toaddr":
                                    $overview->to = from_html($v);
                                    break;

                                case "fromaddr":
                                    $overview->from = from_html($v);
                                    break;

                                case "mailsize":
                                    $overview->size = $v;
                                    break;

                                case "senddate":
                                    $overview->date = $timedate->fromString($v)->format('r');
                                    break;

                                default:
                                    $overview->$k = from_html($v);
                                    break;
                            } // sqitch
                        } // foreach
                        $searchOverviews[] = $overview;
                    } // while
                } else {
                    $bean->connectMailServer();
                    $searchResult = imap_search($bean->conn, $criteria, SE_UID);
                    if (!empty($searchResult)) {
                        $searchOverviews = imap_fetch_overview($bean->conn, implode(',', $searchResult), FT_UID);
                    } // if
                } // else
                $numHits = count($searchOverviews);

                if ($numHits > 0) {
                    $totalHits = $totalHits + $numHits;
                    $ret = $bean->sortFetchedOverview($searchOverviews, 'date', 'desc', true);
                    $mbox = "{$bean->id}.SEARCH";
                    $out = array_merge($out, $bean->displayFetchedSortedListXML($ret, $mbox, false));
                }
            }
        }

        $metadata = array();
        $metadata['mbox'] = $app_strings['LBL_EMAIL_SEARCH_RESULTS_TITLE'];
        $metadata['ieId'] = $this->id;
        $metadata['name'] = $this->name;
        $metadata['unreadChecked'] = ($current_user->getPreference('showUnreadOnly', 'Emails') == 1) ? 'CHECKED' : '';
        $metadata['out'] = $out;

        return $metadata;
    }

    /**
     * repairs the encrypted password for a given I-E account
     * @return bool True on success
     */
    public function repairAccount()
    {

        for ($i = 0; $i < 3; $i++) {
            if ($i != 0) { // decode is performed on retrieve already
                $this->email_password = blowfishDecode(blowfishGetKey('InboundEmail'), $this->email_password);
            }

            if ($this->connectMailserver() == 'true') {
                $this->save(); // save decoded password (is encoded on save())

                return true;
            }
        }

        return false;
    }

    /**
     * soft deletes a User's personal inbox
     * @param string id I-E id
     * @param string user_name User name of User in focus, NOT current_user
     * @return bool True on success
     */
    public function deletePersonalEmailAccount($id, $user_name)
    {
        $q = "SELECT ie.id FROM inbound_email ie LEFT JOIN users u ON ie.group_id = u.id WHERE u.user_name = '{$user_name}'";
        $r = $this->db->query($q, true);

        while ($a = $this->db->fetchByAssoc($r)) {
            if (!empty($a) && $a['id'] == $id) {
                $this->retrieve($id);
                $this->deleted = 1;
                $this->save();

                return true;
            }
        }

        return false;
    }

    /**
     * @param $teamIds
     * @return mixed
     */
    public function getTeamSetIdForTeams($teamIds)
    {
        if (!is_array($teamIds)) {
            $teamIds = array($teamIds);
        } // if
        $teamSet = new TeamSet();
        $team_set_id = $teamSet->addTeams($teamIds);

        return $team_set_id;
    } // fn


    /**
     * Parses the core dynamic folder query
     * @param string $type 'inbound', 'draft', etc.
     * @param string $userId
     * @return string
     */
    function generateDynamicFolderQuery($type, $userId)
    {
        $q = $this->coreDynamicFolderQuery;

        $status = $type;

        if ($type == "sent") {
            $type = "out";
        }

        $replacee = array("::TYPE::", "::STATUS::", "::USER_ID::");
        $replacer = array($type, $status, $userId);

        $ret = str_replace($replacee, $replacer, $q);

        if ($type == 'inbound') {
            $ret .= " AND status NOT IN ('sent', 'archived', 'draft') AND type NOT IN ('out', 'archived', 'draft')";
        } else {
            $ret .= " AND status NOT IN ('archived') AND type NOT IN ('archived')";
        }

        return $ret;
    }

    /**
     * Saves Personal Inbox settings for Users
     * @param string userId ID of user to assign all emails for this account
     * @param strings userName Name of account, for Sugar purposes
     * @param bool forceSave Default true.  Flag to save errored settings.
     * @return boolean true on success, false on fail
     */
    public function savePersonalEmailAccount($userId = '', $userName = '', $forceSave = true)
    {
        global $mod_strings;
        $groupId = $userId;
        $accountExists = false;
        if (isset($_REQUEST['ie_id']) && !empty($_REQUEST['ie_id'])) {
            $this->retrieve($_REQUEST['ie_id']);
            $accountExists = true;
        }
        $ie_name = $_REQUEST['ie_name'];

        $stored_options = $this->getStoredOptions();
        $stored_options['outbound_email'] = $_REQUEST['outbound_email'];
        $this->setStoredOptions($stored_options);

        $this->is_personal = 1;
        $this->name = $ie_name;
        $this->group_id = $groupId;
        $this->status = $_REQUEST['ie_status'];
        $this->server_url = trim($_REQUEST['server_url']);
        $this->email_user = trim($_REQUEST['email_user']);
        if (!empty($_REQUEST['email_password'])) {
            $this->email_password = html_entity_decode($_REQUEST['email_password'], ENT_QUOTES);
        }
        $this->port = trim($_REQUEST['port']);
        $this->protocol = $_REQUEST['protocol'];
        if ($this->protocol == "pop3") {
            $_REQUEST['mailbox'] = "INBOX";
        }
        $this->mailbox = $_REQUEST['mailbox'];
        $this->mailbox_type = 'pick'; // forcing this


        if (isset($_REQUEST['ssl']) && $_REQUEST['ssl'] == 1) {
            $useSsl = true;
        } else {
            $useSsl = false;
        }
        $this->service = '::::::::::';

        if ($forceSave) {
            $id = $this->save(); // saving here to prevent user from having to re-enter all the info in case of error
            $this->retrieve($id);
        }

        $this->protocol = $_REQUEST['protocol']; // need to set this again since we safe the "service" string to empty explode values
        $opts = $this->getSessionConnectionString($this->server_url, $this->email_user, $this->port, $this->protocol);
        $detectedOpts = $this->findOptimumSettings($useSsl);

        //If $detectedOpts is empty, there was an error connecting, so clear $opts. If $opts was empty, use $detectedOpts
        if (empty($opts) || empty($detectedOpts) || (empty($detectedOpts['good']) && empty($detectedOpts['serial']))) {
            $opts = $detectedOpts;
        }
        $delimiter = $this->getSessionInboundDelimiterString(
            $this->server_url,
            $this->email_user,
            $this->port,
            $this->protocol
        );

        if (isset($opts['serial']) && !empty($opts['serial'])) {
            $this->service = $opts['serial'];
            if (isset($_REQUEST['mark_read']) && $_REQUEST['mark_read'] == 1) {
                $this->delete_seen = 0;
            } else {
                $this->delete_seen = 1;
            }

            // handle stored_options serialization
            if (isset($_REQUEST['only_since']) && $_REQUEST['only_since'] == 1) {
                $onlySince = true;
            } else {
                $onlySince = false;
            }

            $focusUser = new User();
            $focusUser->retrieve($groupId);
            $mailerId = (isset($_REQUEST['outbound_email'])) ? $_REQUEST['outbound_email'] : "";

            $oe = new OutboundEmail();
            $oe->getSystemMailerSettings($focusUser, $mailerId);

            $stored_options = array();
            $stored_options['from_name'] = trim($_REQUEST['from_name']);
            $stored_options['from_addr'] = trim($_REQUEST['from_addr']);
            $stored_options['reply_to_addr'] = trim($_REQUEST['reply_to_addr']);

            if (!$this->isPop3Protocol()) {
                $stored_options['trashFolder'] = (isset($_REQUEST['trashFolder']) ? trim($_REQUEST['trashFolder']) : "");
                $stored_options['sentFolder'] = (isset($_REQUEST['sentFolder']) ? trim($_REQUEST['sentFolder']) : "");
            } // if
            $stored_options['only_since'] = $onlySince;
            $stored_options['filter_domain'] = '';
            $storedOptions['folderDelimiter'] = $delimiter;
            $stored_options['outbound_email'] = (isset($_REQUEST['outbound_email'])) ? $_REQUEST['outbound_email'] : $oe->id;
            $this->stored_options = base64_encode(serialize($stored_options));

            $ieId = $this->save();

            // Folders
            $foldersFound = $this->db->query('SELECT folders.id FROM folders WHERE folders.id LIKE "' . $this->id . '"');
            $row = $this->db->fetchByAssoc($foldersFound);
            $sf = new SugarFolder();
            if (empty($row)) {
                // Create Folders
                $params = array(
                    // Inbox
                    "inbound" => array(
                        'name' => $this->mailbox . ' (' . $this->name . ')',
                        'folder_type' => "inbound",
                        'has_child' => 1,
                        'dynamic_query' => $this->generateDynamicFolderQuery("inbound", $focusUser->id),
                        'is_dynamic' => 1,
                        'created_by' => $focusUser->id,
                        'modified_by' => $focusUser->id,
                    ),
                    // My Drafts
                    "draft" => array(
                        'name' => $mod_strings['LNK_MY_DRAFTS'] . ' (' . $stored_options['sentFolder'] . ')',
                        'folder_type' => "draft",
                        'has_child' => 0,
                        'dynamic_query' => $this->generateDynamicFolderQuery("draft", $focusUser->id),
                        'is_dynamic' => 1,
                        'created_by' => $focusUser->id,
                        'modified_by' => $focusUser->id,
                    ),
                    // Sent Emails
                    "sent" => array(
                        'name' => $mod_strings['LNK_SENT_EMAIL_LIST'] . ' (' . $stored_options['sentFolder'] . ')',
                        'folder_type' => "sent",
                        'has_child' => 0,
                        'dynamic_query' => $this->generateDynamicFolderQuery("sent", $focusUser->id),
                        'is_dynamic' => 1,
                        'created_by' => $focusUser->id,
                        'modified_by' => $focusUser->id,
                    ),
                    // Archived Emails
                    "archived" => array(
                        'name' => $mod_strings['LBL_LIST_TITLE_MY_ARCHIVES'],
                        'folder_type' => "archived",
                        'has_child' => 0,
                        'dynamic_query' => '',
                        'is_dynamic' => 1,
                        'created_by' => $focusUser->id,
                        'modified_by' => $focusUser->id,
                    ),
                );


                require_once("include/SugarFolders/SugarFolders.php");

                $parent_id = '';


                foreach ($params as $type => $type_params) {
                    if ($type == "inbound") {

                        $folder = new SugarFolder();
                        foreach ($params[$type] as $key => $val) {
                            $folder->$key = $val;
                        }

                        $folder->new_with_id = false;
                        $folder->id = $this->id;
                        $folder->save();

                        $parent_id = $folder->id;
                    } else {
                        $params[$type]['parent_folder'] = $parent_id;

                        $folder = new SugarFolder();
                        foreach ($params[$type] as $key => $val) {
                            $folder->$key = $val;
                        }

                        $folder->save();
                    }
                }
            } else {
                // Update folders
                $foldersFound = $this->db->query('SELECT * FROM folders WHERE folders.id LIKE "' . $this->id . '" OR ' .
                    'folders.parent_folder LIKE "' . $this->id . '"');
                while ($row = $this->db->fetchRow($foldersFound)) {
                    $name = '';
                    switch ($row['folder_type']) {
                        case 'inbound':
                            $name = $this->mailbox . ' (' . $this->name . ')';
                            break;
                        case 'draft':
                            $name = $mod_strings['LNK_MY_DRAFTS'] . ' (' . $stored_options['sentFolder'] . ')';
                            break;
                        case 'sent':
                            $name = $mod_strings['LNK_SENT_EMAIL_LIST'] . ' (' . $stored_options['sentFolder'] . ')';
                            break;
                        case 'archived':
                            $name = $mod_strings['LBL_LIST_TITLE_MY_ARCHIVES'];
                            break;
                    }

                    $folder = new SugarFolder();
                    $folder->retrieve($row['id']);
                    $folder->name = $name;
                    $folder->save();
                }
            }
            //If this is the first personal account the user has setup mark it as default for them.
            $currentIECount = $this->getUserPersonalAccountCount($focusUser);
            if ($currentIECount == 1) {
                $this->setUsersDefaultOutboundServerId($focusUser, $ieId);
            }

            return true;
        } else {
            // could not find opts, no save
            $GLOBALS['log']->debug('-----> InboundEmail could not find optimums for User: ' . $ie_name);

            return false;
        }
    }

    /**
     * Determines if this instance of I-E is for a Group Inbox or Personal Inbox
     */
    public function handleIsPersonal()
    {
        $qp = 'SELECT users.id, users.user_name FROM users WHERE users.is_group = 0 AND users.deleted = 0 AND users.status = \'active\' AND users.id = \'' . $this->group_id . '\'';
        $rp = $this->db->query($qp, true);
        $personalBox = array();
        while ($ap = $this->db->fetchByAssoc($rp)) {
            $personalBox[] = array($ap['id'], $ap['user_name']);
        }
        if (count($personalBox) > 0) {
            return true;
        } else {
            return false;
        }
    }

    public function getUserNameFromGroupId()
    {
        $r = $this->db->query(
            'SELECT users.user_name FROM users WHERE deleted=0 AND id=\'' . $this->group_id . '\'',
            true
        );
        while ($a = $this->db->fetchByAssoc($r)) {
            return $a['user_name'];
        }

        return '';
    }

    public function getFoldersListForMailBox()
    {
        $return = array();
        $foldersList = $this->getSessionInboundFoldersString(
            $this->server_url,
            $this->email_user,
            $this->port,
            $this->protocol
        );
        if (empty($foldersList)) {
            global $mod_strings;
            $msg = $this->connectMailserver(true);
            if (strpos($msg, "successfully")) {
                $foldersList = $this->getSessionInboundFoldersString(
                    $this->server_url,
                    $this->email_user,
                    $this->port,
                    $this->protocol
                );
                $return['status'] = true;
                $return['foldersList'] = $foldersList;
                $return['statusMessage'] = "";
            } else {
                $return['status'] = false;
                $return['statusMessage'] = $msg;
            } // else
        } else {
            $return['status'] = true;
            $return['foldersList'] = $foldersList;
            $return['statusMessage'] = "";
        }

        return $return;
    } // fn

    /**
     * Programatically determines best-case settings for imap_open()
     */
    public function findOptimumSettings(
        $useSsl = false,
        $user = '',
        $pass = '',
        $server = '',
        $port = '',
        $prot = '',
        $mailbox = ''
    ) {
        global $mod_strings;
        $serviceArr = array();
        $returnService = array();
        $badService = array();
        $goodService = array();
        $errorArr = array();
        $raw = array();
        $retArray = array(
            'good' => $goodService,
            'bad' => $badService,
            'err' => $errorArr
        );

        if (!function_exists('imap_open')) {
            $retArray['err'][0] = $mod_strings['ERR_NO_IMAP'];

            return $retArray;
        }

        imap_errors(); // clearing error stack
        error_reporting(0); // turn off notices from IMAP

        if (isset($_REQUEST['ssl']) && $_REQUEST['ssl'] == 1) {
            $useSsl = true;
        }

        $exServ = explode('::', $this->service);
        $service = '/' . $exServ[1];

        $nonSsl = array(
            'both-secure' => '/notls/novalidate-cert/secure',
            'both' => '/notls/novalidate-cert',
            'nocert-secure' => '/novalidate-cert/secure',
            'nocert' => '/novalidate-cert',
            'notls-secure' => '/notls/secure',
            'secure' => '/secure', // for POP3 servers that force CRAM-MD5
            'notls' => '/notls',
            'none' => '', // try default nothing
        );
        $ssl = array(
            'ssl-both-on-secure' => '/ssl/tls/validate-cert/secure',
            'ssl-both-on' => '/ssl/tls/validate-cert',
            'ssl-cert-secure' => '/ssl/validate-cert/secure',
            'ssl-cert' => '/ssl/validate-cert',
            'ssl-tls-secure' => '/ssl/tls/secure',
            'ssl-tls' => '/ssl/tls',
            'ssl-both-off-secure' => '/ssl/notls/novalidate-cert/secure',
            'ssl-both-off' => '/ssl/notls/novalidate-cert',
            'ssl-nocert-secure' => '/ssl/novalidate-cert/secure',
            'ssl-nocert' => '/ssl/novalidate-cert',
            'ssl-notls-secure' => '/ssl/notls/secure',
            'ssl-notls' => '/ssl/notls',
            'ssl-secure' => '/ssl/secure',
            'ssl-none' => '/ssl',
        );

        if (isset($user) && !empty($user) && isset($pass) && !empty($pass)) {
            $this->email_password = $pass;
            $this->email_user = $user;
            $this->server_url = $server;
            $this->port = $port;
            $this->protocol = $prot;
            $this->mailbox = $mailbox;
        }

        // in case we flip from IMAP to POP3
        if ($this->protocol == 'pop3') {
            $this->mailbox = 'INBOX';
        }

        //If user has selected multiple mailboxes, we only need to test the first mailbox for the connection string.
        $a_mailbox = explode(",", $this->mailbox);
        $tmpMailbox = isset($a_mailbox[0]) ? $a_mailbox[0] : "";

        if ($useSsl == true) {
            foreach ($ssl as $k => $service) {
                $returnService[$k] = 'foo' . $service;
                $serviceArr[$k] = '{' . $this->server_url . ':' . $this->port . '/service=' . $this->protocol . $service . '}' . $tmpMailbox;
            }
        } else {
            foreach ($nonSsl as $k => $service) {
                $returnService[$k] = 'foo' . $service;
                $serviceArr[$k] = '{' . $this->server_url . ':' . $this->port . '/service=' . $this->protocol . $service . '}' . $tmpMailbox;
            }
        }

        $GLOBALS['log']->debug('---------------STARTING FINDOPTIMUMS LOOP----------------');
        $l = 1;

        //php imap library will capture c-client library warnings as errors causing good connections to be ignored.
        //Check against known warnings to ensure good connections are used.
        $acceptableWarnings = array(
            "SECURITY PROBLEM: insecure server advertised AUTH=PLAIN", //c-client auth_pla.c
            "Mailbox is empty"
        );
        $login = $this->email_user;
        $passw = $this->email_password;
        $foundGoodConnection = false;
        foreach ($serviceArr as $k => $serviceTest) {
            $errors = '';
            $alerts = '';
            $GLOBALS['log']->debug($l . ': I-E testing string: ' . $serviceTest);

            // open the connection and try the test string
            $this->conn = $this->getImapConnection($serviceTest, $login, $passw);

            if (($errors = imap_last_error()) || ($alerts = imap_alerts())) {
                // login failure means don't bother trying the rest
                if ($errors == 'Too many login failures'
                    || $errors == '[CLOSED] IMAP connection broken (server response)'
                    // @link http://tools.ietf.org/html/rfc5530#section-3
                    || strpos($errors, '[AUTHENTICATIONFAILED]') !== false
                    // MS Exchange 2010
                    || (strpos($errors, 'AUTHENTICATE') !== false && strpos($errors, 'failed') !== false)
                ) {
                    $GLOBALS['log']->debug($l . ': I-E failed using [' . $serviceTest . ']');
                    $retArray['err'][$k] = $mod_strings['ERR_BAD_LOGIN_PASSWORD'];
                    $retArray['bad'][$k] = $serviceTest;
                    $GLOBALS['log']->debug($l . ': I-E ERROR: $ie->findOptimums() failed due to bad user credentials for user login: ' . $this->email_user);

                    return $retArray;
                } elseif (in_array($errors, $acceptableWarnings, true)) { // false positive
                    $GLOBALS['log']->debug($l . ': I-E found good connection but with warnings [' . $serviceTest . '] Errors:' . $errors);
                    $retArray['good'][$k] = $returnService[$k];
                    $foundGoodConnection = true;
                } else {
                    $GLOBALS['log']->debug($l . ': I-E failed using [' . $serviceTest . '] - error: ' . $errors);
                    $retArray['err'][$k] = $errors;
                    $retArray['bad'][$k] = $serviceTest;
                }
            } else {
                $GLOBALS['log']->debug($l . ': I-E found good connect using [' . $serviceTest . ']');
                $retArray['good'][$k] = $returnService[$k];
                $foundGoodConnection = true;
            }

            if (is_resource($this->conn)) {
                if (!$this->isPop3Protocol()) {
                    $serviceTest = str_replace("INBOX", "", $serviceTest);
                    $boxes = imap_getmailboxes($this->conn, $serviceTest, "*");
                    $delimiter = '.';
                    // clean MBOX path names
                    foreach ($boxes as $k => $mbox) {
                        $raw[] = $mbox->name;
                        if ($mbox->delimiter) {
                            $delimiter = $mbox->delimiter;
                        } // if
                    } // foreach
                    $this->setSessionInboundDelimiterString(
                        $this->server_url,
                        $this->email_user,
                        $this->port,
                        $this->protocol,
                        $delimiter
                    );
                } // if

                if (!imap_close($this->conn)) {
                    $GLOBALS['log']->debug('imap_close() failed!');
                }
            }

            $GLOBALS['log']->debug($l . ': I-E clearing error and alert stacks.');
            imap_errors(); // clear stacks
            imap_alerts();
            // If you find a good connection, then don't do any further testing to find URL
            if ($foundGoodConnection) {
                break;
            } // if
            $l++;
        }
        $GLOBALS['log']->debug('---------------end FINDOPTIMUMS LOOP----------------');

        if (!empty($retArray['good'])) {
            $newTls = '';
            $newCert = '';
            $newSsl = '';
            $newNotls = '';
            $newNovalidate_cert = '';
            $good = array_pop($retArray['good']); // get most complete string
            $exGood = explode('/', $good);
            foreach ($exGood as $v) {
                switch ($v) {
                    case 'ssl':
                        $newSsl = 'ssl';
                        break;
                    case 'tls':
                        $newTls = 'tls';
                        break;
                    case 'notls':
                        $newNotls = 'notls';
                        break;
                    case 'cert':
                        $newCert = 'validate-cert';
                        break;
                    case 'novalidate-cert':
                        $newNovalidate_cert = 'novalidate-cert';
                        break;
                    case 'secure':
                        $secure = 'secure';
                        break;
                }
            }

            $goodStr['serial'] = $newTls . '::' . $newCert . '::' . $newSsl . '::' . $this->protocol . '::' .
                $newNovalidate_cert . '::' . $newNotls . '::' . $secure;
            $goodStr['service'] = $good;
            $testConnectString = str_replace('foo', '', $good);
            $testConnectString = '{' . $this->server_url . ':' . $this->port . '/service=' . $this->protocol .
                $testConnectString . '}';
            $this->setSessionConnectionString(
                $this->server_url,
                $this->email_user,
                $this->port, $this->protocol,
                $goodStr
            );
            $i = 0;
            foreach ($raw as $mbox) {
                $raw[$i] = str_replace(
                    $testConnectString,
                    "",
                    $GLOBALS['locale']->translateCharset($mbox, "UTF7-IMAP", "UTF8")
                );
                $i++;
            } // foreach
            sort($raw);
            $this->setSessionInboundFoldersString(
                $this->server_url,
                $this->email_user,
                $this->port,
                $this->protocol,
                implode(",", $raw)
            );

            return $goodStr;
        } else {
            return false;
        }
    }

    public function getSessionConnectionString($server_url, $email_user, $port, $protocol)
    {
        $sessionConnectionString = $server_url . $email_user . $port . $protocol;

        return (isset($_SESSION[$sessionConnectionString]) ? $_SESSION[$sessionConnectionString] : "");
    }

    public function setSessionConnectionString($server_url, $email_user, $port, $protocol, $goodStr)
    {
        $sessionConnectionString = $server_url . $email_user . $port . $protocol;
        $_SESSION[$sessionConnectionString] = $goodStr;
    }

    public function getSessionInboundDelimiterString($server_url, $email_user, $port, $protocol)
    {
        $sessionInboundDelimiterString = $server_url . $email_user . $port . $protocol . "delimiter";

        return (isset($_SESSION[$sessionInboundDelimiterString]) ? $_SESSION[$sessionInboundDelimiterString] : "");
    }

    public function setSessionInboundDelimiterString($server_url, $email_user, $port, $protocol, $delimiter)
    {
        $sessionInboundDelimiterString = $server_url . $email_user . $port . $protocol . "delimiter";
        $_SESSION[$sessionInboundDelimiterString] = $delimiter;
    }

    public function getSessionInboundFoldersString($server_url, $email_user, $port, $protocol)
    {
        $sessionInboundFoldersListString = $server_url . $email_user . $port . $protocol . "foldersList";

        return (isset($_SESSION[$sessionInboundFoldersListString]) ? $_SESSION[$sessionInboundFoldersListString] : "");
    }

    public function setSessionInboundFoldersString($server_url, $email_user, $port, $protocol, $foldersList)
    {
        $sessionInboundFoldersListString = $server_url . $email_user . $port . $protocol . "foldersList";
        $_SESSION[$sessionInboundFoldersListString] = $foldersList;
    }

    /**
     * Checks for duplicate Group User names when creating a new one at save()
     * @return    GUID        returns GUID of Group User if user_name match is
     * found
     * @return    boolean        false if NO DUPE IS FOUND
     */
    public function groupUserDupeCheck()
    {
        $q = "SELECT u.id FROM users u WHERE u.deleted=0 AND u.is_group=1 AND u.user_name = '" . $this->name . "'";
        $r = $this->db->query($q, true);
        $uid = '';
        while ($a = $this->db->fetchByAssoc($r)) {
            $uid = $a['id'];
        }

        if (strlen($uid) > 0) {
            return $uid;
        } else {
            return false;
        }
    }

    /**
     * Returns <option> markup with the contents of Group users
     * @param array $groups default empty array
     * @return string HTML options
     */
    public function getGroupsWithSelectOptions($groups = array())
    {
        $r = $this->db->query('SELECT id, user_name FROM users WHERE users.is_group = 1 AND deleted = 0', true);
        if (is_resource($r)) {
            while ($a = $this->db->fetchByAssoc($r)) {
                $groups[$a['id']] = $a['user_name'];
            }
        }

        $selectOptions = get_select_options_with_id_separate_key($groups, $groups, $this->group_id);

        return $selectOptions;
    }

    /**
     * handles auto-responses to inbound emails
     *
     * @param object email Email passed as reference
     */
    public function handleAutoresponse(&$email, &$contactAddr)
    {
        if ($this->template_id) {
            $GLOBALS['log']->debug('found auto-reply template id - prefilling and mailing response');

            if ($this->getAutoreplyStatus($contactAddr)
                && $this->checkOutOfOffice($email->name)
                && $this->checkFilterDomain($email)
            ) { // if we haven't sent this guy 10 replies in 24hours

                if (!empty($this->stored_options)) {
                    $storedOptions = unserialize(base64_decode($this->stored_options));
                }
                // get FROM NAME
                if (!empty($storedOptions['from_name'])) {
                    $from_name = $storedOptions['from_name'];
                    $GLOBALS['log']->debug('got from_name from storedOptions: ' . $from_name);
                } else { // use system default
                    $rName = $this->db->query('SELECT value FROM config WHERE name = \'fromname\'', true);
                    if (is_resource($rName)) {
                        $aName = $this->db->fetchByAssoc($rName);
                    }
                    if (!empty($aName['value'])) {
                        $from_name = $aName['value'];
                    } else {
                        $from_name = '';
                    }
                }
                // get FROM ADDRESS
                if (!empty($storedOptions['from_addr'])) {
                    $from_addr = $storedOptions['from_addr'];
                } else {
                    $rAddr = $this->db->query('SELECT value FROM config WHERE name = \'fromaddress\'', true);
                    if (is_resource($rAddr)) {
                        $aAddr = $this->db->fetchByAssoc($rAddr);
                    }
                    if (!empty($aAddr['value'])) {
                        $from_addr = $aAddr['value'];
                    } else {
                        $from_addr = '';
                    }
                }

                $replyToName = (!empty($storedOptions['reply_to_name'])) ? from_html($storedOptions['reply_to_name']) : $from_name;
                $replyToAddr = (!empty($storedOptions['reply_to_addr'])) ? $storedOptions['reply_to_addr'] : $from_addr;


                if (!empty($email->reply_to_email)) {
                    $to[0]['email'] = $email->reply_to_email;
                } else {
                    $to[0]['email'] = $email->from_addr;
                }
                // handle to name: address, prefer reply-to
                if (!empty($email->reply_to_name)) {
                    $to[0]['display'] = $email->reply_to_name;
                } elseif (!empty($email->from_name)) {
                    $to[0]['display'] = $email->from_name;
                }

                $et = new EmailTemplate();
                $et->retrieve($this->template_id);
                if (empty($et->subject)) {
                    $et->subject = '';
                }
                if (empty($et->body)) {
                    $et->body = '';
                }
                if (empty($et->body_html)) {
                    $et->body_html = '';
                }

                $reply = new Email();
                $reply->type = 'out';
                $reply->to_addrs = $to[0]['email'];
                $reply->to_addrs_arr = $to;
                $reply->cc_addrs_arr = array();
                $reply->bcc_addrs_arr = array();
                $reply->from_name = $from_name;
                $reply->from_addr = $from_addr;
                $reply->name = $et->subject;
                $reply->description = $et->body;
                $reply->description_html = $et->body_html;
                $reply->reply_to_name = $replyToName;
                $reply->reply_to_addr = $replyToAddr;

                $GLOBALS['log']->debug('saving and sending auto-reply email');
                //$reply->save(); // don't save the actual email.
                $reply->send();
                $this->setAutoreplyStatus($contactAddr);
            } else {
                $GLOBALS['log']->debug('InboundEmail: auto-reply threshold reached for email (' . $contactAddr . ') - not sending auto-reply');
            }
        }
    }

    public function handleCaseAssignment($email)
    {
        $c = new aCase();
        if ($caseId = $this->getCaseIdFromCaseNumber($email->name, $c)) {
            $c->retrieve($caseId);
            $email->retrieve($email->id);
            //assign the case info to parent id and parent type so that the case can be linked to the email on Email Save
            $email->parent_type = "Cases";
            $email->parent_id = $caseId;
            // assign the email to the case owner
            $email->assigned_user_id = $c->assigned_user_id;
            $email->save();
            $GLOBALS['log']->debug('InboundEmail found exactly 1 match for a case: ' . $c->name);

            return true;
        } // if

        return false;
    } // fn

    /**
     * handles functionality specific to the Mailbox type (Cases, bounced
     * campaigns, etc.)
     *
     * @param object email Email object passed as a reference
     * @param object header Header object generated by imap_headerinfo();
     */
    public function handleMailboxType(&$email, &$header)
    {
        switch ($this->mailbox_type) {
            case 'support':
                $this->handleCaseAssignment($email);
                break;
            case 'bug':

                break;

            case 'info':
                // do something with this?
                break;
            case 'sales':
                // do something with leads? we don't have an email_leads table
                break;
            case 'task':
                // do something?
                break;
            case 'bounce':
                require_once('modules/Campaigns/ProcessBouncedEmails.php');
                campaign_process_bounced_emails($email, $header);
                break;
            case 'pick': // do all except bounce handling
                $GLOBALS['log']->debug('looking for a case for ' . $email->name);
                $this->handleCaseAssignment($email);
                break;
        }
    }

    public function isMailBoxTypeCreateCase()
    {
        return ($this->mailbox_type == 'createcase' && !empty($this->groupfolder_id));
    } // fn

    public function handleCreateCase($email, $userId)
    {
        global $current_user, $mod_strings, $current_language;
        $mod_strings = return_module_language($current_language, "Emails");
        $GLOBALS['log']->debug('In handleCreateCase');
        $c = new aCase();
        $this->getCaseIdFromCaseNumber($email->name, $c);

        if (!$this->handleCaseAssignment($email) && $this->isMailBoxTypeCreateCase()) {
            // create a case
            $GLOBALS['log']->debug('retrieveing email');
            $email->retrieve($email->id);
            $c = new aCase();
            $c->description = $email->description;
            $c->assigned_user_id = $userId;
            $c->name = $email->name;
            $c->status = 'New';
            $c->priority = 'P1';

            if (!empty($email->reply_to_email)) {
                $contactAddr = $email->reply_to_email;
            } else {
                $contactAddr = $email->from_addr;
            }

            $GLOBALS['log']->debug('finding related accounts with address ' . $contactAddr);
            if ($accountIds = $this->getRelatedId($contactAddr, 'accounts')) {
                if (sizeof($accountIds) == 1) {
                    $c->account_id = $accountIds[0];

                    $acct = new Account();
                    $acct->retrieve($c->account_id);
                    $c->account_name = $acct->name;
                } // if
            } // if
            $c->save(true);
            $caseId = $c->id;
            $c = new aCase();
            $c->retrieve($caseId);
            if ($c->load_relationship('emails')) {
                $c->emails->add($email->id);
            } // if
            if ($contactIds = $this->getRelatedId($contactAddr, 'contacts')) {
                if (!empty($contactIds) && $c->load_relationship('contacts')) {
                    if (!$accountIds && count($contactIds) == 1) {
                        $contact = BeanFactory::getBean('Contacts', $contactIds[0]);
                        if ($contact->load_relationship('accounts')) {
                            $acct = $contact->accounts->get();
                            if ($c->load_relationship('accounts') && !empty($acct[0])) {
                                $c->accounts->add($acct[0]);
                            }
                        }
                    }
                    $c->contacts->add($contactIds);
                } // if
            } // if
            $c->email_id = $email->id;
            $email->parent_type = "Cases";
            $email->parent_id = $caseId;
            // assign the email to the case owner
            $email->assigned_user_id = $c->assigned_user_id;
            $email->name = str_replace('%1', $c->case_number, $c->getEmailSubjectMacro()) . " " . $email->name;
            $email->save();
            $GLOBALS['log']->debug('InboundEmail created one case with number: ' . $c->case_number);
            $createCaseTemplateId = $this->get_stored_options('create_case_email_template', "");
            if (!empty($this->stored_options)) {
                $storedOptions = unserialize(base64_decode($this->stored_options));
            }
            if (!empty($createCaseTemplateId)) {
                $fromName = "";
                $fromAddress = "";
                if (!empty($this->stored_options)) {
                    $fromAddress = $storedOptions['from_addr'];
                    $fromName = from_html($storedOptions['from_name']);
                    $replyToName = (!empty($storedOptions['reply_to_name'])) ? from_html($storedOptions['reply_to_name']) : $fromName;
                    $replyToAddr = (!empty($storedOptions['reply_to_addr'])) ? $storedOptions['reply_to_addr'] : $fromAddress;
                } // if
                $defaults = $current_user->getPreferredEmail();
                $fromAddress = (!empty($fromAddress)) ? $fromAddress : $defaults['email'];
                $fromName = (!empty($fromName)) ? $fromName : $defaults['name'];
                $to[0]['email'] = $contactAddr;

                // handle to name: address, prefer reply-to
                if (!empty($email->reply_to_name)) {
                    $to[0]['display'] = $email->reply_to_name;
                } elseif (!empty($email->from_name)) {
                    $to[0]['display'] = $email->from_name;
                }

                $et = new EmailTemplate();
                $et->retrieve($createCaseTemplateId);
                if (empty($et->subject)) {
                    $et->subject = '';
                }
                if (empty($et->body)) {
                    $et->body = '';
                }
                if (empty($et->body_html)) {
                    $et->body_html = '';
                }

                $et->subject = "Re:" . " " . str_replace(
                        '%1',
                        $c->case_number,
                        $c->getEmailSubjectMacro() . " " . $c->name
                    );

                $html = trim($email->description_html);
                $plain = trim($email->description);

                $email->email2init();
                $email->from_addr = $email->from_addr_name;
                $email->to_addrs = $email->to_addrs_names;
                $email->cc_addrs = $email->cc_addrs_names;
                $email->bcc_addrs = $email->bcc_addrs_names;
                $email->from_name = $email->from_addr;

                $email = $email->et->handleReplyType($email, "reply");
                $ret = $email->et->displayComposeEmail($email);
                $ret['description'] = empty($email->description_html) ? str_replace(
                    "\n",
                    "\n<BR/>",
                    $email->description
                ) : $email->description_html;

                $reply = new Email();
                $reply->type = 'out';
                $reply->to_addrs = $to[0]['email'];
                $reply->to_addrs_arr = $to;
                $reply->cc_addrs_arr = array();
                $reply->bcc_addrs_arr = array();
                $reply->from_name = $fromName;
                $reply->from_addr = $fromAddress;
                $reply->reply_to_name = $replyToName;
                $reply->reply_to_addr = $replyToAddr;
                $reply->name = $et->subject;
                $reply->description = $et->body . "<div><hr /></div>" . $email->description;
                if (!$et->text_only) {
                    $reply->description_html = $et->body_html . "<div><hr /></div>" . $email->description;
                }
                $GLOBALS['log']->debug('saving and sending auto-reply email');
                //$reply->save(); // don't save the actual email.
                $reply->send();
            } // if

        } else {
            if (!empty($email->reply_to_email)) {
                $contactAddr = $email->reply_to_email;
            } else {
                $contactAddr = $email->from_addr;
            }
            $this->handleAutoresponse($email, $contactAddr);
        }

    } // fn

    /**
     * handles linking contacts, accounts, etc. to an email
     *
     * @param object Email bean to be linked against
     * @return string contactAddr is the email address of the sender
     */
    public function handleLinking(&$email)
    {
        // link email to an User if emails match TO addr
        if ($userIds = $this->getRelatedId($email->to_addrs, 'users')) {
            $GLOBALS['log']->debug('I-E linking email to User');
            // link the user to the email
            $email->load_relationship('users');
            $email->users->add($userIds);
        }

        // link email to a Contact, Lead, or Account if the emails match
        // give precedence to REPLY-TO above FROM
        if (!empty($email->reply_to_email)) {
            $contactAddr = $email->reply_to_email;
        } else {
            $contactAddr = $email->from_addr;
        }

        // Samir Gandhi : 12/06/07
        // This changes has been done because the linking was done only with the from address and
        // not with to address
        $relationShipAddress = $contactAddr;
        if (empty($relationShipAddress)) {
            $relationShipAddress .= $email->to_addrs;
        } else {
            $relationShipAddress = $relationShipAddress . "," . $email->to_addrs;
        }
        if ($leadIds = $this->getRelatedId($relationShipAddress, 'leads')) {
            $GLOBALS['log']->debug('I-E linking email to Lead');
            $email->load_relationship('leads');
            $email->leads->add($leadIds);

            foreach ($leadIds as $leadId) {
                $lead = new Lead();
                $lead->retrieve($leadId);
                $lead->load_relationship('emails');
                $lead->emails->add($email->id);
            }
        }

        if ($contactIds = $this->getRelatedId($relationShipAddress, 'contacts')) {
            $GLOBALS['log']->debug('I-E linking email to Contact');
            // link the contact to the email
            $email->load_relationship('contacts');
            $email->contacts->add($contactIds);
        }

        if ($accountIds = $this->getRelatedId($relationShipAddress, 'accounts')) {
            $GLOBALS['log']->debug('I-E linking email to Account');
            // link the account to the email
            $email->load_relationship('accounts');
            $email->accounts->add($accountIds);
        }

        return $contactAddr;
    }

    /**
     * Gets part by following breadcrumb path
     * @param string $bc the breadcrumb string in format (1.1.1)
     * @param array parts the root level parts array
     */
    protected function getPartByPath($bc, $parts)
    {
        if (strstr($bc, '.')) {
            $exBc = explode('.', $bc);
        } else {
            $exBc = array($bc);
        }

        foreach ($exBc as $step) {
            if (empty($parts)) {
                return false;
            }
            $res = $parts[$step - 1]; // MIME starts with 1, array starts with 0
            if (!empty($res->parts)) {
                $parts = $res->parts;
            } else {
                $parts = false;
            }
        }

        return $res;
    }

    /**
     * takes a breadcrumb and returns the encoding at that level
     * @param    string bc the breadcrumb string in format (1.1.1)
     * @param    array parts the root level parts array
     * @return    int retInt Int key to transfer encoding (see handleTranserEncoding())
     */
    public function getEncodingFromBreadCrumb($bc, $parts)
    {
        if (strstr($bc, '.')) {
            $exBc = explode('.', $bc);
        } else {
            $exBc[0] = $bc;
        }

        $depth = count($exBc);

        for ($i = 0; $i < $depth; $i++) {
            $tempObj[$i] = $parts[($exBc[$i] - 1)];
            $retInt = imap_utf8($tempObj[$i]->encoding);
            if (!empty($tempObj[$i]->parts)) {
                $parts = $tempObj[$i]->parts;
            }
        }

        return $retInt;
    }

    /**
     * retrieves the charset for a given part of an email body
     *
     * @param string bc target part of the message in format (1.1.1)
     * @param array parts 1 level above ROOT array of Objects representing a multipart body
     * @return string charset name
     */
    public function getCharsetFromBreadCrumb($bc, $parts)
    {
        $tempObj = $this->getPartByPath($bc, $parts);
        // now we have the tempObj at the end of the breadCrumb trail

        if (!empty($tempObj->ifparameters)) {
            foreach ($tempObj->parameters as $param) {
                if (strtolower($param->attribute) == 'charset') {
                    return $param->value;
                }
            }
        }

        return 'default';
    }

    /**
     * Get the message text from a single mime section, html or plain.
     *
     * @param string $msgNo
     * @param string $section
     * @param stdObject $structure
     * @return string
     */
    public function getMessageTextFromSingleMimePart($msgNo, $section, $structure)
    {
        $msgPartTmp = imap_fetchbody($this->conn, $msgNo, $section);
        $enc = $this->getEncodingFromBreadCrumb($section, $structure->parts);
        $charset = $this->getCharsetFromBreadCrumb($section, $structure->parts);
        $msgPartTmp = $this->handleTranserEncoding($msgPartTmp, $enc);

        return $this->handleCharsetTranslation($msgPartTmp, $charset);
    }

    public function getMessageTextFromSingleMimePartWithUid($uid, $section, $structure)
    {
        $msgPartTmp = imap_fetchbody($this->conn, $uid, $section, FT_UID);
        $enc = $this->getEncodingFromBreadCrumb($section, $structure->parts);
        $charset = $this->getCharsetFromBreadCrumb($section, $structure->parts);
        $msgPartTmp = $this->handleTranserEncoding($msgPartTmp, $enc);

        return $this->handleCharsetTranslation($msgPartTmp, $charset);
    }

    /**
     * Givin an existing breadcrumb add a cooresponding offset
     *
     * @param string $bc
     * @param string $offset
     * @return string
     */
    public function addBreadCrumbOffset($bc, $offset)
    {
        if ((empty($bc) || is_null($bc)) && !empty($offset)) {
            return $offset;
        }

        $a_bc = explode(".", $bc);
        $a_offset = explode(".", $offset);
        if (count($a_bc) < count($a_offset)) {
            $a_bc = array_merge($a_bc, array_fill(count($a_bc), count($a_offset) - count($a_bc), 0));
        }

        $results = array();
        for ($i = 0; $i < count($a_bc); $i++) {
            if (isset($a_offset[$i])) {
                $results[] = $a_bc[$i] + $a_offset[$i];
            } else {
                $results[] = $a_bc[$i];
            }
        }

        return implode(".", $results);
    }

    /**
     * returns the HTML text part of a multi-part message
     *
     * @param int msgNo the relative message number for the monitored mailbox
     * @param string $type the type of text processed, either 'PLAIN' or 'HTML'
     * @return string UTF-8 encoded version of the requested message text
     */
    public function getMessageTextWithUid($uid, $type, $structure, $fullHeader, $clean_email = true, $bcOffset = "")
    {
        global $sugar_config;

        $msgPart = '';
        $bc = $this->buildBreadCrumbs($structure->parts, $type);
        //Add an offset if specified
        if (!empty($bcOffset)) {
            $bc = $this->addBreadCrumbOffset($bc, $bcOffset);
        }

        if (!empty($bc)) { // multi-part
            // HUGE difference between PLAIN and HTML
            if ($type == 'PLAIN') {
                $msgPart = $this->getMessageTextFromSingleMimePart($uid, $bc, $structure);
            } else {
                // get part of structure that will
                $msgPartRaw = '';
                $bcArray = $this->buildBreadCrumbsHTML($structure->parts, $bcOffset);
                // construct inline HTML/Rich msg
                foreach ($bcArray as $bcArryKey => $bcArr) {
                    foreach ($bcArr as $type => $bcTrail) {
                        if ($type == 'html') {
                            $msgPartRaw .= $this->getMessageTextFromSingleMimePartWithUid($uid, $bcTrail, $structure);
                        } else {
                            // deal with inline image
                            $part = $this->getPartByPath($bcTrail, $structure->parts);
                            if (empty($part) || empty($part->id)) {
                                continue;
                            }
                            $partid = substr($part->id, 1, -1); // strip <> around
                            if (isset($this->inlineImages[$partid])) {
                                $imageName = $this->inlineImages[$partid];
                                $newImagePath = "class=\"image\" src=\"{$this->imagePrefix}{$imageName}\"";
                                $preImagePath = "src=\"cid:$partid\"";
                                $msgPartRaw = str_replace($preImagePath, $newImagePath, $msgPartRaw);
                            }
                        }
                    }
                }
                $msgPart = $msgPartRaw;
            }
        } else { // either PLAIN message type (flowed) or b0rk3d RFC
            // make sure we're working on valid data here.
            if ($structure->subtype != $type) {
                return '';
            }

            $decodedHeader = $this->decodeHeader($fullHeader);

            // now get actual body contents
            $text = imap_body($this->conn, $uid, FT_UID);

            $upperCaseKeyDecodeHeader = array();
            if (is_array($decodedHeader)) {
                $upperCaseKeyDecodeHeader = array_change_key_case($decodedHeader, CASE_UPPER);
            } // if
            if (isset($upperCaseKeyDecodeHeader[strtoupper('Content-Transfer-Encoding')])) {
                $flip = array_flip($this->transferEncoding);
                $text = $this->handleTranserEncoding(
                    $text,
                    $flip[strtoupper($upperCaseKeyDecodeHeader[strtoupper('Content-Transfer-Encoding')])]
                );
            }

            if (is_array($upperCaseKeyDecodeHeader['CONTENT-TYPE']) && isset($upperCaseKeyDecodeHeader['CONTENT-TYPE']['charset']) && !empty($upperCaseKeyDecodeHeader['CONTENT-TYPE']['charset'])) {
                // we have an explicit content type, use it
                $msgPart = $this->handleCharsetTranslation($text, $upperCaseKeyDecodeHeader['CONTENT-TYPE']['charset']);
            } else {
                // make a best guess as to what our content type is
                $msgPart = $this->convertToUtf8($text);
            }
        } // end else clause

        $msgPart = $this->customGetMessageText($msgPart);
        /* cn: bug 9176 - htmlEntitites hide XSS attacks. */
        if ($type == 'PLAIN') {
            return SugarCleaner::cleanHtml(to_html($msgPart), false);
        }
        // Bug 50241: can't process <?xml:namespace .../> properly. Strip <?xml ...> tag first.
        $msgPart = preg_replace("/<\?xml[^>]*>/", "", $msgPart);

        return SugarCleaner::cleanHtml($msgPart, false);
    }


    /**
     * @param $uid
     * @param $type
     * @param $structure
     * @param $fullHeader
     * @param bool $clean_email
     * @param string $bcOffset
     * @return string
     */
    public function getMessageText($uid, $type, $structure, $fullHeader, $clean_email = true, $bcOffset = "")
    {
        global $sugar_config;

        $msgPart = '';
        $bc = $this->buildBreadCrumbs($structure->parts, $type);
        //Add an offset if specified
        if (!empty($bcOffset)) {
            $bc = $this->addBreadCrumbOffset($bc, $bcOffset);
        }

        if (!empty($bc)) { // multi-part
            // HUGE difference between PLAIN and HTML
            if ($type == 'PLAIN') {
                $msgPart = $this->getMessageTextFromSingleMimePart($msgNo, $bc, $structure);
            } else {
                // get part of structure that will
                $msgPartRaw = '';
                $bcArray = $this->buildBreadCrumbsHTML($structure->parts, $bcOffset);
                // construct inline HTML/Rich msg
                foreach ($bcArray as $bcArryKey => $bcArr) {
                    foreach ($bcArr as $type => $bcTrail) {
                        if ($type == 'html') {
                            $msgPartRaw .= $this->getMessageTextFromSingleMimePart($msgNo, $bcTrail, $structure);
                        } else {
                            // deal with inline image
                            $part = $this->getPartByPath($bcTrail, $structure->parts);
                            if (empty($part) || empty($part->id)) {
                                continue;
                            }
                            $partid = substr($part->id, 1, -1); // strip <> around
                            if (isset($this->inlineImages[$partid])) {
                                $imageName = $this->inlineImages[$partid];
                                $newImagePath = "class=\"image\" src=\"{$this->imagePrefix}{$imageName}\"";
                                $preImagePath = "src=\"cid:$partid\"";
                                $msgPartRaw = str_replace($preImagePath, $newImagePath, $msgPartRaw);
                            }
                        }
                    }
                }
                $msgPart = $msgPartRaw;
            }
        } else { // either PLAIN message type (flowed) or b0rk3d RFC
            // make sure we're working on valid data here.
            if ($structure->subtype != $type) {
                return '';
            }

            $decodedHeader = $this->decodeHeader($fullHeader);

            // now get actual body contents
            $text = imap_body($this->conn, $msgNo);

            $upperCaseKeyDecodeHeader = array();
            if (is_array($decodedHeader)) {
                $upperCaseKeyDecodeHeader = array_change_key_case($decodedHeader, CASE_UPPER);
            } // if
            if (isset($upperCaseKeyDecodeHeader[strtoupper('Content-Transfer-Encoding')])) {
                $flip = array_flip($this->transferEncoding);
                $text = $this->handleTranserEncoding(
                    $text,
                    $flip[strtoupper($upperCaseKeyDecodeHeader[strtoupper('Content-Transfer-Encoding')])]
                );
            }

            if (is_array($upperCaseKeyDecodeHeader['CONTENT-TYPE']) && isset($upperCaseKeyDecodeHeader['CONTENT-TYPE']['charset']) && !empty($upperCaseKeyDecodeHeader['CONTENT-TYPE']['charset'])) {
                // we have an explicit content type, use it
                $msgPart = $this->handleCharsetTranslation($text, $upperCaseKeyDecodeHeader['CONTENT-TYPE']['charset']);
            } else {
                // make a best guess as to what our content type is
                $msgPart = $this->convertToUtf8($text);
            }
        } // end else clause

        $msgPart = $this->customGetMessageText($msgPart);
        /* cn: bug 9176 - htmlEntitites hide XSS attacks. */
        if ($type == 'PLAIN') {
            return SugarCleaner::cleanHtml(to_html($msgPart), false);
        }
        // Bug 50241: can't process <?xml:namespace .../> properly. Strip <?xml ...> tag first.
        $msgPart = preg_replace("/<\?xml[^>]*>/", "", $msgPart);

        return SugarCleaner::cleanHtml($msgPart, false);
    }

    /**
     * decodes raw header information and passes back an associative array with
     * the important elements key'd by name
     * @param header string the raw header
     * @return decodedHeader array the associative array
     */
    public function decodeHeader($fullHeader)
    {
        $decodedHeader = array();
        $exHeaders = explode("\r", $fullHeader);
        if (!is_array($exHeaders)) {
            $exHeaders = explode("\r\n", $fullHeader);
        }
        $quotes = array('"', "'");

        foreach ($exHeaders as $lineNum => $head) {
            $key = '';
            $key = trim(substr($head, 0, strpos($head, ':')));
            $value = '';
            $value = trim(substr($head, (strpos($head, ':') + 1), strlen($head)));

            // handle content-type section in headers
            if (strtolower($key) == 'content-type' && strpos($value, ';')) {
                // ";" means something follows related to (such as Charset)
                $semiColPos = mb_strpos($value, ';');
                $strLenVal = mb_strlen($value);
                if (($semiColPos + 4) >= $strLenVal) {
                    // the charset="[something]" is on the next line
                    $value .= str_replace($quotes, "", trim($exHeaders[$lineNum + 1]));
                }

                $newValue = array();
                $exValue = explode(';', $value);
                $newValue['type'] = $exValue[0];

                for ($i = 1; $i < count($exValue); $i++) {
                    $exContent = explode('=', $exValue[$i]);
                    $newValue[trim($exContent[0])] = trim($exContent[1], "\t \"");
                }
                $value = $newValue;
            }

            if (!empty($key) && !empty($value)) {
                $decodedHeader[$key] = $value;
            }
        }

        return $decodedHeader;
    }

    /**
     * handles translating message text from orignal encoding into UTF-8
     *
     * @param string text test to be re-encoded
     * @param string charset original character set
     * @return string utf8 re-encoded text
     */
    public function handleCharsetTranslation($text, $charset)
    {
        global $locale;

        if (empty($charset)) {
            $GLOBALS['log']->debug("***ERROR: InboundEmail::handleCharsetTranslation() called without a \$charset!");
            $GLOBALS['log']->debug("***STACKTRACE: " . print_r(debug_backtrace(), true));

            return $text;
        }

        // typical headers have no charset - let destination pick (since it's all ASCII anyways)
        if (strtolower($charset) == 'default' || strtolower($charset) == 'utf-8') {
            return $text;
        }

        return $locale->translateCharset($text, $charset);
    }


    /**
     * Builds up the "breadcrumb" trail that imap_fetchbody() uses to return
     * parts of an email message, including attachments and inline images
     * @param    $parts    array of objects
     * @param    $subtype    what type of trail to return? HTML? Plain? binaries?
     * @param    $breadcrumb    text trail to build up
     */
    public function buildBreadCrumbs($parts, $subtype, $breadcrumb = '0')
    {
        //_pp('buildBreadCrumbs building for '.$subtype.' with BC at '.$breadcrumb);
        // loop through available parts in the array
        foreach ($parts as $k => $part) {
            // mark passage through level
            $thisBc = ($k + 1);
            // if this is not the first time through, start building the map
            if ($breadcrumb != 0) {
                $thisBc = $breadcrumb . '.' . $thisBc;
            }

            // found a multi-part/mixed 'part' - keep digging
            if ($part->type == 1 && (strtoupper($part->subtype) == 'RELATED' || strtoupper($part->subtype) == 'ALTERNATIVE' || strtoupper($part->subtype) == 'MIXED')) {
                //_pp('in loop: going deeper with subtype: '.$part->subtype.' $k is: '.$k);
                $thisBc = $this->buildBreadCrumbs($part->parts, $subtype, $thisBc);

                return $thisBc;

            } elseif (strtolower($part->subtype) == strtolower($subtype)) { // found the subtype we want, return the breadcrumb value
                //_pp('found '.$subtype.' bc! returning: '.$thisBc);
                return $thisBc;
            } else {
                //_pp('found '.$part->subtype.' instead');
            }
        }
    }

    /**
     * Similar to buildBreadCrumbs() but returns an ordered array containing all parts of the message that would be
     * considered "HTML" or Richtext (embedded images, formatting, etc.).
     * @param array parts Array of parts of a message
     * @param int breadcrumb Passed integer value to start breadcrumb trail
     * @param array stackedBreadcrumbs Persistent trail of breadcrumbs
     * @return array Ordered array of parts to retrieve via imap_fetchbody()
     */
    public function buildBreadCrumbsHTML($parts, $breadcrumb = '0', $stackedBreadcrumbs = array())
    {
        $subtype = 'HTML';
        $disposition = 'inline';

        foreach ($parts as $k => $part) {
            // mark passage through level
            $thisBc = ($k + 1);

            if ($breadcrumb != 0) {
                $thisBc = $breadcrumb . '.' . $thisBc;
            }
            // found a multi-part/mixed 'part' - keep digging
            if ($part->type == 1 && (strtoupper($part->subtype) == 'RELATED' || strtoupper($part->subtype) == 'ALTERNATIVE' || strtoupper($part->subtype) == 'MIXED')) {
                $stackedBreadcrumbs = $this->buildBreadCrumbsHTML($part->parts, $thisBc, $stackedBreadcrumbs);
            } elseif (
                (strtolower($part->subtype) == strtolower($subtype)) ||
                (
                    isset($part->disposition) && strtolower($part->disposition) == 'inline' &&
                    in_array(strtoupper($part->subtype), $this->imageTypes)
                )
            ) {
                // found the subtype we want, return the breadcrumb value
                $stackedBreadcrumbs[] = array(strtolower($part->subtype) => $thisBc);
            } elseif ($part->type == 5) {
                $stackedBreadcrumbs[] = array(strtolower($part->subtype) => $thisBc);
            }
        }

        return $stackedBreadcrumbs;
    }

    /**
     * Takes a PHP imap_* object's to/from/cc/bcc address field and converts it
     * to a standard string that SugarCRM expects
     * @param    $arr    an array of email address objects
     */
    public function convertImapToSugarEmailAddress($arr)
    {
        if (is_array($arr)) {
            $addr = '';
            foreach ($arr as $key => $obj) {
                $addr .= $obj->mailbox . '@' . $obj->host . ', ';
            }
            // strip last comma
            $ret = substr_replace($addr, '', -2, -1);

            return trim($ret);
        }
    }

    /**
     * tries to figure out what character set a given filename is using and
     * decode based on that
     *
     * @param string name Name of attachment
     * @return string decoded name
     */
    public function handleEncodedFilename($name)
    {
        $imapDecode = imap_mime_header_decode($name);
        /******************************
         * $imapDecode => stdClass Object
         * (
         * [charset] => utf-8
         * [text] => w�hlen.php
         * )
         *
         * OR
         *
         * $imapDecode => stdClass Object
         * (
         * [charset] => default
         * [text] => UTF-8''%E3%83%8F%E3%82%99%E3%82%A4%E3%82%AA%E3%82%AF%E3%82%99%E3%83%A9%E3%83%95%E3%82%A3%E3%83%BC.txt
         * )
         *******************************/
        if ($imapDecode[0]->charset != 'default') { // mime-header encoded charset
            $encoding = $imapDecode[0]->charset;
            $name = $imapDecode[0]->text; // encoded in that charset
        } else {
            /* encoded filenames are formatted as [encoding]''[filename] */
            if (strpos($name, "''") !== false) {

                $encoding = substr($name, 0, strpos($name, "'"));

                while (strpos($name, "'") !== false) {
                    $name = trim(substr($name, (strpos($name, "'") + 1), strlen($name)));
                }
            }
            $name = urldecode($name);
        }

        return (strtolower($encoding) == 'utf-8') ? $name : $GLOBALS['locale']->translateCharset(
            $name,
            $encoding,
            'UTF-8'
        );
    }

    /*
        Primary body types for a part of a mail structure (imap_fetchstructure returned object)
        0 => text
        1 => multipart
        2 => message
        3 => application
        4 => audio
        5 => image
        6 => video
        7 => other
    */

    /**
     * Primary body types for a part of a mail structure (imap_fetchstructure returned object)
     * @var array $imap_types
     */
    public $imap_types = array(
        0 => 'text',
        1 => 'multipart',
        2 => 'message',
        3 => 'application',
        4 => 'audio',
        5 => 'image',
        6 => 'video',
    );

    public function getMimeType($type, $subtype)
    {
        if (isset($this->imap_types[$type])) {
            return $this->imap_types[$type] . "/$subtype";
        } else {
            return "other/$subtype";
        }
    }

	/**
	 * Takes the "parts" attribute of the object that imap_fetchbody() method
	 * returns, and recursively goes through looking for objects that have a
	 * disposition of "attachement" or "inline"
	 * @param int $msgNo The relative message number for the monitored mailbox
	 * @param object $parts Array of objects to examine
	 * @param string $emailId The GUID of the email saved prior to calling this method
	 * @param array $breadcrumb Default 0, build up of the parts mapping
	 * @param bool $forDisplay Default false
	 */
	public function saveAttachments($msgNo, $parts, $emailId, $breadcrumb, $forDisplay= null)
		{global $sugar_config;
		/*
			Primary body types for a part of a mail structure (imap_fetchstructure returned object)
			0 => text
			1 => multipart
			2 => message
			3 => application
			4 => audio
			5 => image
			6 => video
			7 => other
		*/

        // set $breadcrumb = '0' as default
        if (!$breadcrumb) {
            $breadcrumb = '0';
        }

        foreach ($parts as $k => $part) {
            $thisBc = $k + 1;
            if ($breadcrumb != '0') {
                $thisBc = $breadcrumb . '.' . $thisBc;
            }
            $attach = null;
            // check if we need to recurse into the object
            //if($part->type == 1 && !empty($part->parts)) {
            if (isset($part->parts) && !empty($part->parts) && !(isset($part->subtype) && strtolower($part->subtype) == 'rfc822')) {
                $this->saveAttachments($msgNo, $part->parts, $emailId, $thisBc, $forDisplay);
                continue;
            } elseif ($part->ifdisposition) {
                // we will take either 'attachments' or 'inline'
                if (strtolower($part->disposition) == 'attachment' || ((strtolower($part->disposition) == 'inline') && $part->type != 0)) {
                    $attach = $this->getNoteBeanForAttachment($emailId);
                    $fname = $this->handleEncodedFilename($this->retrieveAttachmentNameFromStructure($part));

                    if (!empty($fname)) {//assign name to attachment
                        $attach->name = $fname;
                    } else {//if name is empty, default to filename
                        $attach->name = urlencode($this->retrieveAttachmentNameFromStructure($part));
                    }
                    $attach->filename = $attach->name;
                    if (empty($attach->filename)) {
                        continue;
                    }

                    // deal with the MIME types email has
                    $attach->file_mime_type = $this->getMimeType($part->type, $part->subtype);
                    $attach->safeAttachmentName();
                    if ($forDisplay) {
                        $attach->id = $this->getTempFilename();
                    } else {
                        // only save if doing a full import, else we want only the binaries
                        $attach->save();
                    }
                } // end if disposition type 'attachment'
            }// end ifdisposition
            //Retrieve contents of subtype rfc8822
            elseif ($part->type == 2 && isset($part->subtype) && strtolower($part->subtype) == 'rfc822') {
                $tmp_eml = imap_fetchbody($this->conn, $msgNo, $thisBc);
                $attach = $this->getNoteBeanForAttachment($emailId);
                $attach->file_mime_type = 'messsage/rfc822';
                $attach->description = $tmp_eml;
                $attach->filename = 'bounce.eml';
                $attach->safeAttachmentName();
                if ($forDisplay) {
                    $attach->id = $this->getTempFilename();
                } else {
                    // only save if doing a full import, else we want only the binaries
                    $attach->save();
                }
            } elseif (!$part->ifdisposition && $part->type != 1 && $part->type != 2 && $thisBc != '1') {
                // No disposition here, but some IMAP servers lie about disposition headers, try to find the truth
                // Also Outlook puts inline attachments as type 5 (image) without a disposition
                if ($part->ifparameters) {
                    foreach ($part->parameters as $param) {
                        if (strtolower($param->attribute) == "name" || strtolower($param->attribute) == "filename") {
                            $fname = $this->handleEncodedFilename($param->value);
                            break;
                        }
                    }
                    if (empty($fname)) {
                        continue;
                    }

                    // we assume that named parts are attachments too
                    $attach = $this->getNoteBeanForAttachment($emailId);

                    $attach->filename = $attach->name = $fname;
                    $attach->file_mime_type = $this->getMimeType($part->type, $part->subtype);

                    $attach->safeAttachmentName();
                    if ($forDisplay) {
                        $attach->id = $this->getTempFilename();
                    } else {
                        // only save if doing a full import, else we want only the binaries
                        $attach->save();
                    }
                }
            }
            $this->saveAttachmentBinaries($attach, $msgNo, $thisBc, $part, $forDisplay);
        } // end foreach
    }

    /**
     * Return a new note object for attachments.
     *
     * @param string $emailId
     * @return Note
     */
    public function getNoteBeanForAttachment($emailId)
    {
        $attach = new Note();
        $attach->parent_id = $emailId;
        $attach->parent_type = 'Emails';

        return $attach;
    }

    /**
     * Return the filename of the attachment by examining the dparameters or parameters returned from imap_fetch_structure
     *
     * @param object $part
     * @return string
     */
    public function retrieveAttachmentNameFromStructure($part)
    {
        $result = "";

        foreach ($part->dparameters as $k => $v) {
            if (strtolower($v->attribute) == 'filename') {
                $result = $v->value;
                break;
            }
        }

        if (empty($result)) {
            foreach ($part->parameters as $k => $v) {
                if (strtolower($v->attribute) == 'name') {
                    $result = $v->value;
                    break;
                }
            }
        }

        return $result;

    }

    /**
     * saves the actual binary file of a given attachment
     * @param object attach Note object that is attached to the binary file
     * @param string msgNo Message Number on IMAP/POP3 server
     * @param string thisBc Breadcrumb to navigate email structure to find the content
     * @param object part IMAP standard object that contains the "parts" of this section of email
     * @param bool $forDisplay
     */
    public function saveAttachmentBinaries($attach, $msgNo, $thisBc, $part, $forDisplay)
    {
        // decide where to place the file temporarily

        if (isset($attach->id) &&
            strpos($attach->id, "..") !== false &&
            isset($this->id) &&
            strpos($this->id, "..") !== false
        ) {
            die("Directory navigation attack denied.");
        }

        $uploadDir = ($forDisplay) ? "{$this->EmailCachePath}/{$this->id}/attachments/" : "upload://";

        // decide what name to save file as
        $fileName = htmlspecialchars($attach->id);

        // download the attachment if we didn't do it yet
        if (!file_exists($uploadDir . $fileName)) {
            $msgPartRaw = imap_fetchbody($this->conn, $msgNo, $thisBc);
            // deal with attachment encoding and decode the text string
            $msgPart = $this->handleTranserEncoding($msgPartRaw, $part->encoding);

            if (file_put_contents($uploadDir . $fileName, $msgPart)) {
                $GLOBALS['log']->debug('InboundEmail saved attachment file: ' . $attach->filename);
            } else {
                $GLOBALS['log']->debug('InboundEmail could not create attachment file: ' . $attach->filename . " - temp file target: [ {$uploadDir}{$fileName} ]");

                return;
            }
        }

        $this->tempAttachment[$fileName] = urldecode($attach->filename);
        // if all was successful, feel for inline and cache Note ID for display:
        if ((strtolower($part->disposition) == 'inline' && in_array($part->subtype, $this->imageTypes))
            || ($part->type == 5)
        ) {
            if (copy($uploadDir . $fileName, sugar_cached("images/{$fileName}.") . strtolower($part->subtype))) {
                $id = substr($part->id, 1, -1); //strip <> around
                $this->inlineImages[$id] = $attach->id . "." . strtolower($part->subtype);
            } else {
                $GLOBALS['log']->debug('InboundEmail could not copy ' . $uploadDir . $fileName . ' to cache');
            }
        }
    }

    /**
     * decodes a string based on its associated encoding
     * if nothing is passed, we default to no-encoding type
     * @param    $str    encoded string
     * @param    $enc    detected encoding
     */
    public function handleTranserEncoding($str, $enc = 0)
    {
        switch ($enc) {
            case 2:// BINARY
                $ret = $str;
                break;
            case 3:// BASE64
                $ret = base64_decode($str);
                break;
            case 4:// QUOTED-PRINTABLE
                $ret = quoted_printable_decode($str);
                break;
            case 0:// 7BIT or 8BIT
            case 1:// already in a string-useable format - do nothing
            case 5:// OTHER
            default:// catch all
                $ret = $str;
                break;
        }

        return $ret;
    }


    /**
     * Some emails do not get assigned a message_id, specifically from
     * Outlook/Exchange.
     *
     * We need to derive a reliable one for duplicate import checking.
     * @param mixed $header
     * @return string
     */
    public function getMessageId($header)
    {
        $message_id = md5(print_r($header, true));

        return $message_id;
    }

    /**
     * checks for duplicate emails on polling.  The uniqueness of a given email message is determined by a concatenation
     * of 2 values, the messageID and the delivered-to field.  This allows multiple To: and B/CC: destination addresses
     * to be imported by Sugar without violating the true duplicate-email issues.
     *
     * @param string message_id message ID generated by sending server
     * @param int message number (mailserver's key) of email
     * @param object header object generated by imap_headerinfo()
     * @param string textHeader Headers in normal text format
     * @return bool
     */
    public function importDupeCheck($message_id, $header, $textHeader)
    {
        $GLOBALS['log']->debug('*********** InboundEmail doing dupe check.');

        // generate "delivered-to" seed for email duplicate check
        $deliveredTo = $this->id; // cn: bug 12236 - cc's failing dupe check
        $exHeader = explode("\n", $textHeader);

        foreach ($exHeader as $headerLine) {
            if (strpos(strtolower($headerLine), 'delivered-to:') !== false) {
                $deliveredTo = substr($headerLine, strpos($headerLine, " "), strlen($headerLine));
                $GLOBALS['log']->debug('********* InboundEmail found [ ' . $deliveredTo . ' ] as the destination address for email [ ' . $message_id . ' ]');
            } elseif (strpos(strtolower($headerLine), 'x-real-to:') !== false) {
                $deliveredTo = substr($headerLine, strpos($headerLine, " "), strlen($headerLine));
                $GLOBALS['log']->debug('********* InboundEmail found [ ' . $deliveredTo . ' ] for non-standards compliant email x-header [ ' . $message_id . ' ]');
            }
        }

        $message_id = $this->getMessageId($header);

        // generate compound messageId
        $this->compoundMessageId = trim($message_id) . trim($deliveredTo);
        if (empty($this->compoundMessageId)) {
            $GLOBALS['log']->error('Inbound Email found a message without a header and message_id');

            return false;
        } // if
        $this->compoundMessageId = md5($this->compoundMessageId);

        $query = 'SELECT count(emails.id) AS c FROM emails WHERE emails.message_id = \'' . $this->compoundMessageId . '\' and emails.deleted = 0';
        $results = $this->db->query($query, true);
        $row = $this->db->fetchByAssoc($results);

        if ($row['c'] > 0) {
            $GLOBALS['log']->debug('InboundEmail found a duplicate email with ID (' . $this->compoundMessageId . ')');

            return false; // we have a dupe and don't want to import the email'
        } else {
            return true;
        }
    }

    /**
     * takes the output from imap_mime_hader_decode() and handles multiple types of encoding
     * @param string subject Raw subject string from email
     * @return string ret properly formatted UTF-8 string
     */
    public function handleMimeHeaderDecode($subject)
    {
        $subjectDecoded = imap_mime_header_decode($subject);

        $ret = '';
        foreach ($subjectDecoded as $object) {
            if ($object->charset != 'default') {
                $ret .= $this->handleCharsetTranslation($object->text, $object->charset);
            } else {
                $ret .= $object->text;
            }
        }

        return $ret;
    }

    /**
     * Calculates the appropriate display date/time sent for an email.
     * @param string headerDate The date sent of email in MIME header format
     * @return string GMT-0 Unix timestamp
     */
    public function getUnixHeaderDate($headerDate)
    {
        global $timedate;

        if (empty($headerDate)) {
            return "";
        }
        ///////////////////////////////////////////////////////////////////
        ////	CALCULATE CORRECT SENT DATE/TIME FOR EMAIL
        if (!empty($headerDate)) {
            // Bug 25254 - Strip trailing space that come in some header dates (maybe ones with 1-digit day number)
            $headerDate = trim($headerDate);
            // need to hack PHP/windows' bad handling of strings when using POP3
            if (strstr($headerDate, '+0000 GMT')) {
                $headerDate = str_replace('GMT', '', $headerDate);
            } elseif (!strtotime($headerDate)) {
                $headerDate = 'now'; // catch non-standard format times.
            } else {
                // cn: bug 9196 parse the GMT offset
                if (strpos($headerDate, '-') || strpos($headerDate, '+')) {
                    // cn: bug make sure last 5 chars are [+|-]nnnn
                    if (strpos($headerDate, "(")) {
                        $headerDate = preg_replace('/\([\w]+\)/i', "", $headerDate);
                        $headerDate = trim($headerDate);
                    }

                    // parse mailserver time
                    $gmtEmail = trim(substr($headerDate, -5, 5));
                    $posNeg = substr($gmtEmail, 0, 1);
                    $gmtHours = substr($gmtEmail, 1, 2);
                    $gmtMins = substr($gmtEmail, -2, 2);

                    // get seconds
                    $secsHours = $gmtHours * 60 * 60;
                    $secsTotal = $secsHours + ($gmtMins * 60);
                    $secsTotal = ($posNeg == '-') ? $secsTotal : -1 * $secsTotal;
                    // mfh: bug 10961/12855 - date time values with GMT offsets not properly formatted
                    $headerDate = trim(substr_replace($headerDate, '', -5));
                }
            }
        } else {
            $headerDate = 'now';
        }

        $unixHeaderDate = strtotime($headerDate);

        if (isset($secsTotal)) {
            // this gets the timestamp to true GMT-0
            $unixHeaderDate += $secsTotal;
        }

        if (strtotime('Jan 1, 2001') > $unixHeaderDate) {
            $unixHeaderDate = strtotime('now');
        }

        return $unixHeaderDate;
        ////	END CALCULATE CORRECT SENT DATE/TIME FOR EMAIL
        ///////////////////////////////////////////////////////////////////
    }

    /**
     * This method returns the correct messageno for the pop3 protocol
     * @param String UIDL
     * @return returnMsgNo
     */
    public function getCorrectMessageNoForPop3($messageId)
    {
        $returnMsgNo = -1;
        if ($this->protocol == 'pop3') {
            if ($this->pop3_open()) {
                // get the UIDL from database;
                $query = "SELECT msgno FROM email_cache WHERE ie_id = '{$this->id}' AND message_id = '{$messageId}'";
                $r = $this->db->query($query);
                $a = $this->db->fetchByAssoc($r);
                $msgNo = $a['msgno'];
                $returnMsgNo = $msgNo;

                // authenticate
                $this->pop3_sendCommand("USER", $this->email_user);
                $this->pop3_sendCommand("PASS", $this->email_password);

                // get UIDL for this msgNo
                $this->pop3_sendCommand("UIDL {$msgNo}", '', false); // leave socket buffer alone until the while()
                $buf = fgets($this->pop3socket, 1024); // handle "OK+ msgNo UIDL(UIDL for this messageno)";

                // if it returns OK then we have found the message else get all the UIDL
                // and search for the correct msgNo;
                $foundMessageNo = false;
                if (preg_match("/OK/", $buf) > 0) {
                    $mailserverResponse = explode(" ", $buf);
                    // if the cachedUIDL and the UIDL from mail server matches then its the correct messageno
                    if (trim($mailserverResponse[sizeof($mailserverResponse) - 1]) == $messageId) {
                        $foundMessageNo = true;
                    }
                } //if

                //get all the UIDL and then find the correct messageno
                if (!$foundMessageNo) {
                    // get UIDLs
                    $this->pop3_sendCommand("UIDL", '', false); // leave socket buffer alone until the while()
                    fgets($this->pop3socket, 1024); // handle "OK+";
                    $UIDLs = array();
                    $buf = '!';
                    if (is_resource($this->pop3socket)) {
                        while (!feof($this->pop3socket)) {
                            $buf = fgets(
                                $this->pop3socket,
                                1024
                            ); // 8kb max buffer - shouldn't be more than 80 chars via pop3...
                            if (trim($buf) == '.') {
                                $GLOBALS['log']->debug("*** GOT '.'");
                                break;
                            } // if
                            // format is [msgNo] [UIDL]
                            $exUidl = explode(" ", $buf);
                            $UIDLs[trim($exUidl[1])] = trim($exUidl[0]);
                        } // while
                        if (array_key_exists($messageId, $UIDLs)) {
                            $returnMsgNo = $UIDLs[$messageId];
                        } else {
                            // message could not be found on server
                            $returnMsgNo = -1;
                        } // else
                    } // if

                } // if
                $this->pop3_cleanUp();
            } //if
        } //if

        return $returnMsgNo;
    }

    /**
     * If the importOneEmail returns false, then findout if the duplicate email
     */
    public function getDuplicateEmailId($msgNo, $uid)
    {
        global $timedate;
        global $app_strings;
        global $app_list_strings;
        global $sugar_config;
        global $current_user;

        $header = imap_headerinfo($this->conn, $msgNo);
        $fullHeader = imap_fetchheader($this->conn, $msgNo); // raw headers

        // reset inline images cache
        $this->inlineImages = array();

        // handle messages deleted on server
        if (empty($header)) {
            if (!isset($this->email) || empty($this->email)) {
                $this->email = new Email();
            } // if

            return "";
        } else {
            $dupeCheckResult = $this->importDupeCheck($header->message_id, $header, $fullHeader);
            if (!$dupeCheckResult && !empty($this->compoundMessageId)) {
                // we have a duplicate email
                $query = 'SELECT id FROM emails WHERE emails.message_id = \'' . $this->compoundMessageId . '\' and emails.deleted = 0';
                $results = $this->db->query($query, true);
                $row = $this->db->fetchByAssoc($results);

                $this->email = new Email();
                $this->email->id = $row['id'];

                return $row['id'];
            } // if

            return "";
        } // else
    } // fn


    /**
     * shiny new importOneEmail() method
     * @deprecated since - 7.9 use returnImportedEmail instead
     * @param int msgNo
     * @param bool forDisplay
     * @param clean_email boolean, default true,
     * @return boolean|string
     */
    public function importOneEmail($msgNo, $uid, $forDisplay = false, $clean_email = true)
    {
        $GLOBALS['log']->debug("InboundEmail processing 1 email {$msgNo}-----------------------------------------------------------------------------------------");
        global $timedate;
        global $app_strings;
        global $app_list_strings;
        global $sugar_config;
        global $current_user;

        // Bug # 45477
        // So, on older versions of PHP (PHP VERSION < 5.3),
        // calling imap_headerinfo and imap_fetchheader can cause a buffer overflow for exteremly large headers,
        // This leads to the remaining messages not being read because Sugar crashes everytime it tries to read the headers.
        // The workaround is to mark a message as read before making trying to read the header of the msg in question
        // This forces this message not be read again, and we can continue processing remaining msgs.

        // UNCOMMENT THIS IF YOU HAVE THIS PROBLEM!  See notes on Bug # 45477
        // $this->markEmails($uid, "read");

        $header = imap_headerinfo($this->conn, $msgNo);
        $fullHeader = imap_fetchheader($this->conn, $msgNo); // raw headers

        // reset inline images cache
        $this->inlineImages = array();

        // handle messages deleted on server
        if (empty($header)) {
            if (!isset($this->email) || empty($this->email)) {
                $this->email = new Email();
            }

            $q = "";
            $queryUID = $this->db->quote($uid);
            if ($this->isPop3Protocol()) {
                $this->email->name = $app_strings['LBL_EMAIL_ERROR_MESSAGE_DELETED'];
                $q = "DELETE FROM email_cache WHERE message_id = '{$queryUID}' AND ie_id = '{$this->id}' AND mbox = '{$this->mailbox}'";
            } else {
                $this->email->name = $app_strings['LBL_EMAIL_ERROR_IMAP_MESSAGE_DELETED'];
                $q = "DELETE FROM email_cache WHERE imap_uid = '{$queryUID}' AND ie_id = '{$this->id}' AND mbox = '{$this->mailbox}'";
            } // else
            // delete local cache
            $r = $this->db->query($q);

            $this->email->date_sent = $timedate->nowDb();

            return false;
            //return "Message deleted from server.";
        }

        ///////////////////////////////////////////////////////////////////////
        ////	DUPLICATE CHECK
        $dupeCheckResult = $this->importDupeCheck($header->message_id, $header, $fullHeader);
        if ($forDisplay || $dupeCheckResult) {
            $GLOBALS['log']->debug('*********** NO duplicate found, continuing with processing.');

            $structure = imap_fetchstructure($this->conn, $msgNo); // map of email

            ///////////////////////////////////////////////////////////////////
            ////	CREATE SEED EMAIL OBJECT
            $email = new Email();
            $email->isDuplicate = ($dupeCheckResult) ? false : true;
            $email->mailbox_id = $this->id;
            $message = array();
            $email->id = create_guid();
            $email->new_with_id = true; //forcing a GUID here to prevent double saves.
            ////	END CREATE SEED EMAIL
            ///////////////////////////////////////////////////////////////////

            ///////////////////////////////////////////////////////////////////
            ////	PREP SYSTEM USER
            if (empty($current_user)) {
                // I-E runs as admin, get admin prefs

                $current_user = new User();
                $current_user->getSystemUser();
            }
            $tPref = $current_user->getUserDateTimePreferences();
            ////	END USER PREP
            ///////////////////////////////////////////////////////////////////
            if (!empty($header->date)) {
                $unixHeaderDate = $timedate->fromString($header->date);
            }
            ///////////////////////////////////////////////////////////////////
            ////	HANDLE EMAIL ATTACHEMENTS OR HTML TEXT
            ////	Inline images require that I-E handle attachments before body text
            // parts defines attachments - be mindful of .html being interpreted as an attachment
            if ($structure->type == 1 && !empty($structure->parts)) {
                $GLOBALS['log']->debug('InboundEmail found multipart email - saving attachments if found.');
                $this->saveAttachments($msgNo, $structure->parts, $email->id, 0, $forDisplay);
            } elseif ($structure->type == 0) {
                $uuemail = ($this->isUuencode($email->description)) ? true : false;
                /*
                 * UUEncoded attachments - legacy, but still have to deal with it
                 * format:
                 * begin 777 filename.txt
                 * UUENCODE
                 *
                 * end
                 */
                // set body to the filtered one
                if ($uuemail) {
                    $email->description = $this->handleUUEncodedEmailBody($email->description, $email->id);
                    $email->retrieve($email->id);
                    $email->save();
                }
            } else {
                if ($this->port != 110) {
                    $GLOBALS['log']->debug('InboundEmail found a multi-part email (id:' . $msgNo . ') with no child parts to parse.');
                }
            }
            ////	END HANDLE EMAIL ATTACHEMENTS OR HTML TEXT
            ///////////////////////////////////////////////////////////////////

            ///////////////////////////////////////////////////////////////////
            ////	ASSIGN APPROPRIATE ATTRIBUTES TO NEW EMAIL OBJECT
            // handle UTF-8/charset encoding in the ***headers***
            global $db;
            $email->name = $this->handleMimeHeaderDecode($header->subject);
            $email->type = 'inbound';
            if (!empty($unixHeaderDate)) {
                $email->date_sent = $timedate->asUser($unixHeaderDate);
                list($email->date_start, $email->time_start) = $timedate->split_date_time($email->date_sent);
            } else {
                $email->date_start = $email->time_start = $email->date_sent = "";
            }
            $email->status = 'unread'; // this is used in Contacts' Emails SubPanel
            if (!empty($header->toaddress)) {
                $email->to_name = $this->handleMimeHeaderDecode($header->toaddress);
                $email->to_addrs_names = $email->to_name;
            }
            if (!empty($header->to)) {
                $email->to_addrs = $this->convertImapToSugarEmailAddress($header->to);
            }
            $email->from_name = $this->handleMimeHeaderDecode($header->fromaddress);
            $email->from_addr_name = $email->from_name;
            $email->from_addr = $this->convertImapToSugarEmailAddress($header->from);
            if (!empty($header->cc)) {
                $email->cc_addrs = $this->convertImapToSugarEmailAddress($header->cc);
            }
            if (!empty($header->ccaddress)) {
                $email->cc_addrs_names = $this->handleMimeHeaderDecode($header->ccaddress);
            } // if
            $email->reply_to_name = $this->handleMimeHeaderDecode($header->reply_toaddress);
            $email->reply_to_email = $this->convertImapToSugarEmailAddress($header->reply_to);
            if (!empty($email->reply_to_email)) {
                $email->reply_to_addr = $email->reply_to_name;
            }
            $email->intent = $this->mailbox_type;

            $email->message_id = $this->compoundMessageId; // filled by importDupeCheck();

            $oldPrefix = $this->imagePrefix;
            if (!$forDisplay) {
                // Store CIDs in imported messages, convert on display
                $this->imagePrefix = "cid:";
            }
            // handle multi-part email bodies
            $email->description_html = $this->getMessageText(
                $msgNo,
                'HTML',
                $structure,
                $fullHeader,
                $clean_email
            ); // runs through handleTranserEncoding() already
            $email->description = $this->getMessageText(
                $msgNo,
                'PLAIN',
                $structure,
                $fullHeader,
                $clean_email
            ); // runs through handleTranserEncoding() already
            $this->imagePrefix = $oldPrefix;

            // empty() check for body content
            if (empty($email->description)) {
                $GLOBALS['log']->debug('InboundEmail Message (id:' . $email->message_id . ') has no body');
            }

            // assign_to group
            if (!empty($_REQUEST['user_id'])) {
                $email->assigned_user_id = $_REQUEST['user_id'];
            } else {
                // Samir Gandhi : Commented out this code as its not needed
                //$email->assigned_user_id = $this->group_id;
            }

            //Assign Parent Values if set
            if (!empty($_REQUEST['parent_id']) && !empty($_REQUEST['parent_type'])) {
                $email->parent_id = $_REQUEST['parent_id'];
                $email->parent_type = $_REQUEST['parent_type'];

                $mod = strtolower($email->parent_type);
                //Custom modules rel name
                $rel = array_key_exists($mod, $email->field_defs) ? $mod : $mod . "_activities_emails";

                if (!$email->load_relationship($rel)) {
                    return false;
                }
                $email->$rel->add($email->parent_id);
            }

            // override $forDisplay w/user pref
            if ($forDisplay) {
                if ($this->isAutoImport()) {
                    $forDisplay = false; // triggers save of imported email
                }
            }

            if (!$forDisplay) {
                $email->save();

                $email->new_with_id = false; // to allow future saves by UPDATE, instead of INSERT
                ////	ASSIGN APPROPRIATE ATTRIBUTES TO NEW EMAIL OBJECT
                ///////////////////////////////////////////////////////////////////

                ///////////////////////////////////////////////////////////////////
                ////	LINK APPROPRIATE BEANS TO NEWLY SAVED EMAIL
                //$contactAddr = $this->handleLinking($email);
                ////	END LINK APPROPRIATE BEANS TO NEWLY SAVED EMAIL
                ///////////////////////////////////////////////////////////////////

                ///////////////////////////////////////////////////////////////////
                ////	MAILBOX TYPE HANDLING
                $this->handleMailboxType($email, $header);
                ////	END MAILBOX TYPE HANDLING
                ///////////////////////////////////////////////////////////////////

                ///////////////////////////////////////////////////////////////////
                ////	SEND AUTORESPONSE
                if (!empty($email->reply_to_email)) {
                    $contactAddr = $email->reply_to_email;
                } else {
                    $contactAddr = $email->from_addr;
                }
                if (!$this->isMailBoxTypeCreateCase()) {
                    $this->handleAutoresponse($email, $contactAddr);
                }
                ////	END SEND AUTORESPONSE
                ///////////////////////////////////////////////////////////////////
                ////	END IMPORT ONE EMAIL
                ///////////////////////////////////////////////////////////////////
            }
        } else {
            // only log if not POP3; pop3 iterates through ALL mail
            if ($this->protocol != 'pop3') {
                $GLOBALS['log']->info("InboundEmail found a duplicate email: " . $header->message_id);
                //echo "This email has already been imported";
            }

            return false;
        }
        ////	END DUPLICATE CHECK
        ///////////////////////////////////////////////////////////////////////

        ///////////////////////////////////////////////////////////////////////
        ////	DEAL WITH THE MAILBOX
        if (!$forDisplay) {
            $r = imap_setflag_full($this->conn, $msgNo, '\\SEEN');

            // if delete_seen, mark msg as deleted
            if ($this->delete_seen == 1 && !$forDisplay) {
                $GLOBALS['log']->info("INBOUNDEMAIL: delete_seen == 1 - deleting email");
                imap_setflag_full($this->conn, $msgNo, '\\DELETED');
            }
        } else {
            // for display - don't touch server files?
            //imap_setflag_full($this->conn, $msgNo, '\\UNSEEN');
        }

        $GLOBALS['log']->debug('********************************* InboundEmail finished import of 1 email: ' . $email->name);
        ////	END DEAL WITH THE MAILBOX
        ///////////////////////////////////////////////////////////////////////

        ///////////////////////////////////////////////////////////////////////
        ////	TO SUPPORT EMAIL 2.0
        $this->email = $email;

        if (empty($this->email->et)) {
            $this->email->email2init();
        }

        return true;
    }

    /**
     * Imports A Single Email
     * @param $msgNo
     * @param $uid
     * @param bool $forDisplay
     * @param bool $clean_email
     * @return boolean
     */
    public function returnImportedEmail($msgNo, $uid, $forDisplay = false, $clean_email = true)
    {
        $GLOBALS['log']->debug("InboundEmail processing 1 email {$msgNo}-----------------------------------------------------------------------------------------");
        global $timedate;
        global $current_user;

        // Bug # 45477
        // So, on older versions of PHP (PHP VERSION < 5.3),
        // calling imap_headerinfo and imap_fetchheader can cause a buffer overflow for exteremly large headers,
        // This leads to the remaining messages not being read because Sugar crashes everytime it tries to read the headers.
        // The workaround is to mark a message as read before making trying to read the header of the msg in question
        // This forces this message not be read again, and we can continue processing remaining msgs.

        // UNCOMMENT THIS IF YOU HAVE THIS PROBLEM!  See notes on Bug # 45477
        // $this->markEmails($uid, "read");

        if (empty($msgNo) and !empty($uid)) {
            $msgNo = imap_msgno($this->conn, (int)$uid);
        }

        $header = imap_headerinfo($this->conn, $msgNo);
        $fullHeader = imap_fetchheader($this->conn, $msgNo); // raw headers

        // reset inline images cache
        $this->inlineImages = array();

        ///////////////////////////////////////////////////////////////////////
        ////	DUPLICATE CHECK
        $dupeCheckResult = $this->importDupeCheck($header->message_id, $header, $fullHeader);
        if ($forDisplay || $dupeCheckResult) {
            $GLOBALS['log']->debug('*********** NO duplicate found, continuing with processing.');

            $structure = imap_fetchstructure($this->conn, $msgNo); // map of email

            ///////////////////////////////////////////////////////////////////
            ////	CREATE SEED EMAIL OBJECT
            $email = new Email();
            $email->isDuplicate = $dupeCheckResult ? false : true;
            $email->mailbox_id = $this->id;
            $email->uid = $uid;
            $email->msgNo = $msgNo;
            $email->id = create_guid();
            $email->new_with_id = true; //forcing a GUID here to prevent double saves.
            ////	END CREATE SEED EMAIL
            ///////////////////////////////////////////////////////////////////

            ///////////////////////////////////////////////////////////////////
            ////	PREP SYSTEM USER
            if (empty($current_user)) {
                // I-E runs as admin, get admin prefs

                $current_user = new User();
                $current_user->getSystemUser();
            }
            $current_user->getUserDateTimePreferences();
            ////	END USER PREP
            ///////////////////////////////////////////////////////////////////
            if (!empty($header->date)) {
                $unixHeaderDate = $timedate->fromString($header->date);
            }
            ///////////////////////////////////////////////////////////////////
            ////	HANDLE EMAIL ATTACHEMENTS OR HTML TEXT
            ////	Inline images require that I-E handle attachments before body text
            // parts defines attachments - be mindful of .html being interpreted as an attachment
            if ($structure->type == 1 && !empty($structure->parts)) {
                $GLOBALS['log']->debug('InboundEmail found multipart email - saving attachments if found.');
                $this->saveAttachments($msgNo, $structure->parts, $email->id, 0, $forDisplay);
            } elseif ($structure->type == 0) {
                $UUEncodedEmail = $this->isUuencode($email->description) ? true : false;
                /*
                 * UUEncoded attachments - legacy, but still have to deal with it
                 * format:
                 * begin 777 filename.txt
                 * UUENCODE
                 *
                 * end
                 */
                // set body to the filtered one
                if ($UUEncodedEmail) {
                    $email->description = $this->handleUUEncodedEmailBody($email->description, $email->id);
                    $email->retrieve($email->id);
                    $email->save();
                }
            } else {
                if ($this->port != 110) {
                    $GLOBALS['log']->debug(
                        'InboundEmail found a multi-part email (id:' . $msgNo . ') with no child parts to parse.'
                    );
                }
            }
            ////	END HANDLE EMAIL ATTACHEMENTS OR HTML TEXT
            ///////////////////////////////////////////////////////////////////

            ///////////////////////////////////////////////////////////////////
            ////	ASSIGN APPROPRIATE ATTRIBUTES TO NEW EMAIL OBJECT
            // handle UTF-8/charset encoding in the ***headers***

            $email->name = $this->handleMimeHeaderDecode($header->subject);
            $email->type = 'inbound';
            if (!empty($unixHeaderDate)) {
                $email->date_sent = $timedate->asUser($unixHeaderDate);
                list($email->date_start, $email->time_start) = $timedate->split_date_time($email->date_sent);
            } else {
                $email->date_start = $email->time_start = $email->date_sent = "";
            }
            $email->status = 'unread'; // this is used in Contacts' Emails SubPanel
            if (!empty($header->toaddress)) {
                $email->to_name = $this->handleMimeHeaderDecode($header->toaddress);
                $email->to_addrs_names = $email->to_name;
            }
            if (!empty($header->to)) {
                $email->to_addrs = $this->convertImapToSugarEmailAddress($header->to);
            }
            $email->from_name = $this->handleMimeHeaderDecode($header->fromaddress);
            $email->from_addr_name = $email->from_name;
            $email->from_addr = $this->convertImapToSugarEmailAddress($header->from);
            if (!empty($header->cc)) {
                $email->cc_addrs = $this->convertImapToSugarEmailAddress($header->cc);
            }
            if (!empty($header->ccaddress)) {
                $email->cc_addrs_names = $this->handleMimeHeaderDecode($header->ccaddress);
            } // if
            $email->reply_to_name = $this->handleMimeHeaderDecode($header->reply_toaddress);
            $email->reply_to_email = $this->convertImapToSugarEmailAddress($header->reply_to);
            if (!empty($email->reply_to_email)) {
                $email->reply_to_addr = $email->reply_to_name;
            }
            $email->intent = $this->mailbox_type;

            $email->message_id = $this->compoundMessageId; // filled by importDupeCheck();

            $oldPrefix = $this->imagePrefix;
            if (!$forDisplay) {
                // Store CIDs in imported messages, convert on display
                $this->imagePrefix = 'cid:';
            }
            // handle multi-part email bodies
            $email->description_html = $this->getMessageTextWithUid(
                $uid,
                'HTML',
                $structure,
                $fullHeader,
                $clean_email
            ); // runs through handleTranserEncoding() already
            $email->description = $this->getMessageTextWithUid(
                $uid,
                'PLAIN',
                $structure,
                $fullHeader,
                $clean_email
            ); // runs through handleTranserEncoding() already
            $this->imagePrefix = $oldPrefix;


            // empty() check for body content
            if (empty($email->description)) {
                $GLOBALS['log']->debug('InboundEmail Message (id:' . $email->message_id . ') has no body');
            }

            // assign_to group
            if (!empty($_REQUEST['user_id'])) {
                $email->assigned_user_id = $_REQUEST['user_id'];
            }

            //Assign Parent Values if set
            if (!empty($_REQUEST['parent_id']) && !empty($_REQUEST['parent_type'])) {
                $email->parent_id = $_REQUEST['parent_id'];
                $email->parent_type = $_REQUEST['parent_type'];

                $mod = strtolower($email->parent_type);
                //Custom modules rel name
                $rel = array_key_exists($mod, $email->field_defs) ? $mod : $mod . '_activities_emails';

                if (!$email->load_relationship($rel)) {
                    return false;
                }
                $email->$rel->add($email->parent_id);
            }

            // override $forDisplay w/user pref
            if ($forDisplay && $this->isAutoImport()) {
                $forDisplay = false; // triggers save of imported email
            }

            if (!$forDisplay) {
                $email->save();

                $email->new_with_id = false; // to allow future saves by UPDATE, instead of INSERT
                ////	ASSIGN APPROPRIATE ATTRIBUTES TO NEW EMAIL OBJECT
                ///////////////////////////////////////////////////////////////////

                ///////////////////////////////////////////////////////////////////
                ////	LINK APPROPRIATE BEANS TO NEWLY SAVED EMAIL
                //$contactAddress = $this->handleLinking($email);
                ////	END LINK APPROPRIATE BEANS TO NEWLY SAVED EMAIL
                ///////////////////////////////////////////////////////////////////

                ///////////////////////////////////////////////////////////////////
                ////	MAILBOX TYPE HANDLING
                $this->handleMailboxType($email, $header);
                ////	END MAILBOX TYPE HANDLING
                ///////////////////////////////////////////////////////////////////

                ///////////////////////////////////////////////////////////////////
                ////	SEND AUTORESPONSE
                if (!empty($email->reply_to_email)) {
                    $contactAddress = $email->reply_to_email;
                } else {
                    $contactAddress = $email->from_addr;
                }
                if (!$this->isMailBoxTypeCreateCase()) {
                    $this->handleAutoresponse($email, $contactAddress);
                }
                ////	END SEND AUTORESPONSE
                ///////////////////////////////////////////////////////////////////
                ////	END IMPORT ONE EMAIL
                ///////////////////////////////////////////////////////////////////
            }
        } else {
            // only log if not POP3; pop3 iterates through ALL mail
            if ($this->protocol != 'pop3') {
                $GLOBALS['log']->info('InboundEmail found a duplicate email: ' . $header->message_id);
                //echo "This email has already been imported";
            }

            if (!empty($this->compoundMessageId)) {
                // return email
                $result = $this->db->query(
                    'SELECT id from emails WHERE message_id ="' . $this->compoundMessageId . '"' .
                    'AND mailbox_id = "' . $this->id . '"');
                $row = $this->db->fetchRow($result);
                if (!empty($row['id'])) {
                    return $row['id'];
                }

            }

            return false;
        }
        ////	END DUPLICATE CHECK
        ///////////////////////////////////////////////////////////////////////

        ///////////////////////////////////////////////////////////////////////
        ////	DEAL WITH THE MAILBOX
        if (!$forDisplay) {
            $r = imap_setflag_full($this->conn, $msgNo, '\\SEEN');

            // if delete_seen, mark msg as deleted
            if ($this->delete_seen == 1 && !$forDisplay) {
                $GLOBALS['log']->info("INBOUNDEMAIL: delete_seen == 1 - deleting email");
                imap_setflag_full($this->conn, $msgNo, '\\DELETED');
            }
        } else {
            // for display - don't touch server files?
            //imap_setflag_full($this->conn, $msgNo, '\\UNSEEN');
        }

        $GLOBALS['log']->debug('********************************* InboundEmail finished import of 1 email: ' . $email->name);
        ////	END DEAL WITH THE MAILBOX
        ///////////////////////////////////////////////////////////////////////

        ///////////////////////////////////////////////////////////////////////
        ////	TO SUPPORT EMAIL 2.0
        $this->email = $email;

        if (empty($this->email->et)) {
            $this->email->email2init();
        }

        if (isset($email->id) and !empty($email->id)) {
            return $email->id;
        }

        return true;
    }

    /**
     * Used to view non imported emails
     * @param string $msgNo - imap mesgno
     * @param string $uid - imap uid
     * @return Email|boolean - false on error | a non imported email
     * @throws Exception
     */
    public function returnNonImportedEmail($msgNo, $uid)
    {
        global $timedate, $current_user;

        if (empty($header)) {
            $email = new Email();


            $this->connectMailserver();


            $header = imap_fetch_overview($this->conn, $uid, FT_UID);
            $fullHeader = imap_fetchheader($this->conn, $uid, FT_UID);
            $headerByMsgNo = imap_headerinfo($this->conn, $msgNo);
            $structure = imap_fetchstructure($this->conn, $uid, FT_UID); // map of email
            $email->name = $this->handleMimeHeaderDecode($header[0]->subject);
            $email->type = 'inbound';


            if (empty($email->date_entered)) {

                // find if string has (UTC) in timezone
                $pattern = "/\([\w-+\/]+\)/i";
                $timezoneTextFound = preg_match($pattern, $header[0]->date);

                $dateTimeFormat = 'D, d M Y H:i:s O *';
                if ($timezoneTextFound === false || $timezoneTextFound === 0) {
                    $dateTimeFormat = 'D, d M Y H:i:s O';
                }

                $dateTime = DateTime::createFromFormat(
                    $dateTimeFormat,
                    $header[0]->date
                );

                if (!empty($dateTime)) {
                    $email->date_entered = $timedate->asUser($dateTime, $current_user);
                    $email->date_modified = $timedate->asUser($dateTime, $current_user);
                    $email->date_start = $timedate->asUserDate($dateTime);
                    $email->time_start = $timedate->asUserTime($dateTime);

                    $systemUser = BeanFactory::getBean('Users', 1);
                    $email->created_by = $systemUser->id;
                    $email->created_by_name = $systemUser->name;
                    $email->modified_user_id = $systemUser->id;
                    $email->modified_by_name = $systemUser->name;
                } else {
                    throw new Exception(
                        'DateTime::createFromFormat (' . $dateTimeFormat . ',' . $header[0]->date . '): ' .
                        'expected DateTime but it returned FALSE or empty.'
                    );
                }
            }

            $email->status = 'unread'; // this is used in Contacts' Emails SubPanel
            if (!empty($header[0]->to)) {
                $email->to_name = $this->handleMimeHeaderDecode($header[0]->to);
                $email->to_addrs_names = $email->to_name;
                $email->to_addrs = $this->convertImapToSugarEmailAddress($header[0]->to);
            }

            if (!empty($header[0]->from)) {
                $email->to_addrs = $this->convertImapToSugarEmailAddress($header[0]->to);
            }
            $email->from_name = $this->handleMimeHeaderDecode($header[0]->from);
            $email->from_addr_name = $email->from_name;
            $email->from_addr = $this->convertImapToSugarEmailAddress($email->from_name);

            if (!empty($headerByMsgNo->ccaddress)) {
                $email->cc_addrs = $this->convertImapToSugarEmailAddress($headerByMsgNo->ccaddress);
                $email->cc_addrs_names = $this->handleMimeHeaderDecode($headerByMsgNo->ccaddress);
            } // if

            $email->reply_to_name = $this->handleMimeHeaderDecode($header[0]->reply_toaddress);
            $email->reply_to_email = $this->convertImapToSugarEmailAddress($header[0]->reply_to);
            if (!empty($email->reply_to_email)) {
                $email->reply_to_addr = $email->reply_to_name;
            }
            $email->intent = $this->mailbox_type;

            $email->message_id = $this->compoundMessageId; // filled by importDupeCheck();

            $oldPrefix = $this->imagePrefix;

            // handle multi-part email bodies
            $email->description_html = $this->getMessageTextWithUid(
                $uid,
                'HTML',
                $structure,
                $fullHeader,
                true
            ); // runs through handleTranserEncoding() already

            $email->description = $this->getMessageTextWithUid(
                $uid,
                'PLAIN',
                $structure,
                $fullHeader,
                true
            ); // runs through handleTranserEncoding() already

            if (empty($email->description_html)) {
                $email->description_html = $email->description;
                $email->description_html = nl2br($email->description_html);
            }

            $this->imagePrefix = $oldPrefix;

            $email->msgNo = $msgNo;
            $email->uid = $uid;
            $email->inbound_email_record = $this->id;

            return $email;
        } else {
            return false;
        }
    }

    /**
     * Imports every email in the mailbox
     * depending on what the $this->mailbox is set to
     */
    public function importAllFromFolder()
    {
        $response = array();
        $emailSortedHeaders = imap_sort(
            $this->conn,
            SORTDATE,
            0,
            SE_UID
        );


        foreach ($emailSortedHeaders as $uid) {
            $response[] = $this->returnImportedEmail(null, $uid);
        }

        return $response;
    }

    /**
     * figures out if a plain text email body has UUEncoded attachments
     * @param string string The email body
     * @return bool True if UUEncode is detected.
     */
    public function isUuencode($string)
    {
        $rx = "begin [0-9]{3} .*";

        $exBody = explode("\r", $string);
        foreach ($exBody as $line) {
            if (preg_match("/begin [0-9]{3} .*/i", $line)) {
                return true;
            }
        }

        return false;
    }

    /**
     * handles UU Encoded emails - a legacy from pre-RFC 822 which must still be supported (?)
     * @param string raw The raw email body
     * @param string id Parent email ID
     * @return string The filtered email body, stripped of attachments
     */
    public function handleUUEncodedEmailBody($raw, $id)
    {
        global $locale;

        $emailBody = '';
        $attachmentBody = '';
        $inAttachment = false;

        $exRaw = explode("\n", $raw);

        foreach ($exRaw as $k => $line) {
            $line = trim($line);

            if (preg_match("/begin [0-9]{3} .*/i", $line, $m)) {
                $inAttachment = true;
                $fileName = $this->handleEncodedFilename(substr($m[0], 10, strlen($m[0])));

                $attachmentBody = ''; // reset for next part of loop;
                continue;
            }

            // handle "end"
            if (strpos($line, "end") === 0) {
                if (!empty($fileName) && !empty($attachmentBody)) {
                    $this->handleUUDecode($id, $fileName, trim($attachmentBody));
                    $attachmentBody = ''; // reset for next part of loop;
                }
            }

            if ($inAttachment === false) {
                $emailBody .= "\n" . $line;
            } else {
                $attachmentBody .= "\n" . $line;
            }
        }

        /* since UUEncode was developed before MIME, we have NO idea what character set encoding was used.  we will assume the user's locale character set */
        $emailBody = $locale->translateCharset($emailBody, $locale->getExportCharset(), 'UTF-8');

        return $emailBody;
    }

    /**
     * wrapper for UUDecode
     * @param string id Id of the email
     * @param string UUEncode Encode US-ASCII
     */
    public function handleUUDecode($id, $fileName, $UUEncode)
    {
        global $sugar_config;
        /* include PHP_Compat library; it auto-feels for PHP5's compiled convert_uuencode() function */
        require_once('include/PHP_Compat/convert_uudecode.php');

        $attach = new Note();
        $attach->parent_id = $id;
        $attach->parent_type = 'Emails';

        $fname = $this->handleEncodedFilename($fileName);

        if (!empty($fname)) {//assign name to attachment
            $attach->name = $fname;
        } else {//if name is empty, default to filename
            $attach->name = urlencode($fileName);
        }

        $attach->filename = urlencode($attach->name);

        //get position of last "." in file name
        $file_ext_beg = strrpos($attach->filename, ".");
        $file_ext = "";
        //get file extension
        if ($file_ext_beg > 0) {
            $file_ext = substr($attach->filename, $file_ext_beg + 1);
        }
        //check to see if this is a file with extension located in "badext"
        foreach ($sugar_config['upload_badext'] as $badExt) {
            if (strtolower($file_ext) == strtolower($badExt)) {
                //if found, then append with .txt and break out of lookup
                $attach->name = $attach->name . ".txt";
                $attach->file_mime_type = 'text/';
                $attach->filename = $attach->filename . ".txt";
                break; // no need to look for more
            }
        }
        $attach->save();

        $bin = convert_uudecode($UUEncode);
        $filename = "upload://{$attach->id}";
        if (file_put_contents($filename, $bin)) {
            $GLOBALS['log']->debug('InboundEmail saved attachment file: ' . $filename);
        } else {
            $GLOBALS['log']->debug('InboundEmail could not create attachment file: ' . $filename);
        }
    }

    /**
     * returns true if the email's domain is NOT in the filter domain string
     *
     * @param object email Email object in question
     * @return bool true if not filtered, false if filtered
     */
    public function checkFilterDomain($email)
    {
        $filterDomain = $this->get_stored_options('filter_domain');
        if (!isset($filterDomain) || empty($filterDomain)) {
            return true; // nothing set for this
        } else {
            $replyTo = strtolower($email->reply_to_email);
            $from = strtolower($email->from_addr);
            $filterDomain = '@' . strtolower($filterDomain);
            if (strpos($replyTo, $filterDomain) !== false) {
                $GLOBALS['log']->debug('Autoreply cancelled - [reply to] address domain matches filter domain.');

                return false;
            } elseif (strpos($from, $filterDomain) !== false) {
                $GLOBALS['log']->debug('Autoreply cancelled - [from] address domain matches filter domain.');

                return false;
            } else {
                return true; // no match
            }
        }
    }

    /**
     * returns true if subject is NOT "out of the office" type
     *
     * @param string subject Subject line of email in question
     * @return bool returns false if OOTO found
     */
    public function checkOutOfOffice($subject)
    {
        $ooto = array("Out of the Office", "Out of Office");

        foreach ($ooto as $str) {
            if (preg_match('/' . $str . '/i', $subject)) {
                $GLOBALS['log']->debug('Autoreply cancelled - found "Out of Office" type of subject.');

                return false;
            }
        }

        return true; // no matches to ooto strings
    }


    /**
     * sets a timestamp for an autoreply to a single email addy
     *
     * @param string addr Address of auto-replied target
     */
    public function setAutoreplyStatus($addr)
    {
        $timedate = TimeDate::getInstance();
        $this->db->query('INSERT INTO inbound_email_autoreply (id, deleted, date_entered, date_modified, autoreplied_to, ie_id) VALUES (
                            \'' . create_guid() . '\',
                            0,
                            \'' . $timedate->nowDb() . '\',
                            \'' . $timedate->nowDb() . '\',
                            \'' . $addr . '\',
                            \'' . $this->id . '\') ', true
        );
    }


    /**
     * returns true if recipient has NOT received 10 auto-replies in 24 hours
     *
     * @param string from target address for auto-reply
     * @return bool true if target is valid/under limit
     */
    public function getAutoreplyStatus($from)
    {
        global $sugar_config;
        $timedate = TimeDate::getInstance();

        $q_clean = 'UPDATE inbound_email_autoreply SET deleted = 1 WHERE date_entered < \'' . $timedate->getNow()->modify("-24 hours")->asDb() . '\'';
        $r_clean = $this->db->query($q_clean, true);

        $q = 'SELECT count(*) AS c FROM inbound_email_autoreply WHERE deleted = 0 AND autoreplied_to = \'' . $from . '\' AND ie_id = \'' . $this->id . '\'';
        $r = $this->db->query($q, true);
        $a = $this->db->fetchByAssoc($r);

        $email_num_autoreplies_24_hours = $this->get_stored_options('email_num_autoreplies_24_hours');
        $maxReplies = (isset($email_num_autoreplies_24_hours)) ? $email_num_autoreplies_24_hours : $this->maxEmailNumAutoreplies24Hours;

        if ($a['c'] >= $maxReplies) {
            $GLOBALS['log']->debug('Autoreply cancelled - more than ' . $maxReplies . ' replies sent in 24 hours.');

            return false;
        } else {
            return true;
        }
    }

    /**
     * returns exactly 1 id match. if more than one, than returns false
     * @param    $emailName        the subject of the email to match
     * @param    $tableName        the table of the matching bean type
     */
    public function getSingularRelatedId($emailName, $tableName)
    {
        $repStrings = array('RE:', 'Re:', 're:');
        $preppedName = str_replace($repStrings, '', trim($emailName));

        //TODO add team security to this query
        $q = 'SELECT count(id) AS c FROM ' . $tableName . ' WHERE deleted = 0 AND name LIKE \'%' . $preppedName . '%\'';
        $r = $this->db->query($q, true);
        $a = $this->db->fetchByAssoc($r);

        if ($a['c'] == 0) {
            $q = 'SELECT id FROM ' . $tableName . ' WHERE deleted = 0 AND name LIKE \'%' . $preppedName . '%\'';
            $r = $this->db->query($q, true);
            $a = $this->db->fetchByAssoc($r);

            return $a['id'];
        } else {
            return false;
        }
    }

    /**
     * saves InboundEmail parse macros to config.php
     * @param string type Bean to link
     * @param string macro The new macro
     */
    public function saveInboundEmailSystemSettings($type, $macro)
    {
        global $sugar_config;

        // inbound_email_case_subject_macro
        $var = "inbound_email_" . strtolower($type) . "_subject_macro";
        $sugar_config[$var] = $macro;

        ksort($sugar_config);

        $sugar_config_string = "<?php\n" .
            '// created: ' . date('Y-m-d H:i:s') . "\n" .
            '$sugar_config = ' .
            var_export($sugar_config, true) .
            ";\n?>\n";

        write_array_to_file("sugar_config", $sugar_config, "config.php");
    }

    /**
     * returns the HTML for InboundEmail system settings
     * @return string HTML
     */
    public function getSystemSettingsForm()
    {
        global $sugar_config;
        global $mod_strings;
        global $app_strings;
        global $app_list_strings;

        $c = new aCase();
        $template = new Sugar_Smarty();
        $template->assign('APP', $app_strings);
        $template->assign('MOD', $mod_strings);
        $template->assign('MACRO', $c->getEmailSubjectMacro());

        return $template->fetch('modules/InboundEmail/tpls/systemSettingsForm.tpl');
    }

    /**
     * For mailboxes of type "Support" parse for '[CASE:%1]'
     *
     * @param string $emailName The subject line of the email
     * @param aCase $aCase A Case object
     *
     * @return string|boolean   Case ID or FALSE if not found
     */
    public function getCaseIdFromCaseNumber($emailName, $aCase)
    {
        //$emailSubjectMacro
        $exMacro = explode('%1', $aCase->getEmailSubjectMacro());
        $open = $exMacro[0];
        $close = $exMacro[1];

        if ($sub = stristr($emailName, $open)) {
            // eliminate everything up to the beginning of the macro and return the rest
            // $sub is [CASE:XX] xxxxxxxxxxxxxxxxxxxxxx
            $sub2 = str_replace($open, '', $sub);
            // $sub2 is XX] xxxxxxxxxxxxxx
            $sub3 = substr($sub2, 0, strpos($sub2, $close));

            // case number is supposed to be numeric
            if (ctype_digit($sub3)) {
                // filter out deleted records in order to create a new case
                // if email is related to deleted one (bug #49840)
                $query = 'SELECT id FROM cases WHERE case_number = '
                    . $this->db->quoted($sub3)
                    . ' and deleted = 0';
                $results = $this->db->query($query, true);
                $row = $this->db->fetchByAssoc($results);
                if (!empty($row['id'])) {
                    return $row['id'];
                }
            }
        }

        return false;
    }

    /**
     * @param $option_name
     * @param null $default_value
     * @param null $stored_options
     * @return null
     */
    public function get_stored_options($option_name, $default_value = null, $stored_options = null)
    {
        if (empty($stored_options)) {
            $stored_options = $this->stored_options;
        }

        return self::get_stored_options_static($option_name, $default_value, $stored_options);
    }

    /**
     * Returns the stored options property un-encoded and un serialised.
     * @return array
     */
    public function getStoredOptions()
    {
        return unserialize(base64_decode($this->stored_options));
    }

    /**
     * @param array $options
     */
    public function setStoredOptions($options)
    {
        $this->stored_options = base64_encode(serialize($this->stored_options));
    }


    /**
     * @param $option_name
     * @param null $default_value
     * @param null $stored_options
     * @return null
     */
    public static function get_stored_options_static($option_name, $default_value = null, $stored_options = null)
    {
        if (!empty($stored_options)) {
            $storedOptions = unserialize(base64_decode($stored_options));
            if (isset($storedOptions[$option_name])) {
                $default_value = $storedOptions[$option_name];
            }
        }

        return $default_value;
    }


    /**
     * This function returns a contact or user ID if a matching email is found
     * @param    $email        the email address to match
     * @param    $table        which table to query
     */
    public function getRelatedId($email, $module)
    {
        $email = trim(strtoupper($email));
        if (strpos($email, ',') !== false) {
            $emailsArray = explode(',', $email);
            $emailAddressString = "";
            foreach ($emailsArray as $emailAddress) {
                if (!empty($emailAddressString)) {
                    $emailAddressString .= ",";
                }
                $emailAddressString .= $this->db->quoted(trim($emailAddress));
            } // foreach
            $email = $emailAddressString;
        } else {
            $email = $this->db->quoted($email);
        } // else
        $module = $this->db->quoted(ucfirst($module));

        $q = "SELECT bean_id FROM email_addr_bean_rel eabr
                JOIN email_addresses ea ON (eabr.email_address_id = ea.id)
                WHERE bean_module = $module AND ea.email_address_caps in ( {$email} ) AND eabr.deleted=0";

        $r = $this->db->query($q, true);

        $retArr = array();
        while ($a = $this->db->fetchByAssoc($r)) {
            $retArr[] = $a['bean_id'];
        }
        if (count($retArr) > 0) {
            return $retArr;
        } else {
            return false;
        }
    }

    /**
     * finds emails tagged "//UNSEEN" on mailserver and "SINCE: [date]" if that
     * option is set
     *
     * @return array Array of messageNumbers (mail server's internal keys)
     */
    public function getNewMessageIds()
    {
        $storedOptions = unserialize(base64_decode($this->stored_options));

        //TODO figure out if the since date is UDT
        if ($storedOptions['only_since']) {// POP3 does not support Unseen flags
            if (!isset($storedOptions['only_since_last']) && !empty($storedOptions['only_since_last'])) {
                $q = 'SELECT last_run FROM schedulers WHERE job = \'function::pollMonitoredInboxes\'';
                $r = $this->db->query($q, true);
                $a = $this->db->fetchByAssoc($r);

                $date = date('r', strtotime($a['last_run']));
            } else {
                $date = $storedOptions['only_since_last'];
            }
            $ret = imap_search($this->conn, 'SINCE "' . $date . '" UNDELETED UNSEEN');
            $check = imap_check($this->conn);
            $storedOptions['only_since_last'] = $check->Date;
            $this->stored_options = base64_encode(serialize($storedOptions));
            $this->save();
        } else {
            $ret = imap_search($this->conn, 'UNDELETED UNSEEN');
        }

        $GLOBALS['log']->debug('-----> getNewMessageIds() got ' . count($ret) . ' new Messages');

        return $ret;
    }

    /**
     * Constructs the resource connection string that IMAP needs
     * @param string $service Service string, will generate if not passed
     * @return string
     */
    public function getConnectString($service = '', $mbox = '', $includeMbox = true)
    {
        $service = empty($service) ? $this->getServiceString() : $service;
        $mbox = empty($mbox) ? $this->mailbox : $mbox;

        $connectString = '{' . $this->server_url . ':' . $this->port . '/service=' . $this->protocol . $service . '}';
        $connectString .= ($includeMbox) ? $mbox : "";

        return $connectString;
    }

    /**
     *
     */
    public function disconnectMailserver()
    {
        if (is_resource($this->conn)) {
            imap_close($this->conn);
        }
    }

    /**
     * Connects to mailserver.  If an existing IMAP resource is available, it
     * will attempt to reuse the connection, updating the mailbox path.
     *
     * @param bool test Flag to test connection
     * @param bool force Force reconnect
     * @return string "true" on success, "false" or $errorMessage on failure
     */
    public function connectMailserver($test = false, $force = false)
    {
        global $mod_strings;
        if (!function_exists("imap_open")) {
            $GLOBALS['log']->debug('------------------------- IMAP libraries NOT available!!!! die()ing thread.----');

            return $mod_strings['LBL_WARN_NO_IMAP'];
        }

        imap_errors(); // clearing error stack
        error_reporting(0); // turn off notices from IMAP

        // tls::ca::ssl::protocol::novalidate-cert::notls
        $useSsl = ($_REQUEST['ssl'] == 'true') ? true : false;
        if ($test) {
            imap_timeout(1, 15); // 60 secs is the default
            imap_timeout(2, 15);
            imap_timeout(3, 15);

            $opts = $this->findOptimumSettings($useSsl);
            if (isset($opts['good']) && empty($opts['good'])) {
                return array_pop($opts['err']);
            } else {
                $service = $opts['service'];
                $service = str_replace('foo', '', $service); // foo there to support no-item explodes
            }
        } else {
            $service = $this->getServiceString();
        }

        $connectString = $this->getConnectString($service, $this->mailbox);

        /*
         * Try to recycle the current connection to reduce response times
         */
        if (is_resource($this->conn)) {
            if ($force) {
                // force disconnect
                imap_close($this->conn);
            }

            if (imap_ping($this->conn)) {
                // we have a live connection
                imap_reopen($this->conn, $connectString, CL_EXPUNGE);
            }
        }

        // final test
        if (!is_resource($this->conn) && !$test) {
            $this->conn = $this->getImapConnection(
                $connectString,
                $this->email_user,
                $this->email_password,
                CL_EXPUNGE
            );
        }

        if ($test) {
            if ($opts == false && !is_resource($this->conn)) {
                $this->conn = $this->getImapConnection(
                    $connectString,
                    $this->email_user,
                    $this->email_password,
                    CL_EXPUNGE
                );
            }
            $errors = '';
            $alerts = '';
            $successful = false;
            if (($errors = imap_last_error()) || ($alerts = imap_alerts())) {
                if ($errors == 'Mailbox is empty') { // false positive
                    $successful = true;
                } else {
                    $msg .= $errors;
                    $msg .= '<p>' . $alerts . '<p>';
                    $msg .= '<p>' . $mod_strings['ERR_TEST_MAILBOX'];
                }
            } else {
                $successful = true;
            }

            if ($successful) {
                if ($this->protocol == 'imap') {
                    $msg .= $mod_strings['LBL_TEST_SUCCESSFUL'];
                } else {
                    $msg .= $mod_strings['LBL_POP3_SUCCESS'];
                }
            }

            imap_errors(); // collapse error stack
            imap_close($this->conn);

            return $msg;
        } elseif (!is_resource($this->conn)) {
            $GLOBALS['log']->info('Couldn\'t connect to mail server id: ' . $this->id);

            return "false";
        } else {
            $GLOBALS['log']->info('Connected to mail server id: ' . $this->id);

            return "true";
        }
    }

    /**
     * @return mixed|string|void
     */
    public function checkImap()
    {
        global $app_strings, $mod_strings;

        if (!function_exists('imap_open')) {
            $template = new Sugar_Smarty();
            $template->assign('APP', $app_strings);
            $template->assign('MOD', $mod_strings);
            $output = $template->fetch('modules/InboundEmail/tpls/checkImap.tpl');
            echo $output;

            return $output;
        }
    }

    /**
     * Attempt to create an IMAP connection using passed in parameters
     * return either the connection resource or false if unable to connect
     *
     * @param  string $mailbox Mailbox to be used to create imap connection
     * @param  string $username The user name
     * @param  string $password The password associated with the username
     * @param  integer $options Bitmask for options parameter to the imap_open function
     *
     * @return resource|boolean  Connection resource on success, FALSE on failure
     */
    protected function getImapConnection($mailbox, $username, $password, $options = 0)
    {
        // if php is prior to 5.3.2, then return call without disable parameters as they are not supported yet
        if (version_compare(phpversion(), '5.3.2', '<')) {
            return imap_open($mailbox, $username, $password, $options);
        }

        $connection = null;
        $authenticators = array('', 'GSSAPI', 'NTLM');

        while (!$connection && ($authenticator = array_shift($authenticators)) !== null) {
            if ($authenticator) {
                $params = array(
                    'DISABLE_AUTHENTICATOR' => $authenticator,
                );
            } else {
                $params = array();
            }

            $connection = imap_open($mailbox, $username, $password, $options, 0, $params);
        }

        return $connection;
    }

    /**
     * retrieves an array of I-E beans based on the group_id
     * @param    string $groupId GUID of the group user or Individual
     * @return    array    $beans        array of beans
     * @return    boolean false if none returned
     */
    public function retrieveByGroupId($groupId)
    {
        $q = '
          SELECT id FROM inbound_email
          WHERE
            group_id = \'' . $groupId . '\' AND
            deleted = 0 AND
            status = \'Active\'';
        $r = $this->db->query($q, true);

        $beans = array();
        while ($a = $this->db->fetchByAssoc($r)) {
            $ie = new InboundEmail();
            $ie->retrieve($a['id']);
            $beans[$a['id']] = $ie;
        }

        return $beans;
    }

    /**
     * Retrieves the current count of personal accounts for the user specified.
     *
     * @param unknown_type $user
     */
    public function getUserPersonalAccountCount($user = null)
    {
        if ($user == null) {
            $user = $GLOBALS['current_user'];
        }

        $query = "SELECT count(*) as c FROM inbound_email WHERE deleted=0 AND is_personal='1' AND group_id='{$user->id}' AND status='Active'";

        $rs = $this->db->query($query);
        $row = $this->db->fetchByAssoc($rs);

        return $row['c'];
    }

    /**
     * retrieves an array of I-E beans based on the group folder id
     * @param    string $groupFolderId GUID of the group folder
     * @return    array    $beans        array of beans
     * @return    boolean false if none returned
     */
    public function retrieveByGroupFolderId($groupFolderId)
    {
        $q = 'SELECT id FROM inbound_email WHERE groupfolder_id = \'' . $groupFolderId . '\' AND deleted = 0 ';
        $r = $this->db->query($q, true);

        $beans = array();
        while ($a = $this->db->fetchByAssoc($r)) {
            $ie = new InboundEmail();
            $ie->retrieve($a['id']);
            $beans[] = $ie;
        }

        return $beans;
    }

    /**
     * Retrieves an array of I-E beans that the user has team access to
     *
     * @param string $id user id
     * @param bool $includePersonal
     * @return array
     */
    public function retrieveAllByGroupId($id, $includePersonal = true)
    {

        $beans = ($includePersonal) ? $this->retrieveByGroupId($id) : array();
        $q = "
          SELECT inbound_email.id FROM inbound_email
          WHERE
            is_personal = 0 AND
            -- (groupfolder_id is null OR groupfolder_id = '') AND
            mailbox_type not like 'bounce' AND
            inbound_email.deleted = 0 AND
            status = 'Active' ";
        $r = $this->db->query($q, true);

        while ($a = $this->db->fetchByAssoc($r)) {
            $found = false;
            foreach ($beans as $bean) {
                if ($bean->id == $a['id']) {
                    $found = true;
                }
            }

            if (!$found) {
                $ie = new InboundEmail();
                $ie->retrieve($a['id']);
                $beans[$a['id']] = $ie;
            }
        }

        return $beans;
    }

    /**
     * Retrieves an array of I-E beans that the user has team access to including group
     *
     * @param string $id
     * @param bool $includePersonal
     * @return InboundEmail[]
     */
    public function retrieveAllByGroupIdWithGroupAccounts($id, $includePersonal = true)
    {
        $beans = ($includePersonal) ? $this->retrieveByGroupId($id) : array();

        $q = "
          SELECT DISTINCT inbound_email.id
          FROM inbound_email
          WHERE
            is_personal = 0 AND
            mailbox_type not like 'bounce' AND
            status = 'Active' AND
            inbound_email.deleted = 0 ";
        $r = $this->db->query($q, true);

        while ($a = $this->db->fetchByAssoc($r)) {
            $found = false;
            foreach ($beans as $bean) {
                if ($bean->id == $a['id']) {
                    $found = true;
                }
            }

            if (!$found) {
                $ie = new InboundEmail();
                $ie->retrieve($a['id']);
                $beans[$a['id']] = $ie;
            }
        }

        return $beans;
    }


    /**
     * returns the bean name - overrides SugarBean's
     */
    public function get_summary_text()
    {
        return $this->name;
    }

    /**
     * Override's SugarBean's
     */
    public function create_export_query($order_by, $where, $show_deleted = 0)
    {
        return $this->create_new_list_query($order_by, $where, array(), array(), $show_deleted);
    }

    /**
     * Override's SugarBean's
     */

    /**
     * Override's SugarBean's
     */
    public function get_list_view_data()
    {
        global $mod_strings;
        global $app_list_strings;
        $temp_array = $this->get_list_view_array();
        $temp_array['MAILBOX_TYPE_NAME'] = $app_list_strings['dom_mailbox_type'][$this->mailbox_type];
        //cma, fix bug 21670.
        $temp_array['GLOBAL_PERSONAL_STRING'] = ($this->is_personal ? $mod_strings['LBL_IS_PERSONAL'] : $mod_strings['LBL_IS_GROUP']);
        $temp_array['STATUS'] = ($this->status == 'Active') ? $mod_strings['LBL_STATUS_ACTIVE'] : $mod_strings['LBL_STATUS_INACTIVE'];

        return $temp_array;
    }

    /**
     * Override's SugarBean's
     */
    public function fill_in_additional_list_fields()
    {
        $this->fill_in_additional_detail_fields();
    }

    /**
     * Override's SugarBean's
     */
    public function fill_in_additional_detail_fields()
    {
        if (!empty($this->service)) {
            $exServ = explode('::', $this->service);
            $this->tls = $exServ[0];
            if (isset($exServ[1])) {
                $this->ca = $exServ[1];
            }
            if (isset($exServ[2])) {
                $this->ssl = $exServ[2];
            }
            if (isset($exServ[3])) {
                $this->protocol = $exServ[3];
            }
        }
    }

    /**
     * Checks for $user's autoImport setting and returns the current value
     * @param object $user User in focus, defaults to $current_user
     * @return bool
     */
    public function isAutoImport($user = null)
    {
        if (!empty($this->autoImport)) {
            return $this->autoImport;
        }

        global $current_user;
        if (empty($user)) {
            $user = $current_user;
        }

        $emailSettings = $current_user->getPreference('emailSettings', 'Emails');
        $emailSettings = is_string($emailSettings) ? sugar_unserialize($emailSettings) : $emailSettings;

        $this->autoImport = (isset($emailSettings['autoImport']) && !empty($emailSettings['autoImport'])) ? true : false;

        return $this->autoImport;
    }

    /**
     * Clears out cache files for a user
     */
    public function cleanOutCache()
    {
        $GLOBALS['log']->debug("INBOUNDEMAIL: at cleanOutCache()");
        $this->deleteCache();
    }

    /**
     * moves emails from folder to folder
     * @param string $fromIe I-E id
     * @param string $fromFolder IMAP path to folder in which the email lives
     * @param string $toIe I-E id
     * @param string $toFolder
     * @param string $uids UIDs of emails to move, either Sugar GUIDS or IMAP
     * UIDs
     */
    public function copyEmails($fromIe, $fromFolder, $toIe, $toFolder, $uids)
    {
        $this->moveEmails($fromIe, $fromFolder, $toIe, $toFolder, $uids, true);
    }

    /**
     * moves emails from folder to folder
     * @param string $fromIe I-E id
     * @param string $fromFolder IMAP path to folder in which the email lives
     * @param string $toIe I-E id
     * @param string $toFolder
     * @param string $uids UIDs of emails to move, either Sugar GUIDS or IMAP
     * UIDs
     * @param bool $copy Default false
     * @return bool True on successful execution
     */
    public function moveEmails($fromIe, $fromFolder, $toIe, $toFolder, $uids, $copy = false)
    {
        global $app_strings;
        global $current_user;


        // same I-E server
        if ($fromIe == $toIe) {
            $GLOBALS['log']->debug("********* SUGARFOLDER - moveEmails() moving email from I-E to I-E");
            //$exDestFolder = explode("::", $toFolder);
            //preserve $this->mailbox
            if (isset($this->mailbox)) {
                $oldMailbox = $this->mailbox;
            }


            $this->retrieve($fromIe);
            $this->mailbox = $fromFolder;
            $this->connectMailserver();
            $exUids = explode('::;::', $uids);
            $uids = implode(",", $exUids);
            // imap_mail_move accepts comma-delimited lists of UIDs
            if ($copy) {
                if (imap_mail_copy($this->conn, $uids, $toFolder, CP_UID)) {
                    $this->mailbox = $toFolder;
                    $this->connectMailserver();
                    $newOverviews = imap_fetch_overview($this->conn, $uids, FT_UID);
                    $this->updateOverviewCacheFile($newOverviews, 'append');
                    if (isset($oldMailbox)) {
                        $this->mailbox = $oldMailbox;
                    }

                    return true;
                } else {
                    $GLOBALS['log']->debug("INBOUNDEMAIL: could not imap_mail_copy() [ {$uids} ] to folder [ {$toFolder} ] from folder [ {$fromFolder} ]");
                }
            } else {
                if (imap_mail_move($this->conn, $uids, $toFolder, CP_UID)) {
                    $GLOBALS['log']->info("INBOUNDEMAIL: imap_mail_move() [ {$uids} ] to folder [ {$toFolder} ] from folder [ {$fromFolder} ]");
                    imap_expunge($this->conn); // hard deletes moved messages

                    // update cache on fromFolder
                    $newOverviews = $this->getOverviewsFromCacheFile($uids, $fromFolder, true);
                    $this->deleteCachedMessages($uids, $fromFolder);

                    // update cache on toFolder
                    $this->checkEmailOneMailbox($toFolder, true, true);
                    if (isset($oldMailbox)) {
                        $this->mailbox = $oldMailbox;
                    }

                    return true;
                } else {
                    $GLOBALS['log']->debug("INBOUNDEMAIL: could not imap_mail_move() [ {$uids} ] to folder [ {$toFolder} ] from folder [ {$fromFolder} ]");
                }
            }
        } elseif ($toIe == 'folder' && $fromFolder == 'sugar::Emails') {
            $GLOBALS['log']->debug("********* SUGARFOLDER - moveEmails() moving email from SugarFolder to SugarFolder");
            // move from sugar folder to sugar folder
            require_once("include/SugarFolders/SugarFolders.php");
            $sugarFolder = new SugarFolder();
            $exUids = explode($app_strings['LBL_EMAIL_DELIMITER'], $uids);
            foreach ($exUids as $id) {
                if ($copy) {
                    $sugarFolder->copyBean($fromIe, $toFolder, $id, "Emails");
                } else {
                    $fromSugarFolder = new SugarFolder();
                    $fromSugarFolder->retrieve($fromIe);
                    $toSugarFolder = new SugarFolder();
                    $toSugarFolder->retrieve($toFolder);

                    $email = new Email();
                    $email->retrieve($id);
                    $email->status = 'unread';

                    // when you move from My Emails to Group Folder, Assign To field for the Email should become null
                    if ($fromSugarFolder->is_dynamic && $toSugarFolder->is_group) {
                        // Bug 50972 - assigned_user_id set to empty string not true null
                        // Modifying the field defs in just this one place to allow
                        // a true null since this is what is expected when reading
                        // inbox folders
                        $email->setFieldNullable('assigned_user_id');
                        $email->assigned_user_id = "";
                        $email->save();
                        $email->revertFieldNullable('assigned_user_id');
                        // End fix 50972
                        if (!$toSugarFolder->checkEmailExistForFolder($id)) {
                            $fromSugarFolder->deleteEmailFromAllFolder($id);
                            $toSugarFolder->addBean($email);
                        }
                    } elseif ($fromSugarFolder->is_group && $toSugarFolder->is_dynamic) {
                        $fromSugarFolder->deleteEmailFromAllFolder($id);
                        $email->assigned_user_id = $current_user->id;
                        $email->save();
                    } else {
                        // If you are moving something from personal folder then delete an entry from all folder
                        if (!$fromSugarFolder->is_dynamic && !$fromSugarFolder->is_group) {
                            $fromSugarFolder->deleteEmailFromAllFolder($id);
                        } // if

                        if ($fromSugarFolder->is_dynamic && !$toSugarFolder->is_dynamic && !$toSugarFolder->is_group) {
                            $email->assigned_user_id = "";
                            $toSugarFolder->addBean($email);
                        } // if
                        if (!$toSugarFolder->checkEmailExistForFolder($id)) {
                            if (!$toSugarFolder->is_dynamic) {
                                $fromSugarFolder->deleteEmailFromAllFolder($id);
                                $toSugarFolder->addBean($email);
                            } else {
                                $fromSugarFolder->deleteEmailFromAllFolder($id);
                                $email->assigned_user_id = $current_user->id;
                            }
                        } else {
                            $sugarFolder->move($fromIe, $toFolder, $id);
                        } // else
                        $email->save();
                    } // else
                }
            }

            return true;
        } elseif ($toIe == 'folder') {
            $GLOBALS['log']->debug("********* SUGARFOLDER - moveEmails() moving email from I-E to SugarFolder");
            // move to Sugar folder
            require_once("include/SugarFolders/SugarFolders.php");
            $sugarFolder = new SugarFolder();
            $sugarFolder->retrieve($toFolder);
            //Show the import form if we don't have the required info
            if (!isset($_REQUEST['delete'])) {
                $json = getJSONobj();
                if ($sugarFolder->is_group) {
                    $_REQUEST['showTeam'] = false;
                    $_REQUEST['showAssignTo'] = false;
                }
                $ret = $this->email->et->getImportForm($_REQUEST, $this->email);
                $ret['move'] = true;
                $ret['srcFolder'] = $fromFolder;
                $ret['srcIeId'] = $fromIe;
                $ret['dstFolder'] = $toFolder;
                $ret['dstIeId'] = $toIe;
                $out = trim($json->encode($ret, false));
                echo $out;

                return true;
            }


            // import to Sugar
            $this->retrieve($fromIe);
            $this->mailbox = $fromFolder;
            $this->connectMailserver();
            // If its a group folder the team should be of the folder team
            if ($sugarFolder->is_group) {
                $_REQUEST['team_id'] = $sugarFolder->team_id;
                $_REQUEST['team_set_id'] = $sugarFolder->team_set_id;
            } else {
                // TODO - set team_id, team_set for new UI
            } // else

            $exUids = explode($app_strings['LBL_EMAIL_DELIMITER'], $uids);

            if (!empty($sugarFolder->id)) {
                $count = 1;
                $return = array();
                $json = getJSONobj();
                foreach ($exUids as $k => $uid) {
                    $msgNo = $uid;
                    if ($this->isPop3Protocol()) {
                        $msgNo = $this->getCorrectMessageNoForPop3($uid);
                    } else {
                        $msgNo = imap_msgno($this->conn, $uid);
                    }

                    if (!empty($msgNo)) {
                        $importStatus = $this->returnImportedEmail($msgNo, $uid);
                        // add to folder
                        if ($importStatus) {
                            $sugarFolder->addBean($this->email);
                            if (!$copy && isset($_REQUEST['delete']) && ($_REQUEST['delete'] == "true") && $importStatus) {
                                $GLOBALS['log']->error("********* delete from mailserver [ {explode(", ", $uids)} ]");
                                // delete from mailserver
                                $this->deleteMessageOnMailServer($uid);
                                $this->deleteMessageFromCache($uid);
                            } // if
                        }
                        $return[] = $app_strings['LBL_EMAIL_MESSAGE_NO'] . " " . $count . ", " . $app_strings['LBL_STATUS'] . " " . ($importStatus ? $app_strings['LBL_EMAIL_IMPORT_SUCCESS'] : $app_strings['LBL_EMAIL_IMPORT_FAIL']);
                        $count++;
                    } // if
                } // foreach
                echo $json->encode($return);

                return true;
            } else {
                $GLOBALS['log']->error("********* SUGARFOLDER - failed to retrieve folder ID [ {$toFolder} ]");
            }
        } else {
            $GLOBALS['log']->debug("********* SUGARFOLDER - moveEmails() called with no passing criteria");
        }

        return false;
    }


    /**
     * Hard deletes an I-E account
     * @param string id GUID
     */
    public function hardDelete($id)
    {
        $q = "DELETE FROM inbound_email WHERE id = '{$id}'";
        $this->db->query($q, true);

        $q = "DELETE FROM folders WHERE id = '{$id}'";
        $this->db->query($q, true);

        $q = "DELETE FROM folders WHERE parent_folder = '{$id}'";
        $this->db->query($q, true);
    }

    /**
     * Generate a unique filename for attachments based on the message id.  There are no maximum
     * specifications for the length of the message id, the only requirement is that it be globally unique.
     *
     * @param bool $nameOnly Whether or not the attachment count should be appended to the filename.
     * @return string The temp file name
     */
    public function getTempFilename($nameOnly = false)
    {

        $str = $this->compoundMessageId;

        if (!$nameOnly) {
            $str = $str . $this->attachmentCount;
            $this->attachmentCount++;
        }

        return $str;
    }

    /**
     * deletes and expunges emails on server
     * @param string $uid UID(s), comma delimited, of email(s) on server
     * @return bool true on success
     */
    public function deleteMessageOnMailServer($uid)
    {
        global $app_strings;
        $this->connectMailserver();

        if (strpos($uid, $app_strings['LBL_EMAIL_DELIMITER']) !== false) {
            $uids = explode($app_strings['LBL_EMAIL_DELIMITER'], $uid);
        } else {
            $uids[] = $uid;
        }

        $return = true;

        if ($this->protocol == 'imap') {
            $trashFolder = $this->get_stored_options("trashFolder");
            if (empty($trashFolder)) {
                $trashFolder = "INBOX.Trash";
            }
            $uidsToMove = implode('::;::', $uids);
            if ($this->moveEmails($this->id, $this->mailbox, $this->id, $trashFolder, $uidsToMove)) {
                $GLOBALS['log']->debug("INBOUNDEMAIL: MoveEmail to {$trashFolder} successful.");
            } else {
                $GLOBALS['log']->debug("INBOUNDEMAIL: MoveEmail to {$trashFolder} FAILED - trying hard delete for message: $uid");
                $uidsToDelete = implode(',', $uids);
                imap_delete($this->conn, $uidsToDelete, FT_UID);
                $return = true;
            }
        } else {
            $msgnos = array();
            foreach ($uids as $uid) {
                $msgnos[] = $this->getCorrectMessageNoForPop3($uid);
            }
            $msgnos = implode(',', $msgnos);
            imap_delete($this->conn, $msgnos);
            $return = true;
        }

        if (!imap_expunge($this->conn)) {
            $GLOBALS['log']->debug("NOOP: could not expunge deleted email.");
            $return = false;
        } else {
            $GLOBALS['log']->info("INBOUNDEMAIL: hard-deleted mail with MSgno's' [ {$msgnos} ]");
        }

        return $return;
    }

    /**
     * deletes and expunges emails on server
     * @param string $uid UID(s), comma delimited, of email(s) on server
     */
    public function deleteMessageOnMailServerForPop3($uid)
    {
        if (imap_delete($this->conn, $uid)) {
            if (!imap_expunge($this->conn)) {
                $GLOBALS['log']->debug("NOOP: could not expunge deleted email.");
                $return = false;
            } else {
                $GLOBALS['log']->info("INBOUNDEMAIL: hard-deleted mail with MSgno's' [ {$uid} ]");
            }
        }
    }

    /**
     * Checks if this is a pop3 type of an account or not
     * @return boolean
     */
    public function isPop3Protocol()
    {
        return ($this->protocol == 'pop3');
    }

    /**
     * Gets the UIDL from database for the corresponding msgno
     * @param int messageNo of a message
     * @return UIDL for the message
     */
    public function getUIDLForMessage($msgNo)
    {
        $query = "SELECT message_id FROM email_cache WHERE ie_id = '{$this->id}' AND msgno = '{$msgNo}'";
        $r = $this->db->query($query);
        $a = $this->db->fetchByAssoc($r);

        return $a['message_id'];
    }

    /**
     * Get the users default IE account id
     *
     * @param User $user
     * @return string
     */
    public function getUsersDefaultOutboundServerId($user)
    {
        $id = $user->getPreference($this->keyForUsersDefaultIEAccount, 'Emails', $user);
        //If no preference has been set, grab the default system id.
        if (empty($id)) {
            $oe = new OutboundEmail();
            $system = $oe->getSystemMailerSettings();
            $id = empty($system->id) ? '' : $system->id;
        }

        return $id;
    }

    /**
     * Get the users default IE account id
     *
     * @param User $user
     */
    public function setUsersDefaultOutboundServerId($user, $oe_id)
    {
        $user->setPreference($this->keyForUsersDefaultIEAccount, $oe_id, '', 'Emails');
    }

    /**
     * Gets the UIDL from database for the corresponding msgno
     * @param int messageNo of a message
     * @return UIDL for the message
     */
    public function getMsgnoForMessageID($messageid)
    {
        $query = "SELECT msgno FROM email_cache WHERE ie_id = '{$this->id}' AND message_id = '{$messageid}'";
        $r = $this->db->query($query);
        $a = $this->db->fetchByAssoc($r);

        return $a['message_id'];
    }

    /**
     * fills InboundEmail->email with an email's details
     * @param int uid Unique ID of email
     * @param bool isMsgNo flag that passed ID is msgNo, default false
     * @param bool setRead Sets the 'seen' flag in cache
     * @param bool forceRefresh Skips cache file
     * @return string
     */
    public function setEmailForDisplay($uid, $isMsgNo = false, $setRead = false, $forceRefresh = false)
    {

        if (empty($uid)) {
            $GLOBALS['log']->debug("*** ERROR: INBOUNDEMAIL trying to setEmailForDisplay() with no UID");

            return 'NOOP';
        }

        global $sugar_config;
        global $app_strings;

        // if its a pop3 then get the UIDL and see if this file name exist or not
        if ($this->isPop3Protocol()) {
            // get the UIDL from database;
            $cachedUIDL = md5($uid);
            $cache = "{$this->EmailCachePath}/{$this->id}/messages/{$this->mailbox}{$cachedUIDL}.php";
        } else {
            $cache = "{$this->EmailCachePath}/{$this->id}/messages/{$this->mailbox}{$uid}.php";
        }

        if (isset($cache) && strpos($cache, "..") !== false) {
            die("Directory navigation attack denied.");
        }

        if (file_exists($cache) && !$forceRefresh) {
            $GLOBALS['log']->info("INBOUNDEMAIL: Using cache file for setEmailForDisplay()");

            include($cache); // profides $cacheFile
            /** @var $cacheFile array */

            $metaOut = unserialize($cacheFile['out']);
            $meta = $metaOut['meta']['email'];
            $email = new Email();

            foreach ($meta as $k => $v) {
                $email->$k = $v;
            }

            $email->to_addrs = $meta['toaddrs'];
            $email->date_sent = $meta['date_start'];
            //_ppf($email,true);

            $this->email = $email;
            $this->email->email2init();
            $ret = 'cache';
        } else {
            $GLOBALS['log']->info("INBOUNDEMAIL: opening new connection for setEmailForDisplay()");
            if ($this->isPop3Protocol()) {
                $msgNo = $this->getCorrectMessageNoForPop3($uid);
            } else {
                if (empty($this->conn)) {
                    $this->connectMailserver();
                }
                $msgNo = ($isMsgNo) ? $uid : imap_msgno($this->conn, $uid);
            }
            if (empty($this->conn)) {
                $status = $this->connectMailserver();
                if ($status == "false") {
                    $this->email = new Email();
                    $this->email->name = $app_strings['LBL_EMAIL_ERROR_MAILSERVERCONNECTION'];
                    $ret = 'error';

                    return $ret;
                }

            }

            $this->returnImportedEmail($msgNo, $uid, true);
            $this->email->id = '';
            $this->email->new_with_id = false;
            $ret = 'import';
        }

        if ($setRead) {
            $this->setStatuses($uid, 'seen', 1);
        }

        return $ret;
    }


    /**
     * Sets status for a particular attribute on the mailserver and the local cache file
     */
    public function setStatuses($uid, $field, $value)
    {
        global $sugar_config;
        /** available status fields
         * [subject] => aaa
         * [from] => Some Name
         * [to] => Some Name
         * [date] => Mon, 22 Jan 2007 17:32:57 -0800
         * [message_id] =>
         * [size] => 718
         * [uid] => 191
         * [msgno] => 141
         * [recent] => 0
         * [flagged] => 0
         * [answered] => 0
         * [deleted] => 0
         * [seen] => 1
         * [draft] => 0
         */
        // local cache
        $file = "{$this->mailbox}.imapFetchOverview.php";
        $overviews = $this->getCacheValueForUIDs($this->mailbox, array($uid));

        if (!empty($overviews)) {
            $updates = array();

            foreach ($overviews['retArr'] as $k => $obj) {
                if ($obj->imap_uid == $uid) {
                    $obj->$field = $value;
                    $updates[] = $obj;
                }
            }

            if (!empty($updates)) {
                $this->setCacheValue($this->mailbox, array(), $updates);
            }
        }
    }

    /**
     * Removes an email from the cache file, deletes the message from the cache too
     * @param string String of uids, comma delimited
     */
    public function deleteMessageFromCache($uids)
    {
        global $app_strings;

        // delete message cache file and email_cache file
        $exUids = explode($app_strings['LBL_EMAIL_DELIMITER'], $uids);

        foreach ($exUids as $uid) {
            // local cache
            $queryUID = $this->db->quote($uid);
            if ($this->isPop3Protocol()) {
                $q = "DELETE FROM email_cache WHERE message_id = '{$queryUID}' AND ie_id = '{$this->id}'";
            } else {
                $q = "DELETE FROM email_cache WHERE imap_uid = '{$queryUID}' AND ie_id = '{$this->id}'";
            }
            $r = $this->db->query($q);
            if ($this->isPop3Protocol()) {
                $uid = md5($uid);
            } // if
            $msgCacheFile = "{$this->EmailCachePath}/{$this->id}/messages/{$this->mailbox}{$uid}.php";
            if (file_exists($msgCacheFile)) {
                if (!unlink($msgCacheFile)) {
                    $GLOBALS['log']->error("***ERROR: InboundEmail could not delete the cache file [ {$msgCacheFile} ]");
                }
            }
        }
    }


    /**
     * Shows one email.
     * @param int uid UID of email to display
     * @param string mbox Mailbox to look in for the message
     * @param bool isMsgNo Flag to assume $uid is a MessageNo, not UniqueID, default false
     */
    public function displayOneEmail($uid, $mbox, $isMsgNo = false)
    {
        require_once("include/JSON.php");

        global $timedate;
        global $app_strings;
        global $app_list_strings;
        global $sugar_smarty;
        global $theme;
        global $current_user;
        global $sugar_config;

        $fetchedAttributes = array(
            'name',
            'from_name',
            'from_addr',
            'date_start',
            'time_start',
            'message_id',
        );

        $souEmail = array();
        foreach ($fetchedAttributes as $k) {
            if ($k == 'date_start') {
                $this->email->$k . " " . $this->email->time_start;
                $souEmail[$k] = $this->email->$k . " " . $this->email->time_start;
            } elseif ($k == 'time_start') {
                $souEmail[$k] = "";
            } else {
                $souEmail[$k] = trim($this->email->$k);
            }
        }

        // if a MsgNo is passed in, convert to UID
        if ($isMsgNo) {
            $uid = imap_uid($this->conn, $uid);
        }

        // meta object to allow quick retrieval for replies
        $meta = array();
        $meta['type'] = $this->email->type;
        $meta['uid'] = $uid;
        $meta['ieId'] = $this->id;
        $meta['email'] = $souEmail;
        $meta['mbox'] = $this->mailbox;
        $ccs = '';
        // imap vs pop3

        // self mapping
        $exMbox = explode("::", $mbox);

        // CC section
        $cc = '';
        if (!empty($this->email->cc_addrs)) {
            //$ccs = $this->collapseLongMailingList($this->email->cc_addrs);
            $ccs = to_html($this->email->cc_addrs_names);
            $cc = <<<eoq
                <tr>
                    <td NOWRAP valign="top" class="displayEmailLabel">
                        {$app_strings['LBL_EMAIL_CC']}:
                    </td>
                    <td class="displayEmailValue">
                        {$ccs}
                    </td>
                </tr>
eoq;
        }
        $meta['cc'] = $cc;
        $meta['email']['cc_addrs'] = $ccs;
        // attachments
        $attachments = '';
        if ($mbox == "sugar::Emails") {

            $q = "SELECT id, filename, file_mime_type FROM notes WHERE parent_id = '{$uid}' AND deleted = 0";
            $r = $this->db->query($q);
            $i = 0;
            while ($a = $this->db->fetchByAssoc($r)) {
                $url = "index.php?entryPoint=download&type=notes&id={$a['id']}";
                $lbl = ($i == 0) ? $app_strings['LBL_EMAIL_ATTACHMENTS'] . ":" : '';
                $i++;
                $attachments .= <<<EOQ
                <tr>
                            <td NOWRAP valign="top" class="displayEmailLabel">
                                {$lbl}
                            </td>
                            <td NOWRAP valign="top" colspan="2" class="displayEmailValue">
                                <a href="{$url}">{$a['filename']}</a>
                            </td>
                        </tr>
EOQ;
                $this->email->cid2Link($a['id'], $a['file_mime_type']);
            } // while


        } else {

            if ($this->attachmentCount > 0) {
                $theCount = $this->attachmentCount;

                for ($i = 0; $i < $theCount; $i++) {
                    $lbl = ($i == 0) ? $app_strings['LBL_EMAIL_ATTACHMENTS'] . ":" : '';
                    $name = $this->getTempFilename(true) . $i;
                    $tempName = urlencode($this->tempAttachment[$name]);

                    $url = "index.php?entryPoint=download&type=temp&isTempFile=true&ieId={$this->id}&tempName={$tempName}&id={$name}";

                    $attachments .= <<<eoq
                        <tr>
                            <td NOWRAP valign="top" class="displayEmailLabel">
                                {$lbl}
                            </td>
                            <td NOWRAP valign="top" colspan="2" class="displayEmailValue">
                                <a href="{$url}">{$this->tempAttachment[$name]}</a>
                            </td>
                        </tr>
eoq;
                } // for
            } // if
        } // else
        $meta['email']['attachments'] = $attachments;

        // toasddrs
        $meta['email']['toaddrs'] = $this->collapseLongMailingList($this->email->to_addrs);
        $meta['email']['cc_addrs'] = $ccs;

        // body
        $description = (empty($this->email->description_html)) ? nl2br($this->email->description) : $this->email->description_html;
        $meta['email']['description'] = $description;

        // meta-metadata
        $meta['is_sugarEmail'] = ($exMbox[0] == 'sugar') ? true : false;

        if (!$meta['is_sugarEmail']) {
            if ($this->isAutoImport) {
                $meta['is_sugarEmail'] = true;
            }
        } else {
            if ($this->email->status != 'sent') {
                // mark SugarEmail read
                $q = "UPDATE emails SET status = 'read' WHERE id = '{$uid}'";
                $r = $this->db->query($q);
            }
        }

        $return = array();
        $meta['email']['name'] = to_html($this->email->name);
        $meta['email']['from_addr'] = (!empty($this->email->from_addr_name)) ? to_html($this->email->from_addr_name) : to_html($this->email->from_addr);
        $meta['email']['toaddrs'] = (!empty($this->email->to_addrs_names)) ? to_html($this->email->to_addrs_names) : to_html($this->email->to_addrs);
        $meta['email']['cc_addrs'] = to_html($this->email->cc_addrs_names);
        $meta['email']['reply_to_addr'] = to_html($this->email->reply_to_addr);
        $return['meta'] = $meta;

        return $return;
    }

    /**
     * Takes a long list of email addresses from a To or CC field and shows the first 3, the rest hidden
     * @param string emails
     * @return string
     */
    public function collapseLongMailingList($emails)
    {
        global $app_strings;

        $ex = explode(",", $emails);
        $i = 0;
        $j = 0;

        if (count($ex) > 3) {
            $emails = "";
            $emailsHidden = "";

            foreach ($ex as $email) {
                if ($i < 2) {
                    if (!empty($emails)) {
                        $emails .= ", ";
                    }
                    $emails .= trim($email);
                } else {
                    if (!empty($emailsHidden)) {
                        $emailsHidden .= ", ";
                    }
                    $emailsHidden .= trim($email);
                    $j++;
                }
                $i++;
            }

            if (!empty($emailsHidden)) {
                $email2 = $emails;
                $emails = "<span onclick='javascript:SUGAR.email2.detailView.showFullEmailList(this);' style='cursor:pointer;'>{$emails} [...{$j} {$app_strings['LBL_MORE']}]</span>";
                $emailsHidden = "<span onclick='javascript:SUGAR.email2.detailView.showCroppedEmailList(this)' style='cursor:pointer; display:none;'>{$email2}, {$emailsHidden} [ {$app_strings['LBL_LESS']} ]</span>";
            }

            $emails .= $emailsHidden;
        }

        return $emails;
    }


    /**
     * Sorts IMAP's imap_fetch_overview() results
     * @param array $arr Array of standard objects
     * @param string $sort Column to sort by
     * @param string direction Direction to sort by (asc/desc)
     * @return array Sorted array of obj.
     */
    public function sortFetchedOverview($arr, $sort = 4, $direction = 'DESC', $forceSeen = false)
    {
        global $current_user;

        $sortPrefs = $current_user->getPreference('folderSortOrder', 'Emails');
        if (!empty($sortPrefs)) {
            $listPrefs = $sortPrefs;
        } else {
            $listPrefs = array();
        }

        if (isset($listPrefs[$this->id][$this->mailbox])) {
            $currentNode = $listPrefs[$this->id][$this->mailbox];
        }

        if (isset($currentNode['current']) && !empty($currentNode['current'])) {
            $sort = $currentNode['current']['sort'];
            $direction = $currentNode['current']['direction'];
        }

        // sort defaults
        if (empty($sort)) {
            $sort = $this->defaultSort;//4;
            $direction = $this->defaultDirection; //'DESC';
        } elseif (!is_numeric($sort)) {
            // handle bad sort index
            $sort = $this->defaultSort;
        } else {
            // translate numeric index to human readable
            $sort = $this->hrSort[$sort];
        }
        if (empty($direction)) {
            $direction = 'DESC';
        }


        $retArr = array();
        $sorts = array();

        foreach ($arr as $k => $overview) {
            $sorts['flagged'][$k] = $overview->flagged;
            $sorts['status'][$k] = $overview->answered;
            $sorts['from'][$k] = str_replace('"', "", $this->handleMimeHeaderDecode($overview->from));
            $sorts['subj'][$k] = $this->handleMimeHeaderDecode(quoted_printable_decode($overview->subject));
            $sorts['date'][$k] = $overview->date;
        }

        // sort by column
        natcasesort($sorts[$sort]);

        // direction
        if (strtolower($direction) == 'desc') {
            $revSorts = array();
            $keys = array_reverse(array_keys($sorts[$sort]));

            for ($i = 0; $i < count($keys); $i++) {
                $v = $keys[$i];
                $revSorts[$v] = $sorts[$sort][$v];
            }

            $sorts[$sort] = $revSorts;
        }
        $timedate = TimeDate::getInstance();
        foreach ($sorts[$sort] as $k2 => $overview2) {
            $arr[$k2]->date = $timedate->fromString($arr[$k2]->date)->asDb();
            $retArr[] = $arr[$k2];
        }
        //_pp("final count: ".count($retArr));

        $finalReturn = array();
        $finalReturn['retArr'] = $retArr;
        $finalReturn['sortBy'] = $sort;
        $finalReturn['direction'] = $direction;

        return $finalReturn;
    }


    public function setReadFlagOnFolderCache($mbox, $uid)
    {
        global $sugar_config;

        $this->mailbox = $mbox;

        // cache
        if ($this->validCacheExists($this->mailbox)) {
            $ret = $this->getCacheValue($this->mailbox);

            $updates = array();

            foreach ($ret as $k => $v) {
                if ($v->imap_uid == $uid) {
                    $v->seen = 1;
                    $updates[] = $v;
                    break;
                }
            }

            $this->setCacheValue($this->mailbox, array(), $updates);
        }
    }

    /**
     * Returns a list of emails in a mailbox.
     * @param string mbox Name of mailbox using dot notation paths to display
     * @param string $forceRefresh Flag to use cache or not
     * @param integer page number
     */
    public function displayFolderContents($mbox, $forceRefresh = 'false', $page = 1)
    {
        global $current_user;

        $delimiter = $this->get_stored_options('folderDelimiter');
        if ($delimiter) {
            $mbox = str_replace('.', $delimiter, $mbox);
        }

        $this->mailbox = $mbox;

        // jchi #9424, get sort and direction from user preference
        $sort = 'date';
        $direction = 'desc';
        $sortSerial = $current_user->getPreference('folderSortOrder', 'Emails');
        if (!empty($sortSerial) && !empty($_REQUEST['ieId']) && !empty($_REQUEST['mbox'])) {
            $sortArray = sugar_unserialize($sortSerial);
            $sort = $sortArray[$_REQUEST['ieId']][$_REQUEST['mbox']]['current']['sort'];
            $direction = $sortArray[$_REQUEST['ieId']][$_REQUEST['mbox']]['current']['direction'];
        }
        //end

        // save sort order
        if (!empty($_REQUEST['sort']) && !empty($_REQUEST['dir'])) {
            $this->email->et->saveListViewSortOrder(
                $_REQUEST['ieId'],
                $_REQUEST['mbox'],
                $_REQUEST['sort'],
                $_REQUEST['dir']
            );
            $sort = $_REQUEST['sort'];
            $direction = $_REQUEST['dir'];
        } else {
            $_REQUEST['sort'] = '';
            $_REQUEST['dir'] = '';
        }

        // cache
        $ret = array();
        $cacheUsed = false;
        if ($forceRefresh == 'false' && $this->validCacheExists($this->mailbox)) {
            $emailSettings = $current_user->getPreference('emailSettings', 'Emails');

            // cn: default to a low number until user specifies otherwise
            if (empty($emailSettings['showNumInList'])) {
                $emailSettings['showNumInList'] = 20;
            }

            $ret = $this->getCacheValue($this->mailbox, $emailSettings['showNumInList'], $page, $sort, $direction);
            $cacheUsed = true;
        }

        $out = $this->displayFetchedSortedListXML($ret, $mbox);

        $metadata = array();
        $metadata['mbox'] = $mbox;
        $metadata['ieId'] = $this->id;
        $metadata['name'] = $this->name;
        $metadata['fromCache'] = $cacheUsed ? 1 : 0;
        $metadata['out'] = $out;

        return $metadata;
    }

    /**
     * For a group email account, create subscriptions for all users associated with the
     * team assigned to the account.
     *
     */
    public function createUserSubscriptionsForGroupAccount()
    {
        $team = new Team();
        $team->retrieve($this->team_id);
        $usersList = $team->get_team_members(true);
        foreach ($usersList as $userObject) {
            $previousSubscriptions = sugar_unserialize(
                base64_decode(
                    $userObject->getPreference(
                        'showFolders',
                        'Emails',
                        $userObject
                    )
                )
            );
            if ($previousSubscriptions === false) {
                $previousSubscriptions = array();
            }

            $previousSubscriptions[] = $this->id;

            $encodedSubs = base64_encode(serialize($previousSubscriptions));
            $userObject->setPreference('showFolders', $encodedSubs, '', 'Emails');
            $userObject->savePreferencesToDB();
        }
    }

    /**
     * Create a sugar folder for this inbound email account
     * if the Enable Auto Import option is selected
     *
     * @return String Id of the sugar folder created.
     */
    public function createAutoImportSugarFolder()
    {
        global $current_user;
        $guid = create_guid();
        $GLOBALS['log']->debug("Creating Sugar Folder for IE with id $guid");
        $folder = new SugarFolder();
        $folder->id = $guid;
        $folder->new_with_id = true;
        $folder->name = $this->name;
        $folder->has_child = 0;
        $folder->is_group = 1;
        $folder->assign_to_id = $current_user->id;
        $folder->parent_folder = "";


        //If this inbound email is marked as inactive, don't add subscriptions.
        $addSubscriptions = ($this->status == 'Inactive' || $this->mailbox_type == 'bounce') ? false : true;
        $folder->save($addSubscriptions);

        return $guid;
    }

    public function validCacheExists($mbox)
    {
        $q = "SELECT count(*) c FROM email_cache WHERE ie_id = '{$this->id}'";
        $r = $this->db->query($q);
        $a = $this->db->fetchByAssoc($r);
        $count = $a['c'];

        if ($count > 0) {
            return true;
        }

        return false;
    }


    public function displayFetchedSortedListXML($ret, $mbox)
    {

        global $timedate;
        global $current_user;
        global $sugar_config;

        if (empty($ret['retArr'])) {
            return array();
        }

        $tPref = $current_user->getUserDateTimePreferences();

        $return = array();

        foreach ($ret['retArr'] as $msg) {

            $flagged = ($msg->flagged == 0) ? "" : $this->iconFlagged;
            $status = ($msg->deleted) ? $this->iconDeleted : "";
            $status = ($msg->draft == 0) ? $status : $this->iconDraft;
            $status = ($msg->answered == 0) ? $status : $this->iconAnswered;
            $from = $this->handleMimeHeaderDecode($msg->from);
            $subject = $this->handleMimeHeaderDecode($msg->subject);
            //$date		= date($tPref['date']." ".$tPref['time'], $msg->date);
            $date = $timedate->to_display_date_time($this->db->fromConvert($msg->date, 'datetime'));
            //$date		= date($tPref['date'], $this->getUnixHeaderDate($msg->date));

            $temp = array();
            $temp['flagged'] = $flagged;
            $temp['status'] = $status;
            $temp['from'] = to_html($from);
            $temp['subject'] = $subject;
            $temp['date'] = $date;
            $temp['uid'] = $msg->uid; // either from an imap_search() or massaged cache value
            $temp['mbox'] = $this->mailbox;
            $temp['ieId'] = $this->id;
            $temp['site_url'] = $sugar_config['site_url'];
            $temp['seen'] = $msg->seen;
            $temp['type'] = (isset($msg->type)) ? $msg->type : 'remote';
            $temp['to_addrs'] = to_html($msg->to);
            $temp['hasAttach'] = '0';

            $return[] = $temp;
        }

        return $return;
    }


    /**
     * retrieves the mailboxes for a given account in the following format
     * Array(
     * [INBOX] => Array
     * (
     * [Bugs] => Bugs
     * [Builder] => Builder
     * [DEBUG] => Array
     * (
     * [out] => out
     * [test] => test
     * )
     * )
     * @param bool $justRaw Default false
     * @return array
     */
    public function getMailboxes($justRaw = false)
    {
        if ($justRaw == true) {
            return $this->mailboxarray;
        } // if

        return $this->generateMultiDimArrayFromFlatArray($this->mailboxarray, $this->retrieveDelimiter());
    }

    public function getMailBoxesForGroupAccount()
    {
        $mailboxes = $this->generateMultiDimArrayFromFlatArray(
            explode(",", $this->mailbox),
            $this->retrieveDelimiter()
        );
        $mailboxesArray = $this->generateFlatArrayFromMultiDimArray($mailboxes, $this->retrieveDelimiter());
        $mailboxesArray = $this->filterMailBoxFromRaw(explode(",", $this->mailbox), $mailboxesArray);
        $this->saveMailBoxFolders($mailboxesArray);

        return $mailboxes;
    } // fn

    public function saveMailBoxFolders($value)
    {
        if (is_array($value)) {
            $value = implode(",", $value);
        }
        $this->mailboxarray = explode(",", $value);
        $value = $this->db->quoted($value);
        $query = "update inbound_email set mailbox = $value where id ='{$this->id}'";
        $this->db->query($query);
    }

    public function insertMailBoxFolders($value)
    {
        $query = "select value from config where category='InboundEmail' and name='{$this->id}'";
        $r = $this->db->query($query);
        $a = $this->db->fetchByAssoc($r);
        if (empty($a['value'])) {
            if (is_array($value)) {
                $value = implode(",", $value);
            }
            $this->mailboxarray = explode(",", $value);
            $value = $this->db->quoted($value);

            $query = "INSERT INTO config VALUES('InboundEmail', '{$this->id}', $value)";
            $this->db->query($query);
        } // if
    }

    public function saveMailBoxValueOfInboundEmail()
    {
        $query = "update Inbound_email set mailbox = '{$this->email_user}'";
        $this->db->query($query);
    }

    public function retrieveMailBoxFolders()
    {
        $this->mailboxarray = explode(",", $this->mailbox);
    } // fn


    public function retrieveDelimiter()
    {
        $delimiter = $this->get_stored_options('folderDelimiter');
        if (!$delimiter) {
            $delimiter = '.';
        }

        return $delimiter;
    } // fn

    public function generateFlatArrayFromMultiDimArray($arraymbox, $delimiter)
    {
        $ret = array();
        foreach ($arraymbox as $key => $value) {
            $this->generateArrayData($key, $value, $ret, $delimiter);
        } // foreach

        return $ret;

    } // fn

    public function generateMultiDimArrayFromFlatArray($raw, $delimiter)
    {
        // generate a multi-dimensional array to iterate through
        $ret = array();
        foreach ($raw as $mbox) {
            $ret = $this->sortMailboxes($mbox, $ret, $delimiter);
        }

        return $ret;

    } // fn

    public function generateArrayData($key, $arraymbox, &$ret, $delimiter)
    {
        $ret [] = $key;
        if (is_array($arraymbox)) {
            foreach ($arraymbox as $mboxKey => $value) {
                $newKey = $key . $delimiter . $mboxKey;
                $this->generateArrayData($newKey, $value, $ret, $delimiter);
            } // foreach
        } // if
    }

    /**
     * sorts the folders in a mailbox in a multi-dimensional array
     * @param string $MBOX
     * @param array $ret
     * @return array
     */
    public function sortMailboxes($mbox, $ret, $delimeter = ".")
    {
        if (strpos($mbox, $delimeter)) {
            $node = substr($mbox, 0, strpos($mbox, $delimeter));
            $nodeAfter = substr($mbox, strpos($mbox, $node) + strlen($node) + 1, strlen($mbox));

            if (!isset($ret[$node])) {
                $ret[$node] = array();
            } elseif (isset($ret[$node]) && !is_array($ret[$node])) {
                $ret[$node] = array();
            }
            $ret[$node] = $this->sortMailboxes($nodeAfter, $ret[$node], $delimeter);
        } else {
            $ret[$mbox] = $mbox;
        }

        return $ret;
    }

    /**
     * parses Sugar's storage method for imap server service strings
     * @return string
     */
    public function getServiceString()
    {
        $service = '';
        $exServ = explode('::', $this->service);

        foreach ($exServ as $v) {
            if (!empty($v) && ($v != 'imap' && $v != 'pop3')) {
                $service .= '/' . $v;
            }
        }

        return $service;
    }


    /**
     * Get Email messages IDs from server which aren't in database
     * @return array Ids of messages, which aren't still in database
     */
    public function getNewEmailsForSyncedMailbox()
    {
        // ids's count limit for batch processing
        $limit = 20;
        $msgIds = imap_search($this->conn, 'ALL UNDELETED');
        $result = array();
        try {
            if (count($msgIds) > 0) {
                /*
                 * @var collect results of queries and message headers
                 */
                $tmpMsgs = array();
                $repeats = 0;
                $counter = 0;

                // sort IDs to get lastest on top
                arsort($msgIds);
                $GLOBALS['log']->debug('-----> getNewEmailsForSyncedMailbox() got ' . count($msgIds) . ' Messages');
                foreach ($msgIds as $k => &$msgNo) {
                    $uid = imap_uid($this->conn, $msgNo);
                    $header = imap_headerinfo($this->conn, $msgNo);
                    $fullHeader = imap_fetchheader($this->conn, $msgNo);
                    $message_id = $header->message_id;
                    $deliveredTo = $this->id;
                    $matches = array();
                    preg_match('/(delivered-to:|x-real-to:){1}\s*(\S+)\s*\n{1}/im', $fullHeader, $matches);
                    if (count($matches)) {
                        $deliveredTo = $matches[2];
                    }
                    if (empty($message_id) || !isset($message_id)) {
                        $GLOBALS['log']->debug('*********** NO MESSAGE_ID.');
                        $message_id = $this->getMessageId($header);
                    }

                    // generate compound messageId
                    $this->compoundMessageId = trim($message_id) . trim($deliveredTo);
                    // if the length > 255 then md5 it so that the data will be of smaller length
                    if (strlen($this->compoundMessageId) > 255) {
                        $this->compoundMessageId = md5($this->compoundMessageId);
                    } // if

                    if (empty($this->compoundMessageId)) {
                        break;
                    } // if
                    $counter++;
                    $potentials = clean_xss($this->compoundMessageId, false);

                    if (is_array($potentials) && !empty($potentials)) {
                        foreach ($potentials as $bad) {
                            $this->compoundMessageId = str_replace($bad, "", $this->compoundMessageId);
                        }
                    }
                    array_push($tmpMsgs, array('msgNo' => $msgNo, 'msgId' => $this->compoundMessageId, 'exists' => 0));
                    if ($counter == $limit) {
                        $counter = 0;
                        $query = array();
                        foreach (array_slice($tmpMsgs, -$limit, $limit) as $k1 => $v1) {
                            $query[] = $v1['msgId'];
                        }
                        $query = 'SELECT count(emails.message_id) as cnt, emails.message_id AS mid FROM emails WHERE emails.message_id IN ("' . implode('","',
                                $query) . '") and emails.deleted = 0 group by emails.message_id';
                        $r = $this->db->query($query);
                        $tmp = array();
                        while ($a = $this->db->fetchByAssoc($r)) {
                            $tmp[html_entity_decode($a['mid'])] = $a['cnt'];
                        }
                        foreach ($tmpMsgs as $k1 => $v1) {
                            if (isset($tmp[$v1['msgId']]) && $tmp[$v1['msgId']] > 0) {
                                $tmpMsgs[$k1]['exists'] = 1;
                            }
                        }
                        foreach ($tmpMsgs as $k1 => $v1) {
                            if ($v1['exists'] == 0) {
                                $repeats = 0;
                                array_push($result, $v1['msgNo']);
                            } else {
                                $repeats++;
                            }
                        }
                        if ($repeats > 0) {
                            if ($repeats >= $limit) {
                                break;
                            } else {
                                $tmpMsgs = array_splice($tmpMsgs, -$repeats, $repeats);
                            }
                        } else {
                            $tmpMsgs = array();
                        }
                    }
                }
                unset($msgNo);
            }
        } catch (Exception $ex) {
            $GLOBALS['log']->fatal($ex->getMessage());
        }
        $GLOBALS['log']->debug('-----> getNewEmailsForSyncedMailbox() got ' . count($result) . ' unsynced messages');

        return $result;
    }

    /**
     * Import new messages from given account.
     */
    public function importMessages()
    {
        $protocol = $this->isPop3Protocol() ? 'pop3' : 'imap';
        switch ($protocol) {
            case 'pop3':
                $this->importMailboxMessages($protocol);
                break;
            case 'imap':
                $mailboxes = $this->getMailboxes(true);
                foreach ($mailboxes as $mailbox) {
                    $this->importMailboxMessages($protocol, $mailbox);
                }
                imap_expunge($this->conn);
                imap_close($this->conn);
                break;
        }
    }

    /**
     * Import messages from specified mailbox
     *
     * @param string $protocol Mailing protocol
     * @param string|null $mailbox Mailbox (if applied to protocol)
     */
    protected function importMailboxMessages($protocol, $mailbox = null)
    {
        switch ($protocol) {
            case 'pop3':
                $msgNumbers = $this->getPop3NewMessagesToDownload();
                break;
            case 'imap':
                $this->mailbox = $mailbox;
                $this->connectMailserver();
                $msgNumbers = $this->getNewMessageIds();
                if (!$msgNumbers) {
                    $msgNumbers = array();
                }
                break;
            default:
                $msgNumbers = array();
                break;
        }

        foreach ($msgNumbers as $msgNumber) {
            $uid = $this->getMessageUID($msgNumber, $protocol);
            $GLOBALS['log']->info('Importing message no: ' . $msgNumber);
            $this->returnImportedEmail($msgNumber, $uid, false, false);
        }
    }

    /**
     * Retrieves message UID by it's number
     *
     * @param int $msgNumber Number of the message in current sequence
     * @param string $protocol Mailing protocol
     * @return string
     */
    protected function getMessageUID($msgNumber, $protocol)
    {
        switch ($protocol) {
            case 'pop3':
                $uid = $this->getUIDLForMessage($msgNumber);
                break;
            case 'imap':
                $uid = imap_uid($this->conn, $msgNumber);
                break;
            default:
                $uid = null;
                break;
        }

        return $uid;
    }
} // end class definition<|MERGE_RESOLUTION|>--- conflicted
+++ resolved
@@ -367,33 +367,21 @@
         $filterCriteria = null;
 
 
-<<<<<<< HEAD
-        foreach ($filter as $filterField => $filterFieldValue) {
-            if (empty($filterFieldValue)) {
+        if(!empty($filter)) {foreach($filter as $filterField => $filterFieldValue) {
+            if(empty($filterFieldValue)){
+
                 continue;
-=======
-        if(!empty($filter)) {
-            foreach($filter as $filterField => $filterFieldValue) {
-                if(empty($filterFieldValue))
-                {
-                    continue;
-                }
+            }
 
                 // Convert to a blank string as NULL will break the IMAP request
-                if($filterCriteria == NULL) {
+                if ($filterCriteria == null) {
                     $filterCriteria = '';
                 }
 
                 $filterCriteria .= ' ' . $filterField . ' "' . $filterFieldValue . '" ';
->>>>>>> 30346993
-            }
-        }
-
-<<<<<<< HEAD
-            // Convert to a blank string as NULL will break the IMAP request
-            if ($filterCriteria == null) {
-                $filterCriteria = '';
-=======
+            }
+        }
+
         if (empty($filterCriteria) && $sortCriteria === SORTDATE) {
             // Performance fix when no filters are enabled
             $totalMsgs = imap_num_msg($this->conn);
@@ -424,7 +412,6 @@
                     $firstMsg = $offset;
                     $lastMsg = $firstMsg + (int)$pageSize;
                 }
->>>>>>> 30346993
             }
 
             $sequence  = $firstMsg . ':' . $lastMsg;
@@ -452,22 +439,14 @@
 
             $uids = array_slice($emailSortedHeaders, $offset, $pageSize);
 
-<<<<<<< HEAD
-        // paginate
-        if ($offset === "end") {
-            $offset = $lastSequenceNumber - $pageSize;
-        } elseif ($offset <= 0) {
-            $offset = 0;
-=======
             $lastSequenceNumber = $mailboxInfo['Nmsgs'] = count($emailSortedHeaders);
 
             // paginate
-            if($offset === "end") {
+            if ($offset === "end") {
                 $offset = $lastSequenceNumber - $pageSize;
-            } else if($offset <= 0) {
+            } elseif ($offset <= 0) {
                 $offset = 0;
             }
->>>>>>> 30346993
         }
 
 
@@ -496,27 +475,12 @@
         }
 
 
-<<<<<<< HEAD
-        usort($emailHeaders, function ($a, $b) use ($sortCRM) {  // defaults to DESC order
-            if($a[$sortCRM] === $b[$sortCRM]) {
-                return 0;
-            } elseif($a[$sortCRM] < $b[$sortCRM]) {
-                return 1;
-            } else {
-                return -1;
-            }
-
-        });
-        if (!$sortOrder) {
-            array_reverse($emailHeaders);
-        } // Make it ASC order
-=======
         usort(
             $emailHeaders,
-            function($a, $b) use($sortCRM) {  // defaults to DESC order
+            function ($a, $b) use ($sortCRM) {  // defaults to DESC order
                 if($a[$sortCRM] === $b[$sortCRM]) {
                     return 0;
-                } else if($a[$sortCRM] < $b[$sortCRM]) {
+                } elseif($a[$sortCRM] < $b[$sortCRM]) {
                     return 1;
                 } else {
                     return -1;
@@ -528,7 +492,6 @@
         if(!$sortOrder) {
             array_reverse($emailHeaders);
         };
->>>>>>> 30346993
 
 
         return array(
