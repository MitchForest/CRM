--- conflicted
+++ resolved
@@ -463,24 +463,10 @@
 
         $emailHeaders = json_decode(json_encode($emailHeaders), true);
         // get attachment status
-<<<<<<< HEAD
-        foreach ($emailHeaders as $i => $emailHeader) {
-
-            $structure = imap_fetchstructure($this->conn, $emailHeader['msgno'], FT_UID);
-
-            if (isset($structure->parts[0]->parts)) {
-                // has attachment
-                $emailHeaders[$i]['has_attachment'] = true;
-            } else {
-                // no attachment
-                $emailHeaders[$i]['has_attachment'] = false;
-            }
-=======
         foreach ($emailHeaders as $i=> $emailHeader) {
             $structure = imap_fetchstructure($this->conn,  $emailHeader['uid'], FT_UID);
 
             $emailHeaders[$i]['has_attachment'] = $this->mesageStructureHasAttachment($structure);
->>>>>>> 55ab3018
         }
 
         usort(
@@ -2710,74 +2696,10 @@
             $ieId = $this->save();
 
             // Folders
-<<<<<<< HEAD
-            $foldersFound = $this->db->query('SELECT folders.id FROM folders WHERE folders.id LIKE "' . $this->id . '"');
-            $row = $this->db->fetchByAssoc($foldersFound);
-            $sf = new SugarFolder();
-            if (empty($row)) {
-                // Create Folders
-                $params = array(
-                    // Inbox
-                    "inbound" => array(
-                        'name' => $this->mailbox . ' (' . $this->name . ')',
-                        'folder_type' => "inbound",
-                        'has_child' => 1,
-                        'dynamic_query' => $this->generateDynamicFolderQuery("inbound", $focusUser->id),
-                        'is_dynamic' => 1,
-                        'created_by' => $focusUser->id,
-                        'modified_by' => $focusUser->id,
-                    ),
-                    // My Drafts
-                    "draft" => array(
-                        'name' => $mod_strings['LNK_MY_DRAFTS'] . ' (' . $stored_options['sentFolder'] . ')',
-                        'folder_type' => "draft",
-                        'has_child' => 0,
-                        'dynamic_query' => $this->generateDynamicFolderQuery("draft", $focusUser->id),
-                        'is_dynamic' => 1,
-                        'created_by' => $focusUser->id,
-                        'modified_by' => $focusUser->id,
-                    ),
-                    // Sent Emails
-                    "sent" => array(
-                        'name' => $mod_strings['LNK_SENT_EMAIL_LIST'] . ' (' . $stored_options['sentFolder'] . ')',
-                        'folder_type' => "sent",
-                        'has_child' => 0,
-                        'dynamic_query' => $this->generateDynamicFolderQuery("sent", $focusUser->id),
-                        'is_dynamic' => 1,
-                        'created_by' => $focusUser->id,
-                        'modified_by' => $focusUser->id,
-                    ),
-                    // Archived Emails
-                    "archived" => array(
-                        'name' => $mod_strings['LBL_LIST_TITLE_MY_ARCHIVES'],
-                        'folder_type' => "archived",
-                        'has_child' => 0,
-                        'dynamic_query' => '',
-                        'is_dynamic' => 1,
-                        'created_by' => $focusUser->id,
-                        'modified_by' => $focusUser->id,
-                    ),
-                );
-
-
-                require_once("include/SugarFolders/SugarFolders.php");
-
-                $parent_id = '';
-
-
-                foreach ($params as $type => $type_params) {
-                    if ($type == "inbound") {
-
-                        $folder = new SugarFolder();
-                        foreach ($params[$type] as $key => $val) {
-                            $folder->$key = $val;
-                        }
-=======
             $foldersFound = $this->db->query(
                 'SELECT folders.id FROM folders WHERE folders.id LIKE "' . $this->db->quote($this->id) . '"'
             );
             $row = $this->db->fetchByAssoc($foldersFound);
->>>>>>> 55ab3018
 
             if (empty($row)) {
 
@@ -2820,15 +2742,6 @@
 
             } else {
                 // Update folders
-<<<<<<< HEAD
-                $foldersFound = $this->db->query('SELECT * FROM folders WHERE folders.id LIKE "' . $this->id . '" OR ' .
-                    'folders.parent_folder LIKE "' . $this->id . '"');
-                while ($row = $this->db->fetchRow($foldersFound)) {
-                    $name = '';
-                    switch ($row['folder_type']) {
-                        case 'inbound':
-                            $name = $this->mailbox . ' (' . $this->name . ')';
-=======
                 $foldersFound = $this->db->query(
                     'SELECT * FROM folders WHERE folders.id LIKE "' . $this->db->quote($this->id) . '" OR ' .
                     'folders.parent_folder LIKE "' . $this->db->quote($this->id) . '"'
@@ -2854,7 +2767,6 @@
                             } else {
                                 $name = $inboxFolders[0] . ' (' . $this->name . ')';
                             }
->>>>>>> 55ab3018
                             break;
                         case 'draft':
                             $name = $mod_strings['LNK_MY_DRAFTS'] . ' (' . $stored_options['sentFolder'] . ')';
