<?php
/**
 *
 * SugarCRM Community Edition is a customer relationship management program developed by
 * SugarCRM, Inc. Copyright (C) 2004-2013 SugarCRM Inc.
 *
 * SuiteCRM is an extension to SugarCRM Community Edition developed by SalesAgility Ltd.
 * Copyright (C) 2011 - 2018 SalesAgility Ltd.
 *
 * This program is free software; you can redistribute it and/or modify it under
 * the terms of the GNU Affero General Public License version 3 as published by the
 * Free Software Foundation with the addition of the following permission added
 * to Section 15 as permitted in Section 7(a): FOR ANY PART OF THE COVERED WORK
 * IN WHICH THE COPYRIGHT IS OWNED BY SUGARCRM, SUGARCRM DISCLAIMS THE WARRANTY
 * OF NON INFRINGEMENT OF THIRD PARTY RIGHTS.
 *
 * This program is distributed in the hope that it will be useful, but WITHOUT
 * ANY WARRANTY; without even the implied warranty of MERCHANTABILITY or FITNESS
 * FOR A PARTICULAR PURPOSE. See the GNU Affero General Public License for more
 * details.
 *
 * You should have received a copy of the GNU Affero General Public License along with
 * this program; if not, see http://www.gnu.org/licenses or write to the Free
 * Software Foundation, Inc., 51 Franklin Street, Fifth Floor, Boston, MA
 * 02110-1301 USA.
 *
 * You can contact SugarCRM, Inc. headquarters at 10050 North Wolfe Road,
 * SW2-130, Cupertino, CA 95014, USA. or at email address contact@sugarcrm.com.
 *
 * The interactive user interfaces in modified source and object code versions
 * of this program must display Appropriate Legal Notices, as required under
 * Section 5 of the GNU Affero General Public License version 3.
 *
 * In accordance with Section 7(b) of the GNU Affero General Public License version 3,
 * these Appropriate Legal Notices must retain the display of the "Powered by
 * SugarCRM" logo and "Supercharged by SuiteCRM" logo. If the display of the logos is not
 * reasonably feasible for technical reasons, the Appropriate Legal Notices must
 * display the words "Powered by SugarCRM" and "Supercharged by SuiteCRM".
 */

if (!defined('sugarEntry') || !sugarEntry) {
    die('Not A Valid Entry Point');
}


require_once('include/OutboundEmail/OutboundEmail.php');
require_once('modules/InboundEmail/Overview.php');
require_once('modules/InboundEmail/temp.php');

function this_callback($str)
{
    foreach ($str as $match) {
        $ret .= chr(hexdec(str_replace("%", "", $match)));
    }

    return $ret;
}


class InboundEmail extends SugarBean
{
    // module specific
    public $conn;
    public $purifier; // HTMLPurifier object placeholder
    public $email;

    // fields
    public $id;
    public $deleted;
    public $date_entered;
    public $date_modified;
    public $modified_user_id;
    public $created_by;
    public $created_by_name;
    public $modified_by_name;
    public $name;
    public $status;
    public $server_url;
    public $email_user;
    public $email_password;
    public $port;
    public $service;
    public $mailbox;
    public $mailboxarray;
    public $delete_seen;
    public $mailbox_type;
    public $template_id;
    public $stored_options;
    public $group_id;
    public $is_personal;
    public $groupfolder_id;

    // email 2.0
    public $pop3socket;
    public $outboundInstance; // id to outbound_email instance
    public $autoImport;
    public $iconFlagged = "F";
    public $iconDraft = "D";
    public $iconAnswered = "A";
    public $iconDeleted = "del";
    public $isAutoImport = false;
    public $smarty;
    public $attachmentCount = 0;
    public $tempAttachment = array();
    public $unsafeChars = array("&", "!", "'", '"', '\\', '/', '<', '>', '|', '$',);
    public $currentCache;
    public $defaultSort = 'date';
    public $defaultDirection = "DESC";
    public $hrSort = array(
        0 => 'flagged',
        1 => 'status',
        2 => 'from',
        3 => 'subj',
        4 => 'date',
    );
    public $hrSortLocal = array(
        'flagged' => 'flagged',
        'status' => 'answered',
        'from' => 'fromaddr',
        'subject' => 'subject',
        'date' => 'senddate',
    );

    // default attributes
    public $transferEncoding = array(
        0 => '7BIT',
        1 => '8BIT',
        2 => 'BINARY',
        3 => 'BASE64',
        4 => 'QUOTED-PRINTABLE',
        5 => 'OTHER'
    );
    // object attributes
    public $compoundMessageId; // concatenation of messageID and deliveredToEmail
    public $serverConnectString;
    public $disable_row_level_security = true;
    public $InboundEmailCachePath;
    public $InboundEmailCacheFile = 'InboundEmail.cache.php';
    public $object_name = 'InboundEmail';
    public $module_dir = 'InboundEmail';
    public $table_name = 'inbound_email';
    public $new_schema = true;
    public $process_save_dates = true;
    public $order_by;
    public $dbManager;
    public $field_defs;
    public $column_fields;
    public $required_fields = array(
        'name' => 'name',
        'server_url' => 'server_url',
        'mailbox' => 'mailbox',
        'user' => 'user',
        'port' => 'port',
    );
    public $imageTypes = array("JPG", "JPEG", "GIF", "PNG");
    public $inlineImages = array();  // temporary space to store ID of inlined images
    public $defaultEmailNumAutoreplies24Hours = 10;
    public $maxEmailNumAutoreplies24Hours = 10;
    // custom ListView attributes
    public $mailbox_type_name;
    public $global_personal_string;
    // service attributes
    public $tls;
    public $ca;
    public $ssl;
    public $protocol;
    public $keyForUsersDefaultIEAccount = 'defaultIEAccount';
    // prefix to use when importing inlinge images in emails
    public $imagePrefix;
    public $job_name = 'function::pollMonitoredInboxes';

    /**
     * Email constructor
     */
    public function __construct()
    {
        $this->InboundEmailCachePath = sugar_cached('modules/InboundEmail');
        $this->EmailCachePath = sugar_cached('modules/Emails');
        parent::__construct();
        if (function_exists("imap_timeout")) {
            /*
             * 1: Open
             * 2: Read
             * 3: Write
             * 4: Close
             */
            imap_timeout(1, 60);
            imap_timeout(2, 60);
            imap_timeout(3, 60);
        }

        $this->smarty = new Sugar_Smarty();
        $this->overview = new Overview();
        $this->imagePrefix = "{$GLOBALS['sugar_config']['site_url']}/cache/images/";
    }

    /**
     * retrieves I-E bean
     * @param string id
     * @return object Bean
     */
    public function retrieve($id = -1, $encode = true, $deleted = true)
    {
        $ret = parent::retrieve($id, $encode, $deleted);
        // if I-E bean exist
        if (!is_null($ret)) {
            $this->email_password = blowfishDecode(blowfishGetKey('InboundEmail'), $this->email_password);
            $this->retrieveMailBoxFolders();
        }

        return $ret;
    }

    /**
     * wraps SugarBean->save()
     * @param string ID of saved bean
     */
    public function save($check_notify = false)
    {
        // generate cache table for email 2.0
        $multiDImArray = $this->generateMultiDimArrayFromFlatArray(
            explode(",", $this->mailbox),
            $this->retrieveDelimiter()
        );
        $raw = $this->generateFlatArrayFromMultiDimArray($multiDImArray, $this->retrieveDelimiter());
        sort($raw);
        //_pp(explode(",", $this->mailbox));
        //_ppd($raw);
        $raw = $this->filterMailBoxFromRaw(explode(",", $this->mailbox), $raw);
        $this->mailbox = implode(',', $raw);
        if (!empty($this->email_password)) {
            $this->email_password = blowfishEncode(blowfishGetKey('InboundEmail'), $this->email_password);
        }
        $ret = parent::save($check_notify);

        return $ret;
    }

    public function filterMailBoxFromRaw($mailboxArray, $rawArray)
    {
        $newArray = array_intersect($mailboxArray, $rawArray);
        sort($newArray);

        return $newArray;
    } // fn

    /**
     * Overrides SugarBean's mark_deleted() to drop the related cache table
     * @param string $id GUID of I-E instance
     */
    public function mark_deleted($id)
    {
        parent::mark_deleted($id);

        //bug52021  we need to keep the reference to the folders table in order for emails module to function properly
        $this->deleteCache();
    }

    /**
     * Mark cached email answered (replied)
     * @param string $mailid (uid for imap, message_id for pop3)
     */
    public function mark_answered($mailid, $type = 'smtp')
    {
        switch ($type) {
            case 'smtp' :
                $q = "update email_cache set answered = 1 WHERE imap_uid = $mailid and ie_id = '{$this->id}'";
                $this->db->query($q);
                break;
            case 'pop3' :
                $q = "update email_cache set answered = 1 WHERE message_id = '$mailid' and ie_id = '{$this->id}'";
                $this->db->query($q);
                break;
        }
    }

    /**
     * Renames an IMAP mailbox
     * @param string $newName
     */
    public function renameFolder($oldName, $newName)
    {
        //$this->mailbox = "INBOX"
        $this->connectMailserver();
        $oldConnect = $this->getConnectString('', $oldName);
        $newConnect = $this->getConnectString('', $newName);
        $state = new \SuiteCRM\StateSaver();
        $state->pushErrorLevel();
        error_reporting(0);
        $imapRenameMailbox = imap_renamemailbox($this->conn, $oldConnect, $newConnect);
        $state->popErrorLevel();
        if (!$imapRenameMailbox) {
            $GLOBALS['log']->debug("***INBOUNDEMAIL: failed to rename mailbox [ {$oldConnect} ] to [ {$newConnect} ]");
        } else {
            $this->mailbox = str_replace($oldName, $newName, $this->mailbox);
            $this->save();
            $sessionFoldersString = $this->getSessionInboundFoldersString(
                $this->server_url,
                $this->email_user,
                $this->port, $this->protocol
            );
            $sessionFoldersString = str_replace($oldName, $newName, $sessionFoldersString);
            $this->setSessionInboundFoldersString(
                $this->server_url,
                $this->email_user,
                $this->port,
                $this->protocol,
                $sessionFoldersString
            );

        }
    }


    /**
     * @return bool
     */
    public function isPersonalEmailAccount()
    {
        return (bool)$this->is_personal;
    }

    /**
     * @return bool
     */
    public function isGroupEmailAccount()
    {
        return !$this->isPersonalEmailAccount();
    }

    /**
     * @param int $offset
     * @param int $pageSize
     * @param array $order
     * @param array $filter
     * @return array
     */
    public function checkWithPagination($offset = 0, $pageSize = 20, $order = array(), $filter = array(), $columns = array())
    {
        $mailboxInfo = array('Nmsgs' => 0);
        $this->connectMailserver();


        // handle sorting
        // Default: to sort the date in descending order
        $sortCriteria = SORTDATE;
        $sortCRM = 'udate';
        $sortOrder = 1;
        if ($order['sortOrder'] == 'ASC') {
            $sortOrder = 0;
        }

        if (stristr($order['orderBy'], 'date') !== false) {
            $sortCriteria = SORTDATE;
            $sortCRM = 'udate';
        } elseif (stristr($order['orderBy'], 'to') !== false) {
            $sortCriteria = SORTTO;
            $sortCRM = 'to';
        } elseif (stristr($order['orderBy'], 'from') !== false) {
            $sortCriteria = SORTFROM;
            $sortCRM = 'from';
        } elseif (stristr($order['orderBy'], 'cc') !== false) {
            $sortCriteria = SORTCC;
        } elseif (stristr($order['orderBy'], 'name') !== false) {
            $sortCriteria = SORTSUBJECT;
            $sortCRM = 'subject';
        } elseif (stristr($order['orderBy'], 'subject') !== false) {
            $sortCriteria = SORTSUBJECT;
            $sortCRM = 'subject';
        }

        // handle filtering
        $filterCriteria = null;


        if(!empty($filter)) {foreach($filter as $filterField => $filterFieldValue) {
            if(empty($filterFieldValue)){

                continue;
            }

                // Convert to a blank string as NULL will break the IMAP request
                if ($filterCriteria == null) {
                    $filterCriteria = '';
                }

                $filterCriteria .= ' ' . $filterField . ' "' . $filterFieldValue . '" ';
            }
        }

        if (empty($filterCriteria) && $sortCriteria === SORTDATE) {
            // Performance fix when no filters are enabled
            $totalMsgs = imap_num_msg($this->conn);
            $mailboxInfo['Nmsgs'] = $totalMsgs;

            if ($sortOrder === 0) {
                // Ascending order
                if ($offset === "end") {
                    $firstMsg = $totalMsgs - (int)$pageSize;
                    $lastMsg = $totalMsgs;
                } else if ($offset <= 0) {
                    $firstMsg = 1;
                    $lastMsg = $firstMsg + (int)$pageSize;
                } else {
                    $firstMsg = (int)$offset;
                    $lastMsg = $firstMsg + (int)$pageSize;
                }
            } else {
                // Descending order
                if($offset === "end") {
                    $firstMsg = 1;
                    $lastMsg = $firstMsg + (int)$pageSize;
                } else if($offset <= 0) {
                    $firstMsg = $totalMsgs - (int)$pageSize;
                    $lastMsg = $totalMsgs;
                } else {
                    $offset = ($totalMsgs - (int)$offset) - (int)$pageSize;
                    $firstMsg = $offset;
                    $lastMsg = $firstMsg + (int)$pageSize;
                }
            }
            $firstMsg = $firstMsg < 1 ? 1 : $firstMsg;
            $firstMsg = $firstMsg > $totalMsgs ? $totalMsgs : $firstMsg;
            $lastMsg = $lastMsg < $firstMsg ? $firstMsg : $lastMsg;
            $lastMsg = $lastMsg > $totalMsgs ? $totalMsgs : $lastMsg;

            $sequence = $firstMsg . ':' . $lastMsg;
            $emailSortedHeaders = imap_fetch_overview(
                $this->conn,
                $sequence
            );

            $uids = array_map(
                function($x) {
                    return $x->uid;
                },
                $emailSortedHeaders
            );
        } else {
            // Filtered case and other sorting cases
            // Returns an array of msgno's which are sorted and filtered
            $emailSortedHeaders = imap_sort(
                $this->conn,
                $sortCriteria,
                $sortOrder,
                SE_UID,
                $filterCriteria
            );

            $uids = array_slice($emailSortedHeaders, $offset, $pageSize);

            $lastSequenceNumber = $mailboxInfo['Nmsgs'] = count($emailSortedHeaders);

            // paginate
            if ($offset === "end") {
                $offset = $lastSequenceNumber - $pageSize;
            } elseif ($offset <= 0) {
                $offset = 0;
            }
        }


        $uids = implode(',', $uids);

        // Get result
        $emailHeaders = imap_fetch_overview(
            $this->conn,
            $uids,
            FT_UID
        );
        $emailHeaders = json_decode(json_encode($emailHeaders), true);
        if(isset($columns['has_attachment'])) {
            // get attachment status
            foreach ($emailHeaders as $i=> $emailHeader) {
                $structure = imap_fetchstructure($this->conn,  $emailHeader['uid'], FT_UID);

                $emailHeaders[$i]['has_attachment'] = $this->mesageStructureHasAttachment($structure);
            }
        }



        usort(
            $emailHeaders,
            function ($a, $b) use ($sortCRM) {  // defaults to DESC order
                if($a[$sortCRM] === $b[$sortCRM]) {
                    return 0;
                } elseif($a[$sortCRM] < $b[$sortCRM]) {
                    return 1;
                } else {
                    return -1;
                }
            }
        );

        // Make it ASC order
        if(!$sortOrder) {
            array_reverse($emailHeaders);
        };


        return array(
            "data" => $emailHeaders,
            "mailbox_info" => json_decode(json_encode($mailboxInfo), true),
        );
    }

    /**
     * @param $imapStructure
     * @return bool
     */
    private function mesageStructureHasAttachment($imapStructure)
    {
        if (!isset($imapStructure->parts)
            && isset($imapStructure->disposition)
            && $imapStructure->disposition == 'attachment') {
            return true;
        }

        if (isset($imapStructure->parts)) {
            foreach ($imapStructure->parts as $part) {
                if ($this->mesageStructureHasAttachment($part)) {
                    return true;
                }
            }
        }
        return false;
    }

    ///////////////////////////////////////////////////////////////////////////
    ////	CUSTOM LOGIC HOOKS
    /**
     * Called from $this->getMessageText()
     * Allows upgrade-safe custom processing of message text.
     *
     * To use:
     * 1. Create a directory path: ./custom/modules/InboundEmail if it does not exist
     * 2. Create a file in the ./custom/InboundEmail/ folder called "getMessageText.php"
     * 3. Define a function named "custom_getMessageText()" that takes a string as an argument and returns a string
     *
     * @param string $msgPart
     * @return string
     */
    public function customGetMessageText($msgPart)
    {
        $custom = "custom/modules/InboundEmail/getMessageText.php";

        if (file_exists($custom)) {
            include_once($custom);

            if (function_exists("custom_getMessageText")) {
                $GLOBALS['log']->debug("*** INBOUND EMAIL-CUSTOM_LOGIC: calling custom_getMessageText()");
                $msgPart = custom_getMessageText($msgPart);
            }
        }

        return $msgPart;
    }
    ////	END CUSTOM LOGIC HOOKS
    ///////////////////////////////////////////////////////////////////////////


    ///////////////////////////////////////////////////////////////////////////
    ////	EMAIL 2.0 SPECIFIC
    /**
     * constructs a nicely formatted version of raw source
     * @param int $uid UID of email
     * @return string
     */
    public function getFormattedRawSource($uid)
    {
        global $app_strings;

        if (empty($this->id)) {
            $q = "SELECT raw_source FROM emails_text WHERE email_id = '{$uid}'";
            $r = $this->db->query($q);
            $a = $this->db->fetchByAssoc($r);
            $ret = array();
            $raw = $this->convertToUtf8($a['raw_source']);
            if (empty($raw)) {
                $raw = $app_strings['LBL_EMAIL_ERROR_VIEW_RAW_SOURCE'];
            }
        } else {
            if ($this->isPop3Protocol()) {
                $uid = $this->getCorrectMessageNoForPop3($uid);
            }
            if(!is_resource($this->conn)) {
                LoggerManager::getLogger()->fatal('Inbound Email connection is not a resource for getting Formatted Raw Source');
                return null;
            }
            $raw = imap_fetchheader($this->conn, $uid, FT_UID + FT_PREFETCHTEXT);
            $raw .= $this->convertToUtf8(imap_body($this->conn, $uid, FT_UID));
        } // else
        $raw = to_html($raw);
        $raw = nl2br($raw);

        //}

        return $raw;
    }


    /**
     * helper method to convert text to utf-8 if necessary
     *
     * @param string $input text
     * @return string output text
     */
    public function convertToUtf8($input)
    {
        $charset = $GLOBALS['locale']->detectCharset($input, true);

        // we haven't a clue due to missing package?, just return as itself
        if ($charset === false) {
            return $input;
        }

        // convert if we can or must
        return $this->handleCharsetTranslation($input, $charset);
    }

    /**
     * constructs a nicely formatted version of email headers.
     * @param int $uid
     * @return string
     */
    public function getFormattedHeaders($uid)
    {
        global $app_strings;

        //if($this->protocol == 'pop3') {
        //	$header = $app_strings['LBL_EMAIL_VIEW_UNSUPPORTED'];
        //} else {
        if ($this->isPop3Protocol()) {
            $uid = $this->getCorrectMessageNoForPop3($uid);
        }
        
        if(!is_resource($this->conn)) {
            LoggerManager::getLogger()->fatal('Inbound Email connection is not a resource');
            return null;
        }
        
        $headers = imap_fetchheader($this->conn, $uid, FT_UID);

        $lines = explode("\n", $headers);

        $header = "<table cellspacing='0' cellpadding='2' border='0' width='100%'>";

        foreach ($lines as $line) {
            $line = trim($line);

            if (!empty($line)) {
                $key = trim(substr($line, 0, strpos($line, ":")));
                $key = strip_tags($key);
                $value = trim(substr($line, strpos($line, ":") + 1));
                $value = to_html($value);

                $header .= "<tr>";
                $header .= "<td class='displayEmailLabel' NOWRAP><b>{$key}</b>&nbsp;</td>";
                $header .= "<td class='displayEmailValueWhite'>{$value}&nbsp;</td>";
                $header .= "</tr>";
            }
        }

        $header .= "</table>";

        //}
        return $header;
    }

    /**
     * Empties Trash folders
     */
    public function emptyTrash()
    {
        global $sugar_config;

        $this->mailbox = $this->get_stored_options("trashFolder");
        if (empty($this->mailbox)) {
            $this->mailbox = 'INBOX.Trash';
        }
        $this->connectMailserver();

        if (is_resource($this->conn)) {
            $uids = imap_search($this->conn, "ALL", SE_UID);
        } else {
            LoggerManager::getLogger()->warn('connection is not a valid resource to empty trush');
            $uids = array();
        }

        foreach ($uids as $uid) {
            if (!imap_delete($this->conn, $uid, FT_UID)) {
                $lastError = imap_last_error();
                $GLOBALS['log']->warn("INBOUNDEMAIL: emptyTrash() Could not delete message [ {$uid} ] from [ {$this->mailbox} ].  IMAP_ERROR [ {$lastError} ]");
            }
        }

        // remove local cache file
        $q = "DELETE FROM email_cache WHERE mbox = '{$this->mailbox}' AND ie_id = '{$this->id}'";
        $r = $this->db->query($q);
    }

    /**
     * Fetches a timestamp
     */
    public function getCacheTimestamp($mbox)
    {
        $key = $this->db->quote("{$this->id}_{$mbox}");
        $q = "SELECT ie_timestamp FROM inbound_email_cache_ts WHERE id = '{$key}'";
        $r = $this->db->query($q);
        $a = $this->db->fetchByAssoc($r);

        if (empty($a)) {
            return -1;
        }

        return $a['ie_timestamp'];
    }

    /**
     * sets the cache timestamp
     * @param string mbox
     */
    public function setCacheTimestamp($mbox)
    {
        $key = $this->db->quote("{$this->id}_{$mbox}");
        $ts = mktime();
        $tsOld = $this->getCacheTimestamp($mbox);

        if ($tsOld < 0) {
            $q = "INSERT INTO inbound_email_cache_ts (id, ie_timestamp) VALUES ('{$key}', {$ts})";
        } else {
            $q = "UPDATE inbound_email_cache_ts SET ie_timestamp = {$ts} WHERE id = '{$key}'";
        }

        $r = $this->db->query($q, true);
        $GLOBALS['log']->info("INBOUNDEMAIL-CACHE: setting timestamp query [ {$q} ]");
    }


    /**
     * Gets a count of all rows that are flagged seen = 0
     * @param string $mbox
     * @return int
     */
    public function getCacheUnreadCount($mbox)
    {
        $q = "SELECT count(*) c FROM email_cache WHERE mbox = '{$mbox}' AND seen = 0 AND ie_id = '{$this->id}'";
        $r = $this->db->query($q);
        $a = $this->db->fetchByAssoc($r);

        return $a['c'];
    }

    /**
     * Returns total number of emails for a mailbox
     * @param string mbox
     * @return int
     */
    public function getCacheCount($mbox)
    {
        $q = "SELECT count(*) c FROM email_cache WHERE mbox = '{$mbox}' AND ie_id = '{$this->id}'";
        $r = $this->db->query($q);
        $a = $this->db->fetchByAssoc($r);

        return $a['c'];
    }

    public function getCacheUnread($mbox)
    {
        $q = "SELECT count(*) c FROM email_cache WHERE mbox = '{$mbox}' AND ie_id = '{$this->id}' AND seen = '0'";
        $r = $this->db->query($q);
        $a = $this->db->fetchByAssoc($r);

        return $a['c'];
    }


    /**
     * Deletes all rows for a given instance
     */
    public function deleteCache()
    {
        $q = "DELETE FROM email_cache WHERE ie_id = '{$this->id}'";

        $GLOBALS['log']->info("INBOUNDEMAIL: deleting cache using query [ {$q} ]");

        $r = $this->db->query($q);
    }

    /**
     * Deletes all the pop3 data which has been deleted from server
     */
    public function deletePop3Cache()
    {
        global $sugar_config;
        $UIDLs = $this->pop3_getUIDL();
        $cacheUIDLs = $this->pop3_getCacheUidls();
        foreach ($cacheUIDLs as $msgNo => $msgId) {
            if (!in_array($msgId, $UIDLs)) {
                $md5msgIds = md5($msgId);
                $file = "{$this->EmailCachePath}/{$this->id}/messages/INBOX{$md5msgIds}.PHP";
                $GLOBALS['log']->debug("INBOUNDEMAIL: deleting file [ {$file} ] ");
                if (file_exists($file)) {
                    if (!unlink($file)) {
                        $GLOBALS['log']->debug("INBOUNDEMAIL: Could not delete [ {$file} ] ");
                    } // if
                } // if
                $q = "DELETE from email_cache where imap_uid = {$msgNo} AND msgno = {$msgNo} AND ie_id = '{$this->id}' AND message_id = '{$msgId}'";
                $r = $this->db->query($q);
            } // if
        } // for
    } // fn

    /**
     * Retrieves cached headers
     * @return array
     */
    public function getCacheValueForUIDs($mbox, $UIDs)
    {
        if (!is_array($UIDs) || empty($UIDs)) {
            return array();
        }

        $q = "SELECT * FROM email_cache WHERE ie_id = '{$this->db->quote($this->id)}' AND mbox = '{$this->db->quote($mbox)}' AND ";
        $startIndex = 0;
        $endIndex = 5;

        $slicedArray = array_slice($UIDs, $startIndex, $endIndex);
        $columnName = ($this->isPop3Protocol() ? "message_id" : "imap_uid");
        $ret = array(
            'timestamp' => $this->getCacheTimestamp($mbox),
            'uids' => array(),
            'retArr' => array(),
        );
        while (!empty($slicedArray)) {
            $messageIdString = implode(',', $slicedArray);
            $GLOBALS['log']->debug("sliced array = {$messageIdString}");
            $extraWhere = "{$columnName} IN (";
            $i = 0;
            foreach ($slicedArray as $UID) {
                if ($i != 0) {
                    $extraWhere = $extraWhere . ",";
                } // if
                $i++;
                $extraWhere = "{$extraWhere} '{$UID}'";
            } // foreach
            $newQuery = $q . $extraWhere . ")";
            $r = $this->db->query($newQuery);

            while ($a = $this->db->fetchByAssoc($r)) {
                if (isset($a['uid'])) {
                    if ($this->isPop3Protocol()) {
                        $ret['uids'][] = $a['message_id'];
                    } else {
                        $ret['uids'][] = $a['uid'];
                    }
                }

                $overview = new Overview();

                foreach ($a as $k => $v) {
                    $k = strtolower($k);
                    switch ($k) {
                        case "imap_uid":
                            $overview->imap_uid = $v;
                            if ($this->isPop3Protocol()) {
                                $overview->uid = $a['message_id'];
                            } else {
                                $overview->uid = $v;
                            }
                            break;
                        case "toaddr":
                            $overview->to = from_html($v);
                            break;

                        case "fromaddr":
                            $overview->from = from_html($v);
                            break;

                        case "mailsize":
                            $overview->size = $v;
                            break;

                        case "senddate":
                            $overview->date = $v;
                            break;

                        default:
                            $overview->$k = from_html($v);
                            break;
                    } // switch
                } // foreach
                $ret['retArr'][] = $overview;
            } // while
            $startIndex = $startIndex + $endIndex;
            $slicedArray = array_slice($UIDs, $startIndex, $endIndex);
            $messageIdString = implode(',', $slicedArray);
            $GLOBALS['log']->debug("sliced array = {$messageIdString}");
        } // while

        return $ret;
    }

    /**
     * Retrieves cached headers
     * @return array
     */
    public function getCacheValue($mbox, $limit = 20, $page = 1, $sort = '', $direction = '')
    {
        // try optimizing this call as we don't want repeat queries
        if (!empty($this->currentCache)) {
            return $this->currentCache;
        }

        $sort = (empty($sort)) ? $this->defaultSort : $sort;
        if (!in_array(strtolower($direction), array('asc', 'desc'))) {
            $direction = $this->defaultDirection;
        }

        if (!empty($this->hrSortLocal[$sort])) {
            $order = " ORDER BY {$this->db->quote($this->hrSortLocal[$sort])} {$this->db->quote($direction)}";
        } else {
            $order = "";
        }

        $q = "SELECT * FROM email_cache WHERE ie_id = '{$this->db->quote($this->id)}' AND mbox = '{$this->db->quote($mbox)}' {$order}";

        if (!empty($limit)) {
            $start = ($page - 1) * $limit;
            $r = $this->db->limitQuery($q, $start, $limit);
        } else {
            $r = $this->db->query($q);
        }

        $ret = array(
            'timestamp' => $this->getCacheTimestamp($mbox),
            'uids' => array(),
            'retArr' => array(),
        );

        while ($a = $this->db->fetchByAssoc($r)) {
            if (isset($a['uid'])) {
                if ($this->isPop3Protocol()) {
                    $ret['uids'][] = $a['message_id'];
                } else {
                    $ret['uids'][] = $a['uid'];
                }
            }

            $overview = new Overview();

            foreach ($a as $k => $v) {
                $k = strtolower($k);
                switch ($k) {
                    case "imap_uid":
                        $overview->imap_uid = $v;
                        if ($this->isPop3Protocol()) {
                            $overview->uid = $a['message_id'];
                        } else {
                            $overview->uid = $v;
                        }
                        break;
                    case "toaddr":
                        $overview->to = from_html($v);
                        break;

                    case "fromaddr":
                        $overview->from = from_html($v);
                        break;

                    case "mailsize":
                        $overview->size = $v;
                        break;

                    case "senddate":
                        $overview->date = $v;
                        break;

                    default:
                        $overview->$k = from_html($v);
                        break;
                }
            }
            $ret['retArr'][] = $overview;
        }

        $this->currentCache = $ret;

        return $ret;
    }

    /**
     * Sets cache values
     */
    public function setCacheValue($mbox, $insert, $update = array(), $remove = array())
    {
        if (empty($mbox)) {
            return;
        }
        global $timedate;


        // reset in-memory cache
        $this->currentCache = null;

        $table = $this->db->quote('email_cache');
        $where = "WHERE ie_id = '{$this->db->quote($this->id)}' AND mbox = '{$this->db->quote($mbox)}'";

        // handle removed rows
        if (!empty($remove)) {
            $removeIds = '';
            foreach ($remove as $overview) {
                if (!empty($removeIds)) {
                    $removeIds .= ",";
                }

                $removeIds .= "'{$this->db->quote($overview->imap_uid)}'";
            }

            $q = "DELETE FROM {$table} {$where} AND imap_uid IN ({$removeIds})";

            $GLOBALS['log']->info("INBOUNDEMAIL-CACHE: delete query [ {$q} ]");

            $r = $this->db->query($q, true, $q);
        }

        // handle insert rows
        if (!empty($insert)) {
            $q = "SELECT imap_uid FROM {$table} {$where}";
            $GLOBALS['log']->info("INBOUNDEMAIL-CACHE: filter UIDs query [ {$q} ]");
            $r = $this->db->query($q);
            $uids = array();

            while ($a = $this->db->fetchByAssoc($r)) {
                $uids[] = $a['imap_uid'];
            }
            $count = count($uids);
            $GLOBALS['log']->info("INBOUNDEMAIL-CACHE: found [ {$count} ] UIDs to filter against");

            $tmp = '';
            foreach ($uids as $uid) {
                if (!empty($tmp)) {
                    $tmp .= ", ";
                }
                $tmp .= "{$uid}";
            }
            $GLOBALS['log']->info("INBOUNDEMAIL-CACHE: filter UIDs: [ {$tmp} ]");

            $cols = "";

            foreach ($this->overview->fieldDefs as $colDef) {
                if (!empty($cols)) {
                    $cols .= ",";
                }

                $cols .= "{$colDef['name']}";
            }
            foreach ($insert as $overview) {
                if (in_array($overview->imap_uid, $uids)) {
                    // fixing bug #49543: setting 'mbox' property for the following updating of other items in this box
                    if (!isset($overview->mbox)) {
                        $overview->mbox = $mbox;
                    }
                    $update[] = $overview;
                    continue;
                }

                $values = '';

                foreach ($this->overview->fieldDefs as $colDef) {
                    if (!empty($values)) {
                        $values .= ", ";
                    }

                    $fieldName = $colDef['name'];
                    // trim values for Oracle/MSSql
                    if (isset($colDef['len']) && !empty($colDef['len']) &&
                        isset($colDef['type']) && !empty($colDef['type']) &&
                        $colDef['type'] == 'varchar'
                    ) {
                        if (isset($overview->$fieldName)) {
                            $overview->$fieldName = substr($overview->$fieldName, 0, $colDef['len']);
                        }
                    }

                    switch ($fieldName) {
                        case "imap_uid":
                            if (isset($overview->uid) && !empty($overview->uid)) {
                                $this->imap_uid = $overview->uid;
                            }
                            if (!isset($this->imap_uid)) {
                                LoggerManager::getLogger()->warn('Inbound email has not imap uid for setting cache value.');
                                $values .= "''";
                            } else {
                                $values .= "'{$this->imap_uid}'";
                            }
                            break;

                        case "ie_id":
                            $values .= "'{$this->id}'";
                            break;

                        case "toaddr":
                            $values .= $this->db->quoted($overview->to);
                            break;

                        case "fromaddr":
                            $values .= $this->db->quoted($overview->from);
                            break;

                        case "message_id" :
                            $values .= $this->db->quoted($overview->message_id);
                            break;

                        case "mailsize":
                            $values .= $overview->size;
                            break;

                        case "senddate":
                            $conv = $timedate->fromString($overview->date);
                            if (!empty($conv)) {
                                $values .= $this->db->quoted($conv->asDb());
                            } else {
                                $values .= "NULL";
                            }
                            break;

                        case "mbox":
                            $values .= "'{$mbox}'";
                            break;

                        default:
                            $overview->$fieldName = SugarCleaner::cleanHtml(from_html($overview->$fieldName));
                            $values .= $this->db->quoted($overview->$fieldName);
                            break;
                    }
                }

                $q = "INSERT INTO {$table} ({$cols}) VALUES ({$values})";
                $GLOBALS['log']->info("INBOUNDEMAIL-CACHE: insert query [ {$q} ]");
                $r = $this->db->query($q, true, $q);
            }
        }

        // handle update rows
        if (!empty($update)) {
            $cols = "";
            foreach ($this->overview->fieldDefs as $colDef) {
                if (!empty($cols)) {
                    $cols .= ",";
                }

                $cols .= "{$colDef['name']}";
            }

            foreach ($update as $overview) {
                $q = "UPDATE {$table} SET ";

                $set = '';
                foreach ($this->overview->fieldDefs as $colDef) {

                    $fieldName = $colDef['name'];
                    switch ($fieldName) {
                        case "toaddr":
                        case "fromaddr":
                        case "mailsize":
                        case "senddate":
                        case "mbox":
                        case "ie_id":
                            break;

                        default:
                            if (!empty($set)) {
                                $set .= ",";
                            }
                            $value = '';
                            if (isset($overview->$fieldName)) {
                                $value = $this->db->quoted($overview->$fieldName);
                            } else {
                                $value = $this->db->quoted($value);
                            }
                            $set .= "{$fieldName} = " . $value;
                            break;
                    }
                }

                $q .= $set . " WHERE ie_id = '{$this->db->quote($this->id)}' AND mbox = '{$this->db->quote($overview->mbox)}' AND imap_uid = '{$overview->imap_uid}'";
                $GLOBALS['log']->info("INBOUNDEMAIL-CACHE: update query [ {$q} ]");
                $r = $this->db->query($q, true, $q);
            }
        }

    }

    /**
     * Opens a socket connection to the pop3 server
     * @return bool
     */
    public function pop3_open()
    {
        if (!is_resource($this->pop3socket)) {
            $GLOBALS['log']->info("*** INBOUNDEMAIL: opening socket connection");
            $exServ = explode('::', $this->service);
            $socket = (isset($exServ[2]) && $exServ[2] == 'ssl') ? "ssl://" : "tcp://";
            $socket .= $this->server_url;
            if (!$this->server_url) {
                LoggerManager::getLogger()->fatal('Empty host name for pop3_open');
            } else {
                $this->pop3socket = fsockopen($socket, $this->port);
            }
        } else {
            $GLOBALS['log']->info("*** INBOUNDEMAIL: REUSING socket connection");

            return true;
        }

        if (!is_resource($this->pop3socket)) {
            $GLOBALS['log']->debug("*** INBOUNDEMAIL: unable to open socket connection");

            return false;
        }

        // clear buffer
        $ret = trim(fgets($this->pop3socket, 1024));
        $GLOBALS['log']->info("*** INBOUNDEMAIL: got socket connection [ {$ret} ]");

        return true;
    }

    /**
     * Closes connections and runs clean-up routines
     */
    public function pop3_cleanUp()
    {
        $GLOBALS['log']->info("*** INBOUNDEMAIL: cleaning up socket connection");
        if (!is_resource($this->pop3socket)) {
            LoggerManager::getLogger()->fatal('POP 3 sould be a valid resource');
            return false;
        } else {
            fputs($this->pop3socket, "QUIT\r\n");
            $buf = fgets($this->pop3socket, 1024);
            fclose($this->pop3socket);
            return true;
        }
    }

    /**
     * sends a command down to the POP3 server
     * @param string command
     * @param string args
     * @param bool return
     * @return string
     */
    public function pop3_sendCommand($command, $args = '', $return = true)
    {
        $command .= " {$args}";
        $command = trim($command);
        $GLOBALS['log']->info("*** INBOUNDEMAIL: pop3_sendCommand() SEND [ {$command} ]");
        $command .= "\r\n";

        if (!is_resource($this->pop3socket)) {
            LoggerManager::getLogger()->fatal('Invalid POP 3 Socket');
            return false;
        }
        fputs($this->pop3socket, $command);

        if ($return) {
            $ret = trim(fgets($this->pop3socket, 1024));
            $GLOBALS['log']->info("*** INBOUNDEMAIL: pop3_sendCommand() RECEIVE [ {$ret} ]");

            return $ret;
        }
    }

    public function getPop3NewMessagesToDownload()
    {
        $pop3UIDL = $this->pop3_getUIDL();
        $cacheUIDLs = $this->pop3_getCacheUidls();
        // new email cache values we should deal with
        $diff = array_diff_assoc($pop3UIDL, $cacheUIDLs);
        // this is msgNo to UIDL array
        $diff = $this->pop3_shiftCache($diff, $cacheUIDLs);

        // get all the keys which are msgnos;
        return array_keys($diff);
    }

    public function getPop3NewMessagesToDownloadForCron()
    {
        $pop3UIDL = $this->pop3_getUIDL();
        $cacheUIDLs = $this->pop3_getCacheUidls();
        // new email cache values we should deal with
        $diff = array_diff_assoc($pop3UIDL, $cacheUIDLs);
        // this is msgNo to UIDL array
        $diff = $this->pop3_shiftCache($diff, $cacheUIDLs);
        // insert data into email_cache
        if ($this->groupfolder_id != null && $this->groupfolder_id != "" && $this->isPop3Protocol()) {
            $searchResults = array_keys($diff);
            $concatResults = implode(",", $searchResults);
            if ($this->connectMailserver() == 'true') {
                $fetchedOverviews = imap_fetch_overview($this->conn, $concatResults);
                // clean up cache entry
                foreach ($fetchedOverviews as $k => $overview) {
                    $overview->message_id = trim($diff[$overview->msgno]);
                    $fetchedOverviews[$k] = $overview;
                }
                $this->updateOverviewCacheFile($fetchedOverviews);
            }
        } // if

        return $diff;
    }

    /**
     * This method returns all the UIDL for this account. This should be called if the protocol is pop3
     * @return array od messageno to UIDL array
     */
    public function pop3_getUIDL()
    {
        $UIDLs = array();
        if ($this->pop3_open()) {
            // authenticate
            $this->pop3_sendCommand("USER", $this->email_user);
            $this->pop3_sendCommand("PASS", $this->email_password);

            // get UIDLs
            $this->pop3_sendCommand("UIDL", '', false); // leave socket buffer alone until the while()
            fgets($this->pop3socket, 1024); // handle "OK+";
            $UIDLs = array();

            $buf = '!';

            if (is_resource($this->pop3socket)) {
                while (!feof($this->pop3socket)) {
                    $buf = fgets(
                        $this->pop3socket,
                        1024
                    ); // 8kb max buffer - shouldn't be more than 80 chars via pop3...
                    //_pp(trim($buf));

                    if (trim($buf) == '.') {
                        $GLOBALS['log']->debug("*** GOT '.'");
                        break;
                    }

                    // format is [msgNo] [UIDL]
                    $exUidl = explode(" ", $buf);
                    $UIDLs[$exUidl[0]] = trim($exUidl[1]);
                } // while
            } // if
            $this->pop3_cleanUp();
        } // if

        return $UIDLs;
    } // fn

    /**
     * Special handler for POP3 boxes.  Standard IMAP commands are useless.
     * This will fetch only partial emails for POP3 and hence needs to be call again and again based on status it returns
     */
    public function pop3_checkPartialEmail($synch = false)
    {
        require_once('include/utils/array_utils.php');
        global $current_user;
        global $sugar_config;

        $cacheDataExists = false;
        $diff = array();
        $results = array();
        $cacheFilePath = clean_path("{$this->EmailCachePath}/{$this->id}/folders/MsgNOToUIDLData.php");
        if (file_exists($cacheFilePath)) {
            $cacheDataExists = true;
            if ($fh = @fopen($cacheFilePath, "rb")) {
                $data = "";
                $chunksize = 1 * (1024 * 1024); // how many bytes per chunk
                while (!feof($fh)) {
                    $buf = fgets($fh, $chunksize); // 8kb max buffer - shouldn't be more than 80 chars via pop3...
                    $data = $data . $buf;
                    flush();
                } // while
                fclose($fh);
                $diff = unserialize($data);
                if (!empty($diff)) {
                    if (count($diff) > 50) {
                        $newDiff = array_slice($diff, 50, count($diff), true);
                    } else {
                        $newDiff = array();
                    }
                    $results = array_slice(array_keys($diff), 0, 50);
                    $data = serialize($newDiff);
                    if ($fh = @fopen($cacheFilePath, "w")) {
                        fputs($fh, $data);
                        fclose($fh);
                    } // if
                }
            } // if
        } // if
        if (!$cacheDataExists) {
            if ($synch) {
                $this->deletePop3Cache();
            }
            $UIDLs = $this->pop3_getUIDL();
            if (count($UIDLs) > 0) {
                // get cached UIDLs
                $cacheUIDLs = $this->pop3_getCacheUidls();

                // new email cache values we should deal with
                $diff = array_diff_assoc($UIDLs, $cacheUIDLs);
                $diff = $this->pop3_shiftCache($diff, $cacheUIDLs);
                require_once('modules/Emails/EmailUI.php');
                EmailUI::preflightEmailCache("{$this->EmailCachePath}/{$this->id}");

                if (count($diff) > 50) {
                    $newDiff = array_slice($diff, 50, count($diff), true);
                } else {
                    $newDiff = array();
                }

                $results = array_slice(array_keys($diff), 0, 50);
                $data = serialize($newDiff);
                if ($fh = @fopen($cacheFilePath, "w")) {
                    fputs($fh, $data);
                    fclose($fh);
                } // if
            } else {
                $GLOBALS['log']->debug("*** INBOUNDEMAIL: could not open socket connection to POP3 server");

                return "could not open socket connection to POP3 server";
            } // else
        } // if

        // build up msgNo request
        if (count($diff) > 0) {
            // remove dirty cache entries
            $startingNo = 0;
            if (isset($_REQUEST['currentCount']) && $_REQUEST['currentCount'] > -1) {
                $startingNo = $_REQUEST['currentCount'];
            }

            $this->mailbox = 'INBOX';
            $this->connectMailserver();
            //$searchResults = array_keys($diff);
            //$fetchedOverviews = array();
            //$chunkArraySerachResults = array_chunk($searchResults, 50);
            $concatResults = implode(",", $results);
            $GLOBALS['log']->info('$$$$ ' . $concatResults);
            $GLOBALS['log']->info("[EMAIL] Start POP3 fetch overview on mailbox [{$this->mailbox}] for user [{$current_user->user_name}] on 50 data");
            $fetchedOverviews = imap_fetch_overview($this->conn, $concatResults);
            $GLOBALS['log']->info("[EMAIL] End POP3 fetch overview on mailbox [{$this->mailbox}] for user [{$current_user->user_name}] on "
                . sizeof($fetchedOverviews) . " data");

            // clean up cache entry
            foreach ($fetchedOverviews as $k => $overview) {
                $overview->message_id = trim($diff[$overview->msgno]);
                $fetchedOverviews[$k] = $overview;
            }

            $GLOBALS['log']->info("[EMAIL] Start updating overview cache for pop3 mailbox [{$this->mailbox}] for user [{$current_user->user_name}]");
            $this->updateOverviewCacheFile($fetchedOverviews);
            $GLOBALS['log']->info("[EMAIL] Start updating overview cache for pop3 mailbox [{$this->mailbox}] for user [{$current_user->user_name}]");

            return array(
                'status' => "In Progress",
                'mbox' => $this->mailbox,
                'count' => (count($results) + $startingNo),
                'totalcount' => count($diff),
                'ieid' => $this->id
            );
        } // if
        unlink($cacheFilePath);

        return array('status' => "done");
    }


    /**
     * Special handler for POP3 boxes.  Standard IMAP commands are useless.
     */
    public function pop3_checkEmail()
    {
        if ($this->pop3_open()) {
            // authenticate
            $this->pop3_sendCommand("USER", $this->email_user);
            $this->pop3_sendCommand("PASS", $this->email_password);

            // get UIDLs
            $this->pop3_sendCommand("UIDL", '', false); // leave socket buffer alone until the while()
            fgets($this->pop3socket, 1024); // handle "OK+";
            $UIDLs = array();

            $buf = '!';

            if (is_resource($this->pop3socket)) {
                while (!feof($this->pop3socket)) {
                    $buf = fgets(
                        $this->pop3socket,
                        1024
                    ); // 8kb max buffer - shouldn't be more than 80 chars via pop3...
                    //_pp(trim($buf));

                    if (trim($buf) == '.') {
                        $GLOBALS['log']->debug("*** GOT '.'");
                        break;
                    }

                    // format is [msgNo] [UIDL]
                    $exUidl = explode(" ", $buf);
                    $UIDLs[$exUidl[0]] = trim($exUidl[1]);
                }
            }

            $this->pop3_cleanUp();

            // get cached UIDLs
            $cacheUIDLs = $this->pop3_getCacheUidls();
//			_pp($UIDLs);_pp($cacheUIDLs);

            // new email cache values we should deal with
            $diff = array_diff_assoc($UIDLs, $cacheUIDLs);

            // remove dirty cache entries
            $diff = $this->pop3_shiftCache($diff, $cacheUIDLs);

            // build up msgNo request
            if (!empty($diff)) {
                $this->mailbox = 'INBOX';
                $this->connectMailserver();
                $searchResults = array_keys($diff);
                $concatResults = implode(",", $searchResults);
                $fetchedOverviews = imap_fetch_overview($this->conn, $concatResults);

                // clean up cache entry
                foreach ($fetchedOverviews as $k => $overview) {
                    $overview->message_id = trim($diff[$overview->msgno]);
                    $fetchedOverviews[$k] = $overview;
                }

                $this->updateOverviewCacheFile($fetchedOverviews);
            }
        } else {
            $GLOBALS['log']->debug("*** INBOUNDEMAIL: could not open socket connection to POP3 server");

            return false;
        }
    }

    /**
     * Iterates through msgno and message_id to remove dirty cache entries
     * @param array diff
     */
    public function pop3_shiftCache($diff, $cacheUIDLs)
    {
        $msgNos = "";
        $msgIds = "";
        $newArray = array();
        foreach ($diff as $msgNo => $msgId) {
            if (in_array($msgId, $cacheUIDLs)) {
                $q1 = "UPDATE email_cache SET imap_uid = {$msgNo}, msgno = {$msgNo} WHERE ie_id = '{$this->id}' AND message_id = '{$msgId}'";
                $this->db->query($q1);
            } else {
                $newArray[$msgNo] = $msgId;
            }
        }

        return $newArray;
    }

    /**
     * retrieves cached uidl values.
     * When dealing with POP3 accounts, the message_id column in email_cache will contain the UIDL.
     * @return array
     */
    public function pop3_getCacheUidls()
    {
        $q = "SELECT msgno, message_id FROM email_cache WHERE ie_id = '{$this->id}'";
        $r = $this->db->query($q);

        $ret = array();
        while ($a = $this->db->fetchByAssoc($r)) {
            $ret[$a['msgno']] = $a['message_id'];
        }

        return $ret;
    }

    /**
     * This function is used by cron job for group mailbox without group folder
     * @param string $msgno for pop
     * @param string $uid for imap
     */
    public function getMessagesInEmailCache($msgno, $uid)
    {
        $fetchedOverviews = array();
        if ($this->isPop3Protocol()) {
            if (!is_resource($this->conn)) {
                LoggerManager::getLogger()->fatal('Connection is not a valid resource but it is a POP3 Protocol');
            } else {
                $fetchedOverviews = imap_fetch_overview($this->conn, $msgno);
                foreach ($fetchedOverviews as $k => $overview) {
                    $overview->message_id = $uid;
                    $fetchedOverviews[$k] = $overview;
                }
            }
        } else {
            if (!is_resource($this->conn)) {
                LoggerManager::getLogger()->fatal('Connection is not a valid resource');
            } else {
                $fetchedOverviews = imap_fetch_overview($this->conn, $uid, FT_UID);
            }
        } // else
        $this->updateOverviewCacheFile($fetchedOverviews);

    } // fn

    /**
     * Checks email (local caching too) for one mailbox
     * @param string $mailbox IMAP Mailbox path
     * @param bool $prefetch Flag to prefetch email body on check
     */
    public function checkEmailOneMailbox($mailbox, $prefetch = true, $synchronize = false)
    {
        global $sugar_config;
        global $current_user;
        global $app_strings;

        $result = 1;

        $GLOBALS['log']->info("INBOUNDEMAIL: checking mailbox [ {$mailbox} ]");
        $this->mailbox = $mailbox;
        $this->connectMailserver();

        $checkTime = '';
        $shouldProcessRules = true;

        $timestamp = $this->getCacheTimestamp($mailbox);

        if ($timestamp > 0) {
            $checkTime = date('r', $timestamp);
        }

        /* first time through, process ALL emails */
        if (empty($checkTime) || $synchronize) {
            // do not process rules for the first time or sunchronize
            $shouldProcessRules = false;
            $criteria = "UNSEEN";
            $prefetch = false; // do NOT prefetch emails on a brand new account - timeouts happen.
            $GLOBALS['log']->info("INBOUNDEMAIL: new account detected - not prefetching email bodies.");
        } else {
            $criteria = "SINCE \"{$checkTime}\" UNDELETED"; // not using UNSEEN
        }
        $this->setCacheTimestamp($mailbox);
        $GLOBALS['log']->info("[EMAIL] Performing IMAP search using criteria [{$criteria}] on mailbox [{$mailbox}] for user [{$current_user->user_name}]");
        if (!is_resource($this->conn)) {
            LoggerManager::getLogger()->warn('checkEmailOneMailbox: connection is not a valid resource');
            $searchResults = null;
        } else {
            $searchResults = imap_search($this->conn, $criteria, SE_UID);
        }
        $GLOBALS['log']->info("[EMAIL] Done IMAP search on mailbox [{$mailbox}] for user [{$current_user->user_name}]. Result count = " . count($searchResults));

        if (!empty($searchResults)) {

            $concatResults = implode(",", $searchResults);
            $GLOBALS['log']->info("[EMAIL] Start IMAP fetch overview on mailbox [{$mailbox}] for user [{$current_user->user_name}]");
            $fetchedOverview = imap_fetch_overview($this->conn, $concatResults, FT_UID);
            $GLOBALS['log']->info("[EMAIL] Done IMAP fetch overview on mailbox [{$mailbox}] for user [{$current_user->user_name}]");

            $GLOBALS['log']->info("[EMAIL] Start updating overview cache for mailbox [{$mailbox}] for user [{$current_user->user_name}]");
            $this->updateOverviewCacheFile($fetchedOverview);
            $GLOBALS['log']->info("[EMAIL] Done updating overview cache for mailbox [{$mailbox}] for user [{$current_user->user_name}]");

            // prefetch emails
            if ($prefetch == true) {
                $GLOBALS['log']->info("[EMAIL] Start fetching emails for mailbox [{$mailbox}] for user [{$current_user->user_name}]");
                if (!$this->fetchCheckedEmails($fetchedOverview)) {
                    $result = 0;
                }
                $GLOBALS['log']->info("[EMAIL] Done fetching emails for mailbox [{$mailbox}] for user [{$current_user->user_name}]");
            }
        } else {
            $GLOBALS['log']->info("INBOUNDEMAIL: no results for mailbox [ {$mailbox} ]");
            $result = 1;
        }

        /**
         * To handle the use case where an external client is also connected, deleting emails, we need to clear our
         * local cache of all emails with the "DELETED" flag
         */
        $criteria = 'DELETED';
        $criteria .= (!empty($checkTime)) ? " SINCE \"{$checkTime}\"" : "";
        $GLOBALS['log']->info("INBOUNDEMAIL: checking for deleted emails using [ {$criteria} ]");

        $trashFolder = $this->get_stored_options("trashFolder");
        if (empty($trashFolder)) {
            $trashFolder = "INBOX.Trash";
        }

        if ($this->mailbox != $trashFolder) {
            if (!is_resource($this->conn)) {
                LoggerManager::getLogger()->warn('connection is not a valid resource for checkEmailOneMailbox()');
                $searchResults = null;
            } else {
                $searchResults = imap_search($this->conn, $criteria, SE_UID);
            }
            if (!empty($searchResults)) {
                $uids = implode($app_strings['LBL_EMAIL_DELIMITER'], $searchResults);
                $GLOBALS['log']->info("INBOUNDEMAIL: removing UIDs found deleted [ {$uids} ]");
                $this->getOverviewsFromCacheFile($uids, $mailbox, true);
            }
        }

        return $result;
    }

    /**
     * Checks email (local caching too) for one mailbox
     * @param string $mailbox IMAP Mailbox path
     * @param bool $prefetch Flag to prefetch email body on check
     */
    public function checkEmailOneMailboxPartial($mailbox, $prefetch = true, $synchronize = false, $start = 0, $max = -1)
    {
        global $sugar_config;
        global $current_user;
        global $app_strings;

        $GLOBALS['log']->info("INBOUNDEMAIL: checking mailbox [ {$mailbox} ]");
        $this->mailbox = $mailbox;
        $this->connectMailserver();

        $checkTime = '';
        $shouldProcessRules = true;

        $timestamp = $this->getCacheTimestamp($mailbox);

        if ($timestamp > 0) {
            $checkTime = date('r', $timestamp);
        }

        /* first time through, process ALL emails */
        if (empty($checkTime) || $synchronize) {
            // do not process rules for the first time or sunchronize
            $shouldProcessRules = false;
            $criteria = "ALL UNDELETED";
            $prefetch = false; // do NOT prefetch emails on a brand new account - timeouts happen.
            $GLOBALS['log']->info("INBOUNDEMAIL: new account detected - not prefetching email bodies.");
        } else {
            $criteria = "SINCE \"{$checkTime}\" UNDELETED"; // not using UNSEEN
        }
        $this->setCacheTimestamp($mailbox);
        $GLOBALS['log']->info("[EMAIL] Performing IMAP search using criteria [{$criteria}] on mailbox [{$mailbox}] for user [{$current_user->user_name}]");
        $searchResults = $this->getCachedIMAPSearch($criteria);

        if (!empty($searchResults)) {

            $total = sizeof($searchResults);
            $searchResults = array_slice($searchResults, $start, $max);

            $GLOBALS['log']->info("INBOUNDEMAIL: there are  $total messages in [{$mailbox}], we are on $start");
            $GLOBALS['log']->info("INBOUNDEMAIL: getting the next " . sizeof($searchResults) . " messages");
            $concatResults = implode(",", $searchResults);
            $GLOBALS['log']->info("INBOUNDEMAIL: Start IMAP fetch overview on mailbox [{$mailbox}] for user [{$current_user->user_name}]");
            $fetchedOverview = imap_fetch_overview($this->conn, $concatResults, FT_UID);
            $GLOBALS['log']->info("INBOUNDEMAIL: Done IMAP fetch overview on mailbox [{$mailbox}] for user [{$current_user->user_name}]");

            $GLOBALS['log']->info("INBOUNDEMAIL: Start updating overview cache for mailbox [{$mailbox}] for user [{$current_user->user_name}]");
            $this->updateOverviewCacheFile($fetchedOverview);
            $GLOBALS['log']->info("INBOUNDEMAIL: Done updating overview cache for mailbox [{$mailbox}] for user [{$current_user->user_name}]");

            // prefetch emails
            if ($prefetch == true) {
                $GLOBALS['log']->info("INBOUNDEMAIL: Start fetching emails for mailbox [{$mailbox}] for user [{$current_user->user_name}]");
                $this->fetchCheckedEmails($fetchedOverview);
                $GLOBALS['log']->info("INBOUNDEMAIL: Done fetching emails for mailbox [{$mailbox}] for user [{$current_user->user_name}]");
            }
            $status = ($total > $start + sizeof($searchResults)) ? 'continue' : 'done';
            $ret = array(
                'status' => $status,
                'count' => $start + sizeof($searchResults),
                'mbox' => $mailbox,
                'totalcount' => $total
            );
            $GLOBALS['log']->info("INBOUNDEMAIL: $status : Downloaded " . $start + sizeof($searchResults) . "messages of $total");

        } else {
            $GLOBALS['log']->info("INBOUNDEMAIL: no results for mailbox [ {$mailbox} ]");
            $ret = array('status' => 'done');
        }

        if ($ret['status'] == 'done') {
            //Remove the cached search if we are done with this mailbox
            $cacheFilePath = clean_path("{$this->EmailCachePath}/{$this->id}/folders/SearchData.php");
            if (file_exists($cacheFilePath)) {
                unlink($cacheFilePath);
            }
            /**
             * To handle the use case where an external client is also connected, deleting emails, we need to clear our
             * local cache of all emails with the "DELETED" flag
             */
            $criteria = 'DELETED';
            $criteria .= (!empty($checkTime)) ? " SINCE \"{$checkTime}\"" : "";
            $GLOBALS['log']->info("INBOUNDEMAIL: checking for deleted emails using [ {$criteria} ]");

            $trashFolder = $this->get_stored_options("trashFolder");
            if (empty($trashFolder)) {
                $trashFolder = "INBOX.Trash";
            }

            if ($this->mailbox != $trashFolder) {
                if (!is_resource($this->conn)) {
                    LoggerManager::getLogger()->warn('mailbox != trash folder but connection is not a valid resource for checkEmailOneMailbox()');
                    $searchResults = null;
                } else {
                    $searchResults = imap_search($this->conn, $criteria, SE_UID);
                }
                if (!empty($searchResults)) {
                    $uids = implode($app_strings['LBL_EMAIL_DELIMITER'], $searchResults);
                    $GLOBALS['log']->info("INBOUNDEMAIL: removing UIDs found deleted [ {$uids} ]");
                    $this->getOverviewsFromCacheFile($uids, $mailbox, true);
                }
            }
        }

        return $ret;
    }

    public function getCachedIMAPSearch($criteria)
    {
        global $current_user;
        global $sugar_config;

        $cacheDataExists = false;
        $diff = array();
        $results = array();
        $cacheFolderPath = clean_path("{$this->EmailCachePath}/{$this->id}/folders");
        if (!file_exists($cacheFolderPath)) {
            mkdir_recursive($cacheFolderPath);
        }
        $cacheFilePath = $cacheFolderPath . '/SearchData.php';
        $GLOBALS['log']->info("INBOUNDEMAIL: Cache path is $cacheFilePath");
        if (file_exists($cacheFilePath)) {
            $cacheDataExists = true;
            if ($fh = @fopen($cacheFilePath, "rb")) {
                $data = "";
                $chunksize = 1 * (1024 * 1024); // how many bytes per chunk
                while (!feof($fh)) {
                    $buf = fgets($fh, $chunksize); // 8kb max buffer - shouldn't be more than 80 chars via pop3...
                    $data = $data . $buf;
                    flush();
                } // while
                fclose($fh);
                $results = unserialize($data);
            } // if
        } // if
        if (!$cacheDataExists) {
            if (!is_resource($this->conn)) {
                LoggerManager::getLogger()->fatal('Inbound Email Connection is not a valid resource.');
            } else {
                $searchResults = imap_search($this->conn, $criteria, SE_UID);
                if (count($searchResults) > 0) {
                    $results = $searchResults;
                    $data = serialize($searchResults);
                    if ($fh = @fopen($cacheFilePath, "w")) {
                        fputs($fh, $data);
                        fclose($fh);
                    } // if
                }
            }
        } // if

        return $results;
    }

    public function checkEmailIMAPPartial($prefetch = true, $synch = false)
    {
        $GLOBALS['log']->info("*****************INBOUNDEMAIL: at IMAP check partial");
        global $sugar_config;
        $result = $this->connectMailserver();
        if ($result == 'false') {
            return array(
                'status' => 'error',
                'message' => 'Email server is down'
            );
        }
        $mailboxes = $this->getMailboxes(true);
        if (!in_array('INBOX', $mailboxes)) {
            $mailboxes[] = 'INBOX';
        }
        sort($mailboxes);
        if (isset($_REQUEST['mbox']) && !empty($_REQUEST['mbox']) && isset($_REQUEST['currentCount'])) {
            $GLOBALS['log']->info("INBOUNDEMAIL: Picking up from where we left off");
            $mbox = $_REQUEST['mbox'];
            $count = $_REQUEST['currentCount'];
        } else {
            if ($synch) {
                $GLOBALS['log']->info("INBOUNDEMAIL: Cleaning out the cache");
                $this->cleanOutCache();
            }
            $mbox = $mailboxes[0];
            $count = 0;
        }
        $GLOBALS['log']->info("INBOUNDEMAIL:found " . sizeof($mailboxes) . " Mailboxes");
        $index = array_search($mbox, $mailboxes) + 1;
        $ret = $this->checkEmailOneMailboxPartial($mbox, $prefetch, $synch, $count, 100);
        while ($ret['status'] == 'done' && $index < sizeof($mailboxes)) {
            if ($ret['count'] > 100) {
                $ret['mbox'] = $mailboxes[$index];
                $ret['status'] = 'continue';

                return $ret;
            }
            $GLOBALS['log']->info("INBOUNDEMAIL: checking account [ $index => $mbox : $count]");
            $mbox = $mailboxes[$index];
            $ret = $this->checkEmailOneMailboxPartial($mbox, $prefetch, $synch, 0, 100);
            $index++;
        }

        return $ret;
    }

    public function checkEmail2_meta()
    {
        global $sugar_config;

        $this->connectMailserver();
        $mailboxes = $this->getMailboxes(true);
        $mailboxes[] = 'INBOX';
        sort($mailboxes);

        $GLOBALS['log']->info("INBOUNDEMAIL: checking account [ {$this->name} ]");

        $mailboxes_meta = array();
        foreach ($mailboxes as $mailbox) {
            $mailboxes_meta[$mailbox] = $this->getMailboxProcessCount($mailbox);
        }

        $ret = array();
        $ret['mailboxes'] = $mailboxes_meta;

        foreach ($mailboxes_meta as $count) {
            if (!isset($ret['processCount'])) {
                $ret['processCount'] = 0;
            }
            $ret['processCount'] += $count;
        }

        return $ret;
    }

    public function getMailboxProcessCount($mailbox)
    {
        global $sugar_config;

        $GLOBALS['log']->info("INBOUNDEMAIL: checking mailbox [ {$mailbox} ]");
        $this->mailbox = $mailbox;
        $this->connectMailserver();

        $timestamp = $this->getCacheTimestamp($mailbox);

        $checkTime = '';
        if ($timestamp > 0) {
            $checkTime = date('r', $timestamp);
        }

        /* first time through, process ALL emails */
        if (empty($checkTime)) {
            $criteria = "ALL UNDELETED";
            $prefetch = false; // do NOT prefetch emails on a brand new account - timeouts happen.
            $GLOBALS['log']->info("INBOUNDEMAIL: new account detected - not prefetching email bodies.");
        } else {
            $criteria = "SINCE \"{$checkTime}\" UNDELETED"; // not using UNSEEN
        }

        $GLOBALS['log']->info("INBOUNDEMAIL: using [ {$criteria} ]");
        if (!is_resource($this->conn)) {
            LoggerManager::getLogger()->warn('connection is not a valid resource for getMailboxProcessCount()');
            $searchResults = null;
        } else {
            $searchResults = imap_search($this->conn, $criteria, SE_UID);
        }
        

        if (!empty($searchResults)) {
            $concatResults = implode(",", $searchResults);
        } else {
            $GLOBALS['log']->info("INBOUNDEMAIL: no results for mailbox [ {$mailbox} ]");
        }

        if (empty($searchResults)) {
            return 0;
        }

        return count($searchResults);
    }

    /**
     * update INBOX
     */
    public function checkEmail($prefetch = true, $synch = false)
    {
        global $sugar_config;

        if ($this->protocol == 'pop3') {
            $this->pop3_checkEmail();
        } else {
            $this->connectMailserver();
            $mailboxes = $this->getMailboxes(true);
            if (!is_array($mailboxes)) {
                LoggerManager::getLogger()->warn('mailboxes is not an array for check email');
                $mailboxes = (array)$mailboxes;
            } else {
                sort($mailboxes);
            }

            $GLOBALS['log']->info("INBOUNDEMAIL: checking account [ {$this->name} ]");

            foreach ($mailboxes as $mailbox) {
                $this->checkEmailOneMailbox($mailbox, $prefetch, $synch);
            }
        }
    }

    /**
     * full synchronization
     */
    public function syncEmail()
    {
        global $sugar_config;
        global $current_user;

        $showFolders = sugar_unserialize(base64_decode($current_user->getPreference('showFolders', 'Emails')));

        if (empty($showFolders)) {
            $showFolders = array();
        }

        $email = new Email();
        $email->email2init();

        // personal accounts
        if ($current_user->hasPersonalEmail()) {
            $personals = $this->retrieveByGroupId($current_user->id);

            foreach ($personals as $personalAccount) {
                if (in_array($personalAccount->id, $showFolders)) {
                    $personalAccount->email = $email;
                    if ($personalAccount->isPop3Protocol()) {
                        $personalAccount->deletePop3Cache();
                        continue;
                    }
                    $personalAccount->cleanOutCache();
                    $personalAccount->connectMailserver();
                    $mailboxes = $personalAccount->getMailboxes(true);
                    $mailboxes[] = 'INBOX';
                    sort($mailboxes);

                    $GLOBALS['log']->info("[EMAIL] Start checking account [{$personalAccount->name}] for user [{$current_user->user_name}]");

                    foreach ($mailboxes as $mailbox) {
                        $GLOBALS['log']->info("[EMAIL] Start checking mailbox [{$mailbox}] of account [{$personalAccount->name}] for user [{$current_user->user_name}]");
                        $personalAccount->checkEmailOneMailbox($mailbox, false, true);
                        $GLOBALS['log']->info("[EMAIL] Done checking mailbox [{$mailbox}] of account [{$personalAccount->name}] for user [{$current_user->user_name}]");
                    }
                    $GLOBALS['log']->info("[EMAIL] Done checking account [{$personalAccount->name}] for user [{$current_user->user_name}]");
                }
            }
        }

        // group accounts
        $beans = $this->retrieveAllByGroupId($current_user->id, false);
        foreach ($beans as $k => $groupAccount) {
            if (in_array($groupAccount->id, $showFolders)) {
                $groupAccount->email = $email;
                $groupAccount->cleanOutCache();
                $groupAccount->connectMailserver();
                $mailboxes = $groupAccount->getMailboxes(true);
                $mailboxes[] = 'INBOX';
                sort($mailboxes);

                $GLOBALS['log']->info("INBOUNDEMAIL: checking account [ {$groupAccount->name} ]");

                foreach ($mailboxes as $mailbox) {
                    $groupAccount->checkEmailOneMailbox($mailbox, false, true);
                }
            }
        }
    }


    /**
     * Deletes cached messages when moving from folder to folder
     * @param string $uids
     * @param string $fromFolder
     * @param string $toFolder
     */
    public function deleteCachedMessages($uids, $fromFolder)
    {
        global $sugar_config;

        if (!isset($this->email) && !isset($this->email->et)) {
            $this->email = new Email();
            $this->email->email2init();
        }

        $uids = $this->email->et->_cleanUIDList($uids);

        foreach ((array)$uids as $uid) {
            $file = "{$this->EmailCachePath}/{$this->id}/messages/{$fromFolder}{$uid}.php";

            if (file_exists($file)) {
                if (!unlink($file)) {
                    $GLOBALS['log']->debug("INBOUNDEMAIL: Could not delete [ {$file} ]");
                }
            }
        }
    }

    /**
     * similar to imap_fetch_overview, but it gets overviews from a local cache
     * file.
     * @param string $uids UIDs in comma-delimited format
     * @param string $mailbox The mailbox in focus, will default to $this->mailbox
     * @param bool $remove Default false
     * @return array
     */
    public function getOverviewsFromCacheFile($uids, $mailbox = '', $remove = false)
    {
        global $app_strings;
        if (!isset($this->email) && !isset($this->email->et)) {
            $this->email = new Email();
            $this->email->email2init();
        }

        $uids = $this->email->et->_cleanUIDList($uids, true);

        // load current cache file
        $mailbox = empty($mailbox) ? $this->mailbox : $mailbox;
        $cacheValue = $this->getCacheValue($mailbox);
        $ret = array();

        // prep UID array
        $exUids = explode($app_strings['LBL_EMAIL_DELIMITER'], $uids);
        foreach ($exUids as $k => $uid) {
            $exUids[$k] = trim($uid);
        }

        // fill $ret will requested $uids
        foreach ($cacheValue['retArr'] as $k => $overview) {
            if (in_array($overview->imap_uid, $exUids)) {
                $ret[] = $overview;
            }
        }

        // remove requested $uids from current cache file (move_mail() type action)
        if ($remove) {
            $this->setCacheValue($mailbox, array(), array(), $ret);
        }

        return $ret;
    }

    /**
     * merges new info with the saved cached file
     * @param array $array Array of email Overviews
     * @param string $type 'append' or 'remove'
     * @param string $mailbox Target mai lbox if not current assigned
     */
    public function updateOverviewCacheFile($array, $type = 'append', $mailbox = '')
    {
        $mailbox = empty($mailbox) ? $this->mailbox : $mailbox;

        $cacheValue = $this->getCacheValue($mailbox);
        $uids = $cacheValue['uids'];

        $updateRows = array();
        $insertRows = array();
        $removeRows = array();

        // update values
        if ($type == 'append') { // append
            /* we are adding overviews to the cache file */
            foreach ($array as $overview) {
                if (isset($overview->uid)) {
                    $overview->imap_uid = $overview->uid; // coming from imap_fetch_overview() call
                }

                if (!in_array($overview->imap_uid, $uids)) {
                    $insertRows[] = $overview;
                }
            }
        } else {
            $updatedCacheOverviews = array();
            // compare against generated list
            /* we are removing overviews from the cache file */
            foreach ($cacheValue['retArr'] as $cacheOverview) {
                if (!in_array($cacheOverview->imap_uid, $uids)) {
                    $insertRows[] = $cacheOverview;
                } else {
                    $removeRows[] = $cacheOverview;
                }
            }

            $cacheValue['retArr'] = $updatedCacheOverviews;
        }

        $this->setCacheValue($mailbox, $insertRows, $updateRows, $removeRows);
    }

    /**
     * Check email prefetches email bodies for quicker display
     * @param array array of fetched overviews
     */
    public function fetchCheckedEmails($fetchedOverviews)
    {
        global $sugar_config;

        if (is_array($fetchedOverviews) && !empty($fetchedOverviews)) {
            foreach ($fetchedOverviews as $overview) {
                if ($overview->size < 10000) {

                    $uid = isset($overview->imap_uid) ? $overview->imap_uid : null;

                    if (!empty($uid)) {
                        $file = "{$this->mailbox}{$uid}.php";
                        $cacheFile = clean_path("{$this->EmailCachePath}/{$this->id}/messages/{$file}");

                        if (!file_exists($cacheFile)) {
                            $GLOBALS['log']->info("INBOUNDEMAIL: Prefetching email [ {$file} ]");
                            $this->setEmailForDisplay($uid);
                            $out = $this->displayOneEmail($uid, $this->mailbox);
                            $this->email->et->writeCacheFile(
                                'out',
                                $out,
                                $this->id,
                                'messages',
                                "{$this->mailbox}{$uid}.php"
                            );
                        } else {
                            $GLOBALS['log']->debug("INBOUNDEMAIL: Trying to prefetch an email we already fetched! [ {$cacheFile} ]");
                        }
                    } else {
                        $GLOBALS['log']->debug("*** INBOUNDEMAIL: prefetch has a message with no UID");
                    }

                    return true;
                } else {
                    $GLOBALS['log']->debug("INBOUNDEMAIL: skipping email prefetch - size too large [ {$overview->size} ]");
                }
            }
        }

        return false;
    }

    /**
     * Sets flags on emails.  Assumes that connection is live, correct folder is
     * set.
     * @param string|array $uids Sequence of UIDs, comma separated string or array
     * @param string $type Flag to mark
     * @return bool <b>TRUE</b> on success or <b>FALSE</b> on failure.
     */
    public function markEmails($uids, $type)
    {

        // repair uids value (confert to string)

        if (is_array($uids)) {
            $uids = implode(',', $uids);
        }


        // validate for comma separated and numeric UIDs

        $splits = explode(',', $uids);
        if (!$splits) {
            $GLOBALS['log']->fatal("No IMAP uids");

            return false;
        }
        foreach ($splits as $uid) {
            if (!is_numeric($uid)) {
                $GLOBALS['log']->fatal("Incorrect UID format");

                return false;
            }
        }


        // validate for IMAP flag type

        if (!$type) {
            $GLOBALS['log']->fatal("IMAP flag type doesn't set");

            return false;
        }
        
        if (!is_resource($this->conn)) {
            LoggerManager::getLogger()->fatal('Inbound Email connection is not a valid resource for marking Emails');
            return false;
        }

        switch ($type) {
            case 'unread':
                $result = imap_clearflag_full($this->conn, $uids, '\\SEEN', ST_UID);
                break;
            case 'read':
                $result = imap_setflag_full($this->conn, $uids, '\\SEEN', ST_UID);
                break;
            case 'flagged':
                $result = imap_setflag_full($this->conn, $uids, '\\FLAGGED', ST_UID);
                break;
            case 'unflagged':
                $result = imap_clearflag_full($this->conn, $uids, '\\FLAGGED', ST_UID);
                break;
            case 'answered':
                $result = imap_setflag_full($this->conn, $uids, '\\Answered', ST_UID);
                break;
            default:

                // Logging of incorrect (unknown) IMap flag type

                $GLOBALS['log']->fatal("Unknown IMap flag type: $type");

                return false;
        }

        if (!$result) {
            $GLOBALS['log']->fatal("Some emails doesn't marked as $type");
        }

        return $result;
    }
    ////	END EMAIL 2.0 SPECIFIC
    ///////////////////////////////////////////////////////////////////////////


    ///////////////////////////////////////////////////////////////////////////
    ////	SERVER MANIPULATION METHODS
    /**
     * Deletes the specified folder
     * @param string $mbox "::" delimited IMAP mailbox path, ie, INBOX.saved.stuff
     * @return bool
     */
    public function deleteFolder($mbox)
    {
        $returnArray = array();
        if ($this->getCacheCount($mbox) > 0) {
            $returnArray['status'] = false;
            $returnArray['errorMessage'] = "Can not delete {$mbox} as it has emails.";

            return $returnArray;
        }
        $connectString = $this->getConnectString('', $mbox);
        //Remove Folder cache
        global $sugar_config;
        $file = "{$this->EmailCachePath}/{$this->id}/folders/folders.php";
        if(file_exists($file)) {
            unlink($file);
        }

        if (!is_resource($this->conn)) {
            LoggerManager::getLogger()->fatal('Inboun Email Connenction is not a valid resource for deleting Folder');
        } elseif (imap_unsubscribe($this->conn, imap_utf7_encode($connectString))) {
            if (imap_deletemailbox($this->conn, $connectString)) {
                $this->mailbox = str_replace(("," . $mbox), "", $this->mailbox);
                $this->save();
                $sessionFoldersString = $this->getSessionInboundFoldersString(
                    $this->server_url,
                    $this->email_user,
                    $this->port,
                    $this->protocol
                );
                $sessionFoldersString = str_replace(("," . $mbox), "", $sessionFoldersString);
                $this->setSessionInboundFoldersString(
                    $this->server_url,
                    $this->email_user,
                    $this->port,
                    $this->protocol,
                    $sessionFoldersString
                );
                $returnArray['status'] = true;

                return $returnArray;
            } else {
                $GLOBALS['log']->error("*** ERROR: EMAIL2.0 - could not delete IMAP mailbox with path: [ {$connectString} ]");
                $returnArray['status'] = false;
                $returnArray['errorMessage'] = "NOOP: could not delete folder: {$connectString}";

                return $returnArray;

                return false;
            }
        }
        
        $GLOBALS['log']->error("*** ERROR: EMAIL2.0 - could not unsubscribe from folder, {$connectString} before deletion.");
        $returnArray['status'] = false;
        $returnArray['errorMessage'] = "NOOP: could not unsubscribe from folder, {$connectString} before deletion.";

        return $returnArray;
    }

    /**
     * Saves new folders
     * @param string $name Name of new IMAP mailbox
     * @param string $mbox "::" delimited IMAP mailbox path, ie, INBOX.saved.stuff
     * @return bool True on success
     */
    public function saveNewFolder($name, $mbox)
    {
        global $sugar_config;
        //Remove Folder cache
        global $sugar_config;
        //unlink("{$this->EmailCachePath}/{$this->id}/folders/folders.php");

        //$mboxImap = $this->getImapMboxFromSugarProprietary($mbox);
        $delimiter = $this->get_stored_options('folderDelimiter');
        if (!$delimiter) {
            $delimiter = '.';
        }

        $newFolder = $mbox . $delimiter . $name;
        $mbox .= $delimiter . str_replace($delimiter, "_", $name);
        $connectString = $this->getConnectString('', $mbox);

        if (!is_resource($this->conn)) {
            LoggerManager::getLogger()->fatal('Inboun Email Connectrion is not a valid resource for saving new folder');
        } elseif (imap_createmailbox($this->conn, imap_utf7_encode($connectString))) {
            imap_subscribe($this->conn, imap_utf7_encode($connectString));
            $status = imap_status($this->conn, str_replace("{$delimiter}{$name}", "", $connectString), SA_ALL);
            $this->mailbox = $this->mailbox . "," . $newFolder;
            $this->save();
            $sessionFoldersString = $this->getSessionInboundFoldersString(
                $this->server_url,
                $this->email_user,
                $this->port,
                $this->protocol
            );
            $sessionFoldersString = $sessionFoldersString . "," . $newFolder;
            $this->setSessionInboundFoldersString(
                $this->server_url,
                $this->email_user,
                $this->port,
                $this->protocol,
                $sessionFoldersString
            );

            echo json_encode($status);

            return true;
        } 
        
        $GLOBALS['log']->error("*** ERROR: EMAIL2.0 - could not create IMAP mailbox with path: [ {$connectString} ]");

        return false;


    }

    /**
     * Constructs an IMAP c-client compatible folder path from Sugar proprietary
     * @param string $mbox "::" delimited IMAP mailbox path, ie, INBOX.saved.stuff
     * @return string
     */
    public function getImapMboxFromSugarProprietary($mbox)
    {
        $exMbox = explode("::", $mbox);

        $mboxImap = '';

        for ($i = 2; $i < count($exMbox); $i++) {
            if (!empty($mboxImap)) {
                $mboxImap .= ".";
            }
            $mboxImap .= $exMbox[$i];
        }

        return $mboxImap;
    }

    /**
     * Searches IMAP (and POP3?) accounts/folders for emails with qualifying criteria
     */
    public function search($ieId, $subject = '', $from = '', $to = '', $body = '', $dateFrom = '', $dateTo = '')
    {
        global $current_user;
        global $app_strings;
        global $timedate;

        $beans = array();
        $bean = new InboundEmail();
        $bean->retrieve($ieId);
        $beans[] = $bean;
        //$beans = $this->retrieveAllByGroupId($current_user->id, true);

        $subject = urldecode($subject);

        $criteria = "";
        $criteria .= (!empty($subject)) ? 'SUBJECT ' . from_html($subject) . '' : "";
        $criteria .= (!empty($from)) ? ' FROM "' . $from . '"' : "";
        $criteria .= (!empty($to)) ? ' FROM "' . $to . '"' : "";
        $criteria .= (!empty($body)) ? ' TEXT "' . $body . '"' : "";
        $criteria .= (!empty($dateFrom)) ? ' SINCE "' . $timedate->fromString($dateFrom)->format('d-M-Y') . '"' : "";
        $criteria .= (!empty($dateTo)) ? ' BEFORE "' . $timedate->fromString($dateTo)->format('d-M-Y') . '"' : "";
        //$criteria .= (!empty($from)) ? ' FROM "'.$from.'"' : "";

        $showFolders = sugar_unserialize(base64_decode($current_user->getPreference('showFolders', 'Emails')));
        if(!$showFolders) {
            LoggerManager::getLogger()->fatal('User preferences contains incorrect email folder(s)');
        }

        $out = array();

        if ($showFolders) {
            foreach ($beans as $bean) {
                if (!in_array($bean->id, $showFolders)) {
                    continue;
                }

                $GLOBALS['log']->info("*** INBOUNDEMAIL: searching [ {$bean->name} ] for [ {$subject}{$from}{$to}{$body}{$dateFrom}{$dateTo} ]");
                $group = (!$bean->is_personal) ? 'group.' : '';
                $bean->connectMailServer();
                $mailboxes = $bean->getMailboxes(true);
                if (!in_array('INBOX', $mailboxes)) {
                    $mailboxes[] = 'INBOX';
                }
                $totalHits = 0;

                foreach ($mailboxes as $mbox) {
                    $bean->mailbox = $mbox;
                    $searchOverviews = array();
                    if ($bean->protocol == 'pop3') {
                        $pop3Criteria = "SELECT * FROM email_cache WHERE ie_id = '{$bean->id}' AND mbox = '{$mbox}'";
                        $pop3Criteria .= (!empty($subject)) ? ' AND subject like "%' . $bean->db->quote($subject) . '%"' : "";
                        $pop3Criteria .= (!empty($from)) ? ' AND fromaddr like "%' . $from . '%"' : "";
                        $pop3Criteria .= (!empty($to)) ? ' AND toaddr like "%' . $to . '%"' : "";
                        $pop3Criteria .= (!empty($dateFrom)) ? ' AND senddate > "' . $dateFrom . '"' : "";
                        $pop3Criteria .= (!empty($dateTo)) ? ' AND senddate < "' . $dateTo . '"' : "";
                        $GLOBALS['log']->info("*** INBOUNDEMAIL: searching [ {$mbox} ] using criteria [ {$pop3Criteria} ]");

                        $r = $bean->db->query($pop3Criteria);
                        while ($a = $bean->db->fetchByAssoc($r)) {
                            $overview = new Overview();

                            foreach ($a as $k => $v) {
                                $k = strtolower($k);
                                switch ($k) {
                                    case "imap_uid":
                                        $overview->imap_uid = $v;
                                        $overview->uid = $a['message_id'];
                                        break;
                                    case "toaddr":
                                        $overview->to = from_html($v);
                                        break;

                                    case "fromaddr":
                                        $overview->from = from_html($v);
                                        break;

                                    case "mailsize":
                                        $overview->size = $v;
                                        break;

                                    case "senddate":
                                        $overview->date = $timedate->fromString($v)->format('r');
                                        break;

                                    default:
                                        $overview->$k = from_html($v);
                                        break;
                                } // sqitch
                            } // foreach
                            $searchOverviews[] = $overview;
                        } // while
                    } else {
                        $bean->connectMailServer();
                        $searchResult = imap_search($bean->conn, $criteria, SE_UID);
                        if (!empty($searchResult)) {
                            $searchOverviews = imap_fetch_overview($bean->conn, implode(',', $searchResult), FT_UID);
                        } // if
                    } // else
                    $numHits = count($searchOverviews);

                    if ($numHits > 0) {
                        $totalHits = $totalHits + $numHits;
                        $ret = $bean->sortFetchedOverview($searchOverviews, 'date', 'desc', true);
                        $mbox = "{$bean->id}.SEARCH";
                        $out = array_merge($out, $bean->displayFetchedSortedListXML($ret, $mbox, false));
                    }
                }
            }
        }

        $metadata = array();
        $metadata['mbox'] = $app_strings['LBL_EMAIL_SEARCH_RESULTS_TITLE'];
        $metadata['ieId'] = $this->id;
        $metadata['name'] = $this->name;
        $metadata['unreadChecked'] = ($current_user->getPreference('showUnreadOnly', 'Emails') == 1) ? 'CHECKED' : '';
        $metadata['out'] = $out;

        return $metadata;
    }

    /**
     * repairs the encrypted password for a given I-E account
     * @return bool True on success
     */
    public function repairAccount()
    {

        for ($i = 0; $i < 3; $i++) {
            if ($i != 0) { // decode is performed on retrieve already
                $this->email_password = blowfishDecode(blowfishGetKey('InboundEmail'), $this->email_password);
            }

            if ($this->connectMailserver() == 'true') {
                $this->save(); // save decoded password (is encoded on save())

                return true;
            }
        }

        return false;
    }

    /**
     * soft deletes a User's personal inbox
     * @param string id I-E id
     * @param string user_name User name of User in focus, NOT current_user
     * @return bool True on success
     */
    public function deletePersonalEmailAccount($id, $user_name)
    {
        $q = "SELECT ie.id FROM inbound_email ie LEFT JOIN users u ON ie.group_id = u.id WHERE u.user_name = '{$user_name}'";
        $r = $this->db->query($q, true);

        while ($a = $this->db->fetchByAssoc($r)) {
            if (!empty($a) && $a['id'] == $id) {
                $this->retrieve($id);
                $this->deleted = 1;
                $this->save();

                return true;
            }
        }

        return false;
    }

    /**
     * @param $teamIds
     * @return mixed
     */
    public function getTeamSetIdForTeams($teamIds)
    {
        if (!is_array($teamIds)) {
            $teamIds = array($teamIds);
        } // if
        $teamSet = new TeamSet();
        $team_set_id = $teamSet->addTeams($teamIds);

        return $team_set_id;
    } // fn


    /**
     * Parses the core dynamic folder query
     * @param string $type 'inbound', 'draft', etc.
     * @param string $userId
     * @return string
     */
    function generateDynamicFolderQuery($type, $userId)
    {
        $q = $this->coreDynamicFolderQuery;

        $status = $type;

        if ($type == "sent") {
            $type = "out";
        }

        $replacee = array("::TYPE::", "::STATUS::", "::USER_ID::");
        $replacer = array($type, $status, $userId);

        $ret = str_replace($replacee, $replacer, $q);

        if ($type == 'inbound') {
            $ret .= " AND status NOT IN ('sent', 'archived', 'draft') AND type NOT IN ('out', 'archived', 'draft')";
        } else {
            $ret .= " AND status NOT IN ('archived') AND type NOT IN ('archived')";
        }

        return $ret;
    }

    /**
     * Saves Personal Inbox settings for Users
     * @param string userId ID of user to assign all emails for this account
     * @param strings userName Name of account, for Sugar purposes
     * @param bool forceSave Default true.  Flag to save errored settings.
     * @return boolean true on success, false on fail
     */
    public function savePersonalEmailAccount($userId = '', $userName = '', $forceSave = true)
    {
        global $mod_strings;
        $groupId = $userId;
        $accountExists = false;
        if (isset($_REQUEST['ie_id']) && !empty($_REQUEST['ie_id'])) {
            $this->retrieve($_REQUEST['ie_id']);
            $accountExists = true;
        }
        $ie_name = $_REQUEST['ie_name'];

        $stored_options = $this->getStoredOptions();
        $stored_options['outbound_email'] = isset($_REQUEST['outbound_email']) ? $_REQUEST['outbound_email'] : null;
        $this->setStoredOptions($stored_options);

        $this->is_personal = 1;
        $this->name = $ie_name;
        $this->group_id = $groupId;
        $this->status = $_REQUEST['ie_status'];
        $this->server_url = trim($_REQUEST['server_url']);
        $this->email_user = trim($_REQUEST['email_user']);
        if (!empty($_REQUEST['email_password'])) {
            $this->email_password = html_entity_decode($_REQUEST['email_password'], ENT_QUOTES);
        }
        $this->port = trim(isset($_REQUEST['port']) ? $_REQUEST['port'] : '');
        $this->protocol = isset($_REQUEST['protocol']) ? $_REQUEST['protocol'] : null;
        if ($this->protocol == "pop3") {
            $_REQUEST['mailbox'] = "INBOX";
        }

        $this->mailbox = $_REQUEST['mailbox'];
        $inboxFolders = explode(',', $this->mailbox);

        $this->mailbox_type = 'pick'; // forcing this


        if (isset($_REQUEST['ssl']) && $_REQUEST['ssl'] == 1) {
            $useSsl = true;
        } else {
            $useSsl = false;
        }
        $this->service = '::::::::::';

        if ($forceSave) {
            $id = $this->save(); // saving here to prevent user from having to re-enter all the info in case of error
            $this->retrieve($id);
        }

        $this->protocol = isset($_REQUEST['protocol']) ? $_REQUEST['protocol'] : null; // need to set this again since we safe the "service" string to empty explode values
        $opts = $this->getSessionConnectionString($this->server_url, $this->email_user, $this->port, $this->protocol);
        $detectedOpts = $this->findOptimumSettings($useSsl);

        //If $detectedOpts is empty, there was an error connecting, so clear $opts. If $opts was empty, use $detectedOpts
        if (empty($opts) || empty($detectedOpts) || (empty($detectedOpts['good']) && empty($detectedOpts['serial']))) {
            $opts = $detectedOpts;
        }
        $delimiter = $this->getSessionInboundDelimiterString(
            $this->server_url,
            $this->email_user,
            $this->port,
            $this->protocol
        );

        if (isset($opts['serial']) && !empty($opts['serial'])) {
            $this->service = $opts['serial'];
            if (isset($_REQUEST['mark_read']) && $_REQUEST['mark_read'] == 1) {
                $this->delete_seen = 0;
            } else {
                $this->delete_seen = 1;
            }

            // handle stored_options serialization
            if (isset($_REQUEST['only_since']) && $_REQUEST['only_since'] == 1) {
                $onlySince = true;
            } else {
                $onlySince = false;
            }

            $focusUser = new User();
            $focusUser->retrieve($groupId);
            $mailerId = (isset($_REQUEST['outbound_email'])) ? $_REQUEST['outbound_email'] : "";

            $oe = new OutboundEmail();
            if($mailerId != ""){
                $oe->retrieve($mailerId);
            }
            else{
                $oe->getSystemMailerSettings();
            }

            $stored_options = array();

            if($oe->id != ""){
                $stored_options['from_name'] = trim($oe->smtp_from_name);
                $stored_options['from_addr'] = trim($oe->smtp_from_addr);
                isValidEmailAddress($stored_options['from_addr']);
            }
            else{
                $stored_options['from_name'] = trim($_REQUEST['from_name']);
                $stored_options['from_addr'] = trim($_REQUEST['from_addr']);
                isValidEmailAddress($stored_options['from_addr']);
            }
            $stored_options['reply_to_addr'] = trim($_REQUEST['reply_to_addr']);

            if (!$this->isPop3Protocol()) {
                $stored_options['mailbox'] = (isset($_REQUEST['mailbox']) ? trim($_REQUEST['mailbox']) : "");
                $stored_options['trashFolder'] = (isset($_REQUEST['trashFolder']) ? trim($_REQUEST['trashFolder']) : "");
                $stored_options['sentFolder'] = (isset($_REQUEST['sentFolder']) ? trim($_REQUEST['sentFolder']) : "");
            } // if
            $stored_options['only_since'] = $onlySince;
            $stored_options['filter_domain'] = '';
            $storedOptions['folderDelimiter'] = $delimiter;
            $stored_options['outbound_email'] = (isset($_REQUEST['outbound_email'])) ? $_REQUEST['outbound_email'] : $oe->id;
            $this->stored_options = base64_encode(serialize($stored_options));

            $ieId = $this->save();

            // Folders
            $foldersFound = $this->db->query(
                'SELECT folders.id FROM folders WHERE folders.id LIKE "' . $this->db->quote($this->id) . '"'
            );
            $row = $this->db->fetchByAssoc($foldersFound);

            if (empty($row)) {

                $this->createFolder(
                    $inboxFolders[0] . ' ('.$this->name.')',
                    "inbound",
                    $focusUser,
                    $this->id
                );

                foreach ($inboxFolders as $key => $folder) {
                    if ($key == 0) {
                        continue;
                    }
                    if ($this->folderIsRequestTrashOrSent($folder)) {
                        continue;
                    }
                    $this->createFolder(
                        $folder,
                        "inbound",
                        $focusUser
                    );
                }

                $this->createFolder(
                    $mod_strings['LNK_MY_DRAFTS'] . ' (' . $stored_options['sentFolder'] . ')',
                    "draft",
                    $focusUser
                );
                $this->createFolder(
                    $mod_strings['LNK_SENT_EMAIL_LIST'] . ' (' . $stored_options['sentFolder'] . ')',
                    "sent",
                    $focusUser
                );
                $this->createFolder(
                    $mod_strings['LBL_LIST_TITLE_MY_ARCHIVES'],
                    "archived",
                    $focusUser
                );

            } else {
                // Update folders
                $foldersFound = $this->db->query(
                    'SELECT * FROM folders WHERE deleted = 0 AND (folders.id LIKE "' . $this->db->quote($this->id) . '" OR ' .
                    'folders.parent_folder LIKE "' . $this->db->quote($this->id) . '")'
                );
                $inboxNames = array_splice($inboxFolders, 1);
                while ($row = $this->db->fetchRow($foldersFound)) {

                    $name = '';
                    $folder = new SugarFolder();
                    $folder->retrieve($row['id']);

                    switch ($row['folder_type']) {
                        case 'inbound':
                            if (!$row['has_child']) {
                                if (in_array($row['name'], $inboxNames)) {
                                    // We have the folder, all is good
                                    unset($inboxNames[array_search($row['name'], $inboxNames)]);
                                } else {
                                    // We have a folder we shouldn't have
                                    $folder->id = $row['id'];
                                    $folder->delete();
                                }
                            } else {
                                $name = $inboxFolders[0] . ' (' . $this->name . ')';
                            }
                            break;
                        case 'draft':
                            $name = $mod_strings['LNK_MY_DRAFTS'] . ' (' . $stored_options['sentFolder'] . ')';
                            break;
                        case 'sent':
                            $name = $mod_strings['LNK_SENT_EMAIL_LIST'] . ' (' . $stored_options['sentFolder'] . ')';
                            break;
                        case 'archived':
                            $name = $mod_strings['LBL_LIST_TITLE_MY_ARCHIVES'];
                            break;
                    }

                    if ($name) {
                        $folder->name = $name;
                        $folder->save();
                    }

                }
                // Any inbox folder we don't have yet we need to create
                foreach ($inboxNames as $newInboxFolder) {
                    if ($this->folderIsRequestTrashOrSent($newInboxFolder)) {
                        continue;
                    }
                    $this->createFolder(
                        $newInboxFolder,
                        "inbound",
                        $focusUser
                    );
                }
            }
            //If this is the first personal account the user has setup mark it as default for them.
            $currentIECount = $this->getUserPersonalAccountCount($focusUser);
            if ($currentIECount == 1) {
                $this->setUsersDefaultOutboundServerId($focusUser, $ieId);
            }

            return true;
        } else {
            // could not find opts, no save
            $GLOBALS['log']->debug('-----> InboundEmail could not find optimums for User: ' . $ie_name);

            return false;
        }
    }

    /**
     * @param $name
     * @param $type
     * @param $focusUser
     * @param int $id
     * @return int
     */
    private function createFolder($name, $type, $focusUser, $id = 0)
    {
        $folder = new SugarFolder();
        $folder->name = $name;
        $folder->folder_type = $type;
        $folder->has_child = $id ? 1 : 0;
        $folder->is_dynamic = 1;
        $folder->dynamic_query = $this->generateDynamicFolderQuery("sent", $focusUser->id);
        $folder->created_by = $focusUser->id;
        $folder->modified_by = $focusUser->id;

        if ($id) {
            $folder->new_with_id = false;
            $folder->id = $id;
        } else {
            $folder->parent_folder = $this->id;
        }

        $folder->save();

        return $folder->id;
    }

    /**
     * @param $folderName
     * @return bool
     */
    private function folderIsRequestTrashOrSent($folderName)
    {
        return $folderName == $_REQUEST['trashFolder'] || $folderName == $_REQUEST['sentFolder'];
    }

    /**
     * Determines if this instance of I-E is for a Group Inbox or Personal Inbox
     */
    public function handleIsPersonal()
    {
        $qp = 'SELECT users.id, users.user_name FROM users WHERE users.is_group = 0 AND users.deleted = 0 AND users.status = \'active\' AND users.id = \'' . $this->group_id . '\'';
        $rp = $this->db->query($qp, true);
        $personalBox = array();
        while ($ap = $this->db->fetchByAssoc($rp)) {
            $personalBox[] = array($ap['id'], $ap['user_name']);
        }
        if (count($personalBox) > 0) {
            return true;
        } else {
            return false;
        }
    }

    public function getUserNameFromGroupId()
    {
        $r = $this->db->query(
            'SELECT users.user_name FROM users WHERE deleted=0 AND id=\'' . $this->group_id . '\'',
            true
        );
        while ($a = $this->db->fetchByAssoc($r)) {
            return $a['user_name'];
        }

        return '';
    }

    public function getFoldersListForMailBox()
    {
        $return = array();
        $foldersList = $this->getSessionInboundFoldersString(
            $this->server_url,
            $this->email_user,
            $this->port,
            $this->protocol
        );
        if (empty($foldersList)) {
            global $mod_strings;
            $msg = $this->connectMailserver(true);
            if (strpos($msg, "successfully")) {
                $foldersList = $this->getSessionInboundFoldersString(
                    $this->server_url,
                    $this->email_user,
                    $this->port,
                    $this->protocol
                );
                $return['status'] = true;
                $return['foldersList'] = $foldersList;
                $return['statusMessage'] = "";
            } else {
                $return['status'] = false;
                $return['statusMessage'] = $msg;
            } // else
        } else {
            $return['status'] = true;
            $return['foldersList'] = $foldersList;
            $return['statusMessage'] = "";
        }

        return $return;
    } // fn

    /**
     * Programatically determines best-case settings for imap_open()
     */
    public function findOptimumSettings(
        $useSsl = false,
        $user = '',
        $pass = '',
        $server = '',
        $port = '',
        $prot = '',
        $mailbox = ''
    ) {
        global $mod_strings;
        $serviceArr = array();
        $returnService = array();
        $badService = array();
        $goodService = array();
        $errorArr = array();
        $raw = array();
        $retArray = array(
            'good' => $goodService,
            'bad' => $badService,
            'err' => $errorArr
        );

        if (!function_exists('imap_open')) {
            $retArray['err'][0] = $mod_strings['ERR_NO_IMAP'];

            return $retArray;
        }

        imap_errors(); // clearing error stack
        //error_reporting(0); // turn off notices from IMAP

        if (isset($_REQUEST['ssl']) && $_REQUEST['ssl'] == 1) {
            $useSsl = true;
        }

        $exServ = explode('::', $this->service);
        if (!isset($exServ[1])) {
            LoggerManager::getLogger()->warn('incorrect service given: ' . $this->service);
            $service = '/';
        } else {
            $service = '/' . $exServ[1];
        }

        $nonSsl = array(
            'both-secure' => '/notls/novalidate-cert/secure',
            'both' => '/notls/novalidate-cert',
            'nocert-secure' => '/novalidate-cert/secure',
            'nocert' => '/novalidate-cert',
            'notls-secure' => '/notls/secure',
            'secure' => '/secure', // for POP3 servers that force CRAM-MD5
            'notls' => '/notls',
            'none' => '', // try default nothing
        );
        $ssl = array(
            'ssl-both-on-secure' => '/ssl/tls/validate-cert/secure',
            'ssl-both-on' => '/ssl/tls/validate-cert',
            'ssl-cert-secure' => '/ssl/validate-cert/secure',
            'ssl-cert' => '/ssl/validate-cert',
            'ssl-tls-secure' => '/ssl/tls/secure',
            'ssl-tls' => '/ssl/tls',
            'ssl-both-off-secure' => '/ssl/notls/novalidate-cert/secure',
            'ssl-both-off' => '/ssl/notls/novalidate-cert',
            'ssl-nocert-secure' => '/ssl/novalidate-cert/secure',
            'ssl-nocert' => '/ssl/novalidate-cert',
            'ssl-notls-secure' => '/ssl/notls/secure',
            'ssl-notls' => '/ssl/notls',
            'ssl-secure' => '/ssl/secure',
            'ssl-none' => '/ssl',
        );

        if (isset($user) && !empty($user) && isset($pass) && !empty($pass)) {
            $this->email_password = $pass;
            $this->email_user = $user;
            $this->server_url = $server;
            $this->port = $port;
            $this->protocol = $prot;
            $this->mailbox = $mailbox;
        }

        // in case we flip from IMAP to POP3
        if ($this->protocol == 'pop3') {
            $this->mailbox = 'INBOX';
        }

        //If user has selected multiple mailboxes, we only need to test the first mailbox for the connection string.
        $a_mailbox = explode(",", $this->mailbox);
        $tmpMailbox = isset($a_mailbox[0]) ? $a_mailbox[0] : "";

        if ($useSsl == true) {
            foreach ($ssl as $k => $service) {
                $returnService[$k] = 'foo' . $service;
                $serviceArr[$k] = '{' . $this->server_url . ':' . $this->port . '/service=' . $this->protocol . $service . '}' . $tmpMailbox;
            }
        } else {
            foreach ($nonSsl as $k => $service) {
                $returnService[$k] = 'foo' . $service;
                $serviceArr[$k] = '{' . $this->server_url . ':' . $this->port . '/service=' . $this->protocol . $service . '}' . $tmpMailbox;
            }
        }

        $GLOBALS['log']->debug('---------------STARTING FINDOPTIMUMS LOOP----------------');
        $l = 1;

        //php imap library will capture c-client library warnings as errors causing good connections to be ignored.
        //Check against known warnings to ensure good connections are used.
        $acceptableWarnings = array(
            "SECURITY PROBLEM: insecure server advertised AUTH=PLAIN", //c-client auth_pla.c
            "Mailbox is empty"
        );
        $login = $this->email_user;
        $passw = $this->email_password;
        $foundGoodConnection = false;
        foreach ($serviceArr as $k => $serviceTest) {
            $errors = '';
            $alerts = '';
            $GLOBALS['log']->debug($l . ': I-E testing string: ' . $serviceTest);

            // open the connection and try the test string
            $this->conn = $this->getImapConnection($serviceTest, $login, $passw);

            if (($errors = imap_last_error()) || ($alerts = imap_alerts())) {
                // login failure means don't bother trying the rest
                if ($errors == 'Too many login failures'
                    || $errors == '[CLOSED] IMAP connection broken (server response)'
                    // @link http://tools.ietf.org/html/rfc5530#section-3
                    || strpos($errors, '[AUTHENTICATIONFAILED]') !== false
                    // MS Exchange 2010
                    || (strpos($errors, 'AUTHENTICATE') !== false && strpos($errors, 'failed') !== false)
                ) {
                    $GLOBALS['log']->debug($l . ': I-E failed using [' . $serviceTest . ']');
                    $retArray['err'][$k] = $mod_strings['ERR_BAD_LOGIN_PASSWORD'];
                    $retArray['bad'][$k] = $serviceTest;
                    $GLOBALS['log']->debug($l . ': I-E ERROR: $ie->findOptimums() failed due to bad user credentials for user login: ' . $this->email_user);

                    return $retArray;
                } elseif (in_array($errors, $acceptableWarnings, true)) { // false positive
                    $GLOBALS['log']->debug($l . ': I-E found good connection but with warnings [' . $serviceTest . '] Errors:' . $errors);
                    $retArray['good'][$k] = $returnService[$k];
                    $foundGoodConnection = true;
                } else {
                    $GLOBALS['log']->debug($l . ': I-E failed using [' . $serviceTest . '] - error: ' . $errors);
                    $retArray['err'][$k] = $errors;
                    $retArray['bad'][$k] = $serviceTest;
                }
            } else {
                $GLOBALS['log']->debug($l . ': I-E found good connect using [' . $serviceTest . ']');
                $retArray['good'][$k] = $returnService[$k];
                $foundGoodConnection = true;
            }

            if (is_resource($this->conn)) {
                if (!$this->isPop3Protocol()) {
                    $serviceTest = str_replace("INBOX", "", $serviceTest);
                    $boxes = imap_getmailboxes($this->conn, $serviceTest, "*");
                    $delimiter = '.';
                    // clean MBOX path names
                    foreach ($boxes as $k => $mbox) {
                        $raw[] = $mbox->name;
                        if ($mbox->delimiter) {
                            $delimiter = $mbox->delimiter;
                        } // if
                    } // foreach
                    $this->setSessionInboundDelimiterString(
                        $this->server_url,
                        $this->email_user,
                        $this->port,
                        $this->protocol,
                        $delimiter
                    );
                } // if

                if (!imap_close($this->conn)) {
                    $GLOBALS['log']->debug('imap_close() failed!');
                }
            }

            $GLOBALS['log']->debug($l . ': I-E clearing error and alert stacks.');
            imap_errors(); // clear stacks
            imap_alerts();
            // If you find a good connection, then don't do any further testing to find URL
            if ($foundGoodConnection) {
                break;
            } // if
            $l++;
        }
        $GLOBALS['log']->debug('---------------end FINDOPTIMUMS LOOP----------------');

        if (!empty($retArray['good'])) {
            $newTls = '';
            $newCert = '';
            $newSsl = '';
            $newNotls = '';
            $newNovalidate_cert = '';
            $good = array_pop($retArray['good']); // get most complete string
            $exGood = explode('/', $good);
            foreach ($exGood as $v) {
                switch ($v) {
                    case 'ssl':
                        $newSsl = 'ssl';
                        break;
                    case 'tls':
                        $newTls = 'tls';
                        break;
                    case 'notls':
                        $newNotls = 'notls';
                        break;
                    case 'cert':
                        $newCert = 'validate-cert';
                        break;
                    case 'novalidate-cert':
                        $newNovalidate_cert = 'novalidate-cert';
                        break;
                    case 'secure':
                        $secure = 'secure';
                        break;
                }
            }

            $goodStr['serial'] = $newTls . '::' . $newCert . '::' . $newSsl . '::' . $this->protocol . '::' .
                $newNovalidate_cert . '::' . $newNotls . '::' . $secure;
            $goodStr['service'] = $good;
            $testConnectString = str_replace('foo', '', $good);
            $testConnectString = '{' . $this->server_url . ':' . $this->port . '/service=' . $this->protocol .
                $testConnectString . '}';
            $this->setSessionConnectionString(
                $this->server_url,
                $this->email_user,
                $this->port, $this->protocol,
                $goodStr
            );
            $i = 0;
            foreach ($raw as $mbox) {
                $raw[$i] = str_replace(
                    $testConnectString,
                    "",
                    $GLOBALS['locale']->translateCharset($mbox, "UTF7-IMAP", "UTF8")
                );
                $i++;
            } // foreach
            sort($raw);
            $this->setSessionInboundFoldersString(
                $this->server_url,
                $this->email_user,
                $this->port,
                $this->protocol,
                implode(",", $raw)
            );

            return $goodStr;
        } else {
            return false;
        }
    }

    public function getSessionConnectionString($server_url, $email_user, $port, $protocol)
    {
        $sessionConnectionString = $server_url . $email_user . $port . $protocol;

        return (isset($_SESSION[$sessionConnectionString]) ? $_SESSION[$sessionConnectionString] : "");
    }

    public function setSessionConnectionString($server_url, $email_user, $port, $protocol, $goodStr)
    {
        $sessionConnectionString = $server_url . $email_user . $port . $protocol;
        $_SESSION[$sessionConnectionString] = $goodStr;
    }

    public function getSessionInboundDelimiterString($server_url, $email_user, $port, $protocol)
    {
        $sessionInboundDelimiterString = $server_url . $email_user . $port . $protocol . "delimiter";

        return (isset($_SESSION[$sessionInboundDelimiterString]) ? $_SESSION[$sessionInboundDelimiterString] : "");
    }

    public function setSessionInboundDelimiterString($server_url, $email_user, $port, $protocol, $delimiter)
    {
        $sessionInboundDelimiterString = $server_url . $email_user . $port . $protocol . "delimiter";
        $_SESSION[$sessionInboundDelimiterString] = $delimiter;
    }

    public function getSessionInboundFoldersString($server_url, $email_user, $port, $protocol)
    {
        $sessionInboundFoldersListString = $server_url . $email_user . $port . $protocol . "foldersList";

        return (isset($_SESSION[$sessionInboundFoldersListString]) ? $_SESSION[$sessionInboundFoldersListString] : "");
    }

    public function setSessionInboundFoldersString($server_url, $email_user, $port, $protocol, $foldersList)
    {
        $sessionInboundFoldersListString = $server_url . $email_user . $port . $protocol . "foldersList";
        $_SESSION[$sessionInboundFoldersListString] = $foldersList;
    }

    /**
     * Checks for duplicate Group User names when creating a new one at save()
     * @return    GUID        returns GUID of Group User if user_name match is
     * found
     * @return    boolean        false if NO DUPE IS FOUND
     */
    public function groupUserDupeCheck()
    {
        $q = "SELECT u.id FROM users u WHERE u.deleted=0 AND u.is_group=1 AND u.user_name = '" . $this->name . "'";
        $r = $this->db->query($q, true);
        $uid = '';
        while ($a = $this->db->fetchByAssoc($r)) {
            $uid = $a['id'];
        }

        if (strlen($uid) > 0) {
            return $uid;
        } else {
            return false;
        }
    }

    /**
     * Returns <option> markup with the contents of Group users
     * @param array $groups default empty array
     * @return string HTML options
     */
    public function getGroupsWithSelectOptions($groups = array())
    {
        $r = $this->db->query('SELECT id, user_name FROM users WHERE users.is_group = 1 AND deleted = 0', true);
        if (is_resource($r)) {
            while ($a = $this->db->fetchByAssoc($r)) {
                $groups[$a['id']] = $a['user_name'];
            }
        }

        $selectOptions = get_select_options_with_id_separate_key($groups, $groups, $this->group_id);

        return $selectOptions;
    }

    /**
     * handles auto-responses to inbound emails
     *
     * @param object email Email passed as reference
     */
    public function handleAutoresponse(&$email, &$contactAddr)
    {
        if ($this->template_id) {
            $GLOBALS['log']->debug('found auto-reply template id - prefilling and mailing response');

            if ($this->getAutoreplyStatus($contactAddr)
                && $this->checkOutOfOffice($email->name)
                && $this->checkFilterDomain($email)
            ) { // if we haven't sent this guy 10 replies in 24hours

                if (!empty($this->stored_options)) {
                    $storedOptions = unserialize(base64_decode($this->stored_options));
                }
                // get FROM NAME
                if (!empty($storedOptions['from_name'])) {
                    $from_name = $storedOptions['from_name'];
                    $GLOBALS['log']->debug('got from_name from storedOptions: ' . $from_name);
                } else { // use system default
                    $rName = $this->db->query('SELECT value FROM config WHERE name = \'fromname\'', true);
                    if (is_resource($rName)) {
                        $aName = $this->db->fetchByAssoc($rName);
                    }
                    if (!empty($aName['value'])) {
                        $from_name = $aName['value'];
                    } else {
                        $from_name = '';
                    }
                }
                // get FROM ADDRESS
                if (!empty($storedOptions['from_addr'])) {
                    $from_addr = $storedOptions['from_addr'];
                    isValidEmailAddress($from_addr);
                } else {
                    $rAddr = $this->db->query('SELECT value FROM config WHERE name = \'fromaddress\'', true);
                    if (is_resource($rAddr)) {
                        $aAddr = $this->db->fetchByAssoc($rAddr);
                    }
                    if (!empty($aAddr['value'])) {
                        $from_addr = $aAddr['value'];
                        isValidEmailAddress($from_addr);
                    } else {
                        $from_addr = '';
                    }
                }

                $replyToName = (!empty($storedOptions['reply_to_name'])) ? from_html($storedOptions['reply_to_name']) : $from_name;
                $replyToAddr = (!empty($storedOptions['reply_to_addr'])) ? $storedOptions['reply_to_addr'] : $from_addr;
                isValidEmailAddress($replyToAddr);


                if (!empty($email->reply_to_email)) {
                    $to[0]['email'] = $email->reply_to_email;
                } else {
                    $to[0]['email'] = $email->from_addr;
                }
                isValidEmailAddress($to[0]['email']);
                // handle to name: address, prefer reply-to
                if (!empty($email->reply_to_name)) {
                    $to[0]['display'] = $email->reply_to_name;
                } elseif (!empty($email->from_name)) {
                    $to[0]['display'] = $email->from_name;
                }

                $et = new EmailTemplate();
                $et->retrieve($this->template_id);
                if (empty($et->subject)) {
                    $et->subject = '';
                }
                if (empty($et->body)) {
                    $et->body = '';
                }
                if (empty($et->body_html)) {
                    $et->body_html = '';
                }

                $reply = new Email();
                $reply->type = 'out';
                $reply->to_addrs = $to[0]['email'];
                $reply->to_addrs_arr = $to;
                $reply->cc_addrs_arr = array();
                $reply->bcc_addrs_arr = array();
                $reply->from_name = $from_name;
                $reply->from_addr = $from_addr;
                isValidEmailAddress($reply->from_addr);
                $reply->name = $et->subject;
                $reply->description = $et->body;
                $reply->description_html = $et->body_html;
                $reply->reply_to_name = $replyToName;
                $reply->reply_to_addr = $replyToAddr;

                $GLOBALS['log']->debug('saving and sending auto-reply email');
                //$reply->save(); // don't save the actual email.
                $reply->send();
                $this->setAutoreplyStatus($contactAddr);
            } else {
                $GLOBALS['log']->debug('InboundEmail: auto-reply threshold reached for email (' . $contactAddr . ') - not sending auto-reply');
            }
        }
    }

    public function handleCaseAssignment($email)
    {
        $c = new aCase();
        if ($caseId = $this->getCaseIdFromCaseNumber($email->name, $c)) {
            $c->retrieve($caseId);
            $email->retrieve($email->id);
            //assign the case info to parent id and parent type so that the case can be linked to the email on Email Save
            $email->parent_type = "Cases";
            $email->parent_id = $caseId;
            // assign the email to the case owner
            $email->assigned_user_id = $c->assigned_user_id;
            $email->save();
            $GLOBALS['log']->debug('InboundEmail found exactly 1 match for a case: ' . $c->name);

            return true;
        } // if

        return false;
    } // fn

    /**
     * handles functionality specific to the Mailbox type (Cases, bounced
     * campaigns, etc.)
     *
     * @param object email Email object passed as a reference
     * @param object header Header object generated by imap_headerinfo();
     */
    public function handleMailboxType(&$email, &$header)
    {
        switch ($this->mailbox_type) {
            case 'support':
                $this->handleCaseAssignment($email);
                break;
            case 'bug':

                break;

            case 'info':
                // do something with this?
                break;
            case 'sales':
                // do something with leads? we don't have an email_leads table
                break;
            case 'task':
                // do something?
                break;
            case 'bounce':
                require_once('modules/Campaigns/ProcessBouncedEmails.php');
                campaign_process_bounced_emails($email, $header);
                break;
            case 'pick': // do all except bounce handling
                $GLOBALS['log']->debug('looking for a case for ' . $email->name);
                $this->handleCaseAssignment($email);
                break;
        }
    }

    public function isMailBoxTypeCreateCase()
    {
        return ($this->mailbox_type == 'createcase' && !empty($this->groupfolder_id));
    } // fn

    public function handleCreateCase($email, $userId)
    {
        global $current_user, $mod_strings, $current_language;
        $mod_strings = return_module_language($current_language, "Emails");
        $GLOBALS['log']->debug('In handleCreateCase');
        $c = new aCase();
        $this->getCaseIdFromCaseNumber($email->name, $c);

        if (!$this->handleCaseAssignment($email) && $this->isMailBoxTypeCreateCase()) {
            // create a case
            $GLOBALS['log']->debug('retrieveing email');
            $email->retrieve($email->id);
            $c = new aCase();
            $c->description = $email->description;
            $c->assigned_user_id = $userId;
            $c->name = $email->name;
            $c->status = 'New';
            $c->priority = 'P1';

            if (!empty($email->reply_to_email)) {
                $contactAddr = $email->reply_to_email;
            } else {
                $contactAddr = $email->from_addr;
                isValidEmailAddress($contactAddr);
            }

            $GLOBALS['log']->debug('finding related accounts with address ' . $contactAddr);
            if ($accountIds = $this->getRelatedId($contactAddr, 'accounts')) {
                if (sizeof($accountIds) == 1) {
                    $c->account_id = $accountIds[0];

					$acct = new Account();
					$acct->retrieve($c->account_id);
					$c->account_name = $acct->name;
				} // if
			} // if
			$c->save(true);
            $c->retrieve($c->id);;
			if($c->load_relationship('emails')) {
				$c->emails->add($email->id);
			} // if
			if($contactIds = $this->getRelatedId($contactAddr, 'contacts')) {
				if(!empty($contactIds) && $c->load_relationship('contacts')) {
                    if (!$accountIds && count($contactIds) == 1) {
                        $contact = BeanFactory::getBean('Contacts', $contactIds[0]);
                        if ($contact->load_relationship('accounts')) {
                            $acct = $contact->accounts->get();
                            if ($c->load_relationship('accounts') && !empty($acct[0])) {
                                $c->accounts->add($acct[0]);
                            }
                        }
                    }
					$c->contacts->add($contactIds);
				} // if
			} // if
			$c->email_id = $email->id;
			$email->parent_type = "Cases";
            $email->parent_id = $c->id;
			// assign the email to the case owner
			$email->assigned_user_id = $c->assigned_user_id;
			$email->name = str_replace('%1', $c->case_number, $c->getEmailSubjectMacro()) . " ". $email->name;
			$email->save();
			$GLOBALS['log']->debug('InboundEmail created one case with number: '.$c->case_number);
			$createCaseTemplateId = $this->get_stored_options('create_case_email_template', "");
			if(!empty($this->stored_options)) {
				$storedOptions = unserialize(base64_decode($this->stored_options));
			}
			if(!empty($createCaseTemplateId)) {
				$fromName = "";
				$fromAddress = "";
				if (!empty($this->stored_options)) {
					$fromAddress = $storedOptions['from_addr'];
                                        isValidEmailAddress($fromAddress);
					$fromName = from_html($storedOptions['from_name']);
					$replyToName = (!empty($storedOptions['reply_to_name']))? from_html($storedOptions['reply_to_name']) :$fromName ;
					$replyToAddr = (!empty($storedOptions['reply_to_addr'])) ? $storedOptions['reply_to_addr'] : $fromAddress;
				} // if
				$defaults = $current_user->getPreferredEmail();
				$fromAddress = (!empty($fromAddress)) ? $fromAddress : $defaults['email'];
				$fromName = (!empty($fromName)) ? $fromName : $defaults['name'];
				$to[0]['email'] = $contactAddr;

                // handle to name: address, prefer reply-to
                if (!empty($email->reply_to_name)) {
                    $to[0]['display'] = $email->reply_to_name;
                } elseif (!empty($email->from_name)) {
                    $to[0]['display'] = $email->from_name;
                }

                $et = new EmailTemplate();
                $et->retrieve($createCaseTemplateId);
                if (empty($et->subject)) {
                    $et->subject = '';
                }
                if (empty($et->body)) {
                    $et->body = '';
                }
                if (empty($et->body_html)) {
                    $et->body_html = '';
                }

                $et->subject = "Re:" . " " . str_replace(
                        '%1',
                        $c->case_number,
                        $c->getEmailSubjectMacro() . " " . $c->name
                    );

                $html = trim($email->description_html);
                $plain = trim($email->description);

                $email->email2init();
                $email->from_addr = $email->from_addr_name;
                isValidEmailAddress($email->from_addr);
                $email->to_addrs = $email->to_addrs_names;
                $email->cc_addrs = $email->cc_addrs_names;
                $email->bcc_addrs = $email->bcc_addrs_names;
                $email->from_name = $email->from_addr;

                $email = $email->et->handleReplyType($email, "reply");
                $ret = $email->et->displayComposeEmail($email);
                $ret['description'] = empty($email->description_html) ? str_replace(
                    "\n",
                    "\n<BR/>",
                    $email->description
                ) : $email->description_html;

                $reply = new Email();
                $reply->type = 'out';
                $reply->to_addrs = $to[0]['email'];
                $reply->to_addrs_arr = $to;
                $reply->cc_addrs_arr = array();
                $reply->bcc_addrs_arr = array();
                $reply->from_name = $fromName;
                $reply->from_addr = $fromAddress;
                isValidEmailAddress($reply->from_addr);
                $reply->reply_to_name = $replyToName;
                $reply->reply_to_addr = $replyToAddr;
                $reply->name = $et->subject;
                $reply->description = $et->body . "<div><hr /></div>" . $email->description;
                if (!$et->text_only) {
                    $reply->description_html = $et->body_html . "<div><hr /></div>" . $email->description;
                }
                $GLOBALS['log']->debug('saving and sending auto-reply email');
                //$reply->save(); // don't save the actual email.
                $reply->send();
            } // if

        } else {
            if (!empty($email->reply_to_email)) {
                $contactAddr = $email->reply_to_email;
                isValidEmailAddress($contactAddr);
            } else {
                $contactAddr = $email->from_addr;
                isValidEmailAddress($contactAddr);
            }
            $this->handleAutoresponse($email, $contactAddr);
        }

    } // fn

    /**
     * handles linking contacts, accounts, etc. to an email
     *
     * @param object Email bean to be linked against
     * @return string contactAddr is the email address of the sender
     */
    public function handleLinking(&$email)
    {
        // link email to an User if emails match TO addr
        if ($userIds = $this->getRelatedId($email->to_addrs, 'users')) {
            $GLOBALS['log']->debug('I-E linking email to User');
            // link the user to the email
            $email->load_relationship('users');
            $email->users->add($userIds);
        }

        // link email to a Contact, Lead, or Account if the emails match
        // give precedence to REPLY-TO above FROM
        if (!empty($email->reply_to_email)) {
            $contactAddr = $email->reply_to_email;
            isValidEmailAddress($contactAddr);
        } else {
            $contactAddr = $email->from_addr;
            isValidEmailAddress($contactAddr);
        }

        // Samir Gandhi : 12/06/07
        // This changes has been done because the linking was done only with the from address and
        // not with to address
        $relationShipAddress = $contactAddr;
        if (empty($relationShipAddress)) {
            $relationShipAddress .= $email->to_addrs;
        } else {
            $relationShipAddress = $relationShipAddress . "," . $email->to_addrs;
        }
        if ($leadIds = $this->getRelatedId($relationShipAddress, 'leads')) {
            $GLOBALS['log']->debug('I-E linking email to Lead');
            $email->load_relationship('leads');
            $email->leads->add($leadIds);

            foreach ($leadIds as $leadId) {
                $lead = new Lead();
                $lead->retrieve($leadId);
                $lead->load_relationship('emails');
                $lead->emails->add($email->id);
            }
        }

        if ($contactIds = $this->getRelatedId($relationShipAddress, 'contacts')) {
            $GLOBALS['log']->debug('I-E linking email to Contact');
            // link the contact to the email
            $email->load_relationship('contacts');
            $email->contacts->add($contactIds);
        }

        if ($accountIds = $this->getRelatedId($relationShipAddress, 'accounts')) {
            $GLOBALS['log']->debug('I-E linking email to Account');
            // link the account to the email
            $email->load_relationship('accounts');
            $email->accounts->add($accountIds);
        }

        return $contactAddr;
    }

    /**
     * Gets part by following breadcrumb path
     * @param string $bc the breadcrumb string in format (1.1.1)
     * @param array parts the root level parts array
     */
    protected function getPartByPath($bc, $parts)
    {
        if (strstr($bc, '.')) {
            $exBc = explode('.', $bc);
        } else {
            $exBc = array($bc);
        }

        foreach ($exBc as $step) {
            if (empty($parts)) {
                return false;
            }
            $res = isset($parts[$step - 1]) ? $parts[$step - 1] : null; // MIME starts with 1, array starts with 0
            if (!empty($res->parts)) {
                $parts = $res->parts;
            } else {
                $parts = false;
            }
        }

        return $res;
    }

    /**
     * takes a breadcrumb and returns the encoding at that level
     * @param    string bc the breadcrumb string in format (1.1.1)
     * @param    array parts the root level parts array
     * @return    int retInt Int key to transfer encoding (see handleTranserEncoding())
     */
    public function getEncodingFromBreadCrumb($bc, $parts)
    {
        if (strstr($bc, '.')) {
            $exBc = explode('.', $bc);
        } else {
            $exBc[0] = $bc;
        }

        $depth = count($exBc);

        for ($i = 0; $i < $depth; $i++) {
            $tempObj[$i] = $parts[($exBc[$i] - 1)];
            $retInt = imap_utf8($tempObj[$i]->encoding);
            if (!empty($tempObj[$i]->parts)) {
                $parts = $tempObj[$i]->parts;
            }
        }

        return $retInt;
    }

    /**
     * retrieves the charset for a given part of an email body
     *
     * @param string bc target part of the message in format (1.1.1)
     * @param array parts 1 level above ROOT array of Objects representing a multipart body
     * @return string charset name
     */
    public function getCharsetFromBreadCrumb($bc, $parts)
    {
        $tempObj = $this->getPartByPath($bc, $parts);
        // now we have the tempObj at the end of the breadCrumb trail

        if (!empty($tempObj->ifparameters)) {
            foreach ($tempObj->parameters as $param) {
                if (strtolower($param->attribute) == 'charset') {
                    return $param->value;
                }
            }
        }

        return 'default';
    }

    /**
     * Get the message text from a single mime section, html or plain.
     *
     * @param string $msgNo
     * @param string $section
     * @param stdObject $structure
     * @return string|boolean
     */
    public function getMessageTextFromSingleMimePart($msgNo, $section, $structure)
    {
        if (!is_resource($this->conn)) {
            LoggerManager::getLogger()->fatal('Inbound Email Connection in not a valid resource for getting message text from a single mime part.');
            return false;
        } else {
            $msgPartTmp = imap_fetchbody($this->conn, $msgNo, $section);
            $enc = $this->getEncodingFromBreadCrumb($section, $structure->parts);
            $charset = $this->getCharsetFromBreadCrumb($section, $structure->parts);
            $msgPartTmp = $this->handleTranserEncoding($msgPartTmp, $enc);

            return $this->handleCharsetTranslation($msgPartTmp, $charset);
        }
    }

    public function getMessageTextFromSingleMimePartWithUid($uid, $section, $structure)
    {
        $msgPartTmp = imap_fetchbody($this->conn, $uid, $section, FT_UID);
        $enc = $this->getEncodingFromBreadCrumb($section, $structure->parts);
        $charset = $this->getCharsetFromBreadCrumb($section, $structure->parts);
        $msgPartTmp = $this->handleTranserEncoding($msgPartTmp, $enc);

        return $this->handleCharsetTranslation($msgPartTmp, $charset);
    }

    /**
     * Givin an existing breadcrumb add a cooresponding offset
     *
     * @param string $bc
     * @param string $offset
     * @return string
     */
    public function addBreadCrumbOffset($bc, $offset)
    {
        if ((empty($bc) || is_null($bc)) && !empty($offset)) {
            return $offset;
        }

        $a_bc = explode(".", $bc);
        $a_offset = explode(".", $offset);
        if (count($a_bc) < count($a_offset)) {
            $a_bc = array_merge($a_bc, array_fill(count($a_bc), count($a_offset) - count($a_bc), 0));
        }

        $results = array();
        for ($i = 0; $i < count($a_bc); $i++) {
            if (isset($a_offset[$i])) {
                
                if(!is_numeric($a_bc[$i])) {
                    $aBcI = 0;
                } else {
                    $aBcI = $a_bc[$i];
                }
                
                if(!is_numeric($a_offset[$i])) {
                    $aOffsetI = 0;
                } else {
                    $aOffsetI = $a_offset[$i];
                }
                
                $results[] = $aBcI + $aOffsetI;
            } else {
                $results[] = $a_bc[$i];
            }
        }

        return implode(".", $results);
    }

    /**
     * returns the HTML text part of a multi-part message
     *
     * @param int msgNo the relative message number for the monitored mailbox
     * @param string $type the type of text processed, either 'PLAIN' or 'HTML'
     * @return string UTF-8 encoded version of the requested message text
     */
    public function getMessageTextWithUid($uid, $type, $structure, $fullHeader, $clean_email = true, $bcOffset = "")
    {
        global $sugar_config;

        $msgPart = '';
        $bc = $this->buildBreadCrumbs($structure->parts, $type);
        //Add an offset if specified
        if (!empty($bcOffset)) {
            $bc = $this->addBreadCrumbOffset($bc, $bcOffset);
        }

        if (!empty($bc)) { // multi-part
            // HUGE difference between PLAIN and HTML
            if ($type == 'PLAIN') {
                $msgPart = $this->getMessageTextFromSingleMimePart($uid, $bc, $structure);
            } else {
                // get part of structure that will
                $msgPartRaw = '';
                $bcArray = $this->buildBreadCrumbsHTML($structure->parts, $bcOffset);
                // construct inline HTML/Rich msg
                foreach ($bcArray as $bcArryKey => $bcArr) {
                    foreach ($bcArr as $type => $bcTrail) {
                        if ($type == 'html') {
                            $msgPartRaw .= $this->getMessageTextFromSingleMimePartWithUid($uid, $bcTrail, $structure);
                        } else {
                            // deal with inline image
                            $part = $this->getPartByPath($bcTrail, $structure->parts);
                            if (empty($part) || empty($part->id)) {
                                continue;
                            }
                            $partid = substr($part->id, 1, -1); // strip <> around
                            if (isset($this->inlineImages[$partid])) {
                                $imageName = $this->inlineImages[$partid];
                                $newImagePath = "class=\"image\" src=\"{$this->imagePrefix}{$imageName}\"";
                                $preImagePath = "src=\"cid:$partid\"";
                                $msgPartRaw = str_replace($preImagePath, $newImagePath, $msgPartRaw);
                            }
                        }
                    }
                }
                $msgPart = $msgPartRaw;
            }
        } else { // either PLAIN message type (flowed) or b0rk3d RFC
            // make sure we're working on valid data here.
            if ($structure->subtype != $type) {
                return '';
            }

            $decodedHeader = $this->decodeHeader($fullHeader);

            // now get actual body contents
            $text = imap_body($this->conn, $uid, FT_UID);

            $upperCaseKeyDecodeHeader = array();
            if (is_array($decodedHeader)) {
                $upperCaseKeyDecodeHeader = array_change_key_case($decodedHeader, CASE_UPPER);
            } // if
            if (isset($upperCaseKeyDecodeHeader[strtoupper('Content-Transfer-Encoding')])) {
                $flip = array_flip($this->transferEncoding);
                $text = $this->handleTranserEncoding(
                    $text,
                    $flip[strtoupper($upperCaseKeyDecodeHeader[strtoupper('Content-Transfer-Encoding')])]
                );
            }

            if (is_array($upperCaseKeyDecodeHeader['CONTENT-TYPE']) && isset($upperCaseKeyDecodeHeader['CONTENT-TYPE']['charset']) && !empty($upperCaseKeyDecodeHeader['CONTENT-TYPE']['charset'])) {
                // we have an explicit content type, use it
                $msgPart = $this->handleCharsetTranslation($text, $upperCaseKeyDecodeHeader['CONTENT-TYPE']['charset']);
            } else {
                // make a best guess as to what our content type is
                $msgPart = $this->convertToUtf8($text);
            }
        } // end else clause

        $msgPart = $this->customGetMessageText($msgPart);
        /* cn: bug 9176 - htmlEntitites hide XSS attacks. */
        if ($type == 'PLAIN') {
            return SugarCleaner::cleanHtml(to_html($msgPart), false);
        }
        // Bug 50241: can't process <?xml:namespace .../> properly. Strip <?xml ...> tag first.
        $msgPart = preg_replace("/<\?xml[^>]*>/", "", $msgPart);

        return SugarCleaner::cleanHtml($msgPart, true);
    }


    /**
     * @param $uid
     * @param $type
     * @param $structure
     * @param $fullHeader
     * @param bool $clean_email
     * @param string $bcOffset
     * @return string|false
     */
    public function getMessageText($uid, $type, $structure, $fullHeader, $clean_email = true, $bcOffset = "")
    {
        if(!$structure) {
            LoggerManager::getLogger()->fatal('Trying to get message text with no structure.');
            return false;
        }
        
        global $sugar_config;

        $msgPart = '';
        $bc = $this->buildBreadCrumbs(($structure->parts) ? $structure->parts : null, $type);
        //Add an offset if specified
        if (!empty($bcOffset)) {
            $bc = $this->addBreadCrumbOffset($bc, $bcOffset);
        }

        if (!empty($bc)) { // multi-part
            // HUGE difference between PLAIN and HTML
            if ($type == 'PLAIN') {
                $msgPart = $this->getMessageTextFromSingleMimePart($msgNo, $bc, $structure);
            } else {
                // get part of structure that will
                $msgPartRaw = '';
                $bcArray = $this->buildBreadCrumbsHTML($structure->parts, $bcOffset);
                // construct inline HTML/Rich msg
                foreach ($bcArray as $bcArryKey => $bcArr) {
                    foreach ($bcArr as $type => $bcTrail) {
                        if ($type == 'html') {
                            $msgPartRaw .= $this->getMessageTextFromSingleMimePart($msgNo, $bcTrail, $structure);
                        } else {
                            // deal with inline image
                            $part = $this->getPartByPath($bcTrail, $structure->parts);
                            if (empty($part) || empty($part->id)) {
                                continue;
                            }
                            $partid = substr($part->id, 1, -1); // strip <> around
                            if (isset($this->inlineImages[$partid])) {
                                $imageName = $this->inlineImages[$partid];
                                $newImagePath = "class=\"image\" src=\"{$this->imagePrefix}{$imageName}\"";
                                $preImagePath = "src=\"cid:$partid\"";
                                $msgPartRaw = str_replace($preImagePath, $newImagePath, $msgPartRaw);
                            }
                        }
                    }
                }
                $msgPart = $msgPartRaw;
            }
        } else { // either PLAIN message type (flowed) or b0rk3d RFC
            // make sure we're working on valid data here.
            if ($structure->subtype != $type) {
                return '';
            }

            $decodedHeader = $this->decodeHeader($fullHeader);

            // now get actual body contents
            $text = imap_body($this->conn, $msgNo);

            $upperCaseKeyDecodeHeader = array();
            if (is_array($decodedHeader)) {
                $upperCaseKeyDecodeHeader = array_change_key_case($decodedHeader, CASE_UPPER);
            } // if
            if (isset($upperCaseKeyDecodeHeader[strtoupper('Content-Transfer-Encoding')])) {
                $flip = array_flip($this->transferEncoding);
                $text = $this->handleTranserEncoding(
                    $text,
                    $flip[strtoupper($upperCaseKeyDecodeHeader[strtoupper('Content-Transfer-Encoding')])]
                );
            }

            if (is_array($upperCaseKeyDecodeHeader['CONTENT-TYPE']) && isset($upperCaseKeyDecodeHeader['CONTENT-TYPE']['charset']) && !empty($upperCaseKeyDecodeHeader['CONTENT-TYPE']['charset'])) {
                // we have an explicit content type, use it
                $msgPart = $this->handleCharsetTranslation($text, $upperCaseKeyDecodeHeader['CONTENT-TYPE']['charset']);
            } else {
                // make a best guess as to what our content type is
                $msgPart = $this->convertToUtf8($text);
            }
        } // end else clause

        $msgPart = $this->customGetMessageText($msgPart);
        /* cn: bug 9176 - htmlEntitites hide XSS attacks. */
        if ($type == 'PLAIN') {
            return SugarCleaner::cleanHtml(to_html($msgPart), false);
        }
        // Bug 50241: can't process <?xml:namespace .../> properly. Strip <?xml ...> tag first.
        $msgPart = preg_replace("/<\?xml[^>]*>/", "", $msgPart);

        return SugarCleaner::cleanHtml($msgPart, true);
    }

    /**
     * decodes raw header information and passes back an associative array with
     * the important elements key'd by name
     * @param header string the raw header
     * @return decodedHeader array the associative array
     */
    public function decodeHeader($fullHeader)
    {
        $decodedHeader = array();
        $exHeaders = explode("\r", $fullHeader);
        if (!is_array($exHeaders)) {
            $exHeaders = explode("\r\n", $fullHeader);
        }
        $quotes = array('"', "'");

        foreach ($exHeaders as $lineNum => $head) {
            $key = '';
            $key = trim(substr($head, 0, strpos($head, ':')));
            $value = '';
            $value = trim(substr($head, (strpos($head, ':') + 1), strlen($head)));

            // handle content-type section in headers
            if (strtolower($key) == 'content-type' && strpos($value, ';')) {
                // ";" means something follows related to (such as Charset)
                $semiColPos = mb_strpos($value, ';');
                $strLenVal = mb_strlen($value);
                if (($semiColPos + 4) >= $strLenVal) {
                    // the charset="[something]" is on the next line
                    $value .= str_replace($quotes, "", trim($exHeaders[$lineNum + 1]));
                }

                $newValue = array();
                $exValue = explode(';', $value);
                $newValue['type'] = $exValue[0];

                for ($i = 1; $i < count($exValue); $i++) {
                    $exContent = explode('=', $exValue[$i]);
                    $newValue[trim($exContent[0])] = trim($exContent[1], "\t \"");
                }
                $value = $newValue;
            }

            if (!empty($key) && !empty($value)) {
                $decodedHeader[$key] = $value;
            }
        }

        return $decodedHeader;
    }

    /**
     * handles translating message text from orignal encoding into UTF-8
     *
     * @param string text test to be re-encoded
     * @param string charset original character set
     * @return string utf8 re-encoded text
     */
    public function handleCharsetTranslation($text, $charset)
    {
        global $locale;

        if (empty($charset)) {
            $GLOBALS['log']->debug("***ERROR: InboundEmail::handleCharsetTranslation() called without a \$charset!");
            $GLOBALS['log']->debug("***STACKTRACE: " . print_r(debug_backtrace(), true));

            return $text;
        }

        // typical headers have no charset - let destination pick (since it's all ASCII anyways)
        if (strtolower($charset) == 'default' || strtolower($charset) == 'utf-8') {
            return $text;
        }

        return $locale->translateCharset($text, $charset);
    }


    /**
     * Builds up the "breadcrumb" trail that imap_fetchbody() uses to return
     * parts of an email message, including attachments and inline images
     * @param    $parts    array of objects
     * @param    $subtype    what type of trail to return? HTML? Plain? binaries?
     * @param    $breadcrumb    text trail to build up
     */
    public function buildBreadCrumbs($parts, $subtype, $breadcrumb = '0')
    {
        //_pp('buildBreadCrumbs building for '.$subtype.' with BC at '.$breadcrumb);
        // loop through available parts in the array
        foreach ($parts as $k => $part) {
            // mark passage through level
            $thisBc = ($k + 1);
            // if this is not the first time through, start building the map
            if ($breadcrumb != 0) {
                $thisBc = $breadcrumb . '.' . $thisBc;
            }

            // found a multi-part/mixed 'part' - keep digging
            if ($part->type == 1 && (strtoupper($part->subtype) == 'RELATED' || strtoupper($part->subtype) == 'ALTERNATIVE' || strtoupper($part->subtype) == 'MIXED')) {
                //_pp('in loop: going deeper with subtype: '.$part->subtype.' $k is: '.$k);
                $thisBc = $this->buildBreadCrumbs($part->parts, $subtype, $thisBc);

                return $thisBc;

            } elseif (strtolower($part->subtype) == strtolower($subtype)) { // found the subtype we want, return the breadcrumb value
                //_pp('found '.$subtype.' bc! returning: '.$thisBc);
                return $thisBc;
            } else {
                //_pp('found '.$part->subtype.' instead');
            }
        }
    }

    /**
     * Similar to buildBreadCrumbs() but returns an ordered array containing all parts of the message that would be
     * considered "HTML" or Richtext (embedded images, formatting, etc.).
     * @param array parts Array of parts of a message
     * @param int breadcrumb Passed integer value to start breadcrumb trail
     * @param array stackedBreadcrumbs Persistent trail of breadcrumbs
     * @return array Ordered array of parts to retrieve via imap_fetchbody()
     */
    public function buildBreadCrumbsHTML($parts, $breadcrumb = '0', $stackedBreadcrumbs = array())
    {
        $subtype = 'HTML';
        $disposition = 'inline';

        foreach ($parts as $k => $part) {
            // mark passage through level
            $thisBc = ($k + 1);

            if ($breadcrumb != 0) {
                $thisBc = $breadcrumb . '.' . $thisBc;
            }
            // found a multi-part/mixed 'part' - keep digging
            if ($part->type == 1 && (strtoupper($part->subtype) == 'RELATED' || strtoupper($part->subtype) == 'ALTERNATIVE' || strtoupper($part->subtype) == 'MIXED')) {
                $stackedBreadcrumbs = $this->buildBreadCrumbsHTML($part->parts, $thisBc, $stackedBreadcrumbs);
            } elseif (
                (strtolower($part->subtype) == strtolower($subtype)) ||
                (
                    isset($part->disposition) && strtolower($part->disposition) == 'inline' &&
                    in_array(strtoupper($part->subtype), $this->imageTypes)
                )
            ) {
                // found the subtype we want, return the breadcrumb value
                $stackedBreadcrumbs[] = array(strtolower($part->subtype) => $thisBc);
            } elseif ($part->type == 5) {
                $stackedBreadcrumbs[] = array(strtolower($part->subtype) => $thisBc);
            }
        }

        return $stackedBreadcrumbs;
    }

    /**
     * Takes a PHP imap_* object's to/from/cc/bcc address field and converts it
     * to a standard string that SugarCRM expects
     * @param    $arr    an array of email address objects
     */
    public function convertImapToSugarEmailAddress($arr)
    {
        if (is_array($arr)) {
            $addr = '';
            foreach ($arr as $key => $obj) {
                $addr .= $obj->mailbox . '@' . $obj->host . ', ';
            }
            // strip last comma
            $ret = substr_replace($addr, '', -2, -1);

            return trim($ret);
        }
    }

    /**
     * tries to figure out what character set a given filename is using and
     * decode based on that
     *
     * @param string name Name of attachment
     * @return string decoded name
     */
    public function handleEncodedFilename($name)
    {
        $imapDecode = imap_mime_header_decode($name);
        /******************************
         * $imapDecode => stdClass Object
         * (
         * [charset] => utf-8
         * [text] => w�hlen.php
         * )
         *
         * OR
         *
         * $imapDecode => stdClass Object
         * (
         * [charset] => default
         * [text] => UTF-8''%E3%83%8F%E3%82%99%E3%82%A4%E3%82%AA%E3%82%AF%E3%82%99%E3%83%A9%E3%83%95%E3%82%A3%E3%83%BC.txt
         * )
         *******************************/
        if ($imapDecode[0]->charset != 'default') { // mime-header encoded charset
            $encoding = $imapDecode[0]->charset;
            $name = $imapDecode[0]->text; // encoded in that charset
        } else {
            /* encoded filenames are formatted as [encoding]''[filename] */
            if (strpos($name, "''") !== false) {

                $encoding = substr($name, 0, strpos($name, "'"));

                while (strpos($name, "'") !== false) {
                    $name = trim(substr($name, (strpos($name, "'") + 1), strlen($name)));
                }
            }
            $name = urldecode($name);
        }

        return (isset($encoding) && strtolower($encoding) == 'utf-8') ? $name : isset($encoding) ? $GLOBALS['locale']->translateCharset(
            $name,
            $encoding,
            'UTF-8'
        ) : $name;
    }

    /*
        Primary body types for a part of a mail structure (imap_fetchstructure returned object)
        0 => text
        1 => multipart
        2 => message
        3 => application
        4 => audio
        5 => image
        6 => video
        7 => other
    */

    /**
     * Primary body types for a part of a mail structure (imap_fetchstructure returned object)
     * @var array $imap_types
     */
    public $imap_types = array(
        0 => 'text',
        1 => 'multipart',
        2 => 'message',
        3 => 'application',
        4 => 'audio',
        5 => 'image',
        6 => 'video',
    );

    public function getMimeType($type, $subtype)
    {
        if (isset($this->imap_types[$type])) {
            return $this->imap_types[$type] . "/$subtype";
        } else {
            return "other/$subtype";
        }
    }

	/**
	 * Takes the "parts" attribute of the object that imap_fetchbody() method
	 * returns, and recursively goes through looking for objects that have a
	 * disposition of "attachement" or "inline"
	 * @param int $msgNo The relative message number for the monitored mailbox
	 * @param object $parts Array of objects to examine
	 * @param string $emailId The GUID of the email saved prior to calling this method
	 * @param array $breadcrumb Default 0, build up of the parts mapping
	 * @param bool $forDisplay Default false
	 */
	public function saveAttachments($msgNo, $parts, $emailId, $breadcrumb, $forDisplay= null)
		{global $sugar_config;
		/*
			Primary body types for a part of a mail structure (imap_fetchstructure returned object)
			0 => text
			1 => multipart
			2 => message
			3 => application
			4 => audio
			5 => image
			6 => video
			7 => other
		*/

        // set $breadcrumb = '0' as default
        if (!$breadcrumb) {
            $breadcrumb = '0';
        }

        foreach ($parts as $k => $part) {
            $thisBc = $k + 1;
            if ($breadcrumb != '0') {
                $thisBc = $breadcrumb . '.' . $thisBc;
            }
            $attach = null;
            // check if we need to recurse into the object
            //if($part->type == 1 && !empty($part->parts)) {
            if (isset($part->parts) && !empty($part->parts) && !(isset($part->subtype) && strtolower($part->subtype) == 'rfc822')) {
                $this->saveAttachments($msgNo, $part->parts, $emailId, $thisBc, $forDisplay);
                continue;
            } elseif ($part->ifdisposition) {
                // we will take either 'attachments' or 'inline'
                if (strtolower($part->disposition) == 'attachment' || ((strtolower($part->disposition) == 'inline') && $part->type != 0)) {
                    $attach = $this->getNoteBeanForAttachment($emailId);
                    $fname = $this->handleEncodedFilename($this->retrieveAttachmentNameFromStructure($part));

                    if (!empty($fname)) {//assign name to attachment
                        $attach->name = $fname;
                    } else {//if name is empty, default to filename
                        $attach->name = urlencode($this->retrieveAttachmentNameFromStructure($part));
                    }
                    $attach->filename = $attach->name;
                    if (empty($attach->filename)) {
                        continue;
                    }

                    // deal with the MIME types email has
                    $attach->file_mime_type = $this->getMimeType($part->type, $part->subtype);
                    $attach->safeAttachmentName();
                    if ($forDisplay) {
                        $attach->id = $this->getTempFilename();
                    } else {
                        // only save if doing a full import, else we want only the binaries
                        $attach->save();
                    }
                } // end if disposition type 'attachment'
            }// end ifdisposition
            //Retrieve contents of subtype rfc8822
            elseif ($part->type == 2 && isset($part->subtype) && strtolower($part->subtype) == 'rfc822') {
                $tmp_eml = imap_fetchbody($this->conn, $msgNo, $thisBc);
                $attach = $this->getNoteBeanForAttachment($emailId);
                $attach->file_mime_type = 'messsage/rfc822';
                $attach->description = $tmp_eml;
                $attach->filename = 'bounce.eml';
                $attach->safeAttachmentName();
                if ($forDisplay) {
                    $attach->id = $this->getTempFilename();
                } else {
                    // only save if doing a full import, else we want only the binaries
                    $attach->save();
                }
            } elseif (!$part->ifdisposition && $part->type != 1 && $part->type != 2 && $thisBc != '1') {
                // No disposition here, but some IMAP servers lie about disposition headers, try to find the truth
                // Also Outlook puts inline attachments as type 5 (image) without a disposition
                if ($part->ifparameters) {
                    foreach ($part->parameters as $param) {
                        if (strtolower($param->attribute) == "name" || strtolower($param->attribute) == "filename") {
                            $fname = $this->handleEncodedFilename($param->value);
                            break;
                        }
                    }
                    if (empty($fname)) {
                        continue;
                    }

                    // we assume that named parts are attachments too
                    $attach = $this->getNoteBeanForAttachment($emailId);

                    $attach->filename = $attach->name = $fname;
                    $attach->file_mime_type = $this->getMimeType($part->type, $part->subtype);

                    $attach->safeAttachmentName();
                    if ($forDisplay) {
                        $attach->id = $this->getTempFilename();
                    } else {
                        // only save if doing a full import, else we want only the binaries
                        $attach->save();
                    }
                }
            }
            $this->saveAttachmentBinaries($attach, $msgNo, $thisBc, $part, $forDisplay);
        } // end foreach
    }

    /**
     * Return a new note object for attachments.
     *
     * @param string $emailId
     * @return Note
     */
    public function getNoteBeanForAttachment($emailId)
    {
        $attach = new Note();
        $attach->parent_id = $emailId;
        $attach->parent_type = 'Emails';

        return $attach;
    }

    /**
     * Return the filename of the attachment by examining the dparameters or parameters returned from imap_fetch_structure
     *
     * @param object $part
     * @return string
     */
    public function retrieveAttachmentNameFromStructure($part)
    {
        $result = "";

        foreach ($part->dparameters as $k => $v) {
            if (strtolower($v->attribute) == 'filename') {
                $result = $v->value;
                break;
            }
        }

        if (empty($result)) {
            foreach ($part->parameters as $k => $v) {
                if (strtolower($v->attribute) == 'name') {
                    $result = $v->value;
                    break;
                }
            }
        }

        return $result;

    }

    /**
     * saves the actual binary file of a given attachment
     * @param object attach Note object that is attached to the binary file
     * @param string msgNo Message Number on IMAP/POP3 server
     * @param string thisBc Breadcrumb to navigate email structure to find the content
     * @param object part IMAP standard object that contains the "parts" of this section of email
     * @param bool $forDisplay
     */
    public function saveAttachmentBinaries($attach, $msgNo, $thisBc, $part, $forDisplay)
    {
        // decide where to place the file temporarily

        if (isset($attach->id) &&
            strpos($attach->id, "..") !== false &&
            isset($this->id) &&
            strpos($this->id, "..") !== false
        ) {
            die("Directory navigation attack denied.");
        }

        $uploadDir = ($forDisplay) ? "{$this->EmailCachePath}/{$this->id}/attachments/" : "upload://";

        // decide what name to save file as
        $fileName = htmlspecialchars($attach->id);

        // download the attachment if we didn't do it yet
        if (!file_exists($uploadDir . $fileName)) {
            if (!is_resource($this->conn)) {
                LoggerManager::getLogger()->fatal('Inbounc Email Connection is not valid resource for saving attachment binaries.');
                return false;
            }
            $msgPartRaw = imap_fetchbody($this->conn, $msgNo, $thisBc);
            // deal with attachment encoding and decode the text string
            $msgPart = $this->handleTranserEncoding($msgPartRaw, $part->encoding);

            if (file_put_contents($uploadDir . $fileName, $msgPart)) {
                $GLOBALS['log']->debug('InboundEmail saved attachment file: ' . $attach->filename);
            } else {
                $GLOBALS['log']->debug('InboundEmail could not create attachment file: ' . $attach->filename . " - temp file target: [ {$uploadDir}{$fileName} ]");

                return;
            }
        }

        $this->tempAttachment[$fileName] = urldecode($attach->filename);
        // if all was successful, feel for inline and cache Note ID for display:
        if ((strtolower($part->disposition) == 'inline' && in_array($part->subtype, $this->imageTypes))
            || ($part->type == 5)
        ) {
            if (copy($uploadDir . $fileName, sugar_cached("images/{$fileName}.") . strtolower($part->subtype))) {
                $id = substr($part->id, 1, -1); //strip <> around
                $this->inlineImages[$id] = $attach->id . "." . strtolower($part->subtype);
            } else {
                $GLOBALS['log']->debug('InboundEmail could not copy ' . $uploadDir . $fileName . ' to cache');
            }
        }
    }

    /**
     * decodes a string based on its associated encoding
     * if nothing is passed, we default to no-encoding type
     * @param    $str    encoded string
     * @param    $enc    detected encoding
     */
    public function handleTranserEncoding($str, $enc = 0)
    {
        switch ($enc) {
            case 2:// BINARY
                $ret = $str;
                break;
            case 3:// BASE64
                $ret = base64_decode($str);
                break;
            case 4:// QUOTED-PRINTABLE
                $ret = quoted_printable_decode($str);
                break;
            case 0:// 7BIT or 8BIT
            case 1:// already in a string-useable format - do nothing
            case 5:// OTHER
            default:// catch all
                $ret = $str;
                break;
        }

        return $ret;
    }


    /**
     * Some emails do not get assigned a message_id, specifically from
     * Outlook/Exchange.
     *
     * We need to derive a reliable one for duplicate import checking.
     * @param mixed $header
     * @return string
     */
    public function getMessageId($header)
    {
        $message_id = md5(print_r($header, true));

        return $message_id;
    }

    /**
     * checks for duplicate emails on polling.  The uniqueness of a given email message is determined by a concatenation
     * of 2 values, the messageID and the delivered-to field.  This allows multiple To: and B/CC: destination addresses
     * to be imported by Sugar without violating the true duplicate-email issues.
     *
     * @param string message_id message ID generated by sending server
     * @param int message number (mailserver's key) of email
     * @param object header object generated by imap_headerinfo()
     * @param string textHeader Headers in normal text format
     * @return bool
     */
    public function importDupeCheck($message_id, $header, $textHeader)
    {
        $GLOBALS['log']->debug('*********** InboundEmail doing dupe check.');

        // generate "delivered-to" seed for email duplicate check
        $deliveredTo = $this->id; // cn: bug 12236 - cc's failing dupe check
        $exHeader = explode("\n", $textHeader);

        foreach ($exHeader as $headerLine) {
            if (strpos(strtolower($headerLine), 'delivered-to:') !== false) {
                $deliveredTo = substr($headerLine, strpos($headerLine, " "), strlen($headerLine));
                $GLOBALS['log']->debug('********* InboundEmail found [ ' . $deliveredTo . ' ] as the destination address for email [ ' . $message_id . ' ]');
            } elseif (strpos(strtolower($headerLine), 'x-real-to:') !== false) {
                $deliveredTo = substr($headerLine, strpos($headerLine, " "), strlen($headerLine));
                $GLOBALS['log']->debug('********* InboundEmail found [ ' . $deliveredTo . ' ] for non-standards compliant email x-header [ ' . $message_id . ' ]');
            }
        }

        $message_id = $this->getMessageId($header);

        // generate compound messageId
        $this->compoundMessageId = trim($message_id) . trim($deliveredTo);
        if (empty($this->compoundMessageId)) {
            $GLOBALS['log']->error('Inbound Email found a message without a header and message_id');

            return false;
        } // if
        $this->compoundMessageId = md5($this->compoundMessageId);

        $query = 'SELECT count(emails.id) AS c FROM emails WHERE emails.message_id = \'' . $this->compoundMessageId . '\' and emails.deleted = 0';
        $results = $this->db->query($query, true);
        $row = $this->db->fetchByAssoc($results);

        if ($row['c'] > 0) {
            $GLOBALS['log']->debug('InboundEmail found a duplicate email with ID (' . $this->compoundMessageId . ')');

            return false; // we have a dupe and don't want to import the email'
        } else {
            return true;
        }
    }

    /**
     * takes the output from imap_mime_hader_decode() and handles multiple types of encoding
     * @param string subject Raw subject string from email
     * @return string ret properly formatted UTF-8 string
     */
    public function handleMimeHeaderDecode($subject)
    {
        $subjectDecoded = imap_mime_header_decode($subject);

        $ret = '';
        foreach ($subjectDecoded as $object) {
            if ($object->charset != 'default') {
                $ret .= $this->handleCharsetTranslation($object->text, $object->charset);
            } else {
                $ret .= $object->text;
            }
        }

        return $ret;
    }

    /**
     * Calculates the appropriate display date/time sent for an email.
     * @param string headerDate The date sent of email in MIME header format
     * @return string GMT-0 Unix timestamp
     */
    public function getUnixHeaderDate($headerDate)
    {
        global $timedate;

        if (empty($headerDate)) {
            return "";
        }
        ///////////////////////////////////////////////////////////////////
        ////	CALCULATE CORRECT SENT DATE/TIME FOR EMAIL
        if (!empty($headerDate)) {
            // Bug 25254 - Strip trailing space that come in some header dates (maybe ones with 1-digit day number)
            $headerDate = trim($headerDate);
            // need to hack PHP/windows' bad handling of strings when using POP3
            if (strstr($headerDate, '+0000 GMT')) {
                $headerDate = str_replace('GMT', '', $headerDate);
            } elseif (!strtotime($headerDate)) {
                $headerDate = 'now'; // catch non-standard format times.
            } else {
                // cn: bug 9196 parse the GMT offset
                if (strpos($headerDate, '-') || strpos($headerDate, '+')) {
                    // cn: bug make sure last 5 chars are [+|-]nnnn
                    if (strpos($headerDate, "(")) {
                        $headerDate = preg_replace('/\([\w]+\)/i', "", $headerDate);
                        $headerDate = trim($headerDate);
                    }

                    // parse mailserver time
                    $gmtEmail = trim(substr($headerDate, -5, 5));
                    $posNeg = substr($gmtEmail, 0, 1);
                    $gmtHours = substr($gmtEmail, 1, 2);
                    $gmtMins = substr($gmtEmail, -2, 2);

                    // get seconds
                    $secsHours = $gmtHours * 60 * 60;
                    $secsTotal = $secsHours + ($gmtMins * 60);
                    $secsTotal = ($posNeg == '-') ? $secsTotal : -1 * $secsTotal;
                    // mfh: bug 10961/12855 - date time values with GMT offsets not properly formatted
                    $headerDate = trim(substr_replace($headerDate, '', -5));
                }
            }
        } else {
            $headerDate = 'now';
        }

        $unixHeaderDate = strtotime($headerDate);

        if (isset($secsTotal)) {
            // this gets the timestamp to true GMT-0
            $unixHeaderDate += $secsTotal;
        }

        if (strtotime('Jan 1, 2001') > $unixHeaderDate) {
            $unixHeaderDate = strtotime('now');
        }

        return $unixHeaderDate;
        ////	END CALCULATE CORRECT SENT DATE/TIME FOR EMAIL
        ///////////////////////////////////////////////////////////////////
    }

    /**
     * This method returns the correct messageno for the pop3 protocol
     * @param String UIDL
     * @return returnMsgNo
     */
    public function getCorrectMessageNoForPop3($messageId)
    {
        $returnMsgNo = -1;
        if ($this->protocol == 'pop3') {
            if ($this->pop3_open()) {
                // get the UIDL from database;
                $query = "SELECT msgno FROM email_cache WHERE ie_id = '{$this->id}' AND message_id = '{$messageId}'";
                $r = $this->db->query($query);
                $a = $this->db->fetchByAssoc($r);
                $msgNo = $a['msgno'];
                $returnMsgNo = $msgNo;

                // authenticate
                $this->pop3_sendCommand("USER", $this->email_user);
                $this->pop3_sendCommand("PASS", $this->email_password);

                // get UIDL for this msgNo
                $this->pop3_sendCommand("UIDL {$msgNo}", '', false); // leave socket buffer alone until the while()
                $buf = fgets($this->pop3socket, 1024); // handle "OK+ msgNo UIDL(UIDL for this messageno)";

                // if it returns OK then we have found the message else get all the UIDL
                // and search for the correct msgNo;
                $foundMessageNo = false;
                if (preg_match("/OK/", $buf) > 0) {
                    $mailserverResponse = explode(" ", $buf);
                    // if the cachedUIDL and the UIDL from mail server matches then its the correct messageno
                    if (trim($mailserverResponse[sizeof($mailserverResponse) - 1]) == $messageId) {
                        $foundMessageNo = true;
                    }
                } //if

                //get all the UIDL and then find the correct messageno
                if (!$foundMessageNo) {
                    // get UIDLs
                    $this->pop3_sendCommand("UIDL", '', false); // leave socket buffer alone until the while()
                    fgets($this->pop3socket, 1024); // handle "OK+";
                    $UIDLs = array();
                    $buf = '!';
                    if (is_resource($this->pop3socket)) {
                        while (!feof($this->pop3socket)) {
                            $buf = fgets(
                                $this->pop3socket,
                                1024
                            ); // 8kb max buffer - shouldn't be more than 80 chars via pop3...
                            if (trim($buf) == '.') {
                                $GLOBALS['log']->debug("*** GOT '.'");
                                break;
                            } // if
                            // format is [msgNo] [UIDL]
                            $exUidl = explode(" ", $buf);
                            $UIDLs[trim($exUidl[1])] = trim($exUidl[0]);
                        } // while
                        if (array_key_exists($messageId, $UIDLs)) {
                            $returnMsgNo = $UIDLs[$messageId];
                        } else {
                            // message could not be found on server
                            $returnMsgNo = -1;
                        } // else
                    } // if

                } // if
                $this->pop3_cleanUp();
            } //if
        } //if

        return $returnMsgNo;
    }

    /**
     * If the importOneEmail returns false, then findout if the duplicate email
     */
    public function getDuplicateEmailId($msgNo, $uid)
    {
        global $timedate;
        global $app_strings;
        global $app_list_strings;
        global $sugar_config;
        global $current_user;

        if (!is_resource($this->conn)) {
            LoggerManager::getLogger()->fatal('Inbounc Email Connection is not valid resource for getting duplicate email id.');
            return false;
        }
        $header = imap_headerinfo($this->conn, $msgNo);
        $fullHeader = imap_fetchheader($this->conn, $msgNo); // raw headers

        // reset inline images cache
        $this->inlineImages = array();

        // handle messages deleted on server
        if (empty($header)) {
            if (!isset($this->email) || empty($this->email)) {
                $this->email = new Email();
            } // if

            return "";
        } else {
            $dupeCheckResult = $this->importDupeCheck($header->message_id, $header, $fullHeader);
            if (!$dupeCheckResult && !empty($this->compoundMessageId)) {
                // we have a duplicate email
                $query = 'SELECT id FROM emails WHERE emails.message_id = \'' . $this->compoundMessageId . '\' and emails.deleted = 0';
                $results = $this->db->query($query, true);
                $row = $this->db->fetchByAssoc($results);

                $this->email = new Email();
                $this->email->id = $row['id'];

                return $row['id'];
            } // if

            return "";
        } // else
    } // fn


    /**
     * shiny new importOneEmail() method
     * @deprecated since - 7.9 use returnImportedEmail instead
     * @param int msgNo
     * @param bool forDisplay
     * @param clean_email boolean, default true,
     * @return boolean|string
     */
    public function importOneEmail($msgNo, $uid, $forDisplay = false, $clean_email = true)
    {
        $GLOBALS['log']->debug("InboundEmail processing 1 email {$msgNo}-----------------------------------------------------------------------------------------");
        global $timedate;
        global $app_strings;
        global $app_list_strings;
        global $sugar_config;
        global $current_user;

        // Bug # 45477
        // So, on older versions of PHP (PHP VERSION < 5.3),
        // calling imap_headerinfo and imap_fetchheader can cause a buffer overflow for exteremly large headers,
        // This leads to the remaining messages not being read because Sugar crashes everytime it tries to read the headers.
        // The workaround is to mark a message as read before making trying to read the header of the msg in question
        // This forces this message not be read again, and we can continue processing remaining msgs.

        // UNCOMMENT THIS IF YOU HAVE THIS PROBLEM!  See notes on Bug # 45477
        // $this->markEmails($uid, "read");

        if (!is_resource($this->conn)) {
            LoggerManager::getLogger()->warn('Connection is not a valid resource for importOneEmail()');
            $header = null;
            $fullHeader = null;
        } else {
            $header = imap_headerinfo($this->conn, $msgNo);
            $fullHeader = imap_fetchheader($this->conn, $msgNo); // raw headers
        }

        // reset inline images cache
        $this->inlineImages = array();

        // handle messages deleted on server
        if (empty($header)) {
            if (!isset($this->email) || empty($this->email)) {
                $this->email = new Email();
            }

            $q = "";
            $queryUID = $this->db->quote($uid);
            if ($this->isPop3Protocol()) {
                $this->email->name = $app_strings['LBL_EMAIL_ERROR_MESSAGE_DELETED'];
                $q = "DELETE FROM email_cache WHERE message_id = '{$queryUID}' AND ie_id = '{$this->id}' AND mbox = '{$this->mailbox}'";
            } else {
                $this->email->name = $app_strings['LBL_EMAIL_ERROR_IMAP_MESSAGE_DELETED'];
                $q = "DELETE FROM email_cache WHERE imap_uid = '{$queryUID}' AND ie_id = '{$this->id}' AND mbox = '{$this->mailbox}'";
            } // else
            // delete local cache
            $r = $this->db->query($q);

            $this->email->date_sent = $timedate->nowDb();

            return false;
            //return "Message deleted from server.";
        }

        ///////////////////////////////////////////////////////////////////////
        ////	DUPLICATE CHECK
        $dupeCheckResult = $this->importDupeCheck($header->message_id, $header, $fullHeader);
        if ($forDisplay || $dupeCheckResult) {
            $GLOBALS['log']->debug('*********** NO duplicate found, continuing with processing.');

            $structure = imap_fetchstructure($this->conn, $msgNo); // map of email

            ///////////////////////////////////////////////////////////////////
            ////	CREATE SEED EMAIL OBJECT
            $email = new Email();
            $email->isDuplicate = ($dupeCheckResult) ? false : true;
            $email->mailbox_id = $this->id;
            $message = array();
            $email->id = create_guid();
            $email->new_with_id = true; //forcing a GUID here to prevent double saves.
            ////	END CREATE SEED EMAIL
            ///////////////////////////////////////////////////////////////////

            ///////////////////////////////////////////////////////////////////
            ////	PREP SYSTEM USER
            if (empty($current_user)) {
                // I-E runs as admin, get admin prefs

                $current_user = new User();
                $current_user->getSystemUser();
            }
            $tPref = $current_user->getUserDateTimePreferences();
            ////	END USER PREP
            ///////////////////////////////////////////////////////////////////
            if (!empty($header->date)) {
                $unixHeaderDate = $timedate->fromString($header->date);
            }
            ///////////////////////////////////////////////////////////////////
            ////	HANDLE EMAIL ATTACHEMENTS OR HTML TEXT
            ////	Inline images require that I-E handle attachments before body text
            // parts defines attachments - be mindful of .html being interpreted as an attachment
            if ($structure->type == 1 && !empty($structure->parts)) {
                $GLOBALS['log']->debug('InboundEmail found multipart email - saving attachments if found.');
                $this->saveAttachments($msgNo, $structure->parts, $email->id, 0, $forDisplay);
            } elseif ($structure->type == 0) {
                $uuemail = ($this->isUuencode($email->description)) ? true : false;
                /*
                 * UUEncoded attachments - legacy, but still have to deal with it
                 * format:
                 * begin 777 filename.txt
                 * UUENCODE
                 *
                 * end
                 */
                // set body to the filtered one
                if ($uuemail) {
                    $email->description = $this->handleUUEncodedEmailBody($email->description, $email->id);
                    $email->retrieve($email->id);
                    $email->save();
                }
            } else {
                if ($this->port != 110) {
                    $GLOBALS['log']->debug('InboundEmail found a multi-part email (id:' . $msgNo . ') with no child parts to parse.');
                }
            }
            ////	END HANDLE EMAIL ATTACHEMENTS OR HTML TEXT
            ///////////////////////////////////////////////////////////////////

            ///////////////////////////////////////////////////////////////////
            ////	ASSIGN APPROPRIATE ATTRIBUTES TO NEW EMAIL OBJECT
            // handle UTF-8/charset encoding in the ***headers***
            $db = DBManagerFactory::getInstance();
            $email->name = $this->handleMimeHeaderDecode($header->subject);
            $email->type = 'inbound';
            if (!empty($unixHeaderDate)) {
                $email->date_sent = $timedate->asUser($unixHeaderDate);
                list($email->date_start, $email->time_start) = $timedate->split_date_time($email->date_sent);
            } else {
                $email->date_start = $email->time_start = $email->date_sent = "";
            }
            $email->status = 'unread'; // this is used in Contacts' Emails SubPanel
            if (!empty($header->toaddress)) {
                $email->to_name = $this->handleMimeHeaderDecode($header->toaddress);
                $email->to_addrs_names = $email->to_name;
            }
            if (!empty($header->to)) {
                $email->to_addrs = $this->convertImapToSugarEmailAddress($header->to);
            }
            $email->from_name = $this->handleMimeHeaderDecode($header->fromaddress);
            $email->from_addr_name = $email->from_name;
            $email->from_addr = $this->convertImapToSugarEmailAddress($header->from);
            isValidEmailAddress($email->from_addr);
            if (!empty($header->cc)) {
                $email->cc_addrs = $this->convertImapToSugarEmailAddress($header->cc);
            }
            if (!empty($header->ccaddress)) {
                $email->cc_addrs_names = $this->handleMimeHeaderDecode($header->ccaddress);
            } // if
            $email->reply_to_name = $this->handleMimeHeaderDecode($header->reply_toaddress);
            $email->reply_to_email = $this->convertImapToSugarEmailAddress($header->reply_to);
            if (!empty($email->reply_to_email)) {
                $email->reply_to_addr = $email->reply_to_name;
            }
            $email->intent = $this->mailbox_type;

            $email->message_id = $this->compoundMessageId; // filled by importDupeCheck();

            $oldPrefix = $this->imagePrefix;
            if (!$forDisplay) {
                // Store CIDs in imported messages, convert on display
                $this->imagePrefix = "cid:";
            }
            // handle multi-part email bodies
            $email->description_html = $this->getMessageText(
                $msgNo,
                'HTML',
                $structure,
                $fullHeader,
                $clean_email
            ); // runs through handleTranserEncoding() already
            $email->description = $this->getMessageText(
                $msgNo,
                'PLAIN',
                $structure,
                $fullHeader,
                $clean_email
            ); // runs through handleTranserEncoding() already
            $this->imagePrefix = $oldPrefix;

            // empty() check for body content
            if (empty($email->description)) {
                $GLOBALS['log']->debug('InboundEmail Message (id:' . $email->message_id . ') has no body');
            }

            // assign_to group
            if (!empty($_REQUEST['user_id'])) {
                $email->assigned_user_id = $_REQUEST['user_id'];
            } else {
                // Samir Gandhi : Commented out this code as its not needed
                //$email->assigned_user_id = $this->group_id;
            }

            //Assign Parent Values if set
            if (!empty($_REQUEST['parent_id']) && !empty($_REQUEST['parent_type'])) {
                $email->parent_id = $_REQUEST['parent_id'];
                $email->parent_type = $_REQUEST['parent_type'];

                $mod = strtolower($email->parent_type);
                //Custom modules rel name
                $rel = array_key_exists($mod, $email->field_defs) ? $mod : $mod . "_activities_emails";

                if (!$email->load_relationship($rel)) {
                    return false;
                }
                $email->$rel->add($email->parent_id);
            }

            // override $forDisplay w/user pref
            if ($forDisplay) {
                if ($this->isAutoImport()) {
                    $forDisplay = false; // triggers save of imported email
                }
            }

            if (!$forDisplay) {
                $email->save();

                $email->new_with_id = false; // to allow future saves by UPDATE, instead of INSERT
                ////	ASSIGN APPROPRIATE ATTRIBUTES TO NEW EMAIL OBJECT
                ///////////////////////////////////////////////////////////////////

                ///////////////////////////////////////////////////////////////////
                ////	LINK APPROPRIATE BEANS TO NEWLY SAVED EMAIL
                //$contactAddr = $this->handleLinking($email);
                ////	END LINK APPROPRIATE BEANS TO NEWLY SAVED EMAIL
                ///////////////////////////////////////////////////////////////////

                ///////////////////////////////////////////////////////////////////
                ////	MAILBOX TYPE HANDLING
                $this->handleMailboxType($email, $header);
                ////	END MAILBOX TYPE HANDLING
                ///////////////////////////////////////////////////////////////////

                ///////////////////////////////////////////////////////////////////
                ////	SEND AUTORESPONSE
                if (!empty($email->reply_to_email)) {
                    $contactAddr = $email->reply_to_email;
                    isValidEmailAddress($contactAddr);
                } else {
                    $contactAddr = $email->from_addr;
                    isValidEmailAddress($contactAddr);
                }
                if (!$this->isMailBoxTypeCreateCase()) {
                    $this->handleAutoresponse($email, $contactAddr);
                }
                ////	END SEND AUTORESPONSE
                ///////////////////////////////////////////////////////////////////
                ////	END IMPORT ONE EMAIL
                ///////////////////////////////////////////////////////////////////
            }
        } else {
            // only log if not POP3; pop3 iterates through ALL mail
            if ($this->protocol != 'pop3') {
                $GLOBALS['log']->info("InboundEmail found a duplicate email: " . $header->message_id);
                //echo "This email has already been imported";
            }

            return false;
        }
        ////	END DUPLICATE CHECK
        ///////////////////////////////////////////////////////////////////////

        ///////////////////////////////////////////////////////////////////////
        ////	DEAL WITH THE MAILBOX
        if (!$forDisplay) {
            $r = imap_setflag_full($this->conn, $msgNo, '\\SEEN');

            // if delete_seen, mark msg as deleted
            if ($this->delete_seen == 1 && !$forDisplay) {
                $GLOBALS['log']->info("INBOUNDEMAIL: delete_seen == 1 - deleting email");
                imap_setflag_full($this->conn, $msgNo, '\\DELETED');
            }
        } else {
            // for display - don't touch server files?
            //imap_setflag_full($this->conn, $msgNo, '\\UNSEEN');
        }

        $GLOBALS['log']->debug('********************************* InboundEmail finished import of 1 email: ' . $email->name);
        ////	END DEAL WITH THE MAILBOX
        ///////////////////////////////////////////////////////////////////////

        ///////////////////////////////////////////////////////////////////////
        ////	TO SUPPORT EMAIL 2.0
        $this->email = $email;

        if (empty($this->email->et)) {
            $this->email->email2init();
        }

        return true;
    }

    /**
     * Imports A Single Email
     * @param $msgNo
     * @param $uid
     * @param bool $forDisplay
     * @param bool $clean_email
     * @param bool $isGroupFolderExists
     * @return boolean
     */
    public function returnImportedEmail($msgNo, $uid, $forDisplay = false, $clean_email = true, $isGroupFolderExists = false)
    {
        $GLOBALS['log']->debug("InboundEmail processing 1 email {$msgNo}-----------------------------------------------------------------------------------------");
        global $timedate;
        global $current_user;

        // Bug # 45477
        // So, on older versions of PHP (PHP VERSION < 5.3),
        // calling imap_headerinfo and imap_fetchheader can cause a buffer overflow for exteremly large headers,
        // This leads to the remaining messages not being read because Sugar crashes everytime it tries to read the headers.
        // The workaround is to mark a message as read before making trying to read the header of the msg in question
        // This forces this message not be read again, and we can continue processing remaining msgs.

        // UNCOMMENT THIS IF YOU HAVE THIS PROBLEM!  See notes on Bug # 45477
        // $this->markEmails($uid, "read");

        if (empty($msgNo) and !empty($uid)) {
            $msgNo = imap_msgno($this->conn, (int)$uid);
        }

        $fullHeader = imap_fetchheader($this->conn, $msgNo);
        $header = imap_rfc822_parse_headers($fullHeader);
        // reset inline images cache
        $this->inlineImages = array();

        ///////////////////////////////////////////////////////////////////////
        ////	DUPLICATE CHECK
        $dupeCheckResult = $this->importDupeCheck($header->message_id, $header, $fullHeader);
        if ($forDisplay || $dupeCheckResult) {
            $GLOBALS['log']->debug('*********** NO duplicate found, continuing with processing.');

            $structure = imap_fetchstructure($this->conn, $msgNo); // map of email

            ///////////////////////////////////////////////////////////////////
            ////	CREATE SEED EMAIL OBJECT
            $email = new Email();
            $email->isDuplicate = $dupeCheckResult ? false : true;
            $email->mailbox_id = $this->id;
            $email->uid = $uid;
            $email->msgNo = $msgNo;
            $email->id = create_guid();
            $email->new_with_id = true; //forcing a GUID here to prevent double saves.
            ////	END CREATE SEED EMAIL
            ///////////////////////////////////////////////////////////////////

            ///////////////////////////////////////////////////////////////////
            ////	PREP SYSTEM USER
            if (empty($current_user)) {
                // I-E runs as admin, get admin prefs

                $current_user = new User();
                $current_user->getSystemUser();
            }
            $current_user->getUserDateTimePreferences();
            ////	END USER PREP
            ///////////////////////////////////////////////////////////////////
            if (!empty($header->date)) {
                $unixHeaderDate = $timedate->fromString($header->date);
            }
            ///////////////////////////////////////////////////////////////////
            ////	HANDLE EMAIL ATTACHEMENTS OR HTML TEXT
            ////	Inline images require that I-E handle attachments before body text
            // parts defines attachments - be mindful of .html being interpreted as an attachment
            if ($structure->type == 1 && !empty($structure->parts)) {
                $GLOBALS['log']->debug('InboundEmail found multipart email - saving attachments if found.');
                $this->saveAttachments($msgNo, $structure->parts, $email->id, 0, $forDisplay);
            } elseif ($structure->type == 0) {
                $UUEncodedEmail = $this->isUuencode($email->description) ? true : false;
                /*
                 * UUEncoded attachments - legacy, but still have to deal with it
                 * format:
                 * begin 777 filename.txt
                 * UUENCODE
                 *
                 * end
                 */
                // set body to the filtered one
                if ($UUEncodedEmail) {
                    $email->description = $this->handleUUEncodedEmailBody($email->description, $email->id);
                    $email->retrieve($email->id);
                    $email->save();
                }
            } else {
                if ($this->port != 110) {
                    $GLOBALS['log']->debug(
                        'InboundEmail found a multi-part email (id:' . $msgNo . ') with no child parts to parse.'
                    );
                }
            }
            ////	END HANDLE EMAIL ATTACHEMENTS OR HTML TEXT
            ///////////////////////////////////////////////////////////////////

            ///////////////////////////////////////////////////////////////////
            ////	ASSIGN APPROPRIATE ATTRIBUTES TO NEW EMAIL OBJECT
            // handle UTF-8/charset encoding in the ***headers***

            $email->name = $this->handleMimeHeaderDecode($header->subject);
            $email->type = 'inbound';
            if (!empty($unixHeaderDate)) {
                $email->date_sent = $timedate->asUser($unixHeaderDate);
                list($email->date_start, $email->time_start) = $timedate->split_date_time($email->date_sent);
            } else {
                $email->date_start = $email->time_start = $email->date_sent = "";
            }
            $email->status = 'unread'; // this is used in Contacts' Emails SubPanel
            if (!empty($header->toaddress)) {
                $email->to_name = $this->handleMimeHeaderDecode($header->toaddress);
                $email->to_addrs_names = $email->to_name;
            }
            if (!empty($header->to)) {
                $email->to_addrs = $this->convertImapToSugarEmailAddress($header->to);
            }
            $email->from_name = $this->handleMimeHeaderDecode($header->fromaddress);
            $email->from_addr_name = $email->from_name;
            $email->from_addr = $this->convertImapToSugarEmailAddress($header->from);
            isValidEmailAddress($email->from_addr);
            if (!empty($header->cc)) {
                $email->cc_addrs = $this->convertImapToSugarEmailAddress($header->cc);
            }
            if (!empty($header->ccaddress)) {
                $email->cc_addrs_names = $this->handleMimeHeaderDecode($header->ccaddress);
            } // if
            $email->reply_to_name = $this->handleMimeHeaderDecode($header->reply_toaddress);
            $email->reply_to_email = $this->convertImapToSugarEmailAddress($header->reply_to);
            if (!empty($email->reply_to_email)) {
                $email->reply_to_addr = $email->reply_to_name;
            }
            $email->intent = $this->mailbox_type;

            $email->message_id = $this->compoundMessageId; // filled by importDupeCheck();

            $oldPrefix = $this->imagePrefix;
            if (!$forDisplay) {
                // Store CIDs in imported messages, convert on display
                $this->imagePrefix = 'cid:';
            }
            // handle multi-part email bodies
            $email->description_html = $this->getMessageTextWithUid(
                $uid,
                'HTML',
                $structure,
                $fullHeader,
                $clean_email
            ); // runs through handleTranserEncoding() already
            $email->description = $this->getMessageTextWithUid(
                $uid,
                'PLAIN',
                $structure,
                $fullHeader,
                $clean_email
            ); // runs through handleTranserEncoding() already
            $this->imagePrefix = $oldPrefix;


            // empty() check for body content
            if (empty($email->description)) {
                $GLOBALS['log']->debug('InboundEmail Message (id:' . $email->message_id . ') has no body');
            }

            // assign_to group
            if (!empty($_REQUEST['user_id'])) {
                $email->assigned_user_id = $_REQUEST['user_id'];
            }

            //Assign Parent Values if set
            if (!empty($_REQUEST['parent_id']) && !empty($_REQUEST['parent_type'])) {
                $email->parent_id = $_REQUEST['parent_id'];
                $email->parent_type = $_REQUEST['parent_type'];

                $mod = strtolower($email->parent_type);
                //Custom modules rel name
                $rel = array_key_exists($mod, $email->field_defs) ? $mod : $mod . '_activities_emails';

                if (!$email->load_relationship($rel)) {
                    return false;
                }
                $email->$rel->add($email->parent_id);
            }

            // override $forDisplay w/user pref
            if ($forDisplay && $this->isAutoImport()) {
                $forDisplay = false; // triggers save of imported email
            }

            if (!$forDisplay) {
                $email->save();

                $email->new_with_id = false; // to allow future saves by UPDATE, instead of INSERT
                ////	ASSIGN APPROPRIATE ATTRIBUTES TO NEW EMAIL OBJECT
                ///////////////////////////////////////////////////////////////////

                ///////////////////////////////////////////////////////////////////
                ////	LINK APPROPRIATE BEANS TO NEWLY SAVED EMAIL
                //$contactAddress = $this->handleLinking($email);
                ////	END LINK APPROPRIATE BEANS TO NEWLY SAVED EMAIL
                ///////////////////////////////////////////////////////////////////

                ///////////////////////////////////////////////////////////////////
                ////	MAILBOX TYPE HANDLING
                $this->handleMailboxType($email, $header);
                ////	END MAILBOX TYPE HANDLING
                ///////////////////////////////////////////////////////////////////

                ///////////////////////////////////////////////////////////////////
                ////	SEND AUTORESPONSE
                if (!empty($email->reply_to_email)) {
                    $contactAddress = $email->reply_to_email;
                    isValidEmailAddress($contactAddress);
                } else {
                    $contactAddress = $email->from_addr;
                    isValidEmailAddress($contactAddress);
                }
                if (!$this->isMailBoxTypeCreateCase()) {
                    $this->handleAutoresponse($email, $contactAddress);
                }
                ////	END SEND AUTORESPONSE
                ///////////////////////////////////////////////////////////////////
                ////	END IMPORT ONE EMAIL
                ///////////////////////////////////////////////////////////////////
            }
        } else {
            // only log if not POP3; pop3 iterates through ALL mail
            if ($this->protocol != 'pop3') {
                $GLOBALS['log']->info('InboundEmail found a duplicate email: ' . $header->message_id);
                //echo "This email has already been imported";
            }

            if (!empty($this->compoundMessageId)) {
                // return email
                $result = $this->db->query(
                    'SELECT id from emails WHERE message_id ="' . $this->compoundMessageId . '"' .
                    'AND mailbox_id = "' . $this->id . '"');
                $row = $this->db->fetchRow($result);
                if (!empty($row['id'])) {
                    return $row['id'];
                }

            }

            return false;
        }
        ////	END DUPLICATE CHECK
        ///////////////////////////////////////////////////////////////////////

        ///////////////////////////////////////////////////////////////////////
        ////	DEAL WITH THE MAILBOX
        if (!$forDisplay) {
            if (!$isGroupFolderExists) {
                $r = imap_setflag_full($this->conn, $msgNo, '\\SEEN');
            } else {
                $r = imap_clearflag_full($this->conn, $msgNo, '\\SEEN');
            }

            // if delete_seen, mark msg as deleted
            if ($this->delete_seen == 1 && !$forDisplay) {
                $GLOBALS['log']->info("INBOUNDEMAIL: delete_seen == 1 - deleting email");
                imap_setflag_full($this->conn, $msgNo, '\\DELETED');
            }
        } else {
            // for display - don't touch server files?
            //imap_setflag_full($this->conn, $msgNo, '\\UNSEEN');
        }

        $GLOBALS['log']->debug('********************************* InboundEmail finished import of 1 email: ' . $email->name);
        ////	END DEAL WITH THE MAILBOX
        ///////////////////////////////////////////////////////////////////////

        ///////////////////////////////////////////////////////////////////////
        ////	TO SUPPORT EMAIL 2.0
        $this->email = $email;

        if (empty($this->email->et)) {
            $this->email->email2init();
        }

        if (isset($email->id) and !empty($email->id)) {
            return $email->id;
        }

        return true;
    }

    /**
     * Used to view non imported emails
     * @param array $request - must include the metadata
     * @return Email|boolean - false on error | a non imported email
     * @throws Exception
     * @see EmailsViewDetailNonImported::preDisplay()
     */
    public function returnNonImportedEmail($request)
    {
        global $timedate;
        global $current_user;
        global $log;

        $msgNo = $request['msgno'];
        $uid = $request['uid'];

        if (empty($header)) {
            $email = new Email();


            $this->connectMailserver();

            $fullHeader = imap_fetchheader($this->conn, $uid, FT_UID);
            $parsedFullHeader = imap_rfc822_parse_headers($fullHeader);

            $email->name = $this->handleMimeHeaderDecode($parsedFullHeader->subject);
            $email->type = 'inbound';

            if(isset($request['metadata']['viewdefs'])) {
                // only process field(s) in which we actually use
                $fields_selected = $request['metadata']['viewdefs'];

                if(empty($email->date_entered)) {
                    $possibleFormats = [
                        \DateTime::RFC2822.'+',
                        str_replace(['D, '], '', \DateTime::RFC2822), // day-of-week is optional
                        str_replace([':s'], '', \DateTime::RFC2822), // seconds are optional
                        str_replace(['D, ', ':s'], '', \DateTime::RFC2822), // day-of-week is optional, seconds are optional
                        \DateTime::RFC822,
                        str_replace(['D, '], '', \DateTime::RFC822), // day is optional
                        str_replace([':s'], '', \DateTime::RFC822), // seconds are optional
                        str_replace(['D, ', ':s'], '', \DateTime::RFC822), // day is optional, seconds are optional
                    ];

                    // Some IMAP server respond with different data formats.
                    // The iteration attempt to use each possible format to decode the detail.
                    // The if ($dateTime !== false) means that when the DateTime class successfully
                    // decodes the date field it will exit the loop.
                    // As we no longer need to continue trying to decode the datetime format.
                    foreach ($possibleFormats  as $possibleFormat) {
                        $dateTime = \DateTime::createFromFormat( $possibleFormat, $parsedFullHeader->date);
                        if ($dateTime !== false) {
                            break;
                        }
                    }

                    if ($dateTime === false) {
                        throw new Exception(
                            sprintf('Expected header Date to comply with RFC882 or RFC2882, but actual is "%s"', $parsedFullHeader->date)
                        );
                    }

                    $email->date_entered = $timedate->asUser($dateTime, $current_user);
                    $email->date_modified = $timedate->asUser($dateTime, $current_user);
                    $email->date_start = $timedate->asUserDate($dateTime);
                    $email->time_start = $timedate->asUserTime($dateTime);

                    $systemUser =  BeanFactory::getBean('Users', 1);
                    $email->created_by = $systemUser->id;
                    $email->created_by_name = $systemUser->name;
                    $email->modified_user_id = $systemUser->id;
                    $email->modified_by_name = $systemUser->name;
                }

                $email->status = 'unread'; // this is used in Contacts' Emails SubPanel
                if (!empty($parsedFullHeader->to)) {
                    $email->to_name = $this->handleMimeHeaderDecode($parsedFullHeader->toaddress);
                    $email->to_addrs_names = $email->to_name;
                    $email->to_addrs = $this->convertImapToSugarEmailAddress($parsedFullHeader->toaddress);
                }

                if (!empty($parsedFullHeader->from)) {
                    $email->to_addrs = $this->convertImapToSugarEmailAddress($parsedFullHeader->toaddress);
                }
                $email->from_name = $this->handleMimeHeaderDecode($parsedFullHeader->fromaddress);
                $email->from_addr_name = $email->from_name;
                $email->from_addr = $this->convertImapToSugarEmailAddress($email->from_name);
                isValidEmailAddress($email->from_addr);

                if(
                    in_array('cc_addrs', $fields_selected)
                    || in_array('cc_addrs_names', $fields_selected)
                ) {

                    if (!empty($parsedFullHeader->ccaddress)) {
                        $email->cc_addrs = $this->convertImapToSugarEmailAddress($parsedFullHeader->ccaddress);
                        $email->cc_addrs_names = $this->handleMimeHeaderDecode($parsedFullHeader->ccaddress);
                    } // if
                }


                $email->reply_to_name = $this->handleMimeHeaderDecode($parsedFullHeader->reply_toaddress);
                $email->reply_to_email = $this->convertImapToSugarEmailAddress($parsedFullHeader->reply_to);
                if (!empty($email->reply_to_email)) {
                    $email->reply_to_addr = $email->reply_to_name;
                }
                $email->intent = $this->mailbox_type;

                $email->message_id = $this->compoundMessageId; // filled by importDupeCheck();

                $oldPrefix = $this->imagePrefix;


                if(in_array('description_html', $fields_selected)) {
                    $structure = imap_fetchstructure($this->conn, $uid, FT_UID); // map of email
                    $email->description_html = $this->getMessageTextWithUid(
                        $uid,
                        'HTML',
                        $structure,
                        $fullHeader,
                        true
                    );
                }

                if(in_array('description', $fields_selected)) {
                    $structure = imap_fetchstructure($this->conn, $uid, FT_UID); // map of email
                    $email->description = $this->getMessageTextWithUid(
                        $uid,
                        'PLAIN',
                        $structure,
                        $fullHeader,
                        true
                    );
                }
            } else {
                $log->warn('Missing viewdefs in request');
            }

            if (empty($email->description_html)) {
                $email->description_html = $email->description;
                $email->description_html = nl2br($email->description_html);
            }

            $this->imagePrefix = $oldPrefix;

            $email->msgNo = $msgNo;
            $email->uid = $uid;
            $email->inbound_email_record = $this->id;

            return $email;
        } else {
            return false;
        }
    }

    /**
     * Imports every email in the mailbox
     * depending on what the $this->mailbox is set to
     */
    public function importAllFromFolder()
    {
        $response = array();
        $emailSortedHeaders = imap_sort(
            $this->conn,
            SORTDATE,
            0,
            SE_UID
        );


        foreach ($emailSortedHeaders as $uid) {
            $response[] = $this->returnImportedEmail(null, $uid);
        }

        return $response;
    }

    /**
     * figures out if a plain text email body has UUEncoded attachments
     * @param string string The email body
     * @return bool True if UUEncode is detected.
     */
    public function isUuencode($string)
    {
        $rx = "begin [0-9]{3} .*";

        $exBody = explode("\r", $string);
        foreach ($exBody as $line) {
            if (preg_match("/begin [0-9]{3} .*/i", $line)) {
                return true;
            }
        }

        return false;
    }

    /**
     * handles UU Encoded emails - a legacy from pre-RFC 822 which must still be supported (?)
     * @param string raw The raw email body
     * @param string id Parent email ID
     * @return string The filtered email body, stripped of attachments
     */
    public function handleUUEncodedEmailBody($raw, $id)
    {
        global $locale;

        $emailBody = '';
        $attachmentBody = '';
        $inAttachment = false;

        $exRaw = explode("\n", $raw);

        foreach ($exRaw as $k => $line) {
            $line = trim($line);

            if (preg_match("/begin [0-9]{3} .*/i", $line, $m)) {
                $inAttachment = true;
                $fileName = $this->handleEncodedFilename(substr($m[0], 10, strlen($m[0])));

                $attachmentBody = ''; // reset for next part of loop;
                continue;
            }

            // handle "end"
            if (strpos($line, "end") === 0) {
                if (!empty($fileName) && !empty($attachmentBody)) {
                    $this->handleUUDecode($id, $fileName, trim($attachmentBody));
                    $attachmentBody = ''; // reset for next part of loop;
                }
            }

            if ($inAttachment === false) {
                $emailBody .= "\n" . $line;
            } else {
                $attachmentBody .= "\n" . $line;
            }
        }

        /* since UUEncode was developed before MIME, we have NO idea what character set encoding was used.  we will assume the user's locale character set */
        $emailBody = $locale->translateCharset($emailBody, $locale->getExportCharset(), 'UTF-8');

        return $emailBody;
    }

    /**
     * wrapper for UUDecode
     * @param string id Id of the email
     * @param string UUEncode Encode US-ASCII
     */
    public function handleUUDecode($id, $fileName, $UUEncode)
    {
        global $sugar_config;
        /* include PHP_Compat library; it auto-feels for PHP5's compiled convert_uuencode() function */
        require_once('include/PHP_Compat/convert_uudecode.php');

        $attach = new Note();
        $attach->parent_id = $id;
        $attach->parent_type = 'Emails';

        $fname = $this->handleEncodedFilename($fileName);

        if (!empty($fname)) {//assign name to attachment
            $attach->name = $fname;
        } else {//if name is empty, default to filename
            $attach->name = urlencode($fileName);
        }

        $attach->filename = urlencode($attach->name);

        //get position of last "." in file name
        $file_ext_beg = strrpos($attach->filename, ".");
        $file_ext = "";
        //get file extension
        if ($file_ext_beg > 0) {
            $file_ext = substr($attach->filename, $file_ext_beg + 1);
        }
        //check to see if this is a file with extension located in "badext"
        foreach ($sugar_config['upload_badext'] as $badExt) {
            if (strtolower($file_ext) == strtolower($badExt)) {
                //if found, then append with .txt and break out of lookup
                $attach->name = $attach->name . ".txt";
                $attach->file_mime_type = 'text/';
                $attach->filename = $attach->filename . ".txt";
                break; // no need to look for more
            }
        }
        $attach->save();

        $bin = convert_uudecode($UUEncode);
        $filename = "upload://{$attach->id}";
        if (file_put_contents($filename, $bin)) {
            $GLOBALS['log']->debug('InboundEmail saved attachment file: ' . $filename);
        } else {
            $GLOBALS['log']->debug('InboundEmail could not create attachment file: ' . $filename);
        }
    }

    /**
     * returns true if the email's domain is NOT in the filter domain string
     *
     * @param object email Email object in question
     * @return bool true if not filtered, false if filtered
     */
    public function checkFilterDomain($email)
    {
        $filterDomain = $this->get_stored_options('filter_domain');
        if (!isset($filterDomain) || empty($filterDomain)) {
            return true; // nothing set for this
        } else {
            $replyTo = strtolower($email->reply_to_email);
            $from = strtolower($email->from_addr);
            $filterDomain = '@' . strtolower($filterDomain);
            if (strpos($replyTo, $filterDomain) !== false) {
                $GLOBALS['log']->debug('Autoreply cancelled - [reply to] address domain matches filter domain.');

                return false;
            } elseif (strpos($from, $filterDomain) !== false) {
                $GLOBALS['log']->debug('Autoreply cancelled - [from] address domain matches filter domain.');

                return false;
            } else {
                return true; // no match
            }
        }
    }

    /**
     * returns true if subject is NOT "out of the office" type
     *
     * @param string subject Subject line of email in question
     * @return bool returns false if OOTO found
     */
    public function checkOutOfOffice($subject)
    {
        $ooto = array("Out of the Office", "Out of Office");

        foreach ($ooto as $str) {
            if (preg_match('/' . $str . '/i', $subject)) {
                $GLOBALS['log']->debug('Autoreply cancelled - found "Out of Office" type of subject.');

                return false;
            }
        }

        return true; // no matches to ooto strings
    }


    /**
     * sets a timestamp for an autoreply to a single email addy
     *
     * @param string addr Address of auto-replied target
     */
    public function setAutoreplyStatus($addr)
    {
        $timedate = TimeDate::getInstance();
        $this->db->query('INSERT INTO inbound_email_autoreply (id, deleted, date_entered, date_modified, autoreplied_to, ie_id) VALUES (
                            \'' . create_guid() . '\',
                            0,
                            \'' . $timedate->nowDb() . '\',
                            \'' . $timedate->nowDb() . '\',
                            \'' . $addr . '\',
                            \'' . $this->id . '\') ', true
        );
    }


    /**
     * returns true if recipient has NOT received 10 auto-replies in 24 hours
     *
     * @param string from target address for auto-reply
     * @return bool true if target is valid/under limit
     */
    public function getAutoreplyStatus($from)
    {
        global $sugar_config;
        $timedate = TimeDate::getInstance();

        $q_clean = 'UPDATE inbound_email_autoreply SET deleted = 1 WHERE date_entered < \'' . $timedate->getNow()->modify("-24 hours")->asDb() . '\'';
        $r_clean = $this->db->query($q_clean, true);

        $q = 'SELECT count(*) AS c FROM inbound_email_autoreply WHERE deleted = 0 AND autoreplied_to = \'' . $from . '\' AND ie_id = \'' . $this->id . '\'';
        $r = $this->db->query($q, true);
        $a = $this->db->fetchByAssoc($r);

        $email_num_autoreplies_24_hours = $this->get_stored_options('email_num_autoreplies_24_hours');
        $maxReplies = (isset($email_num_autoreplies_24_hours)) ? $email_num_autoreplies_24_hours : $this->maxEmailNumAutoreplies24Hours;

        if ($a['c'] >= $maxReplies) {
            $GLOBALS['log']->debug('Autoreply cancelled - more than ' . $maxReplies . ' replies sent in 24 hours.');

            return false;
        } else {
            return true;
        }
    }

    /**
     * returns exactly 1 id match. if more than one, than returns false
     * @param    $emailName        the subject of the email to match
     * @param    $tableName        the table of the matching bean type
     */
    public function getSingularRelatedId($emailName, $tableName)
    {
        $repStrings = array('RE:', 'Re:', 're:');
        $preppedName = str_replace($repStrings, '', trim($emailName));

        //TODO add team security to this query
        $q = 'SELECT count(id) AS c FROM ' . $tableName . ' WHERE deleted = 0 AND name LIKE \'%' . $preppedName . '%\'';
        $r = $this->db->query($q, true);
        $a = $this->db->fetchByAssoc($r);

        if ($a['c'] == 0) {
            $q = 'SELECT id FROM ' . $tableName . ' WHERE deleted = 0 AND name LIKE \'%' . $preppedName . '%\'';
            $r = $this->db->query($q, true);
            $a = $this->db->fetchByAssoc($r);

            return $a['id'];
        } else {
            return false;
        }
    }

    /**
     * saves InboundEmail parse macros to config.php
     * @param string type Bean to link
     * @param string macro The new macro
     */
    public function saveInboundEmailSystemSettings($type, $macro)
    {
        global $sugar_config;

        // inbound_email_case_subject_macro
        $var = "inbound_email_" . strtolower($type) . "_subject_macro";
        $sugar_config[$var] = $macro;

        ksort($sugar_config);

        $sugar_config_string = "<?php\n" .
            '// created: ' . date('Y-m-d H:i:s') . "\n" .
            '$sugar_config = ' .
            var_export($sugar_config, true) .
            ";\n?>\n";

        write_array_to_file("sugar_config", $sugar_config, "config.php");
    }

    /**
     * returns the HTML for InboundEmail system settings
     * @return string HTML
     */
    public function getSystemSettingsForm()
    {
        global $sugar_config;
        global $mod_strings;
        global $app_strings;
        global $app_list_strings;

        $c = new aCase();
        $template = new Sugar_Smarty();
        $template->assign('APP', $app_strings);
        $template->assign('MOD', $mod_strings);
        $template->assign('MACRO', $c->getEmailSubjectMacro());

        return $template->fetch('modules/InboundEmail/tpls/systemSettingsForm.tpl');
    }

    /**
     * For mailboxes of type "Support" parse for '[CASE:%1]'
     *
     * @param string $emailName The subject line of the email
     * @param aCase $aCase A Case object
     *
     * @return string|boolean   Case ID or FALSE if not found
     */
    public function getCaseIdFromCaseNumber($emailName, $aCase)
    {
        //$emailSubjectMacro
        $exMacro = explode('%1', $aCase->getEmailSubjectMacro());
        $open = $exMacro[0];
        $close = $exMacro[1];

        if ($sub = stristr($emailName, $open)) {
            // eliminate everything up to the beginning of the macro and return the rest
            // $sub is [CASE:XX] xxxxxxxxxxxxxxxxxxxxxx
            $sub2 = str_replace($open, '', $sub);
            // $sub2 is XX] xxxxxxxxxxxxxx
            $sub3 = substr($sub2, 0, strpos($sub2, $close));

            // case number is supposed to be numeric
            if (ctype_digit($sub3)) {
                // filter out deleted records in order to create a new case
                // if email is related to deleted one (bug #49840)
                $query = 'SELECT id FROM cases WHERE case_number = '
                    . $this->db->quoted($sub3)
                    . ' and deleted = 0';
                $results = $this->db->query($query, true);
                $row = $this->db->fetchByAssoc($results);
                if (!empty($row['id'])) {
                    return $row['id'];
                }
            }
        }

        return false;
    }

    /**
     * @param $option_name
     * @param null $default_value
     * @param null $stored_options
     * @return null
     */
    public function get_stored_options($option_name, $default_value = null, $stored_options = null)
    {
        if (empty($stored_options)) {
            $stored_options = $this->stored_options;
        }

        return self::get_stored_options_static($option_name, $default_value, $stored_options);
    }

    /**
     * Returns the stored options property un-encoded and un serialised.
     * @return array
     */
    public function getStoredOptions()
    {
        return unserialize(base64_decode($this->stored_options));
    }

    /**
     * @param array $options
     */
    public function setStoredOptions($options)
    {
        $this->stored_options = base64_encode(serialize($this->stored_options));
    }


    /**
     * @param $option_name
     * @param null $default_value
     * @param null $stored_options
     * @return null
     */
    public static function get_stored_options_static($option_name, $default_value = null, $stored_options = null)
    {
        if (!empty($stored_options)) {
            $storedOptions = unserialize(base64_decode($stored_options));
            if (isset($storedOptions[$option_name])) {
                $default_value = $storedOptions[$option_name];
            }
        }

        return $default_value;
    }


    /**
     * This function returns a contact or user ID if a matching email is found
     * @param    $email        the email address to match
     * @param    $table        which table to query
     */
    public function getRelatedId($email, $module)
    {
        $email = trim(strtoupper($email));
        if (strpos($email, ',') !== false) {
            $emailsArray = explode(',', $email);
            $emailAddressString = "";
            foreach ($emailsArray as $emailAddress) {
                if (!empty($emailAddressString)) {
                    $emailAddressString .= ",";
                }
                $emailAddressString .= $this->db->quoted(trim($emailAddress));
            } // foreach
            $email = $emailAddressString;
        } else {
            $email = $this->db->quoted($email);
        } // else
        $module = $this->db->quoted(ucfirst($module));

        $q = "SELECT bean_id FROM email_addr_bean_rel eabr
                JOIN email_addresses ea ON (eabr.email_address_id = ea.id)
                WHERE bean_module = $module AND ea.email_address_caps in ( {$email} ) AND eabr.deleted=0";

        $r = $this->db->query($q, true);

        $retArr = array();
        while ($a = $this->db->fetchByAssoc($r)) {
            $retArr[] = $a['bean_id'];
        }
        if (count($retArr) > 0) {
            return $retArr;
        } else {
            return false;
        }
    }

    /**
     * finds emails tagged "//UNSEEN" on mailserver and "SINCE: [date]" if that
     * option is set
     *
     * @return array Array of messageNumbers (mail server's internal keys)
     */
    public function getNewMessageIds()
    {
        $storedOptions = unserialize(base64_decode($this->stored_options));

        //TODO figure out if the since date is UDT
        if ($storedOptions['only_since']) {// POP3 does not support Unseen flags
            if (!isset($storedOptions['only_since_last']) && !empty($storedOptions['only_since_last'])) {
                $q = "SELECT last_run FROM schedulers WHERE job = '{$this->job_name}'";
                $r = $this->db->query($q, true);
                $a = $this->db->fetchByAssoc($r);

                $date = date('r', strtotime($a['last_run']));
                LoggerManager::getLogger()->debug("-----> getNewMessageIds() executed query: {$q}");
            } else {
                $date = $storedOptions['only_since_last'];
            }
            $ret = imap_search($this->conn, 'SINCE "' . $date . '" UNDELETED UNSEEN');
            $check = imap_check($this->conn);
            $storedOptions['only_since_last'] = $check->Date;
            $this->stored_options = base64_encode(serialize($storedOptions));
            $this->save();
        } else {
            if (!is_resource($this->conn)) {
                LoggerManager::getLogger()->fatal('Inbound Email Connection is not valid resource for getting New Message Ids.');
                return false;
            }
            $ret = imap_search($this->conn, 'UNDELETED UNSEEN');
        }

        LoggerManager::getLogger()->debug('-----> getNewMessageIds() got ' . count($ret) . ' new Messages');

        return $ret;
    }

    /**
     * Constructs the resource connection string that IMAP needs
     * @param string $service Service string, will generate if not passed
     * @return string
     */
    public function getConnectString($service = '', $mbox = '', $includeMbox = true)
    {
        $service = empty($service) ? $this->getServiceString() : $service;
        $mbox = empty($mbox) ? $this->mailbox : $mbox;

        $connectString = '{' . $this->server_url . ':' . $this->port . '/service=' . $this->protocol . $service . '}';
        $connectString .= ($includeMbox) ? $mbox : "";

        return $connectString;
    }

    /**
     *
     */
    public function disconnectMailserver()
    {
        if (is_resource($this->conn)) {
            imap_close($this->conn);
        }
    }

    /**
     * Connects to mailserver.  If an existing IMAP resource is available, it
     * will attempt to reuse the connection, updating the mailbox path.
     *
     * @param bool test Flag to test connection
     * @param bool force Force reconnect
     * @return string "true" on success, "false" or $errorMessage on failure
     */
    public function connectMailserver($test = false, $force = false)
    {
        global $mod_strings;
        if (!function_exists("imap_open")) {
            $GLOBALS['log']->debug('------------------------- IMAP libraries NOT available!!!! die()ing thread.----');

            return $mod_strings['LBL_WARN_NO_IMAP'];
        }

        imap_errors(); // clearing error stack
        //error_reporting(0); // turn off notices from IMAP

        // tls::ca::ssl::protocol::novalidate-cert::notls
        
        if (!isset($_REQUEST['ssl'])) {
            LoggerManager::getLogger()->warn('Request ssl value not found.');
            $requestSsl = null;
        } else {
            $requestSsl = $_REQUEST['ssl'];
        }
        
        $useSsl = ($requestSsl == 'true') ? true : false;
        if ($test) {
            imap_timeout(1, 15); // 60 secs is the default
            imap_timeout(2, 15);
            imap_timeout(3, 15);

            $opts = $this->findOptimumSettings($useSsl);
            if (isset($opts['good']) && empty($opts['good'])) {
                return array_pop($opts['err']);
            } else {
                $service = $opts['service'];
                $service = str_replace('foo', '', $service); // foo there to support no-item explodes
            }
        } else {
            $service = $this->getServiceString();
        }

        if (!isset($_REQUEST['folder'])) {
            LoggerManager::getLogger()->warn('Requested folder is not defined');
            $requestFolder = null;
        } else {
            $requestFolder = $_REQUEST['folder'];
        }
        
<<<<<<< HEAD
        if($requestFolder === 'sent') {
            $inboundEmail->mailbox = $this->get_stored_options('sentFolder');
=======
        if ($requestFolder === 'sent') {
            $this->mailbox = $this->get_stored_options('sentFolder');
>>>>>>> b29c16a8
        }

        if($requestFolder === 'inbound') {
            if (!empty($_REQUEST['folder_name'])) {
                $this->mailbox = $_REQUEST['folder_name'];
            }
            elseif (count($this->mailboxarray)) {
                $this->mailbox = $this->mailboxarray[0];
            }
            else {
                $this->mailbox = 'INBOX';
            }
        }

        $connectString = $this->getConnectString($service, $this->mailbox);

        /*
         * Try to recycle the current connection to reduce response times
         */
        if (is_resource($this->conn)) {
            if ($force) {
                // force disconnect
                imap_close($this->conn);
            }

            if (imap_ping($this->conn)) {
                // we have a live connection
                imap_reopen($this->conn, $connectString, CL_EXPUNGE);
            }
        }

        // final test
        if (!is_resource($this->conn) && !$test) {
            $this->conn = $this->getImapConnection(
                $connectString,
                $this->email_user,
                $this->email_password,
                CL_EXPUNGE
            );
        }

        if ($test) {
            if ($opts == false && !is_resource($this->conn)) {
                $this->conn = $this->getImapConnection(
                    $connectString,
                    $this->email_user,
                    $this->email_password,
                    CL_EXPUNGE
                );
            }
            $errors = '';
            $alerts = '';
            $successful = false;
            if (($errors = imap_last_error()) || ($alerts = imap_alerts())) {
                if ($errors == 'Mailbox is empty') { // false positive
                    $successful = true;
                } else {
                    if (!isset($msg)) {
                        $msg = $errors;
                    } else {
                        $msg .= $errors;
                    }
                    $msg .= '<p>' . $alerts . '<p>';
                    $msg .= '<p>' . $mod_strings['ERR_TEST_MAILBOX'];
                }
            } else {
                $successful = true;
            }

            if ($successful) {
                if ($this->protocol == 'imap') {
                    $msg .= $mod_strings['LBL_TEST_SUCCESSFUL'];
                } else {
                    $msg .= $mod_strings['LBL_POP3_SUCCESS'];
                }
            }

            imap_errors(); // collapse error stack
            if (is_resource($this->conn)) {
                imap_close($this->conn);
            } else {
                LoggerManager::getLogger()->warn('Connection is not a valid resource.');
            }
            

            return $msg;
        } elseif (!is_resource($this->conn)) {
            $GLOBALS['log']->info('Couldn\'t connect to mail server id: ' . $this->id);

            return "false";
        } else {
            $GLOBALS['log']->info('Connected to mail server id: ' . $this->id);

            return "true";
        }
    }

    /**
     * @return mixed|string|void
     */
    public function checkImap()
    {
        global $app_strings, $mod_strings;

        if (!function_exists('imap_open')) {
            $template = new Sugar_Smarty();
            $template->assign('APP', $app_strings);
            $template->assign('MOD', $mod_strings);
            $output = $template->fetch('modules/InboundEmail/tpls/checkImap.tpl');
            echo $output;

            return $output;
        }
    }

    /**
     * Attempt to create an IMAP connection using passed in parameters
     * return either the connection resource or false if unable to connect
     *
     * @param  string $mailbox Mailbox to be used to create imap connection
     * @param  string $username The user name
     * @param  string $password The password associated with the username
     * @param  integer $options Bitmask for options parameter to the imap_open function
     *
     * @return resource|boolean  Connection resource on success, FALSE on failure
     */
    protected function getImapConnection($mailbox, $username, $password, $options = 0)
    {
        // if php is prior to 5.3.2, then return call without disable parameters as they are not supported yet
        if (version_compare(phpversion(), '5.3.2', '<')) {
            return imap_open($mailbox, $username, $password, $options);
        }

        $connection = null;
        $authenticators = array('', 'GSSAPI', 'NTLM');

        while (!$connection && ($authenticator = array_shift($authenticators)) !== null) {
            if ($authenticator) {
                $params = array(
                    'DISABLE_AUTHENTICATOR' => $authenticator,
                );
            } else {
                $params = array();
            }

            $state = new \SuiteCRM\StateSaver();
            $state->pushErrorLevel();
            error_reporting(0);
            $connection = imap_open($mailbox, $username, $password, $options, 0, $params);
            $state->popErrorLevel();
        }

        return $connection;
    }

    /**
     * retrieves an array of I-E beans based on the group_id
     * @param    string $groupId GUID of the group user or Individual
     * @return    array    $beans        array of beans
     * @return    boolean false if none returned
     */
    public function retrieveByGroupId($groupId)
    {
        $q = '
          SELECT id FROM inbound_email
          WHERE
            group_id = \'' . $groupId . '\' AND
            deleted = 0 AND
            status = \'Active\'';
        $r = $this->db->query($q, true);

        $beans = array();
        while ($a = $this->db->fetchByAssoc($r)) {
            $ie = new InboundEmail();
            $ie->retrieve($a['id']);
            $beans[$a['id']] = $ie;
        }

        return $beans;
    }

    /**
     * Retrieves the current count of personal accounts for the user specified.
     *
     * @param unknown_type $user
     */
    public function getUserPersonalAccountCount($user = null)
    {
        if ($user == null) {
            $user = $GLOBALS['current_user'];
        }

        $query = "SELECT count(*) as c FROM inbound_email WHERE deleted=0 AND is_personal='1' AND group_id='{$user->id}' AND status='Active'";

        $rs = $this->db->query($query);
        $row = $this->db->fetchByAssoc($rs);

        return $row['c'];
    }

    /**
     * retrieves an array of I-E beans based on the group folder id
     * @param    string $groupFolderId GUID of the group folder
     * @return    array    $beans        array of beans
     * @return    boolean false if none returned
     */
    public function retrieveByGroupFolderId($groupFolderId)
    {
        $q = 'SELECT id FROM inbound_email WHERE groupfolder_id = \'' . $groupFolderId . '\' AND deleted = 0 ';
        $r = $this->db->query($q, true);

        $beans = array();
        while ($a = $this->db->fetchByAssoc($r)) {
            $ie = new InboundEmail();
            $ie->retrieve($a['id']);
            $beans[] = $ie;
        }

        return $beans;
    }

    /**
     * Retrieves an array of I-E beans that the user has team access to
     *
     * @param string $id user id
     * @param bool $includePersonal
     * @return array
     */
    public function retrieveAllByGroupId($id, $includePersonal = true)
    {

        $beans = ($includePersonal) ? $this->retrieveByGroupId($id) : array();
        $q = "
          SELECT inbound_email.id FROM inbound_email
          WHERE
            is_personal = 0 AND
            -- (groupfolder_id is null OR groupfolder_id = '') AND
            mailbox_type not like 'bounce' AND
            inbound_email.deleted = 0 AND
            status = 'Active' ";
        $r = $this->db->query($q, true);

        while ($a = $this->db->fetchByAssoc($r)) {
            $found = false;
            foreach ($beans as $bean) {
                if ($bean->id == $a['id']) {
                    $found = true;
                }
            }

            if (!$found) {
                $ie = new InboundEmail();
                $ie->retrieve($a['id']);
                $beans[$a['id']] = $ie;
            }
        }

        return $beans;
    }

    /**
     * Retrieves an array of I-E beans that the user has team access to including group
     *
     * @param string $id
     * @param bool $includePersonal
     * @return InboundEmail[]
     */
    public function retrieveAllByGroupIdWithGroupAccounts($id, $includePersonal = true)
    {
        $beans = ($includePersonal) ? $this->retrieveByGroupId($id) : array();

        $q = "
          SELECT DISTINCT inbound_email.id
          FROM inbound_email
          WHERE
            is_personal = 0 AND
            mailbox_type not like 'bounce' AND
            status = 'Active' AND
            inbound_email.deleted = 0 ";
        $r = $this->db->query($q, true);

        while ($a = $this->db->fetchByAssoc($r)) {
            $found = false;
            foreach ($beans as $bean) {
                if ($bean->id == $a['id']) {
                    $found = true;
                }
            }

            if (!$found) {
                $ie = new InboundEmail();
                $ie->retrieve($a['id']);
                $beans[$a['id']] = $ie;
            }
        }

        return $beans;
    }


    /**
     * returns the bean name - overrides SugarBean's
     */
    public function get_summary_text()
    {
        return $this->name;
    }

    /**
     * Override's SugarBean's
     */
    public function create_export_query($order_by, $where, $show_deleted = 0)
    {
        return $this->create_new_list_query($order_by, $where, array(), array(), $show_deleted);
    }

    /**
     * Override's SugarBean's
     */

    /**
     * Override's SugarBean's
     */
    public function get_list_view_data()
    {
        global $mod_strings;
        global $app_list_strings;
        $temp_array = $this->get_list_view_array();
        if(!isset($app_list_strings['dom_mailbox_type'][$this->mailbox_type])) {
            LoggerManager::getLogger()->fatal('Language string not found for app_list_string[dom_mailbox_type]['.$this->mailbox_type.']');
        }
        $temp_array['MAILBOX_TYPE_NAME'] = isset($app_list_strings['dom_mailbox_type'][$this->mailbox_type]) ?
                $app_list_strings['dom_mailbox_type'][$this->mailbox_type] : null;
        //cma, fix bug 21670.
        $temp_array['GLOBAL_PERSONAL_STRING'] = ($this->is_personal ? $mod_strings['LBL_IS_PERSONAL'] : $mod_strings['LBL_IS_GROUP']);
        $temp_array['STATUS'] = ($this->status == 'Active') ? $mod_strings['LBL_STATUS_ACTIVE'] : $mod_strings['LBL_STATUS_INACTIVE'];

        return $temp_array;
    }

    /**
     * Override's SugarBean's
     */
    public function fill_in_additional_list_fields()
    {
        $this->fill_in_additional_detail_fields();
    }

    /**
     * Override's SugarBean's
     */
    public function fill_in_additional_detail_fields()
    {
        if (!empty($this->service)) {
            $exServ = explode('::', $this->service);
            $this->tls = $exServ[0];
            if (isset($exServ[1])) {
                $this->ca = $exServ[1];
            }
            if (isset($exServ[2])) {
                $this->ssl = $exServ[2];
            }
            if (isset($exServ[3])) {
                $this->protocol = $exServ[3];
            }
        }
    }

    /**
     * Checks for $user's autoImport setting and returns the current value
     * @param object $user User in focus, defaults to $current_user
     * @return bool
     */
    public function isAutoImport($user = null)
    {
        if (!empty($this->autoImport)) {
            return $this->autoImport;
        }

        global $current_user;
        if (empty($user)) {
            $user = $current_user;
        }

        $emailSettings = $current_user->getPreference('emailSettings', 'Emails');
        $emailSettings = is_string($emailSettings) ? sugar_unserialize($emailSettings) : $emailSettings;

        $this->autoImport = (isset($emailSettings['autoImport']) && !empty($emailSettings['autoImport'])) ? true : false;

        return $this->autoImport;
    }

    /**
     * Clears out cache files for a user
     */
    public function cleanOutCache()
    {
        $GLOBALS['log']->debug("INBOUNDEMAIL: at cleanOutCache()");
        $this->deleteCache();
    }

    /**
     * moves emails from folder to folder
     * @param string $fromIe I-E id
     * @param string $fromFolder IMAP path to folder in which the email lives
     * @param string $toIe I-E id
     * @param string $toFolder
     * @param string $uids UIDs of emails to move, either Sugar GUIDS or IMAP
     * UIDs
     */
    public function copyEmails($fromIe, $fromFolder, $toIe, $toFolder, $uids)
    {
        $this->moveEmails($fromIe, $fromFolder, $toIe, $toFolder, $uids, true);
    }

    /**
     * moves emails from folder to folder
     * @param string $fromIe I-E id
     * @param string $fromFolder IMAP path to folder in which the email lives
     * @param string $toIe I-E id
     * @param string $toFolder
     * @param string $uids UIDs of emails to move, either Sugar GUIDS or IMAP
     * UIDs
     * @param bool $copy Default false
     * @return bool True on successful execution
     */
    public function moveEmails($fromIe, $fromFolder, $toIe, $toFolder, $uids, $copy = false)
    {
        global $app_strings;
        global $current_user;


        // same I-E server
        if ($fromIe == $toIe) {
            $GLOBALS['log']->debug("********* SUGARFOLDER - moveEmails() moving email from I-E to I-E");
            //$exDestFolder = explode("::", $toFolder);
            //preserve $this->mailbox
            if (isset($this->mailbox)) {
                $oldMailbox = $this->mailbox;
            }


            $this->retrieve($fromIe);
            $this->mailbox = $fromFolder;
            $this->connectMailserver();
            $exUids = explode('::;::', $uids);
            $uids = implode(",", $exUids);
            // imap_mail_move accepts comma-delimited lists of UIDs
            if ($copy) {
                if (imap_mail_copy($this->conn, $uids, $toFolder, CP_UID)) {
                    $this->mailbox = $toFolder;
                    $this->connectMailserver();
                    $newOverviews = imap_fetch_overview($this->conn, $uids, FT_UID);
                    $this->updateOverviewCacheFile($newOverviews, 'append');
                    if (isset($oldMailbox)) {
                        $this->mailbox = $oldMailbox;
                    }

                    return true;
                } else {
                    $GLOBALS['log']->debug("INBOUNDEMAIL: could not imap_mail_copy() [ {$uids} ] to folder [ {$toFolder} ] from folder [ {$fromFolder} ]");
                }
            } else {
                if (imap_mail_move($this->conn, $uids, $toFolder, CP_UID)) {
                    $GLOBALS['log']->info("INBOUNDEMAIL: imap_mail_move() [ {$uids} ] to folder [ {$toFolder} ] from folder [ {$fromFolder} ]");
                    imap_expunge($this->conn); // hard deletes moved messages

                    // update cache on fromFolder
                    $newOverviews = $this->getOverviewsFromCacheFile($uids, $fromFolder, true);
                    $this->deleteCachedMessages($uids, $fromFolder);

                    // update cache on toFolder
                    $this->checkEmailOneMailbox($toFolder, true, true);
                    if (isset($oldMailbox)) {
                        $this->mailbox = $oldMailbox;
                    }

                    return true;
                } else {
                    $GLOBALS['log']->debug("INBOUNDEMAIL: could not imap_mail_move() [ {$uids} ] to folder [ {$toFolder} ] from folder [ {$fromFolder} ]");
                }
            }
        } elseif ($toIe == 'folder' && $fromFolder == 'sugar::Emails') {
            $GLOBALS['log']->debug("********* SUGARFOLDER - moveEmails() moving email from SugarFolder to SugarFolder");
            // move from sugar folder to sugar folder
            require_once("include/SugarFolders/SugarFolders.php");
            $sugarFolder = new SugarFolder();
            $exUids = explode($app_strings['LBL_EMAIL_DELIMITER'], $uids);
            foreach ($exUids as $id) {
                if ($copy) {
                    $sugarFolder->copyBean($fromIe, $toFolder, $id, "Emails");
                } else {
                    $fromSugarFolder = new SugarFolder();
                    $fromSugarFolder->retrieve($fromIe);
                    $toSugarFolder = new SugarFolder();
                    $toSugarFolder->retrieve($toFolder);

                    $email = new Email();
                    $email->retrieve($id);
                    $email->status = 'unread';

                    // when you move from My Emails to Group Folder, Assign To field for the Email should become null
                    if ($fromSugarFolder->is_dynamic && $toSugarFolder->is_group) {
                        // Bug 50972 - assigned_user_id set to empty string not true null
                        // Modifying the field defs in just this one place to allow
                        // a true null since this is what is expected when reading
                        // inbox folders
                        $email->setFieldNullable('assigned_user_id');
                        $email->assigned_user_id = "";
                        $email->save();
                        $email->revertFieldNullable('assigned_user_id');
                        // End fix 50972
                        if (!$toSugarFolder->checkEmailExistForFolder($id)) {
                            $fromSugarFolder->deleteEmailFromAllFolder($id);
                            $toSugarFolder->addBean($email);
                        }
                    } elseif ($fromSugarFolder->is_group && $toSugarFolder->is_dynamic) {
                        $fromSugarFolder->deleteEmailFromAllFolder($id);
                        $email->assigned_user_id = $current_user->id;
                        $email->save();
                    } else {
                        // If you are moving something from personal folder then delete an entry from all folder
                        if (!$fromSugarFolder->is_dynamic && !$fromSugarFolder->is_group) {
                            $fromSugarFolder->deleteEmailFromAllFolder($id);
                        } // if

                        if ($fromSugarFolder->is_dynamic && !$toSugarFolder->is_dynamic && !$toSugarFolder->is_group) {
                            $email->assigned_user_id = "";
                            $toSugarFolder->addBean($email);
                        } // if
                        if (!$toSugarFolder->checkEmailExistForFolder($id)) {
                            if (!$toSugarFolder->is_dynamic) {
                                $fromSugarFolder->deleteEmailFromAllFolder($id);
                                $toSugarFolder->addBean($email);
                            } else {
                                $fromSugarFolder->deleteEmailFromAllFolder($id);
                                $email->assigned_user_id = $current_user->id;
                            }
                        } else {
                            $sugarFolder->move($fromIe, $toFolder, $id);
                        } // else
                        $email->save();
                    } // else
                }
            }

            return true;
        } elseif ($toIe == 'folder') {
            $GLOBALS['log']->debug("********* SUGARFOLDER - moveEmails() moving email from I-E to SugarFolder");
            // move to Sugar folder
            require_once("include/SugarFolders/SugarFolders.php");
            $sugarFolder = new SugarFolder();
            $sugarFolder->retrieve($toFolder);
            //Show the import form if we don't have the required info
            if (!isset($_REQUEST['delete'])) {
                $json = getJSONobj();
                if ($sugarFolder->is_group) {
                    $_REQUEST['showTeam'] = false;
                    $_REQUEST['showAssignTo'] = false;
                }
                $ret = $this->email->et->getImportForm($_REQUEST, $this->email);
                $ret['move'] = true;
                $ret['srcFolder'] = $fromFolder;
                $ret['srcIeId'] = $fromIe;
                $ret['dstFolder'] = $toFolder;
                $ret['dstIeId'] = $toIe;
                $out = trim($json->encode($ret, false));
                echo $out;

                return true;
            }


            // import to Sugar
            $this->retrieve($fromIe);
            $this->mailbox = $fromFolder;
            $this->connectMailserver();
            // If its a group folder the team should be of the folder team
            if ($sugarFolder->is_group) {
                $_REQUEST['team_id'] = $sugarFolder->team_id;
                $_REQUEST['team_set_id'] = $sugarFolder->team_set_id;
            } else {
                // TODO - set team_id, team_set for new UI
            } // else

            $exUids = explode($app_strings['LBL_EMAIL_DELIMITER'], $uids);

            if (!empty($sugarFolder->id)) {
                $count = 1;
                $return = array();
                $json = getJSONobj();
                foreach ($exUids as $k => $uid) {
                    $msgNo = $uid;
                    if ($this->isPop3Protocol()) {
                        $msgNo = $this->getCorrectMessageNoForPop3($uid);
                    } else {
                        $msgNo = imap_msgno($this->conn, $uid);
                    }

                    if (!empty($msgNo)) {
                        $importStatus = $this->returnImportedEmail($msgNo, $uid);
                        // add to folder
                        if ($importStatus) {
                            $sugarFolder->addBean($this->email);
                            if (!$copy && isset($_REQUEST['delete']) && ($_REQUEST['delete'] == "true") && $importStatus) {
                                $GLOBALS['log']->error("********* delete from mailserver [ {explode(", ", $uids)} ]");
                                // delete from mailserver
                                $this->deleteMessageOnMailServer($uid);
                                $this->deleteMessageFromCache($uid);
                            } // if
                        }
                        $return[] = $app_strings['LBL_EMAIL_MESSAGE_NO'] . " " . $count . ", " . $app_strings['LBL_STATUS'] . " " . ($importStatus ? $app_strings['LBL_EMAIL_IMPORT_SUCCESS'] : $app_strings['LBL_EMAIL_IMPORT_FAIL']);
                        $count++;
                    } // if
                } // foreach
                echo $json->encode($return);

                return true;
            } else {
                $GLOBALS['log']->error("********* SUGARFOLDER - failed to retrieve folder ID [ {$toFolder} ]");
            }
        } else {
            $GLOBALS['log']->debug("********* SUGARFOLDER - moveEmails() called with no passing criteria");
        }

        return false;
    }


    /**
     * Hard deletes an I-E account
     * @param string id GUID
     */
    public function hardDelete($id)
    {
        $q = "DELETE FROM inbound_email WHERE id = '{$id}'";
        $this->db->query($q, true);

        $q = "DELETE FROM folders WHERE id = '{$id}'";
        $this->db->query($q, true);

        $q = "DELETE FROM folders WHERE parent_folder = '{$id}'";
        $this->db->query($q, true);
    }

    /**
     * Generate a unique filename for attachments based on the message id.  There are no maximum
     * specifications for the length of the message id, the only requirement is that it be globally unique.
     *
     * @param bool $nameOnly Whether or not the attachment count should be appended to the filename.
     * @return string The temp file name
     */
    public function getTempFilename($nameOnly = false)
    {

        $str = $this->compoundMessageId;

        if (!$nameOnly) {
            $str = $str . $this->attachmentCount;
            $this->attachmentCount++;
        }

        return $str;
    }

    /**
     * deletes and expunges emails on server
     * @param string $uid UID(s), comma delimited, of email(s) on server
     * @return bool true on success
     */
    public function deleteMessageOnMailServer($uid)
    {
        global $app_strings;
        $this->connectMailserver();

        if (strpos($uid, $app_strings['LBL_EMAIL_DELIMITER']) !== false) {
            $uids = explode($app_strings['LBL_EMAIL_DELIMITER'], $uid);
        } else {
            $uids[] = $uid;
        }

        $return = true;

        if ($this->protocol == 'imap') {
            $trashFolder = $this->get_stored_options("trashFolder");
            if (empty($trashFolder)) {
                $trashFolder = "INBOX.Trash";
            }
            $uidsToMove = implode('::;::', $uids);
            if ($this->moveEmails($this->id, $this->mailbox, $this->id, $trashFolder, $uidsToMove)) {
                $GLOBALS['log']->debug("INBOUNDEMAIL: MoveEmail to {$trashFolder} successful.");
            } else {
                $GLOBALS['log']->debug("INBOUNDEMAIL: MoveEmail to {$trashFolder} FAILED - trying hard delete for message: $uid");
                $uidsToDelete = implode(',', $uids);
                imap_delete($this->conn, $uidsToDelete, FT_UID);
                $return = true;
            }
        } else {
            $msgnos = array();
            foreach ($uids as $uid) {
                $msgnos[] = $this->getCorrectMessageNoForPop3($uid);
            }
            $msgnos = implode(',', $msgnos);
            imap_delete($this->conn, $msgnos);
            $return = true;
        }

        if (!imap_expunge($this->conn)) {
            $GLOBALS['log']->debug("NOOP: could not expunge deleted email.");
            $return = false;
        } else {
            $GLOBALS['log']->info("INBOUNDEMAIL: hard-deleted mail with MSgno's' [ {$msgnos} ]");
        }

        return $return;
    }

    /**
     * deletes and expunges emails on server
     * @param string $uid UID(s), comma delimited, of email(s) on server
     */
    public function deleteMessageOnMailServerForPop3($uid)
    {
        if(!is_resource($this->conn)) {
            LoggerManager::getLogger()->fatal('Inbound Email connection is not a resource for deleting Message On Mail Server For Pop3');
            return false;
        }
        if (imap_delete($this->conn, $uid)) {
            if (!imap_expunge($this->conn)) {
                $GLOBALS['log']->debug("NOOP: could not expunge deleted email.");
                $return = false;
            } else {
                $GLOBALS['log']->info("INBOUNDEMAIL: hard-deleted mail with MSgno's' [ {$uid} ]");
            }
        }
    }

    /**
     * Checks if this is a pop3 type of an account or not
     * @return boolean
     */
    public function isPop3Protocol()
    {
        return ($this->protocol == 'pop3');
    }

    /**
     * Gets the UIDL from database for the corresponding msgno
     * @param int messageNo of a message
     * @return UIDL for the message
     */
    public function getUIDLForMessage($msgNo)
    {
        $query = "SELECT message_id FROM email_cache WHERE ie_id = '{$this->id}' AND msgno = '{$msgNo}'";
        $r = $this->db->query($query);
        $a = $this->db->fetchByAssoc($r);

        return $a['message_id'];
    }

    /**
     * Get the users default IE account id
     *
     * @param User $user
     * @return string
     */
    public function getUsersDefaultOutboundServerId($user)
    {
        $id = $user->getPreference($this->keyForUsersDefaultIEAccount, 'Emails', $user);
        //If no preference has been set, grab the default system id.
        if (empty($id)) {
            $oe = new OutboundEmail();
            $system = $oe->getSystemMailerSettings();
            $id = empty($system->id) ? '' : $system->id;
        }

        return $id;
    }

    /**
     * Get the users default IE account id
     *
     * @param User $user
     */
    public function setUsersDefaultOutboundServerId($user, $oe_id)
    {
        $user->setPreference($this->keyForUsersDefaultIEAccount, $oe_id, '', 'Emails');
    }

    /**
     * Gets the UIDL from database for the corresponding msgno
     * @param int messageNo of a message
     * @return UIDL for the message
     */
    public function getMsgnoForMessageID($messageid)
    {
        $query = "SELECT msgno FROM email_cache WHERE ie_id = '{$this->id}' AND message_id = '{$messageid}'";
        $r = $this->db->query($query);
        $a = $this->db->fetchByAssoc($r);

        if (!isset($a['message_id'])) {
            LoggerManager::getLogger()->warn('unable to get msgno for message id');
            return null;
        }
        
        return $a['message_id'];
    }

    /**
     * fills InboundEmail->email with an email's details
     * @param int uid Unique ID of email
     * @param bool isMsgNo flag that passed ID is msgNo, default false
     * @param bool setRead Sets the 'seen' flag in cache
     * @param bool forceRefresh Skips cache file
     * @return string
     */
    public function setEmailForDisplay($uid, $isMsgNo = false, $setRead = false, $forceRefresh = false)
    {

        if (empty($uid)) {
            $GLOBALS['log']->debug("*** ERROR: INBOUNDEMAIL trying to setEmailForDisplay() with no UID");

            return 'NOOP';
        }

        global $sugar_config;
        global $app_strings;

        // if its a pop3 then get the UIDL and see if this file name exist or not
        if ($this->isPop3Protocol()) {
            // get the UIDL from database;
            $cachedUIDL = md5($uid);
            $cache = "{$this->EmailCachePath}/{$this->id}/messages/{$this->mailbox}{$cachedUIDL}.php";
        } else {
            $cache = "{$this->EmailCachePath}/{$this->id}/messages/{$this->mailbox}{$uid}.php";
        }

        if (isset($cache) && strpos($cache, "..") !== false) {
            die("Directory navigation attack denied.");
        }

        if (file_exists($cache) && !$forceRefresh) {
            $GLOBALS['log']->info("INBOUNDEMAIL: Using cache file for setEmailForDisplay()");

            include($cache); // profides $cacheFile
            /** @var $cacheFile array */

            $metaOut = unserialize($cacheFile['out']);
            $meta = $metaOut['meta']['email'];
            $email = new Email();

            foreach ($meta as $k => $v) {
                $email->$k = $v;
            }

            $email->to_addrs = $meta['toaddrs'];
            $email->date_sent = $meta['date_start'];
            //_ppf($email,true);

            $this->email = $email;
            $this->email->email2init();
            $ret = 'cache';
        } else {
            $GLOBALS['log']->info("INBOUNDEMAIL: opening new connection for setEmailForDisplay()");
            if ($this->isPop3Protocol()) {
                $msgNo = $this->getCorrectMessageNoForPop3($uid);
            } else {
                if (empty($this->conn)) {
                    $this->connectMailserver();
                }
                $msgNo = ($isMsgNo) ? $uid : imap_msgno($this->conn, $uid);
            }
            if (empty($this->conn)) {
                $status = $this->connectMailserver();
                if ($status == "false") {
                    $this->email = new Email();
                    $this->email->name = $app_strings['LBL_EMAIL_ERROR_MAILSERVERCONNECTION'];
                    $ret = 'error';

                    return $ret;
                }

            }

            $this->returnImportedEmail($msgNo, $uid, true);
            $this->email->id = '';
            $this->email->new_with_id = false;
            $ret = 'import';
        }

        if ($setRead) {
            $this->setStatuses($uid, 'seen', 1);
        }

        return $ret;
    }


    /**
     * Sets status for a particular attribute on the mailserver and the local cache file
     */
    public function setStatuses($uid, $field, $value)
    {
        global $sugar_config;
        /** available status fields
         * [subject] => aaa
         * [from] => Some Name
         * [to] => Some Name
         * [date] => Mon, 22 Jan 2007 17:32:57 -0800
         * [message_id] =>
         * [size] => 718
         * [uid] => 191
         * [msgno] => 141
         * [recent] => 0
         * [flagged] => 0
         * [answered] => 0
         * [deleted] => 0
         * [seen] => 1
         * [draft] => 0
         */
        // local cache
        $file = "{$this->mailbox}.imapFetchOverview.php";
        $overviews = $this->getCacheValueForUIDs($this->mailbox, array($uid));

        if (!empty($overviews)) {
            $updates = array();

            foreach ($overviews['retArr'] as $k => $obj) {
                if ($obj->imap_uid == $uid) {
                    $obj->$field = $value;
                    $updates[] = $obj;
                }
            }

            if (!empty($updates)) {
                $this->setCacheValue($this->mailbox, array(), $updates);
            }
        }
    }

    /**
     * Removes an email from the cache file, deletes the message from the cache too
     * @param string String of uids, comma delimited
     */
    public function deleteMessageFromCache($uids)
    {
        global $app_strings;

        // delete message cache file and email_cache file
        $exUids = explode($app_strings['LBL_EMAIL_DELIMITER'], $uids);

        foreach ($exUids as $uid) {
            // local cache
            $queryUID = $this->db->quote($uid);
            if ($this->isPop3Protocol()) {
                $q = "DELETE FROM email_cache WHERE message_id = '{$queryUID}' AND ie_id = '{$this->id}'";
            } else {
                $q = "DELETE FROM email_cache WHERE imap_uid = '{$queryUID}' AND ie_id = '{$this->id}'";
            }
            $r = $this->db->query($q);
            if ($this->isPop3Protocol()) {
                $uid = md5($uid);
            } // if
            $msgCacheFile = "{$this->EmailCachePath}/{$this->id}/messages/{$this->mailbox}{$uid}.php";
            if (file_exists($msgCacheFile)) {
                if (!unlink($msgCacheFile)) {
                    $GLOBALS['log']->error("***ERROR: InboundEmail could not delete the cache file [ {$msgCacheFile} ]");
                }
            }
        }
    }


    /**
     * Shows one email.
     * @param int uid UID of email to display
     * @param string mbox Mailbox to look in for the message
     * @param bool isMsgNo Flag to assume $uid is a MessageNo, not UniqueID, default false
     */
    public function displayOneEmail($uid, $mbox, $isMsgNo = false)
    {
        require_once("include/JSON.php");

        global $timedate;
        global $app_strings;
        global $app_list_strings;
        global $sugar_smarty;
        global $theme;
        global $current_user;
        global $sugar_config;

        $fetchedAttributes = array(
            'name',
            'from_name',
            'from_addr',
            'date_start',
            'time_start',
            'message_id',
        );

        $souEmail = array();
        foreach ($fetchedAttributes as $k) {
            if ($k == 'date_start') {
                $this->email->$k . " " . $this->email->time_start;
                $souEmail[$k] = $this->email->$k . " " . $this->email->time_start;
            } elseif ($k == 'time_start') {
                $souEmail[$k] = "";
            } else {
                $souEmail[$k] = trim($this->email->$k);
            }
        }

        // if a MsgNo is passed in, convert to UID
        if ($isMsgNo) {
            $uid = imap_uid($this->conn, $uid);
        }

        // meta object to allow quick retrieval for replies
        $meta = array();
        $meta['type'] = $this->email->type;
        $meta['uid'] = $uid;
        $meta['ieId'] = $this->id;
        $meta['email'] = $souEmail;
        $meta['mbox'] = $this->mailbox;
        $ccs = '';
        // imap vs pop3

        // self mapping
        $exMbox = explode("::", $mbox);

        // CC section
        $cc = '';
        if (!empty($this->email->cc_addrs)) {
            //$ccs = $this->collapseLongMailingList($this->email->cc_addrs);
            $ccs = to_html($this->email->cc_addrs_names);
            $cc = <<<eoq
                <tr>
                    <td NOWRAP valign="top" class="displayEmailLabel">
                        {$app_strings['LBL_EMAIL_CC']}:
                    </td>
                    <td class="displayEmailValue">
                        {$ccs}
                    </td>
                </tr>
eoq;
        }
        $meta['cc'] = $cc;
        $meta['email']['cc_addrs'] = $ccs;
        // attachments
        $attachments = '';
        if ($mbox == "sugar::Emails") {

            $q = "SELECT id, filename, file_mime_type FROM notes WHERE parent_id = '{$uid}' AND deleted = 0";
            $r = $this->db->query($q);
            $i = 0;
            while ($a = $this->db->fetchByAssoc($r)) {
                $url = "index.php?entryPoint=download&type=notes&id={$a['id']}";
                $lbl = ($i == 0) ? $app_strings['LBL_EMAIL_ATTACHMENTS'] . ":" : '';
                $i++;
                $attachments .= <<<EOQ
                <tr>
                            <td NOWRAP valign="top" class="displayEmailLabel">
                                {$lbl}
                            </td>
                            <td NOWRAP valign="top" colspan="2" class="displayEmailValue">
                                <a href="{$url}">{$a['filename']}</a>
                            </td>
                        </tr>
EOQ;
                $this->email->cid2Link($a['id'], $a['file_mime_type']);
            } // while


        } else {

            if ($this->attachmentCount > 0) {
                $theCount = $this->attachmentCount;

                for ($i = 0; $i < $theCount; $i++) {
                    $lbl = ($i == 0) ? $app_strings['LBL_EMAIL_ATTACHMENTS'] . ":" : '';
                    $name = $this->getTempFilename(true) . $i;
                    $tempName = urlencode($this->tempAttachment[$name]);

                    $url = "index.php?entryPoint=download&type=temp&isTempFile=true&ieId={$this->id}&tempName={$tempName}&id={$name}";

                    $attachments .= <<<eoq
                        <tr>
                            <td NOWRAP valign="top" class="displayEmailLabel">
                                {$lbl}
                            </td>
                            <td NOWRAP valign="top" colspan="2" class="displayEmailValue">
                                <a href="{$url}">{$this->tempAttachment[$name]}</a>
                            </td>
                        </tr>
eoq;
                } // for
            } // if
        } // else
        $meta['email']['attachments'] = $attachments;

        // toasddrs
        $meta['email']['toaddrs'] = $this->collapseLongMailingList($this->email->to_addrs);
        $meta['email']['cc_addrs'] = $ccs;

        // body
        $description = (empty($this->email->description_html)) ? nl2br($this->email->description) : $this->email->description_html;
        $meta['email']['description'] = $description;

        // meta-metadata
        $meta['is_sugarEmail'] = ($exMbox[0] == 'sugar') ? true : false;

        if (!$meta['is_sugarEmail']) {
            if ($this->isAutoImport) {
                $meta['is_sugarEmail'] = true;
            }
        } else {
            if ($this->email->status != 'sent') {
                // mark SugarEmail read
                $q = "UPDATE emails SET status = 'read' WHERE id = '{$uid}'";
                $r = $this->db->query($q);
            }
        }

        $return = array();
        $meta['email']['name'] = to_html($this->email->name);
        $meta['email']['from_addr'] = (!empty($this->email->from_addr_name)) ? to_html($this->email->from_addr_name) : to_html($this->email->from_addr);
        isValidEmailAddress($meta['email']['from_addr']);
        $meta['email']['toaddrs'] = (!empty($this->email->to_addrs_names)) ? to_html($this->email->to_addrs_names) : to_html($this->email->to_addrs);
        $meta['email']['cc_addrs'] = to_html($this->email->cc_addrs_names);
        $meta['email']['reply_to_addr'] = to_html($this->email->reply_to_addr);
        $return['meta'] = $meta;

        return $return;
    }

    /**
     * Takes a long list of email addresses from a To or CC field and shows the first 3, the rest hidden
     * @param string emails
     * @return string
     */
    public function collapseLongMailingList($emails)
    {
        global $app_strings;

        $ex = explode(",", $emails);
        $i = 0;
        $j = 0;

        if (count($ex) > 3) {
            $emails = "";
            $emailsHidden = "";

            foreach ($ex as $email) {
                if ($i < 2) {
                    if (!empty($emails)) {
                        $emails .= ", ";
                    }
                    $emails .= trim($email);
                } else {
                    if (!empty($emailsHidden)) {
                        $emailsHidden .= ", ";
                    }
                    $emailsHidden .= trim($email);
                    $j++;
                }
                $i++;
            }

            if (!empty($emailsHidden)) {
                $email2 = $emails;
                $emails = "<span onclick='javascript:SUGAR.email2.detailView.showFullEmailList(this);' style='cursor:pointer;'>{$emails} [...{$j} {$app_strings['LBL_MORE']}]</span>";
                $emailsHidden = "<span onclick='javascript:SUGAR.email2.detailView.showCroppedEmailList(this)' style='cursor:pointer; display:none;'>{$email2}, {$emailsHidden} [ {$app_strings['LBL_LESS']} ]</span>";
            }

            $emails .= $emailsHidden;
        }

        return $emails;
    }


    /**
     * Sorts IMAP's imap_fetch_overview() results
     * @param array $arr Array of standard objects
     * @param string $sort Column to sort by
     * @param string direction Direction to sort by (asc/desc)
     * @return array Sorted array of obj.
     */
    public function sortFetchedOverview($arr, $sort = 4, $direction = 'DESC', $forceSeen = false)
    {
        global $current_user;

        $sortPrefs = $current_user->getPreference('folderSortOrder', 'Emails');
        if (!empty($sortPrefs)) {
            $listPrefs = $sortPrefs;
        } else {
            $listPrefs = array();
        }

        if (isset($listPrefs[$this->id][$this->mailbox])) {
            $currentNode = $listPrefs[$this->id][$this->mailbox];
        }

        if (isset($currentNode['current']) && !empty($currentNode['current'])) {
            $sort = $currentNode['current']['sort'];
            $direction = $currentNode['current']['direction'];
        }

        // sort defaults
        if (empty($sort)) {
            $sort = $this->defaultSort;//4;
            $direction = $this->defaultDirection; //'DESC';
        } elseif (!is_numeric($sort)) {
            // handle bad sort index
            $sort = $this->defaultSort;
        } else {
            // translate numeric index to human readable
            $sort = $this->hrSort[$sort];
        }
        if (empty($direction)) {
            $direction = 'DESC';
        }


        $retArr = array();
        $sorts = array();

        foreach ($arr as $k => $overview) {
            $sorts['flagged'][$k] = $overview->flagged;
            $sorts['status'][$k] = $overview->answered;
            $sorts['from'][$k] = str_replace('"', "", $this->handleMimeHeaderDecode($overview->from));
            $sorts['subj'][$k] = $this->handleMimeHeaderDecode(quoted_printable_decode($overview->subject));
            $sorts['date'][$k] = $overview->date;
        }

        // sort by column
        natcasesort($sorts[$sort]);

        // direction
        if (strtolower($direction) == 'desc') {
            $revSorts = array();
            $keys = array_reverse(array_keys($sorts[$sort]));

            for ($i = 0; $i < count($keys); $i++) {
                $v = $keys[$i];
                $revSorts[$v] = $sorts[$sort][$v];
            }

            $sorts[$sort] = $revSorts;
        }
        $timedate = TimeDate::getInstance();
        foreach ($sorts[$sort] as $k2 => $overview2) {
            $arr[$k2]->date = $timedate->fromString($arr[$k2]->date)->asDb();
            $retArr[] = $arr[$k2];
        }
        //_pp("final count: ".count($retArr));

        $finalReturn = array();
        $finalReturn['retArr'] = $retArr;
        $finalReturn['sortBy'] = $sort;
        $finalReturn['direction'] = $direction;

        return $finalReturn;
    }


    public function setReadFlagOnFolderCache($mbox, $uid)
    {
        global $sugar_config;

        $this->mailbox = $mbox;

        // cache
        if ($this->validCacheExists($this->mailbox)) {
            $ret = $this->getCacheValue($this->mailbox);

            $updates = array();

            foreach ($ret as $k => $v) {
                if ($v->imap_uid == $uid) {
                    $v->seen = 1;
                    $updates[] = $v;
                    break;
                }
            }

            $this->setCacheValue($this->mailbox, array(), $updates);
        }
    }

    /**
     * Returns a list of emails in a mailbox.
     * @param string mbox Name of mailbox using dot notation paths to display
     * @param string $forceRefresh Flag to use cache or not
     * @param integer page number
     */
    public function displayFolderContents($mbox, $forceRefresh = 'false', $page = 1)
    {
        global $current_user;

        $delimiter = $this->get_stored_options('folderDelimiter');
        if ($delimiter) {
            $mbox = str_replace('.', $delimiter, $mbox);
        }

        $this->mailbox = $mbox;

        // jchi #9424, get sort and direction from user preference
        $sort = 'date';
        $direction = 'desc';
        $sortSerial = $current_user->getPreference('folderSortOrder', 'Emails');
        if (!empty($sortSerial) && !empty($_REQUEST['ieId']) && !empty($_REQUEST['mbox'])) {
            $sortArray = sugar_unserialize($sortSerial);
            $sort = $sortArray[$_REQUEST['ieId']][$_REQUEST['mbox']]['current']['sort'];
            $direction = $sortArray[$_REQUEST['ieId']][$_REQUEST['mbox']]['current']['direction'];
        }
        //end

        // save sort order
        if (!empty($_REQUEST['sort']) && !empty($_REQUEST['dir'])) {
            $this->email->et->saveListViewSortOrder(
                $_REQUEST['ieId'],
                $_REQUEST['mbox'],
                $_REQUEST['sort'],
                $_REQUEST['dir']
            );
            $sort = $_REQUEST['sort'];
            $direction = $_REQUEST['dir'];
        } else {
            $_REQUEST['sort'] = '';
            $_REQUEST['dir'] = '';
        }

        // cache
        $ret = array();
        $cacheUsed = false;
        if ($forceRefresh == 'false' && $this->validCacheExists($this->mailbox)) {
            $emailSettings = $current_user->getPreference('emailSettings', 'Emails');

            // cn: default to a low number until user specifies otherwise
            if (empty($emailSettings['showNumInList'])) {
                $emailSettings['showNumInList'] = 20;
            }

            $ret = $this->getCacheValue($this->mailbox, $emailSettings['showNumInList'], $page, $sort, $direction);
            $cacheUsed = true;
        }

        $out = $this->displayFetchedSortedListXML($ret, $mbox);

        $metadata = array();
        $metadata['mbox'] = $mbox;
        $metadata['ieId'] = $this->id;
        $metadata['name'] = $this->name;
        $metadata['fromCache'] = $cacheUsed ? 1 : 0;
        $metadata['out'] = $out;

        return $metadata;
    }

    /**
     * For a group email account, create subscriptions for all users associated with the
     * team assigned to the account.
     *
     */
    public function createUserSubscriptionsForGroupAccount()
    {
        $team = new Team();
        $team->retrieve($this->team_id);
        $usersList = $team->get_team_members(true);
        foreach ($usersList as $userObject) {
            $previousSubscriptions = sugar_unserialize(
                base64_decode(
                    $userObject->getPreference(
                        'showFolders',
                        'Emails',
                        $userObject
                    )
                )
            );
            if ($previousSubscriptions === false) {
                $previousSubscriptions = array();
            }

            $previousSubscriptions[] = $this->id;

            $encodedSubs = base64_encode(serialize($previousSubscriptions));
            $userObject->setPreference('showFolders', $encodedSubs, '', 'Emails');
            $userObject->savePreferencesToDB();
        }
    }

    /**
     * Create a sugar folder for this inbound email account
     * if the Enable Auto Import option is selected
     *
     * @return String Id of the sugar folder created.
     */
    public function createAutoImportSugarFolder()
    {
        global $current_user;
        $guid = create_guid();
        $GLOBALS['log']->debug("Creating Sugar Folder for IE with id $guid");
        $folder = new SugarFolder();
        $folder->id = $guid;
        $folder->new_with_id = true;
        $folder->name = $this->name;
        $folder->has_child = 0;
        $folder->is_group = 1;
        $folder->assign_to_id = $current_user->id;
        $folder->parent_folder = "";


        //If this inbound email is marked as inactive, don't add subscriptions.
        $addSubscriptions = ($this->status == 'Inactive' || $this->mailbox_type == 'bounce') ? false : true;
        $folder->save($addSubscriptions);

        return $guid;
    }

    public function validCacheExists($mbox)
    {
        $q = "SELECT count(*) c FROM email_cache WHERE ie_id = '{$this->id}'";
        $r = $this->db->query($q);
        $a = $this->db->fetchByAssoc($r);
        $count = $a['c'];

        if ($count > 0) {
            return true;
        }

        return false;
    }


    public function displayFetchedSortedListXML($ret, $mbox)
    {

        global $timedate;
        global $current_user;
        global $sugar_config;

        if (empty($ret['retArr'])) {
            return array();
        }

        $tPref = $current_user->getUserDateTimePreferences();

        $return = array();

        foreach ($ret['retArr'] as $msg) {

            $flagged = ($msg->flagged == 0) ? "" : $this->iconFlagged;
            $status = ($msg->deleted) ? $this->iconDeleted : "";
            $status = ($msg->draft == 0) ? $status : $this->iconDraft;
            $status = ($msg->answered == 0) ? $status : $this->iconAnswered;
            $from = $this->handleMimeHeaderDecode($msg->from);
            $subject = $this->handleMimeHeaderDecode($msg->subject);
            //$date		= date($tPref['date']." ".$tPref['time'], $msg->date);
            $date = $timedate->to_display_date_time($this->db->fromConvert($msg->date, 'datetime'));
            //$date		= date($tPref['date'], $this->getUnixHeaderDate($msg->date));

            $temp = array();
            $temp['flagged'] = $flagged;
            $temp['status'] = $status;
            $temp['from'] = to_html($from);
            $temp['subject'] = $subject;
            $temp['date'] = $date;
            $temp['uid'] = $msg->uid; // either from an imap_search() or massaged cache value
            $temp['mbox'] = $this->mailbox;
            $temp['ieId'] = $this->id;
            $temp['site_url'] = $sugar_config['site_url'];
            $temp['seen'] = $msg->seen;
            $temp['type'] = (isset($msg->type)) ? $msg->type : 'remote';
            $temp['to_addrs'] = to_html($msg->to);
            $temp['hasAttach'] = '0';

            $return[] = $temp;
        }

        return $return;
    }


    /**
     * retrieves the mailboxes for a given account in the following format
     * Array(
     * [INBOX] => Array
     * (
     * [Bugs] => Bugs
     * [Builder] => Builder
     * [DEBUG] => Array
     * (
     * [out] => out
     * [test] => test
     * )
     * )
     * @param bool $justRaw Default false
     * @return array
     */
    public function getMailboxes($justRaw = false)
    {
        if ($justRaw == true) {
            return $this->mailboxarray;
        } // if

        return $this->generateMultiDimArrayFromFlatArray($this->mailboxarray, $this->retrieveDelimiter());
    }

    public function getMailBoxesForGroupAccount()
    {
        $mailboxes = $this->generateMultiDimArrayFromFlatArray(
            explode(",", $this->mailbox),
            $this->retrieveDelimiter()
        );
        $mailboxesArray = $this->generateFlatArrayFromMultiDimArray($mailboxes, $this->retrieveDelimiter());
        $mailboxesArray = $this->filterMailBoxFromRaw(explode(",", $this->mailbox), $mailboxesArray);
        $this->saveMailBoxFolders($mailboxesArray);

        return $mailboxes;
    } // fn

    public function saveMailBoxFolders($value)
    {
        if (is_array($value)) {
            $value = implode(",", $value);
        }
        $this->mailboxarray = explode(",", $value);
        $value = $this->db->quoted($value);
        $query = "update inbound_email set mailbox = $value where id ='{$this->id}'";
        $this->db->query($query);
    }

    public function insertMailBoxFolders($value)
    {
        $query = "select value from config where category='InboundEmail' and name='{$this->id}'";
        $r = $this->db->query($query);
        $a = $this->db->fetchByAssoc($r);
        if (empty($a['value'])) {
            if (is_array($value)) {
                $value = implode(",", $value);
            }
            $this->mailboxarray = explode(",", $value);
            $value = $this->db->quoted($value);

            $query = "INSERT INTO config VALUES('InboundEmail', '{$this->id}', $value)";
            $this->db->query($query);
        } // if
    }

    public function saveMailBoxValueOfInboundEmail()
    {
        $query = "update Inbound_email set mailbox = '{$this->email_user}'";
        $this->db->query($query);
    }

    public function retrieveMailBoxFolders()
    {
        $this->mailboxarray = explode(",", $this->mailbox);
    } // fn


    public function retrieveDelimiter()
    {
        $delimiter = $this->get_stored_options('folderDelimiter');
        if (!$delimiter) {
            $delimiter = '.';
        }

        return $delimiter;
    } // fn

    public function generateFlatArrayFromMultiDimArray($arraymbox, $delimiter)
    {
        $ret = array();
        foreach ($arraymbox as $key => $value) {
            $this->generateArrayData($key, $value, $ret, $delimiter);
        } // foreach

        return $ret;

    } // fn

    public function generateMultiDimArrayFromFlatArray($raw, $delimiter)
    {
        // generate a multi-dimensional array to iterate through
        $ret = array();
        foreach ($raw as $mbox) {
            $ret = $this->sortMailboxes($mbox, $ret, $delimiter);
        }

        return $ret;

    } // fn

    public function generateArrayData($key, $arraymbox, &$ret, $delimiter)
    {
        $ret [] = $key;
        if (is_array($arraymbox)) {
            foreach ($arraymbox as $mboxKey => $value) {
                $newKey = $key . $delimiter . $mboxKey;
                $this->generateArrayData($newKey, $value, $ret, $delimiter);
            } // foreach
        } // if
    }

    /**
     * sorts the folders in a mailbox in a multi-dimensional array
     * @param string $MBOX
     * @param array $ret
     * @return array
     */
    public function sortMailboxes($mbox, $ret, $delimeter = ".")
    {
        if (strpos($mbox, $delimeter)) {
            $node = substr($mbox, 0, strpos($mbox, $delimeter));
            $nodeAfter = substr($mbox, strpos($mbox, $node) + strlen($node) + 1, strlen($mbox));

            if (!isset($ret[$node])) {
                $ret[$node] = array();
            } elseif (isset($ret[$node]) && !is_array($ret[$node])) {
                $ret[$node] = array();
            }
            $ret[$node] = $this->sortMailboxes($nodeAfter, $ret[$node], $delimeter);
        } else {
            $ret[$mbox] = $mbox;
        }

        return $ret;
    }

    /**
     * parses Sugar's storage method for imap server service strings
     * @return string
     */
    public function getServiceString()
    {
        $service = '';
        $exServ = explode('::', $this->service);

        foreach ($exServ as $v) {
            if (!empty($v) && ($v != 'imap' && $v != 'pop3')) {
                $service .= '/' . $v;
            }
        }

        return $service;
    }


    /**
     * Get Email messages IDs from server which aren't in database
     * @return array Ids of messages, which aren't still in database
     */
    public function getNewEmailsForSyncedMailbox()
    {
        // ids's count limit for batch processing
        $limit = 20;
        
        if(!is_resource($this->conn)) {
            LoggerManager::getLogger()->fatal('Inbound Email connection is not a resource for getting New Emails For Synced Mailbox');
            return false;
        }
        
        $msgIds = imap_search($this->conn, 'ALL UNDELETED');
        $result = array();
        try {
            if (count($msgIds) > 0) {
                /*
                 * @var collect results of queries and message headers
                 */
                $tmpMsgs = array();
                $repeats = 0;
                $counter = 0;

                // sort IDs to get lastest on top
                arsort($msgIds);
                $GLOBALS['log']->debug('-----> getNewEmailsForSyncedMailbox() got ' . count($msgIds) . ' Messages');
                foreach ($msgIds as $k => &$msgNo) {
                    $uid = imap_uid($this->conn, $msgNo);
                    $header = imap_headerinfo($this->conn, $msgNo);
                    $fullHeader = imap_fetchheader($this->conn, $msgNo);
                    $message_id = $header->message_id;
                    $deliveredTo = $this->id;
                    $matches = array();
                    preg_match('/(delivered-to:|x-real-to:){1}\s*(\S+)\s*\n{1}/im', $fullHeader, $matches);
                    if (count($matches)) {
                        $deliveredTo = $matches[2];
                    }
                    if (empty($message_id) || !isset($message_id)) {
                        $GLOBALS['log']->debug('*********** NO MESSAGE_ID.');
                        $message_id = $this->getMessageId($header);
                    }

                    // generate compound messageId
                    $this->compoundMessageId = trim($message_id) . trim($deliveredTo);
                    // if the length > 255 then md5 it so that the data will be of smaller length
                    if (strlen($this->compoundMessageId) > 255) {
                        $this->compoundMessageId = md5($this->compoundMessageId);
                    } // if

                    if (empty($this->compoundMessageId)) {
                        break;
                    } // if
                    $counter++;
                    $potentials = clean_xss($this->compoundMessageId, false);

                    if (is_array($potentials) && !empty($potentials)) {
                        foreach ($potentials as $bad) {
                            $this->compoundMessageId = str_replace($bad, "", $this->compoundMessageId);
                        }
                    }
                    array_push($tmpMsgs, array('msgNo' => $msgNo, 'msgId' => $this->compoundMessageId, 'exists' => 0));
                    if ($counter == $limit) {
                        $counter = 0;
                        $query = array();
                        foreach (array_slice($tmpMsgs, -$limit, $limit) as $k1 => $v1) {
                            $query[] = $v1['msgId'];
                        }
                        $query = 'SELECT count(emails.message_id) as cnt, emails.message_id AS mid FROM emails WHERE emails.message_id IN ("' . implode('","',
                                $query) . '") and emails.deleted = 0 group by emails.message_id';
                        $r = $this->db->query($query);
                        $tmp = array();
                        while ($a = $this->db->fetchByAssoc($r)) {
                            $tmp[html_entity_decode($a['mid'])] = $a['cnt'];
                        }
                        foreach ($tmpMsgs as $k1 => $v1) {
                            if (isset($tmp[$v1['msgId']]) && $tmp[$v1['msgId']] > 0) {
                                $tmpMsgs[$k1]['exists'] = 1;
                            }
                        }
                        foreach ($tmpMsgs as $k1 => $v1) {
                            if ($v1['exists'] == 0) {
                                $repeats = 0;
                                array_push($result, $v1['msgNo']);
                            } else {
                                $repeats++;
                            }
                        }
                        if ($repeats > 0) {
                            if ($repeats >= $limit) {
                                break;
                            } else {
                                $tmpMsgs = array_splice($tmpMsgs, -$repeats, $repeats);
                            }
                        } else {
                            $tmpMsgs = array();
                        }
                    }
                }
                unset($msgNo);
            }
        } catch (Exception $ex) {
            $GLOBALS['log']->fatal($ex->getMessage());
        }
        $GLOBALS['log']->debug('-----> getNewEmailsForSyncedMailbox() got ' . count($result) . ' unsynced messages');

        return $result;
    }

    /**
     * Import new messages from given account.
     */
    public function importMessages()
    {
        $protocol = $this->isPop3Protocol() ? 'pop3' : 'imap';
        switch ($protocol) {
            case 'pop3':
                $this->importMailboxMessages($protocol);
                break;
            case 'imap':
                $mailboxes = $this->getMailboxes(true);
                foreach ($mailboxes as $mailbox) {
                    $this->importMailboxMessages($protocol, $mailbox);
                }
                imap_expunge($this->conn);
                imap_close($this->conn);
                break;
        }
    }

    /**
     * Import messages from specified mailbox
     *
     * @param string $protocol Mailing protocol
     * @param string|null $mailbox Mailbox (if applied to protocol)
     */
    protected function importMailboxMessages($protocol, $mailbox = null)
    {
        switch ($protocol) {
            case 'pop3':
                $msgNumbers = $this->getPop3NewMessagesToDownload();
                break;
            case 'imap':
                $this->mailbox = $mailbox;
                $this->connectMailserver();
                $msgNumbers = $this->getNewMessageIds();
                if (!$msgNumbers) {
                    $msgNumbers = array();
                }
                break;
            default:
                $msgNumbers = array();
                break;
        }

        foreach ($msgNumbers as $msgNumber) {
            $uid = $this->getMessageUID($msgNumber, $protocol);
            $GLOBALS['log']->info('Importing message no: ' . $msgNumber);
            $this->returnImportedEmail($msgNumber, $uid, false, false);
        }
    }

    /**
     * Retrieves message UID by it's number
     *
     * @param int $msgNumber Number of the message in current sequence
     * @param string $protocol Mailing protocol
     * @return string
     */
    protected function getMessageUID($msgNumber, $protocol)
    {
        switch ($protocol) {
            case 'pop3':
                $uid = $this->getUIDLForMessage($msgNumber);
                break;
            case 'imap':
                $uid = imap_uid($this->conn, $msgNumber);
                break;
            default:
                $uid = null;
                break;
        }

        return $uid;
    }
} // end class definition<|MERGE_RESOLUTION|>--- conflicted
+++ resolved
@@ -6199,13 +6199,8 @@
             $requestFolder = $_REQUEST['folder'];
         }
         
-<<<<<<< HEAD
-        if($requestFolder === 'sent') {
-            $inboundEmail->mailbox = $this->get_stored_options('sentFolder');
-=======
         if ($requestFolder === 'sent') {
             $this->mailbox = $this->get_stored_options('sentFolder');
->>>>>>> b29c16a8
         }
 
         if($requestFolder === 'inbound') {
