<?php
/**
 *
 * SugarCRM Community Edition is a customer relationship management program developed by
 * SugarCRM, Inc. Copyright (C) 2004-2013 SugarCRM Inc.
 *
 * SuiteCRM is an extension to SugarCRM Community Edition developed by SalesAgility Ltd.
 * Copyright (C) 2011 - 2018 SalesAgility Ltd.
 *
 * This program is free software; you can redistribute it and/or modify it under
 * the terms of the GNU Affero General Public License version 3 as published by the
 * Free Software Foundation with the addition of the following permission added
 * to Section 15 as permitted in Section 7(a): FOR ANY PART OF THE COVERED WORK
 * IN WHICH THE COPYRIGHT IS OWNED BY SUGARCRM, SUGARCRM DISCLAIMS THE WARRANTY
 * OF NON INFRINGEMENT OF THIRD PARTY RIGHTS.
 *
 * This program is distributed in the hope that it will be useful, but WITHOUT
 * ANY WARRANTY; without even the implied warranty of MERCHANTABILITY or FITNESS
 * FOR A PARTICULAR PURPOSE. See the GNU Affero General Public License for more
 * details.
 *
 * You should have received a copy of the GNU Affero General Public License along with
 * this program; if not, see http://www.gnu.org/licenses or write to the Free
 * Software Foundation, Inc., 51 Franklin Street, Fifth Floor, Boston, MA
 * 02110-1301 USA.
 *
 * You can contact SugarCRM, Inc. headquarters at 10050 North Wolfe Road,
 * SW2-130, Cupertino, CA 95014, USA. or at email address contact@sugarcrm.com.
 *
 * The interactive user interfaces in modified source and object code versions
 * of this program must display Appropriate Legal Notices, as required under
 * Section 5 of the GNU Affero General Public License version 3.
 *
 * In accordance with Section 7(b) of the GNU Affero General Public License version 3,
 * these Appropriate Legal Notices must retain the display of the "Powered by
 * SugarCRM" logo and "Supercharged by SuiteCRM" logo. If the display of the logos is not
 * reasonably feasible for technical reasons, the Appropriate Legal Notices must
 * display the words "Powered by SugarCRM" and "Supercharged by SuiteCRM".
 */

use SuiteCRM\Imap;
use SuiteCRM\ImapInterface;
use SuiteCRM\StateSaver;

if (!defined('sugarEntry') || !sugarEntry) {
    die('Not A Valid Entry Point');
}

require_once __DIR__ . '/../../include/Imap/ImapHandlerFactory.php';

require_once('include/OutboundEmail/OutboundEmail.php');
require_once('modules/InboundEmail/Overview.php');
require_once('modules/InboundEmail/temp.php');

function this_callback($str)
{
    $ret = '';
    foreach ($str as $match) {
        $ret .= chr(hexdec(str_replace("%", "", $match)));
    }

    return $ret;
}


/**
 * @todo use InboundEmail::$imap::getConnection() instead of InboundEmail::$conn
 */
class InboundEmail extends SugarBean
{
    // module specific
    public $conn;
    public $purifier; // HTMLPurifier object placeholder
    public $email;

    // fields
    public $id;
    public $deleted;
    public $date_entered;
    public $date_modified;
    public $modified_user_id;
    public $created_by;
    public $created_by_name;
    public $modified_by_name;
    public $name;
    public $status;
    public $server_url;
    public $email_user;
    public $email_password;
    public $port;
    public $service;
    public $mailbox;
    public $mailboxarray;
    public $delete_seen;
    public $mailbox_type;
    public $template_id;
    public $stored_options;
    public $group_id;
    public $is_personal;
    public $groupfolder_id;

    // email 2.0
    public $pop3socket;
    public $outboundInstance; // id to outbound_email instance
    public $autoImport;
    public $iconFlagged = "F";
    public $iconDraft = "D";
    public $iconAnswered = "A";
    public $iconDeleted = "del";
    public $isAutoImport = false;
    public $smarty;
    public $attachmentCount = 0;
    public $tempAttachment = array();
    public $unsafeChars = array("&", "!", "'", '"', '\\', '/', '<', '>', '|', '$',);
    public $currentCache;
    public $defaultSort = 'date';
    public $defaultDirection = "DESC";
    public $hrSort = array(
        0 => 'flagged',
        1 => 'status',
        2 => 'from',
        3 => 'subj',
        4 => 'date',
    );
    public $hrSortLocal = array(
        'flagged' => 'flagged',
        'status' => 'answered',
        'from' => 'fromaddr',
        'subject' => 'subject',
        'date' => 'senddate',
    );

    // default attributes
    public $transferEncoding = array(
        0 => '7BIT',
        1 => '8BIT',
        2 => 'BINARY',
        3 => 'BASE64',
        4 => 'QUOTED-PRINTABLE',
        5 => 'OTHER'
    );
    // object attributes
    public $compoundMessageId; // concatenation of messageID and deliveredToEmail
    public $serverConnectString;
    public $disable_row_level_security = true;
    public $InboundEmailCachePath;
    public $InboundEmailCacheFile = 'InboundEmail.cache.php';
    public $object_name = 'InboundEmail';
    public $module_dir = 'InboundEmail';
    public $table_name = 'inbound_email';
    public $new_schema = true;
    public $process_save_dates = true;
    public $order_by;
    public $dbManager;
    public $field_defs;
    public $column_fields;
    public $required_fields = array(
        'name' => 'name',
        'server_url' => 'server_url',
        'mailbox' => 'mailbox',
        'user' => 'user',
        'port' => 'port',
    );
    public $imageTypes = array("JPG", "JPEG", "GIF", "PNG");
    public $inlineImages = array();  // temporary space to store ID of inlined images
    public $defaultEmailNumAutoreplies24Hours = 10;
    public $maxEmailNumAutoreplies24Hours = 10;
    // custom ListView attributes
    public $mailbox_type_name;
    public $global_personal_string;
    // service attributes
    public $tls;
    public $ca;
    public $ssl;
    public $protocol;
    public $keyForUsersDefaultIEAccount = 'defaultIEAccount';
    // prefix to use when importing inlinge images in emails
    public $imagePrefix;
    public $job_name = 'function::pollMonitoredInboxes';

    /**
     *
     * @var ImapHandlerInterface
     */
    protected $imap;

    /**
     * Email constructor
     */
    public function __construct(ImapHandlerInterface $imapHandler = null)
    {
        // using ImapHandlerInterface as dependency
        if (null == $imapHandler) {
            LoggerManager::getLogger()->debug('Using system default ImapHandler. Hint: Use any ImapHandlerInterface as dependency of InboundEmail');
            $imapHandlerFactory = new ImapHandlerFactory();
            $imapHandler = $imapHandlerFactory->getImapHandler();
        }
        $this->imap = $imapHandler;

        $this->InboundEmailCachePath = sugar_cached('modules/InboundEmail');
        $this->EmailCachePath = sugar_cached('modules/Emails');
        parent::__construct();

        if ($this->getImap()->isAvailable()) {
            /*
             * 1: Open
             * 2: Read
             * 3: Write
             * 4: Close
             */
            $this->getImap()->setTimeout(1, 60);
            $this->getImap()->setTimeout(2, 60);
            $this->getImap()->setTimeout(3, 60);
        }

        $this->smarty = new Sugar_Smarty();
        $this->overview = new Overview();
        $this->imagePrefix = "{$GLOBALS['sugar_config']['site_url']}/cache/images/";
    }

    /**
     *
     * @return ImapHandlerInterface
     */
    public function getImap(ImapHandlerInterface $imap = null)
    {

        if (null === $this->imap) {
            if (null === $imap) {
                $imapFactory = new ImapHandlerFactory();
                $imap = $imapFactory->getImapHandler();
            }
            $this->imap = $imap;
        }

        return $this->imap;
    }

    /**
     * retrieves I-E bean
     * @param string id
     * @return object Bean
     */
    public function retrieve($id = -1, $encode = true, $deleted = true)
    {
        $ret = parent::retrieve($id, $encode, $deleted);
        // if I-E bean exist
        if (!is_null($ret)) {
            $this->email_password = blowfishDecode(blowfishGetKey('InboundEmail'), $this->email_password);
            $this->retrieveMailBoxFolders();
        }

        return $ret;
    }

    /**
     * wraps SugarBean->save()
     * @param string ID of saved bean
     */
    public function save($check_notify = false)
    {
        // generate cache table for email 2.0
        $multiDImArray = $this->generateMultiDimArrayFromFlatArray(
            explode(",", $this->mailbox),
            $this->retrieveDelimiter()
        );
        $raw = $this->generateFlatArrayFromMultiDimArray($multiDImArray, $this->retrieveDelimiter());
        sort($raw);
        //_pp(explode(",", $this->mailbox));
        //_ppd($raw);
        $raw = $this->filterMailBoxFromRaw(explode(",", $this->mailbox), $raw);
        $this->mailbox = implode(',', $raw);
        if (!empty($this->email_password)) {
            $this->email_password = blowfishEncode(blowfishGetKey('InboundEmail'), $this->email_password);
        }
        $ret = parent::save($check_notify);

        return $ret;
    }

    public function filterMailBoxFromRaw($mailboxArray, $rawArray)
    {
        $newArray = array_intersect($mailboxArray, $rawArray);
        sort($newArray);

        return $newArray;
    } // fn

    /**
     * Overrides SugarBean's mark_deleted() to drop the related cache table
     * @param string $id GUID of I-E instance
     */
    public function mark_deleted($id)
    {
        parent::mark_deleted($id);

        //bug52021  we need to keep the reference to the folders table in order for emails module to function properly
        $this->deleteCache();
    }

    /**
     * Mark cached email answered (replied)
     * @param string $mailid (uid for imap, message_id for pop3)
     */
    public function mark_answered($mailid, $type = 'smtp')
    {
        switch ($type) {
            case 'smtp' :
                $q = "update email_cache set answered = 1 WHERE imap_uid = $mailid and ie_id = '{$this->id}'";
                $this->db->query($q);
                break;
            case 'pop3' :
                $q = "update email_cache set answered = 1 WHERE message_id = '$mailid' and ie_id = '{$this->id}'";
                $this->db->query($q);
                break;
        }
    }

    /**
     * Renames an IMAP mailbox
     * @param string $newName
     */
    public function renameFolder($oldName, $newName)
    {
        //$this->mailbox = "INBOX"
        $this->connectMailserver();
        $oldConnect = $this->getConnectString('', $oldName);
        $newConnect = $this->getConnectString('', $newName);
        $state = new StateSaver();
        $state->pushErrorLevel();
        error_reporting(0);
        $imapRenameMailbox = $this->getImap()->renameMailbox($oldConnect, $newConnect);
        $state->popErrorLevel();
        if (!$imapRenameMailbox) {
            $GLOBALS['log']->debug("***INBOUNDEMAIL: failed to rename mailbox [ {$oldConnect} ] to [ {$newConnect} ]");
        } else {
            $this->mailbox = str_replace($oldName, $newName, $this->mailbox);
            $this->save();
            $sessionFoldersString = $this->getSessionInboundFoldersString(
                $this->server_url,
                $this->email_user,
                $this->port, $this->protocol
            );
            $sessionFoldersString = str_replace($oldName, $newName, $sessionFoldersString);
            $this->setSessionInboundFoldersString(
                $this->server_url,
                $this->email_user,
                $this->port,
                $this->protocol,
                $sessionFoldersString
            );

        }

        return $imapRenameMailbox;
    }


    /**
     * @return bool
     */
    public function isPersonalEmailAccount()
    {
        return (bool)$this->is_personal;
    }

    /**
     * @return bool
     */
    public function isGroupEmailAccount()
    {
        return !$this->isPersonalEmailAccount();
    }

    /**
     * @param int $offset
     * @param int $pageSize
     * @param array $order
     * @param array $filter
     * @return array
     */
    public function checkWithPagination($offset = 0, $pageSize = 20, $order = array(), $filter = array(), $columns = array())
    {
        $mailboxInfo = array('Nmsgs' => 0);
        if ($this->connectMailserver() !== 'true') {
            LoggerManager::getLogger()->error('Unable to connect to IMAP server.');
            return false;
        }


        // handle sorting
        // Default: to sort the date in descending order
        $sortCriteria = SORTDATE;
        $sortCRM = 'udate';
        $sortOrder = 1;
        if ($order['sortOrder'] == 'ASC') {
            $sortOrder = 0;
        }

        if (stristr($order['orderBy'], 'date') !== false) {
            $sortCriteria = SORTDATE;
            $sortCRM = 'udate';
        } elseif (stristr($order['orderBy'], 'to') !== false) {
            $sortCriteria = SORTTO;
            $sortCRM = 'to';
        } elseif (stristr($order['orderBy'], 'from') !== false) {
            $sortCriteria = SORTFROM;
            $sortCRM = 'from';
        } elseif (stristr($order['orderBy'], 'cc') !== false) {
            $sortCriteria = SORTCC;
        } elseif (stristr($order['orderBy'], 'name') !== false) {
            $sortCriteria = SORTSUBJECT;
            $sortCRM = 'subject';
        } elseif (stristr($order['orderBy'], 'subject') !== false) {
            $sortCriteria = SORTSUBJECT;
            $sortCRM = 'subject';
        }

        // handle filtering
        $filterCriteria = null;


        if(!empty($filter)) {foreach($filter as $filterField => $filterFieldValue) {
            if(empty($filterFieldValue)){

                continue;
            }

                // Convert to a blank string as NULL will break the IMAP request
                if ($filterCriteria == null) {
                    $filterCriteria = '';
                }

                $filterCriteria .= ' ' . $filterField . ' "' . $filterFieldValue . '" ';
            }
        }

        if (empty($filterCriteria) && $sortCriteria === SORTDATE) {
            // Performance fix when no filters are enabled
            $totalMsgs = $this->getImap()->getNumberOfMessages();
            $mailboxInfo['Nmsgs'] = $totalMsgs;

            if ($sortOrder === 0) {
                // Ascending order
                if ($offset === "end") {
                    $firstMsg = $totalMsgs - (int)$pageSize;
                    $lastMsg = $totalMsgs;
                } else if ($offset <= 0) {
                    $firstMsg = 1;
                    $lastMsg = $firstMsg + (int)$pageSize;
                } else {
                    $firstMsg = (int)$offset;
                    $lastMsg = $firstMsg + (int)$pageSize;
                }
            } else {
                // Descending order
                if($offset === "end") {
                    $firstMsg = 1;
                    $lastMsg = $firstMsg + (int)$pageSize;
                } else if($offset <= 0) {
                    $firstMsg = $totalMsgs - (int)$pageSize;
                    $lastMsg = $totalMsgs;
                } else {
                    $offset = ($totalMsgs - (int)$offset) - (int)$pageSize;
                    $firstMsg = $offset;
                    $lastMsg = $firstMsg + (int)$pageSize;
                }
            }
            $firstMsg = $firstMsg < 1 ? 1 : $firstMsg;
            $firstMsg = $firstMsg > $totalMsgs ? $totalMsgs : $firstMsg;
            $lastMsg = $lastMsg < $firstMsg ? $firstMsg : $lastMsg;
            $lastMsg = $lastMsg > $totalMsgs ? $totalMsgs : $lastMsg;

            $sequence = $firstMsg . ':' . $lastMsg;
            $emailSortedHeaders = $this->getImap()->fetchOverview($sequence);

            $uids = array_map(
                function($x) {
                    return $x->uid;
                },
                $emailSortedHeaders // TODO: this should be an array!
            );
        } else {
            // Filtered case and other sorting cases
            // Returns an array of msgno's which are sorted and filtered
            $emailSortedHeaders = $this->getImap()->sort(
                $sortCriteria,
                $sortOrder,
                SE_UID,
                $filterCriteria
            );

            $uids = array_slice($emailSortedHeaders, $offset, $pageSize);

            $lastSequenceNumber = $mailboxInfo['Nmsgs'] = count($emailSortedHeaders);

            // paginate
            if ($offset === "end") {
                $offset = $lastSequenceNumber - $pageSize;
            } elseif ($offset <= 0) {
                $offset = 0;
            }
        }


        // TODO: uids could be invalid for implode!
        $uids = implode(',', $uids);

        // Get result
        $emailHeaders = $this->getImap()->fetchOverview(
            $uids,
            FT_UID
        );
        $emailHeaders = json_decode(json_encode($emailHeaders), true);
        if(isset($columns['has_attachment'])) {
            // get attachment status
            foreach ($emailHeaders as $i=> $emailHeader) {
                $structure = $this->getImap()->fetchStructure($emailHeader['uid'], FT_UID);

                $emailHeaders[$i]['has_attachment'] = $this->mesageStructureHasAttachment($structure);
            }
        }


        // TODO: parameter 1 could be a bool but it should be an array!
        usort(
            $emailHeaders,
            function ($a, $b) use ($sortCRM) {  // defaults to DESC order
                if($a[$sortCRM] === $b[$sortCRM]) {
                    return 0;
                } elseif($a[$sortCRM] < $b[$sortCRM]) {
                    return 1;
                } else {
                    return -1;
                }
            }
        );

        // Make it ASC order
        if(!$sortOrder) {
            array_reverse($emailHeaders);
        };


        return array(
            "data" => $emailHeaders,
            "mailbox_info" => json_decode(json_encode($mailboxInfo), true),
        );
    }

    /**
     * @param $imapStructure
     * @return bool
     */
    private function mesageStructureHasAttachment($imapStructure)
    {
        if (!isset($imapStructure->parts)
            && isset($imapStructure->disposition)
            && $imapStructure->disposition == 'attachment') {
            return true;
        }

        if (isset($imapStructure->parts)) {
            foreach ($imapStructure->parts as $part) {
                if ($this->mesageStructureHasAttachment($part)) {
                    return true;
                }
            }
        }
        return false;
    }

    ///////////////////////////////////////////////////////////////////////////
    ////	CUSTOM LOGIC HOOKS
    /**
     * Called from $this->getMessageText()
     * Allows upgrade-safe custom processing of message text.
     *
     * To use:
     * 1. Create a directory path: ./custom/modules/InboundEmail if it does not exist
     * 2. Create a file in the ./custom/InboundEmail/ folder called "getMessageText.php"
     * 3. Define a function named "custom_getMessageText()" that takes a string as an argument and returns a string
     *
     * @param string $msgPart
     * @return string
     */
    public function customGetMessageText($msgPart)
    {
        $custom = "custom/modules/InboundEmail/getMessageText.php";

        if (file_exists($custom)) {
            include_once($custom);

            if (function_exists("custom_getMessageText")) {
                $GLOBALS['log']->debug("*** INBOUND EMAIL-CUSTOM_LOGIC: calling custom_getMessageText()");
                $msgPart = custom_getMessageText($msgPart);
            }
        }

        return $msgPart;
    }
    ////	END CUSTOM LOGIC HOOKS
    ///////////////////////////////////////////////////////////////////////////


    ///////////////////////////////////////////////////////////////////////////
    ////	EMAIL 2.0 SPECIFIC
    /**
     * constructs a nicely formatted version of raw source
     * @param int $uid UID of email
     * @return string
     */
    public function getFormattedRawSource($uid)
    {
        global $app_strings;

        if (empty($this->id)) {
            $q = "SELECT raw_source FROM emails_text WHERE email_id = '{$uid}'";
            $r = $this->db->query($q);
            $a = $this->db->fetchByAssoc($r);
            $ret = array();
            $raw = $this->convertToUtf8($a['raw_source']);
            if (empty($raw)) {
                $raw = $app_strings['LBL_EMAIL_ERROR_VIEW_RAW_SOURCE'];
            }
        } else {
            if ($this->isPop3Protocol()) {
                $uid = $this->getCorrectMessageNoForPop3($uid);
            }
            if(!is_resource($this->conn)) {
                LoggerManager::getLogger()->fatal('Inbound Email connection is not a resource for getting Formatted Raw Source');
                return null;
            }
            $raw = $this->getImap()->fetchHeader($uid, FT_UID + FT_PREFETCHTEXT);
            $raw .= $this->convertToUtf8($this->getImap()->getBody($uid, FT_UID));
        } // else
        $raw = to_html($raw);
        $raw = nl2br($raw);

        //}

        return $raw;
    }


    /**
     * helper method to convert text to utf-8 if necessary
     *
     * @param string $input text
     * @return string output text
     */
    public function convertToUtf8($input)
    {
        $charset = $GLOBALS['locale']->detectCharset($input, true);

        // we haven't a clue due to missing package?, just return as itself
        if ($charset === false) {
            return $input;
        }

        // convert if we can or must
        return $this->handleCharsetTranslation($input, $charset);
    }

    /**
     * constructs a nicely formatted version of email headers.
     * @param int $uid
     * @return string
     */
    public function getFormattedHeaders($uid)
    {
        global $app_strings;

        //if($this->protocol == 'pop3') {
        //	$header = $app_strings['LBL_EMAIL_VIEW_UNSUPPORTED'];
        //} else {
        if ($this->isPop3Protocol()) {
            $uid = $this->getCorrectMessageNoForPop3($uid);
        }
<<<<<<< HEAD
        
        if(!is_resource($this->conn)) {
=======

        if (!is_resource($this->conn)) {
>>>>>>> 7d886ad4
            LoggerManager::getLogger()->fatal('Inbound Email connection is not a resource');
            return null;
        }

        $headers = $this->getImap()->fetchHeader($uid, FT_UID);

        $lines = explode("\n", $headers);

        $header = "<table cellspacing='0' cellpadding='2' border='0' width='100%'>";

        foreach ($lines as $line) {
            $line = trim($line);

            if (!empty($line)) {
                $key = trim(substr($line, 0, strpos($line, ":")));
                $key = strip_tags($key);
                $value = trim(substr($line, strpos($line, ":") + 1));
                $value = to_html($value);

                $header .= "<tr>";
                $header .= "<td class='displayEmailLabel' NOWRAP><b>{$key}</b>&nbsp;</td>";
                $header .= "<td class='displayEmailValueWhite'>{$value}&nbsp;</td>";
                $header .= "</tr>";
            }
        }

        $header .= "</table>";

        //}
        return $header;
    }

    /**
     * Empties Trash folders
     */
    public function emptyTrash()
    {
        global $sugar_config;

        $this->mailbox = $this->get_stored_options("trashFolder");
        if (empty($this->mailbox)) {
            $this->mailbox = 'INBOX.Trash';
        }
        $this->connectMailserver();

        if (is_resource($this->conn)) {
            $uids = $this->getImap()->search("ALL", SE_UID);
        } else {
            LoggerManager::getLogger()->warn('connection is not a valid resource to empty trush');
            $uids = array();
        }

        foreach ($uids as $uid) {
            if (!$this->getImap()->delete($uid, FT_UID)) {
                $lastError = $this->getImap()->getLastError();
                $GLOBALS['log']->warn("INBOUNDEMAIL: emptyTrash() Could not delete message [ {$uid} ] from [ {$this->mailbox} ].  IMAP_ERROR [ {$lastError} ]");
            }
        }

        // remove local cache file
        $q = "DELETE FROM email_cache WHERE mbox = '{$this->mailbox}' AND ie_id = '{$this->id}'";
        $r = $this->db->query($q);
    }

    /**
     * Fetches a timestamp
     */
    public function getCacheTimestamp($mbox)
    {
        $key = $this->db->quote("{$this->id}_{$mbox}");
        $q = "SELECT ie_timestamp FROM inbound_email_cache_ts WHERE id = '{$key}'";
        $r = $this->db->query($q);
        $a = $this->db->fetchByAssoc($r);

        if (empty($a)) {
            return -1;
        }

        return $a['ie_timestamp'];
    }

    /**
     * sets the cache timestamp
     * @param string mbox
     */
    public function setCacheTimestamp($mbox)
    {
        $key = $this->db->quote("{$this->id}_{$mbox}");
        $ts = time();
        $tsOld = $this->getCacheTimestamp($mbox);

        if ($tsOld < 0) {
            $q = "INSERT INTO inbound_email_cache_ts (id, ie_timestamp) VALUES ('{$key}', {$ts})";
        } else {
            $q = "UPDATE inbound_email_cache_ts SET ie_timestamp = {$ts} WHERE id = '{$key}'";
        }

        $r = $this->db->query($q, true);
        $GLOBALS['log']->info("INBOUNDEMAIL-CACHE: setting timestamp query [ {$q} ]");
    }


    /**
     * Gets a count of all rows that are flagged seen = 0
     * @param string $mbox
     * @return int
     */
    public function getCacheUnreadCount($mbox)
    {
        $q = "SELECT count(*) c FROM email_cache WHERE mbox = '{$mbox}' AND seen = 0 AND ie_id = '{$this->id}'";
        $r = $this->db->query($q);
        $a = $this->db->fetchByAssoc($r);

        return $a['c'];
    }

    /**
     * Returns total number of emails for a mailbox
     * @param string mbox
     * @return int
     */
    public function getCacheCount($mbox)
    {
        $q = "SELECT count(*) c FROM email_cache WHERE mbox = '{$mbox}' AND ie_id = '{$this->id}'";
        $r = $this->db->query($q);
        $a = $this->db->fetchByAssoc($r);

        return $a['c'];
    }

    public function getCacheUnread($mbox)
    {
        $q = "SELECT count(*) c FROM email_cache WHERE mbox = '{$mbox}' AND ie_id = '{$this->id}' AND seen = '0'";
        $r = $this->db->query($q);
        $a = $this->db->fetchByAssoc($r);

        return $a['c'];
    }


    /**
     * Deletes all rows for a given instance
     */
    public function deleteCache()
    {
        $q = "DELETE FROM email_cache WHERE ie_id = '{$this->id}'";

        $GLOBALS['log']->info("INBOUNDEMAIL: deleting cache using query [ {$q} ]");

        $r = $this->db->query($q);
    }

    /**
     * Deletes all the pop3 data which has been deleted from server
     */
    public function deletePop3Cache()
    {
        global $sugar_config;
        $UIDLs = $this->pop3_getUIDL();
        $cacheUIDLs = $this->pop3_getCacheUidls();
        foreach ($cacheUIDLs as $msgNo => $msgId) {
            if (!in_array($msgId, $UIDLs)) {
                $md5msgIds = md5($msgId);
                $file = "{$this->EmailCachePath}/{$this->id}/messages/INBOX{$md5msgIds}.PHP";
                $GLOBALS['log']->debug("INBOUNDEMAIL: deleting file [ {$file} ] ");
                if (file_exists($file)) {
                    if (!unlink($file)) {
                        $GLOBALS['log']->debug("INBOUNDEMAIL: Could not delete [ {$file} ] ");
                    } // if
                } // if
                $q = "DELETE from email_cache where imap_uid = {$msgNo} AND msgno = {$msgNo} AND ie_id = '{$this->id}' AND message_id = '{$msgId}'";
                $r = $this->db->query($q);
            } // if
        } // for
    } // fn

    /**
     * Retrieves cached headers
     * @return array
     */
    public function getCacheValueForUIDs($mbox, $UIDs)
    {
        if (!is_array($UIDs) || empty($UIDs)) {
            return array();
        }

        $q = "SELECT * FROM email_cache WHERE ie_id = '{$this->db->quote($this->id)}' AND mbox = '{$this->db->quote($mbox)}' AND ";
        $startIndex = 0;
        $endIndex = 5;

        $slicedArray = array_slice($UIDs, $startIndex, $endIndex);
        $columnName = ($this->isPop3Protocol() ? "message_id" : "imap_uid");
        $ret = array(
            'timestamp' => $this->getCacheTimestamp($mbox),
            'uids' => array(),
            'retArr' => array(),
        );
        while (!empty($slicedArray)) {
            $messageIdString = implode(',', $slicedArray);
            $GLOBALS['log']->debug("sliced array = {$messageIdString}");
            $extraWhere = "{$columnName} IN (";
            $i = 0;
            foreach ($slicedArray as $UID) {
                if ($i != 0) {
                    $extraWhere = $extraWhere . ",";
                } // if
                $i++;
                $extraWhere = "{$extraWhere} '{$UID}'";
            } // foreach
            $newQuery = $q . $extraWhere . ")";
            $r = $this->db->query($newQuery);

            while ($a = $this->db->fetchByAssoc($r)) {
                if (isset($a['uid'])) {
                    if ($this->isPop3Protocol()) {
                        $ret['uids'][] = $a['message_id'];
                    } else {
                        $ret['uids'][] = $a['uid'];
                    }
                }

                $overview = new Overview();

                foreach ($a as $k => $v) {
                    $k = strtolower($k);
                    switch ($k) {
                        case "imap_uid":
                            $overview->imap_uid = $v;
                            if ($this->isPop3Protocol()) {
                                $overview->uid = $a['message_id'];
                            } else {
                                $overview->uid = $v;
                            }
                            break;
                        case "toaddr":
                            $overview->to = from_html($v);
                            break;

                        case "fromaddr":
                            $overview->from = from_html($v);
                            break;

                        case "mailsize":
                            $overview->size = $v;
                            break;

                        case "senddate":
                            $overview->date = $v;
                            break;

                        default:
                            $overview->$k = from_html($v);
                            break;
                    } // switch
                } // foreach
                $ret['retArr'][] = $overview;
            } // while
            $startIndex = $startIndex + $endIndex;
            $slicedArray = array_slice($UIDs, $startIndex, $endIndex);
            $messageIdString = implode(',', $slicedArray);
            $GLOBALS['log']->debug("sliced array = {$messageIdString}");
        } // while

        return $ret;
    }

    /**
     * Retrieves cached headers
     * @return array
     */
    public function getCacheValue($mbox, $limit = 20, $page = 1, $sort = '', $direction = '')
    {
        // try optimizing this call as we don't want repeat queries
        if (!empty($this->currentCache)) {
            return $this->currentCache;
        }

        $sort = (empty($sort)) ? $this->defaultSort : $sort;
        if (!in_array(strtolower($direction), array('asc', 'desc'))) {
            $direction = $this->defaultDirection;
        }

        if (!empty($this->hrSortLocal[$sort])) {
            $order = " ORDER BY {$this->db->quote($this->hrSortLocal[$sort])} {$this->db->quote($direction)}";
        } else {
            $order = "";
        }

        $q = "SELECT * FROM email_cache WHERE ie_id = '{$this->db->quote($this->id)}' AND mbox = '{$this->db->quote($mbox)}' {$order}";

        if (!empty($limit)) {
            $start = ($page - 1) * $limit;
            $r = $this->db->limitQuery($q, $start, $limit);
        } else {
            $r = $this->db->query($q);
        }

        $ret = array(
            'timestamp' => $this->getCacheTimestamp($mbox),
            'uids' => array(),
            'retArr' => array(),
        );

        while ($a = $this->db->fetchByAssoc($r)) {
            if (isset($a['uid'])) {
                if ($this->isPop3Protocol()) {
                    $ret['uids'][] = $a['message_id'];
                } else {
                    $ret['uids'][] = $a['uid'];
                }
            }

            $overview = new Overview();

            foreach ($a as $k => $v) {
                $k = strtolower($k);
                switch ($k) {
                    case "imap_uid":
                        $overview->imap_uid = $v;
                        if ($this->isPop3Protocol()) {
                            $overview->uid = $a['message_id'];
                        } else {
                            $overview->uid = $v;
                        }
                        break;
                    case "toaddr":
                        $overview->to = from_html($v);
                        break;

                    case "fromaddr":
                        $overview->from = from_html($v);
                        break;

                    case "mailsize":
                        $overview->size = $v;
                        break;

                    case "senddate":
                        $overview->date = $v;
                        break;

                    default:
                        $overview->$k = from_html($v);
                        break;
                }
            }
            $ret['retArr'][] = $overview;
        }

        $this->currentCache = $ret;

        return $ret;
    }

    /**
     * Sets cache values
     */
    public function setCacheValue($mbox, $insert, $update = array(), $remove = array())
    {
        if (empty($mbox)) {
            return;
        }
        global $timedate;


        // reset in-memory cache
        $this->currentCache = null;

        $table = $this->db->quote('email_cache');
        $where = "WHERE ie_id = '{$this->db->quote($this->id)}' AND mbox = '{$this->db->quote($mbox)}'";

        // handle removed rows
        if (!empty($remove)) {
            $removeIds = '';
            foreach ($remove as $overview) {
                if (!empty($removeIds)) {
                    $removeIds .= ",";
                }

                $removeIds .= "'{$this->db->quote($overview->imap_uid)}'";
            }

            $q = "DELETE FROM {$table} {$where} AND imap_uid IN ({$removeIds})";

            $GLOBALS['log']->info("INBOUNDEMAIL-CACHE: delete query [ {$q} ]");

            $r = $this->db->query($q, true, $q);
        }

        // handle insert rows
        if (!empty($insert)) {
            $q = "SELECT imap_uid FROM {$table} {$where}";
            $GLOBALS['log']->info("INBOUNDEMAIL-CACHE: filter UIDs query [ {$q} ]");
            $r = $this->db->query($q);
            $uids = array();

            while ($a = $this->db->fetchByAssoc($r)) {
                $uids[] = $a['imap_uid'];
            }
            $count = count($uids);
            $GLOBALS['log']->info("INBOUNDEMAIL-CACHE: found [ {$count} ] UIDs to filter against");

            $tmp = '';
            foreach ($uids as $uid) {
                if (!empty($tmp)) {
                    $tmp .= ", ";
                }
                $tmp .= "{$uid}";
            }
            $GLOBALS['log']->info("INBOUNDEMAIL-CACHE: filter UIDs: [ {$tmp} ]");

            $cols = "";

            foreach ($this->overview->fieldDefs as $colDef) {
                if (!empty($cols)) {
                    $cols .= ",";
                }

                $cols .= "{$colDef['name']}";
            }
            foreach ($insert as $overview) {
                if (in_array($overview->imap_uid, $uids)) {
                    // fixing bug #49543: setting 'mbox' property for the following updating of other items in this box
                    if (!isset($overview->mbox)) {
                        $overview->mbox = $mbox;
                    }
                    $update[] = $overview;
                    continue;
                }

                $values = '';

                foreach ($this->overview->fieldDefs as $colDef) {
                    if (!empty($values)) {
                        $values .= ", ";
                    }

                    $fieldName = $colDef['name'];
                    // trim values for Oracle/MSSql
                    if (isset($colDef['len']) && !empty($colDef['len']) &&
                        isset($colDef['type']) && !empty($colDef['type']) &&
                        $colDef['type'] == 'varchar'
                    ) {
                        if (isset($overview->$fieldName)) {
                            $overview->$fieldName = substr($overview->$fieldName, 0, $colDef['len']);
                        }
                    }

                    switch ($fieldName) {
                        case "imap_uid":
                            if (isset($overview->uid) && !empty($overview->uid)) {
                                $this->imap_uid = $overview->uid;
                            }
                            if (!isset($this->imap_uid)) {
                                LoggerManager::getLogger()->warn('Inbound email has not imap uid for setting cache value.');
                                $values .= "''";
                            } else {
                                $values .= "'{$this->imap_uid}'";
                            }
                            break;

                        case "ie_id":
                            $values .= "'{$this->id}'";
                            break;

                        case "toaddr":
                            $values .= $this->db->quoted($overview->to);
                            break;

                        case "fromaddr":
                            $values .= $this->db->quoted($overview->from);
                            break;

                        case "message_id" :
                            $values .= $this->db->quoted($overview->message_id);
                            break;

                        case "mailsize":
                            $values .= $overview->size;
                            break;

                        case "senddate":
                            $conv = $timedate->fromString($overview->date);
                            if (!empty($conv)) {
                                $values .= $this->db->quoted($conv->asDb());
                            } else {
                                $values .= "NULL";
                            }
                            break;

                        case "mbox":
                            $values .= "'{$mbox}'";
                            break;

                        default:
                            $overview->$fieldName = SugarCleaner::cleanHtml(from_html($overview->$fieldName));
                            $values .= $this->db->quoted($overview->$fieldName);
                            break;
                    }
                }

                $q = "INSERT INTO {$table} ({$cols}) VALUES ({$values})";
                $GLOBALS['log']->info("INBOUNDEMAIL-CACHE: insert query [ {$q} ]");
                $r = $this->db->query($q, true, $q);
            }
        }

        // handle update rows
        if (!empty($update)) {
            $cols = "";
            foreach ($this->overview->fieldDefs as $colDef) {
                if (!empty($cols)) {
                    $cols .= ",";
                }

                $cols .= "{$colDef['name']}";
            }

            foreach ($update as $overview) {
                $q = "UPDATE {$table} SET ";

                $set = '';
                foreach ($this->overview->fieldDefs as $colDef) {

                    $fieldName = $colDef['name'];
                    switch ($fieldName) {
                        case "toaddr":
                        case "fromaddr":
                        case "mailsize":
                        case "senddate":
                        case "mbox":
                        case "ie_id":
                            break;

                        default:
                            if (!empty($set)) {
                                $set .= ",";
                            }
                            $value = '';
                            if (isset($overview->$fieldName)) {
                                $value = $this->db->quoted($overview->$fieldName);
                            } else {
                                $value = $this->db->quoted($value);
                            }
                            $set .= "{$fieldName} = " . $value;
                            break;
                    }
                }

                $q .= $set . " WHERE ie_id = '{$this->db->quote($this->id)}' AND mbox = '{$this->db->quote($overview->mbox)}' AND imap_uid = '{$overview->imap_uid}'";
                $GLOBALS['log']->info("INBOUNDEMAIL-CACHE: update query [ {$q} ]");
                $r = $this->db->query($q, true, $q);
            }
        }

    }

    /**
     * Opens a socket connection to the pop3 server
     * @return bool
     */
    public function pop3_open()
    {
        if (!is_resource($this->pop3socket)) {
            $GLOBALS['log']->info("*** INBOUNDEMAIL: opening socket connection");
            $exServ = explode('::', $this->service);
            $socket = (isset($exServ[2]) && $exServ[2] == 'ssl') ? "ssl://" : "tcp://";
            $socket .= $this->server_url;
            if (!$this->server_url) {
                LoggerManager::getLogger()->fatal('Empty host name for pop3_open');
            } else {
                $this->pop3socket = fsockopen($socket, $this->port);
            }
        } else {
            $GLOBALS['log']->info("*** INBOUNDEMAIL: REUSING socket connection");

            return true;
        }

        if (!is_resource($this->pop3socket)) {
            $GLOBALS['log']->debug("*** INBOUNDEMAIL: unable to open socket connection");

            return false;
        }

        // clear buffer
        $ret = trim(fgets($this->pop3socket, 1024));
        $GLOBALS['log']->info("*** INBOUNDEMAIL: got socket connection [ {$ret} ]");

        return true;
    }

    /**
     * Closes connections and runs clean-up routines
     */
    public function pop3_cleanUp()
    {
        $GLOBALS['log']->info("*** INBOUNDEMAIL: cleaning up socket connection");
        if (!is_resource($this->pop3socket)) {
            LoggerManager::getLogger()->fatal('POP 3 sould be a valid resource');
            return false;
        } else {
            fputs($this->pop3socket, "QUIT\r\n");
            $buf = fgets($this->pop3socket, 1024);
            fclose($this->pop3socket);
            return true;
        }
    }

    /**
     * sends a command down to the POP3 server
     * @param string command
     * @param string args
     * @param bool return
     * @return string
     */
    public function pop3_sendCommand($command, $args = '', $return = true)
    {
        $command .= " {$args}";
        $command = trim($command);
        $GLOBALS['log']->info("*** INBOUNDEMAIL: pop3_sendCommand() SEND [ {$command} ]");
        $command .= "\r\n";

        if (!is_resource($this->pop3socket)) {
            LoggerManager::getLogger()->fatal('Invalid POP 3 Socket');
            return false;
        }
        fputs($this->pop3socket, $command);

        if ($return) {
            $ret = trim(fgets($this->pop3socket, 1024));
            $GLOBALS['log']->info("*** INBOUNDEMAIL: pop3_sendCommand() RECEIVE [ {$ret} ]");

            return $ret;
        }
    }

    public function getPop3NewMessagesToDownload()
    {
        $pop3UIDL = $this->pop3_getUIDL();
        $cacheUIDLs = $this->pop3_getCacheUidls();
        // new email cache values we should deal with
        $diff = array_diff_assoc($pop3UIDL, $cacheUIDLs);
        // this is msgNo to UIDL array
        $diff = $this->pop3_shiftCache($diff, $cacheUIDLs);

        // get all the keys which are msgnos;
        return array_keys($diff);
    }

    public function getPop3NewMessagesToDownloadForCron()
    {
        $pop3UIDL = $this->pop3_getUIDL();
        $cacheUIDLs = $this->pop3_getCacheUidls();
        // new email cache values we should deal with
        $diff = array_diff_assoc($pop3UIDL, $cacheUIDLs);
        // this is msgNo to UIDL array
        $diff = $this->pop3_shiftCache($diff, $cacheUIDLs);
        // insert data into email_cache
        if ($this->groupfolder_id != null && $this->groupfolder_id != "" && $this->isPop3Protocol()) {
            $searchResults = array_keys($diff);
            $concatResults = implode(",", $searchResults);
            if ($this->connectMailserver() == 'true') {
                $fetchedOverviews = $this->getImap()->fetchOverview($concatResults);
                // clean up cache entry
                foreach ($fetchedOverviews as $k => $overview) {
                    $overview->message_id = trim($diff[$overview->msgno]);
                    $fetchedOverviews[$k] = $overview;
                }
                $this->updateOverviewCacheFile($fetchedOverviews);
            }
        } // if

        return $diff;
    }

    /**
     * This method returns all the UIDL for this account. This should be called if the protocol is pop3
     * @return array od messageno to UIDL array
     */
    public function pop3_getUIDL()
    {
        $UIDLs = array();
        if ($this->pop3_open()) {
            // authenticate
            $this->pop3_sendCommand("USER", $this->email_user);
            $this->pop3_sendCommand("PASS", $this->email_password);

            // get UIDLs
            $this->pop3_sendCommand("UIDL", '', false); // leave socket buffer alone until the while()
            fgets($this->pop3socket, 1024); // handle "OK+";
            $UIDLs = array();

            $buf = '!';

            if (is_resource($this->pop3socket)) {
                while (!feof($this->pop3socket)) {
                    $buf = fgets(
                        $this->pop3socket,
                        1024
                    ); // 8kb max buffer - shouldn't be more than 80 chars via pop3...
                    //_pp(trim($buf));

                    if (trim($buf) == '.') {
                        $GLOBALS['log']->debug("*** GOT '.'");
                        break;
                    }

                    // format is [msgNo] [UIDL]
                    $exUidl = explode(" ", $buf);
                    $UIDLs[$exUidl[0]] = trim($exUidl[1]);
                } // while
            } // if
            $this->pop3_cleanUp();
        } // if

        return $UIDLs;
    } // fn

    /**
     * Special handler for POP3 boxes.  Standard IMAP commands are useless.
     * This will fetch only partial emails for POP3 and hence needs to be call again and again based on status it returns
     */
    public function pop3_checkPartialEmail($synch = false)
    {
        require_once('include/utils/array_utils.php');
        global $current_user;
        global $sugar_config;

        $cacheDataExists = false;
        $diff = array();
        $results = array();
        $cacheFilePath = clean_path("{$this->EmailCachePath}/{$this->id}/folders/MsgNOToUIDLData.php");
        if (file_exists($cacheFilePath)) {
            $cacheDataExists = true;
            if ($fh = @fopen($cacheFilePath, "rb")) {
                $data = "";
                $chunksize = 1 * (1024 * 1024); // how many bytes per chunk
                while (!feof($fh)) {
                    $buf = fgets($fh, $chunksize); // 8kb max buffer - shouldn't be more than 80 chars via pop3...
                    $data = $data . $buf;
                    flush();
                } // while
                fclose($fh);
                $diff = unserialize($data);
                if (!empty($diff)) {
                    if (count($diff) > 50) {
                        $newDiff = array_slice($diff, 50, count($diff), true);
                    } else {
                        $newDiff = array();
                    }
                    $results = array_slice(array_keys($diff), 0, 50);
                    $data = serialize($newDiff);
                    if ($fh = @fopen($cacheFilePath, "w")) {
                        fputs($fh, $data);
                        fclose($fh);
                    } // if
                }
            } // if
        } // if
        if (!$cacheDataExists) {
            if ($synch) {
                $this->deletePop3Cache();
            }
            $UIDLs = $this->pop3_getUIDL();
            if (count($UIDLs) > 0) {
                // get cached UIDLs
                $cacheUIDLs = $this->pop3_getCacheUidls();

                // new email cache values we should deal with
                $diff = array_diff_assoc($UIDLs, $cacheUIDLs);
                $diff = $this->pop3_shiftCache($diff, $cacheUIDLs);
                require_once('modules/Emails/EmailUI.php');
                EmailUI::preflightEmailCache("{$this->EmailCachePath}/{$this->id}");

                if (count($diff) > 50) {
                    $newDiff = array_slice($diff, 50, count($diff), true);
                } else {
                    $newDiff = array();
                }

                $results = array_slice(array_keys($diff), 0, 50);
                $data = serialize($newDiff);
                if ($fh = @fopen($cacheFilePath, "w")) {
                    fputs($fh, $data);
                    fclose($fh);
                } // if
            } else {
                $GLOBALS['log']->debug("*** INBOUNDEMAIL: could not open socket connection to POP3 server");

                return "could not open socket connection to POP3 server";
            } // else
        } // if

        // build up msgNo request
        if (count($diff) > 0) {
            // remove dirty cache entries
            $startingNo = 0;
            if (isset($_REQUEST['currentCount']) && $_REQUEST['currentCount'] > -1) {
                $startingNo = $_REQUEST['currentCount'];
            }

            $this->mailbox = 'INBOX';
            $this->connectMailserver();
            //$searchResults = array_keys($diff);
            //$fetchedOverviews = array();
            //$chunkArraySerachResults = array_chunk($searchResults, 50);
            $concatResults = implode(",", $results);
            $GLOBALS['log']->info('$$$$ ' . $concatResults);
            $GLOBALS['log']->info("[EMAIL] Start POP3 fetch overview on mailbox [{$this->mailbox}] for user [{$current_user->user_name}] on 50 data");
            $fetchedOverviews = $this->getImap()->fetchOverview($concatResults);
            $GLOBALS['log']->info("[EMAIL] End POP3 fetch overview on mailbox [{$this->mailbox}] for user [{$current_user->user_name}] on "
                . sizeof($fetchedOverviews) . " data");

            // clean up cache entry
            foreach ($fetchedOverviews as $k => $overview) {
                $overview->message_id = trim($diff[$overview->msgno]);
                $fetchedOverviews[$k] = $overview;
            }

            $GLOBALS['log']->info("[EMAIL] Start updating overview cache for pop3 mailbox [{$this->mailbox}] for user [{$current_user->user_name}]");
            $this->updateOverviewCacheFile($fetchedOverviews);
            $GLOBALS['log']->info("[EMAIL] Start updating overview cache for pop3 mailbox [{$this->mailbox}] for user [{$current_user->user_name}]");

            return array(
                'status' => "In Progress",
                'mbox' => $this->mailbox,
                'count' => (count($results) + $startingNo),
                'totalcount' => count($diff),
                'ieid' => $this->id
            );
        } // if
        unlink($cacheFilePath);

        return array('status' => "done");
    }


    /**
     * Special handler for POP3 boxes.  Standard IMAP commands are useless.
     */
    public function pop3_checkEmail()
    {
        if ($this->pop3_open()) {
            // authenticate
            $this->pop3_sendCommand("USER", $this->email_user);
            $this->pop3_sendCommand("PASS", $this->email_password);

            // get UIDLs
            $this->pop3_sendCommand("UIDL", '', false); // leave socket buffer alone until the while()
            fgets($this->pop3socket, 1024); // handle "OK+";
            $UIDLs = array();

            $buf = '!';

            if (is_resource($this->pop3socket)) {
                while (!feof($this->pop3socket)) {
                    $buf = fgets(
                        $this->pop3socket,
                        1024
                    ); // 8kb max buffer - shouldn't be more than 80 chars via pop3...
                    //_pp(trim($buf));

                    if (trim($buf) == '.') {
                        $GLOBALS['log']->debug("*** GOT '.'");
                        break;
                    }

                    // format is [msgNo] [UIDL]
                    $exUidl = explode(" ", $buf);
                    $UIDLs[$exUidl[0]] = trim($exUidl[1]);
                }
            }

            $this->pop3_cleanUp();

            // get cached UIDLs
            $cacheUIDLs = $this->pop3_getCacheUidls();
//			_pp($UIDLs);_pp($cacheUIDLs);

            // new email cache values we should deal with
            $diff = array_diff_assoc($UIDLs, $cacheUIDLs);

            // remove dirty cache entries
            $diff = $this->pop3_shiftCache($diff, $cacheUIDLs);

            // build up msgNo request
            if (!empty($diff)) {
                $this->mailbox = 'INBOX';
                $this->connectMailserver();
                $searchResults = array_keys($diff);
                $concatResults = implode(",", $searchResults);
                $fetchedOverviews = $this->getImap()->fetchOverview($concatResults);

                // clean up cache entry
                foreach ($fetchedOverviews as $k => $overview) {
                    $overview->message_id = trim($diff[$overview->msgno]);
                    $fetchedOverviews[$k] = $overview;
                }

                $this->updateOverviewCacheFile($fetchedOverviews);
            }
        } else {
            $GLOBALS['log']->debug("*** INBOUNDEMAIL: could not open socket connection to POP3 server");

            return false;
        }
    }

    /**
     * Iterates through msgno and message_id to remove dirty cache entries
     * @param array diff
     */
    public function pop3_shiftCache($diff, $cacheUIDLs)
    {
        $msgNos = "";
        $msgIds = "";
        $newArray = array();
        foreach ($diff as $msgNo => $msgId) {
            if (in_array($msgId, $cacheUIDLs)) {
                $q1 = "UPDATE email_cache SET imap_uid = {$msgNo}, msgno = {$msgNo} WHERE ie_id = '{$this->id}' AND message_id = '{$msgId}'";
                $this->db->query($q1);
            } else {
                $newArray[$msgNo] = $msgId;
            }
        }

        return $newArray;
    }

    /**
     * retrieves cached uidl values.
     * When dealing with POP3 accounts, the message_id column in email_cache will contain the UIDL.
     * @return array
     */
    public function pop3_getCacheUidls()
    {
        $q = "SELECT msgno, message_id FROM email_cache WHERE ie_id = '{$this->id}'";
        $r = $this->db->query($q);

        $ret = array();
        while ($a = $this->db->fetchByAssoc($r)) {
            $ret[$a['msgno']] = $a['message_id'];
        }

        return $ret;
    }

    /**
     * This function is used by cron job for group mailbox without group folder
     * @param string $msgno for pop
     * @param string $uid for imap
     */
    public function getMessagesInEmailCache($msgno, $uid)
    {
        $fetchedOverviews = array();
        if ($this->isPop3Protocol()) {
            if (!is_resource($this->conn)) {
                LoggerManager::getLogger()->fatal('Connection is not a valid resource but it is a POP3 Protocol');
            } else {
                $fetchedOverviews = $this->getImap()->fetchOverview($msgno);
                foreach ($fetchedOverviews as $k => $overview) {
                    $overview->message_id = $uid;
                    $fetchedOverviews[$k] = $overview;
                }
            }
        } else {
            if (!is_resource($this->conn)) {
                LoggerManager::getLogger()->fatal('Connection is not a valid resource');
            } else {
                $fetchedOverviews = $this->getImap()->fetchOverview($uid, FT_UID);
            }
        } // else
        $this->updateOverviewCacheFile($fetchedOverviews);

    } // fn

    /**
     * Checks email (local caching too) for one mailbox
     * @param string $mailbox IMAP Mailbox path
     * @param bool $prefetch Flag to prefetch email body on check
     */
    public function checkEmailOneMailbox($mailbox, $prefetch = true, $synchronize = false)
    {
        global $sugar_config;
        global $current_user;
        global $app_strings;

        $result = 1;

        $GLOBALS['log']->info("INBOUNDEMAIL: checking mailbox [ {$mailbox} ]");
        $this->mailbox = $mailbox;
        $this->connectMailserver();

        $checkTime = '';
        $shouldProcessRules = true;

        $timestamp = $this->getCacheTimestamp($mailbox);

        if ($timestamp > 0) {
            $checkTime = date('r', $timestamp);
        }

        /* first time through, process ALL emails */
        if (empty($checkTime) || $synchronize) {
            // do not process rules for the first time or sunchronize
            $shouldProcessRules = false;
            $criteria = "UNSEEN";
            $prefetch = false; // do NOT prefetch emails on a brand new account - timeouts happen.
            $GLOBALS['log']->info("INBOUNDEMAIL: new account detected - not prefetching email bodies.");
        } else {
            $criteria = "SINCE \"{$checkTime}\" UNDELETED"; // not using UNSEEN
        }
        $this->setCacheTimestamp($mailbox);
        $GLOBALS['log']->info("[EMAIL] Performing IMAP search using criteria [{$criteria}] on mailbox [{$mailbox}] for user [{$current_user->user_name}]");
        if (!is_resource($this->conn)) {
            LoggerManager::getLogger()->warn('checkEmailOneMailbox: connection is not a valid resource');
            $searchResults = null;
        } else {
            $searchResults = $this->getImap()->search($criteria, SE_UID);
        }
        $GLOBALS['log']->info("[EMAIL] Done IMAP search on mailbox [{$mailbox}] for user [{$current_user->user_name}]. Result count = " . count($searchResults));

        if (!empty($searchResults)) {

            $concatResults = implode(",", $searchResults);
            $GLOBALS['log']->info("[EMAIL] Start IMAP fetch overview on mailbox [{$mailbox}] for user [{$current_user->user_name}]");
            $fetchedOverview = $this->getImap()->fetchOverview($concatResults, FT_UID);
            $GLOBALS['log']->info("[EMAIL] Done IMAP fetch overview on mailbox [{$mailbox}] for user [{$current_user->user_name}]");

            $GLOBALS['log']->info("[EMAIL] Start updating overview cache for mailbox [{$mailbox}] for user [{$current_user->user_name}]");
            $this->updateOverviewCacheFile($fetchedOverview);
            $GLOBALS['log']->info("[EMAIL] Done updating overview cache for mailbox [{$mailbox}] for user [{$current_user->user_name}]");

            // prefetch emails
            if ($prefetch == true) {
                $GLOBALS['log']->info("[EMAIL] Start fetching emails for mailbox [{$mailbox}] for user [{$current_user->user_name}]");
                if (!$this->fetchCheckedEmails($fetchedOverview)) {
                    $result = 0;
                }
                $GLOBALS['log']->info("[EMAIL] Done fetching emails for mailbox [{$mailbox}] for user [{$current_user->user_name}]");
            }
        } else {
            $GLOBALS['log']->info("INBOUNDEMAIL: no results for mailbox [ {$mailbox} ]");
            $result = 1;
        }

        /**
         * To handle the use case where an external client is also connected, deleting emails, we need to clear our
         * local cache of all emails with the "DELETED" flag
         */
        $criteria = 'DELETED';
        $criteria .= (!empty($checkTime)) ? " SINCE \"{$checkTime}\"" : "";
        $GLOBALS['log']->info("INBOUNDEMAIL: checking for deleted emails using [ {$criteria} ]");

        $trashFolder = $this->get_stored_options("trashFolder");
        if (empty($trashFolder)) {
            $trashFolder = "INBOX.Trash";
        }

        if ($this->mailbox != $trashFolder) {
            if (!is_resource($this->conn)) {
                LoggerManager::getLogger()->warn('connection is not a valid resource for checkEmailOneMailbox()');
                $searchResults = null;
            } else {
                $searchResults = $this->getImap()->search($criteria, SE_UID);
            }
            if (!empty($searchResults)) {
                $uids = implode($app_strings['LBL_EMAIL_DELIMITER'], $searchResults);
                $GLOBALS['log']->info("INBOUNDEMAIL: removing UIDs found deleted [ {$uids} ]");
                $this->getOverviewsFromCacheFile($uids, $mailbox, true);
            }
        }

        return $result;
    }

    /**
     * Checks email (local caching too) for one mailbox
     * @param string $mailbox IMAP Mailbox path
     * @param bool $prefetch Flag to prefetch email body on check
     */
    public function checkEmailOneMailboxPartial($mailbox, $prefetch = true, $synchronize = false, $start = 0, $max = -1)
    {
        global $sugar_config;
        global $current_user;
        global $app_strings;

        $GLOBALS['log']->info("INBOUNDEMAIL: checking mailbox [ {$mailbox} ]");
        $this->mailbox = $mailbox;
        $this->connectMailserver();

        $checkTime = '';
        $shouldProcessRules = true;

        $timestamp = $this->getCacheTimestamp($mailbox);

        if ($timestamp > 0) {
            $checkTime = date('r', $timestamp);
        }

        /* first time through, process ALL emails */
        if (empty($checkTime) || $synchronize) {
            // do not process rules for the first time or sunchronize
            $shouldProcessRules = false;
            $criteria = "ALL UNDELETED";
            $prefetch = false; // do NOT prefetch emails on a brand new account - timeouts happen.
            $GLOBALS['log']->info("INBOUNDEMAIL: new account detected - not prefetching email bodies.");
        } else {
            $criteria = "SINCE \"{$checkTime}\" UNDELETED"; // not using UNSEEN
        }
        $this->setCacheTimestamp($mailbox);
        $GLOBALS['log']->info("[EMAIL] Performing IMAP search using criteria [{$criteria}] on mailbox [{$mailbox}] for user [{$current_user->user_name}]");
        $searchResults = $this->getCachedIMAPSearch($criteria);

        if (!empty($searchResults)) {

            $total = sizeof($searchResults);
            $searchResults = array_slice($searchResults, $start, $max);

            $GLOBALS['log']->info("INBOUNDEMAIL: there are  $total messages in [{$mailbox}], we are on $start");
            $GLOBALS['log']->info("INBOUNDEMAIL: getting the next " . sizeof($searchResults) . " messages");
            $concatResults = implode(",", $searchResults);
            $GLOBALS['log']->info("INBOUNDEMAIL: Start IMAP fetch overview on mailbox [{$mailbox}] for user [{$current_user->user_name}]");
            $fetchedOverview = $this->getImap()->fetchOverview($concatResults, FT_UID);
            $GLOBALS['log']->info("INBOUNDEMAIL: Done IMAP fetch overview on mailbox [{$mailbox}] for user [{$current_user->user_name}]");

            $GLOBALS['log']->info("INBOUNDEMAIL: Start updating overview cache for mailbox [{$mailbox}] for user [{$current_user->user_name}]");
            $this->updateOverviewCacheFile($fetchedOverview);
            $GLOBALS['log']->info("INBOUNDEMAIL: Done updating overview cache for mailbox [{$mailbox}] for user [{$current_user->user_name}]");

            // prefetch emails
            if ($prefetch == true) {
                $GLOBALS['log']->info("INBOUNDEMAIL: Start fetching emails for mailbox [{$mailbox}] for user [{$current_user->user_name}]");
                $this->fetchCheckedEmails($fetchedOverview);
                $GLOBALS['log']->info("INBOUNDEMAIL: Done fetching emails for mailbox [{$mailbox}] for user [{$current_user->user_name}]");
            }
            $status = ($total > $start + sizeof($searchResults)) ? 'continue' : 'done';
            $ret = array(
                'status' => $status,
                'count' => $start + sizeof($searchResults),
                'mbox' => $mailbox,
                'totalcount' => $total
            );
            $GLOBALS['log']->info("INBOUNDEMAIL: $status : Downloaded " . $start + sizeof($searchResults) . "messages of $total");

        } else {
            $GLOBALS['log']->info("INBOUNDEMAIL: no results for mailbox [ {$mailbox} ]");
            $ret = array('status' => 'done');
        }

        if ($ret['status'] == 'done') {
            //Remove the cached search if we are done with this mailbox
            $cacheFilePath = clean_path("{$this->EmailCachePath}/{$this->id}/folders/SearchData.php");
            if (file_exists($cacheFilePath)) {
                unlink($cacheFilePath);
            }
            /**
             * To handle the use case where an external client is also connected, deleting emails, we need to clear our
             * local cache of all emails with the "DELETED" flag
             */
            $criteria = 'DELETED';
            $criteria .= (!empty($checkTime)) ? " SINCE \"{$checkTime}\"" : "";
            $GLOBALS['log']->info("INBOUNDEMAIL: checking for deleted emails using [ {$criteria} ]");

            $trashFolder = $this->get_stored_options("trashFolder");
            if (empty($trashFolder)) {
                $trashFolder = "INBOX.Trash";
            }

            if ($this->mailbox != $trashFolder) {
                if (!is_resource($this->conn)) {
                    LoggerManager::getLogger()->warn('mailbox != trash folder but connection is not a valid resource for checkEmailOneMailbox()');
                    $searchResults = null;
                } else {
                    $searchResults = $this->getImap()->search($criteria, SE_UID);
                }
                if (!empty($searchResults)) {
                    $uids = implode($app_strings['LBL_EMAIL_DELIMITER'], $searchResults);
                    $GLOBALS['log']->info("INBOUNDEMAIL: removing UIDs found deleted [ {$uids} ]");
                    $this->getOverviewsFromCacheFile($uids, $mailbox, true);
                }
            }
        }

        return $ret;
    }

    public function getCachedIMAPSearch($criteria)
    {
        global $current_user;
        global $sugar_config;

        $cacheDataExists = false;
        $diff = array();
        $results = array();
        $cacheFolderPath = clean_path("{$this->EmailCachePath}/{$this->id}/folders");
        if (!file_exists($cacheFolderPath)) {
            mkdir_recursive($cacheFolderPath);
        }
        $cacheFilePath = $cacheFolderPath . '/SearchData.php';
        $GLOBALS['log']->info("INBOUNDEMAIL: Cache path is $cacheFilePath");
        if (file_exists($cacheFilePath)) {
            $cacheDataExists = true;
            if ($fh = @fopen($cacheFilePath, "rb")) {
                $data = "";
                $chunksize = 1 * (1024 * 1024); // how many bytes per chunk
                while (!feof($fh)) {
                    $buf = fgets($fh, $chunksize); // 8kb max buffer - shouldn't be more than 80 chars via pop3...
                    $data = $data . $buf;
                    flush();
                } // while
                fclose($fh);
                $results = unserialize($data);
            } // if
        } // if
        if (!$cacheDataExists) {
            if (!is_resource($this->conn)) {
                LoggerManager::getLogger()->fatal('Inbound Email Connection is not a valid resource.');
            } else {
                $searchResults = $this->getImap()->search($criteria, SE_UID);
                if (count($searchResults) > 0) {
                    $results = $searchResults;
                    $data = serialize($searchResults);
                    if ($fh = @fopen($cacheFilePath, "w")) {
                        fputs($fh, $data);
                        fclose($fh);
                    } // if
                }
            }
        } // if

        return $results;
    }

    public function checkEmailIMAPPartial($prefetch = true, $synch = false)
    {
        $GLOBALS['log']->info("*****************INBOUNDEMAIL: at IMAP check partial");
        global $sugar_config;
        $result = $this->connectMailserver();
        if ($result == 'false') {
            return array(
                'status' => 'error',
                'message' => 'Email server is down'
            );
        }
        $mailboxes = $this->getMailboxes(true);
        if (!in_array('INBOX', $mailboxes)) {
            $mailboxes[] = 'INBOX';
        }
        sort($mailboxes);
        if (isset($_REQUEST['mbox']) && !empty($_REQUEST['mbox']) && isset($_REQUEST['currentCount'])) {
            $GLOBALS['log']->info("INBOUNDEMAIL: Picking up from where we left off");
            $mbox = $_REQUEST['mbox'];
            $count = $_REQUEST['currentCount'];
        } else {
            if ($synch) {
                $GLOBALS['log']->info("INBOUNDEMAIL: Cleaning out the cache");
                $this->cleanOutCache();
            }
            $mbox = $mailboxes[0];
            $count = 0;
        }
        $GLOBALS['log']->info("INBOUNDEMAIL:found " . sizeof($mailboxes) . " Mailboxes");
        $index = array_search($mbox, $mailboxes) + 1;
        $ret = $this->checkEmailOneMailboxPartial($mbox, $prefetch, $synch, $count, 100);
        while ($ret['status'] == 'done' && $index < sizeof($mailboxes)) {
            if ($ret['count'] > 100) {
                $ret['mbox'] = $mailboxes[$index];
                $ret['status'] = 'continue';

                return $ret;
            }
            $GLOBALS['log']->info("INBOUNDEMAIL: checking account [ $index => $mbox : $count]");
            $mbox = $mailboxes[$index];
            $ret = $this->checkEmailOneMailboxPartial($mbox, $prefetch, $synch, 0, 100);
            $index++;
        }

        return $ret;
    }

    public function checkEmail2_meta()
    {
        global $sugar_config;

        $this->connectMailserver();
        $mailboxes = $this->getMailboxes(true);
        $mailboxes[] = 'INBOX';
        sort($mailboxes);

        $GLOBALS['log']->info("INBOUNDEMAIL: checking account [ {$this->name} ]");

        $mailboxes_meta = array();
        foreach ($mailboxes as $mailbox) {
            $mailboxes_meta[$mailbox] = $this->getMailboxProcessCount($mailbox);
        }

        $ret = array();
        $ret['mailboxes'] = $mailboxes_meta;

        foreach ($mailboxes_meta as $count) {
            if (!isset($ret['processCount'])) {
                $ret['processCount'] = 0;
            }
            $ret['processCount'] += $count;
        }

        return $ret;
    }

    public function getMailboxProcessCount($mailbox)
    {
        global $sugar_config;

        $GLOBALS['log']->info("INBOUNDEMAIL: checking mailbox [ {$mailbox} ]");
        $this->mailbox = $mailbox;
        $this->connectMailserver();

        $timestamp = $this->getCacheTimestamp($mailbox);

        $checkTime = '';
        if ($timestamp > 0) {
            $checkTime = date('r', $timestamp);
        }

        /* first time through, process ALL emails */
        if (empty($checkTime)) {
            $criteria = "ALL UNDELETED";
            $prefetch = false; // do NOT prefetch emails on a brand new account - timeouts happen.
            $GLOBALS['log']->info("INBOUNDEMAIL: new account detected - not prefetching email bodies.");
        } else {
            $criteria = "SINCE \"{$checkTime}\" UNDELETED"; // not using UNSEEN
        }

        $GLOBALS['log']->info("INBOUNDEMAIL: using [ {$criteria} ]");
        if (!is_resource($this->conn)) {
            LoggerManager::getLogger()->warn('connection is not a valid resource for getMailboxProcessCount()');
            $searchResults = null;
        } else {
            $searchResults = $this->getImap()->fetchOverview($criteria, SE_UID);
        }


        if (!empty($searchResults)) {
            $concatResults = implode(",", $searchResults);
        } else {
            $GLOBALS['log']->info("INBOUNDEMAIL: no results for mailbox [ {$mailbox} ]");
        }

        if (empty($searchResults)) {
            return 0;
        }

        return count($searchResults);
    }

    /**
     * update INBOX
     */
    public function checkEmail($prefetch = true, $synch = false)
    {
        global $sugar_config;

        if ($this->protocol == 'pop3') {
            $this->pop3_checkEmail();
        } else {
            $this->connectMailserver();
            $mailboxes = $this->getMailboxes(true);
            if (!is_array($mailboxes)) {
                LoggerManager::getLogger()->warn('mailboxes is not an array for check email');
                $mailboxes = (array)$mailboxes;
            } else {
                sort($mailboxes);
            }

            $GLOBALS['log']->info("INBOUNDEMAIL: checking account [ {$this->name} ]");

            foreach ($mailboxes as $mailbox) {
                $this->checkEmailOneMailbox($mailbox, $prefetch, $synch);
            }
        }
    }

    /**
     * full synchronization
     */
    public function syncEmail()
    {
        global $sugar_config;
        global $current_user;

        $showFolders = sugar_unserialize(base64_decode($current_user->getPreference('showFolders', 'Emails')));

        if (empty($showFolders)) {
            $showFolders = array();
        }

        $email = new Email();
        $email->email2init();

        // personal accounts
        if ($current_user->hasPersonalEmail()) {
            $personals = $this->retrieveByGroupId($current_user->id);

            foreach ($personals as $personalAccount) {
                if (in_array($personalAccount->id, $showFolders)) {
                    $personalAccount->email = $email;
                    if ($personalAccount->isPop3Protocol()) {
                        $personalAccount->deletePop3Cache();
                        continue;
                    }
                    $personalAccount->cleanOutCache();
                    $personalAccount->connectMailserver();
                    $mailboxes = $personalAccount->getMailboxes(true);
                    $mailboxes[] = 'INBOX';
                    sort($mailboxes);

                    $GLOBALS['log']->info("[EMAIL] Start checking account [{$personalAccount->name}] for user [{$current_user->user_name}]");

                    foreach ($mailboxes as $mailbox) {
                        $GLOBALS['log']->info("[EMAIL] Start checking mailbox [{$mailbox}] of account [{$personalAccount->name}] for user [{$current_user->user_name}]");
                        $personalAccount->checkEmailOneMailbox($mailbox, false, true);
                        $GLOBALS['log']->info("[EMAIL] Done checking mailbox [{$mailbox}] of account [{$personalAccount->name}] for user [{$current_user->user_name}]");
                    }
                    $GLOBALS['log']->info("[EMAIL] Done checking account [{$personalAccount->name}] for user [{$current_user->user_name}]");
                }
            }
        }

        // group accounts
        $beans = $this->retrieveAllByGroupId($current_user->id, false);
        foreach ($beans as $k => $groupAccount) {
            if (in_array($groupAccount->id, $showFolders)) {
                $groupAccount->email = $email;
                $groupAccount->cleanOutCache();
                $groupAccount->connectMailserver();
                $mailboxes = $groupAccount->getMailboxes(true);
                $mailboxes[] = 'INBOX';
                sort($mailboxes);

                $GLOBALS['log']->info("INBOUNDEMAIL: checking account [ {$groupAccount->name} ]");

                foreach ($mailboxes as $mailbox) {
                    $groupAccount->checkEmailOneMailbox($mailbox, false, true);
                }
            }
        }
    }


    /**
     * Deletes cached messages when moving from folder to folder
     * @param string $uids
     * @param string $fromFolder
     * @param string $toFolder
     */
    public function deleteCachedMessages($uids, $fromFolder)
    {
        global $sugar_config;

        if (!isset($this->email) && !isset($this->email->et)) {
            $this->email = new Email();
            $this->email->email2init();
        }

        $uids = $this->email->et->_cleanUIDList($uids);

        foreach ((array)$uids as $uid) {
            $file = "{$this->EmailCachePath}/{$this->id}/messages/{$fromFolder}{$uid}.php";

            if (file_exists($file)) {
                if (!unlink($file)) {
                    $GLOBALS['log']->debug("INBOUNDEMAIL: Could not delete [ {$file} ]");
                }
            }
        }
    }

    /**
     * similar to imap_fetch_overview, but it gets overviews from a local cache
     * file.
     * @param string $uids UIDs in comma-delimited format
     * @param string $mailbox The mailbox in focus, will default to $this->mailbox
     * @param bool $remove Default false
     * @return array
     */
    public function getOverviewsFromCacheFile($uids, $mailbox = '', $remove = false)
    {
        global $app_strings;
        if (!isset($this->email) && !isset($this->email->et)) {
            $this->email = new Email();
            $this->email->email2init();
        }

        $uids = $this->email->et->_cleanUIDList($uids, true);

        // load current cache file
        $mailbox = empty($mailbox) ? $this->mailbox : $mailbox;
        $cacheValue = $this->getCacheValue($mailbox);
        $ret = array();

        // prep UID array
        $exUids = explode($app_strings['LBL_EMAIL_DELIMITER'], $uids);
        foreach ($exUids as $k => $uid) {
            $exUids[$k] = trim($uid);
        }

        // fill $ret will requested $uids
        foreach ($cacheValue['retArr'] as $k => $overview) {
            if (in_array($overview->imap_uid, $exUids)) {
                $ret[] = $overview;
            }
        }

        // remove requested $uids from current cache file (move_mail() type action)
        if ($remove) {
            $this->setCacheValue($mailbox, array(), array(), $ret);
        }

        return $ret;
    }

    /**
     * merges new info with the saved cached file
     * @param array $array Array of email Overviews
     * @param string $type 'append' or 'remove'
     * @param string $mailbox Target mai lbox if not current assigned
     */
    public function updateOverviewCacheFile($array, $type = 'append', $mailbox = '')
    {
        $mailbox = empty($mailbox) ? $this->mailbox : $mailbox;

        $cacheValue = $this->getCacheValue($mailbox);
        $uids = $cacheValue['uids'];

        $updateRows = array();
        $insertRows = array();
        $removeRows = array();

        // update values
        if ($type == 'append') { // append
            /* we are adding overviews to the cache file */
            foreach ($array as $overview) {
                if (isset($overview->uid)) {
                    $overview->imap_uid = $overview->uid; // coming from imap_fetch_overview() call
                }

                if (!in_array($overview->imap_uid, $uids)) {
                    $insertRows[] = $overview;
                }
            }
        } else {
            $updatedCacheOverviews = array();
            // compare against generated list
            /* we are removing overviews from the cache file */
            foreach ($cacheValue['retArr'] as $cacheOverview) {
                if (!in_array($cacheOverview->imap_uid, $uids)) {
                    $insertRows[] = $cacheOverview;
                } else {
                    $removeRows[] = $cacheOverview;
                }
            }

            $cacheValue['retArr'] = $updatedCacheOverviews;
        }

        $this->setCacheValue($mailbox, $insertRows, $updateRows, $removeRows);
    }

    /**
     * Check email prefetches email bodies for quicker display
     * @param array array of fetched overviews
     */
    public function fetchCheckedEmails($fetchedOverviews)
    {
        global $sugar_config;

        if (is_array($fetchedOverviews) && !empty($fetchedOverviews)) {
            foreach ($fetchedOverviews as $overview) {
                if ($overview->size < 10000) {

                    $uid = isset($overview->imap_uid) ? $overview->imap_uid : null;

                    if (!empty($uid)) {
                        $file = "{$this->mailbox}{$uid}.php";
                        $cacheFile = clean_path("{$this->EmailCachePath}/{$this->id}/messages/{$file}");

                        if (!file_exists($cacheFile)) {
                            $GLOBALS['log']->info("INBOUNDEMAIL: Prefetching email [ {$file} ]");
                            $this->setEmailForDisplay($uid);
                            $out = $this->displayOneEmail($uid, $this->mailbox);
                            $this->email->et->writeCacheFile(
                                'out',
                                $out,
                                $this->id,
                                'messages',
                                "{$this->mailbox}{$uid}.php"
                            );
                        } else {
                            $GLOBALS['log']->debug("INBOUNDEMAIL: Trying to prefetch an email we already fetched! [ {$cacheFile} ]");
                        }
                    } else {
                        $GLOBALS['log']->debug("*** INBOUNDEMAIL: prefetch has a message with no UID");
                    }

                    return true;
                } else {
                    $GLOBALS['log']->debug("INBOUNDEMAIL: skipping email prefetch - size too large [ {$overview->size} ]");
                }
            }
        }

        return false;
    }

    /**
     * Sets flags on emails.  Assumes that connection is live, correct folder is
     * set.
     * @param string|array $uids Sequence of UIDs, comma separated string or array
     * @param string $type Flag to mark
     * @return bool <b>TRUE</b> on success or <b>FALSE</b> on failure.
     */
    public function markEmails($uids, $type)
    {

        // repair uids value (confert to string)

        if (is_array($uids)) {
            $uids = implode(',', $uids);
        }


        // validate for comma separated and numeric UIDs

        $splits = explode(',', $uids);
        if (!$splits) {
            $GLOBALS['log']->fatal("No IMAP uids");

            return false;
        }
        foreach ($splits as $uid) {
            if (!is_numeric($uid)) {
                $GLOBALS['log']->fatal("Incorrect UID format");

                return false;
            }
        }


        // validate for IMAP flag type

        if (!$type) {
            $GLOBALS['log']->fatal("IMAP flag type doesn't set");

            return false;
        }

        if (!is_resource($this->conn)) {
            LoggerManager::getLogger()->fatal('Inbound Email connection is not a valid resource for marking Emails');
            return false;
        }

        switch ($type) {
            case 'unread':
                $result = $this->getImap()->clearFlagFull($uids, '\\SEEN', ST_UID);
                break;
            case 'read':
                $result = $this->getImap()->setFlagFull($uids, '\\SEEN', ST_UID);
                break;
            case 'flagged':
                $result = $this->getImap()->setFlagFull($uids, '\\FLAGGED', ST_UID);
                break;
            case 'unflagged':
                $result = $this->getImap()->clearFlagFull($uids, '\\FLAGGED', ST_UID);
                break;
            case 'answered':
                $result = $this->getImap()->setFlagFull($uids, '\\Answered', ST_UID);
                break;
            default:

                // Logging of incorrect (unknown) IMap flag type

                $GLOBALS['log']->fatal("Unknown IMap flag type: $type");

                return false;
        }

        if (!$result) {
            $GLOBALS['log']->fatal("Some emails doesn't marked as $type");
        }

        return $result;
    }
    ////	END EMAIL 2.0 SPECIFIC
    ///////////////////////////////////////////////////////////////////////////


    ///////////////////////////////////////////////////////////////////////////
    ////	SERVER MANIPULATION METHODS
    /**
     * Deletes the specified folder
     * @param string $mbox "::" delimited IMAP mailbox path, ie, INBOX.saved.stuff
     * @return bool
     */
    public function deleteFolder($mbox)
    {
        $returnArray = array();
        if ($this->getCacheCount($mbox) > 0) {
            $returnArray['status'] = false;
            $returnArray['errorMessage'] = "Can not delete {$mbox} as it has emails.";

            return $returnArray;
        }
        $connectString = $this->getConnectString('', $mbox);
        //Remove Folder cache
        global $sugar_config;
        $file = "{$this->EmailCachePath}/{$this->id}/folders/folders.php";
        if(file_exists($file)) {
            unlink($file);
        }

        if (!is_resource($this->conn)) {
            LoggerManager::getLogger()->fatal('Inboun Email Connenction is not a valid resource for deleting Folder');
        } elseif ($this->getImap()->unsubscribe($this->getImap()->utf7Encode($connectString))) {
            if ($this->getImap()->deleteMailbox($connectString)) {
                $this->mailbox = str_replace(("," . $mbox), "", $this->mailbox);
                $this->save();
                $sessionFoldersString = $this->getSessionInboundFoldersString(
                    $this->server_url,
                    $this->email_user,
                    $this->port,
                    $this->protocol
                );
                $sessionFoldersString = str_replace(("," . $mbox), "", $sessionFoldersString);
                $this->setSessionInboundFoldersString(
                    $this->server_url,
                    $this->email_user,
                    $this->port,
                    $this->protocol,
                    $sessionFoldersString
                );
                $returnArray['status'] = true;

                return $returnArray;
            } else {
                $GLOBALS['log']->error("*** ERROR: EMAIL2.0 - could not delete IMAP mailbox with path: [ {$connectString} ]");
                $returnArray['status'] = false;
                $returnArray['errorMessage'] = "NOOP: could not delete folder: {$connectString}";

                return $returnArray;

                return false;
            }
        }

        $GLOBALS['log']->error("*** ERROR: EMAIL2.0 - could not unsubscribe from folder, {$connectString} before deletion.");
        $returnArray['status'] = false;
        $returnArray['errorMessage'] = "NOOP: could not unsubscribe from folder, {$connectString} before deletion.";

        return $returnArray;
    }

    /**
     * Saves new folders
     * @param string $name Name of new IMAP mailbox
     * @param string $mbox "::" delimited IMAP mailbox path, ie, INBOX.saved.stuff
     * @return bool True on success
     */
    public function saveNewFolder($name, $mbox)
    {
        global $sugar_config;
        //Remove Folder cache
        global $sugar_config;
        //unlink("{$this->EmailCachePath}/{$this->id}/folders/folders.php");

        //$mboxImap = $this->getImapMboxFromSugarProprietary($mbox);
        $delimiter = $this->get_stored_options('folderDelimiter');
        if (!$delimiter) {
            $delimiter = '.';
        }

        $newFolder = $mbox . $delimiter . $name;
        $mbox .= $delimiter . str_replace($delimiter, "_", $name);
        $connectString = $this->getConnectString('', $mbox);

        if (!is_resource($this->conn)) {
            LoggerManager::getLogger()->fatal('Inboun Email Connectrion is not a valid resource for saving new folder');
        } elseif ($this->getImap()->createMailbox($this->getImap()->utf7Encode($connectString))) {
            $this->getImap()->subscribe($this->getImap()->utf7Encode($connectString));
            $status = $this->getImap()->getStatus(str_replace("{$delimiter}{$name}", "", $connectString), SA_ALL);
            $this->mailbox = $this->mailbox . "," . $newFolder;
            $this->save();
            $sessionFoldersString = $this->getSessionInboundFoldersString(
                $this->server_url,
                $this->email_user,
                $this->port,
                $this->protocol
            );
            $sessionFoldersString = $sessionFoldersString . "," . $newFolder;
            $this->setSessionInboundFoldersString(
                $this->server_url,
                $this->email_user,
                $this->port,
                $this->protocol,
                $sessionFoldersString
            );

            echo json_encode($status);

            return true;
        }

        $GLOBALS['log']->error("*** ERROR: EMAIL2.0 - could not create IMAP mailbox with path: [ {$connectString} ]");

        return false;


    }

    /**
     * Constructs an IMAP c-client compatible folder path from Sugar proprietary
     * @param string $mbox "::" delimited IMAP mailbox path, ie, INBOX.saved.stuff
     * @return string
     */
    public function getImapMboxFromSugarProprietary($mbox)
    {
        $exMbox = explode("::", $mbox);

        $mboxImap = '';

        for ($i = 2; $i < count($exMbox); $i++) {
            if (!empty($mboxImap)) {
                $mboxImap .= ".";
            }
            $mboxImap .= $exMbox[$i];
        }

        return $mboxImap;
    }

    /**
     * Searches IMAP (and POP3?) accounts/folders for emails with qualifying criteria
     */
    public function search($ieId, $subject = '', $from = '', $to = '', $body = '', $dateFrom = '', $dateTo = '')
    {
        global $current_user;
        global $app_strings;
        global $timedate;

        $beans = array();
        $bean = new InboundEmail();
        $bean->retrieve($ieId);
        $beans[] = $bean;
        //$beans = $this->retrieveAllByGroupId($current_user->id, true);

        $subject = urldecode($subject);

        $criteria = "";
        $criteria .= (!empty($subject)) ? 'SUBJECT ' . from_html($subject) . '' : "";
        $criteria .= (!empty($from)) ? ' FROM "' . $from . '"' : "";
        $criteria .= (!empty($to)) ? ' FROM "' . $to . '"' : "";
        $criteria .= (!empty($body)) ? ' TEXT "' . $body . '"' : "";
        $criteria .= (!empty($dateFrom)) ? ' SINCE "' . $timedate->fromString($dateFrom)->format('d-M-Y') . '"' : "";
        $criteria .= (!empty($dateTo)) ? ' BEFORE "' . $timedate->fromString($dateTo)->format('d-M-Y') . '"' : "";
        //$criteria .= (!empty($from)) ? ' FROM "'.$from.'"' : "";

        $showFolders = sugar_unserialize(base64_decode($current_user->getPreference('showFolders', 'Emails')));
        if(!$showFolders) {
            LoggerManager::getLogger()->fatal('User preferences contains incorrect email folder(s)');
        }

        $out = array();

        if ($showFolders) {
            foreach ($beans as $bean) {
                if (!in_array($bean->id, $showFolders)) {
                    continue;
                }

                $GLOBALS['log']->info("*** INBOUNDEMAIL: searching [ {$bean->name} ] for [ {$subject}{$from}{$to}{$body}{$dateFrom}{$dateTo} ]");
                $group = (!$bean->is_personal) ? 'group.' : '';
                $bean->connectMailServer();
                $mailboxes = $bean->getMailboxes(true);
                if (!in_array('INBOX', $mailboxes)) {
                    $mailboxes[] = 'INBOX';
                }
                $totalHits = 0;

                foreach ($mailboxes as $mbox) {
                    $bean->mailbox = $mbox;
                    $searchOverviews = array();
                    if ($bean->protocol == 'pop3') {
                        $pop3Criteria = "SELECT * FROM email_cache WHERE ie_id = '{$bean->id}' AND mbox = '{$mbox}'";
                        $pop3Criteria .= (!empty($subject)) ? ' AND subject like "%' . $bean->db->quote($subject) . '%"' : "";
                        $pop3Criteria .= (!empty($from)) ? ' AND fromaddr like "%' . $from . '%"' : "";
                        $pop3Criteria .= (!empty($to)) ? ' AND toaddr like "%' . $to . '%"' : "";
                        $pop3Criteria .= (!empty($dateFrom)) ? ' AND senddate > "' . $dateFrom . '"' : "";
                        $pop3Criteria .= (!empty($dateTo)) ? ' AND senddate < "' . $dateTo . '"' : "";
                        $GLOBALS['log']->info("*** INBOUNDEMAIL: searching [ {$mbox} ] using criteria [ {$pop3Criteria} ]");

                        $r = $bean->db->query($pop3Criteria);
                        while ($a = $bean->db->fetchByAssoc($r)) {
                            $overview = new Overview();

                            foreach ($a as $k => $v) {
                                $k = strtolower($k);
                                switch ($k) {
                                    case "imap_uid":
                                        $overview->imap_uid = $v;
                                        $overview->uid = $a['message_id'];
                                        break;
                                    case "toaddr":
                                        $overview->to = from_html($v);
                                        break;

                                    case "fromaddr":
                                        $overview->from = from_html($v);
                                        break;

                                    case "mailsize":
                                        $overview->size = $v;
                                        break;

                                    case "senddate":
                                        $overview->date = $timedate->fromString($v)->format('r');
                                        break;

                                    default:
                                        $overview->$k = from_html($v);
                                        break;
                                } // sqitch
                            } // foreach
                            $searchOverviews[] = $overview;
                        } // while
                    } else {
                        $bean->connectMailServer();
                        $searchResult = $bean->imap->search($criteria, SE_UID);
                        if (!empty($searchResult)) {
                            $searchOverviews = $bean->imap->fetchOverview(implode(',', $searchResult), FT_UID);
                        } // if
                    } // else
                    $numHits = count($searchOverviews);

                    if ($numHits > 0) {
                        $totalHits = $totalHits + $numHits;
                        $ret = $bean->sortFetchedOverview($searchOverviews, 'date', 'desc', true);
                        $mbox = "{$bean->id}.SEARCH";
                        $out = array_merge($out, $bean->displayFetchedSortedListXML($ret, $mbox, false));
                    }
                }
            }
        }

        $metadata = array();
        $metadata['mbox'] = $app_strings['LBL_EMAIL_SEARCH_RESULTS_TITLE'];
        $metadata['ieId'] = $this->id;
        $metadata['name'] = $this->name;
        $metadata['unreadChecked'] = ($current_user->getPreference('showUnreadOnly', 'Emails') == 1) ? 'CHECKED' : '';
        $metadata['out'] = $out;

        return $metadata;
    }

    /**
     * repairs the encrypted password for a given I-E account
     * @return bool True on success
     */
    public function repairAccount()
    {

        for ($i = 0; $i < 3; $i++) {
            if ($i != 0) { // decode is performed on retrieve already
                $this->email_password = blowfishDecode(blowfishGetKey('InboundEmail'), $this->email_password);
            }

            if ($this->connectMailserver() == 'true') {
                $this->save(); // save decoded password (is encoded on save())

                return true;
            }
        }

        return false;
    }

    /**
     * soft deletes a User's personal inbox
     * @param string id I-E id
     * @param string user_name User name of User in focus, NOT current_user
     * @return bool True on success
     */
    public function deletePersonalEmailAccount($id, $user_name)
    {
        $q = "SELECT ie.id FROM inbound_email ie LEFT JOIN users u ON ie.group_id = u.id WHERE u.user_name = '{$user_name}'";
        $r = $this->db->query($q, true);

        while ($a = $this->db->fetchByAssoc($r)) {
            if (!empty($a) && $a['id'] == $id) {
                $this->retrieve($id);
                $this->deleted = 1;
                $this->save();

                return true;
            }
        }

        return false;
    }

    /**
     * @param $teamIds
     * @return mixed
     */
    public function getTeamSetIdForTeams($teamIds)
    {
        if (!is_array($teamIds)) {
            $teamIds = array($teamIds);
        } // if
        $teamSet = new TeamSet();
        $team_set_id = $teamSet->addTeams($teamIds);

        return $team_set_id;
    } // fn


    /**
     * Parses the core dynamic folder query
     * @param string $type 'inbound', 'draft', etc.
     * @param string $userId
     * @return string
     */
    function generateDynamicFolderQuery($type, $userId)
    {
        if (!isset($this->coreDynamicFolderQuery)) {
            $this->coreDynamicFolderQuery = null;
            LoggerManager::getLogger()->warn('Attempt to generate dynamic folder query with an unset core dynamic folder query?!');
        }
        $q = $this->coreDynamicFolderQuery;

        $status = $type;

        if ($type == "sent") {
            $type = "out";
        }

        $replacee = array("::TYPE::", "::STATUS::", "::USER_ID::");
        $replacer = array($type, $status, $userId);

        $ret = str_replace($replacee, $replacer, $q);

        if ($type == 'inbound') {
            $ret .= " AND status NOT IN ('sent', 'archived', 'draft') AND type NOT IN ('out', 'archived', 'draft')";
        } else {
            $ret .= " AND status NOT IN ('archived') AND type NOT IN ('archived')";
        }

        return $ret;
    }

    /**
     * Saves Personal Inbox settings for Users
     * @param string userId ID of user to assign all emails for this account
     * @param strings userName Name of account, for Sugar purposes
     * @param bool forceSave Default true.  Flag to save errored settings.
     * @return boolean true on success, false on fail
     */
    public function savePersonalEmailAccount($userId = '', $userName = '', $forceSave = true)
    {
        global $mod_strings;
        $groupId = $userId;
        $accountExists = false;
        if (isset($_REQUEST['ie_id']) && !empty($_REQUEST['ie_id'])) {
            $this->retrieve($_REQUEST['ie_id']);
            $accountExists = true;
        }
        $ie_name = $_REQUEST['ie_name'];

        $stored_options = $this->getStoredOptions();
        $stored_options['outbound_email'] = isset($_REQUEST['outbound_email']) ? $_REQUEST['outbound_email'] : null;
        $this->setStoredOptions($stored_options);

        $this->is_personal = 1;
        $this->name = $ie_name;
        $this->group_id = $groupId;
        $this->status = $_REQUEST['ie_status'];
        $this->server_url = trim($_REQUEST['server_url']);
        $this->email_user = trim($_REQUEST['email_user']);
        if (!empty($_REQUEST['email_password'])) {
            $this->email_password = html_entity_decode($_REQUEST['email_password'], ENT_QUOTES);
        }
        $this->port = trim(isset($_REQUEST['port']) ? $_REQUEST['port'] : '');
        $this->protocol = isset($_REQUEST['protocol']) ? $_REQUEST['protocol'] : null;
        if ($this->protocol == "pop3") {
            $_REQUEST['mailbox'] = "INBOX";
        }

        $this->mailbox = $_REQUEST['mailbox'];
        $inboxFolders = explode(',', $this->mailbox);

        $this->mailbox_type = 'pick'; // forcing this


        if (isset($_REQUEST['ssl']) && $_REQUEST['ssl'] == 1) {
            $useSsl = true;
        } else {
            $useSsl = false;
        }
        $this->service = '::::::::::';

        if ($forceSave) {
            $id = $this->save(); // saving here to prevent user from having to re-enter all the info in case of error
            $this->retrieve($id);
        }

        $this->protocol = isset($_REQUEST['protocol']) ? $_REQUEST['protocol'] : null; // need to set this again since we safe the "service" string to empty explode values
        $opts = $this->getSessionConnectionString($this->server_url, $this->email_user, $this->port, $this->protocol);
        $detectedOpts = $this->findOptimumSettings($useSsl);

        //If $detectedOpts is empty, there was an error connecting, so clear $opts. If $opts was empty, use $detectedOpts
        if (empty($opts) || empty($detectedOpts) || (empty($detectedOpts['good']) && empty($detectedOpts['serial']))) {
            $opts = $detectedOpts;
        }
        $delimiter = $this->getSessionInboundDelimiterString(
            $this->server_url,
            $this->email_user,
            $this->port,
            $this->protocol
        );

        if (isset($opts['serial']) && !empty($opts['serial'])) {
            $this->service = $opts['serial'];
            if (isset($_REQUEST['mark_read']) && $_REQUEST['mark_read'] == 1) {
                $this->delete_seen = 0;
            } else {
                $this->delete_seen = 1;
            }

            // handle stored_options serialization
            if (isset($_REQUEST['only_since']) && $_REQUEST['only_since'] == 1) {
                $onlySince = true;
            } else {
                $onlySince = false;
            }

            $focusUser = new User();
            $focusUser->retrieve($groupId);
            $mailerId = (isset($_REQUEST['outbound_email'])) ? $_REQUEST['outbound_email'] : "";

            $oe = new OutboundEmail();
            if($mailerId != ""){
                $oe->retrieve($mailerId);
            }
            else{
                $oe->getSystemMailerSettings();
            }

            $stored_options = array();

            if($oe->id != ""){
                $stored_options['from_name'] = trim($oe->smtp_from_name);
                $stored_options['from_addr'] = trim($oe->smtp_from_addr);
                isValidEmailAddress($stored_options['from_addr']);
            }
            else{
                $stored_options['from_name'] = trim($_REQUEST['from_name']);
                $stored_options['from_addr'] = trim($_REQUEST['from_addr']);
                isValidEmailAddress($stored_options['from_addr']);
            }
            $stored_options['reply_to_addr'] = trim($_REQUEST['reply_to_addr']);

            if (!$this->isPop3Protocol()) {
                $stored_options['mailbox'] = (isset($_REQUEST['mailbox']) ? trim($_REQUEST['mailbox']) : "");
                $stored_options['trashFolder'] = (isset($_REQUEST['trashFolder']) ? trim($_REQUEST['trashFolder']) : "");
                $stored_options['sentFolder'] = (isset($_REQUEST['sentFolder']) ? trim($_REQUEST['sentFolder']) : "");
            } // if
            $stored_options['only_since'] = $onlySince;
            $stored_options['filter_domain'] = '';
            $storedOptions['folderDelimiter'] = $delimiter;
            $stored_options['outbound_email'] = (isset($_REQUEST['outbound_email'])) ? $_REQUEST['outbound_email'] : $oe->id;
            $this->stored_options = base64_encode(serialize($stored_options));

            $ieId = $this->save();

            // Folders
            $foldersFound = $this->db->query(
                'SELECT folders.id FROM folders WHERE folders.id LIKE "' . $this->db->quote($this->id) . '"'
            );
            $row = $this->db->fetchByAssoc($foldersFound);

            if (empty($row)) {

                $this->createFolder(
                    $inboxFolders[0] . ' ('.$this->name.')',
                    "inbound",
                    $focusUser,
                    $this->id
                );

                foreach ($inboxFolders as $key => $folder) {
                    if ($key == 0) {
                        continue;
                    }
                    if ($this->folderIsRequestTrashOrSent($folder)) {
                        continue;
                    }
                    $this->createFolder(
                        $folder,
                        "inbound",
                        $focusUser
                    );
                }

                $this->createFolder(
                    $mod_strings['LNK_MY_DRAFTS'] . ' (' . $stored_options['sentFolder'] . ')',
                    "draft",
                    $focusUser
                );
                $this->createFolder(
                    $mod_strings['LNK_SENT_EMAIL_LIST'] . ' (' . $stored_options['sentFolder'] . ')',
                    "sent",
                    $focusUser
                );
                $this->createFolder(
                    $mod_strings['LBL_LIST_TITLE_MY_ARCHIVES'],
                    "archived",
                    $focusUser
                );

            } else {
                // Update folders
                $foldersFound = $this->db->query(
                    'SELECT * FROM folders WHERE deleted = 0 AND (folders.id LIKE "' . $this->db->quote($this->id) . '" OR ' .
                    'folders.parent_folder LIKE "' . $this->db->quote($this->id) . '")'
                );
                $inboxNames = array_splice($inboxFolders, 1);
                while ($row = $this->db->fetchRow($foldersFound)) {

                    $name = '';
                    $folder = new SugarFolder();
                    $folder->retrieve($row['id']);

                    switch ($row['folder_type']) {
                        case 'inbound':
                            if (!$row['has_child']) {
                                if (in_array($row['name'], $inboxNames)) {
                                    // We have the folder, all is good
                                    unset($inboxNames[array_search($row['name'], $inboxNames)]);
                                } else {
                                    // We have a folder we shouldn't have
                                    $folder->id = $row['id'];
                                    $folder->delete();
                                }
                            } else {
                                $name = $inboxFolders[0] . ' (' . $this->name . ')';
                            }
                            break;
                        case 'draft':
                            $name = $mod_strings['LNK_MY_DRAFTS'] . ' (' . $stored_options['sentFolder'] . ')';
                            break;
                        case 'sent':
                            $name = $mod_strings['LNK_SENT_EMAIL_LIST'] . ' (' . $stored_options['sentFolder'] . ')';
                            break;
                        case 'archived':
                            $name = $mod_strings['LBL_LIST_TITLE_MY_ARCHIVES'];
                            break;
                    }

                    if ($name) {
                        $folder->name = $name;
                        $folder->save();
                    }

                }
                // Any inbox folder we don't have yet we need to create
                foreach ($inboxNames as $newInboxFolder) {
                    if ($this->folderIsRequestTrashOrSent($newInboxFolder)) {
                        continue;
                    }
                    $this->createFolder(
                        $newInboxFolder,
                        "inbound",
                        $focusUser
                    );
                }
            }
            //If this is the first personal account the user has setup mark it as default for them.
            $currentIECount = $this->getUserPersonalAccountCount($focusUser);
            if ($currentIECount == 1) {
                $this->setUsersDefaultOutboundServerId($focusUser, $ieId);
            }

            return true;
        } else {
            // could not find opts, no save
            $GLOBALS['log']->debug('-----> InboundEmail could not find optimums for User: ' . $ie_name);

            return false;
        }
    }

    /**
     * @param $name
     * @param $type
     * @param $focusUser
     * @param int $id
     * @return int
     */
    private function createFolder($name, $type, $focusUser, $id = 0)
    {
        $folder = new SugarFolder();
        $folder->name = $name;
        $folder->folder_type = $type;
        $folder->has_child = $id ? 1 : 0;
        $folder->is_dynamic = 1;
        $folder->dynamic_query = $this->generateDynamicFolderQuery("sent", $focusUser->id);
        $folder->created_by = $focusUser->id;
        $folder->modified_by = $focusUser->id;

        if ($id) {
            $folder->new_with_id = false;
            $folder->id = $id;
        } else {
            $folder->parent_folder = $this->id;
        }

        $folder->save();

        return $folder->id;
    }

    /**
     * @param $folderName
     * @return bool
     */
    private function folderIsRequestTrashOrSent($folderName)
    {
        return $folderName == $_REQUEST['trashFolder'] || $folderName == $_REQUEST['sentFolder'];
    }

    /**
     * Determines if this instance of I-E is for a Group Inbox or Personal Inbox
     */
    public function handleIsPersonal()
    {
        $qp = 'SELECT users.id, users.user_name FROM users WHERE users.is_group = 0 AND users.deleted = 0 AND users.status = \'active\' AND users.id = \'' . $this->group_id . '\'';
        $rp = $this->db->query($qp, true);
        $personalBox = array();
        while ($ap = $this->db->fetchByAssoc($rp)) {
            $personalBox[] = array($ap['id'], $ap['user_name']);
        }
        if (count($personalBox) > 0) {
            return true;
        } else {
            return false;
        }
    }

    public function getUserNameFromGroupId()
    {
        $r = $this->db->query(
            'SELECT users.user_name FROM users WHERE deleted=0 AND id=\'' . $this->group_id . '\'',
            true
        );
        while ($a = $this->db->fetchByAssoc($r)) {
            return $a['user_name'];
        }

        return '';
    }

    public function getFoldersListForMailBox()
    {
        $return = array();
        $foldersList = $this->getSessionInboundFoldersString(
            $this->server_url,
            $this->email_user,
            $this->port,
            $this->protocol
        );
        if (empty($foldersList)) {
            global $mod_strings;
            $msg = $this->connectMailserver(true);
            if (strpos($msg, "successfully")) {
                $foldersList = $this->getSessionInboundFoldersString(
                    $this->server_url,
                    $this->email_user,
                    $this->port,
                    $this->protocol
                );
                $return['status'] = true;
                $return['foldersList'] = $foldersList;
                $return['statusMessage'] = "";
            } else {
                $return['status'] = false;
                $return['statusMessage'] = $msg;
            } // else
        } else {
            $return['status'] = true;
            $return['foldersList'] = $foldersList;
            $return['statusMessage'] = "";
        }

        return $return;
    } // fn

    /**
     * Programatically determines best-case settings for imap_open()
     */
    public function findOptimumSettings(
        $useSsl = false,
        $user = '',
        $pass = '',
        $server = '',
        $port = '',
        $prot = '',
        $mailbox = ''
    ) {
        global $mod_strings;
        $serviceArr = array();
        $returnService = array();
        $badService = array();
        $goodService = array();
        $errorArr = array();
        $raw = array();
        $retArray = array(
            'good' => $goodService,
            'bad' => $badService,
            'err' => $errorArr
        );

        if (!$this->getImap()->isAvailable()) {
            $retArray['err'][0] = $mod_strings['ERR_NO_IMAP'];

            return $retArray;
        }

        $this->getImap()->getErrors(); // clearing error stack
        //error_reporting(0); // turn off notices from IMAP

        if (isset($_REQUEST['ssl']) && $_REQUEST['ssl'] == 1) {
            $useSsl = true;
        }

        $exServ = explode('::', $this->service);
        if (!isset($exServ[1])) {
            LoggerManager::getLogger()->warn('incorrect service given: ' . $this->service);
            $service = '/';
        } else {
            $service = '/' . $exServ[1];
        }

        $nonSsl = array(
            'both-secure' => '/notls/novalidate-cert/secure',
            'both' => '/notls/novalidate-cert',
            'nocert-secure' => '/novalidate-cert/secure',
            'nocert' => '/novalidate-cert',
            'notls-secure' => '/notls/secure',
            'secure' => '/secure', // for POP3 servers that force CRAM-MD5
            'notls' => '/notls',
            'none' => '', // try default nothing
        );
        $ssl = array(
            'ssl-both-on-secure' => '/ssl/tls/validate-cert/secure',
            'ssl-both-on' => '/ssl/tls/validate-cert',
            'ssl-cert-secure' => '/ssl/validate-cert/secure',
            'ssl-cert' => '/ssl/validate-cert',
            'ssl-tls-secure' => '/ssl/tls/secure',
            'ssl-tls' => '/ssl/tls',
            'ssl-both-off-secure' => '/ssl/notls/novalidate-cert/secure',
            'ssl-both-off' => '/ssl/notls/novalidate-cert',
            'ssl-nocert-secure' => '/ssl/novalidate-cert/secure',
            'ssl-nocert' => '/ssl/novalidate-cert',
            'ssl-notls-secure' => '/ssl/notls/secure',
            'ssl-notls' => '/ssl/notls',
            'ssl-secure' => '/ssl/secure',
            'ssl-none' => '/ssl',
        );

        if (isset($user) && !empty($user) && isset($pass) && !empty($pass)) {
            $this->email_password = $pass;
            $this->email_user = $user;
            $this->server_url = $server;
            $this->port = $port;
            $this->protocol = $prot;
            $this->mailbox = $mailbox;
        }

        // in case we flip from IMAP to POP3
        if ($this->protocol == 'pop3') {
            $this->mailbox = 'INBOX';
        }

        //If user has selected multiple mailboxes, we only need to test the first mailbox for the connection string.
        $a_mailbox = explode(",", $this->mailbox);
        $tmpMailbox = isset($a_mailbox[0]) ? $a_mailbox[0] : "";

        if ($useSsl == true) {
            foreach ($ssl as $k => $service) {
                $returnService[$k] = 'foo' . $service;
                $serviceArr[$k] = '{' . $this->server_url . ':' . $this->port . '/service=' . $this->protocol . $service . '}' . $tmpMailbox;
            }
        } else {
            foreach ($nonSsl as $k => $service) {
                $returnService[$k] = 'foo' . $service;
                $serviceArr[$k] = '{' . $this->server_url . ':' . $this->port . '/service=' . $this->protocol . $service . '}' . $tmpMailbox;
            }
        }

        $GLOBALS['log']->debug('---------------STARTING FINDOPTIMUMS LOOP----------------');
        $l = 1;

        //php imap library will capture c-client library warnings as errors causing good connections to be ignored.
        //Check against known warnings to ensure good connections are used.
        $acceptableWarnings = array(
            "SECURITY PROBLEM: insecure server advertised AUTH=PLAIN", //c-client auth_pla.c
            "Mailbox is empty"
        );
        $login = $this->email_user;
        $passw = $this->email_password;
        $foundGoodConnection = false;
        foreach ($serviceArr as $k => $serviceTest) {
            $errors = '';
            $alerts = '';
            $GLOBALS['log']->debug($l . ': I-E testing string: ' . $serviceTest);

            // open the connection and try the test string
            $this->conn = $this->getImapConnection($serviceTest, $login, $passw);

            if (($errors = $this->getImap()->getLastError()) || ($alerts = $this->getImap()->getAlerts())) {
                // login failure means don't bother trying the rest
                if ($errors == 'Too many login failures'
                    || $errors == '[CLOSED] IMAP connection broken (server response)'
                    // @link http://tools.ietf.org/html/rfc5530#section-3
                    || strpos($errors, '[AUTHENTICATIONFAILED]') !== false
                    // MS Exchange 2010
                    || (strpos($errors, 'AUTHENTICATE') !== false && strpos($errors, 'failed') !== false)
                ) {
                    $GLOBALS['log']->debug($l . ': I-E failed using [' . $serviceTest . ']');
                    $retArray['err'][$k] = $mod_strings['ERR_BAD_LOGIN_PASSWORD'];
                    $retArray['bad'][$k] = $serviceTest;
                    $GLOBALS['log']->debug($l . ': I-E ERROR: $ie->findOptimums() failed due to bad user credentials for user login: ' . $this->email_user);

                    return $retArray;
                } elseif (in_array($errors, $acceptableWarnings, true)) { // false positive
                    $GLOBALS['log']->debug($l . ': I-E found good connection but with warnings [' . $serviceTest . '] Errors:' . $errors);
                    $retArray['good'][$k] = $returnService[$k];
                    $foundGoodConnection = true;
                } else {
                    $GLOBALS['log']->debug($l . ': I-E failed using [' . $serviceTest . '] - error: ' . $errors);
                    $retArray['err'][$k] = $errors;
                    $retArray['bad'][$k] = $serviceTest;
                }
            } else {
                $GLOBALS['log']->debug($l . ': I-E found good connect using [' . $serviceTest . ']');
                $retArray['good'][$k] = $returnService[$k];
                $foundGoodConnection = true;
            }

            if (is_resource($this->getImap()->getConnection())) {
                if (!$this->isPop3Protocol()) {
                    $serviceTest = str_replace("INBOX", "", $serviceTest);
                    $boxes = $this->getImap()->getMailboxes($serviceTest, "*");
                    $delimiter = '.';
                    // clean MBOX path names
                    foreach ($boxes as $k => $mbox) {
                        $raw[] = $mbox->name;
                        if ($mbox->delimiter) {
                            $delimiter = $mbox->delimiter;
                        } // if
                    } // foreach
                    $this->setSessionInboundDelimiterString(
                        $this->server_url,
                        $this->email_user,
                        $this->port,
                        $this->protocol,
                        $delimiter
                    );
                } // if

                if (!$this->getImap()->close()) {
                    $GLOBALS['log']->debug('imap_close() failed!');
                }
            }

            $GLOBALS['log']->debug($l . ': I-E clearing error and alert stacks.');

            $this->getImap()->getErrors(); // clear stacks

            $this->getImap()->getAlerts();

            // If you find a good connection, then don't do any further testing to find URL
            if ($foundGoodConnection) {
                break;
            } // if
            $l++;
        }
        $GLOBALS['log']->debug('---------------end FINDOPTIMUMS LOOP----------------');

        if (!empty($retArray['good'])) {
            $newTls = '';
            $newCert = '';
            $newSsl = '';
            $newNotls = '';
            $secure = '';
            $newNovalidate_cert = '';
            $good = array_pop($retArray['good']); // get most complete string
            $exGood = explode('/', $good);
            foreach ($exGood as $v) {
                switch ($v) {
                    case 'ssl':
                        $newSsl = 'ssl';
                        break;
                    case 'tls':
                        $newTls = 'tls';
                        break;
                    case 'notls':
                        $newNotls = 'notls';
                        break;
                    case 'cert':
                        $newCert = 'validate-cert';
                        break;
                    case 'novalidate-cert':
                        $newNovalidate_cert = 'novalidate-cert';
                        break;
                    case 'secure':
                        $secure = 'secure';
                        break;
                }
            }

            $goodStr['serial'] = $newTls . '::' . $newCert . '::' . $newSsl . '::' . $this->protocol . '::' .
                $newNovalidate_cert . '::' . $newNotls . '::' . $secure;
            $goodStr['service'] = $good;
            $testConnectString = str_replace('foo', '', $good);
            $testConnectString = '{' . $this->server_url . ':' . $this->port . '/service=' . $this->protocol .
                $testConnectString . '}';
            $this->setSessionConnectionString(
                $this->server_url,
                $this->email_user,
                $this->port, $this->protocol,
                $goodStr
            );
            $i = 0;
            // $raw given values only if pop3 is set
            foreach ($raw as $mbox) {
                $raw[$i] = str_replace(
                    $testConnectString,
                    "",
                    $GLOBALS['locale']->translateCharset($mbox, "UTF7-IMAP", "UTF8")
                );
                $i++;
            } // foreach
            sort($raw);
            $this->setSessionInboundFoldersString(
                $this->server_url,
                $this->email_user,
                $this->port,
                $this->protocol,
                implode(",", $raw)
            );

            return $goodStr;
        } else {
            return false;
        }
    }

    public function getSessionConnectionString($server_url, $email_user, $port, $protocol)
    {
        $sessionConnectionString = $server_url . $email_user . $port . $protocol;

        return (isset($_SESSION[$sessionConnectionString]) ? $_SESSION[$sessionConnectionString] : "");
    }

    public function setSessionConnectionString($server_url, $email_user, $port, $protocol, $goodStr)
    {
        $sessionConnectionString = $server_url . $email_user . $port . $protocol;
        $_SESSION[$sessionConnectionString] = $goodStr;
    }

    public function getSessionInboundDelimiterString($server_url, $email_user, $port, $protocol)
    {
        $sessionInboundDelimiterString = $server_url . $email_user . $port . $protocol . "delimiter";

        return (isset($_SESSION[$sessionInboundDelimiterString]) ? $_SESSION[$sessionInboundDelimiterString] : "");
    }

    public function setSessionInboundDelimiterString($server_url, $email_user, $port, $protocol, $delimiter)
    {
        $sessionInboundDelimiterString = $server_url . $email_user . $port . $protocol . "delimiter";
        $_SESSION[$sessionInboundDelimiterString] = $delimiter;
    }

    public function getSessionInboundFoldersString($server_url, $email_user, $port, $protocol)
    {
        $sessionInboundFoldersListString = $server_url . $email_user . $port . $protocol . "foldersList";

        return (isset($_SESSION[$sessionInboundFoldersListString]) ? $_SESSION[$sessionInboundFoldersListString] : "");
    }

    public function setSessionInboundFoldersString($server_url, $email_user, $port, $protocol, $foldersList)
    {
        $sessionInboundFoldersListString = $server_url . $email_user . $port . $protocol . "foldersList";
        $_SESSION[$sessionInboundFoldersListString] = $foldersList;
    }

    /**
     * Checks for duplicate Group User names when creating a new one at save()
     * @return    GUID        returns GUID of Group User if user_name match is
     * found
     * @return    boolean        false if NO DUPE IS FOUND
     */
    public function groupUserDupeCheck()
    {
        $q = "SELECT u.id FROM users u WHERE u.deleted=0 AND u.is_group=1 AND u.user_name = '" . $this->name . "'";
        $r = $this->db->query($q, true);
        $uid = '';
        while ($a = $this->db->fetchByAssoc($r)) {
            $uid = $a['id'];
        }

        if (strlen($uid) > 0) {
            return $uid;
        } else {
            return false;
        }
    }

    /**
     * Returns <option> markup with the contents of Group users
     * @param array $groups default empty array
     * @return string HTML options
     */
    public function getGroupsWithSelectOptions($groups = array())
    {
        $r = $this->db->query('SELECT id, user_name FROM users WHERE users.is_group = 1 AND deleted = 0', true);
        if (is_resource($r)) {
            while ($a = $this->db->fetchByAssoc($r)) {
                $groups[$a['id']] = $a['user_name'];
            }
        }

        $selectOptions = get_select_options_with_id_separate_key($groups, $groups, $this->group_id);

        return $selectOptions;
    }

    /**
     * handles auto-responses to inbound emails
     *
     * @param object email Email passed as reference
     */
    public function handleAutoresponse(&$email, &$contactAddr)
    {
        if ($this->template_id) {
            $GLOBALS['log']->debug('found auto-reply template id - prefilling and mailing response');

            if ($this->getAutoreplyStatus($contactAddr)
                && $this->checkOutOfOffice($email->name)
                && $this->checkFilterDomain($email)
            ) { // if we haven't sent this guy 10 replies in 24hours

                if (!empty($this->stored_options)) {
                    $storedOptions = unserialize(base64_decode($this->stored_options));
                }
                // get FROM NAME
                if (!empty($storedOptions['from_name'])) {
                    $from_name = $storedOptions['from_name'];
                    $GLOBALS['log']->debug('got from_name from storedOptions: ' . $from_name);
                } else { // use system default
                    $rName = $this->db->query('SELECT value FROM config WHERE name = \'fromname\'', true);
                    if (is_resource($rName)) {
                        $aName = $this->db->fetchByAssoc($rName);
                    }
                    if (!empty($aName['value'])) {
                        $from_name = $aName['value'];
                    } else {
                        $from_name = '';
                    }
                }
                // get FROM ADDRESS
                if (!empty($storedOptions['from_addr'])) {
                    $from_addr = $storedOptions['from_addr'];
                    isValidEmailAddress($from_addr);
                } else {
                    $rAddr = $this->db->query('SELECT value FROM config WHERE name = \'fromaddress\'', true);
                    if (is_resource($rAddr)) {
                        $aAddr = $this->db->fetchByAssoc($rAddr);
                    }
                    if (!empty($aAddr['value'])) {
                        $from_addr = $aAddr['value'];
                        isValidEmailAddress($from_addr);
                    } else {
                        $from_addr = '';
                    }
                }

                $replyToName = (!empty($storedOptions['reply_to_name'])) ? from_html($storedOptions['reply_to_name']) : $from_name;
                $replyToAddr = (!empty($storedOptions['reply_to_addr'])) ? $storedOptions['reply_to_addr'] : $from_addr;
                isValidEmailAddress($replyToAddr);


                if (!empty($email->reply_to_email)) {
                    $to[0]['email'] = $email->reply_to_email;
                } else {
                    $to[0]['email'] = $email->from_addr;
                }
                isValidEmailAddress($to[0]['email']);
                // handle to name: address, prefer reply-to
                if (!empty($email->reply_to_name)) {
                    $to[0]['display'] = $email->reply_to_name;
                } elseif (!empty($email->from_name)) {
                    $to[0]['display'] = $email->from_name;
                }

                $et = new EmailTemplate();
                $et->retrieve($this->template_id);
                if (empty($et->subject)) {
                    $et->subject = '';
                }
                if (empty($et->body)) {
                    $et->body = '';
                }
                if (empty($et->body_html)) {
                    $et->body_html = '';
                }

                $reply = new Email();
                $reply->type = 'out';
                $reply->to_addrs = $to[0]['email'];
                $reply->to_addrs_arr = $to;
                $reply->cc_addrs_arr = array();
                $reply->bcc_addrs_arr = array();
                $reply->from_name = $from_name;
                $reply->from_addr = $from_addr;
                isValidEmailAddress($reply->from_addr);
                $reply->name = $et->subject;
                $reply->description = $et->body;
                $reply->description_html = $et->body_html;
                $reply->reply_to_name = $replyToName;
                $reply->reply_to_addr = $replyToAddr;

                $GLOBALS['log']->debug('saving and sending auto-reply email');
                //$reply->save(); // don't save the actual email.
                $reply->send();
                $this->setAutoreplyStatus($contactAddr);
            } else {
                $GLOBALS['log']->debug('InboundEmail: auto-reply threshold reached for email (' . $contactAddr . ') - not sending auto-reply');
            }
        }
    }

    public function handleCaseAssignment($email)
    {
        $c = new aCase();
        if ($caseId = $this->getCaseIdFromCaseNumber($email->name, $c)) {
            $c->retrieve($caseId);
            $email->retrieve($email->id);
            //assign the case info to parent id and parent type so that the case can be linked to the email on Email Save
            $email->parent_type = "Cases";
            $email->parent_id = $caseId;
            // assign the email to the case owner
            $email->assigned_user_id = $c->assigned_user_id;
            $email->save();
            $GLOBALS['log']->debug('InboundEmail found exactly 1 match for a case: ' . $c->name);

            return true;
        } // if

        return false;
    } // fn

    /**
     * handles functionality specific to the Mailbox type (Cases, bounced
     * campaigns, etc.)
     *
     * @param object email Email object passed as a reference
     * @param object header Header object generated by imap_headerinfo();
     */
    public function handleMailboxType(&$email, &$header)
    {
        switch ($this->mailbox_type) {
            case 'support':
                $this->handleCaseAssignment($email);
                break;
            case 'bug':

                break;

            case 'info':
                // do something with this?
                break;
            case 'sales':
                // do something with leads? we don't have an email_leads table
                break;
            case 'task':
                // do something?
                break;
            case 'bounce':
                require_once('modules/Campaigns/ProcessBouncedEmails.php');
                campaign_process_bounced_emails($email, $header);
                break;
            case 'pick': // do all except bounce handling
                $GLOBALS['log']->debug('looking for a case for ' . $email->name);
                $this->handleCaseAssignment($email);
                break;
        }
    }

    public function isMailBoxTypeCreateCase()
    {
        return ($this->mailbox_type == 'createcase' && !empty($this->groupfolder_id));
    } // fn

    public function handleCreateCase($email, $userId)
    {
        global $current_user, $mod_strings, $current_language;
        $mod_strings = return_module_language($current_language, "Emails");
        $GLOBALS['log']->debug('In handleCreateCase');
        $c = new aCase();
        $this->getCaseIdFromCaseNumber($email->name, $c);

        if (!$this->handleCaseAssignment($email) && $this->isMailBoxTypeCreateCase()) {
            // create a case
            $GLOBALS['log']->debug('retrieveing email');
            $email->retrieve($email->id);
            $c = new aCase();
            $c->description = $email->description;
            $c->assigned_user_id = $userId;
            $c->name = $email->name;
            $c->status = 'New';
            $c->priority = 'P1';

            if (!empty($email->reply_to_email)) {
                $contactAddr = $email->reply_to_email;
            } else {
                $contactAddr = $email->from_addr;
                isValidEmailAddress($contactAddr);
            }

            $GLOBALS['log']->debug('finding related accounts with address ' . $contactAddr);
            if ($accountIds = $this->getRelatedId($contactAddr, 'accounts')) {
                if (sizeof($accountIds) == 1) {
                    $c->account_id = $accountIds[0];

					$acct = new Account();
					$acct->retrieve($c->account_id);
					$c->account_name = $acct->name;
				} // if
			} // if
			$c->save(true);
            $c->retrieve($c->id);;
			if($c->load_relationship('emails')) {
				$c->emails->add($email->id);
			} // if
			if($contactIds = $this->getRelatedId($contactAddr, 'contacts')) {
				if(!empty($contactIds) && $c->load_relationship('contacts')) {
                    if (!$accountIds && count($contactIds) == 1) {
                        $contact = BeanFactory::getBean('Contacts', $contactIds[0]);
                        if ($contact->load_relationship('accounts')) {
                            $acct = $contact->accounts->get();
                            if ($c->load_relationship('accounts') && !empty($acct[0])) {
                                $c->accounts->add($acct[0]);
                            }
                        }
                    }
					$c->contacts->add($contactIds);
				} // if
			} // if
			$c->email_id = $email->id;
			$email->parent_type = "Cases";
            $email->parent_id = $c->id;
			// assign the email to the case owner
			$email->assigned_user_id = $c->assigned_user_id;
			$email->name = str_replace('%1', $c->case_number, $c->getEmailSubjectMacro()) . " ". $email->name;
			$email->save();
			$GLOBALS['log']->debug('InboundEmail created one case with number: '.$c->case_number);
			$createCaseTemplateId = $this->get_stored_options('create_case_email_template', "");
			if(!empty($this->stored_options)) {
				$storedOptions = unserialize(base64_decode($this->stored_options));
			}
			if(!empty($createCaseTemplateId)) {
				$fromName = "";
				$fromAddress = "";
				if (!empty($this->stored_options)) {
					$fromAddress = $storedOptions['from_addr'];
                                        isValidEmailAddress($fromAddress);
					$fromName = from_html($storedOptions['from_name']);
					$replyToName = (!empty($storedOptions['reply_to_name']))? from_html($storedOptions['reply_to_name']) :$fromName ;
					$replyToAddr = (!empty($storedOptions['reply_to_addr'])) ? $storedOptions['reply_to_addr'] : $fromAddress;
				} // if
				$defaults = $current_user->getPreferredEmail();
				$fromAddress = (!empty($fromAddress)) ? $fromAddress : $defaults['email'];
				$fromName = (!empty($fromName)) ? $fromName : $defaults['name'];
				$to[0]['email'] = $contactAddr;

                // handle to name: address, prefer reply-to
                if (!empty($email->reply_to_name)) {
                    $to[0]['display'] = $email->reply_to_name;
                } elseif (!empty($email->from_name)) {
                    $to[0]['display'] = $email->from_name;
                }

                $et = new EmailTemplate();
                $et->retrieve($createCaseTemplateId);
                if (empty($et->subject)) {
                    $et->subject = '';
                }
                if (empty($et->body)) {
                    $et->body = '';
                }
                if (empty($et->body_html)) {
                    $et->body_html = '';
                }

                $et->subject = "Re:" . " " . str_replace(
                        '%1',
                        $c->case_number,
                        $c->getEmailSubjectMacro() . " " . $c->name
                    );

                $html = trim($email->description_html);
                $plain = trim($email->description);

                $email->email2init();
                $email->from_addr = $email->from_addr_name;
                isValidEmailAddress($email->from_addr);
                $email->to_addrs = $email->to_addrs_names;
                $email->cc_addrs = $email->cc_addrs_names;
                $email->bcc_addrs = $email->bcc_addrs_names;
                $email->from_name = $email->from_addr;

                $email = $email->et->handleReplyType($email, "reply");
                $ret = $email->et->displayComposeEmail($email);
                $ret['description'] = empty($email->description_html) ? str_replace(
                    "\n",
                    "\n<BR/>",
                    $email->description
                ) : $email->description_html;

                $reply = new Email();
                $reply->type = 'out';
                $reply->to_addrs = $to[0]['email'];
                $reply->to_addrs_arr = $to;
                $reply->cc_addrs_arr = array();
                $reply->bcc_addrs_arr = array();
                $reply->from_name = $fromName;
                $reply->from_addr = $fromAddress;
                isValidEmailAddress($reply->from_addr);
                $reply->reply_to_name = $replyToName;
                $reply->reply_to_addr = $replyToAddr;
                $reply->name = $et->subject;
                $reply->description = $et->body . "<div><hr /></div>" . $email->description;
                if (!$et->text_only) {
                    $reply->description_html = $et->body_html . "<div><hr /></div>" . $email->description;
                }
                $GLOBALS['log']->debug('saving and sending auto-reply email');
                //$reply->save(); // don't save the actual email.
                $reply->send();
            } // if

        } else {
            if (!empty($email->reply_to_email)) {
                $contactAddr = $email->reply_to_email;
                isValidEmailAddress($contactAddr);
            } else {
                $contactAddr = $email->from_addr;
                isValidEmailAddress($contactAddr);
            }
            $this->handleAutoresponse($email, $contactAddr);
        }

    } // fn

    /**
     * handles linking contacts, accounts, etc. to an email
     *
     * @param object Email bean to be linked against
     * @return string contactAddr is the email address of the sender
     */
    public function handleLinking(&$email)
    {
        // link email to an User if emails match TO addr
        if ($userIds = $this->getRelatedId($email->to_addrs, 'users')) {
            $GLOBALS['log']->debug('I-E linking email to User');
            // link the user to the email
            $email->load_relationship('users');
            $email->users->add($userIds);
        }

        // link email to a Contact, Lead, or Account if the emails match
        // give precedence to REPLY-TO above FROM
        if (!empty($email->reply_to_email)) {
            $contactAddr = $email->reply_to_email;
            isValidEmailAddress($contactAddr);
        } else {
            $contactAddr = $email->from_addr;
            isValidEmailAddress($contactAddr);
        }

        // Samir Gandhi : 12/06/07
        // This changes has been done because the linking was done only with the from address and
        // not with to address
        $relationShipAddress = $contactAddr;
        if (empty($relationShipAddress)) {
            $relationShipAddress .= $email->to_addrs;
        } else {
            $relationShipAddress = $relationShipAddress . "," . $email->to_addrs;
        }
        if ($leadIds = $this->getRelatedId($relationShipAddress, 'leads')) {
            $GLOBALS['log']->debug('I-E linking email to Lead');
            $email->load_relationship('leads');
            $email->leads->add($leadIds);

            foreach ($leadIds as $leadId) {
                $lead = new Lead();
                $lead->retrieve($leadId);
                $lead->load_relationship('emails');
                $lead->emails->add($email->id);
            }
        }

        if ($contactIds = $this->getRelatedId($relationShipAddress, 'contacts')) {
            $GLOBALS['log']->debug('I-E linking email to Contact');
            // link the contact to the email
            $email->load_relationship('contacts');
            $email->contacts->add($contactIds);
        }

        if ($accountIds = $this->getRelatedId($relationShipAddress, 'accounts')) {
            $GLOBALS['log']->debug('I-E linking email to Account');
            // link the account to the email
            $email->load_relationship('accounts');
            $email->accounts->add($accountIds);
        }

        return $contactAddr;
    }

    /**
     * Gets part by following breadcrumb path
     * @param string $bc the breadcrumb string in format (1.1.1)
     * @param array parts the root level parts array
     */
    protected function getPartByPath($bc, $parts)
    {
        if (strstr($bc, '.')) {
            $exBc = explode('.', $bc);
        } else {
            $exBc = array($bc);
        }

        foreach ($exBc as $step) {
            if (empty($parts)) {
                return false;
            }
            $res = isset($parts[$step - 1]) ? $parts[$step - 1] : null; // MIME starts with 1, array starts with 0
            if (!empty($res->parts)) {
                $parts = $res->parts;
            } else {
                $parts = false;
            }
        }

        return $res;
    }

    /**
     * takes a breadcrumb and returns the encoding at that level
     * @param    string bc the breadcrumb string in format (1.1.1)
     * @param    array parts the root level parts array
     * @return    int retInt Int key to transfer encoding (see handleTranserEncoding())
     */
    public function getEncodingFromBreadCrumb($bc, $parts)
    {
        if (strstr($bc, '.')) {
            $exBc = explode('.', $bc);
        } else {
            $exBc[0] = $bc;
        }

        $depth = count($exBc);

        for ($i = 0; $i < $depth; $i++) {
            $tempObj[$i] = $parts[($exBc[$i] - 1)];
            $retInt = $this->getImap()->utf8($tempObj[$i]->encoding);
            if (!empty($tempObj[$i]->parts)) {
                $parts = $tempObj[$i]->parts;
            }
        }

        return $retInt;
    }

    /**
     * retrieves the charset for a given part of an email body
     *
     * @param string bc target part of the message in format (1.1.1)
     * @param array parts 1 level above ROOT array of Objects representing a multipart body
     * @return string charset name
     */
    public function getCharsetFromBreadCrumb($bc, $parts)
    {
        $tempObj = $this->getPartByPath($bc, $parts);
        // now we have the tempObj at the end of the breadCrumb trail

        if (!empty($tempObj->ifparameters)) {
            foreach ($tempObj->parameters as $param) {
                if (strtolower($param->attribute) == 'charset') {
                    return $param->value;
                }
            }
        }

        return 'default';
    }

    /**
     * Get the message text from a single mime section, html or plain.
     *
     * @param string $msgNo
     * @param string $section
     * @param stdObject $structure
     * @return string|boolean
     */
    public function getMessageTextFromSingleMimePart($msgNo, $section, $structure)
    {
        if (!is_resource($this->conn)) {
            LoggerManager::getLogger()->fatal('Inbound Email Connection in not a valid resource for getting message text from a single mime part.');
            return false;
        }
        $msgPartTmp = $this->getImap()->fetchBody($msgNo, $section);
        $enc = $this->getEncodingFromBreadCrumb($section, $structure->parts);
        $charset = $this->getCharsetFromBreadCrumb($section, $structure->parts);
        $msgPartTmp = $this->handleTranserEncoding($msgPartTmp, $enc);

        return $this->handleCharsetTranslation($msgPartTmp, $charset);
    }

    public function getMessageTextFromSingleMimePartWithUid($uid, $section, $structure)
    {
        $msgPartTmp = $this->getImap()->fetchBody($uid, $section, FT_UID);
        $enc = $this->getEncodingFromBreadCrumb($section, $structure->parts);
        $charset = $this->getCharsetFromBreadCrumb($section, $structure->parts);
        $msgPartTmp = $this->handleTranserEncoding($msgPartTmp, $enc);

        return $this->handleCharsetTranslation($msgPartTmp, $charset);
    }

    /**
     * Givin an existing breadcrumb add a cooresponding offset
     *
     * @param string $bc
     * @param string $offset
     * @return string
     */
    public function addBreadCrumbOffset($bc, $offset)
    {
        if ((empty($bc) || is_null($bc)) && !empty($offset)) {
            return $offset;
        }

        $a_bc = explode(".", $bc);
        $a_offset = explode(".", $offset);
        if (count($a_bc) < count($a_offset)) {
            $a_bc = array_merge($a_bc, array_fill(count($a_bc), count($a_offset) - count($a_bc), 0));
        }

        $results = array();
        for ($i = 0; $i < count($a_bc); $i++) {
            if (isset($a_offset[$i])) {

                if(!is_numeric($a_bc[$i])) {
                    $aBcI = 0;
                } else {
                    $aBcI = $a_bc[$i];
                }
<<<<<<< HEAD
                
                if(!is_numeric($a_offset[$i])) {
=======

                if (!is_numeric($a_offset[$i])) {
>>>>>>> 7d886ad4
                    $aOffsetI = 0;
                } else {
                    $aOffsetI = $a_offset[$i];
                }

                $results[] = $aBcI + $aOffsetI;
            } else {
                $results[] = $a_bc[$i];
            }
        }

        return implode(".", $results);
    }

    /**
     * returns the HTML text part of a multi-part message
     *
     * @param int msgNo the relative message number for the monitored mailbox
     * @param string $type the type of text processed, either 'PLAIN' or 'HTML'
     * @return string UTF-8 encoded version of the requested message text
     */
    public function getMessageTextWithUid($uid, $type, $structure, $fullHeader, $clean_email = true, $bcOffset = "")
    {
        global $sugar_config;

        $msgPart = '';
        $bc = $this->buildBreadCrumbs($structure->parts, $type);
        //Add an offset if specified
        if (!empty($bcOffset)) {
            $bc = $this->addBreadCrumbOffset($bc, $bcOffset);
        }

        if (!empty($bc)) { // multi-part
            // HUGE difference between PLAIN and HTML
            if ($type == 'PLAIN') {
                $msgPart = $this->getMessageTextFromSingleMimePart($uid, $bc, $structure);
            } else {
                // get part of structure that will
                $msgPartRaw = '';
                $bcArray = $this->buildBreadCrumbsHTML($structure->parts, $bcOffset);
                // construct inline HTML/Rich msg
                foreach ($bcArray as $bcArryKey => $bcArr) {
                    foreach ($bcArr as $type => $bcTrail) {
                        if ($type == 'html') {
                            $msgPartRaw .= $this->getMessageTextFromSingleMimePartWithUid($uid, $bcTrail, $structure);
                        } else {
                            // deal with inline image
                            $part = $this->getPartByPath($bcTrail, $structure->parts);
                            if (empty($part) || empty($part->id)) {
                                continue;
                            }
                            $partid = substr($part->id, 1, -1); // strip <> around
                            if (isset($this->inlineImages[$partid])) {
                                $imageName = $this->inlineImages[$partid];
                                $newImagePath = "class=\"image\" src=\"{$this->imagePrefix}{$imageName}\"";
                                $preImagePath = "src=\"cid:$partid\"";
                                $msgPartRaw = str_replace($preImagePath, $newImagePath, $msgPartRaw);
                            }
                        }
                    }
                }
                $msgPart = $msgPartRaw;
            }
        } else { // either PLAIN message type (flowed) or b0rk3d RFC
            // make sure we're working on valid data here.
            if ($structure->subtype != $type) {
                return '';
            }

            $decodedHeader = $this->decodeHeader($fullHeader);

            // now get actual body contents
            $text = $this->getImap()->getBody($uid, FT_UID);

            $upperCaseKeyDecodeHeader = array();
            if (is_array($decodedHeader)) {
                $upperCaseKeyDecodeHeader = array_change_key_case($decodedHeader, CASE_UPPER);
            } // if
            if (isset($upperCaseKeyDecodeHeader[strtoupper('Content-Transfer-Encoding')])) {
                $flip = array_flip($this->transferEncoding);
                $text = $this->handleTranserEncoding(
                    $text,
                    $flip[strtoupper($upperCaseKeyDecodeHeader[strtoupper('Content-Transfer-Encoding')])]
                );
            }

            if (is_array($upperCaseKeyDecodeHeader['CONTENT-TYPE']) && isset($upperCaseKeyDecodeHeader['CONTENT-TYPE']['charset']) && !empty($upperCaseKeyDecodeHeader['CONTENT-TYPE']['charset'])) {
                // we have an explicit content type, use it
                $msgPart = $this->handleCharsetTranslation($text, $upperCaseKeyDecodeHeader['CONTENT-TYPE']['charset']);
            } else {
                // make a best guess as to what our content type is
                $msgPart = $this->convertToUtf8($text);
            }
        } // end else clause

        $msgPart = $this->customGetMessageText($msgPart);
        /* cn: bug 9176 - htmlEntitites hide XSS attacks. */
        if ($type == 'PLAIN') {
            return SugarCleaner::cleanHtml(to_html($msgPart), false);
        }
        // Bug 50241: can't process <?xml:namespace .../> properly. Strip <?xml ...> tag first.
        $msgPart = preg_replace("/<\?xml[^>]*>/", "", $msgPart);

        return SugarCleaner::cleanHtml($msgPart, true);
    }


    /**
     * @param $uid
     * @param $type
     * @param $structure
     * @param $fullHeader
     * @param bool $clean_email
     * @param string $bcOffset
     * @return string|false
     */
    public function getMessageText($uid, $type, $structure, $fullHeader, $clean_email = true, $bcOffset = "")
    {
        if(!$structure) {
            LoggerManager::getLogger()->fatal('Trying to get message text with no structure.');
            return false;
        }

        global $sugar_config;

        $msgPart = '';
        $bc = $this->buildBreadCrumbs(($structure->parts) ? $structure->parts : null, $type);
        //Add an offset if specified
        if (!empty($bcOffset)) {
            $bc = $this->addBreadCrumbOffset($bc, $bcOffset);
        }

        if (!empty($bc)) { // multi-part
            // HUGE difference between PLAIN and HTML
            if ($type == 'PLAIN') {
                $msgPart = $this->getMessageTextFromSingleMimePart($msgNo, $bc, $structure);
            } else {
                // get part of structure that will
                $msgPartRaw = '';
                $bcArray = $this->buildBreadCrumbsHTML($structure->parts, $bcOffset);
                // construct inline HTML/Rich msg
                foreach ($bcArray as $bcArryKey => $bcArr) {
                    foreach ($bcArr as $type => $bcTrail) {
                        if ($type == 'html') {
                            $msgPartRaw .= $this->getMessageTextFromSingleMimePart($msgNo, $bcTrail, $structure);
                        } else {
                            // deal with inline image
                            $part = $this->getPartByPath($bcTrail, $structure->parts);
                            if (empty($part) || empty($part->id)) {
                                continue;
                            }
                            $partid = substr($part->id, 1, -1); // strip <> around
                            if (isset($this->inlineImages[$partid])) {
                                $imageName = $this->inlineImages[$partid];
                                $newImagePath = "class=\"image\" src=\"{$this->imagePrefix}{$imageName}\"";
                                $preImagePath = "src=\"cid:$partid\"";
                                $msgPartRaw = str_replace($preImagePath, $newImagePath, $msgPartRaw);
                            }
                        }
                    }
                }
                $msgPart = $msgPartRaw;
            }
        } else { // either PLAIN message type (flowed) or b0rk3d RFC
            // make sure we're working on valid data here.
            if ($structure->subtype != $type) {
                return '';
            }

            $decodedHeader = $this->decodeHeader($fullHeader);

            // now get actual body contents
            $text = $this->getImap()->getBody($msgNo);

            $upperCaseKeyDecodeHeader = array();
            if (is_array($decodedHeader)) {
                $upperCaseKeyDecodeHeader = array_change_key_case($decodedHeader, CASE_UPPER);
            } // if
            if (isset($upperCaseKeyDecodeHeader[strtoupper('Content-Transfer-Encoding')])) {
                $flip = array_flip($this->transferEncoding);
                $text = $this->handleTranserEncoding(
                    $text,
                    $flip[strtoupper($upperCaseKeyDecodeHeader[strtoupper('Content-Transfer-Encoding')])]
                );
            }

            if (is_array($upperCaseKeyDecodeHeader['CONTENT-TYPE']) && isset($upperCaseKeyDecodeHeader['CONTENT-TYPE']['charset']) && !empty($upperCaseKeyDecodeHeader['CONTENT-TYPE']['charset'])) {
                // we have an explicit content type, use it
                $msgPart = $this->handleCharsetTranslation($text, $upperCaseKeyDecodeHeader['CONTENT-TYPE']['charset']);
            } else {
                // make a best guess as to what our content type is
                $msgPart = $this->convertToUtf8($text);
            }
        } // end else clause

        $msgPart = $this->customGetMessageText($msgPart);
        /* cn: bug 9176 - htmlEntitites hide XSS attacks. */
        if ($type == 'PLAIN') {
            return SugarCleaner::cleanHtml(to_html($msgPart), false);
        }
        // Bug 50241: can't process <?xml:namespace .../> properly. Strip <?xml ...> tag first.
        $msgPart = preg_replace("/<\?xml[^>]*>/", "", $msgPart);

        return SugarCleaner::cleanHtml($msgPart, true);
    }

    /**
     * decodes raw header information and passes back an associative array with
     * the important elements key'd by name
     * @param header string the raw header
     * @return decodedHeader array the associative array
     */
    public function decodeHeader($fullHeader)
    {
        $decodedHeader = array();
        $exHeaders = explode("\r", $fullHeader);
        if (!is_array($exHeaders)) {
            $exHeaders = explode("\r\n", $fullHeader);
        }
        $quotes = array('"', "'");

        foreach ($exHeaders as $lineNum => $head) {
            $key = '';
            $key = trim(substr($head, 0, strpos($head, ':')));
            $value = '';
            $value = trim(substr($head, (strpos($head, ':') + 1), strlen($head)));

            // handle content-type section in headers
            if (strtolower($key) == 'content-type' && strpos($value, ';')) {
                // ";" means something follows related to (such as Charset)
                $semiColPos = mb_strpos($value, ';');
                $strLenVal = mb_strlen($value);
                if (($semiColPos + 4) >= $strLenVal) {
                    // the charset="[something]" is on the next line
                    $value .= str_replace($quotes, "", trim($exHeaders[$lineNum + 1]));
                }

                $newValue = array();
                $exValue = explode(';', $value);
                $newValue['type'] = $exValue[0];

                for ($i = 1; $i < count($exValue); $i++) {
                    $exContent = explode('=', $exValue[$i]);
                    $newValue[trim($exContent[0])] = trim($exContent[1], "\t \"");
                }
                $value = $newValue;
            }

            if (!empty($key) && !empty($value)) {
                $decodedHeader[$key] = $value;
            }
        }

        return $decodedHeader;
    }

    /**
     * handles translating message text from orignal encoding into UTF-8
     *
     * @param string text test to be re-encoded
     * @param string charset original character set
     * @return string utf8 re-encoded text
     */
    public function handleCharsetTranslation($text, $charset)
    {
        global $locale;

        if (empty($charset)) {
            $GLOBALS['log']->debug("***ERROR: InboundEmail::handleCharsetTranslation() called without a \$charset!");
            $GLOBALS['log']->debug("***STACKTRACE: " . print_r(debug_backtrace(), true));

            return $text;
        }

        // typical headers have no charset - let destination pick (since it's all ASCII anyways)
        if (strtolower($charset) == 'default' || strtolower($charset) == 'utf-8') {
            return $text;
        }

        return $locale->translateCharset($text, $charset);
    }


    /**
     * Builds up the "breadcrumb" trail that imap_fetchbody() uses to return
     * parts of an email message, including attachments and inline images
     * @param    $parts    array of objects
     * @param    $subtype    what type of trail to return? HTML? Plain? binaries?
     * @param    $breadcrumb    text trail to build up
     */
    public function buildBreadCrumbs($parts, $subtype, $breadcrumb = '0')
    {
        //_pp('buildBreadCrumbs building for '.$subtype.' with BC at '.$breadcrumb);
        // loop through available parts in the array
        foreach ($parts as $k => $part) {
            // mark passage through level
            $thisBc = ($k + 1);
            // if this is not the first time through, start building the map
            if ($breadcrumb != 0) {
                $thisBc = $breadcrumb . '.' . $thisBc;
            }

            // found a multi-part/mixed 'part' - keep digging
            if ($part->type == 1 && (strtoupper($part->subtype) == 'RELATED' || strtoupper($part->subtype) == 'ALTERNATIVE' || strtoupper($part->subtype) == 'MIXED')) {
                //_pp('in loop: going deeper with subtype: '.$part->subtype.' $k is: '.$k);
                $thisBc = $this->buildBreadCrumbs($part->parts, $subtype, $thisBc);

                return $thisBc;

            } elseif (strtolower($part->subtype) == strtolower($subtype)) { // found the subtype we want, return the breadcrumb value
                //_pp('found '.$subtype.' bc! returning: '.$thisBc);
                return $thisBc;
            } else {
                //_pp('found '.$part->subtype.' instead');
            }
        }
    }

    /**
     * Similar to buildBreadCrumbs() but returns an ordered array containing all parts of the message that would be
     * considered "HTML" or Richtext (embedded images, formatting, etc.).
     * @param array parts Array of parts of a message
     * @param int breadcrumb Passed integer value to start breadcrumb trail
     * @param array stackedBreadcrumbs Persistent trail of breadcrumbs
     * @return array Ordered array of parts to retrieve via imap_fetchbody()
     */
    public function buildBreadCrumbsHTML($parts, $breadcrumb = '0', $stackedBreadcrumbs = array())
    {
        $subtype = 'HTML';
        $disposition = 'inline';

        foreach ($parts as $k => $part) {
            // mark passage through level
            $thisBc = ($k + 1);

            if ($breadcrumb != 0) {
                $thisBc = $breadcrumb . '.' . $thisBc;
            }
            // found a multi-part/mixed 'part' - keep digging
            if ($part->type == 1 && (strtoupper($part->subtype) == 'RELATED' || strtoupper($part->subtype) == 'ALTERNATIVE' || strtoupper($part->subtype) == 'MIXED')) {
                $stackedBreadcrumbs = $this->buildBreadCrumbsHTML($part->parts, $thisBc, $stackedBreadcrumbs);
            } elseif (
                (strtolower($part->subtype) == strtolower($subtype)) ||
                (
                    isset($part->disposition) && strtolower($part->disposition) == 'inline' &&
                    in_array(strtoupper($part->subtype), $this->imageTypes)
                )
            ) {
                // found the subtype we want, return the breadcrumb value
                $stackedBreadcrumbs[] = array(strtolower($part->subtype) => $thisBc);
            } elseif ($part->type == 5) {
                $stackedBreadcrumbs[] = array(strtolower($part->subtype) => $thisBc);
            }
        }

        return $stackedBreadcrumbs;
    }

    /**
     * Takes a PHP imap_* object's to/from/cc/bcc address field and converts it
     * to a standard string that SugarCRM expects
     * @param    $arr    an array of email address objects
     */
    public function convertImapToSugarEmailAddress($arr)
    {
        if (is_array($arr)) {
            $addr = '';
            foreach ($arr as $key => $obj) {
                $addr .= $obj->mailbox . '@' . $obj->host . ', ';
            }
            // strip last comma
            $ret = substr_replace($addr, '', -2, -1);

            return trim($ret);
        }
    }

    /**
     * tries to figure out what character set a given filename is using and
     * decode based on that
     *
     * @param string name Name of attachment
     * @return string decoded name
     */
    public function handleEncodedFilename($name)
    {
        $imapDecode = $this->getImap()->mimeHeaderDecode($name);
        /******************************
         * $imapDecode => stdClass Object
         * (
         * [charset] => utf-8
         * [text] => w�hlen.php
         * )
         *
         * OR
         *
         * $imapDecode => stdClass Object
         * (
         * [charset] => default
         * [text] => UTF-8''%E3%83%8F%E3%82%99%E3%82%A4%E3%82%AA%E3%82%AF%E3%82%99%E3%83%A9%E3%83%95%E3%82%A3%E3%83%BC.txt
         * )
         *******************************/
        if ($imapDecode[0]->charset != 'default') { // mime-header encoded charset
            $encoding = $imapDecode[0]->charset;
            $name = $imapDecode[0]->text; // encoded in that charset
        } else {
            /* encoded filenames are formatted as [encoding]''[filename] */
            if (strpos($name, "''") !== false) {

                $encoding = substr($name, 0, strpos($name, "'"));

                while (strpos($name, "'") !== false) {
                    $name = trim(substr($name, (strpos($name, "'") + 1), strlen($name)));
                }
            }
            $name = urldecode($name);
        }

        return (isset($encoding) && strtolower($encoding) == 'utf-8') ? $name : isset($encoding) ? $GLOBALS['locale']->translateCharset(
            $name,
            $encoding,
            'UTF-8'
        ) : $name;
    }

    /*
        Primary body types for a part of a mail structure (imap_fetchstructure returned object)
        0 => text
        1 => multipart
        2 => message
        3 => application
        4 => audio
        5 => image
        6 => video
        7 => other
    */

    /**
     * Primary body types for a part of a mail structure (imap_fetchstructure returned object)
     * @var array $imap_types
     */
    public $imap_types = array(
        0 => 'text',
        1 => 'multipart',
        2 => 'message',
        3 => 'application',
        4 => 'audio',
        5 => 'image',
        6 => 'video',
    );

    public function getMimeType($type, $subtype)
    {
        if (isset($this->imap_types[$type])) {
            return $this->imap_types[$type] . "/$subtype";
        } else {
            return "other/$subtype";
        }
    }

	/**
	 * Takes the "parts" attribute of the object that imap_fetchbody() method
	 * returns, and recursively goes through looking for objects that have a
	 * disposition of "attachement" or "inline"
	 * @param int $msgNo The relative message number for the monitored mailbox
	 * @param object $parts Array of objects to examine
	 * @param string $emailId The GUID of the email saved prior to calling this method
	 * @param array $breadcrumb Default 0, build up of the parts mapping
	 * @param bool $forDisplay Default false
	 */
	public function saveAttachments($msgNo, $parts, $emailId, $breadcrumb, $forDisplay= null)
		{global $sugar_config;
		/*
			Primary body types for a part of a mail structure (imap_fetchstructure returned object)
			0 => text
			1 => multipart
			2 => message
			3 => application
			4 => audio
			5 => image
			6 => video
			7 => other
		*/

        // set $breadcrumb = '0' as default
        if (!$breadcrumb) {
            $breadcrumb = '0';
        }

        foreach ($parts as $k => $part) {
            $thisBc = $k + 1;
            if ($breadcrumb != '0') {
                $thisBc = $breadcrumb . '.' . $thisBc;
            }
            $attach = null;
            // check if we need to recurse into the object
            //if($part->type == 1 && !empty($part->parts)) {
            if (isset($part->parts) && !empty($part->parts) && !(isset($part->subtype) && strtolower($part->subtype) == 'rfc822')) {
                $this->saveAttachments($msgNo, $part->parts, $emailId, $thisBc, $forDisplay);
                continue;
            } elseif ($part->ifdisposition) {
                // we will take either 'attachments' or 'inline'
                if (strtolower($part->disposition) == 'attachment' || ((strtolower($part->disposition) == 'inline') && $part->type != 0)) {
                    $attach = $this->getNoteBeanForAttachment($emailId);
                    $fname = $this->handleEncodedFilename($this->retrieveAttachmentNameFromStructure($part));

                    if (!empty($fname)) {//assign name to attachment
                        $attach->name = $fname;
                    } else {//if name is empty, default to filename
                        $attach->name = urlencode($this->retrieveAttachmentNameFromStructure($part));
                    }
                    $attach->filename = $attach->name;
                    if (empty($attach->filename)) {
                        continue;
                    }

                    // deal with the MIME types email has
                    $attach->file_mime_type = $this->getMimeType($part->type, $part->subtype);
                    $attach->safeAttachmentName();
                    if ($forDisplay) {
                        $attach->id = $this->getTempFilename();
                    } else {
                        // only save if doing a full import, else we want only the binaries
                        $attach->save();
                    }
                } // end if disposition type 'attachment'
            }// end ifdisposition
            //Retrieve contents of subtype rfc8822
            elseif ($part->type == 2 && isset($part->subtype) && strtolower($part->subtype) == 'rfc822') {
                $tmp_eml = $this->getImap()->fetchBody($msgNo, $thisBc);
                $attach = $this->getNoteBeanForAttachment($emailId);
                $attach->file_mime_type = 'messsage/rfc822';
                $attach->description = $tmp_eml;
                $attach->filename = 'bounce.eml';
                $attach->safeAttachmentName();
                if ($forDisplay) {
                    $attach->id = $this->getTempFilename();
                } else {
                    // only save if doing a full import, else we want only the binaries
                    $attach->save();
                }
            } elseif (!$part->ifdisposition && $part->type != 1 && $part->type != 2 && $thisBc != '1') {
                // No disposition here, but some IMAP servers lie about disposition headers, try to find the truth
                // Also Outlook puts inline attachments as type 5 (image) without a disposition
                if ($part->ifparameters) {
                    foreach ($part->parameters as $param) {
                        if (strtolower($param->attribute) == "name" || strtolower($param->attribute) == "filename") {
                            $fname = $this->handleEncodedFilename($param->value);
                            break;
                        }
                    }
                    if (empty($fname)) {
                        continue;
                    }

                    // we assume that named parts are attachments too
                    $attach = $this->getNoteBeanForAttachment($emailId);

                    $attach->filename = $attach->name = $fname;
                    $attach->file_mime_type = $this->getMimeType($part->type, $part->subtype);

                    $attach->safeAttachmentName();
                    if ($forDisplay) {
                        $attach->id = $this->getTempFilename();
                    } else {
                        // only save if doing a full import, else we want only the binaries
                        $attach->save();
                    }
                }
            }
            $this->saveAttachmentBinaries($attach, $msgNo, $thisBc, $part, $forDisplay);
        } // end foreach
    }

    /**
     * Return a new note object for attachments.
     *
     * @param string $emailId
     * @return Note
     */
    public function getNoteBeanForAttachment($emailId)
    {
        $attach = new Note();
        $attach->parent_id = $emailId;
        $attach->parent_type = 'Emails';

        return $attach;
    }

    /**
     * Return the filename of the attachment by examining the dparameters or parameters returned from imap_fetch_structure
     *
     * @param object $part
     * @return string
     */
    public function retrieveAttachmentNameFromStructure($part)
    {
        $result = "";

        foreach ($part->dparameters as $k => $v) {
            if (strtolower($v->attribute) == 'filename') {
                $result = $v->value;
                break;
            }
        }

        if (empty($result)) {
            foreach ($part->parameters as $k => $v) {
                if (strtolower($v->attribute) == 'name') {
                    $result = $v->value;
                    break;
                }
            }
        }

        return $result;

    }

    /**
     * saves the actual binary file of a given attachment
     * @param object attach Note object that is attached to the binary file
     * @param string msgNo Message Number on IMAP/POP3 server
     * @param string thisBc Breadcrumb to navigate email structure to find the content
     * @param object part IMAP standard object that contains the "parts" of this section of email
     * @param bool $forDisplay
     */
    public function saveAttachmentBinaries($attach, $msgNo, $thisBc, $part, $forDisplay)
    {
        // decide where to place the file temporarily

        if (isset($attach->id) &&
            strpos($attach->id, "..") !== false &&
            isset($this->id) &&
            strpos($this->id, "..") !== false
        ) {
            die("Directory navigation attack denied.");
        }

        $uploadDir = ($forDisplay) ? "{$this->EmailCachePath}/{$this->id}/attachments/" : "upload://";

        // decide what name to save file as
        $fileName = htmlspecialchars($attach->id);

        // download the attachment if we didn't do it yet
        if (!file_exists($uploadDir . $fileName)) {
            if (!is_resource($this->conn)) {
                LoggerManager::getLogger()->fatal('Inbounc Email Connection is not valid resource for saving attachment binaries.');
                return false;
            }
            $msgPartRaw = $this->getImap()->fetchBody($msgNo, $thisBc);
            // deal with attachment encoding and decode the text string
            $msgPart = $this->handleTranserEncoding($msgPartRaw, $part->encoding);

            if (file_put_contents($uploadDir . $fileName, $msgPart)) {
                $GLOBALS['log']->debug('InboundEmail saved attachment file: ' . $attach->filename);
            } else {
                $GLOBALS['log']->debug('InboundEmail could not create attachment file: ' . $attach->filename . " - temp file target: [ {$uploadDir}{$fileName} ]");

                return;
            }
        }

        $this->tempAttachment[$fileName] = urldecode($attach->filename);
        // if all was successful, feel for inline and cache Note ID for display:
        if ((strtolower($part->disposition) == 'inline' && in_array($part->subtype, $this->imageTypes))
            || ($part->type == 5)
        ) {
            if (copy($uploadDir . $fileName, sugar_cached("images/{$fileName}.") . strtolower($part->subtype))) {
                $id = substr($part->id, 1, -1); //strip <> around
                $this->inlineImages[$id] = $attach->id . "." . strtolower($part->subtype);
            } else {
                $GLOBALS['log']->debug('InboundEmail could not copy ' . $uploadDir . $fileName . ' to cache');
            }
        }
    }

    /**
     * decodes a string based on its associated encoding
     * if nothing is passed, we default to no-encoding type
     * @param    $str    encoded string
     * @param    $enc    detected encoding
     */
    public function handleTranserEncoding($str, $enc = 0)
    {
        switch ($enc) {
            case 2:// BINARY
                $ret = $str;
                break;
            case 3:// BASE64
                $ret = base64_decode($str);
                break;
            case 4:// QUOTED-PRINTABLE
                $ret = quoted_printable_decode($str);
                break;
            case 0:// 7BIT or 8BIT
            case 1:// already in a string-useable format - do nothing
            case 5:// OTHER
            default:// catch all
                $ret = $str;
                break;
        }

        return $ret;
    }


    /**
     * Some emails do not get assigned a message_id, specifically from
     * Outlook/Exchange.
     *
     * We need to derive a reliable one for duplicate import checking.
     * @param mixed $header
     * @return string
     */
    public function getMessageId($header)
    {
        $message_id = md5(print_r($header, true));

        return $message_id;
    }

    /**
     * checks for duplicate emails on polling.  The uniqueness of a given email message is determined by a concatenation
     * of 2 values, the messageID and the delivered-to field.  This allows multiple To: and B/CC: destination addresses
     * to be imported by Sugar without violating the true duplicate-email issues.
     *
     * @param string message_id message ID generated by sending server
     * @param int message number (mailserver's key) of email
     * @param object header object generated by imap_headerinfo()
     * @param string textHeader Headers in normal text format
     * @return bool
     */
    public function importDupeCheck($message_id, $header, $textHeader)
    {
        $GLOBALS['log']->debug('*********** InboundEmail doing dupe check.');

        // generate "delivered-to" seed for email duplicate check
        $deliveredTo = $this->id; // cn: bug 12236 - cc's failing dupe check
        $exHeader = explode("\n", $textHeader);

        foreach ($exHeader as $headerLine) {
            if (strpos(strtolower($headerLine), 'delivered-to:') !== false) {
                $deliveredTo = substr($headerLine, strpos($headerLine, " "), strlen($headerLine));
                $GLOBALS['log']->debug('********* InboundEmail found [ ' . $deliveredTo . ' ] as the destination address for email [ ' . $message_id . ' ]');
            } elseif (strpos(strtolower($headerLine), 'x-real-to:') !== false) {
                $deliveredTo = substr($headerLine, strpos($headerLine, " "), strlen($headerLine));
                $GLOBALS['log']->debug('********* InboundEmail found [ ' . $deliveredTo . ' ] for non-standards compliant email x-header [ ' . $message_id . ' ]');
            }
        }

        $message_id = $this->getMessageId($header);

        // generate compound messageId
        $this->compoundMessageId = trim($message_id) . trim($deliveredTo);
        if (empty($this->compoundMessageId)) {
            $GLOBALS['log']->error('Inbound Email found a message without a header and message_id');

            return false;
        } // if
        $this->compoundMessageId = md5($this->compoundMessageId);

        $query = 'SELECT count(emails.id) AS c FROM emails WHERE emails.message_id = \'' . $this->compoundMessageId . '\' and emails.deleted = 0';
        $results = $this->db->query($query, true);
        $row = $this->db->fetchByAssoc($results);

        if ($row['c'] > 0) {
            $GLOBALS['log']->debug('InboundEmail found a duplicate email with ID (' . $this->compoundMessageId . ')');

            return false; // we have a dupe and don't want to import the email'
        } else {
            return true;
        }
    }

    /**
     * takes the output from imap_mime_hader_decode() and handles multiple types of encoding
     * @param string subject Raw subject string from email
     * @return string ret properly formatted UTF-8 string
     */
    public function handleMimeHeaderDecode($subject)
    {
        $subjectDecoded = $this->getImap()->MimeHeaderDecode($subject);

        $ret = '';
        foreach ($subjectDecoded as $object) {
            if ($object->charset != 'default') {
                $ret .= $this->handleCharsetTranslation($object->text, $object->charset);
            } else {
                $ret .= $object->text;
            }
        }

        return $ret;
    }

    /**
     * Calculates the appropriate display date/time sent for an email.
     * @param string headerDate The date sent of email in MIME header format
     * @return string GMT-0 Unix timestamp
     */
    public function getUnixHeaderDate($headerDate)
    {
        global $timedate;

        if (empty($headerDate)) {
            return "";
        }
        ///////////////////////////////////////////////////////////////////
        ////	CALCULATE CORRECT SENT DATE/TIME FOR EMAIL
        if (!empty($headerDate)) {
            // Bug 25254 - Strip trailing space that come in some header dates (maybe ones with 1-digit day number)
            $headerDate = trim($headerDate);
            // need to hack PHP/windows' bad handling of strings when using POP3
            if (strstr($headerDate, '+0000 GMT')) {
                $headerDate = str_replace('GMT', '', $headerDate);
            } elseif (!strtotime($headerDate)) {
                $headerDate = 'now'; // catch non-standard format times.
            } else {
                // cn: bug 9196 parse the GMT offset
                if (strpos($headerDate, '-') || strpos($headerDate, '+')) {
                    // cn: bug make sure last 5 chars are [+|-]nnnn
                    if (strpos($headerDate, "(")) {
                        $headerDate = preg_replace('/\([\w]+\)/i', "", $headerDate);
                        $headerDate = trim($headerDate);
                    }

                    // parse mailserver time
                    $gmtEmail = trim(substr($headerDate, -5, 5));
                    $posNeg = substr($gmtEmail, 0, 1);
                    $gmtHours = substr($gmtEmail, 1, 2);
                    $gmtMins = substr($gmtEmail, -2, 2);

                    // get seconds
                    $secsHours = $gmtHours * 60 * 60;
                    $secsTotal = $secsHours + ($gmtMins * 60);
                    $secsTotal = ($posNeg == '-') ? $secsTotal : -1 * $secsTotal;
                    // mfh: bug 10961/12855 - date time values with GMT offsets not properly formatted
                    $headerDate = trim(substr_replace($headerDate, '', -5));
                }
            }
        } else {
            $headerDate = 'now';
        }

        $unixHeaderDate = strtotime($headerDate);

        if (isset($secsTotal)) {
            // this gets the timestamp to true GMT-0
            $unixHeaderDate += $secsTotal;
        }

        if (strtotime('Jan 1, 2001') > $unixHeaderDate) {
            $unixHeaderDate = strtotime('now');
        }

        return $unixHeaderDate;
        ////	END CALCULATE CORRECT SENT DATE/TIME FOR EMAIL
        ///////////////////////////////////////////////////////////////////
    }

    /**
     * This method returns the correct messageno for the pop3 protocol
     * @param String UIDL
     * @return returnMsgNo
     */
    public function getCorrectMessageNoForPop3($messageId)
    {
        $returnMsgNo = -1;
        if ($this->protocol == 'pop3') {
            if ($this->pop3_open()) {
                // get the UIDL from database;
                $query = "SELECT msgno FROM email_cache WHERE ie_id = '{$this->id}' AND message_id = '{$messageId}'";
                $r = $this->db->query($query);
                $a = $this->db->fetchByAssoc($r);
                $msgNo = $a['msgno'];
                $returnMsgNo = $msgNo;

                // authenticate
                $this->pop3_sendCommand("USER", $this->email_user);
                $this->pop3_sendCommand("PASS", $this->email_password);

                // get UIDL for this msgNo
                $this->pop3_sendCommand("UIDL {$msgNo}", '', false); // leave socket buffer alone until the while()
                $buf = fgets($this->pop3socket, 1024); // handle "OK+ msgNo UIDL(UIDL for this messageno)";

                // if it returns OK then we have found the message else get all the UIDL
                // and search for the correct msgNo;
                $foundMessageNo = false;
                if (preg_match("/OK/", $buf) > 0) {
                    $mailserverResponse = explode(" ", $buf);
                    // if the cachedUIDL and the UIDL from mail server matches then its the correct messageno
                    if (trim($mailserverResponse[sizeof($mailserverResponse) - 1]) == $messageId) {
                        $foundMessageNo = true;
                    }
                } //if

                //get all the UIDL and then find the correct messageno
                if (!$foundMessageNo) {
                    // get UIDLs
                    $this->pop3_sendCommand("UIDL", '', false); // leave socket buffer alone until the while()
                    fgets($this->pop3socket, 1024); // handle "OK+";
                    $UIDLs = array();
                    $buf = '!';
                    if (is_resource($this->pop3socket)) {
                        while (!feof($this->pop3socket)) {
                            $buf = fgets(
                                $this->pop3socket,
                                1024
                            ); // 8kb max buffer - shouldn't be more than 80 chars via pop3...
                            if (trim($buf) == '.') {
                                $GLOBALS['log']->debug("*** GOT '.'");
                                break;
                            } // if
                            // format is [msgNo] [UIDL]
                            $exUidl = explode(" ", $buf);
                            $UIDLs[trim($exUidl[1])] = trim($exUidl[0]);
                        } // while
                        if (array_key_exists($messageId, $UIDLs)) {
                            $returnMsgNo = $UIDLs[$messageId];
                        } else {
                            // message could not be found on server
                            $returnMsgNo = -1;
                        } // else
                    } // if

                } // if
                $this->pop3_cleanUp();
            } //if
        } //if

        return $returnMsgNo;
    }

    /**
     * If the importOneEmail returns false, then findout if the duplicate email
     */
    public function getDuplicateEmailId($msgNo, $uid)
    {
        global $timedate;
        global $app_strings;
        global $app_list_strings;
        global $sugar_config;
        global $current_user;

        if (!is_resource($this->conn)) {
            LoggerManager::getLogger()->fatal('Inbounc Email Connection is not valid resource for getting duplicate email id.');
            return false;
        }
        $header = $this->getImap()->getHeaderInfo($msgNo);
        $fullHeader = $this->getImap()->fetchHeader($msgNo); // raw headers

        // reset inline images cache
        $this->inlineImages = array();

        // handle messages deleted on server
        if (empty($header)) {
            if (!isset($this->email) || empty($this->email)) {
                $this->email = new Email();
            } // if

            return "";
        } else {
            $dupeCheckResult = $this->importDupeCheck($header->message_id, $header, $fullHeader);
            if (!$dupeCheckResult && !empty($this->compoundMessageId)) {
                // we have a duplicate email
                $query = 'SELECT id FROM emails WHERE emails.message_id = \'' . $this->compoundMessageId . '\' and emails.deleted = 0';
                $results = $this->db->query($query, true);
                $row = $this->db->fetchByAssoc($results);

                $this->email = new Email();
                $this->email->id = $row['id'];

                return $row['id'];
            } // if

            return "";
        } // else
    } // fn


    /**
     * shiny new importOneEmail() method
     * @deprecated since - 7.9 use returnImportedEmail instead
     * @param int msgNo
     * @param bool forDisplay
     * @param clean_email boolean, default true,
     * @return boolean|string
     */
    public function importOneEmail($msgNo, $uid, $forDisplay = false, $clean_email = true)
    {
        $GLOBALS['log']->debug("InboundEmail processing 1 email {$msgNo}-----------------------------------------------------------------------------------------");
        global $timedate;
        global $app_strings;
        global $app_list_strings;
        global $sugar_config;
        global $current_user;

        // Bug # 45477
        // So, on older versions of PHP (PHP VERSION < 5.3),
        // calling imap_headerinfo and imap_fetchheader can cause a buffer overflow for exteremly large headers,
        // This leads to the remaining messages not being read because Sugar crashes everytime it tries to read the headers.
        // The workaround is to mark a message as read before making trying to read the header of the msg in question
        // This forces this message not be read again, and we can continue processing remaining msgs.

        // UNCOMMENT THIS IF YOU HAVE THIS PROBLEM!  See notes on Bug # 45477
        // $this->markEmails($uid, "read");

        if (!is_resource($this->conn)) {
            LoggerManager::getLogger()->warn('Connection is not a valid resource for importOneEmail()');
            $header = null;
            $fullHeader = null;
        } else {
            $header = $this->getImap()->getHeaderInfo($msgNo);
            $fullHeader = $this->getImap()->fetchHeader($msgNo); // raw headers
        }

        // reset inline images cache
        $this->inlineImages = array();

        // handle messages deleted on server
        if (empty($header)) {
            if (!isset($this->email) || empty($this->email)) {
                $this->email = new Email();
            }

            $q = "";
            $queryUID = $this->db->quote($uid);
            if ($this->isPop3Protocol()) {
                $this->email->name = $app_strings['LBL_EMAIL_ERROR_MESSAGE_DELETED'];
                $q = "DELETE FROM email_cache WHERE message_id = '{$queryUID}' AND ie_id = '{$this->id}' AND mbox = '{$this->mailbox}'";
            } else {
                $this->email->name = $app_strings['LBL_EMAIL_ERROR_IMAP_MESSAGE_DELETED'];
                $q = "DELETE FROM email_cache WHERE imap_uid = '{$queryUID}' AND ie_id = '{$this->id}' AND mbox = '{$this->mailbox}'";
            } // else
            // delete local cache
            $r = $this->db->query($q);

            $this->email->date_sent_received = $timedate->nowDb();

            return false;
            //return "Message deleted from server.";
        }

        ///////////////////////////////////////////////////////////////////////
        ////	DUPLICATE CHECK
        $dupeCheckResult = $this->importDupeCheck($header->message_id, $header, $fullHeader);
        if ($forDisplay || $dupeCheckResult) {
            $GLOBALS['log']->debug('*********** NO duplicate found, continuing with processing.');

            $structure = $this->getImap()->fetchStructure($msgNo); // map of email

            ///////////////////////////////////////////////////////////////////
            ////	CREATE SEED EMAIL OBJECT
            $email = new Email();
            $email->isDuplicate = ($dupeCheckResult) ? false : true;
            $email->mailbox_id = $this->id;
            $message = array();
            $email->id = create_guid();
            $email->new_with_id = true; //forcing a GUID here to prevent double saves.
            ////	END CREATE SEED EMAIL
            ///////////////////////////////////////////////////////////////////

            ///////////////////////////////////////////////////////////////////
            ////	PREP SYSTEM USER
            if (empty($current_user)) {
                // I-E runs as admin, get admin prefs

                $current_user = new User();
                $current_user->getSystemUser();
            }
            $tPref = $current_user->getUserDateTimePreferences();
            ////	END USER PREP
            ///////////////////////////////////////////////////////////////////
            if (!empty($header->date)) {
                $unixHeaderDate = $timedate->fromString($header->date);
            }
            ///////////////////////////////////////////////////////////////////
            ////	HANDLE EMAIL ATTACHEMENTS OR HTML TEXT
            ////	Inline images require that I-E handle attachments before body text
            // parts defines attachments - be mindful of .html being interpreted as an attachment
            if ($structure->type == 1 && !empty($structure->parts)) {
                $GLOBALS['log']->debug('InboundEmail found multipart email - saving attachments if found.');
                $this->saveAttachments($msgNo, $structure->parts, $email->id, 0, $forDisplay);
            } elseif ($structure->type == 0) {
                $uuemail = ($this->isUuencode($email->description)) ? true : false;
                /*
                 * UUEncoded attachments - legacy, but still have to deal with it
                 * format:
                 * begin 777 filename.txt
                 * UUENCODE
                 *
                 * end
                 */
                // set body to the filtered one
                if ($uuemail) {
                    $email->description = $this->handleUUEncodedEmailBody($email->description, $email->id);
                    $email->retrieve($email->id);
                    $email->save();
                }
            } else {
                if ($this->port != 110) {
                    $GLOBALS['log']->debug('InboundEmail found a multi-part email (id:' . $msgNo . ') with no child parts to parse.');
                }
            }
            ////	END HANDLE EMAIL ATTACHEMENTS OR HTML TEXT
            ///////////////////////////////////////////////////////////////////

            ///////////////////////////////////////////////////////////////////
            ////	ASSIGN APPROPRIATE ATTRIBUTES TO NEW EMAIL OBJECT
            // handle UTF-8/charset encoding in the ***headers***
            $db = DBManagerFactory::getInstance();
            $email->name = $this->handleMimeHeaderDecode($header->subject);
            $email->type = 'inbound';
            if (!empty($unixHeaderDate)) {
                $email->date_sent_received = $timedate->asUser($unixHeaderDate);
                list($email->date_start, $email->time_start) = $timedate->split_date_time($email->date_sent_received);
            } else {
                $email->date_start = $email->time_start = $email->date_sent_received = "";
            }
            $email->status = 'unread'; // this is used in Contacts' Emails SubPanel
            if (!empty($header->toaddress)) {
                $email->to_name = $this->handleMimeHeaderDecode($header->toaddress);
                $email->to_addrs_names = $email->to_name;
            }
            if (!empty($header->to)) {
                $email->to_addrs = $this->convertImapToSugarEmailAddress($header->to);
            }
            $email->from_name = $this->handleMimeHeaderDecode($header->fromaddress);
            $email->from_addr_name = $email->from_name;
            $email->from_addr = $this->convertImapToSugarEmailAddress($header->from);
            isValidEmailAddress($email->from_addr);
            if (!empty($header->cc)) {
                $email->cc_addrs = $this->convertImapToSugarEmailAddress($header->cc);
            }
            if (!empty($header->ccaddress)) {
                $email->cc_addrs_names = $this->handleMimeHeaderDecode($header->ccaddress);
            } // if
            $email->reply_to_name = $this->handleMimeHeaderDecode($header->reply_toaddress);
            $email->reply_to_email = $this->convertImapToSugarEmailAddress($header->reply_to);
            if (!empty($email->reply_to_email)) {
                $email->reply_to_addr = $email->reply_to_name;
            }
            $email->intent = $this->mailbox_type;

            $email->message_id = $this->compoundMessageId; // filled by importDupeCheck();

            $oldPrefix = $this->imagePrefix;
            if (!$forDisplay) {
                // Store CIDs in imported messages, convert on display
                $this->imagePrefix = "cid:";
            }
            // handle multi-part email bodies
            $email->description_html = $this->getMessageText(
                $msgNo,
                'HTML',
                $structure,
                $fullHeader,
                $clean_email
            ); // runs through handleTranserEncoding() already
            $email->description = $this->getMessageText(
                $msgNo,
                'PLAIN',
                $structure,
                $fullHeader,
                $clean_email
            ); // runs through handleTranserEncoding() already
            $this->imagePrefix = $oldPrefix;

            // empty() check for body content
            if (empty($email->description)) {
                $GLOBALS['log']->debug('InboundEmail Message (id:' . $email->message_id . ') has no body');
            }

            // assign_to group
            if (!empty($_REQUEST['user_id'])) {
                $email->assigned_user_id = $_REQUEST['user_id'];
            } else {
                // Samir Gandhi : Commented out this code as its not needed
                //$email->assigned_user_id = $this->group_id;
            }
<<<<<<< HEAD
=======
            // Samir Gandhi : Commented out this code as its not needed
            //$email->assigned_user_id = $this->group_id;

>>>>>>> 7d886ad4

            //Assign Parent Values if set
            if (!empty($_REQUEST['parent_id']) && !empty($_REQUEST['parent_type'])) {
                $email->parent_id = $_REQUEST['parent_id'];
                $email->parent_type = $_REQUEST['parent_type'];

                $mod = strtolower($email->parent_type);
                //Custom modules rel name
                $rel = array_key_exists($mod, $email->field_defs) ? $mod : $mod . "_activities_emails";

                if (!$email->load_relationship($rel)) {
                    return false;
                }
                $email->$rel->add($email->parent_id);
            }

            // override $forDisplay w/user pref
            if ($forDisplay) {
                if ($this->isAutoImport()) {
                    $forDisplay = false; // triggers save of imported email
                }
            }

            if (!$forDisplay) {
                $email->save();

                $email->new_with_id = false; // to allow future saves by UPDATE, instead of INSERT
                ////	ASSIGN APPROPRIATE ATTRIBUTES TO NEW EMAIL OBJECT
                ///////////////////////////////////////////////////////////////////

                ///////////////////////////////////////////////////////////////////
                ////	LINK APPROPRIATE BEANS TO NEWLY SAVED EMAIL
                //$contactAddr = $this->handleLinking($email);
                ////	END LINK APPROPRIATE BEANS TO NEWLY SAVED EMAIL
                ///////////////////////////////////////////////////////////////////

                ///////////////////////////////////////////////////////////////////
                ////	MAILBOX TYPE HANDLING
                $this->handleMailboxType($email, $header);
                ////	END MAILBOX TYPE HANDLING
                ///////////////////////////////////////////////////////////////////

                ///////////////////////////////////////////////////////////////////
                ////	SEND AUTORESPONSE
                if (!empty($email->reply_to_email)) {
                    $contactAddr = $email->reply_to_email;
                    isValidEmailAddress($contactAddr);
                } else {
                    $contactAddr = $email->from_addr;
                    isValidEmailAddress($contactAddr);
                }
                if (!$this->isMailBoxTypeCreateCase()) {
                    $this->handleAutoresponse($email, $contactAddr);
                }
                ////	END SEND AUTORESPONSE
                ///////////////////////////////////////////////////////////////////
                ////	END IMPORT ONE EMAIL
                ///////////////////////////////////////////////////////////////////
            }
        } else {
            // only log if not POP3; pop3 iterates through ALL mail
            if ($this->protocol != 'pop3') {
                $GLOBALS['log']->info("InboundEmail found a duplicate email: " . $header->message_id);
                //echo "This email has already been imported";
            }

            return false;
        }
        ////	END DUPLICATE CHECK
        ///////////////////////////////////////////////////////////////////////

        ///////////////////////////////////////////////////////////////////////
        ////	DEAL WITH THE MAILBOX
        if (!$forDisplay) {
            $r = $this->getImap()->setFlagFull($msgNo, '\\SEEN');

            // if delete_seen, mark msg as deleted
            if ($this->delete_seen == 1 && !$forDisplay) {
                $GLOBALS['log']->info("INBOUNDEMAIL: delete_seen == 1 - deleting email");
                $this->getImap()->setFlagFull($msgNo, '\\DELETED');
            }
        } else {
            // for display - don't touch server files?
            //imap_setflag_full($this->conn, $msgNo, '\\UNSEEN');
        }
<<<<<<< HEAD
=======
        // for display - don't touch server files?
        //imap_setflag_full($this->conn, $msgNo, '\\UNSEEN');

>>>>>>> 7d886ad4

        $GLOBALS['log']->debug('********************************* InboundEmail finished import of 1 email: ' . $email->name);
        ////	END DEAL WITH THE MAILBOX
        ///////////////////////////////////////////////////////////////////////

        ///////////////////////////////////////////////////////////////////////
        ////	TO SUPPORT EMAIL 2.0
        $this->email = $email;

        if (empty($this->email->et)) {
            $this->email->email2init();
        }

        return true;
    }

    /**
     * Imports A Single Email
     * @param $msgNo
     * @param $uid
     * @param bool $forDisplay
     * @param bool $clean_email
     * @param bool $isGroupFolderExists
     * @return boolean
     */
    public function returnImportedEmail($msgNo, $uid, $forDisplay = false, $clean_email = true, $isGroupFolderExists = false)
    {
        $GLOBALS['log']->debug("InboundEmail processing 1 email {$msgNo}-----------------------------------------------------------------------------------------");
        global $timedate;
        global $current_user;

        // Bug # 45477
        // So, on older versions of PHP (PHP VERSION < 5.3),
        // calling imap_headerinfo and imap_fetchheader can cause a buffer overflow for exteremly large headers,
        // This leads to the remaining messages not being read because Sugar crashes everytime it tries to read the headers.
        // The workaround is to mark a message as read before making trying to read the header of the msg in question
        // This forces this message not be read again, and we can continue processing remaining msgs.

        // UNCOMMENT THIS IF YOU HAVE THIS PROBLEM!  See notes on Bug # 45477
        // $this->markEmails($uid, "read");

        if (empty($msgNo) and !empty($uid)) {
            $msgNo = $this->getImap()->getMessageNo((int)$uid);
        }

        $fullHeader = $this->getImap()->fetchHeader($msgNo);
        $header = $this->getImap()->rfc822ParseHeaders($fullHeader);
        // reset inline images cache
        $this->inlineImages = array();

        ///////////////////////////////////////////////////////////////////////
        ////	DUPLICATE CHECK
        $dupeCheckResult = $this->importDupeCheck($header->message_id, $header, $fullHeader);
        if ($forDisplay || $dupeCheckResult) {
            $GLOBALS['log']->debug('*********** NO duplicate found, continuing with processing.');

            $structure = $this->getImap()->fetchStructure($msgNo); // map of email

            ///////////////////////////////////////////////////////////////////
            ////	CREATE SEED EMAIL OBJECT
            $email = new Email();
            $email->isDuplicate = $dupeCheckResult ? false : true;
            $email->mailbox_id = $this->id;
            $email->uid = $uid;
            $email->msgNo = $msgNo;
            $email->id = create_guid();
            $email->new_with_id = true; //forcing a GUID here to prevent double saves.
            ////	END CREATE SEED EMAIL
            ///////////////////////////////////////////////////////////////////

            ///////////////////////////////////////////////////////////////////
            ////	PREP SYSTEM USER
            if (empty($current_user)) {
                // I-E runs as admin, get admin prefs

                $current_user = new User();
                $current_user->getSystemUser();
            }
            $current_user->getUserDateTimePreferences();
            ////	END USER PREP
            ///////////////////////////////////////////////////////////////////
            if (!empty($header->date)) {
                $unixHeaderDate = $timedate->fromString($header->date);
            }
            ///////////////////////////////////////////////////////////////////
            ////	HANDLE EMAIL ATTACHEMENTS OR HTML TEXT
            ////	Inline images require that I-E handle attachments before body text
            // parts defines attachments - be mindful of .html being interpreted as an attachment
            if ($structure->type == 1 && !empty($structure->parts)) {
                $GLOBALS['log']->debug('InboundEmail found multipart email - saving attachments if found.');
                $this->saveAttachments($msgNo, $structure->parts, $email->id, 0, $forDisplay);
            } elseif ($structure->type == 0) {
                $UUEncodedEmail = $this->isUuencode($email->description) ? true : false;
                /*
                 * UUEncoded attachments - legacy, but still have to deal with it
                 * format:
                 * begin 777 filename.txt
                 * UUENCODE
                 *
                 * end
                 */
                // set body to the filtered one
                if ($UUEncodedEmail) {
                    $email->description = $this->handleUUEncodedEmailBody($email->description, $email->id);
                    $email->retrieve($email->id);
                    $email->save();
                }
            } else {
                if ($this->port != 110) {
                    $GLOBALS['log']->debug(
                        'InboundEmail found a multi-part email (id:' . $msgNo . ') with no child parts to parse.'
                    );
                }
            }
            ////	END HANDLE EMAIL ATTACHEMENTS OR HTML TEXT
            ///////////////////////////////////////////////////////////////////

            ///////////////////////////////////////////////////////////////////
            ////	ASSIGN APPROPRIATE ATTRIBUTES TO NEW EMAIL OBJECT
            // handle UTF-8/charset encoding in the ***headers***

            $email->name = $this->handleMimeHeaderDecode($header->subject);
            $email->type = 'inbound';
            if (!empty($unixHeaderDate)) {
                $email->date_sent_received = $timedate->asUser($unixHeaderDate);
                list($email->date_start, $email->time_start) = $timedate->split_date_time($email->date_sent_received);
            } else {
                $email->date_start = $email->time_start = $email->date_sent_received = "";
            }
            $email->status = 'unread'; // this is used in Contacts' Emails SubPanel
            if (!empty($header->toaddress)) {
                $email->to_name = $this->handleMimeHeaderDecode($header->toaddress);
                $email->to_addrs_names = $email->to_name;
            }
            if (!empty($header->to)) {
                $email->to_addrs = $this->convertImapToSugarEmailAddress($header->to);
            }
            $email->from_name = $this->handleMimeHeaderDecode($header->fromaddress);
            $email->from_addr_name = $email->from_name;
            $email->from_addr = $this->convertImapToSugarEmailAddress($header->from);
            isValidEmailAddress($email->from_addr);
            if (!empty($header->cc)) {
                $email->cc_addrs = $this->convertImapToSugarEmailAddress($header->cc);
            }
            if (!empty($header->ccaddress)) {
                $email->cc_addrs_names = $this->handleMimeHeaderDecode($header->ccaddress);
            } // if
            $email->reply_to_name = $this->handleMimeHeaderDecode($header->reply_toaddress);
            $email->reply_to_email = $this->convertImapToSugarEmailAddress($header->reply_to);
            if (!empty($email->reply_to_email)) {
                $email->reply_to_addr = $email->reply_to_name;
            }
            $email->intent = $this->mailbox_type;

            $email->message_id = $this->compoundMessageId; // filled by importDupeCheck();

            $oldPrefix = $this->imagePrefix;
            if (!$forDisplay) {
                // Store CIDs in imported messages, convert on display
                $this->imagePrefix = 'cid:';
            }
            // handle multi-part email bodies
            $email->description_html = $this->getMessageTextWithUid(
                $uid,
                'HTML',
                $structure,
                $fullHeader,
                $clean_email
            ); // runs through handleTranserEncoding() already
            $email->description = $this->getMessageTextWithUid(
                $uid,
                'PLAIN',
                $structure,
                $fullHeader,
                $clean_email
            ); // runs through handleTranserEncoding() already
            $this->imagePrefix = $oldPrefix;


            // empty() check for body content
            if (empty($email->description)) {
                $GLOBALS['log']->debug('InboundEmail Message (id:' . $email->message_id . ') has no body');
            }

            // assign_to group
            if (!empty($_REQUEST['user_id'])) {
                $email->assigned_user_id = $_REQUEST['user_id'];
            }

            //Assign Parent Values if set
            if (!empty($_REQUEST['parent_id']) && !empty($_REQUEST['parent_type'])) {
                $email->parent_id = $_REQUEST['parent_id'];
                $email->parent_type = $_REQUEST['parent_type'];

                $mod = strtolower($email->parent_type);
                //Custom modules rel name
                $rel = array_key_exists($mod, $email->field_defs) ? $mod : $mod . '_activities_emails';

                if (!$email->load_relationship($rel)) {
                    return false;
                }
                $email->$rel->add($email->parent_id);
            }

            // override $forDisplay w/user pref
            if ($forDisplay && $this->isAutoImport()) {
                $forDisplay = false; // triggers save of imported email
            }

            if (!$forDisplay) {
                $email->save();

                $email->new_with_id = false; // to allow future saves by UPDATE, instead of INSERT
                ////	ASSIGN APPROPRIATE ATTRIBUTES TO NEW EMAIL OBJECT
                ///////////////////////////////////////////////////////////////////

                ///////////////////////////////////////////////////////////////////
                ////	LINK APPROPRIATE BEANS TO NEWLY SAVED EMAIL
                //$contactAddress = $this->handleLinking($email);
                ////	END LINK APPROPRIATE BEANS TO NEWLY SAVED EMAIL
                ///////////////////////////////////////////////////////////////////

                ///////////////////////////////////////////////////////////////////
                ////	MAILBOX TYPE HANDLING
                $this->handleMailboxType($email, $header);
                ////	END MAILBOX TYPE HANDLING
                ///////////////////////////////////////////////////////////////////

                ///////////////////////////////////////////////////////////////////
                ////	SEND AUTORESPONSE
                if (!empty($email->reply_to_email)) {
                    $contactAddress = $email->reply_to_email;
                    isValidEmailAddress($contactAddress);
                } else {
                    $contactAddress = $email->from_addr;
                    isValidEmailAddress($contactAddress);
                }
                if (!$this->isMailBoxTypeCreateCase()) {
                    $this->handleAutoresponse($email, $contactAddress);
                }
                ////	END SEND AUTORESPONSE
                ///////////////////////////////////////////////////////////////////
                ////	END IMPORT ONE EMAIL
                ///////////////////////////////////////////////////////////////////
            }
        } else {
            // only log if not POP3; pop3 iterates through ALL mail
            if ($this->protocol != 'pop3') {
                $GLOBALS['log']->info('InboundEmail found a duplicate email: ' . $header->message_id);
                //echo "This email has already been imported";
            }

            if (!empty($this->compoundMessageId)) {
                // return email
                $result = $this->db->query(
                    'SELECT id from emails WHERE message_id ="' . $this->compoundMessageId . '"' .
                    'AND mailbox_id = "' . $this->id . '"');
                $row = $this->db->fetchRow($result);
                if (!empty($row['id'])) {
                    return $row['id'];
                }

            }

            return false;
        }
        ////	END DUPLICATE CHECK
        ///////////////////////////////////////////////////////////////////////

        ///////////////////////////////////////////////////////////////////////
        ////	DEAL WITH THE MAILBOX
        if (!$forDisplay) {
            if (!$isGroupFolderExists) {
                $r = $this->getImap()->setFlagFull($msgNo, '\\SEEN');
            } else {
                $r = $this->getImap()->clearFlagFull($msgNo, '\\SEEN');
            }

            // if delete_seen, mark msg as deleted
            if ($this->delete_seen == 1 && !$forDisplay) {
                $GLOBALS['log']->info("INBOUNDEMAIL: delete_seen == 1 - deleting email");
                $this->getImap()->setFlagFull($msgNo, '\\DELETED');
            }
        } else {
            // for display - don't touch server files?
            //imap_setflag_full($this->conn, $msgNo, '\\UNSEEN');
        }
<<<<<<< HEAD
=======
        // for display - don't touch server files?
        //imap_setflag_full($this->conn, $msgNo, '\\UNSEEN');

>>>>>>> 7d886ad4

        $GLOBALS['log']->debug('********************************* InboundEmail finished import of 1 email: ' . $email->name);
        ////	END DEAL WITH THE MAILBOX
        ///////////////////////////////////////////////////////////////////////

        ///////////////////////////////////////////////////////////////////////
        ////	TO SUPPORT EMAIL 2.0
        $this->email = $email;

        if (empty($this->email->et)) {
            $this->email->email2init();
        }

        if (isset($email->id) and !empty($email->id)) {
            return $email->id;
        }

        return true;
    }

    /**
     * Used to view non imported emails
     * @param array $request - must include the metadata
     * @return Email|boolean - false on error | a non imported email
     * @throws Exception
     * @see EmailsViewDetailNonImported::preDisplay()
     */
    public function returnNonImportedEmail($request)
    {
        global $timedate;
        global $current_user;
        global $log;

        $msgNo = $request['msgno'];
        $uid = $request['uid'];

        if (empty($header)) {
            $email = new Email();


            $this->connectMailserver();

            $fullHeader = $this->getImap()->fetchHeader($uid, FT_UID);
            $parsedFullHeader = $this->getImap()->rfc822ParseHeaders($fullHeader);

            $email->name = $this->handleMimeHeaderDecode($parsedFullHeader->subject);
            $email->type = 'inbound';

            if(isset($request['metadata']['viewdefs'])) {
                // only process field(s) in which we actually use
                $fields_selected = $request['metadata']['viewdefs'];

                if(empty($email->date_entered)) {
                    $possibleFormats = [
                        DateTime::RFC2822.'+',
                        str_replace(['D, '], '', DateTime::RFC2822), // day-of-week is optional
                        str_replace([':s'], '', DateTime::RFC2822), // seconds are optional
                        str_replace(['D, ', ':s'], '', DateTime::RFC2822), // day-of-week is optional, seconds are optional
                        DateTime::RFC822,
                        str_replace(['D, '], '', DateTime::RFC822), // day is optional
                        str_replace([':s'], '', DateTime::RFC822), // seconds are optional
                        str_replace(['D, ', ':s'], '', DateTime::RFC822), // day is optional, seconds are optional
                    ];

                    // Some IMAP server respond with different data formats.
                    // The iteration attempt to use each possible format to decode the detail.
                    // The if ($dateTime !== false) means that when the DateTime class successfully
                    // decodes the date field it will exit the loop.
                    // As we no longer need to continue trying to decode the datetime format.
                    foreach ($possibleFormats  as $possibleFormat) {
                        $dateTime = DateTime::createFromFormat($possibleFormat, $parsedFullHeader->date);
                        if ($dateTime !== false) {
                            break;
                        }
                    }

                    if ($dateTime === false) {
                        throw new Exception(
                            sprintf('Expected header Date to comply with RFC882 or RFC2882, but actual is "%s"', $parsedFullHeader->date)
                        );
                    }

                    $email->date_entered = $timedate->asUser($dateTime, $current_user);
                    $email->date_modified = $timedate->asUser($dateTime, $current_user);
                    $email->date_start = $timedate->asUserDate($dateTime);
                    $email->time_start = $timedate->asUserTime($dateTime);

                    $systemUser =  BeanFactory::getBean('Users', 1);
                    $email->created_by = $systemUser->id;
                    $email->created_by_name = $systemUser->name;
                    $email->modified_user_id = $systemUser->id;
                    $email->modified_by_name = $systemUser->name;
                }

                $email->status = 'unread'; // this is used in Contacts' Emails SubPanel
                if (!empty($parsedFullHeader->to)) {
                    $email->to_name = $this->handleMimeHeaderDecode($parsedFullHeader->toaddress);
                    $email->to_addrs_names = $email->to_name;
                    $email->to_addrs = $this->convertImapToSugarEmailAddress($parsedFullHeader->toaddress);
                }

                if (!empty($parsedFullHeader->from)) {
                    $email->to_addrs = $this->convertImapToSugarEmailAddress($parsedFullHeader->toaddress);
                }
                $email->from_name = $this->handleMimeHeaderDecode($parsedFullHeader->fromaddress);
                $email->from_addr_name = $email->from_name;
                $email->from_addr = $this->convertImapToSugarEmailAddress($email->from_name);
                isValidEmailAddress($email->from_addr);

                if(
                    in_array('cc_addrs', $fields_selected)
                    || in_array('cc_addrs_names', $fields_selected)
                ) {

                    if (!empty($parsedFullHeader->ccaddress)) {
                        $email->cc_addrs = $this->convertImapToSugarEmailAddress($parsedFullHeader->ccaddress);
                        $email->cc_addrs_names = $this->handleMimeHeaderDecode($parsedFullHeader->ccaddress);
                    } // if
                }


                $email->reply_to_name = $this->handleMimeHeaderDecode($parsedFullHeader->reply_toaddress);
                $email->reply_to_email = $this->convertImapToSugarEmailAddress($parsedFullHeader->reply_to);
                if (!empty($email->reply_to_email)) {
                    $email->reply_to_addr = $email->reply_to_name;
                }
                $email->intent = $this->mailbox_type;

                $email->message_id = $this->compoundMessageId; // filled by importDupeCheck();

                $oldPrefix = $this->imagePrefix;


                if (in_array('description_html', $fields_selected)) {
                    $structure = $this->getImap()->fetchStructure($uid, FT_UID); // map of email
                    $email->description_html = $this->getMessageTextWithUid(
                        $uid,
                        'HTML',
                        $structure,
                        $fullHeader,
                        true
                    );
                }

                if (in_array('description', $fields_selected)) {
                    $structure = $this->getImap()->fetchStructure($uid, FT_UID); // map of email
                    $email->description = $this->getMessageTextWithUid(
                        $uid,
                        'PLAIN',
                        $structure,
                        $fullHeader,
                        true
                    );
                }
            } else {
                $log->warn('Missing viewdefs in request');
            }

            if (empty($email->description_html)) {
                $email->description_html = $email->description;
                $email->description_html = nl2br($email->description_html);
            }

            $this->imagePrefix = $oldPrefix;

            $email->msgNo = $msgNo;
            $email->uid = $uid;
            $email->inbound_email_record = $this->id;

            return $email;
        } else {
            return false;
        }
    }

    /**
     * Imports every email in the mailbox
     * depending on what the $this->mailbox is set to
     */
    public function importAllFromFolder()
    {
        $response = array();
        $emailSortedHeaders = $this->getImap()->sort(
            SORTDATE,
            0,
            SE_UID
        );

        foreach ($emailSortedHeaders as $uid) {
            $response[] = $this->returnImportedEmail(null, $uid);
        }

        return $response;
    }

    /**
     * figures out if a plain text email body has UUEncoded attachments
     * @param string string The email body
     * @return bool True if UUEncode is detected.
     */
    public function isUuencode($string)
    {
        $rx = "begin [0-9]{3} .*";

        $exBody = explode("\r", $string);
        foreach ($exBody as $line) {
            if (preg_match("/begin [0-9]{3} .*/i", $line)) {
                return true;
            }
        }

        return false;
    }

    /**
     * handles UU Encoded emails - a legacy from pre-RFC 822 which must still be supported (?)
     * @param string raw The raw email body
     * @param string id Parent email ID
     * @return string The filtered email body, stripped of attachments
     */
    public function handleUUEncodedEmailBody($raw, $id)
    {
        global $locale;

        $emailBody = '';
        $attachmentBody = '';
        $inAttachment = false;

        $exRaw = explode("\n", $raw);

        foreach ($exRaw as $k => $line) {
            $line = trim($line);

            if (preg_match("/begin [0-9]{3} .*/i", $line, $m)) {
                $inAttachment = true;
                $fileName = $this->handleEncodedFilename(substr($m[0], 10, strlen($m[0])));

                $attachmentBody = ''; // reset for next part of loop;
                continue;
            }

            // handle "end"
            if (strpos($line, "end") === 0) {
                if (!empty($fileName) && !empty($attachmentBody)) {
                    $this->handleUUDecode($id, $fileName, trim($attachmentBody));
                    $attachmentBody = ''; // reset for next part of loop;
                }
            }

            if ($inAttachment === false) {
                $emailBody .= "\n" . $line;
            } else {
                $attachmentBody .= "\n" . $line;
            }
        }

        /* since UUEncode was developed before MIME, we have NO idea what character set encoding was used.  we will assume the user's locale character set */
        $emailBody = $locale->translateCharset($emailBody, $locale->getExportCharset(), 'UTF-8');

        return $emailBody;
    }

    /**
     * wrapper for UUDecode
     * @param string id Id of the email
     * @param string UUEncode Encode US-ASCII
     */
    public function handleUUDecode($id, $fileName, $UUEncode)
    {
        global $sugar_config;
        /* include PHP_Compat library; it auto-feels for PHP5's compiled convert_uuencode() function */
        require_once('include/PHP_Compat/convert_uudecode.php');

        $attach = new Note();
        $attach->parent_id = $id;
        $attach->parent_type = 'Emails';

        $fname = $this->handleEncodedFilename($fileName);

        if (!empty($fname)) {//assign name to attachment
            $attach->name = $fname;
        } else {//if name is empty, default to filename
            $attach->name = urlencode($fileName);
        }

        $attach->filename = urlencode($attach->name);

        //get position of last "." in file name
        $file_ext_beg = strrpos($attach->filename, ".");
        $file_ext = "";
        //get file extension
        if ($file_ext_beg > 0) {
            $file_ext = substr($attach->filename, $file_ext_beg + 1);
        }
        //check to see if this is a file with extension located in "badext"
        foreach ($sugar_config['upload_badext'] as $badExt) {
            if (strtolower($file_ext) == strtolower($badExt)) {
                //if found, then append with .txt and break out of lookup
                $attach->name = $attach->name . ".txt";
                $attach->file_mime_type = 'text/';
                $attach->filename = $attach->filename . ".txt";
                break; // no need to look for more
            }
        }
        $attach->save();

        $bin = convert_uudecode($UUEncode);
        $filename = "upload://{$attach->id}";
        if (file_put_contents($filename, $bin)) {
            $GLOBALS['log']->debug('InboundEmail saved attachment file: ' . $filename);
        } else {
            $GLOBALS['log']->debug('InboundEmail could not create attachment file: ' . $filename);
        }
    }

    /**
     * returns true if the email's domain is NOT in the filter domain string
     *
     * @param object email Email object in question
     * @return bool true if not filtered, false if filtered
     */
    public function checkFilterDomain($email)
    {
        $filterDomain = $this->get_stored_options('filter_domain');
        if (!isset($filterDomain) || empty($filterDomain)) {
            return true; // nothing set for this
        } else {
            $replyTo = strtolower($email->reply_to_email);
            $from = strtolower($email->from_addr);
            $filterDomain = '@' . strtolower($filterDomain);
            if (strpos($replyTo, $filterDomain) !== false) {
                $GLOBALS['log']->debug('Autoreply cancelled - [reply to] address domain matches filter domain.');

                return false;
            } elseif (strpos($from, $filterDomain) !== false) {
                $GLOBALS['log']->debug('Autoreply cancelled - [from] address domain matches filter domain.');

                return false;
            } else {
                return true; // no match
            }
        }
    }

    /**
     * returns true if subject is NOT "out of the office" type
     *
     * @param string subject Subject line of email in question
     * @return bool returns false if OOTO found
     */
    public function checkOutOfOffice($subject)
    {
        $ooto = array("Out of the Office", "Out of Office");

        foreach ($ooto as $str) {
            if (preg_match('/' . $str . '/i', $subject)) {
                $GLOBALS['log']->debug('Autoreply cancelled - found "Out of Office" type of subject.');

                return false;
            }
        }

        return true; // no matches to ooto strings
    }


    /**
     * sets a timestamp for an autoreply to a single email addy
     *
     * @param string addr Address of auto-replied target
     */
    public function setAutoreplyStatus($addr)
    {
        $timedate = TimeDate::getInstance();
        $this->db->query('INSERT INTO inbound_email_autoreply (id, deleted, date_entered, date_modified, autoreplied_to, ie_id) VALUES (
                            \'' . create_guid() . '\',
                            0,
                            \'' . $timedate->nowDb() . '\',
                            \'' . $timedate->nowDb() . '\',
                            \'' . $addr . '\',
                            \'' . $this->id . '\') ', true
        );
    }


    /**
     * returns true if recipient has NOT received 10 auto-replies in 24 hours
     *
     * @param string from target address for auto-reply
     * @return bool true if target is valid/under limit
     */
    public function getAutoreplyStatus($from)
    {
        global $sugar_config;
        $timedate = TimeDate::getInstance();

        $q_clean = 'UPDATE inbound_email_autoreply SET deleted = 1 WHERE date_entered < \'' . $timedate->getNow()->modify("-24 hours")->asDb() . '\'';
        $r_clean = $this->db->query($q_clean, true);

        $q = 'SELECT count(*) AS c FROM inbound_email_autoreply WHERE deleted = 0 AND autoreplied_to = \'' . $from . '\' AND ie_id = \'' . $this->id . '\'';
        $r = $this->db->query($q, true);
        $a = $this->db->fetchByAssoc($r);

        $email_num_autoreplies_24_hours = $this->get_stored_options('email_num_autoreplies_24_hours');
        $maxReplies = (isset($email_num_autoreplies_24_hours)) ? $email_num_autoreplies_24_hours : $this->maxEmailNumAutoreplies24Hours;

        if ($a['c'] >= $maxReplies) {
            $GLOBALS['log']->debug('Autoreply cancelled - more than ' . $maxReplies . ' replies sent in 24 hours.');

            return false;
        } else {
            return true;
        }
    }

    /**
     * returns exactly 1 id match. if more than one, than returns false
     * @param    $emailName        the subject of the email to match
     * @param    $tableName        the table of the matching bean type
     */
    public function getSingularRelatedId($emailName, $tableName)
    {
        $repStrings = array('RE:', 'Re:', 're:');
        $preppedName = str_replace($repStrings, '', trim($emailName));

        //TODO add team security to this query
        $q = 'SELECT count(id) AS c FROM ' . $tableName . ' WHERE deleted = 0 AND name LIKE \'%' . $preppedName . '%\'';
        $r = $this->db->query($q, true);
        $a = $this->db->fetchByAssoc($r);

        if ($a['c'] == 0) {
            $q = 'SELECT id FROM ' . $tableName . ' WHERE deleted = 0 AND name LIKE \'%' . $preppedName . '%\'';
            $r = $this->db->query($q, true);
            $a = $this->db->fetchByAssoc($r);

            return $a['id'];
        } else {
            return false;
        }
    }

    /**
     * saves InboundEmail parse macros to config.php
     * @param string type Bean to link
     * @param string macro The new macro
     */
    public function saveInboundEmailSystemSettings($type, $macro)
    {
        global $sugar_config;

        // inbound_email_case_subject_macro
        $var = "inbound_email_" . strtolower($type) . "_subject_macro";
        $sugar_config[$var] = $macro;

        ksort($sugar_config);

        $sugar_config_string = "<?php\n" .
            '// created: ' . date('Y-m-d H:i:s') . "\n" .
            '$sugar_config = ' .
            var_export($sugar_config, true) .
            ";\n?>\n";

        write_array_to_file("sugar_config", $sugar_config, "config.php");
    }

    /**
     * returns the HTML for InboundEmail system settings
     * @return string HTML
     */
    public function getSystemSettingsForm()
    {
        global $sugar_config;
        global $mod_strings;
        global $app_strings;
        global $app_list_strings;

        $c = new aCase();
        $template = new Sugar_Smarty();
        $template->assign('APP', $app_strings);
        $template->assign('MOD', $mod_strings);
        $template->assign('MACRO', $c->getEmailSubjectMacro());

        return $template->fetch('modules/InboundEmail/tpls/systemSettingsForm.tpl');
    }

    /**
     * For mailboxes of type "Support" parse for '[CASE:%1]'
     *
     * @param string $emailName The subject line of the email
     * @param aCase $aCase A Case object
     *
     * @return string|boolean   Case ID or FALSE if not found
     */
    public function getCaseIdFromCaseNumber($emailName, $aCase)
    {
        //$emailSubjectMacro
        $exMacro = explode('%1', $aCase->getEmailSubjectMacro());
        $open = $exMacro[0];
        $close = $exMacro[1];

        if ($sub = stristr($emailName, $open)) {
            // eliminate everything up to the beginning of the macro and return the rest
            // $sub is [CASE:XX] xxxxxxxxxxxxxxxxxxxxxx
            $sub2 = str_replace($open, '', $sub);
            // $sub2 is XX] xxxxxxxxxxxxxx
            $sub3 = substr($sub2, 0, strpos($sub2, $close));

            // case number is supposed to be numeric
            if (ctype_digit($sub3)) {
                // filter out deleted records in order to create a new case
                // if email is related to deleted one (bug #49840)
                $query = 'SELECT id FROM cases WHERE case_number = '
                    . $this->db->quoted($sub3)
                    . ' and deleted = 0';
                $results = $this->db->query($query, true);
                $row = $this->db->fetchByAssoc($results);
                if (!empty($row['id'])) {
                    return $row['id'];
                }
            }
        }

        return false;
    }

    /**
     * @param $option_name
     * @param null $default_value
     * @param null $stored_options
     * @return mixed
     */
    public function get_stored_options($option_name, $default_value = null, $stored_options = null)
    {
        if (empty($stored_options)) {
            $stored_options = $this->stored_options;
        }

        return self::get_stored_options_static($option_name, $default_value, $stored_options);
    }

    /**
     * Returns the stored options property un-encoded and un serialised.
     * @return array
     */
    public function getStoredOptions()
    {
        return unserialize(base64_decode($this->stored_options));
    }

    /**
     * @param array $options
     */
    public function setStoredOptions($options)
    {
        $this->stored_options = base64_encode(serialize($options));
    }


    /**
     * @param $option_name
     * @param null $default_value
     * @param null $stored_options
     * @return mixed
     */
    public static function get_stored_options_static($option_name, $default_value = null, $stored_options = null)
    {
        if (!empty($stored_options)) {
            $storedOptions = unserialize(base64_decode($stored_options));
            if (isset($storedOptions[$option_name])) {
                $default_value = $storedOptions[$option_name];
            }
        }

        return $default_value;
    }


    /**
     * This function returns a contact or user ID if a matching email is found
     * @param    $email        the email address to match
     * @param    $table        which table to query
     */
    public function getRelatedId($email, $module)
    {
        $email = trim(strtoupper($email));
        if (strpos($email, ',') !== false) {
            $emailsArray = explode(',', $email);
            $emailAddressString = "";
            foreach ($emailsArray as $emailAddress) {
                if (!empty($emailAddressString)) {
                    $emailAddressString .= ",";
                }
                $emailAddressString .= $this->db->quoted(trim($emailAddress));
            } // foreach
            $email = $emailAddressString;
        } else {
            $email = $this->db->quoted($email);
        } // else
        $module = $this->db->quoted(ucfirst($module));

        $q = "SELECT bean_id FROM email_addr_bean_rel eabr
                JOIN email_addresses ea ON (eabr.email_address_id = ea.id)
                WHERE bean_module = $module AND ea.email_address_caps in ( {$email} ) AND eabr.deleted=0";

        $r = $this->db->query($q, true);

        $retArr = array();
        while ($a = $this->db->fetchByAssoc($r)) {
            $retArr[] = $a['bean_id'];
        }
        if (count($retArr) > 0) {
            return $retArr;
        } else {
            return false;
        }
    }

    /**
     * finds emails tagged "//UNSEEN" on mailserver and "SINCE: [date]" if that
     * option is set
     *
     * @return array Array of messageNumbers (mail server's internal keys)
     */
    public function getNewMessageIds()
    {
        $storedOptions = unserialize(base64_decode($this->stored_options));

        //TODO figure out if the since date is UDT
        if ($storedOptions['only_since']) {// POP3 does not support Unseen flags
            if (!isset($storedOptions['only_since_last']) && !empty($storedOptions['only_since_last'])) {
                $q = "SELECT last_run FROM schedulers WHERE job = '{$this->job_name}'";
                $r = $this->db->query($q, true);
                $a = $this->db->fetchByAssoc($r);

                $date = date('r', strtotime($a['last_run']));
                LoggerManager::getLogger()->debug("-----> getNewMessageIds() executed query: {$q}");
            } else {
                $date = $storedOptions['only_since_last'];
            }
            $ret = $this->getImap()->search('SINCE "' . $date . '" UNDELETED UNSEEN');
            $check = $this->getImap()->check();
            $storedOptions['only_since_last'] = $check->Date;
            $this->stored_options = base64_encode(serialize($storedOptions));
            $this->save();
        } else {
            if (!is_resource($this->conn)) {
                LoggerManager::getLogger()->fatal('Inbound Email Connection is not valid resource for getting New Message Ids.');
                return false;
            }
            $ret = $this->getImap()->search('UNDELETED UNSEEN');
        }

        LoggerManager::getLogger()->debug('-----> getNewMessageIds() got ' . count($ret) . ' new Messages');

        return $ret;
    }

    /**
     * Constructs the resource connection string that IMAP needs
     * @param string $service Service string, will generate if not passed
     * @return string
     */
    public function getConnectString($service = '', $mbox = '', $includeMbox = true)
    {
        $service = empty($service) ? $this->getServiceString() : $service;
        $mbox = empty($mbox) ? $this->mailbox : $mbox;

        $connectString = '{' . $this->server_url . ':' . $this->port . '/service=' . $this->protocol . $service . '}';
        $connectString .= ($includeMbox) ? $mbox : "";

        return $connectString;
    }

    /**
     *
     */
    public function disconnectMailserver()
    {
        if (is_resource($this->conn)) {
            $this->getImap()->close();
        }
    }

    /**
     * Connects to mailserver.  If an existing IMAP resource is available, it
     * will attempt to reuse the connection, updating the mailbox path.
     *
     * @param bool test Flag to test connection
     * @param bool force Force reconnect
     * @return string "true" on success, "false" or $errorMessage on failure
     */
    public function connectMailserver($test = false, $force = false)
    {
        global $mod_strings;

        $msg = '';

        if (!$this->getImap()->isAvailable()) {
            $GLOBALS['log']->debug('------------------------- IMAP libraries NOT available!!!! die()ing thread.----');

            return $mod_strings['LBL_WARN_NO_IMAP'];
        }


        $this->getImap()->getErrors(); // clearing error stack
        //error_reporting(0); // turn off notices from IMAP

        // tls::ca::ssl::protocol::novalidate-cert::notls

        if (!isset($_REQUEST['ssl'])) {
            LoggerManager::getLogger()->warn('Request ssl value not found.');
            $requestSsl = null;
        } else {
            $requestSsl = $_REQUEST['ssl'];
        }

        $useSsl = ($requestSsl == 'true') ? true : false; // TODO: validate the ssl request variable value (for e.g its posibble to give a numeric 1 as true)
        if ($test) {
            $this->getImap()->setTimeout(1, 15); // 60 secs is the default
            $this->getImap()->setTimeout(2, 15);
            $this->getImap()->setTimeout(3, 15);

            $opts = $this->findOptimumSettings($useSsl);
            if (isset($opts['good']) && empty($opts['good'])) {
                $ret = array_pop($opts['err']); // TODO: lost error info?
                return $ret;
            }
            $service = $opts['service'];
            $service = str_replace('foo', '', $service); // foo there to support no-item explodes
        } else {
            $service = $this->getServiceString();
        }

        if (!isset($_REQUEST['folder'])) {
            LoggerManager::getLogger()->warn('Requested folder is not defined');
            $requestFolder = null;
        } else {
            $requestFolder = $_REQUEST['folder'];
        }

        if ($requestFolder === 'sent') {
            $this->mailbox = $this->get_stored_options('sentFolder');
        }

        if($requestFolder === 'inbound') {
            if (!empty($_REQUEST['folder_name'])) {
                $this->mailbox = $_REQUEST['folder_name'];
            } elseif ($this->mailboxarray && count($this->mailboxarray)) {
                $this->mailbox = $this->mailboxarray[0];
            }
            else {
                $this->mailbox = 'INBOX';
            }
        }

        $connectString = $this->getConnectString($service, $this->mailbox);

        /*
         * Try to recycle the current connection to reduce response times
         */
        if (is_resource($this->getImap()->getConnection())) {
            if ($force) {
                // force disconnect
                $this->getImap()->close();
            }

            if ($this->getImap()->ping()) {
                // we have a live connection
                $this->getImap()->reopen($connectString, CL_EXPUNGE);
            }
        }

        // final test
        if (!is_resource($this->getImap()->getConnection()) && !$test) {
            $this->conn = $this->getImapConnection(
                $connectString,
                $this->email_user,
                $this->email_password,
                CL_EXPUNGE
            );
        }

        if ($test) {
            if ($opts == false && !is_resource($this->getImap()->getConnection())) {
                $this->conn = $this->getImapConnection(
                    $connectString,
                    $this->email_user,
                    $this->email_password,
                    CL_EXPUNGE
                );
            }
            $errors = '';
            $alerts = '';
            $successful = false;
            if (($errors = $this->getImap()->getLastError()) || ($alerts = $this->getImap()->getAlerts())) {
                if ($errors == 'Mailbox is empty') { // false positive
                    $successful = true;
                } else {
                    if (!isset($msg)) {
                        $msg = $errors;
                    } else {
                        $msg .= $errors;
                    }
                    $msg .= '<p>' . $alerts . '<p>';
                    $msg .= '<p>' . $mod_strings['ERR_TEST_MAILBOX'];
                }
            } else {
                $successful = true;
            }

            if ($successful) {
                if ($this->protocol == 'imap') {
                    $msg .= $mod_strings['LBL_TEST_SUCCESSFUL'];
                } else {
                    $msg .= $mod_strings['LBL_POP3_SUCCESS'];
                }
            }

            $this->getImap()->getErrors(); // collapse error stack

            if (is_resource($this->getImap()->getConnection())) {
                $this->getImap()->close();
            } else {
                LoggerManager::getLogger()->warn('Connection is not a valid resource.');
            }


            return $msg;
        } elseif (!is_resource($this->getImap()->getConnection())) {
            $GLOBALS['log']->info('Couldn\'t connect to mail server id: ' . $this->id);

            return "false";
        } else {
            $GLOBALS['log']->info('Connected to mail server id: ' . $this->id);

            return "true";
        }
    }

    /**
     * @return mixed|string|void
     */
    public function checkImap()
    {
        global $app_strings, $mod_strings;

        if (!$this->getImap()->isAvailable()) {
            $template = new Sugar_Smarty();
            $template->assign('APP', $app_strings);
            $template->assign('MOD', $mod_strings);
            $output = $template->fetch('modules/InboundEmail/tpls/checkImap.tpl');
            echo $output;

            return $output;
        }
    }

    /**
     * Attempt to create an IMAP connection using passed in parameters
     * return either the connection resource or false if unable to connect
     *
     * @param  string $mailbox Mailbox to be used to create imap connection
     * @param  string $username The user name
     * @param  string $password The password associated with the username
     * @param  integer $options Bitmask for options parameter to the imap_open function
     *
     * @return resource|boolean  Connection resource on success, FALSE on failure
     */
    protected function getImapConnection($mailbox, $username, $password, $options = 0)
    {
        // if php is prior to 5.3.2, then return call without disable parameters as they are not supported yet
        if (version_compare(phpversion(), '5.3.2', '<')) {
            LoggerManager::getLogger()->deprecated("current php version is not supported");
            return $this->getImap()->open($mailbox, $username, $password, $options);
        }

        $connection = null;
        $authenticators = array('', 'GSSAPI', 'NTLM');

        while (!$connection && ($authenticator = array_shift($authenticators)) !== null) {
            if ($authenticator) {
                $params = array(
                    'DISABLE_AUTHENTICATOR' => $authenticator,
                );
            } else {
                $params = array();
            }

            $connection = $this->getImap()->open($mailbox, $username, $password, $options, 0, $params);
        }

        return $connection;
    }

    /**
     * retrieves an array of I-E beans based on the group_id
     * @param    string $groupId GUID of the group user or Individual
     * @return    array    $beans        array of beans
     * @return    boolean false if none returned
     */
    public function retrieveByGroupId($groupId)
    {
        $q = '
          SELECT id FROM inbound_email
          WHERE
            group_id = \'' . $groupId . '\' AND
            deleted = 0 AND
            status = \'Active\'';
        $r = $this->db->query($q, true);

        $beans = array();
        while ($a = $this->db->fetchByAssoc($r)) {
            $ie = new InboundEmail();
            $ie->retrieve($a['id']);
            $beans[$a['id']] = $ie;
        }

        return $beans;
    }

    /**
     * Retrieves the current count of personal accounts for the user specified.
     *
     * @param unknown_type $user
     */
    public function getUserPersonalAccountCount($user = null)
    {
        if ($user == null) {
            $user = $GLOBALS['current_user'];
        }

        $query = "SELECT count(*) as c FROM inbound_email WHERE deleted=0 AND is_personal='1' AND group_id='{$user->id}' AND status='Active'";

        $rs = $this->db->query($query);
        $row = $this->db->fetchByAssoc($rs);

        return $row['c'];
    }

    /**
     * retrieves an array of I-E beans based on the group folder id
     * @param    string $groupFolderId GUID of the group folder
     * @return    array    $beans        array of beans
     * @return    boolean false if none returned
     */
    public function retrieveByGroupFolderId($groupFolderId)
    {
        $q = 'SELECT id FROM inbound_email WHERE groupfolder_id = \'' . $groupFolderId . '\' AND deleted = 0 ';
        $r = $this->db->query($q, true);

        $beans = array();
        while ($a = $this->db->fetchByAssoc($r)) {
            $ie = new InboundEmail();
            $ie->retrieve($a['id']);
            $beans[] = $ie;
        }

        return $beans;
    }

    /**
     * Retrieves an array of I-E beans that the user has team access to
     *
     * @param string $id user id
     * @param bool $includePersonal
     * @return array
     */
    public function retrieveAllByGroupId($id, $includePersonal = true)
    {

        $beans = ($includePersonal) ? $this->retrieveByGroupId($id) : array();
        $q = "
          SELECT inbound_email.id FROM inbound_email
          WHERE
            is_personal = 0 AND
            -- (groupfolder_id is null OR groupfolder_id = '') AND
            mailbox_type not like 'bounce' AND
            inbound_email.deleted = 0 AND
            status = 'Active' ";
        $r = $this->db->query($q, true);

        while ($a = $this->db->fetchByAssoc($r)) {
            $found = false;
            foreach ($beans as $bean) {
                if ($bean->id == $a['id']) {
                    $found = true;
                }
            }

            if (!$found) {
                $ie = new InboundEmail();
                $ie->retrieve($a['id']);
                $beans[$a['id']] = $ie;
            }
        }

        return $beans;
    }

    /**
     * Retrieves an array of I-E beans that the user has team access to including group
     *
     * @param string $id
     * @param bool $includePersonal
     * @return InboundEmail[]
     */
    public function retrieveAllByGroupIdWithGroupAccounts($id, $includePersonal = true)
    {
        $beans = ($includePersonal) ? $this->retrieveByGroupId($id) : array();

        $q = "
          SELECT DISTINCT inbound_email.id
          FROM inbound_email
          WHERE
            is_personal = 0 AND
            mailbox_type not like 'bounce' AND
            status = 'Active' AND
            inbound_email.deleted = 0 ";
        $r = $this->db->query($q, true);

        while ($a = $this->db->fetchByAssoc($r)) {
            $found = false;
            foreach ($beans as $bean) {
                if ($bean->id == $a['id']) {
                    $found = true;
                }
            }

            if (!$found) {
                $ie = new InboundEmail();
                $ie->retrieve($a['id']);
                $beans[$a['id']] = $ie;
            }
        }

        return $beans;
    }


    /**
     * returns the bean name - overrides SugarBean's
     */
    public function get_summary_text()
    {
        return $this->name;
    }

    /**
     * Override's SugarBean's
     */
    public function create_export_query($order_by, $where, $show_deleted = 0)
    {
        return $this->create_new_list_query($order_by, $where, array(), array(), $show_deleted);
    }

    /**
     * Override's SugarBean's
     */

    /**
     * Override's SugarBean's
     */
    public function get_list_view_data()
    {
        global $mod_strings;
        global $app_list_strings;
        $temp_array = $this->get_list_view_array();
        if(!isset($app_list_strings['dom_mailbox_type'][$this->mailbox_type])) {
            LoggerManager::getLogger()->fatal('Language string not found for app_list_string[dom_mailbox_type]['.$this->mailbox_type.']');
        }
        $temp_array['MAILBOX_TYPE_NAME'] = isset($app_list_strings['dom_mailbox_type'][$this->mailbox_type]) ?
                $app_list_strings['dom_mailbox_type'][$this->mailbox_type] : null;
        //cma, fix bug 21670.
        $temp_array['GLOBAL_PERSONAL_STRING'] = ($this->is_personal ? $mod_strings['LBL_IS_PERSONAL'] : $mod_strings['LBL_IS_GROUP']);
        $temp_array['STATUS'] = ($this->status == 'Active') ? $mod_strings['LBL_STATUS_ACTIVE'] : $mod_strings['LBL_STATUS_INACTIVE'];

        return $temp_array;
    }

    /**
     * Override's SugarBean's
     */
    public function fill_in_additional_list_fields()
    {
        $this->fill_in_additional_detail_fields();
    }

    /**
     * Override's SugarBean's
     */
    public function fill_in_additional_detail_fields()
    {
        if (!empty($this->service)) {
            $exServ = explode('::', $this->service);
            $this->tls = $exServ[0];
            if (isset($exServ[1])) {
                $this->ca = $exServ[1];
            }
            if (isset($exServ[2])) {
                $this->ssl = $exServ[2];
            }
            if (isset($exServ[3])) {
                $this->protocol = $exServ[3];
            }
        }
    }

    /**
     * Checks for $user's autoImport setting and returns the current value
     * @param object $user User in focus, defaults to $current_user
     * @return bool
     */
    public function isAutoImport($user = null)
    {
        if (!empty($this->autoImport)) {
            return $this->autoImport;
        }

        global $current_user;
        if (empty($user)) {
            $user = $current_user;
        }

        $emailSettings = $current_user->getPreference('emailSettings', 'Emails');
        $emailSettings = is_string($emailSettings) ? sugar_unserialize($emailSettings) : $emailSettings;

        $this->autoImport = (isset($emailSettings['autoImport']) && !empty($emailSettings['autoImport'])) ? true : false;

        return $this->autoImport;
    }

    /**
     * Clears out cache files for a user
     */
    public function cleanOutCache()
    {
        $GLOBALS['log']->debug("INBOUNDEMAIL: at cleanOutCache()");
        $this->deleteCache();
    }

    /**
     * moves emails from folder to folder
     * @param string $fromIe I-E id
     * @param string $fromFolder IMAP path to folder in which the email lives
     * @param string $toIe I-E id
     * @param string $toFolder
     * @param string $uids UIDs of emails to move, either Sugar GUIDS or IMAP
     * UIDs
     */
    public function copyEmails($fromIe, $fromFolder, $toIe, $toFolder, $uids)
    {
        $this->moveEmails($fromIe, $fromFolder, $toIe, $toFolder, $uids, true);
    }

    /**
     * moves emails from folder to folder
     * @param string $fromIe I-E id
     * @param string $fromFolder IMAP path to folder in which the email lives
     * @param string $toIe I-E id
     * @param string $toFolder
     * @param string $uids UIDs of emails to move, either Sugar GUIDS or IMAP
     * UIDs
     * @param bool $copy Default false
     * @return bool True on successful execution
     */
    public function moveEmails($fromIe, $fromFolder, $toIe, $toFolder, $uids, $copy = false)
    {
        global $app_strings;
        global $current_user;


        // same I-E server
        if ($fromIe == $toIe) {
            $GLOBALS['log']->debug("********* SUGARFOLDER - moveEmails() moving email from I-E to I-E");
            //$exDestFolder = explode("::", $toFolder);
            //preserve $this->mailbox
            if (isset($this->mailbox)) {
                $oldMailbox = $this->mailbox;
            }


            $this->retrieve($fromIe);
            $this->mailbox = $fromFolder;
            $this->connectMailserver();
            $exUids = explode('::;::', $uids);
            $uids = implode(",", $exUids);
            // imap_mail_move accepts comma-delimited lists of UIDs
            if ($copy) {
                if ($this->getImap()->mailCopy($uids, $toFolder, CP_UID)) {
                    $this->mailbox = $toFolder;
                    $this->connectMailserver();
                    $newOverviews = $this->getImap()->fetchOverview($uids, FT_UID);
                    $this->updateOverviewCacheFile($newOverviews, 'append');
                    if (isset($oldMailbox)) {
                        $this->mailbox = $oldMailbox;
                    }

                    return true;
                } else {
                    $GLOBALS['log']->debug("INBOUNDEMAIL: could not imap_mail_copy() [ {$uids} ] to folder [ {$toFolder} ] from folder [ {$fromFolder} ]");
                }
            } else {
                if ($this->getImap()->mailMove($uids, $toFolder, CP_UID)) {
                    $GLOBALS['log']->info("INBOUNDEMAIL: imap_mail_move() [ {$uids} ] to folder [ {$toFolder} ] from folder [ {$fromFolder} ]");
                    $this->getImap()->expunge(); // hard deletes moved messages

                    // update cache on fromFolder
                    $newOverviews = $this->getOverviewsFromCacheFile($uids, $fromFolder, true);
                    $this->deleteCachedMessages($uids, $fromFolder);

                    // update cache on toFolder
                    $this->checkEmailOneMailbox($toFolder, true, true);
                    if (isset($oldMailbox)) {
                        $this->mailbox = $oldMailbox;
                    }

                    return true;
                } else {
                    $GLOBALS['log']->debug("INBOUNDEMAIL: could not imap_mail_move() [ {$uids} ] to folder [ {$toFolder} ] from folder [ {$fromFolder} ]");
                }
            }
        } elseif ($toIe == 'folder' && $fromFolder == 'sugar::Emails') {
            $GLOBALS['log']->debug("********* SUGARFOLDER - moveEmails() moving email from SugarFolder to SugarFolder");
            // move from sugar folder to sugar folder
            require_once("include/SugarFolders/SugarFolders.php");
            $sugarFolder = new SugarFolder();
            $exUids = explode($app_strings['LBL_EMAIL_DELIMITER'], $uids);
            foreach ($exUids as $id) {
                if ($copy) {
                    $sugarFolder->copyBean($fromIe, $toFolder, $id, "Emails");
                } else {
                    $fromSugarFolder = new SugarFolder();
                    $fromSugarFolder->retrieve($fromIe);
                    $toSugarFolder = new SugarFolder();
                    $toSugarFolder->retrieve($toFolder);

                    $email = new Email();
                    $email->retrieve($id);
                    $email->status = 'unread';

                    // when you move from My Emails to Group Folder, Assign To field for the Email should become null
                    if ($fromSugarFolder->is_dynamic && $toSugarFolder->is_group) {
                        // Bug 50972 - assigned_user_id set to empty string not true null
                        // Modifying the field defs in just this one place to allow
                        // a true null since this is what is expected when reading
                        // inbox folders
                        $email->setFieldNullable('assigned_user_id');
                        $email->assigned_user_id = "";
                        $email->save();
                        $email->revertFieldNullable('assigned_user_id');
                        // End fix 50972
                        if (!$toSugarFolder->checkEmailExistForFolder($id)) {
                            $fromSugarFolder->deleteEmailFromAllFolder($id);
                            $toSugarFolder->addBean($email);
                        }
                    } elseif ($fromSugarFolder->is_group && $toSugarFolder->is_dynamic) {
                        $fromSugarFolder->deleteEmailFromAllFolder($id);
                        $email->assigned_user_id = $current_user->id;
                        $email->save();
                    } else {
                        // If you are moving something from personal folder then delete an entry from all folder
                        if (!$fromSugarFolder->is_dynamic && !$fromSugarFolder->is_group) {
                            $fromSugarFolder->deleteEmailFromAllFolder($id);
                        } // if

                        if ($fromSugarFolder->is_dynamic && !$toSugarFolder->is_dynamic && !$toSugarFolder->is_group) {
                            $email->assigned_user_id = "";
                            $toSugarFolder->addBean($email);
                        } // if
                        if (!$toSugarFolder->checkEmailExistForFolder($id)) {
                            if (!$toSugarFolder->is_dynamic) {
                                $fromSugarFolder->deleteEmailFromAllFolder($id);
                                $toSugarFolder->addBean($email);
                            } else {
                                $fromSugarFolder->deleteEmailFromAllFolder($id);
                                $email->assigned_user_id = $current_user->id;
                            }
                        } else {
                            $sugarFolder->move($fromIe, $toFolder, $id);
                        } // else
                        $email->save();
                    } // else
                }
            }

            return true;
        } elseif ($toIe == 'folder') {
            $GLOBALS['log']->debug("********* SUGARFOLDER - moveEmails() moving email from I-E to SugarFolder");
            // move to Sugar folder
            require_once("include/SugarFolders/SugarFolders.php");
            $sugarFolder = new SugarFolder();
            $sugarFolder->retrieve($toFolder);
            //Show the import form if we don't have the required info
            if (!isset($_REQUEST['delete'])) {
                $json = getJSONobj();
                if ($sugarFolder->is_group) {
                    $_REQUEST['showTeam'] = false;
                    $_REQUEST['showAssignTo'] = false;
                }
                $ret = $this->email->et->getImportForm($_REQUEST, $this->email);
                $ret['move'] = true;
                $ret['srcFolder'] = $fromFolder;
                $ret['srcIeId'] = $fromIe;
                $ret['dstFolder'] = $toFolder;
                $ret['dstIeId'] = $toIe;
                $out = trim($json->encode($ret, false));
                echo $out;

                return true;
            }


            // import to Sugar
            $this->retrieve($fromIe);
            $this->mailbox = $fromFolder;
            $this->connectMailserver();
            // If its a group folder the team should be of the folder team
            if ($sugarFolder->is_group) {
                $_REQUEST['team_id'] = $sugarFolder->team_id;
                $_REQUEST['team_set_id'] = $sugarFolder->team_set_id;
            } else {
                // TODO - set team_id, team_set for new UI
            } // else

            $exUids = explode($app_strings['LBL_EMAIL_DELIMITER'], $uids);

            if (!empty($sugarFolder->id)) {
                $count = 1;
                $return = array();
                $json = getJSONobj();
                foreach ($exUids as $k => $uid) {
                    $msgNo = $uid;
                    if ($this->isPop3Protocol()) {
                        $msgNo = $this->getCorrectMessageNoForPop3($uid);
                    } else {
                        $msgNo = $this->getImap()->getMessageNo($uid);
                    }

                    if (!empty($msgNo)) {
                        $importStatus = $this->returnImportedEmail($msgNo, $uid);
                        // add to folder
                        if ($importStatus) {
                            $sugarFolder->addBean($this);
                            if (!$copy && isset($_REQUEST['delete']) && ($_REQUEST['delete'] == "true") && $importStatus) {
                                $GLOBALS['log']->error("********* delete from mailserver [ {explode(", ", $uids)} ]");
                                // delete from mailserver
                                $this->deleteMessageOnMailServer($uid);
                                $this->deleteMessageFromCache($uid);
                            } // if
                        }
                        $return[] = $app_strings['LBL_EMAIL_MESSAGE_NO'] . " " . $count . ", " . $app_strings['LBL_STATUS'] . " " . ($importStatus ? $app_strings['LBL_EMAIL_IMPORT_SUCCESS'] : $app_strings['LBL_EMAIL_IMPORT_FAIL']);
                        $count++;
                    } // if
                } // foreach
                echo $json->encode($return);

                return true;
            } else {
                $GLOBALS['log']->error("********* SUGARFOLDER - failed to retrieve folder ID [ {$toFolder} ]");
            }
        } else {
            $GLOBALS['log']->debug("********* SUGARFOLDER - moveEmails() called with no passing criteria");
        }

        return false;
    }


    /**
     * Hard deletes an I-E account
     * @param string id GUID
     */
    public function hardDelete($id)
    {
        $q = "DELETE FROM inbound_email WHERE id = '{$id}'";
        $this->db->query($q, true);

        $q = "DELETE FROM folders WHERE id = '{$id}'";
        $this->db->query($q, true);

        $q = "DELETE FROM folders WHERE parent_folder = '{$id}'";
        $this->db->query($q, true);
    }

    /**
     * Generate a unique filename for attachments based on the message id.  There are no maximum
     * specifications for the length of the message id, the only requirement is that it be globally unique.
     *
     * @param bool $nameOnly Whether or not the attachment count should be appended to the filename.
     * @return string The temp file name
     */
    public function getTempFilename($nameOnly = false)
    {

        $str = $this->compoundMessageId;

        if (!$nameOnly) {
            $str = $str . $this->attachmentCount;
            $this->attachmentCount++;
        }

        return $str;
    }

    /**
     * deletes and expunges emails on server
     * @param string $uid UID(s), comma delimited, of email(s) on server
     * @return bool true on success
     */
    public function deleteMessageOnMailServer($uid)
    {
        global $app_strings;
        $this->connectMailserver();

        if (strpos($uid, $app_strings['LBL_EMAIL_DELIMITER']) !== false) {
            $uids = explode($app_strings['LBL_EMAIL_DELIMITER'], $uid);
        } else {
            $uids[] = $uid;
        }

        $return = true;

        if ($this->protocol == 'imap') {
            $trashFolder = $this->get_stored_options("trashFolder");
            if (empty($trashFolder)) {
                $trashFolder = "INBOX.Trash";
            }
            $uidsToMove = implode('::;::', $uids);
            if ($this->moveEmails($this->id, $this->mailbox, $this->id, $trashFolder, $uidsToMove)) {
                $GLOBALS['log']->debug("INBOUNDEMAIL: MoveEmail to {$trashFolder} successful.");
            } else {
                $GLOBALS['log']->debug("INBOUNDEMAIL: MoveEmail to {$trashFolder} FAILED - trying hard delete for message: $uid");
                $uidsToDelete = implode(',', $uids);
                $this->getImap()->delete($uidsToDelete, FT_UID);
                $return = true;
            }
        } else {
            $msgnos = array();
            foreach ($uids as $uid) {
                $msgnos[] = $this->getCorrectMessageNoForPop3($uid);
            }
            $msgnos = implode(',', $msgnos);
            $this->getImap()->delete($msgnos);
            $return = true;
        }

        if (!$this->getImap()->expunge()) {
            $GLOBALS['log']->debug("NOOP: could not expunge deleted email.");
            $return = false;
        } else {
            $GLOBALS['log']->info("INBOUNDEMAIL: hard-deleted mail with MSgno's' [ {$msgnos} ]");
        }

        return $return;
    }

    /**
     * deletes and expunges emails on server
     * @param string $uid UID(s), comma delimited, of email(s) on server
     */
    public function deleteMessageOnMailServerForPop3($uid)
    {
        if(!is_resource($this->conn)) {
            LoggerManager::getLogger()->fatal('Inbound Email connection is not a resource for deleting Message On Mail Server For Pop3');
            return false;
        }
        if ($this->getImap()->delete($uid)) {
            if (!$this->getImap()->expunge()) {
                $GLOBALS['log']->debug("NOOP: could not expunge deleted email.");
                $return = false;
            } else {
                $GLOBALS['log']->info("INBOUNDEMAIL: hard-deleted mail with MSgno's' [ {$uid} ]");
            }
        }
    }

    /**
     * Checks if this is a pop3 type of an account or not
     * @return boolean
     */
    public function isPop3Protocol()
    {
        return ($this->protocol == 'pop3');
    }

    /**
     * Gets the UIDL from database for the corresponding msgno
     * @param int messageNo of a message
     * @return UIDL for the message
     */
    public function getUIDLForMessage($msgNo)
    {
        $query = "SELECT message_id FROM email_cache WHERE ie_id = '{$this->id}' AND msgno = '{$msgNo}'";
        $r = $this->db->query($query);
        $a = $this->db->fetchByAssoc($r);

        return $a['message_id'];
    }

    /**
     * Get the users default IE account id
     *
     * @param User $user
     * @return string
     */
    public function getUsersDefaultOutboundServerId($user)
    {
        $id = $user->getPreference($this->keyForUsersDefaultIEAccount, 'Emails', $user);
        //If no preference has been set, grab the default system id.
        if (empty($id)) {
            $oe = new OutboundEmail();
            $system = $oe->getSystemMailerSettings();
            $id = empty($system->id) ? '' : $system->id;
        }

        return $id;
    }

    /**
     * Get the users default IE account id
     *
     * @param User $user
     */
    public function setUsersDefaultOutboundServerId($user, $oe_id)
    {
        $user->setPreference($this->keyForUsersDefaultIEAccount, $oe_id, '', 'Emails');
    }

    /**
     * Gets the UIDL from database for the corresponding msgno
     * @param int messageNo of a message
     * @return UIDL for the message
     */
    public function getMsgnoForMessageID($messageid)
    {
        $query = "SELECT msgno FROM email_cache WHERE ie_id = '{$this->id}' AND message_id = '{$messageid}'";
        $r = $this->db->query($query);
        $a = $this->db->fetchByAssoc($r);

        if (!isset($a['message_id'])) {
            LoggerManager::getLogger()->warn('unable to get msgno for message id');
            return null;
        }

        return $a['message_id'];
    }

    /**
     * fills InboundEmail->email with an email's details
     * @param int uid Unique ID of email
     * @param bool isMsgNo flag that passed ID is msgNo, default false
     * @param bool setRead Sets the 'seen' flag in cache
     * @param bool forceRefresh Skips cache file
     * @return string
     */
    public function setEmailForDisplay($uid, $isMsgNo = false, $setRead = false, $forceRefresh = false)
    {

        if (empty($uid)) {
            $GLOBALS['log']->debug("*** ERROR: INBOUNDEMAIL trying to setEmailForDisplay() with no UID");

            return 'NOOP';
        }

        global $sugar_config;
        global $app_strings;

        // if its a pop3 then get the UIDL and see if this file name exist or not
        if ($this->isPop3Protocol()) {
            // get the UIDL from database;
            $cachedUIDL = md5($uid);
            $cache = "{$this->EmailCachePath}/{$this->id}/messages/{$this->mailbox}{$cachedUIDL}.php";
        } else {
            $cache = "{$this->EmailCachePath}/{$this->id}/messages/{$this->mailbox}{$uid}.php";
        }

        if (isset($cache) && strpos($cache, "..") !== false) {
            die("Directory navigation attack denied.");
        }

        if (file_exists($cache) && !$forceRefresh) {
            $GLOBALS['log']->info("INBOUNDEMAIL: Using cache file for setEmailForDisplay()");

            include($cache); // profides $cacheFile
            /** @var $cacheFile array */

            $metaOut = unserialize($cacheFile['out']);
            $meta = $metaOut['meta']['email'];
            $email = new Email();

            foreach ($meta as $k => $v) {
                $email->$k = $v;
            }

            $email->to_addrs = $meta['toaddrs'];
            $email->date_sent_received = $meta['date_start'];
            //_ppf($email,true);

            $this->email = $email;
            $this->email->email2init();
            $ret = 'cache';
        } else {
            $GLOBALS['log']->info("INBOUNDEMAIL: opening new connection for setEmailForDisplay()");
            if ($this->isPop3Protocol()) {
                $msgNo = $this->getCorrectMessageNoForPop3($uid);
            } else {
                if (empty($this->conn)) {
                    $this->connectMailserver();
                }
                $msgNo = ($isMsgNo) ? $uid : $this->getImap()->getMessageNo($uid);
            }
            if (empty($this->conn)) {
                $status = $this->connectMailserver();
                if ($status == "false") {
                    $this->email = new Email();
                    $this->email->name = $app_strings['LBL_EMAIL_ERROR_MAILSERVERCONNECTION'];
                    $ret = 'error';

                    return $ret;
                }

            }

            $this->returnImportedEmail($msgNo, $uid, true);
            $this->email->id = '';
            $this->email->new_with_id = false;
            $ret = 'import';
        }

        if ($setRead) {
            $this->setStatuses($uid, 'seen', 1);
        }

        return $ret;
    }


    /**
     * Sets status for a particular attribute on the mailserver and the local cache file
     */
    public function setStatuses($uid, $field, $value)
    {
        global $sugar_config;
        /** available status fields
         * [subject] => aaa
         * [from] => Some Name
         * [to] => Some Name
         * [date] => Mon, 22 Jan 2007 17:32:57 -0800
         * [message_id] =>
         * [size] => 718
         * [uid] => 191
         * [msgno] => 141
         * [recent] => 0
         * [flagged] => 0
         * [answered] => 0
         * [deleted] => 0
         * [seen] => 1
         * [draft] => 0
         */
        // local cache
        $file = "{$this->mailbox}.imapFetchOverview.php";
        $overviews = $this->getCacheValueForUIDs($this->mailbox, array($uid));

        if (!empty($overviews)) {
            $updates = array();

            foreach ($overviews['retArr'] as $k => $obj) {
                if ($obj->imap_uid == $uid) {
                    $obj->$field = $value;
                    $updates[] = $obj;
                }
            }

            if (!empty($updates)) {
                $this->setCacheValue($this->mailbox, array(), $updates);
            }
        }
    }

    /**
     * Removes an email from the cache file, deletes the message from the cache too
     * @param string String of uids, comma delimited
     */
    public function deleteMessageFromCache($uids)
    {
        global $app_strings;

        // delete message cache file and email_cache file
        $exUids = explode($app_strings['LBL_EMAIL_DELIMITER'], $uids);

        foreach ($exUids as $uid) {
            // local cache
            $queryUID = $this->db->quote($uid);
            if ($this->isPop3Protocol()) {
                $q = "DELETE FROM email_cache WHERE message_id = '{$queryUID}' AND ie_id = '{$this->id}'";
            } else {
                $q = "DELETE FROM email_cache WHERE imap_uid = '{$queryUID}' AND ie_id = '{$this->id}'";
            }
            $r = $this->db->query($q);
            if ($this->isPop3Protocol()) {
                $uid = md5($uid);
            } // if
            $msgCacheFile = "{$this->EmailCachePath}/{$this->id}/messages/{$this->mailbox}{$uid}.php";
            if (file_exists($msgCacheFile)) {
                if (!unlink($msgCacheFile)) {
                    $GLOBALS['log']->error("***ERROR: InboundEmail could not delete the cache file [ {$msgCacheFile} ]");
                }
            }
        }
    }


    /**
     * Shows one email.
     * @param int uid UID of email to display
     * @param string mbox Mailbox to look in for the message
     * @param bool isMsgNo Flag to assume $uid is a MessageNo, not UniqueID, default false
     */
    public function displayOneEmail($uid, $mbox, $isMsgNo = false)
    {
        require_once("include/JSON.php");

        global $timedate;
        global $app_strings;
        global $app_list_strings;
        global $sugar_smarty;
        global $theme;
        global $current_user;
        global $sugar_config;

        $fetchedAttributes = array(
            'name',
            'from_name',
            'from_addr',
            'date_start',
            'time_start',
            'message_id',
        );

        $souEmail = array();
        foreach ($fetchedAttributes as $k) {
            if ($k == 'date_start') {
                $this->email->$k . " " . $this->email->time_start;
                $souEmail[$k] = $this->email->$k . " " . $this->email->time_start;
            } elseif ($k == 'time_start') {
                $souEmail[$k] = "";
            } else {
                $souEmail[$k] = trim($this->email->$k);
            }
        }

        // if a MsgNo is passed in, convert to UID
        if ($isMsgNo) {
            $uid = $this->getImap()->getUid($uid);
        }

        // meta object to allow quick retrieval for replies
        $meta = array();
        $meta['type'] = $this->email->type;
        $meta['uid'] = $uid;
        $meta['ieId'] = $this->id;
        $meta['email'] = $souEmail;
        $meta['mbox'] = $this->mailbox;
        $ccs = '';
        // imap vs pop3

        // self mapping
        $exMbox = explode("::", $mbox);

        // CC section
        $cc = '';
        if (!empty($this->email->cc_addrs)) {
            //$ccs = $this->collapseLongMailingList($this->email->cc_addrs);
            $ccs = to_html($this->email->cc_addrs_names);
            $cc = <<<eoq
                <tr>
                    <td NOWRAP valign="top" class="displayEmailLabel">
                        {$app_strings['LBL_EMAIL_CC']}:
                    </td>
                    <td class="displayEmailValue">
                        {$ccs}
                    </td>
                </tr>
eoq;
        }
        $meta['cc'] = $cc;
        $meta['email']['cc_addrs'] = $ccs;
        // attachments
        $attachments = '';
        if ($mbox == "sugar::Emails") {

            $q = "SELECT id, filename, file_mime_type FROM notes WHERE parent_id = '{$uid}' AND deleted = 0";
            $r = $this->db->query($q);
            $i = 0;
            while ($a = $this->db->fetchByAssoc($r)) {
                $url = "index.php?entryPoint=download&type=notes&id={$a['id']}";
                $lbl = ($i == 0) ? $app_strings['LBL_EMAIL_ATTACHMENTS'] . ":" : '';
                $i++;
                $attachments .= <<<EOQ
                <tr>
                            <td NOWRAP valign="top" class="displayEmailLabel">
                                {$lbl}
                            </td>
                            <td NOWRAP valign="top" colspan="2" class="displayEmailValue">
                                <a href="{$url}">{$a['filename']}</a>
                            </td>
                        </tr>
EOQ;
                $this->email->cid2Link($a['id'], $a['file_mime_type']);
            } // while


        } else {

            if ($this->attachmentCount > 0) {
                $theCount = $this->attachmentCount;

                for ($i = 0; $i < $theCount; $i++) {
                    $lbl = ($i == 0) ? $app_strings['LBL_EMAIL_ATTACHMENTS'] . ":" : '';
                    $name = $this->getTempFilename(true) . $i;
                    $tempName = urlencode($this->tempAttachment[$name]);

                    $url = "index.php?entryPoint=download&type=temp&isTempFile=true&ieId={$this->id}&tempName={$tempName}&id={$name}";

                    $attachments .= <<<eoq
                        <tr>
                            <td NOWRAP valign="top" class="displayEmailLabel">
                                {$lbl}
                            </td>
                            <td NOWRAP valign="top" colspan="2" class="displayEmailValue">
                                <a href="{$url}">{$this->tempAttachment[$name]}</a>
                            </td>
                        </tr>
eoq;
                } // for
            } // if
        } // else
        $meta['email']['attachments'] = $attachments;

        // toasddrs
        $meta['email']['toaddrs'] = $this->collapseLongMailingList($this->email->to_addrs);
        $meta['email']['cc_addrs'] = $ccs;

        // body
        $description = (empty($this->email->description_html)) ? nl2br($this->email->description) : $this->email->description_html;
        $meta['email']['description'] = $description;

        // meta-metadata
        $meta['is_sugarEmail'] = ($exMbox[0] == 'sugar') ? true : false;

        if (!$meta['is_sugarEmail']) {
            if ($this->isAutoImport) {
                $meta['is_sugarEmail'] = true;
            }
        } else {
            if ($this->email->status != 'sent') {
                // mark SugarEmail read
                $q = "UPDATE emails SET status = 'read' WHERE id = '{$uid}'";
                $r = $this->db->query($q);
            }
        }

        $return = array();
        $meta['email']['name'] = to_html($this->email->name);
        $meta['email']['from_addr'] = (!empty($this->email->from_addr_name)) ? to_html($this->email->from_addr_name) : to_html($this->email->from_addr);
        isValidEmailAddress($meta['email']['from_addr']);
        $meta['email']['toaddrs'] = (!empty($this->email->to_addrs_names)) ? to_html($this->email->to_addrs_names) : to_html($this->email->to_addrs);
        $meta['email']['cc_addrs'] = to_html($this->email->cc_addrs_names);
        $meta['email']['reply_to_addr'] = to_html($this->email->reply_to_addr);
        $return['meta'] = $meta;

        return $return;
    }

    /**
     * Takes a long list of email addresses from a To or CC field and shows the first 3, the rest hidden
     * @param string emails
     * @return string
     */
    public function collapseLongMailingList($emails)
    {
        global $app_strings;

        $ex = explode(",", $emails);
        $i = 0;
        $j = 0;

        if (count($ex) > 3) {
            $emails = "";
            $emailsHidden = "";

            foreach ($ex as $email) {
                if ($i < 2) {
                    if (!empty($emails)) {
                        $emails .= ", ";
                    }
                    $emails .= trim($email);
                } else {
                    if (!empty($emailsHidden)) {
                        $emailsHidden .= ", ";
                    }
                    $emailsHidden .= trim($email);
                    $j++;
                }
                $i++;
            }

            if (!empty($emailsHidden)) {
                $email2 = $emails;
                $emails = "<span onclick='javascript:SUGAR.email2.detailView.showFullEmailList(this);' style='cursor:pointer;'>{$emails} [...{$j} {$app_strings['LBL_MORE']}]</span>";
                $emailsHidden = "<span onclick='javascript:SUGAR.email2.detailView.showCroppedEmailList(this)' style='cursor:pointer; display:none;'>{$email2}, {$emailsHidden} [ {$app_strings['LBL_LESS']} ]</span>";
            }

            $emails .= $emailsHidden;
        }

        return $emails;
    }


    /**
     * Sorts IMAP's imap_fetch_overview() results
     * @param array $arr Array of standard objects
     * @param string $sort Column to sort by
     * @param string direction Direction to sort by (asc/desc)
     * @return array Sorted array of obj.
     */
    public function sortFetchedOverview($arr, $sort = 4, $direction = 'DESC', $forceSeen = false)
    {
        global $current_user;

        $sortPrefs = $current_user->getPreference('folderSortOrder', 'Emails');
        if (!empty($sortPrefs)) {
            $listPrefs = $sortPrefs;
        } else {
            $listPrefs = array();
        }

        if (isset($listPrefs[$this->id][$this->mailbox])) {
            $currentNode = $listPrefs[$this->id][$this->mailbox];
        }

        if (isset($currentNode['current']) && !empty($currentNode['current'])) {
            $sort = $currentNode['current']['sort'];
            $direction = $currentNode['current']['direction'];
        }

        // sort defaults
        if (empty($sort)) {
            $sort = $this->defaultSort;//4;
            $direction = $this->defaultDirection; //'DESC';
        } elseif (!is_numeric($sort)) {
            // handle bad sort index
            $sort = $this->defaultSort;
        } else {
            // translate numeric index to human readable
            $sort = $this->hrSort[$sort];
        }
        if (empty($direction)) {
            $direction = 'DESC';
        }


        $retArr = array();
        $sorts = array();

        foreach ($arr as $k => $overview) {
            $sorts['flagged'][$k] = $overview->flagged;
            $sorts['status'][$k] = $overview->answered;
            $sorts['from'][$k] = str_replace('"', "", $this->handleMimeHeaderDecode($overview->from));
            $sorts['subj'][$k] = $this->handleMimeHeaderDecode(quoted_printable_decode($overview->subject));
            $sorts['date'][$k] = $overview->date;
        }

        // sort by column
        natcasesort($sorts[$sort]);

        // direction
        if (strtolower($direction) == 'desc') {
            $revSorts = array();
            $keys = array_reverse(array_keys($sorts[$sort]));

            for ($i = 0; $i < count($keys); $i++) {
                $v = $keys[$i];
                $revSorts[$v] = $sorts[$sort][$v];
            }

            $sorts[$sort] = $revSorts;
        }
        $timedate = TimeDate::getInstance();
        foreach ($sorts[$sort] as $k2 => $overview2) {
            $arr[$k2]->date = $timedate->fromString($arr[$k2]->date)->asDb();
            $retArr[] = $arr[$k2];
        }
        //_pp("final count: ".count($retArr));

        $finalReturn = array();
        $finalReturn['retArr'] = $retArr;
        $finalReturn['sortBy'] = $sort;
        $finalReturn['direction'] = $direction;

        return $finalReturn;
    }


    public function setReadFlagOnFolderCache($mbox, $uid)
    {
        global $sugar_config;

        $this->mailbox = $mbox;

        // cache
        if ($this->validCacheExists($this->mailbox)) {
            $ret = $this->getCacheValue($this->mailbox);

            $updates = array();

            foreach ($ret as $k => $v) {
                if ($v->imap_uid == $uid) {
                    $v->seen = 1;
                    $updates[] = $v;
                    break;
                }
            }

            $this->setCacheValue($this->mailbox, array(), $updates);
        }
    }

    /**
     * Returns a list of emails in a mailbox.
     * @param string mbox Name of mailbox using dot notation paths to display
     * @param string $forceRefresh Flag to use cache or not
     * @param integer page number
     */
    public function displayFolderContents($mbox, $forceRefresh = 'false', $page = 1)
    {
        global $current_user;

        $delimiter = $this->get_stored_options('folderDelimiter');
        if ($delimiter) {
            $mbox = str_replace('.', $delimiter, $mbox);
        }

        $this->mailbox = $mbox;

        // jchi #9424, get sort and direction from user preference
        $sort = 'date';
        $direction = 'desc';
        $sortSerial = $current_user->getPreference('folderSortOrder', 'Emails');
        if (!empty($sortSerial) && !empty($_REQUEST['ieId']) && !empty($_REQUEST['mbox'])) {
            $sortArray = sugar_unserialize($sortSerial);
            $sort = $sortArray[$_REQUEST['ieId']][$_REQUEST['mbox']]['current']['sort'];
            $direction = $sortArray[$_REQUEST['ieId']][$_REQUEST['mbox']]['current']['direction'];
        }
        //end

        // save sort order
        if (!empty($_REQUEST['sort']) && !empty($_REQUEST['dir'])) {
            $this->email->et->saveListViewSortOrder(
                $_REQUEST['ieId'],
                $_REQUEST['mbox'],
                $_REQUEST['sort'],
                $_REQUEST['dir']
            );
            $sort = $_REQUEST['sort'];
            $direction = $_REQUEST['dir'];
        } else {
            $_REQUEST['sort'] = '';
            $_REQUEST['dir'] = '';
        }

        // cache
        $ret = array();
        $cacheUsed = false;
        if ($forceRefresh == 'false' && $this->validCacheExists($this->mailbox)) {
            $emailSettings = $current_user->getPreference('emailSettings', 'Emails');

            // cn: default to a low number until user specifies otherwise
            if (empty($emailSettings['showNumInList'])) {
                $emailSettings['showNumInList'] = 20;
            }

            $ret = $this->getCacheValue($this->mailbox, $emailSettings['showNumInList'], $page, $sort, $direction);
            $cacheUsed = true;
        }

        $out = $this->displayFetchedSortedListXML($ret, $mbox);

        $metadata = array();
        $metadata['mbox'] = $mbox;
        $metadata['ieId'] = $this->id;
        $metadata['name'] = $this->name;
        $metadata['fromCache'] = $cacheUsed ? 1 : 0;
        $metadata['out'] = $out;

        return $metadata;
    }

    /**
     * For a group email account, create subscriptions for all users associated with the
     * team assigned to the account.
     *
     */
    public function createUserSubscriptionsForGroupAccount()
    {
        $team = new Team();
        $team->retrieve($this->team_id);
        $usersList = $team->get_team_members(true);
        foreach ($usersList as $userObject) {
            $previousSubscriptions = sugar_unserialize(
                base64_decode(
                    $userObject->getPreference(
                        'showFolders',
                        'Emails',
                        $userObject
                    )
                )
            );
            if ($previousSubscriptions === false) {
                $previousSubscriptions = array();
            }

            $previousSubscriptions[] = $this->id;

            $encodedSubs = base64_encode(serialize($previousSubscriptions));
            $userObject->setPreference('showFolders', $encodedSubs, '', 'Emails');
            $userObject->savePreferencesToDB();
        }
    }

    /**
     * Create a sugar folder for this inbound email account
     * if the Enable Auto Import option is selected
     *
     * @return String Id of the sugar folder created.
     */
    public function createAutoImportSugarFolder()
    {
        global $current_user;
        $guid = create_guid();
        $GLOBALS['log']->debug("Creating Sugar Folder for IE with id $guid");
        $folder = new SugarFolder();
        $folder->id = $guid;
        $folder->new_with_id = true;
        $folder->name = $this->name;
        $folder->has_child = 0;
        $folder->is_group = 1;
        $folder->assign_to_id = $current_user->id;
        $folder->parent_folder = "";


        //If this inbound email is marked as inactive, don't add subscriptions.
        $addSubscriptions = ($this->status == 'Inactive' || $this->mailbox_type == 'bounce') ? false : true;
        $folder->save($addSubscriptions);

        return $guid;
    }

    public function validCacheExists($mbox)
    {
        $q = "SELECT count(*) c FROM email_cache WHERE ie_id = '{$this->id}'";
        $r = $this->db->query($q);
        $a = $this->db->fetchByAssoc($r);
        $count = $a['c'];

        if ($count > 0) {
            return true;
        }

        return false;
    }


    public function displayFetchedSortedListXML($ret, $mbox)
    {

        global $timedate;
        global $current_user;
        global $sugar_config;

        if (empty($ret['retArr'])) {
            return array();
        }

        $tPref = $current_user->getUserDateTimePreferences();

        $return = array();

        foreach ($ret['retArr'] as $msg) {

            $flagged = ($msg->flagged == 0) ? "" : $this->iconFlagged;
            $status = ($msg->deleted) ? $this->iconDeleted : "";
            $status = ($msg->draft == 0) ? $status : $this->iconDraft;
            $status = ($msg->answered == 0) ? $status : $this->iconAnswered;
            $from = $this->handleMimeHeaderDecode($msg->from);
            $subject = $this->handleMimeHeaderDecode($msg->subject);
            //$date		= date($tPref['date']." ".$tPref['time'], $msg->date);
            $date = $timedate->to_display_date_time($this->db->fromConvert($msg->date, 'datetime'));
            //$date		= date($tPref['date'], $this->getUnixHeaderDate($msg->date));

            $temp = array();
            $temp['flagged'] = $flagged;
            $temp['status'] = $status;
            $temp['from'] = to_html($from);
            $temp['subject'] = $subject;
            $temp['date'] = $date;
            $temp['uid'] = $msg->uid; // either from an imap_search() or massaged cache value
            $temp['mbox'] = $this->mailbox;
            $temp['ieId'] = $this->id;
            $temp['site_url'] = $sugar_config['site_url'];
            $temp['seen'] = $msg->seen;
            $temp['type'] = (isset($msg->type)) ? $msg->type : 'remote';
            $temp['to_addrs'] = to_html($msg->to);
            $temp['hasAttach'] = '0';

            $return[] = $temp;
        }

        return $return;
    }


    /**
     * retrieves the mailboxes for a given account in the following format
     * Array(
     * [INBOX] => Array
     * (
     * [Bugs] => Bugs
     * [Builder] => Builder
     * [DEBUG] => Array
     * (
     * [out] => out
     * [test] => test
     * )
     * )
     * @param bool $justRaw Default false
     * @return array
     */
    public function getMailboxes($justRaw = false)
    {
        if ($justRaw == true) {
            return $this->mailboxarray;
        } // if

        return $this->generateMultiDimArrayFromFlatArray($this->mailboxarray, $this->retrieveDelimiter());
    }

    public function getMailBoxesForGroupAccount()
    {
        $mailboxes = $this->generateMultiDimArrayFromFlatArray(
            explode(",", $this->mailbox),
            $this->retrieveDelimiter()
        );
        $mailboxesArray = $this->generateFlatArrayFromMultiDimArray($mailboxes, $this->retrieveDelimiter());
        $mailboxesArray = $this->filterMailBoxFromRaw(explode(",", $this->mailbox), $mailboxesArray);
        $this->saveMailBoxFolders($mailboxesArray);

        return $mailboxes;
    } // fn

    public function saveMailBoxFolders($value)
    {
        if (is_array($value)) {
            $value = implode(",", $value);
        }
        $this->mailboxarray = explode(",", $value);
        $value = $this->db->quoted($value);
        $query = "update inbound_email set mailbox = $value where id ='{$this->id}'";
        $this->db->query($query);
    }

    public function insertMailBoxFolders($value)
    {
        $query = "select value from config where category='InboundEmail' and name='{$this->id}'";
        $r = $this->db->query($query);
        $a = $this->db->fetchByAssoc($r);
        if (empty($a['value'])) {
            if (is_array($value)) {
                $value = implode(",", $value);
            }
            $this->mailboxarray = explode(",", $value);
            $value = $this->db->quoted($value);

            $query = "INSERT INTO config VALUES('InboundEmail', '{$this->id}', $value)";
            $this->db->query($query);
        } // if
    }

    public function saveMailBoxValueOfInboundEmail()
    {
        $query = "update Inbound_email set mailbox = '{$this->email_user}'";
        $this->db->query($query);
    }

    public function retrieveMailBoxFolders()
    {
        $this->mailboxarray = explode(",", $this->mailbox);
    } // fn


    public function retrieveDelimiter()
    {
        $delimiter = $this->get_stored_options('folderDelimiter');
        if (!$delimiter) {
            $delimiter = '.';
        }

        return $delimiter;
    } // fn

    public function generateFlatArrayFromMultiDimArray($arraymbox, $delimiter)
    {
        $ret = array();
        foreach ($arraymbox as $key => $value) {
            $this->generateArrayData($key, $value, $ret, $delimiter);
        } // foreach

        return $ret;

    } // fn

    public function generateMultiDimArrayFromFlatArray($raw, $delimiter)
    {
        // generate a multi-dimensional array to iterate through
        $ret = array();
        foreach ($raw as $mbox) {
            $ret = $this->sortMailboxes($mbox, $ret, $delimiter);
        }

        return $ret;

    } // fn

    public function generateArrayData($key, $arraymbox, &$ret, $delimiter)
    {
        $ret [] = $key;
        if (is_array($arraymbox)) {
            foreach ($arraymbox as $mboxKey => $value) {
                $newKey = $key . $delimiter . $mboxKey;
                $this->generateArrayData($newKey, $value, $ret, $delimiter);
            } // foreach
        } // if
    }

    /**
     * sorts the folders in a mailbox in a multi-dimensional array
     * @param string $MBOX
     * @param array $ret
     * @return array
     */
    public function sortMailboxes($mbox, $ret, $delimeter = ".")
    {
        if (strpos($mbox, $delimeter)) {
            $node = substr($mbox, 0, strpos($mbox, $delimeter));
            $nodeAfter = substr($mbox, strpos($mbox, $node) + strlen($node) + 1, strlen($mbox));

            if (!isset($ret[$node])) {
                $ret[$node] = array();
            } elseif (isset($ret[$node]) && !is_array($ret[$node])) {
                $ret[$node] = array();
            }
            $ret[$node] = $this->sortMailboxes($nodeAfter, $ret[$node], $delimeter);
        } else {
            $ret[$mbox] = $mbox;
        }

        return $ret;
    }

    /**
     * parses Sugar's storage method for imap server service strings
     * @return string
     */
    public function getServiceString()
    {
        $service = '';
        $exServ = explode('::', $this->service);

        foreach ($exServ as $v) {
            if (!empty($v) && ($v != 'imap' && $v != 'pop3')) {
                $service .= '/' . $v;
            }
        }

        return $service;
    }


    /**
     * Get Email messages IDs from server which aren't in database
     * @return array Ids of messages, which aren't still in database
     */
    public function getNewEmailsForSyncedMailbox()
    {
        // ids's count limit for batch processing
        $limit = 20;
<<<<<<< HEAD
        
        if(!is_resource($this->conn)) {
=======

        if (!is_resource($this->conn)) {
>>>>>>> 7d886ad4
            LoggerManager::getLogger()->fatal('Inbound Email connection is not a resource for getting New Emails For Synced Mailbox');
            return false;
        }

        $msgIds = $this->getImap()->search('ALL UNDELETED');
        $result = array();
        try {
            if (count($msgIds) > 0) {
                /*
                 * @var collect results of queries and message headers
                 */
                $tmpMsgs = array();
                $repeats = 0;
                $counter = 0;

                // sort IDs to get lastest on top
                arsort($msgIds);
                $GLOBALS['log']->debug('-----> getNewEmailsForSyncedMailbox() got ' . count($msgIds) . ' Messages');
                foreach ($msgIds as $k => &$msgNo) {
                    $uid = $this->getImap()->getUid($msgNo);
                    $header = $this->getImap()->headerInfo($msgNo);
                    $fullHeader = $this->getImap()->fetchHeader($msgNo);
                    $message_id = $header->message_id;
                    $deliveredTo = $this->id;
                    $matches = array();
                    preg_match('/(delivered-to:|x-real-to:){1}\s*(\S+)\s*\n{1}/im', $fullHeader, $matches);
                    if (count($matches)) {
                        $deliveredTo = $matches[2];
                    }
                    if (empty($message_id) || !isset($message_id)) {
                        $GLOBALS['log']->debug('*********** NO MESSAGE_ID.');
                        $message_id = $this->getMessageId($header);
                    }

                    // generate compound messageId
                    $this->compoundMessageId = trim($message_id) . trim($deliveredTo);
                    // if the length > 255 then md5 it so that the data will be of smaller length
                    if (strlen($this->compoundMessageId) > 255) {
                        $this->compoundMessageId = md5($this->compoundMessageId);
                    } // if

                    if (empty($this->compoundMessageId)) {
                        break;
                    } // if
                    $counter++;
                    $potentials = clean_xss($this->compoundMessageId, false);

                    if (is_array($potentials) && !empty($potentials)) {
                        foreach ($potentials as $bad) {
                            $this->compoundMessageId = str_replace($bad, "", $this->compoundMessageId);
                        }
                    }
                    array_push($tmpMsgs, array('msgNo' => $msgNo, 'msgId' => $this->compoundMessageId, 'exists' => 0));
                    if ($counter == $limit) {
                        $counter = 0;
                        $query = array();
                        foreach (array_slice($tmpMsgs, -$limit, $limit) as $k1 => $v1) {
                            $query[] = $v1['msgId'];
                        }
                        $query = 'SELECT count(emails.message_id) as cnt, emails.message_id AS mid FROM emails WHERE emails.message_id IN ("' . implode('","',
                                $query) . '") and emails.deleted = 0 group by emails.message_id';
                        $r = $this->db->query($query);
                        $tmp = array();
                        while ($a = $this->db->fetchByAssoc($r)) {
                            $tmp[html_entity_decode($a['mid'])] = $a['cnt'];
                        }
                        foreach ($tmpMsgs as $k1 => $v1) {
                            if (isset($tmp[$v1['msgId']]) && $tmp[$v1['msgId']] > 0) {
                                $tmpMsgs[$k1]['exists'] = 1;
                            }
                        }
                        foreach ($tmpMsgs as $k1 => $v1) {
                            if ($v1['exists'] == 0) {
                                $repeats = 0;
                                array_push($result, $v1['msgNo']);
                            } else {
                                $repeats++;
                            }
                        }
                        if ($repeats > 0) {
                            if ($repeats >= $limit) {
                                break;
                            } else {
                                $tmpMsgs = array_splice($tmpMsgs, -$repeats, $repeats);
                            }
                        } else {
                            $tmpMsgs = array();
                        }
                    }
                }
                unset($msgNo);
            }
        } catch (Exception $ex) {
            $GLOBALS['log']->fatal($ex->getMessage());
        }
        $GLOBALS['log']->debug('-----> getNewEmailsForSyncedMailbox() got ' . count($result) . ' unsynced messages');

        return $result;
    }

    /**
     * Import new messages from given account.
     */
    public function importMessages()
    {
        $protocol = $this->isPop3Protocol() ? 'pop3' : 'imap';
        switch ($protocol) {
            case 'pop3':
                $this->importMailboxMessages($protocol);
                break;
            case 'imap':
                $mailboxes = $this->getMailboxes(true);
                foreach ($mailboxes as $mailbox) {
                    $this->importMailboxMessages($protocol, $mailbox);
                }
                $this->getImap()->expunge();
                $this->getImap()->close();
                break;
        }
    }

    /**
     * Import messages from specified mailbox
     *
     * @param string $protocol Mailing protocol
     * @param string|null $mailbox Mailbox (if applied to protocol)
     */
    protected function importMailboxMessages($protocol, $mailbox = null)
    {
        switch ($protocol) {
            case 'pop3':
                $msgNumbers = $this->getPop3NewMessagesToDownload();
                break;
            case 'imap':
                $this->mailbox = $mailbox;
                $this->connectMailserver();
                $msgNumbers = $this->getNewMessageIds();
                if (!$msgNumbers) {
                    $msgNumbers = array();
                }
                break;
            default:
                $msgNumbers = array();
                break;
        }

        foreach ($msgNumbers as $msgNumber) {
            $uid = $this->getMessageUID($msgNumber, $protocol);
            $GLOBALS['log']->info('Importing message no: ' . $msgNumber);
            $this->returnImportedEmail($msgNumber, $uid, false, false);
        }
    }

    /**
     * Retrieves message UID by it's number
     *
     * @param int $msgNumber Number of the message in current sequence
     * @param string $protocol Mailing protocol
     * @return string
     */
    protected function getMessageUID($msgNumber, $protocol)
    {
        switch ($protocol) {
            case 'pop3':
                $uid = $this->getUIDLForMessage($msgNumber);
                break;
            case 'imap':
                $uid = $this->getImap()->getUid($msgNumber);
                break;
            default:
                $uid = null;
                break;
        }

        return $uid;
    }
} // end class definition<|MERGE_RESOLUTION|>--- conflicted
+++ resolved
@@ -677,13 +677,8 @@
         if ($this->isPop3Protocol()) {
             $uid = $this->getCorrectMessageNoForPop3($uid);
         }
-<<<<<<< HEAD
-        
-        if(!is_resource($this->conn)) {
-=======
 
         if (!is_resource($this->conn)) {
->>>>>>> 7d886ad4
             LoggerManager::getLogger()->fatal('Inbound Email connection is not a resource');
             return null;
         }
@@ -3962,13 +3957,8 @@
                 } else {
                     $aBcI = $a_bc[$i];
                 }
-<<<<<<< HEAD
-                
-                if(!is_numeric($a_offset[$i])) {
-=======
 
                 if (!is_numeric($a_offset[$i])) {
->>>>>>> 7d886ad4
                     $aOffsetI = 0;
                 } else {
                     $aOffsetI = $a_offset[$i];
@@ -5146,16 +5136,10 @@
             // assign_to group
             if (!empty($_REQUEST['user_id'])) {
                 $email->assigned_user_id = $_REQUEST['user_id'];
-            } else {
-                // Samir Gandhi : Commented out this code as its not needed
-                //$email->assigned_user_id = $this->group_id;
-            }
-<<<<<<< HEAD
-=======
+            }
             // Samir Gandhi : Commented out this code as its not needed
             //$email->assigned_user_id = $this->group_id;
 
->>>>>>> 7d886ad4
 
             //Assign Parent Values if set
             if (!empty($_REQUEST['parent_id']) && !empty($_REQUEST['parent_type'])) {
@@ -5237,16 +5221,10 @@
                 $GLOBALS['log']->info("INBOUNDEMAIL: delete_seen == 1 - deleting email");
                 $this->getImap()->setFlagFull($msgNo, '\\DELETED');
             }
-        } else {
-            // for display - don't touch server files?
-            //imap_setflag_full($this->conn, $msgNo, '\\UNSEEN');
-        }
-<<<<<<< HEAD
-=======
+        }
         // for display - don't touch server files?
         //imap_setflag_full($this->conn, $msgNo, '\\UNSEEN');
 
->>>>>>> 7d886ad4
 
         $GLOBALS['log']->debug('********************************* InboundEmail finished import of 1 email: ' . $email->name);
         ////	END DEAL WITH THE MAILBOX
@@ -5530,16 +5508,10 @@
                 $GLOBALS['log']->info("INBOUNDEMAIL: delete_seen == 1 - deleting email");
                 $this->getImap()->setFlagFull($msgNo, '\\DELETED');
             }
-        } else {
-            // for display - don't touch server files?
-            //imap_setflag_full($this->conn, $msgNo, '\\UNSEEN');
-        }
-<<<<<<< HEAD
-=======
+        }
         // for display - don't touch server files?
         //imap_setflag_full($this->conn, $msgNo, '\\UNSEEN');
 
->>>>>>> 7d886ad4
 
         $GLOBALS['log']->debug('********************************* InboundEmail finished import of 1 email: ' . $email->name);
         ////	END DEAL WITH THE MAILBOX
@@ -7937,13 +7909,8 @@
     {
         // ids's count limit for batch processing
         $limit = 20;
-<<<<<<< HEAD
-        
-        if(!is_resource($this->conn)) {
-=======
 
         if (!is_resource($this->conn)) {
->>>>>>> 7d886ad4
             LoggerManager::getLogger()->fatal('Inbound Email connection is not a resource for getting New Emails For Synced Mailbox');
             return false;
         }
