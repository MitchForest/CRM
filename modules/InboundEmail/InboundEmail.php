--- conflicted
+++ resolved
@@ -37,10 +37,6 @@
  * reasonably feasible for technical reasons, the Appropriate Legal Notices must
  * display the words "Powered by SugarCRM" and "Supercharged by SuiteCRM".
  */
-
-if (!defined('sugarEntry') || !sugarEntry) {
-    die('Not A Valid Entry Point');
-}
 
 if (!defined('sugarEntry') || !sugarEntry) {
     die('Not A Valid Entry Point');
@@ -3431,1140 +3427,6 @@
             if ($accountIds = $this->getRelatedId($contactAddr, 'accounts')) {
                 if (sizeof($accountIds) == 1) {
                     $c->account_id = $accountIds[0];
-
-                    $acct = new Account();
-                    $acct->retrieve($c->account_id);
-                    $c->account_name = $acct->name;
-                } // if
-            } // if
-            $c->save(true);
-            $caseId = $c->id;
-            $c = new aCase();
-            $c->retrieve($caseId);
-            if ($c->load_relationship('emails')) {
-                $c->emails->add($email->id);
-            } // if
-            if ($contactIds = $this->getRelatedId($contactAddr, 'contacts')) {
-                if (!empty($contactIds) && $c->load_relationship('contacts')) {
-                    if (!$accountIds && count($contactIds) == 1) {
-                        $contact = BeanFactory::getBean('Contacts', $contactIds[0]);
-                        if ($contact->load_relationship('accounts')) {
-                            $acct = $contact->accounts->get();
-                            if ($c->load_relationship('accounts') && !empty($acct[0])) {
-                                $c->accounts->add($acct[0]);
-                            }
-                        }
-                    }
-                    $c->contacts->add($contactIds);
-                } // if
-            } // if
-            $c->email_id = $email->id;
-            $email->parent_type = "Cases";
-            $email->parent_id = $caseId;
-            // assign the email to the case owner
-            $email->assigned_user_id = $c->assigned_user_id;
-            $email->name = str_replace('%1', $c->case_number, $c->getEmailSubjectMacro()) . " " . $email->name;
-            $email->save();
-            $GLOBALS['log']->debug('InboundEmail created one case with number: ' . $c->case_number);
-            $createCaseTemplateId = $this->get_stored_options('create_case_email_template', "");
-            if (!empty($this->stored_options)) {
-                $storedOptions = unserialize(base64_decode($this->stored_options));
-            }
-            if (!empty($createCaseTemplateId)) {
-                $fromName = "";
-                $fromAddress = "";
-                if (!empty($this->stored_options)) {
-                    $fromAddress = $storedOptions['from_addr'];
-                    $fromName = from_html($storedOptions['from_name']);
-                    $replyToName = (!empty($storedOptions['reply_to_name'])) ? from_html($storedOptions['reply_to_name']) : $fromName;
-                    $replyToAddr = (!empty($storedOptions['reply_to_addr'])) ? $storedOptions['reply_to_addr'] : $fromAddress;
-                } // if
-                $defaults = $current_user->getPreferredEmail();
-                $fromAddress = (!empty($fromAddress)) ? $fromAddress : $defaults['email'];
-                $fromName = (!empty($fromName)) ? $fromName : $defaults['name'];
-                $to[0]['email'] = $contactAddr;
-
-                // handle to name: address, prefer reply-to
-                if (!empty($email->reply_to_name)) {
-                    $to[0]['display'] = $email->reply_to_name;
-                } elseif (!empty($email->from_name)) {
-                    $to[0]['display'] = $email->from_name;
-                }
-
-                $et = new EmailTemplate();
-                $et->retrieve($createCaseTemplateId);
-                if (empty($et->subject)) {
-                    $et->subject = '';
-                }
-                if (empty($et->body)) {
-                    $et->body = '';
-                }
-                if (empty($et->body_html)) {
-                    $et->body_html = '';
-                }
-
-                $et->subject = "Re:" . " " . str_replace(
-                        '%1',
-                        $c->case_number,
-                        $c->getEmailSubjectMacro() . " " . $c->name
-                    );
-
-                $html = trim($email->description_html);
-                $plain = trim($email->description);
-
-                $email->email2init();
-                $email->from_addr = $email->from_addr_name;
-                $email->to_addrs = $email->to_addrs_names;
-                $email->cc_addrs = $email->cc_addrs_names;
-                $email->bcc_addrs = $email->bcc_addrs_names;
-                $email->from_name = $email->from_addr;
-
-                $email = $email->et->handleReplyType($email, "reply");
-                $ret = $email->et->displayComposeEmail($email);
-                $ret['description'] = empty($email->description_html) ? str_replace(
-                    "\n",
-                    "\n<BR/>",
-                    $email->description
-                ) : $email->description_html;
-
-                $reply = new Email();
-                $reply->type = 'out';
-                $reply->to_addrs = $to[0]['email'];
-                $reply->to_addrs_arr = $to;
-                $reply->cc_addrs_arr = array();
-                $reply->bcc_addrs_arr = array();
-                $reply->from_name = $fromName;
-                $reply->from_addr = $fromAddress;
-                $reply->reply_to_name = $replyToName;
-                $reply->reply_to_addr = $replyToAddr;
-                $reply->name = $et->subject;
-                $reply->description = $et->body . "<div><hr /></div>" . $email->description;
-                if (!$et->text_only) {
-                    $reply->description_html = $et->body_html . "<div><hr /></div>" . $email->description;
-                }
-                $GLOBALS['log']->debug('saving and sending auto-reply email');
-                //$reply->save(); // don't save the actual email.
-                $reply->send();
-            } // if
-
-        } else {
-            if (!empty($email->reply_to_email)) {
-                $contactAddr = $email->reply_to_email;
-            } else {
-                $contactAddr = $email->from_addr;
-            }
-            $this->handleAutoresponse($email, $contactAddr);
-        }
-
-    } // fn
-
-    /**
-     * handles linking contacts, accounts, etc. to an email
-     *
-     * @param object Email bean to be linked against
-     * @return string contactAddr is the email address of the sender
-     */
-    public function handleLinking(&$email)
-    {
-        // link email to an User if emails match TO addr
-        if ($userIds = $this->getRelatedId($email->to_addrs, 'users')) {
-            $GLOBALS['log']->debug('I-E linking email to User');
-            // link the user to the email
-            $email->load_relationship('users');
-            $email->users->add($userIds);
-        }
-
-        // link email to a Contact, Lead, or Account if the emails match
-        // give precedence to REPLY-TO above FROM
-        if (!empty($email->reply_to_email)) {
-            $contactAddr = $email->reply_to_email;
-        } else {
-            $contactAddr = $email->from_addr;
-        }
-
-        // Samir Gandhi : 12/06/07
-        // This changes has been done because the linking was done only with the from address and
-        // not with to address
-        $relationShipAddress = $contactAddr;
-        if (empty($relationShipAddress)) {
-            $relationShipAddress .= $email->to_addrs;
-        } else {
-            $relationShipAddress = $relationShipAddress . "," . $email->to_addrs;
-        }
-        if ($leadIds = $this->getRelatedId($relationShipAddress, 'leads')) {
-            $GLOBALS['log']->debug('I-E linking email to Lead');
-            $email->load_relationship('leads');
-            $email->leads->add($leadIds);
-
-            foreach ($leadIds as $leadId) {
-                $lead = new Lead();
-                $lead->retrieve($leadId);
-                $lead->load_relationship('emails');
-                $lead->emails->add($email->id);
-            }
-        }
-
-        if ($contactIds = $this->getRelatedId($relationShipAddress, 'contacts')) {
-            $GLOBALS['log']->debug('I-E linking email to Contact');
-            // link the contact to the email
-            $email->load_relationship('contacts');
-            $email->contacts->add($contactIds);
-        }
-
-        if ($accountIds = $this->getRelatedId($relationShipAddress, 'accounts')) {
-            $GLOBALS['log']->debug('I-E linking email to Account');
-            // link the account to the email
-            $email->load_relationship('accounts');
-            $email->accounts->add($accountIds);
-        }
-
-        return $contactAddr;
-    }
-
-    /**
-     * Gets part by following breadcrumb path
-     * @param string $bc the breadcrumb string in format (1.1.1)
-     * @param array parts the root level parts array
-     */
-    protected function getPartByPath($bc, $parts)
-    {
-        if (strstr($bc, '.')) {
-            $exBc = explode('.', $bc);
-        } else {
-            $exBc = array($bc);
-        }
-
-        foreach ($exBc as $step) {
-            if (empty($parts)) {
-                return false;
-            }
-            $res = $parts[$step - 1]; // MIME starts with 1, array starts with 0
-            if (!empty($res->parts)) {
-                $parts = $res->parts;
-            } else {
-                $parts = false;
-            }
-        }
-
-        return $res;
-    }
-
-    /**
-     * takes a breadcrumb and returns the encoding at that level
-     * @param    string bc the breadcrumb string in format (1.1.1)
-     * @param    array parts the root level parts array
-     * @return    int retInt Int key to transfer encoding (see handleTranserEncoding())
-     */
-    public function getEncodingFromBreadCrumb($bc, $parts)
-    {
-        if (strstr($bc, '.')) {
-            $exBc = explode('.', $bc);
-        } else {
-            $exBc[0] = $bc;
-        }
-
-        $depth = count($exBc);
-
-        for ($i = 0; $i < $depth; $i++) {
-            $tempObj[$i] = $parts[($exBc[$i] - 1)];
-            $retInt = imap_utf8($tempObj[$i]->encoding);
-            if (!empty($tempObj[$i]->parts)) {
-                $parts = $tempObj[$i]->parts;
-            }
-        }
-
-        return $retInt;
-    }
-
-    /**
-     * retrieves the charset for a given part of an email body
-     *
-     * @param string bc target part of the message in format (1.1.1)
-     * @param array parts 1 level above ROOT array of Objects representing a multipart body
-     * @return string charset name
-     */
-    public function getCharsetFromBreadCrumb($bc, $parts)
-    {
-        $tempObj = $this->getPartByPath($bc, $parts);
-        // now we have the tempObj at the end of the breadCrumb trail
-
-        if (!empty($tempObj->ifparameters)) {
-            foreach ($tempObj->parameters as $param) {
-                if (strtolower($param->attribute) == 'charset') {
-                    return $param->value;
-                }
-            }
-        }
-
-        return 'default';
-    }
-
-    /**
-     * Get the message text from a single mime section, html or plain.
-     *
-     * @param string $msgNo
-     * @param string $section
-     * @param stdObject $structure
-     * @return string
-     */
-    public function getMessageTextFromSingleMimePart($msgNo, $section, $structure)
-    {
-        $msgPartTmp = imap_fetchbody($this->conn, $msgNo, $section);
-        $enc = $this->getEncodingFromBreadCrumb($section, $structure->parts);
-        $charset = $this->getCharsetFromBreadCrumb($section, $structure->parts);
-        $msgPartTmp = $this->handleTranserEncoding($msgPartTmp, $enc);
-
-        return $this->handleCharsetTranslation($msgPartTmp, $charset);
-    }
-
-    public function getMessageTextFromSingleMimePartWithUid($uid, $section, $structure)
-    {
-        $msgPartTmp = imap_fetchbody($this->conn, $uid, $section, FT_UID);
-        $enc = $this->getEncodingFromBreadCrumb($section, $structure->parts);
-        $charset = $this->getCharsetFromBreadCrumb($section, $structure->parts);
-        $msgPartTmp = $this->handleTranserEncoding($msgPartTmp, $enc);
-
-        return $this->handleCharsetTranslation($msgPartTmp, $charset);
-    }
-
-    /**
-     * Givin an existing breadcrumb add a cooresponding offset
-     *
-     * @param string $bc
-     * @param string $offset
-     * @return string
-     */
-    public function addBreadCrumbOffset($bc, $offset)
-    {
-        if ((empty($bc) || is_null($bc)) && !empty($offset)) {
-            return $offset;
-        }
-
-        $a_bc = explode(".", $bc);
-        $a_offset = explode(".", $offset);
-        if (count($a_bc) < count($a_offset)) {
-            $a_bc = array_merge($a_bc, array_fill(count($a_bc), count($a_offset) - count($a_bc), 0));
-        }
-
-        $results = array();
-        for ($i = 0; $i < count($a_bc); $i++) {
-            if (isset($a_offset[$i])) {
-                $results[] = $a_bc[$i] + $a_offset[$i];
-            } else {
-                $results[] = $a_bc[$i];
-            }
-        }
-
-        return implode(".", $results);
-    }
-
-    /**
-     * returns the HTML text part of a multi-part message
-     *
-     * @param int msgNo the relative message number for the monitored mailbox
-     * @param string $type the type of text processed, either 'PLAIN' or 'HTML'
-     * @return string UTF-8 encoded version of the requested message text
-     */
-    public function getMessageTextWithUid($uid, $type, $structure, $fullHeader, $clean_email = true, $bcOffset = "")
-    {
-        global $sugar_config;
-
-        $msgPart = '';
-        $bc = $this->buildBreadCrumbs($structure->parts, $type);
-        //Add an offset if specified
-        if (!empty($bcOffset)) {
-            $bc = $this->addBreadCrumbOffset($bc, $bcOffset);
-        }
-
-        if (!empty($bc)) { // multi-part
-            // HUGE difference between PLAIN and HTML
-            if ($type == 'PLAIN') {
-                $msgPart = $this->getMessageTextFromSingleMimePart($uid, $bc, $structure);
-            } else {
-                // get part of structure that will
-                $msgPartRaw = '';
-                $bcArray = $this->buildBreadCrumbsHTML($structure->parts, $bcOffset);
-                // construct inline HTML/Rich msg
-                foreach ($bcArray as $bcArryKey => $bcArr) {
-                    foreach ($bcArr as $type => $bcTrail) {
-                        if ($type == 'html') {
-                            $msgPartRaw .= $this->getMessageTextFromSingleMimePartWithUid($uid, $bcTrail, $structure);
-                        } else {
-                            // deal with inline image
-                            $part = $this->getPartByPath($bcTrail, $structure->parts);
-                            if (empty($part) || empty($part->id)) {
-                                continue;
-                            }
-                            $partid = substr($part->id, 1, -1); // strip <> around
-                            if (isset($this->inlineImages[$partid])) {
-                                $imageName = $this->inlineImages[$partid];
-                                $newImagePath = "class=\"image\" src=\"{$this->imagePrefix}{$imageName}\"";
-                                $preImagePath = "src=\"cid:$partid\"";
-                                $msgPartRaw = str_replace($preImagePath, $newImagePath, $msgPartRaw);
-                            }
-                        }
-                    }
-                }
-                $msgPart = $msgPartRaw;
-            }
-        } else { // either PLAIN message type (flowed) or b0rk3d RFC
-            // make sure we're working on valid data here.
-            if ($structure->subtype != $type) {
-                return '';
-            }
-
-            $decodedHeader = $this->decodeHeader($fullHeader);
-
-            // now get actual body contents
-            $text = imap_body($this->conn, $uid, FT_UID);
-
-            $upperCaseKeyDecodeHeader = array();
-            if (is_array($decodedHeader)) {
-                $upperCaseKeyDecodeHeader = array_change_key_case($decodedHeader, CASE_UPPER);
-            } // if
-            if (isset($upperCaseKeyDecodeHeader[strtoupper('Content-Transfer-Encoding')])) {
-                $flip = array_flip($this->transferEncoding);
-                $text = $this->handleTranserEncoding(
-                    $text,
-                    $flip[strtoupper($upperCaseKeyDecodeHeader[strtoupper('Content-Transfer-Encoding')])]
-                );
-            }
-
-            if (is_array($upperCaseKeyDecodeHeader['CONTENT-TYPE']) && isset($upperCaseKeyDecodeHeader['CONTENT-TYPE']['charset']) && !empty($upperCaseKeyDecodeHeader['CONTENT-TYPE']['charset'])) {
-                // we have an explicit content type, use it
-                $msgPart = $this->handleCharsetTranslation($text, $upperCaseKeyDecodeHeader['CONTENT-TYPE']['charset']);
-            } else {
-                // make a best guess as to what our content type is
-                $msgPart = $this->convertToUtf8($text);
-            }
-        } // end else clause
-
-        $msgPart = $this->customGetMessageText($msgPart);
-        /* cn: bug 9176 - htmlEntitites hide XSS attacks. */
-        if ($type == 'PLAIN') {
-            return SugarCleaner::cleanHtml(to_html($msgPart), false);
-        }
-        // Bug 50241: can't process <?xml:namespace .../> properly. Strip <?xml ...> tag first.
-        $msgPart = preg_replace("/<\?xml[^>]*>/", "", $msgPart);
-
-        return SugarCleaner::cleanHtml($msgPart, true);
-    }
-
-
-    /**
-     * @param $uid
-     * @param $type
-     * @param $structure
-     * @param $fullHeader
-     * @param bool $clean_email
-     * @param string $bcOffset
-     * @return string
-     */
-    public function getMessageText($uid, $type, $structure, $fullHeader, $clean_email = true, $bcOffset = "")
-    {
-        global $sugar_config;
-
-        $msgPart = '';
-        $bc = $this->buildBreadCrumbs($structure->parts, $type);
-        //Add an offset if specified
-        if (!empty($bcOffset)) {
-            $bc = $this->addBreadCrumbOffset($bc, $bcOffset);
-        }
-
-        if (!empty($bc)) { // multi-part
-            // HUGE difference between PLAIN and HTML
-            if ($type == 'PLAIN') {
-                $msgPart = $this->getMessageTextFromSingleMimePart($msgNo, $bc, $structure);
-            } else {
-                // get part of structure that will
-                $msgPartRaw = '';
-                $bcArray = $this->buildBreadCrumbsHTML($structure->parts, $bcOffset);
-                // construct inline HTML/Rich msg
-                foreach ($bcArray as $bcArryKey => $bcArr) {
-                    foreach ($bcArr as $type => $bcTrail) {
-                        if ($type == 'html') {
-                            $msgPartRaw .= $this->getMessageTextFromSingleMimePart($msgNo, $bcTrail, $structure);
-                        } else {
-                            // deal with inline image
-                            $part = $this->getPartByPath($bcTrail, $structure->parts);
-                            if (empty($part) || empty($part->id)) {
-                                continue;
-                            }
-                            $partid = substr($part->id, 1, -1); // strip <> around
-                            if (isset($this->inlineImages[$partid])) {
-                                $imageName = $this->inlineImages[$partid];
-                                $newImagePath = "class=\"image\" src=\"{$this->imagePrefix}{$imageName}\"";
-                                $preImagePath = "src=\"cid:$partid\"";
-                                $msgPartRaw = str_replace($preImagePath, $newImagePath, $msgPartRaw);
-                            }
-                        }
-                    }
-                }
-                $msgPart = $msgPartRaw;
-            }
-        } else { // either PLAIN message type (flowed) or b0rk3d RFC
-            // make sure we're working on valid data here.
-            if ($structure->subtype != $type) {
-                return '';
-            }
-
-            $decodedHeader = $this->decodeHeader($fullHeader);
-
-            // now get actual body contents
-            $text = imap_body($this->conn, $msgNo);
-
-            $upperCaseKeyDecodeHeader = array();
-            if (is_array($decodedHeader)) {
-                $upperCaseKeyDecodeHeader = array_change_key_case($decodedHeader, CASE_UPPER);
-            } // if
-            if (isset($upperCaseKeyDecodeHeader[strtoupper('Content-Transfer-Encoding')])) {
-                $flip = array_flip($this->transferEncoding);
-                $text = $this->handleTranserEncoding(
-                    $text,
-                    $flip[strtoupper($upperCaseKeyDecodeHeader[strtoupper('Content-Transfer-Encoding')])]
-                );
-            }
-
-            if (is_array($upperCaseKeyDecodeHeader['CONTENT-TYPE']) && isset($upperCaseKeyDecodeHeader['CONTENT-TYPE']['charset']) && !empty($upperCaseKeyDecodeHeader['CONTENT-TYPE']['charset'])) {
-                // we have an explicit content type, use it
-                $msgPart = $this->handleCharsetTranslation($text, $upperCaseKeyDecodeHeader['CONTENT-TYPE']['charset']);
-            } else {
-                // make a best guess as to what our content type is
-                $msgPart = $this->convertToUtf8($text);
-            }
-        } // end else clause
-
-        $msgPart = $this->customGetMessageText($msgPart);
-        /* cn: bug 9176 - htmlEntitites hide XSS attacks. */
-        if ($type == 'PLAIN') {
-            return SugarCleaner::cleanHtml(to_html($msgPart), false);
-        }
-        // Bug 50241: can't process <?xml:namespace .../> properly. Strip <?xml ...> tag first.
-        $msgPart = preg_replace("/<\?xml[^>]*>/", "", $msgPart);
-
-        return SugarCleaner::cleanHtml($msgPart, true);
-    }
-
-    /**
-     * decodes raw header information and passes back an associative array with
-     * the important elements key'd by name
-     * @param header string the raw header
-     * @return decodedHeader array the associative array
-     */
-    public function decodeHeader($fullHeader)
-    {
-        $decodedHeader = array();
-        $exHeaders = explode("\r", $fullHeader);
-        if (!is_array($exHeaders)) {
-            $exHeaders = explode("\r\n", $fullHeader);
-        }
-        $quotes = array('"', "'");
-
-        foreach ($exHeaders as $lineNum => $head) {
-            $key = '';
-            $key = trim(substr($head, 0, strpos($head, ':')));
-            $value = '';
-            $value = trim(substr($head, (strpos($head, ':') + 1), strlen($head)));
-
-            // handle content-type section in headers
-            if (strtolower($key) == 'content-type' && strpos($value, ';')) {
-                // ";" means something follows related to (such as Charset)
-                $semiColPos = mb_strpos($value, ';');
-                $strLenVal = mb_strlen($value);
-                if (($semiColPos + 4) >= $strLenVal) {
-                    // the charset="[something]" is on the next line
-                    $value .= str_replace($quotes, "", trim($exHeaders[$lineNum + 1]));
-                }
-
-                $newValue = array();
-                $exValue = explode(';', $value);
-                $newValue['type'] = $exValue[0];
-
-                for ($i = 1; $i < count($exValue); $i++) {
-                    $exContent = explode('=', $exValue[$i]);
-                    $newValue[trim($exContent[0])] = trim($exContent[1], "\t \"");
-                }
-                $value = $newValue;
-            }
-
-            if (!empty($key) && !empty($value)) {
-                $decodedHeader[$key] = $value;
-            }
-        }
-
-        return $decodedHeader;
-    }
-
-    /**
-     * handles translating message text from orignal encoding into UTF-8
-     *
-     * @param string text test to be re-encoded
-     * @param string charset original character set
-     * @return string utf8 re-encoded text
-     */
-    public function handleCharsetTranslation($text, $charset)
-    {
-        global $locale;
-
-        if (empty($charset)) {
-            $GLOBALS['log']->debug("***ERROR: InboundEmail::handleCharsetTranslation() called without a \$charset!");
-            $GLOBALS['log']->debug("***STACKTRACE: " . print_r(debug_backtrace(), true));
-
-            return $text;
-        }
-
-        // typical headers have no charset - let destination pick (since it's all ASCII anyways)
-        if (strtolower($charset) == 'default' || strtolower($charset) == 'utf-8') {
-            return $text;
-        }
-
-        return $locale->translateCharset($text, $charset);
-    }
-
-
-    /**
-     * Builds up the "breadcrumb" trail that imap_fetchbody() uses to return
-     * parts of an email message, including attachments and inline images
-     * @param    $parts    array of objects
-     * @param    $subtype    what type of trail to return? HTML? Plain? binaries?
-     * @param    $breadcrumb    text trail to build up
-     */
-    public function buildBreadCrumbs($parts, $subtype, $breadcrumb = '0')
-    {
-        //_pp('buildBreadCrumbs building for '.$subtype.' with BC at '.$breadcrumb);
-        // loop through available parts in the array
-        foreach ($parts as $k => $part) {
-            // mark passage through level
-            $thisBc = ($k + 1);
-            // if this is not the first time through, start building the map
-            if ($breadcrumb != 0) {
-                $thisBc = $breadcrumb . '.' . $thisBc;
-            }
-
-            // found a multi-part/mixed 'part' - keep digging
-            if ($part->type == 1 && (strtoupper($part->subtype) == 'RELATED' || strtoupper($part->subtype) == 'ALTERNATIVE' || strtoupper($part->subtype) == 'MIXED')) {
-                //_pp('in loop: going deeper with subtype: '.$part->subtype.' $k is: '.$k);
-                $thisBc = $this->buildBreadCrumbs($part->parts, $subtype, $thisBc);
-
-                return $thisBc;
-
-            } elseif (strtolower($part->subtype) == strtolower($subtype)) { // found the subtype we want, return the breadcrumb value
-                //_pp('found '.$subtype.' bc! returning: '.$thisBc);
-                return $thisBc;
-            } else {
-                //_pp('found '.$part->subtype.' instead');
-            }
-        }
-    }
-
-    /**
-     * Similar to buildBreadCrumbs() but returns an ordered array containing all parts of the message that would be
-     * considered "HTML" or Richtext (embedded images, formatting, etc.).
-     * @param array parts Array of parts of a message
-     * @param int breadcrumb Passed integer value to start breadcrumb trail
-     * @param array stackedBreadcrumbs Persistent trail of breadcrumbs
-     * @return array Ordered array of parts to retrieve via imap_fetchbody()
-     */
-    public function buildBreadCrumbsHTML($parts, $breadcrumb = '0', $stackedBreadcrumbs = array())
-    {
-        $subtype = 'HTML';
-        $disposition = 'inline';
-
-        foreach ($parts as $k => $part) {
-            // mark passage through level
-            $thisBc = ($k + 1);
-
-            if ($breadcrumb != 0) {
-                $thisBc = $breadcrumb . '.' . $thisBc;
-            }
-            // found a multi-part/mixed 'part' - keep digging
-            if ($part->type == 1 && (strtoupper($part->subtype) == 'RELATED' || strtoupper($part->subtype) == 'ALTERNATIVE' || strtoupper($part->subtype) == 'MIXED')) {
-                $stackedBreadcrumbs = $this->buildBreadCrumbsHTML($part->parts, $thisBc, $stackedBreadcrumbs);
-            } elseif (
-                (strtolower($part->subtype) == strtolower($subtype)) ||
-                (
-                    isset($part->disposition) && strtolower($part->disposition) == 'inline' &&
-                    in_array(strtoupper($part->subtype), $this->imageTypes)
-                )
-            ) {
-                // found the subtype we want, return the breadcrumb value
-                $stackedBreadcrumbs[] = array(strtolower($part->subtype) => $thisBc);
-            } elseif ($part->type == 5) {
-                $stackedBreadcrumbs[] = array(strtolower($part->subtype) => $thisBc);
-            }
-        }
-
-        return $stackedBreadcrumbs;
-    }
-
-    /**
-     * Takes a PHP imap_* object's to/from/cc/bcc address field and converts it
-     * to a standard string that SugarCRM expects
-     * @param    $arr    an array of email address objects
-     */
-    public function convertImapToSugarEmailAddress($arr)
-    {
-        if (is_array($arr)) {
-            $addr = '';
-            foreach ($arr as $key => $obj) {
-                $addr .= $obj->mailbox . '@' . $obj->host . ', ';
-            }
-            // strip last comma
-            $ret = substr_replace($addr, '', -2, -1);
-
-            return trim($ret);
-        }
-    }
-
-    /**
-     * tries to figure out what character set a given filename is using and
-     * decode based on that
-     *
-     * @param string name Name of attachment
-     * @return string decoded name
-     */
-    public function handleEncodedFilename($name)
-    {
-        $imapDecode = imap_mime_header_decode($name);
-        /******************************
-         * $imapDecode => stdClass Object
-         * (
-         * [charset] => utf-8
-         * [text] => w�hlen.php
-         * )
-         *
-         * OR
-         *
-         * $imapDecode => stdClass Object
-         * (
-         * [charset] => default
-         * [text] => UTF-8''%E3%83%8F%E3%82%99%E3%82%A4%E3%82%AA%E3%82%AF%E3%82%99%E3%83%A9%E3%83%95%E3%82%A3%E3%83%BC.txt
-         * )
-         *******************************/
-        if ($imapDecode[0]->charset != 'default') { // mime-header encoded charset
-            $encoding = $imapDecode[0]->charset;
-            $name = $imapDecode[0]->text; // encoded in that charset
-        } else {
-            /* encoded filenames are formatted as [encoding]''[filename] */
-            if (strpos($name, "''") !== false) {
-
-                $encoding = substr($name, 0, strpos($name, "'"));
-
-                while (strpos($name, "'") !== false) {
-                    $name = trim(substr($name, (strpos($name, "'") + 1), strlen($name)));
-                }
-            }
-            $name = urldecode($name);
-        }
-
-        return (strtolower($encoding) == 'utf-8') ? $name : $GLOBALS['locale']->translateCharset(
-            $name,
-            $encoding,
-            'UTF-8'
-        );
-    }
-
-    /*
-        Primary body types for a part of a mail structure (imap_fetchstructure returned object)
-        0 => text
-        1 => multipart
-        2 => message
-        3 => application
-        4 => audio
-        5 => image
-        6 => video
-        7 => other
-    */
-
-    /**
-     * Primary body types for a part of a mail structure (imap_fetchstructure returned object)
-     * @var array $imap_types
-     */
-    public $imap_types = array(
-        0 => 'text',
-        1 => 'multipart',
-        2 => 'message',
-        3 => 'application',
-        4 => 'audio',
-        5 => 'image',
-        6 => 'video',
-    );
-
-    public function getMimeType($type, $subtype)
-    {
-        if (isset($this->imap_types[$type])) {
-            return $this->imap_types[$type] . "/$subtype";
-        } else {
-            return "other/$subtype";
-        }
-    }
-
-	/**
-	 * Takes the "parts" attribute of the object that imap_fetchbody() method
-	 * returns, and recursively goes through looking for objects that have a
-	 * disposition of "attachement" or "inline"
-	 * @param int $msgNo The relative message number for the monitored mailbox
-	 * @param object $parts Array of objects to examine
-	 * @param string $emailId The GUID of the email saved prior to calling this method
-	 * @param array $breadcrumb Default 0, build up of the parts mapping
-	 * @param bool $forDisplay Default false
-	 */
-	public function saveAttachments($msgNo, $parts, $emailId, $breadcrumb, $forDisplay= null) {
-		global $sugar_config;
-		/*
-			Primary body types for a part of a mail structure (imap_fetchstructure returned object)
-			0 => text
-			1 => multipart
-			2 => message
-			3 => application
-			4 => audio
-			5 => image
-			6 => video
-			7 => other
-		*/
-
-		// set $breadcrumb = '0' as default
-		if (!$breadcrumb) {
-			$breadcrumb = '0';
-		}
-
-		foreach($parts as $k => $part) {
-			$thisBc = $k+1;
-			if($breadcrumb != '0') {
-				$thisBc = $breadcrumb.'.'.$thisBc;
-			}
-			$attach = null;
-			// check if we need to recurse into the object
-			//if($part->type == 1 && !empty($part->parts)) {
-			if(isset($part->parts) && !empty($part->parts) && !( isset($part->subtype) && strtolower($part->subtype) == 'rfc822')  ) {
-				$this->saveAttachments($msgNo, $part->parts, $emailId, $thisBc, $forDisplay);
-                continue;
-            } elseif ($part->ifdisposition) {
-                // we will take either 'attachments' or 'inline'
-                if (strtolower($part->disposition) == 'attachment' || ((strtolower($part->disposition) == 'inline') && $part->type != 0)) {
-                    $attach = $this->getNoteBeanForAttachment($emailId);
-                    $fname = $this->handleEncodedFilename($this->retrieveAttachmentNameFromStructure($part));
-
-                    if (!empty($fname)) {//assign name to attachment
-                        $attach->name = $fname;
-                    } else {//if name is empty, default to filename
-                        $attach->name = urlencode($this->retrieveAttachmentNameFromStructure($part));
-                    }
-                    $attach->filename = $attach->name;
-                    if (empty($attach->filename)) {
-                        continue;
-                    }
-
-                    // deal with the MIME types email has
-                    $attach->file_mime_type = $this->getMimeType($part->type, $part->subtype);
-                    $attach->safeAttachmentName();
-                    if ($forDisplay) {
-                        $attach->id = $this->getTempFilename();
-                    } else {
-                        // only save if doing a full import, else we want only the binaries
-                        $attach->save();
-                    }
-                } // end if disposition type 'attachment'
-            }// end ifdisposition
-            //Retrieve contents of subtype rfc8822
-            elseif ($part->type == 2 && isset($part->subtype) && strtolower($part->subtype) == 'rfc822') {
-                $tmp_eml = imap_fetchbody($this->conn, $msgNo, $thisBc);
-                $attach = $this->getNoteBeanForAttachment($emailId);
-                $attach->file_mime_type = 'messsage/rfc822';
-                $attach->description = $tmp_eml;
-                $attach->filename = 'bounce.eml';
-                $attach->safeAttachmentName();
-                if ($forDisplay) {
-                    $attach->id = $this->getTempFilename();
-                } else {
-                    // only save if doing a full import, else we want only the binaries
-                    $attach->save();
-                }
-            } elseif (!$part->ifdisposition && $part->type != 1 && $part->type != 2 && $thisBc != '1') {
-                // No disposition here, but some IMAP servers lie about disposition headers, try to find the truth
-                // Also Outlook puts inline attachments as type 5 (image) without a disposition
-                if ($part->ifparameters) {
-                    foreach ($part->parameters as $param) {
-                        if (strtolower($param->attribute) == "name" || strtolower($param->attribute) == "filename") {
-                            $fname = $this->handleEncodedFilename($param->value);
-                            break;
-                        }
-                    }
-                    if (empty($fname)) {
-                        continue;
-                    }
-
-                    // we assume that named parts are attachments too
-                    $attach = $this->getNoteBeanForAttachment($emailId);
-
-                    $attach->filename = $attach->name = $fname;
-                    $attach->file_mime_type = $this->getMimeType($part->type, $part->subtype);
-
-                    $attach->safeAttachmentName();
-                    if ($forDisplay) {
-                        $attach->id = $this->getTempFilename();
-                    } else {
-                        // only save if doing a full import, else we want only the binaries
-                        $attach->save();
-                    }
-                }
-            }
-            $this->saveAttachmentBinaries($attach, $msgNo, $thisBc, $part, $forDisplay);
-        } // end foreach
-    }
-
-    /**
-     * Return a new note object for attachments.
-     *
-     * @param string $emailId
-     * @return Note
-     */
-    public function getNoteBeanForAttachment($emailId)
-    {
-        $attach = new Note();
-        $attach->parent_id = $emailId;
-        $attach->parent_type = 'Emails';
-
-        return $attach;
-    }
-
-    /**
-     * Return the filename of the attachment by examining the dparameters or parameters returned from imap_fetch_structure
-     *
-     * @param object $part
-     * @return string
-     */
-    public function retrieveAttachmentNameFromStructure($part)
-    {
-        $result = "";
-
-        foreach ($part->dparameters as $k => $v) {
-            if (strtolower($v->attribute) == 'filename') {
-                $result = $v->value;
-                break;
-            }
-        }
-
-        if (empty($result)) {
-            foreach ($part->parameters as $k => $v) {
-                if (strtolower($v->attribute) == 'name') {
-                    $result = $v->value;
-                    break;
-                }
-            }
-        }
-
-        return $result;
-
-    }
-
-    /**
-     * saves the actual binary file of a given attachment
-     * @param object attach Note object that is attached to the binary file
-     * @param string msgNo Message Number on IMAP/POP3 server
-     * @param string thisBc Breadcrumb to navigate email structure to find the content
-     * @param object part IMAP standard object that contains the "parts" of this section of email
-     * @param bool $forDisplay
-     */
-    public function saveAttachmentBinaries($attach, $msgNo, $thisBc, $part, $forDisplay)
-    {
-        // decide where to place the file temporarily
-
-        if (isset($attach->id) &&
-            strpos($attach->id, "..") !== false &&
-            isset($this->id) &&
-            strpos($this->id, "..") !== false
-        ) {
-            die("Directory navigation attack denied.");
-        }
-
-        $uploadDir = ($forDisplay) ? "{$this->EmailCachePath}/{$this->id}/attachments/" : "upload://";
-
-        // decide what name to save file as
-        $fileName = htmlspecialchars($attach->id);
-
-        // download the attachment if we didn't do it yet
-        if (!file_exists($uploadDir . $fileName)) {
-            $msgPartRaw = imap_fetchbody($this->conn, $msgNo, $thisBc);
-            // deal with attachment encoding and decode the text string
-            $msgPart = $this->handleTranserEncoding($msgPartRaw, $part->encoding);
-
-            if (file_put_contents($uploadDir . $fileName, $msgPart)) {
-                $GLOBALS['log']->debug('InboundEmail saved attachment file: ' . $attach->filename);
-            } else {
-                $GLOBALS['log']->debug('InboundEmail could not create attachment file: ' . $attach->filename . " - temp file target: [ {$uploadDir}{$fileName} ]");
-
-                return;
-            }
-        }
-
-        $this->tempAttachment[$fileName] = urldecode($attach->filename);
-        // if all was successful, feel for inline and cache Note ID for display:
-        if ((strtolower($part->disposition) == 'inline' && in_array($part->subtype, $this->imageTypes))
-            || ($part->type == 5)
-        ) {
-            if (copy($uploadDir . $fileName, sugar_cached("images/{$fileName}.") . strtolower($part->subtype))) {
-                $id = substr($part->id, 1, -1); //strip <> around
-                $this->inlineImages[$id] = $attach->id . "." . strtolower($part->subtype);
-            } else {
-                $GLOBALS['log']->debug('InboundEmail could not copy ' . $uploadDir . $fileName . ' to cache');
-            }
-        }
-    }
-
-    /**
-     * decodes a string based on its associated encoding
-     * if nothing is passed, we default to no-encoding type
-     * @param    $str    encoded string
-     * @param    $enc    detected encoding
-     */
-    public function handleTranserEncoding($str, $enc = 0)
-    {
-        switch ($enc) {
-            case 2:// BINARY
-                $ret = $str;
-                break;
-            case 3:// BASE64
-                $ret = base64_decode($str);
-                break;
-            case 4:// QUOTED-PRINTABLE
-                $ret = quoted_printable_decode($str);
-                break;
-            case 0:// 7BIT or 8BIT
-            case 1:// already in a string-useable format - do nothing
-            case 5:// OTHER
-            default:// catch all
-                $ret = $str;
-                break;
-        }
-
-        return $ret;
-    }
-
-
-    /**
-     * Some emails do not get assigned a message_id, specifically from
-     * Outlook/Exchange.
-     *
-     * We need to derive a reliable one for duplicate import checking.
-     */
-    public function getMessageId($header)
-    {
-        $message_id = md5(print_r($header, true));
-
-        return $message_id;
-    }
-
-    /**
-     * checks for duplicate emails on polling.  The uniqueness of a given email message is determined by a concatenation
-     * of 2 values, the messageID and the delivered-to field.  This allows multiple To: and B/CC: destination addresses
-     * to be imported by Sugar without violating the true duplicate-email issues.
-     *
-     * @param string message_id message ID generated by sending server
-     * @param int message number (mailserver's key) of email
-     * @param object header object generated by imap_headerinfo()
-     * @param string textHeader Headers in normal text format
-     * @return bool
-     */
-    public function importDupeCheck($message_id, $header, $textHeader)
-    {
-        $GLOBALS['log']->debug('*********** InboundEmail doing dupe check.');
-
-        // generate "delivered-to" seed for email duplicate check
-        $deliveredTo = $this->id; // cn: bug 12236 - cc's failing dupe check
-        $exHeader = explode("\n", $textHeader);
-
-        foreach ($exHeader as $headerLine) {
-            if (strpos(strtolower($headerLine), 'delivered-to:') !== false) {
-                $deliveredTo = substr($headerLine, strpos($headerLine, " "), strlen($headerLine));
-                $GLOBALS['log']->debug('********* InboundEmail found [ ' . $deliveredTo . ' ] as the destination address for email [ ' . $message_id . ' ]');
-            } elseif (strpos(strtolower($headerLine), 'x-real-to:') !== false) {
-                $deliveredTo = substr($headerLine, strpos($headerLine, " "), strlen($headerLine));
-                $GLOBALS['log']->debug('********* InboundEmail found [ ' . $deliveredTo . ' ] for non-standards compliant email x-header [ ' . $message_id . ' ]');
-            }
-        }
-
-        $message_id = $this->getMessageId($header);
-
-        // generate compound messageId
-        $this->compoundMessageId = trim($message_id) . trim($deliveredTo);
-        if (empty($this->compoundMessageId)) {
-            $GLOBALS['log']->error('Inbound Email found a message without a header and message_id');
-
-            return false;
-        } // if
-        $this->compoundMessageId = md5($this->compoundMessageId);
-
-        $query = 'SELECT count(emails.id) AS c FROM emails WHERE emails.message_id = \'' . $this->compoundMessageId . '\' and emails.deleted = 0';
-        $results = $this->db->query($query, true);
-        $row = $this->db->fetchByAssoc($results);
-
-        if ($row['c'] > 0) {
-            $GLOBALS['log']->debug('InboundEmail found a duplicate email with ID (' . $this->compoundMessageId . ')');
-
-            return false; // we have a dupe and don't want to import the email'
-        } else {
-            return true;
-        }
-    }
-
-    /**
-     * takes the output from imap_mime_hader_decode() and handles multiple types of encoding
-     * @param string subject Raw subject string from email
-     * @return string ret properly formatted UTF-8 string
-     */
-    public function handleMimeHeaderDecode($subject)
-    {
-        $subjectDecoded = imap_mime_header_decode($subject);
-
-        $ret = '';
-        foreach ($subjectDecoded as $object) {
-            if ($object->charset != 'default') {
-                $ret .= $this->handleCharsetTranslation($object->text, $object->charset);
-            } else {
-                $ret .= $object->text;
-            }
-        }
-
-        return $ret;
-    }
-
-    /**
-     * Calculates the appropriate display date/time sent for an email.
-     * @param string headerDate The date sent of email in MIME header format
-     * @return string GMT-0 Unix timestamp
-     */
-    public function getUnixHeaderDate($headerDate)
-    {
-        global $timedate;
-
-<<<<<<< HEAD
-        if (empty($headerDate)) {
-            return "";
-        }
-        ///////////////////////////////////////////////////////////////////
-        ////	CALCULATE CORRECT SENT DATE/TIME FOR EMAIL
-        if (!empty($headerDate)) {
-            // Bug 25254 - Strip trailing space that come in some header dates (maybe ones with 1-digit day number)
-            $headerDate = trim($headerDate);
-            // need to hack PHP/windows' bad handling of strings when using POP3
-            if (strstr($headerDate, '+0000 GMT')) {
-                $headerDate = str_replace('GMT', '', $headerDate);
-            } elseif (!strtotime($headerDate)) {
-                $headerDate = 'now'; // catch non-standard format times.
-            } else {
-                // cn: bug 9196 parse the GMT offset
-                if (strpos($headerDate, '-') || strpos($headerDate, '+')) {
-                    // cn: bug make sure last 5 chars are [+|-]nnnn
-                    if (strpos($headerDate, "(")) {
-                        $headerDate = preg_replace('/\([\w]+\)/i', "", $headerDate);
-                        $headerDate = trim($headerDate);
-                    }
-=======
-			$GLOBALS['log']->debug('finding related accounts with address ' . $contactAddr);
-			if($accountIds = $this->getRelatedId($contactAddr, 'accounts')) {
-				if (sizeof($accountIds) == 1) {
-					$c->account_id = $accountIds[0];
 
 					$acct = new Account();
 					$acct->retrieve($c->account_id);
@@ -4616,81 +3478,1081 @@
 				$fromName = (!empty($fromName)) ? $fromName : $defaults['name'];
 				$to[0]['email'] = $contactAddr;
 
-				// handle to name: address, prefer reply-to
-				if(!empty($email->reply_to_name)) {
-					$to[0]['display'] = $email->reply_to_name;
-				} elseif(!empty($email->from_name)) {
-					$to[0]['display'] = $email->from_name;
-				}
-
-				$et = new EmailTemplate();
-				$et->retrieve($createCaseTemplateId);
-				if(empty($et->subject))		{ $et->subject = ''; }
-				if(empty($et->body))		{ $et->body = ''; }
-				if(empty($et->body_html))	{ $et->body_html = ''; }
-
-				$et->subject = "Re:" . " " . str_replace('%1', $c->case_number, $c->getEmailSubjectMacro() . " ". $c->name);
-
-				$html = trim($email->description_html);
-				$plain = trim($email->description);
-
-				$email->email2init();
-	            $email->from_addr = $email->from_addr_name;
-	            $email->to_addrs = $email->to_addrs_names;
-	            $email->cc_addrs = $email->cc_addrs_names;
-	            $email->bcc_addrs = $email->bcc_addrs_names;
-	            $email->from_name = $email->from_addr;
-
-            	$email = $email->et->handleReplyType($email, "reply");
-            	$ret = $email->et->displayComposeEmail($email);
-            	$ret['description'] = empty($email->description_html) ?  str_replace("\n", "\n<BR/>", $email->description) : $email->description_html;
-
-				$reply = new Email();
-				$reply->type				= 'out';
-				$reply->to_addrs			= $to[0]['email'];
-				$reply->to_addrs_arr		= $to;
-				$reply->cc_addrs_arr		= array();
-				$reply->bcc_addrs_arr		= array();
-				$reply->from_name			= $fromName;
-				$reply->from_addr			= $fromAddress;
-				$reply->reply_to_name		= $replyToName;
-				$reply->reply_to_addr		= $replyToAddr;
-				$reply->name				= $et->subject;
-				$reply->description			= $et->body . "<div><hr /></div>" .  $email->description;
-				if (!$et->text_only) {
-					$reply->description_html	= $et->body_html .  "<div><hr /></div>" . $email->description;
-				}
-				$GLOBALS['log']->debug('saving and sending auto-reply email');
-				//$reply->save(); // don't save the actual email.
-				$reply->send();
-			} // if
-
-		} else {
-			if(!empty($email->reply_to_email)) {
-				$contactAddr = $email->reply_to_email;
-			} else {
-				$contactAddr = $email->from_addr;
+                // handle to name: address, prefer reply-to
+                if (!empty($email->reply_to_name)) {
+                    $to[0]['display'] = $email->reply_to_name;
+                } elseif (!empty($email->from_name)) {
+                    $to[0]['display'] = $email->from_name;
+                }
+
+                $et = new EmailTemplate();
+                $et->retrieve($createCaseTemplateId);
+                if (empty($et->subject)) {
+                    $et->subject = '';
+                }
+                if (empty($et->body)) {
+                    $et->body = '';
+                }
+                if (empty($et->body_html)) {
+                    $et->body_html = '';
+                }
+
+                $et->subject = "Re:" . " " . str_replace(
+                        '%1',
+                        $c->case_number,
+                        $c->getEmailSubjectMacro() . " " . $c->name
+                    );
+
+                $html = trim($email->description_html);
+                $plain = trim($email->description);
+
+                $email->email2init();
+                $email->from_addr = $email->from_addr_name;
+                $email->to_addrs = $email->to_addrs_names;
+                $email->cc_addrs = $email->cc_addrs_names;
+                $email->bcc_addrs = $email->bcc_addrs_names;
+                $email->from_name = $email->from_addr;
+
+                $email = $email->et->handleReplyType($email, "reply");
+                $ret = $email->et->displayComposeEmail($email);
+                $ret['description'] = empty($email->description_html) ? str_replace(
+                    "\n",
+                    "\n<BR/>",
+                    $email->description
+                ) : $email->description_html;
+
+                $reply = new Email();
+                $reply->type = 'out';
+                $reply->to_addrs = $to[0]['email'];
+                $reply->to_addrs_arr = $to;
+                $reply->cc_addrs_arr = array();
+                $reply->bcc_addrs_arr = array();
+                $reply->from_name = $fromName;
+                $reply->from_addr = $fromAddress;
+                $reply->reply_to_name = $replyToName;
+                $reply->reply_to_addr = $replyToAddr;
+                $reply->name = $et->subject;
+                $reply->description = $et->body . "<div><hr /></div>" . $email->description;
+                if (!$et->text_only) {
+                    $reply->description_html = $et->body_html . "<div><hr /></div>" . $email->description;
+                }
+                $GLOBALS['log']->debug('saving and sending auto-reply email');
+                //$reply->save(); // don't save the actual email.
+                $reply->send();
+            } // if
+
+        } else {
+            if (!empty($email->reply_to_email)) {
+                $contactAddr = $email->reply_to_email;
+            } else {
+                $contactAddr = $email->from_addr;
+            }
+            $this->handleAutoresponse($email, $contactAddr);
+        }
+
+    } // fn
+
+    /**
+     * handles linking contacts, accounts, etc. to an email
+     *
+     * @param object Email bean to be linked against
+     * @return string contactAddr is the email address of the sender
+     */
+    public function handleLinking(&$email)
+    {
+        // link email to an User if emails match TO addr
+        if ($userIds = $this->getRelatedId($email->to_addrs, 'users')) {
+            $GLOBALS['log']->debug('I-E linking email to User');
+            // link the user to the email
+            $email->load_relationship('users');
+            $email->users->add($userIds);
+        }
+
+        // link email to a Contact, Lead, or Account if the emails match
+        // give precedence to REPLY-TO above FROM
+        if (!empty($email->reply_to_email)) {
+            $contactAddr = $email->reply_to_email;
+        } else {
+            $contactAddr = $email->from_addr;
+        }
+
+        // Samir Gandhi : 12/06/07
+        // This changes has been done because the linking was done only with the from address and
+        // not with to address
+        $relationShipAddress = $contactAddr;
+        if (empty($relationShipAddress)) {
+            $relationShipAddress .= $email->to_addrs;
+        } else {
+            $relationShipAddress = $relationShipAddress . "," . $email->to_addrs;
+        }
+        if ($leadIds = $this->getRelatedId($relationShipAddress, 'leads')) {
+            $GLOBALS['log']->debug('I-E linking email to Lead');
+            $email->load_relationship('leads');
+            $email->leads->add($leadIds);
+
+            foreach ($leadIds as $leadId) {
+                $lead = new Lead();
+                $lead->retrieve($leadId);
+                $lead->load_relationship('emails');
+                $lead->emails->add($email->id);
+            }
+        }
+
+        if ($contactIds = $this->getRelatedId($relationShipAddress, 'contacts')) {
+            $GLOBALS['log']->debug('I-E linking email to Contact');
+            // link the contact to the email
+            $email->load_relationship('contacts');
+            $email->contacts->add($contactIds);
+        }
+
+        if ($accountIds = $this->getRelatedId($relationShipAddress, 'accounts')) {
+            $GLOBALS['log']->debug('I-E linking email to Account');
+            // link the account to the email
+            $email->load_relationship('accounts');
+            $email->accounts->add($accountIds);
+        }
+
+        return $contactAddr;
+    }
+
+    /**
+     * Gets part by following breadcrumb path
+     * @param string $bc the breadcrumb string in format (1.1.1)
+     * @param array parts the root level parts array
+     */
+    protected function getPartByPath($bc, $parts)
+    {
+        if (strstr($bc, '.')) {
+            $exBc = explode('.', $bc);
+        } else {
+            $exBc = array($bc);
+        }
+
+        foreach ($exBc as $step) {
+            if (empty($parts)) {
+                return false;
+            }
+            $res = $parts[$step - 1]; // MIME starts with 1, array starts with 0
+            if (!empty($res->parts)) {
+                $parts = $res->parts;
+            } else {
+                $parts = false;
+            }
+        }
+
+        return $res;
+    }
+
+    /**
+     * takes a breadcrumb and returns the encoding at that level
+     * @param    string bc the breadcrumb string in format (1.1.1)
+     * @param    array parts the root level parts array
+     * @return    int retInt Int key to transfer encoding (see handleTranserEncoding())
+     */
+    public function getEncodingFromBreadCrumb($bc, $parts)
+    {
+        if (strstr($bc, '.')) {
+            $exBc = explode('.', $bc);
+        } else {
+            $exBc[0] = $bc;
+        }
+
+        $depth = count($exBc);
+
+        for ($i = 0; $i < $depth; $i++) {
+            $tempObj[$i] = $parts[($exBc[$i] - 1)];
+            $retInt = imap_utf8($tempObj[$i]->encoding);
+            if (!empty($tempObj[$i]->parts)) {
+                $parts = $tempObj[$i]->parts;
+            }
+        }
+
+        return $retInt;
+    }
+
+    /**
+     * retrieves the charset for a given part of an email body
+     *
+     * @param string bc target part of the message in format (1.1.1)
+     * @param array parts 1 level above ROOT array of Objects representing a multipart body
+     * @return string charset name
+     */
+    public function getCharsetFromBreadCrumb($bc, $parts)
+    {
+        $tempObj = $this->getPartByPath($bc, $parts);
+        // now we have the tempObj at the end of the breadCrumb trail
+
+        if (!empty($tempObj->ifparameters)) {
+            foreach ($tempObj->parameters as $param) {
+                if (strtolower($param->attribute) == 'charset') {
+                    return $param->value;
+                }
+            }
+        }
+
+        return 'default';
+    }
+
+    /**
+     * Get the message text from a single mime section, html or plain.
+     *
+     * @param string $msgNo
+     * @param string $section
+     * @param stdObject $structure
+     * @return string
+     */
+    public function getMessageTextFromSingleMimePart($msgNo, $section, $structure)
+    {
+        $msgPartTmp = imap_fetchbody($this->conn, $msgNo, $section);
+        $enc = $this->getEncodingFromBreadCrumb($section, $structure->parts);
+        $charset = $this->getCharsetFromBreadCrumb($section, $structure->parts);
+        $msgPartTmp = $this->handleTranserEncoding($msgPartTmp, $enc);
+
+        return $this->handleCharsetTranslation($msgPartTmp, $charset);
+    }
+
+    public function getMessageTextFromSingleMimePartWithUid($uid, $section, $structure)
+    {
+        $msgPartTmp = imap_fetchbody($this->conn, $uid, $section, FT_UID);
+        $enc = $this->getEncodingFromBreadCrumb($section, $structure->parts);
+        $charset = $this->getCharsetFromBreadCrumb($section, $structure->parts);
+        $msgPartTmp = $this->handleTranserEncoding($msgPartTmp, $enc);
+
+        return $this->handleCharsetTranslation($msgPartTmp, $charset);
+    }
+
+    /**
+     * Givin an existing breadcrumb add a cooresponding offset
+     *
+     * @param string $bc
+     * @param string $offset
+     * @return string
+     */
+    public function addBreadCrumbOffset($bc, $offset)
+    {
+        if ((empty($bc) || is_null($bc)) && !empty($offset)) {
+            return $offset;
+        }
+
+        $a_bc = explode(".", $bc);
+        $a_offset = explode(".", $offset);
+        if (count($a_bc) < count($a_offset)) {
+            $a_bc = array_merge($a_bc, array_fill(count($a_bc), count($a_offset) - count($a_bc), 0));
+        }
+
+        $results = array();
+        for ($i = 0; $i < count($a_bc); $i++) {
+            if (isset($a_offset[$i])) {
+                $results[] = $a_bc[$i] + $a_offset[$i];
+            } else {
+                $results[] = $a_bc[$i];
+            }
+        }
+
+        return implode(".", $results);
+    }
+
+    /**
+     * returns the HTML text part of a multi-part message
+     *
+     * @param int msgNo the relative message number for the monitored mailbox
+     * @param string $type the type of text processed, either 'PLAIN' or 'HTML'
+     * @return string UTF-8 encoded version of the requested message text
+     */
+    public function getMessageTextWithUid($uid, $type, $structure, $fullHeader, $clean_email = true, $bcOffset = "")
+    {
+        global $sugar_config;
+
+        $msgPart = '';
+        $bc = $this->buildBreadCrumbs($structure->parts, $type);
+        //Add an offset if specified
+        if (!empty($bcOffset)) {
+            $bc = $this->addBreadCrumbOffset($bc, $bcOffset);
+        }
+
+        if (!empty($bc)) { // multi-part
+            // HUGE difference between PLAIN and HTML
+            if ($type == 'PLAIN') {
+                $msgPart = $this->getMessageTextFromSingleMimePart($uid, $bc, $structure);
+            } else {
+                // get part of structure that will
+                $msgPartRaw = '';
+                $bcArray = $this->buildBreadCrumbsHTML($structure->parts, $bcOffset);
+                // construct inline HTML/Rich msg
+                foreach ($bcArray as $bcArryKey => $bcArr) {
+                    foreach ($bcArr as $type => $bcTrail) {
+                        if ($type == 'html') {
+                            $msgPartRaw .= $this->getMessageTextFromSingleMimePartWithUid($uid, $bcTrail, $structure);
+                        } else {
+                            // deal with inline image
+                            $part = $this->getPartByPath($bcTrail, $structure->parts);
+                            if (empty($part) || empty($part->id)) {
+                                continue;
+                            }
+                            $partid = substr($part->id, 1, -1); // strip <> around
+                            if (isset($this->inlineImages[$partid])) {
+                                $imageName = $this->inlineImages[$partid];
+                                $newImagePath = "class=\"image\" src=\"{$this->imagePrefix}{$imageName}\"";
+                                $preImagePath = "src=\"cid:$partid\"";
+                                $msgPartRaw = str_replace($preImagePath, $newImagePath, $msgPartRaw);
+                            }
+                        }
+                    }
+                }
+                $msgPart = $msgPartRaw;
+            }
+        } else { // either PLAIN message type (flowed) or b0rk3d RFC
+            // make sure we're working on valid data here.
+            if ($structure->subtype != $type) {
+                return '';
+            }
+
+            $decodedHeader = $this->decodeHeader($fullHeader);
+
+            // now get actual body contents
+            $text = imap_body($this->conn, $uid, FT_UID);
+
+            $upperCaseKeyDecodeHeader = array();
+            if (is_array($decodedHeader)) {
+                $upperCaseKeyDecodeHeader = array_change_key_case($decodedHeader, CASE_UPPER);
+            } // if
+            if (isset($upperCaseKeyDecodeHeader[strtoupper('Content-Transfer-Encoding')])) {
+                $flip = array_flip($this->transferEncoding);
+                $text = $this->handleTranserEncoding(
+                    $text,
+                    $flip[strtoupper($upperCaseKeyDecodeHeader[strtoupper('Content-Transfer-Encoding')])]
+                );
+            }
+
+            if (is_array($upperCaseKeyDecodeHeader['CONTENT-TYPE']) && isset($upperCaseKeyDecodeHeader['CONTENT-TYPE']['charset']) && !empty($upperCaseKeyDecodeHeader['CONTENT-TYPE']['charset'])) {
+                // we have an explicit content type, use it
+                $msgPart = $this->handleCharsetTranslation($text, $upperCaseKeyDecodeHeader['CONTENT-TYPE']['charset']);
+            } else {
+                // make a best guess as to what our content type is
+                $msgPart = $this->convertToUtf8($text);
+            }
+        } // end else clause
+
+        $msgPart = $this->customGetMessageText($msgPart);
+        /* cn: bug 9176 - htmlEntitites hide XSS attacks. */
+        if ($type == 'PLAIN') {
+            return SugarCleaner::cleanHtml(to_html($msgPart), false);
+        }
+        // Bug 50241: can't process <?xml:namespace .../> properly. Strip <?xml ...> tag first.
+        $msgPart = preg_replace("/<\?xml[^>]*>/", "", $msgPart);
+
+        return SugarCleaner::cleanHtml($msgPart, true);
+    }
+
+
+    /**
+     * @param $uid
+     * @param $type
+     * @param $structure
+     * @param $fullHeader
+     * @param bool $clean_email
+     * @param string $bcOffset
+     * @return string
+     */
+    public function getMessageText($uid, $type, $structure, $fullHeader, $clean_email = true, $bcOffset = "")
+    {
+        global $sugar_config;
+
+        $msgPart = '';
+        $bc = $this->buildBreadCrumbs($structure->parts, $type);
+        //Add an offset if specified
+        if (!empty($bcOffset)) {
+            $bc = $this->addBreadCrumbOffset($bc, $bcOffset);
+        }
+
+        if (!empty($bc)) { // multi-part
+            // HUGE difference between PLAIN and HTML
+            if ($type == 'PLAIN') {
+                $msgPart = $this->getMessageTextFromSingleMimePart($msgNo, $bc, $structure);
+            } else {
+                // get part of structure that will
+                $msgPartRaw = '';
+                $bcArray = $this->buildBreadCrumbsHTML($structure->parts, $bcOffset);
+                // construct inline HTML/Rich msg
+                foreach ($bcArray as $bcArryKey => $bcArr) {
+                    foreach ($bcArr as $type => $bcTrail) {
+                        if ($type == 'html') {
+                            $msgPartRaw .= $this->getMessageTextFromSingleMimePart($msgNo, $bcTrail, $structure);
+                        } else {
+                            // deal with inline image
+                            $part = $this->getPartByPath($bcTrail, $structure->parts);
+                            if (empty($part) || empty($part->id)) {
+                                continue;
+                            }
+                            $partid = substr($part->id, 1, -1); // strip <> around
+                            if (isset($this->inlineImages[$partid])) {
+                                $imageName = $this->inlineImages[$partid];
+                                $newImagePath = "class=\"image\" src=\"{$this->imagePrefix}{$imageName}\"";
+                                $preImagePath = "src=\"cid:$partid\"";
+                                $msgPartRaw = str_replace($preImagePath, $newImagePath, $msgPartRaw);
+                            }
+                        }
+                    }
+                }
+                $msgPart = $msgPartRaw;
+            }
+        } else { // either PLAIN message type (flowed) or b0rk3d RFC
+            // make sure we're working on valid data here.
+            if ($structure->subtype != $type) {
+                return '';
+            }
+
+            $decodedHeader = $this->decodeHeader($fullHeader);
+
+            // now get actual body contents
+            $text = imap_body($this->conn, $msgNo);
+
+            $upperCaseKeyDecodeHeader = array();
+            if (is_array($decodedHeader)) {
+                $upperCaseKeyDecodeHeader = array_change_key_case($decodedHeader, CASE_UPPER);
+            } // if
+            if (isset($upperCaseKeyDecodeHeader[strtoupper('Content-Transfer-Encoding')])) {
+                $flip = array_flip($this->transferEncoding);
+                $text = $this->handleTranserEncoding(
+                    $text,
+                    $flip[strtoupper($upperCaseKeyDecodeHeader[strtoupper('Content-Transfer-Encoding')])]
+                );
+            }
+
+            if (is_array($upperCaseKeyDecodeHeader['CONTENT-TYPE']) && isset($upperCaseKeyDecodeHeader['CONTENT-TYPE']['charset']) && !empty($upperCaseKeyDecodeHeader['CONTENT-TYPE']['charset'])) {
+                // we have an explicit content type, use it
+                $msgPart = $this->handleCharsetTranslation($text, $upperCaseKeyDecodeHeader['CONTENT-TYPE']['charset']);
+            } else {
+                // make a best guess as to what our content type is
+                $msgPart = $this->convertToUtf8($text);
+            }
+        } // end else clause
+
+        $msgPart = $this->customGetMessageText($msgPart);
+        /* cn: bug 9176 - htmlEntitites hide XSS attacks. */
+        if ($type == 'PLAIN') {
+            return SugarCleaner::cleanHtml(to_html($msgPart), false);
+        }
+        // Bug 50241: can't process <?xml:namespace .../> properly. Strip <?xml ...> tag first.
+        $msgPart = preg_replace("/<\?xml[^>]*>/", "", $msgPart);
+
+        return SugarCleaner::cleanHtml($msgPart, true);
+    }
+
+    /**
+     * decodes raw header information and passes back an associative array with
+     * the important elements key'd by name
+     * @param header string the raw header
+     * @return decodedHeader array the associative array
+     */
+    public function decodeHeader($fullHeader)
+    {
+        $decodedHeader = array();
+        $exHeaders = explode("\r", $fullHeader);
+        if (!is_array($exHeaders)) {
+            $exHeaders = explode("\r\n", $fullHeader);
+        }
+        $quotes = array('"', "'");
+
+        foreach ($exHeaders as $lineNum => $head) {
+            $key = '';
+            $key = trim(substr($head, 0, strpos($head, ':')));
+            $value = '';
+            $value = trim(substr($head, (strpos($head, ':') + 1), strlen($head)));
+
+            // handle content-type section in headers
+            if (strtolower($key) == 'content-type' && strpos($value, ';')) {
+                // ";" means something follows related to (such as Charset)
+                $semiColPos = mb_strpos($value, ';');
+                $strLenVal = mb_strlen($value);
+                if (($semiColPos + 4) >= $strLenVal) {
+                    // the charset="[something]" is on the next line
+                    $value .= str_replace($quotes, "", trim($exHeaders[$lineNum + 1]));
+                }
+
+                $newValue = array();
+                $exValue = explode(';', $value);
+                $newValue['type'] = $exValue[0];
+
+                for ($i = 1; $i < count($exValue); $i++) {
+                    $exContent = explode('=', $exValue[$i]);
+                    $newValue[trim($exContent[0])] = trim($exContent[1], "\t \"");
+                }
+                $value = $newValue;
+            }
+
+            if (!empty($key) && !empty($value)) {
+                $decodedHeader[$key] = $value;
+            }
+        }
+
+        return $decodedHeader;
+    }
+
+    /**
+     * handles translating message text from orignal encoding into UTF-8
+     *
+     * @param string text test to be re-encoded
+     * @param string charset original character set
+     * @return string utf8 re-encoded text
+     */
+    public function handleCharsetTranslation($text, $charset)
+    {
+        global $locale;
+
+        if (empty($charset)) {
+            $GLOBALS['log']->debug("***ERROR: InboundEmail::handleCharsetTranslation() called without a \$charset!");
+            $GLOBALS['log']->debug("***STACKTRACE: " . print_r(debug_backtrace(), true));
+
+            return $text;
+        }
+
+        // typical headers have no charset - let destination pick (since it's all ASCII anyways)
+        if (strtolower($charset) == 'default' || strtolower($charset) == 'utf-8') {
+            return $text;
+        }
+
+        return $locale->translateCharset($text, $charset);
+    }
+
+
+    /**
+     * Builds up the "breadcrumb" trail that imap_fetchbody() uses to return
+     * parts of an email message, including attachments and inline images
+     * @param    $parts    array of objects
+     * @param    $subtype    what type of trail to return? HTML? Plain? binaries?
+     * @param    $breadcrumb    text trail to build up
+     */
+    public function buildBreadCrumbs($parts, $subtype, $breadcrumb = '0')
+    {
+        //_pp('buildBreadCrumbs building for '.$subtype.' with BC at '.$breadcrumb);
+        // loop through available parts in the array
+        foreach ($parts as $k => $part) {
+            // mark passage through level
+            $thisBc = ($k + 1);
+            // if this is not the first time through, start building the map
+            if ($breadcrumb != 0) {
+                $thisBc = $breadcrumb . '.' . $thisBc;
+            }
+
+            // found a multi-part/mixed 'part' - keep digging
+            if ($part->type == 1 && (strtoupper($part->subtype) == 'RELATED' || strtoupper($part->subtype) == 'ALTERNATIVE' || strtoupper($part->subtype) == 'MIXED')) {
+                //_pp('in loop: going deeper with subtype: '.$part->subtype.' $k is: '.$k);
+                $thisBc = $this->buildBreadCrumbs($part->parts, $subtype, $thisBc);
+
+                return $thisBc;
+
+            } elseif (strtolower($part->subtype) == strtolower($subtype)) { // found the subtype we want, return the breadcrumb value
+                //_pp('found '.$subtype.' bc! returning: '.$thisBc);
+                return $thisBc;
+            } else {
+                //_pp('found '.$part->subtype.' instead');
+            }
+        }
+    }
+
+    /**
+     * Similar to buildBreadCrumbs() but returns an ordered array containing all parts of the message that would be
+     * considered "HTML" or Richtext (embedded images, formatting, etc.).
+     * @param array parts Array of parts of a message
+     * @param int breadcrumb Passed integer value to start breadcrumb trail
+     * @param array stackedBreadcrumbs Persistent trail of breadcrumbs
+     * @return array Ordered array of parts to retrieve via imap_fetchbody()
+     */
+    public function buildBreadCrumbsHTML($parts, $breadcrumb = '0', $stackedBreadcrumbs = array())
+    {
+        $subtype = 'HTML';
+        $disposition = 'inline';
+
+        foreach ($parts as $k => $part) {
+            // mark passage through level
+            $thisBc = ($k + 1);
+
+            if ($breadcrumb != 0) {
+                $thisBc = $breadcrumb . '.' . $thisBc;
+            }
+            // found a multi-part/mixed 'part' - keep digging
+            if ($part->type == 1 && (strtoupper($part->subtype) == 'RELATED' || strtoupper($part->subtype) == 'ALTERNATIVE' || strtoupper($part->subtype) == 'MIXED')) {
+                $stackedBreadcrumbs = $this->buildBreadCrumbsHTML($part->parts, $thisBc, $stackedBreadcrumbs);
+            } elseif (
+                (strtolower($part->subtype) == strtolower($subtype)) ||
+                (
+                    isset($part->disposition) && strtolower($part->disposition) == 'inline' &&
+                    in_array(strtoupper($part->subtype), $this->imageTypes)
+                )
+            ) {
+                // found the subtype we want, return the breadcrumb value
+                $stackedBreadcrumbs[] = array(strtolower($part->subtype) => $thisBc);
+            } elseif ($part->type == 5) {
+                $stackedBreadcrumbs[] = array(strtolower($part->subtype) => $thisBc);
+            }
+        }
+
+        return $stackedBreadcrumbs;
+    }
+
+    /**
+     * Takes a PHP imap_* object's to/from/cc/bcc address field and converts it
+     * to a standard string that SugarCRM expects
+     * @param    $arr    an array of email address objects
+     */
+    public function convertImapToSugarEmailAddress($arr)
+    {
+        if (is_array($arr)) {
+            $addr = '';
+            foreach ($arr as $key => $obj) {
+                $addr .= $obj->mailbox . '@' . $obj->host . ', ';
+            }
+            // strip last comma
+            $ret = substr_replace($addr, '', -2, -1);
+
+            return trim($ret);
+        }
+    }
+
+    /**
+     * tries to figure out what character set a given filename is using and
+     * decode based on that
+     *
+     * @param string name Name of attachment
+     * @return string decoded name
+     */
+    public function handleEncodedFilename($name)
+    {
+        $imapDecode = imap_mime_header_decode($name);
+        /******************************
+         * $imapDecode => stdClass Object
+         * (
+         * [charset] => utf-8
+         * [text] => w�hlen.php
+         * )
+         *
+         * OR
+         *
+         * $imapDecode => stdClass Object
+         * (
+         * [charset] => default
+         * [text] => UTF-8''%E3%83%8F%E3%82%99%E3%82%A4%E3%82%AA%E3%82%AF%E3%82%99%E3%83%A9%E3%83%95%E3%82%A3%E3%83%BC.txt
+         * )
+         *******************************/
+        if ($imapDecode[0]->charset != 'default') { // mime-header encoded charset
+            $encoding = $imapDecode[0]->charset;
+            $name = $imapDecode[0]->text; // encoded in that charset
+        } else {
+            /* encoded filenames are formatted as [encoding]''[filename] */
+            if (strpos($name, "''") !== false) {
+
+                $encoding = substr($name, 0, strpos($name, "'"));
+
+                while (strpos($name, "'") !== false) {
+                    $name = trim(substr($name, (strpos($name, "'") + 1), strlen($name)));
+                }
+            }
+            $name = urldecode($name);
+        }
+
+        return (strtolower($encoding) == 'utf-8') ? $name : $GLOBALS['locale']->translateCharset(
+            $name,
+            $encoding,
+            'UTF-8'
+        );
+    }
+
+    /*
+        Primary body types for a part of a mail structure (imap_fetchstructure returned object)
+        0 => text
+        1 => multipart
+        2 => message
+        3 => application
+        4 => audio
+        5 => image
+        6 => video
+        7 => other
+    */
+
+    /**
+     * Primary body types for a part of a mail structure (imap_fetchstructure returned object)
+     * @var array $imap_types
+     */
+    public $imap_types = array(
+        0 => 'text',
+        1 => 'multipart',
+        2 => 'message',
+        3 => 'application',
+        4 => 'audio',
+        5 => 'image',
+        6 => 'video',
+    );
+
+    public function getMimeType($type, $subtype)
+    {
+        if (isset($this->imap_types[$type])) {
+            return $this->imap_types[$type] . "/$subtype";
+        } else {
+            return "other/$subtype";
+        }
+    }
+
+	/**
+	 * Takes the "parts" attribute of the object that imap_fetchbody() method
+	 * returns, and recursively goes through looking for objects that have a
+	 * disposition of "attachement" or "inline"
+	 * @param int $msgNo The relative message number for the monitored mailbox
+	 * @param object $parts Array of objects to examine
+	 * @param string $emailId The GUID of the email saved prior to calling this method
+	 * @param array $breadcrumb Default 0, build up of the parts mapping
+	 * @param bool $forDisplay Default false
+	 */
+	public function saveAttachments($msgNo, $parts, $emailId, $breadcrumb, $forDisplay= null) {
+		global $sugar_config;
+		/*
+			Primary body types for a part of a mail structure (imap_fetchstructure returned object)
+			0 => text
+			1 => multipart
+			2 => message
+			3 => application
+			4 => audio
+			5 => image
+			6 => video
+			7 => other
+		*/
+
+		// set $breadcrumb = '0' as default
+		if (!$breadcrumb) {
+			$breadcrumb = '0';
+		}
+
+		foreach($parts as $k => $part) {
+			$thisBc = $k+1;
+			if($breadcrumb != '0') {
+				$thisBc = $breadcrumb.'.'.$thisBc;
 			}
-			$this->handleAutoresponse($email, $contactAddr);
-		}
-
-	} // fn
-
-	/**
-	 * handles linking contacts, accounts, etc. to an email
-	 *
-	 * @param object Email bean to be linked against
-	 * @return string contactAddr is the email address of the sender
-	 */
-	function handleLinking(&$email) {
-		// link email to an User if emails match TO addr
-		if($userIds = $this->getRelatedId($email->to_addrs, 'users')) {
-			$GLOBALS['log']->debug('I-E linking email to User');
-			// link the user to the email
-			$email->load_relationship('users');
-			$email->users->add($userIds);
-		}
->>>>>>> b422ab36
+			$attach = null;
+			// check if we need to recurse into the object
+			//if($part->type == 1 && !empty($part->parts)) {
+			if(isset($part->parts) && !empty($part->parts) && !( isset($part->subtype) && strtolower($part->subtype) == 'rfc822')  ) {
+				$this->saveAttachments($msgNo, $part->parts, $emailId, $thisBc, $forDisplay);
+                continue;
+            } elseif ($part->ifdisposition) {
+                // we will take either 'attachments' or 'inline'
+                if (strtolower($part->disposition) == 'attachment' || ((strtolower($part->disposition) == 'inline') && $part->type != 0)) {
+                    $attach = $this->getNoteBeanForAttachment($emailId);
+                    $fname = $this->handleEncodedFilename($this->retrieveAttachmentNameFromStructure($part));
+
+                    if (!empty($fname)) {//assign name to attachment
+                        $attach->name = $fname;
+                    } else {//if name is empty, default to filename
+                        $attach->name = urlencode($this->retrieveAttachmentNameFromStructure($part));
+                    }
+                    $attach->filename = $attach->name;
+                    if (empty($attach->filename)) {
+                        continue;
+                    }
+
+                    // deal with the MIME types email has
+                    $attach->file_mime_type = $this->getMimeType($part->type, $part->subtype);
+                    $attach->safeAttachmentName();
+                    if ($forDisplay) {
+                        $attach->id = $this->getTempFilename();
+                    } else {
+                        // only save if doing a full import, else we want only the binaries
+                        $attach->save();
+                    }
+                } // end if disposition type 'attachment'
+            }// end ifdisposition
+            //Retrieve contents of subtype rfc8822
+            elseif ($part->type == 2 && isset($part->subtype) && strtolower($part->subtype) == 'rfc822') {
+                $tmp_eml = imap_fetchbody($this->conn, $msgNo, $thisBc);
+                $attach = $this->getNoteBeanForAttachment($emailId);
+                $attach->file_mime_type = 'messsage/rfc822';
+                $attach->description = $tmp_eml;
+                $attach->filename = 'bounce.eml';
+                $attach->safeAttachmentName();
+                if ($forDisplay) {
+                    $attach->id = $this->getTempFilename();
+                } else {
+                    // only save if doing a full import, else we want only the binaries
+                    $attach->save();
+                }
+            } elseif (!$part->ifdisposition && $part->type != 1 && $part->type != 2 && $thisBc != '1') {
+                // No disposition here, but some IMAP servers lie about disposition headers, try to find the truth
+                // Also Outlook puts inline attachments as type 5 (image) without a disposition
+                if ($part->ifparameters) {
+                    foreach ($part->parameters as $param) {
+                        if (strtolower($param->attribute) == "name" || strtolower($param->attribute) == "filename") {
+                            $fname = $this->handleEncodedFilename($param->value);
+                            break;
+                        }
+                    }
+                    if (empty($fname)) {
+                        continue;
+                    }
+
+                    // we assume that named parts are attachments too
+                    $attach = $this->getNoteBeanForAttachment($emailId);
+
+                    $attach->filename = $attach->name = $fname;
+                    $attach->file_mime_type = $this->getMimeType($part->type, $part->subtype);
+
+                    $attach->safeAttachmentName();
+                    if ($forDisplay) {
+                        $attach->id = $this->getTempFilename();
+                    } else {
+                        // only save if doing a full import, else we want only the binaries
+                        $attach->save();
+                    }
+                }
+            }
+            $this->saveAttachmentBinaries($attach, $msgNo, $thisBc, $part, $forDisplay);
+        } // end foreach
+    }
+
+    /**
+     * Return a new note object for attachments.
+     *
+     * @param string $emailId
+     * @return Note
+     */
+    public function getNoteBeanForAttachment($emailId)
+    {
+        $attach = new Note();
+        $attach->parent_id = $emailId;
+        $attach->parent_type = 'Emails';
+
+        return $attach;
+    }
+
+    /**
+     * Return the filename of the attachment by examining the dparameters or parameters returned from imap_fetch_structure
+     *
+     * @param object $part
+     * @return string
+     */
+    public function retrieveAttachmentNameFromStructure($part)
+    {
+        $result = "";
+
+        foreach ($part->dparameters as $k => $v) {
+            if (strtolower($v->attribute) == 'filename') {
+                $result = $v->value;
+                break;
+            }
+        }
+
+        if (empty($result)) {
+            foreach ($part->parameters as $k => $v) {
+                if (strtolower($v->attribute) == 'name') {
+                    $result = $v->value;
+                    break;
+                }
+            }
+        }
+
+        return $result;
+
+    }
+
+    /**
+     * saves the actual binary file of a given attachment
+     * @param object attach Note object that is attached to the binary file
+     * @param string msgNo Message Number on IMAP/POP3 server
+     * @param string thisBc Breadcrumb to navigate email structure to find the content
+     * @param object part IMAP standard object that contains the "parts" of this section of email
+     * @param bool $forDisplay
+     */
+    public function saveAttachmentBinaries($attach, $msgNo, $thisBc, $part, $forDisplay)
+    {
+        // decide where to place the file temporarily
+
+        if (isset($attach->id) &&
+            strpos($attach->id, "..") !== false &&
+            isset($this->id) &&
+            strpos($this->id, "..") !== false
+        ) {
+            die("Directory navigation attack denied.");
+        }
+
+        $uploadDir = ($forDisplay) ? "{$this->EmailCachePath}/{$this->id}/attachments/" : "upload://";
+
+        // decide what name to save file as
+        $fileName = htmlspecialchars($attach->id);
+
+        // download the attachment if we didn't do it yet
+        if (!file_exists($uploadDir . $fileName)) {
+            $msgPartRaw = imap_fetchbody($this->conn, $msgNo, $thisBc);
+            // deal with attachment encoding and decode the text string
+            $msgPart = $this->handleTranserEncoding($msgPartRaw, $part->encoding);
+
+            if (file_put_contents($uploadDir . $fileName, $msgPart)) {
+                $GLOBALS['log']->debug('InboundEmail saved attachment file: ' . $attach->filename);
+            } else {
+                $GLOBALS['log']->debug('InboundEmail could not create attachment file: ' . $attach->filename . " - temp file target: [ {$uploadDir}{$fileName} ]");
+
+                return;
+            }
+        }
+
+        $this->tempAttachment[$fileName] = urldecode($attach->filename);
+        // if all was successful, feel for inline and cache Note ID for display:
+        if ((strtolower($part->disposition) == 'inline' && in_array($part->subtype, $this->imageTypes))
+            || ($part->type == 5)
+        ) {
+            if (copy($uploadDir . $fileName, sugar_cached("images/{$fileName}.") . strtolower($part->subtype))) {
+                $id = substr($part->id, 1, -1); //strip <> around
+                $this->inlineImages[$id] = $attach->id . "." . strtolower($part->subtype);
+            } else {
+                $GLOBALS['log']->debug('InboundEmail could not copy ' . $uploadDir . $fileName . ' to cache');
+            }
+        }
+    }
+
+    /**
+     * decodes a string based on its associated encoding
+     * if nothing is passed, we default to no-encoding type
+     * @param    $str    encoded string
+     * @param    $enc    detected encoding
+     */
+    public function handleTranserEncoding($str, $enc = 0)
+    {
+        switch ($enc) {
+            case 2:// BINARY
+                $ret = $str;
+                break;
+            case 3:// BASE64
+                $ret = base64_decode($str);
+                break;
+            case 4:// QUOTED-PRINTABLE
+                $ret = quoted_printable_decode($str);
+                break;
+            case 0:// 7BIT or 8BIT
+            case 1:// already in a string-useable format - do nothing
+            case 5:// OTHER
+            default:// catch all
+                $ret = $str;
+                break;
+        }
+
+        return $ret;
+    }
+
+
+    /**
+     * Some emails do not get assigned a message_id, specifically from
+     * Outlook/Exchange.
+     *
+     * We need to derive a reliable one for duplicate import checking.
+     */
+    public function getMessageId($header)
+    {
+        $message_id = md5(print_r($header, true));
+
+        return $message_id;
+    }
+
+    /**
+     * checks for duplicate emails on polling.  The uniqueness of a given email message is determined by a concatenation
+     * of 2 values, the messageID and the delivered-to field.  This allows multiple To: and B/CC: destination addresses
+     * to be imported by Sugar without violating the true duplicate-email issues.
+     *
+     * @param string message_id message ID generated by sending server
+     * @param int message number (mailserver's key) of email
+     * @param object header object generated by imap_headerinfo()
+     * @param string textHeader Headers in normal text format
+     * @return bool
+     */
+    public function importDupeCheck($message_id, $header, $textHeader)
+    {
+        $GLOBALS['log']->debug('*********** InboundEmail doing dupe check.');
+
+        // generate "delivered-to" seed for email duplicate check
+        $deliveredTo = $this->id; // cn: bug 12236 - cc's failing dupe check
+        $exHeader = explode("\n", $textHeader);
+
+        foreach ($exHeader as $headerLine) {
+            if (strpos(strtolower($headerLine), 'delivered-to:') !== false) {
+                $deliveredTo = substr($headerLine, strpos($headerLine, " "), strlen($headerLine));
+                $GLOBALS['log']->debug('********* InboundEmail found [ ' . $deliveredTo . ' ] as the destination address for email [ ' . $message_id . ' ]');
+            } elseif (strpos(strtolower($headerLine), 'x-real-to:') !== false) {
+                $deliveredTo = substr($headerLine, strpos($headerLine, " "), strlen($headerLine));
+                $GLOBALS['log']->debug('********* InboundEmail found [ ' . $deliveredTo . ' ] for non-standards compliant email x-header [ ' . $message_id . ' ]');
+            }
+        }
+
+        $message_id = $this->getMessageId($header);
+
+        // generate compound messageId
+        $this->compoundMessageId = trim($message_id) . trim($deliveredTo);
+        if (empty($this->compoundMessageId)) {
+            $GLOBALS['log']->error('Inbound Email found a message without a header and message_id');
+
+            return false;
+        } // if
+        $this->compoundMessageId = md5($this->compoundMessageId);
+
+        $query = 'SELECT count(emails.id) AS c FROM emails WHERE emails.message_id = \'' . $this->compoundMessageId . '\' and emails.deleted = 0';
+        $results = $this->db->query($query, true);
+        $row = $this->db->fetchByAssoc($results);
+
+        if ($row['c'] > 0) {
+            $GLOBALS['log']->debug('InboundEmail found a duplicate email with ID (' . $this->compoundMessageId . ')');
+
+            return false; // we have a dupe and don't want to import the email'
+        } else {
+            return true;
+        }
+    }
+
+    /**
+     * takes the output from imap_mime_hader_decode() and handles multiple types of encoding
+     * @param string subject Raw subject string from email
+     * @return string ret properly formatted UTF-8 string
+     */
+    public function handleMimeHeaderDecode($subject)
+    {
+        $subjectDecoded = imap_mime_header_decode($subject);
+
+        $ret = '';
+        foreach ($subjectDecoded as $object) {
+            if ($object->charset != 'default') {
+                $ret .= $this->handleCharsetTranslation($object->text, $object->charset);
+            } else {
+                $ret .= $object->text;
+            }
+        }
+
+        return $ret;
+    }
+
+    /**
+     * Calculates the appropriate display date/time sent for an email.
+     * @param string headerDate The date sent of email in MIME header format
+     * @return string GMT-0 Unix timestamp
+     */
+    public function getUnixHeaderDate($headerDate)
+    {
+        global $timedate;
+
+        if (empty($headerDate)) {
+            return "";
+        }
+        ///////////////////////////////////////////////////////////////////
+        ////	CALCULATE CORRECT SENT DATE/TIME FOR EMAIL
+        if (!empty($headerDate)) {
+            // Bug 25254 - Strip trailing space that come in some header dates (maybe ones with 1-digit day number)
+            $headerDate = trim($headerDate);
+            // need to hack PHP/windows' bad handling of strings when using POP3
+            if (strstr($headerDate, '+0000 GMT')) {
+                $headerDate = str_replace('GMT', '', $headerDate);
+            } elseif (!strtotime($headerDate)) {
+                $headerDate = 'now'; // catch non-standard format times.
+            } else {
+                // cn: bug 9196 parse the GMT offset
+                if (strpos($headerDate, '-') || strpos($headerDate, '+')) {
+                    // cn: bug make sure last 5 chars are [+|-]nnnn
+                    if (strpos($headerDate, "(")) {
+                        $headerDate = preg_replace('/\([\w]+\)/i', "", $headerDate);
+                        $headerDate = trim($headerDate);
+                    }
 
                     // parse mailserver time
                     $gmtEmail = trim(substr($headerDate, -5, 5));
