<?php

use SuiteCRM\Imap;
use SuiteCRM\ImapInterface;
use SuiteCRM\StateSaver;
/**
 *
 * SugarCRM Community Edition is a customer relationship management program developed by
 * SugarCRM, Inc. Copyright (C) 2004-2013 SugarCRM Inc.
 *
 * SuiteCRM is an extension to SugarCRM Community Edition developed by SalesAgility Ltd.
 * Copyright (C) 2011 - 2018 SalesAgility Ltd.
 *
 * This program is free software; you can redistribute it and/or modify it under
 * the terms of the GNU Affero General Public License version 3 as published by the
 * Free Software Foundation with the addition of the following permission added
 * to Section 15 as permitted in Section 7(a): FOR ANY PART OF THE COVERED WORK
 * IN WHICH THE COPYRIGHT IS OWNED BY SUGARCRM, SUGARCRM DISCLAIMS THE WARRANTY
 * OF NON INFRINGEMENT OF THIRD PARTY RIGHTS.
 *
 * This program is distributed in the hope that it will be useful, but WITHOUT
 * ANY WARRANTY; without even the implied warranty of MERCHANTABILITY or FITNESS
 * FOR A PARTICULAR PURPOSE. See the GNU Affero General Public License for more
 * details.
 *
 * You should have received a copy of the GNU Affero General Public License along with
 * this program; if not, see http://www.gnu.org/licenses or write to the Free
 * Software Foundation, Inc., 51 Franklin Street, Fifth Floor, Boston, MA
 * 02110-1301 USA.
 *
 * You can contact SugarCRM, Inc. headquarters at 10050 North Wolfe Road,
 * SW2-130, Cupertino, CA 95014, USA. or at email address contact@sugarcrm.com.
 *
 * The interactive user interfaces in modified source and object code versions
 * of this program must display Appropriate Legal Notices, as required under
 * Section 5 of the GNU Affero General Public License version 3.
 *
 * In accordance with Section 7(b) of the GNU Affero General Public License version 3,
 * these Appropriate Legal Notices must retain the display of the "Powered by
 * SugarCRM" logo and "Supercharged by SuiteCRM" logo. If the display of the logos is not
 * reasonably feasible for technical reasons, the Appropriate Legal Notices must
 * display the words "Powered by SugarCRM" and "Supercharged by SuiteCRM".
 */

if (!defined('sugarEntry') || !sugarEntry) {
    die('Not A Valid Entry Point');
}

require_once __DIR__ . '/../../include/Imap/ImapHandlerFactory.php';

require_once('include/OutboundEmail/OutboundEmail.php');
require_once('modules/InboundEmail/Overview.php');
require_once('modules/InboundEmail/temp.php');

function this_callback($str)
{
    $ret = '';
    foreach ($str as $match) {
        $ret .= chr(hexdec(str_replace("%", "", $match)));
    }

    return $ret;
}


/**
 * @todo use InboundEmail::$imap::getConnection() instead of InboundEmail::$conn
 */
class InboundEmail extends SugarBean
{
    // module specific
    public $conn;
    public $purifier; // HTMLPurifier object placeholder
    public $email;

    // fields
    public $id;
    public $deleted;
    public $date_entered;
    public $date_modified;
    public $modified_user_id;
    public $created_by;
    public $created_by_name;
    public $modified_by_name;
    public $name;
    public $status;
    public $server_url;
    public $email_user;
    public $email_password;
    public $port;
    public $service;
    public $mailbox;
    public $mailboxarray;
    public $delete_seen;
    public $mailbox_type;
    public $template_id;
    public $stored_options;
    public $group_id;
    public $is_personal;
    public $groupfolder_id;

    // email 2.0
    public $pop3socket;
    public $outboundInstance; // id to outbound_email instance
    public $autoImport;
    public $iconFlagged = "F";
    public $iconDraft = "D";
    public $iconAnswered = "A";
    public $iconDeleted = "del";
    public $isAutoImport = false;
    public $smarty;
    public $attachmentCount = 0;
    public $tempAttachment = array();
    public $unsafeChars = array("&", "!", "'", '"', '\\', '/', '<', '>', '|', '$',);
    public $currentCache;
    public $defaultSort = 'date';
    public $defaultDirection = "DESC";
    public $hrSort = array(
        0 => 'flagged',
        1 => 'status',
        2 => 'from',
        3 => 'subj',
        4 => 'date',
    );
    public $hrSortLocal = array(
        'flagged' => 'flagged',
        'status' => 'answered',
        'from' => 'fromaddr',
        'subject' => 'subject',
        'date' => 'senddate',
    );

    // default attributes
    public $transferEncoding = array(
        0 => '7BIT',
        1 => '8BIT',
        2 => 'BINARY',
        3 => 'BASE64',
        4 => 'QUOTED-PRINTABLE',
        5 => 'OTHER'
    );
    // object attributes
    public $compoundMessageId; // concatenation of messageID and deliveredToEmail
    public $serverConnectString;
    public $disable_row_level_security = true;
    public $InboundEmailCachePath;
    public $InboundEmailCacheFile = 'InboundEmail.cache.php';
    public $object_name = 'InboundEmail';
    public $module_dir = 'InboundEmail';
    public $table_name = 'inbound_email';
    public $new_schema = true;
    public $process_save_dates = true;
    public $order_by;
    public $dbManager;
    public $field_defs;
    public $column_fields;
    public $required_fields = array(
        'name' => 'name',
        'server_url' => 'server_url',
        'mailbox' => 'mailbox',
        'user' => 'user',
        'port' => 'port',
    );
    public $imageTypes = array("JPG", "JPEG", "GIF", "PNG");
    public $inlineImages = array();  // temporary space to store ID of inlined images
    public $defaultEmailNumAutoreplies24Hours = 10;
    public $maxEmailNumAutoreplies24Hours = 10;
    // custom ListView attributes
    public $mailbox_type_name;
    public $global_personal_string;
    // service attributes
    public $tls;
    public $ca;
    public $ssl;
    public $protocol;
    public $keyForUsersDefaultIEAccount = 'defaultIEAccount';
    // prefix to use when importing inlinge images in emails
    public $imagePrefix;
    public $job_name = 'function::pollMonitoredInboxes';
    
    /**
     *
<<<<<<< HEAD
     * @var ImapHandlerInterface
     */
    protected $imap;
    
=======
     * @var ImapInterface
     */
    protected $imap = null;
    
    /**
     * 
     * @global array $sugar_config
     * @return ImapInterface
     */
    protected function getImap() {
        if (null === $this->imap) {
            global $sugar_config;
            if (isset($sugar_config['imap_wrapper']) && $sugar_config['imap_wrapper']) {
                $imapClass = $sugar_config['imap_wrapper'];
                $this->imap = new $imapClass();
            } else {
                $this->imap = new Imap();
            }
        }
        return $this->imap;
    }

>>>>>>> f6fac04f
    /**
     * Email constructor
     * 
     * @param ImapInterface $imap
     */
<<<<<<< HEAD
    public function __construct(ImapHandlerInterface $imapHandler = null)
    {
        // using ImapHandlerInterface as dependency
        if (null == $imapHandler) {
            LoggerManager::getLogger()->debug('Using system default ImapHandler. Hint: Use any ImapHandlerInterface as dependency of InboundEmail');
            $imapHandlerFactory = new ImapHandlerFactory();
            $imapHandler = $imapHandlerFactory->getImapHandler();
        }
        $this->imap = $imapHandler;
        
=======
    public function __construct(ImapInterface $imap = null)
    {
        $this->imap = $imap ? $imap : $this->getImap();
>>>>>>> f6fac04f
        $this->InboundEmailCachePath = sugar_cached('modules/InboundEmail');
        $this->EmailCachePath = sugar_cached('modules/Emails');
        parent::__construct();
        
        if ($this->imap->isAvailable()) {
            /*
             * 1: Open
             * 2: Read
             * 3: Write
             * 4: Close
             */
            $this->imap->setTimeout(1, 60);
            $this->imap->setTimeout(2, 60);
            $this->imap->setTimeout(3, 60);
        }

        $this->smarty = new Sugar_Smarty();
        $this->overview = new Overview();
        $this->imagePrefix = "{$GLOBALS['sugar_config']['site_url']}/cache/images/";
    }
    
    /**
     *
     * @return ImapHandlerInterface
     */
    public function getImap()
    {
        return $this->imap;
    }

    /**
     * retrieves I-E bean
     * @param string id
     * @return object Bean
     */
    public function retrieve($id = -1, $encode = true, $deleted = true)
    {
        $ret = parent::retrieve($id, $encode, $deleted);
        // if I-E bean exist
        if (!is_null($ret)) {
            $this->email_password = blowfishDecode(blowfishGetKey('InboundEmail'), $this->email_password);
            $this->retrieveMailBoxFolders();
        }

        return $ret;
    }

    /**
     * wraps SugarBean->save()
     * @param string ID of saved bean
     */
    public function save($check_notify = false)
    {
        // generate cache table for email 2.0
        $multiDImArray = $this->generateMultiDimArrayFromFlatArray(
            explode(",", $this->mailbox),
            $this->retrieveDelimiter()
        );
        $raw = $this->generateFlatArrayFromMultiDimArray($multiDImArray, $this->retrieveDelimiter());
        sort($raw);
        //_pp(explode(",", $this->mailbox));
        //_ppd($raw);
        $raw = $this->filterMailBoxFromRaw(explode(",", $this->mailbox), $raw);
        $this->mailbox = implode(',', $raw);
        if (!empty($this->email_password)) {
            $this->email_password = blowfishEncode(blowfishGetKey('InboundEmail'), $this->email_password);
        }
        $ret = parent::save($check_notify);

        return $ret;
    }

    public function filterMailBoxFromRaw($mailboxArray, $rawArray)
    {
        $newArray = array_intersect($mailboxArray, $rawArray);
        sort($newArray);

        return $newArray;
    } // fn

    /**
     * Overrides SugarBean's mark_deleted() to drop the related cache table
     * @param string $id GUID of I-E instance
     */
    public function mark_deleted($id)
    {
        parent::mark_deleted($id);

        //bug52021  we need to keep the reference to the folders table in order for emails module to function properly
        $this->deleteCache();
    }

    /**
     * Mark cached email answered (replied)
     * @param string $mailid (uid for imap, message_id for pop3)
     */
    public function mark_answered($mailid, $type = 'smtp')
    {
        switch ($type) {
            case 'smtp':
                $q = "update email_cache set answered = 1 WHERE imap_uid = $mailid and ie_id = '{$this->id}'";
                $this->db->query($q);
                break;
            case 'pop3':
                $q = "update email_cache set answered = 1 WHERE message_id = '$mailid' and ie_id = '{$this->id}'";
                $this->db->query($q);
                break;
        }
    }

    /**
     * Renames an IMAP mailbox
     * @param string $newName
     */
    public function renameFolder($oldName, $newName)
    {
        //$this->mailbox = "INBOX"
        $this->connectMailserver();
        $oldConnect = $this->getConnectString('', $oldName);
        $newConnect = $this->getConnectString('', $newName);
        $state = new StateSaver();
        $state->pushErrorLevel();
        error_reporting(0);
        $imapRenameMailbox = $this->imap->renameMailbox($oldConnect, $newConnect);
        $state->popErrorLevel();
        if (!$imapRenameMailbox) {
            $GLOBALS['log']->debug("***INBOUNDEMAIL: failed to rename mailbox [ {$oldConnect} ] to [ {$newConnect} ]");
        } else {
            $this->mailbox = str_replace($oldName, $newName, $this->mailbox);
            $this->save();
            $sessionFoldersString = $this->getSessionInboundFoldersString(
                $this->server_url,
                $this->email_user,
                $this->port,
                $this->protocol
            );
            $sessionFoldersString = str_replace($oldName, $newName, $sessionFoldersString);
            $this->setSessionInboundFoldersString(
                $this->server_url,
                $this->email_user,
                $this->port,
                $this->protocol,
                $sessionFoldersString
            );
        }
        
        return $imapRenameMailbox;
    }


    /**
     * @return bool
     */
    public function isPersonalEmailAccount()
    {
        return (bool)$this->is_personal;
    }

    /**
     * @return bool
     */
    public function isGroupEmailAccount()
    {
        return !$this->isPersonalEmailAccount();
    }

    /**
     * @param int $offset
     * @param int $pageSize
     * @param array $order
     * @param array $filter
     * @return array
     */
    public function checkWithPagination($offset = 0, $pageSize = 20, $order = array(), $filter = array(), $columns = array())
    {
        $mailboxInfo = array('Nmsgs' => 0);
        $this->connectMailserver();


        // handle sorting
        // Default: to sort the date in descending order
        $sortCriteria = SORTDATE;
        $sortCRM = 'udate';
        $sortOrder = 1;
        if ($order['sortOrder'] == 'ASC') {
            $sortOrder = 0;
        }

        if (stristr($order['orderBy'], 'date') !== false) {
            $sortCriteria = SORTDATE;
            $sortCRM = 'udate';
        } elseif (stristr($order['orderBy'], 'to') !== false) {
            $sortCriteria = SORTTO;
            $sortCRM = 'to';
        } elseif (stristr($order['orderBy'], 'from') !== false) {
            $sortCriteria = SORTFROM;
            $sortCRM = 'from';
        } elseif (stristr($order['orderBy'], 'cc') !== false) {
            $sortCriteria = SORTCC;
        } elseif (stristr($order['orderBy'], 'name') !== false) {
            $sortCriteria = SORTSUBJECT;
            $sortCRM = 'subject';
        } elseif (stristr($order['orderBy'], 'subject') !== false) {
            $sortCriteria = SORTSUBJECT;
            $sortCRM = 'subject';
        }

        // handle filtering
        $filterCriteria = null;


        if (!empty($filter)) {
            foreach ($filter as $filterField => $filterFieldValue) {
                if (empty($filterFieldValue)) {
                    continue;
                }

                // Convert to a blank string as NULL will break the IMAP request
                if ($filterCriteria == null) {
                    $filterCriteria = '';
                }

                $filterCriteria .= ' ' . $filterField . ' "' . $filterFieldValue . '" ';
            }
        }

        if (empty($filterCriteria) && $sortCriteria === SORTDATE) {
            // Performance fix when no filters are enabled
            $totalMsgs = $this->imap->getNumberOfMessages();
            $mailboxInfo['Nmsgs'] = $totalMsgs;

            if ($sortOrder === 0) {
                // Ascending order
                if ($offset === "end") {
                    $firstMsg = $totalMsgs - (int)$pageSize;
                    $lastMsg = $totalMsgs;
                } elseif ($offset <= 0) {
                    $firstMsg = 1;
                    $lastMsg = $firstMsg + (int)$pageSize;
                } else {
                    $firstMsg = (int)$offset;
                    $lastMsg = $firstMsg + (int)$pageSize;
                }
            } else {
                // Descending order
                if ($offset === "end") {
                    $firstMsg = 1;
                    $lastMsg = $firstMsg + (int)$pageSize;
                } elseif ($offset <= 0) {
                    $firstMsg = $totalMsgs - (int)$pageSize;
                    $lastMsg = $totalMsgs;
                } else {
                    $offset = ($totalMsgs - (int)$offset) - (int)$pageSize;
                    $firstMsg = $offset;
                    $lastMsg = $firstMsg + (int)$pageSize;
                }
            }
            $firstMsg = $firstMsg < 1 ? 1 : $firstMsg;
            $firstMsg = $firstMsg > $totalMsgs ? $totalMsgs : $firstMsg;
            $lastMsg = $lastMsg < $firstMsg ? $firstMsg : $lastMsg;
            $lastMsg = $lastMsg > $totalMsgs ? $totalMsgs : $lastMsg;

            $sequence = $firstMsg . ':' . $lastMsg;
            $emailSortedHeaders = $this->imap->fetchOverview($sequence); 

            $uids = array_map(
                function ($x) {
                    return $x->uid;
                },
                $emailSortedHeaders
            );
        } else {
            // Filtered case and other sorting cases
            // Returns an array of msgno's which are sorted and filtered
            $emailSortedHeaders = $this->imap->sort(
                $sortCriteria,
                $sortOrder,
                SE_UID,
                $filterCriteria
            );

            $uids = array_slice($emailSortedHeaders, $offset, $pageSize);

            $lastSequenceNumber = $mailboxInfo['Nmsgs'] = count($emailSortedHeaders);

            // paginate
            if ($offset === "end") {
                $offset = $lastSequenceNumber - $pageSize;
            } elseif ($offset <= 0) {
                $offset = 0;
            }
        }


        $uids = implode(',', $uids);

        // Get result
        $emailHeaders = $this->imap->fetchOverview(
            $uids,
            FT_UID
        );
        $emailHeaders = json_decode(json_encode($emailHeaders), true);
        if (isset($columns['has_attachment'])) {
            // get attachment status
            foreach ($emailHeaders as $i=> $emailHeader) {
                $structure = $this->imap->fetchStructure($emailHeader['uid'], FT_UID);

                $emailHeaders[$i]['has_attachment'] = $this->mesageStructureHasAttachment($structure);
            }
        }



        usort(
            $emailHeaders,
            function ($a, $b) use ($sortCRM) {  // defaults to DESC order
                if ($a[$sortCRM] === $b[$sortCRM]) {
                    return 0;
                } elseif ($a[$sortCRM] < $b[$sortCRM]) {
                    return 1;
                }
                return -1;
            }
        );

        // Make it ASC order
        if (!$sortOrder) {
            array_reverse($emailHeaders);
        };


        return array(
            "data" => $emailHeaders,
            "mailbox_info" => json_decode(json_encode($mailboxInfo), true),
        );
    }

    /**
     * @param $imapStructure
     * @return bool
     */
    private function mesageStructureHasAttachment($imapStructure)
    {
        if (!isset($imapStructure->parts)
            && isset($imapStructure->disposition)
            && $imapStructure->disposition == 'attachment') {
            return true;
        }

        if (isset($imapStructure->parts)) {
            foreach ($imapStructure->parts as $part) {
                if ($this->mesageStructureHasAttachment($part)) {
                    return true;
                }
            }
        }
        return false;
    }

    ///////////////////////////////////////////////////////////////////////////
    ////	CUSTOM LOGIC HOOKS
    /**
     * Called from $this->getMessageText()
     * Allows upgrade-safe custom processing of message text.
     *
     * To use:
     * 1. Create a directory path: ./custom/modules/InboundEmail if it does not exist
     * 2. Create a file in the ./custom/InboundEmail/ folder called "getMessageText.php"
     * 3. Define a function named "custom_getMessageText()" that takes a string as an argument and returns a string
     *
     * @param string $msgPart
     * @return string
     */
    public function customGetMessageText($msgPart)
    {
        $custom = "custom/modules/InboundEmail/getMessageText.php";

        if (file_exists($custom)) {
            include_once($custom);

            if (function_exists("custom_getMessageText")) {
                $GLOBALS['log']->debug("*** INBOUND EMAIL-CUSTOM_LOGIC: calling custom_getMessageText()");
                $msgPart = custom_getMessageText($msgPart);
            }
        }

        return $msgPart;
    }
    ////	END CUSTOM LOGIC HOOKS
    ///////////////////////////////////////////////////////////////////////////


    ///////////////////////////////////////////////////////////////////////////
    ////	EMAIL 2.0 SPECIFIC
    /**
     * constructs a nicely formatted version of raw source
     * @param int $uid UID of email
     * @return string
     */
    public function getFormattedRawSource($uid)
    {
        global $app_strings;

        if (empty($this->id)) {
            $q = "SELECT raw_source FROM emails_text WHERE email_id = '{$uid}'";
            $r = $this->db->query($q);
            $a = $this->db->fetchByAssoc($r);
            $ret = array();
            $raw = $this->convertToUtf8($a['raw_source']);
            if (empty($raw)) {
                $raw = $app_strings['LBL_EMAIL_ERROR_VIEW_RAW_SOURCE'];
            }
        } else {
            if ($this->isPop3Protocol()) {
                $uid = $this->getCorrectMessageNoForPop3($uid);
            }
            if (!is_resource($this->conn)) {
                LoggerManager::getLogger()->fatal('Inbound Email connection is not a resource for getting Formatted Raw Source');
                return null;
            }
            $raw = $this->imap->fetchHeader($uid, FT_UID + FT_PREFETCHTEXT);
            $raw .= $this->convertToUtf8($this->imap->getBody($uid, FT_UID));
        } // else
        $raw = to_html($raw);
        $raw = nl2br($raw);

        //}

        return $raw;
    }


    /**
     * helper method to convert text to utf-8 if necessary
     *
     * @param string $input text
     * @return string output text
     */
    public function convertToUtf8($input)
    {
        $charset = $GLOBALS['locale']->detectCharset($input, true);

        // we haven't a clue due to missing package?, just return as itself
        if ($charset === false) {
            return $input;
        }

        // convert if we can or must
        return $this->handleCharsetTranslation($input, $charset);
    }

    /**
     * constructs a nicely formatted version of email headers.
     * @param int $uid
     * @return string
     */
    public function getFormattedHeaders($uid)
    {
        global $app_strings;

        //if($this->protocol == 'pop3') {
        //	$header = $app_strings['LBL_EMAIL_VIEW_UNSUPPORTED'];
        //} else {
        if ($this->isPop3Protocol()) {
            $uid = $this->getCorrectMessageNoForPop3($uid);
        }
        
        if (!is_resource($this->conn)) {
            LoggerManager::getLogger()->fatal('Inbound Email connection is not a resource');
            return null;
        }
        
        $headers = $this->imap->fetchHeader($uid, FT_UID);

        $lines = explode("\n", $headers);

        $header = "<table cellspacing='0' cellpadding='2' border='0' width='100%'>";

        foreach ($lines as $line) {
            $line = trim($line);

            if (!empty($line)) {
                $key = trim(substr($line, 0, strpos($line, ":")));
                $key = strip_tags($key);
                $value = trim(substr($line, strpos($line, ":") + 1));
                $value = to_html($value);

                $header .= "<tr>";
                $header .= "<td class='displayEmailLabel' NOWRAP><b>{$key}</b>&nbsp;</td>";
                $header .= "<td class='displayEmailValueWhite'>{$value}&nbsp;</td>";
                $header .= "</tr>";
            }
        }

        $header .= "</table>";

        //}
        return $header;
    }

    /**
     * Empties Trash folders
     */
    public function emptyTrash()
    {
        global $sugar_config;

        $this->mailbox = $this->get_stored_options("trashFolder");
        if (empty($this->mailbox)) {
            $this->mailbox = 'INBOX.Trash';
        }
        $this->connectMailserver();

        if (is_resource($this->conn)) {
            $uids = $this->imap->search("ALL", SE_UID);
        } else {
            LoggerManager::getLogger()->warn('connection is not a valid resource to empty trush');
            $uids = array();
        }

        foreach ($uids as $uid) {
            if (!$this->imap->delete($uid, FT_UID)) {
                $lastError = $this->imap->getLastError();
                $GLOBALS['log']->warn("INBOUNDEMAIL: emptyTrash() Could not delete message [ {$uid} ] from [ {$this->mailbox} ].  IMAP_ERROR [ {$lastError} ]");
            }
        }

        // remove local cache file
        $q = "DELETE FROM email_cache WHERE mbox = '{$this->mailbox}' AND ie_id = '{$this->id}'";
        $r = $this->db->query($q);
    }

    /**
     * Fetches a timestamp
     */
    public function getCacheTimestamp($mbox)
    {
        $key = $this->db->quote("{$this->id}_{$mbox}");
        $q = "SELECT ie_timestamp FROM inbound_email_cache_ts WHERE id = '{$key}'";
        $r = $this->db->query($q);
        $a = $this->db->fetchByAssoc($r);

        if (empty($a)) {
            return -1;
        }

        return $a['ie_timestamp'];
    }

    /**
     * sets the cache timestamp
     * @param string mbox
     */
    public function setCacheTimestamp($mbox)
    {
        $key = $this->db->quote("{$this->id}_{$mbox}");
        $ts = time();
        $tsOld = $this->getCacheTimestamp($mbox);

        if ($tsOld < 0) {
            $q = "INSERT INTO inbound_email_cache_ts (id, ie_timestamp) VALUES ('{$key}', {$ts})";
        } else {
            $q = "UPDATE inbound_email_cache_ts SET ie_timestamp = {$ts} WHERE id = '{$key}'";
        }

        $r = $this->db->query($q, true);
        $GLOBALS['log']->info("INBOUNDEMAIL-CACHE: setting timestamp query [ {$q} ]");
    }


    /**
     * Gets a count of all rows that are flagged seen = 0
     * @param string $mbox
     * @return int
     */
    public function getCacheUnreadCount($mbox)
    {
        $q = "SELECT count(*) c FROM email_cache WHERE mbox = '{$mbox}' AND seen = 0 AND ie_id = '{$this->id}'";
        $r = $this->db->query($q);
        $a = $this->db->fetchByAssoc($r);

        return $a['c'];
    }

    /**
     * Returns total number of emails for a mailbox
     * @param string mbox
     * @return int
     */
    public function getCacheCount($mbox)
    {
        $q = "SELECT count(*) c FROM email_cache WHERE mbox = '{$mbox}' AND ie_id = '{$this->id}'";
        $r = $this->db->query($q);
        $a = $this->db->fetchByAssoc($r);

        return $a['c'];
    }

    public function getCacheUnread($mbox)
    {
        $q = "SELECT count(*) c FROM email_cache WHERE mbox = '{$mbox}' AND ie_id = '{$this->id}' AND seen = '0'";
        $r = $this->db->query($q);
        $a = $this->db->fetchByAssoc($r);

        return $a['c'];
    }


    /**
     * Deletes all rows for a given instance
     */
    public function deleteCache()
    {
        $q = "DELETE FROM email_cache WHERE ie_id = '{$this->id}'";

        $GLOBALS['log']->info("INBOUNDEMAIL: deleting cache using query [ {$q} ]");

        $r = $this->db->query($q);
    }

    /**
     * Deletes all the pop3 data which has been deleted from server
     */
    public function deletePop3Cache()
    {
        global $sugar_config;
        $UIDLs = $this->pop3_getUIDL();
        $cacheUIDLs = $this->pop3_getCacheUidls();
        foreach ($cacheUIDLs as $msgNo => $msgId) {
            if (!in_array($msgId, $UIDLs)) {
                $md5msgIds = md5($msgId);
                $file = "{$this->EmailCachePath}/{$this->id}/messages/INBOX{$md5msgIds}.PHP";
                $GLOBALS['log']->debug("INBOUNDEMAIL: deleting file [ {$file} ] ");
                if (file_exists($file)) {
                    if (!unlink($file)) {
                        $GLOBALS['log']->debug("INBOUNDEMAIL: Could not delete [ {$file} ] ");
                    } // if
                } // if
                $q = "DELETE from email_cache where imap_uid = {$msgNo} AND msgno = {$msgNo} AND ie_id = '{$this->id}' AND message_id = '{$msgId}'";
                $r = $this->db->query($q);
            } // if
        } // for
    } // fn

    /**
     * Retrieves cached headers
     * @return array
     */
    public function getCacheValueForUIDs($mbox, $UIDs)
    {
        if (!is_array($UIDs) || empty($UIDs)) {
            return array();
        }

        $q = "SELECT * FROM email_cache WHERE ie_id = '{$this->db->quote($this->id)}' AND mbox = '{$this->db->quote($mbox)}' AND ";
        $startIndex = 0;
        $endIndex = 5;

        $slicedArray = array_slice($UIDs, $startIndex, $endIndex);
        $columnName = ($this->isPop3Protocol() ? "message_id" : "imap_uid");
        $ret = array(
            'timestamp' => $this->getCacheTimestamp($mbox),
            'uids' => array(),
            'retArr' => array(),
        );
        while (!empty($slicedArray)) {
            $messageIdString = implode(',', $slicedArray);
            $GLOBALS['log']->debug("sliced array = {$messageIdString}");
            $extraWhere = "{$columnName} IN (";
            $i = 0;
            foreach ($slicedArray as $UID) {
                if ($i != 0) {
                    $extraWhere = $extraWhere . ",";
                } // if
                $i++;
                $extraWhere = "{$extraWhere} '{$UID}'";
            } // foreach
            $newQuery = $q . $extraWhere . ")";
            $r = $this->db->query($newQuery);

            while ($a = $this->db->fetchByAssoc($r)) {
                if (isset($a['uid'])) {
                    if ($this->isPop3Protocol()) {
                        $ret['uids'][] = $a['message_id'];
                    } else {
                        $ret['uids'][] = $a['uid'];
                    }
                }

                $overview = new Overview();

                foreach ($a as $k => $v) {
                    $k = strtolower($k);
                    switch ($k) {
                        case "imap_uid":
                            $overview->imap_uid = $v;
                            if ($this->isPop3Protocol()) {
                                $overview->uid = $a['message_id'];
                            } else {
                                $overview->uid = $v;
                            }
                            break;
                        case "toaddr":
                            $overview->to = from_html($v);
                            break;

                        case "fromaddr":
                            $overview->from = from_html($v);
                            break;

                        case "mailsize":
                            $overview->size = $v;
                            break;

                        case "senddate":
                            $overview->date = $v;
                            break;

                        default:
                            $overview->$k = from_html($v);
                            break;
                    } // switch
                } // foreach
                $ret['retArr'][] = $overview;
            } // while
            $startIndex = $startIndex + $endIndex;
            $slicedArray = array_slice($UIDs, $startIndex, $endIndex);
            $messageIdString = implode(',', $slicedArray);
            $GLOBALS['log']->debug("sliced array = {$messageIdString}");
        } // while

        return $ret;
    }

    /**
     * Retrieves cached headers
     * @return array
     */
    public function getCacheValue($mbox, $limit = 20, $page = 1, $sort = '', $direction = '')
    {
        // try optimizing this call as we don't want repeat queries
        if (!empty($this->currentCache)) {
            return $this->currentCache;
        }

        $sort = (empty($sort)) ? $this->defaultSort : $sort;
        if (!in_array(strtolower($direction), array('asc', 'desc'))) {
            $direction = $this->defaultDirection;
        }

        if (!empty($this->hrSortLocal[$sort])) {
            $order = " ORDER BY {$this->db->quote($this->hrSortLocal[$sort])} {$this->db->quote($direction)}";
        } else {
            $order = "";
        }

        $q = "SELECT * FROM email_cache WHERE ie_id = '{$this->db->quote($this->id)}' AND mbox = '{$this->db->quote($mbox)}' {$order}";

        if (!empty($limit)) {
            $start = ($page - 1) * $limit;
            $r = $this->db->limitQuery($q, $start, $limit);
        } else {
            $r = $this->db->query($q);
        }

        $ret = array(
            'timestamp' => $this->getCacheTimestamp($mbox),
            'uids' => array(),
            'retArr' => array(),
        );

        while ($a = $this->db->fetchByAssoc($r)) {
            if (isset($a['uid'])) {
                if ($this->isPop3Protocol()) {
                    $ret['uids'][] = $a['message_id'];
                } else {
                    $ret['uids'][] = $a['uid'];
                }
            }

            $overview = new Overview();

            foreach ($a as $k => $v) {
                $k = strtolower($k);
                switch ($k) {
                    case "imap_uid":
                        $overview->imap_uid = $v;
                        if ($this->isPop3Protocol()) {
                            $overview->uid = $a['message_id'];
                        } else {
                            $overview->uid = $v;
                        }
                        break;
                    case "toaddr":
                        $overview->to = from_html($v);
                        break;

                    case "fromaddr":
                        $overview->from = from_html($v);
                        break;

                    case "mailsize":
                        $overview->size = $v;
                        break;

                    case "senddate":
                        $overview->date = $v;
                        break;

                    default:
                        $overview->$k = from_html($v);
                        break;
                }
            }
            $ret['retArr'][] = $overview;
        }

        $this->currentCache = $ret;

        return $ret;
    }

    /**
     * Sets cache values
     */
    public function setCacheValue($mbox, $insert, $update = array(), $remove = array())
    {
        if (empty($mbox)) {
            return;
        }
        global $timedate;


        // reset in-memory cache
        $this->currentCache = null;

        $table = $this->db->quote('email_cache');
        $where = "WHERE ie_id = '{$this->db->quote($this->id)}' AND mbox = '{$this->db->quote($mbox)}'";

        // handle removed rows
        if (!empty($remove)) {
            $removeIds = '';
            foreach ($remove as $overview) {
                if (!empty($removeIds)) {
                    $removeIds .= ",";
                }

                $removeIds .= "'{$this->db->quote($overview->imap_uid)}'";
            }

            $q = "DELETE FROM {$table} {$where} AND imap_uid IN ({$removeIds})";

            $GLOBALS['log']->info("INBOUNDEMAIL-CACHE: delete query [ {$q} ]");

            $r = $this->db->query($q, true, $q);
        }

        // handle insert rows
        if (!empty($insert)) {
            $q = "SELECT imap_uid FROM {$table} {$where}";
            $GLOBALS['log']->info("INBOUNDEMAIL-CACHE: filter UIDs query [ {$q} ]");
            $r = $this->db->query($q);
            $uids = array();

            while ($a = $this->db->fetchByAssoc($r)) {
                $uids[] = $a['imap_uid'];
            }
            $count = count($uids);
            $GLOBALS['log']->info("INBOUNDEMAIL-CACHE: found [ {$count} ] UIDs to filter against");

            $tmp = '';
            foreach ($uids as $uid) {
                if (!empty($tmp)) {
                    $tmp .= ", ";
                }
                $tmp .= "{$uid}";
            }
            $GLOBALS['log']->info("INBOUNDEMAIL-CACHE: filter UIDs: [ {$tmp} ]");

            $cols = "";

            foreach ($this->overview->fieldDefs as $colDef) {
                if (!empty($cols)) {
                    $cols .= ",";
                }

                $cols .= "{$colDef['name']}";
            }
            foreach ($insert as $overview) {
                if (in_array($overview->imap_uid, $uids)) {
                    // fixing bug #49543: setting 'mbox' property for the following updating of other items in this box
                    if (!isset($overview->mbox)) {
                        $overview->mbox = $mbox;
                    }
                    $update[] = $overview;
                    continue;
                }

                $values = '';

                foreach ($this->overview->fieldDefs as $colDef) {
                    if (!empty($values)) {
                        $values .= ", ";
                    }

                    $fieldName = $colDef['name'];
                    // trim values for Oracle/MSSql
                    if (isset($colDef['len']) && !empty($colDef['len']) &&
                        isset($colDef['type']) && !empty($colDef['type']) &&
                        $colDef['type'] == 'varchar'
                    ) {
                        if (isset($overview->$fieldName)) {
                            $overview->$fieldName = substr($overview->$fieldName, 0, $colDef['len']);
                        }
                    }

                    switch ($fieldName) {
                        case "imap_uid":
                            if (isset($overview->uid) && !empty($overview->uid)) {
                                $this->imap_uid = $overview->uid;
                            }
                            if (!isset($this->imap_uid)) {
                                LoggerManager::getLogger()->warn('Inbound email has not imap uid for setting cache value.');
                                $values .= "''";
                            } else {
                                $values .= "'{$this->imap_uid}'";
                            }
                            break;

                        case "ie_id":
                            $values .= "'{$this->id}'";
                            break;

                        case "toaddr":
                            $values .= $this->db->quoted($overview->to);
                            break;

                        case "fromaddr":
                            $values .= $this->db->quoted($overview->from);
                            break;

                        case "message_id":
                            $values .= $this->db->quoted($overview->message_id);
                            break;

                        case "mailsize":
                            $values .= $overview->size;
                            break;

                        case "senddate":
                            $conv = $timedate->fromString($overview->date);
                            if (!empty($conv)) {
                                $values .= $this->db->quoted($conv->asDb());
                            } else {
                                $values .= "NULL";
                            }
                            break;

                        case "mbox":
                            $values .= "'{$mbox}'";
                            break;

                        default:
                            $overview->$fieldName = SugarCleaner::cleanHtml(from_html($overview->$fieldName));
                            $values .= $this->db->quoted($overview->$fieldName);
                            break;
                    }
                }

                $q = "INSERT INTO {$table} ({$cols}) VALUES ({$values})";
                $GLOBALS['log']->info("INBOUNDEMAIL-CACHE: insert query [ {$q} ]");
                $r = $this->db->query($q, true, $q);
            }
        }

        // handle update rows
        if (!empty($update)) {
            $cols = "";
            foreach ($this->overview->fieldDefs as $colDef) {
                if (!empty($cols)) {
                    $cols .= ",";
                }

                $cols .= "{$colDef['name']}";
            }

            foreach ($update as $overview) {
                $q = "UPDATE {$table} SET ";

                $set = '';
                foreach ($this->overview->fieldDefs as $colDef) {
                    $fieldName = $colDef['name'];
                    switch ($fieldName) {
                        case "toaddr":
                        case "fromaddr":
                        case "mailsize":
                        case "senddate":
                        case "mbox":
                        case "ie_id":
                            break;

                        default:
                            if (!empty($set)) {
                                $set .= ",";
                            }
                            $value = '';
                            if (isset($overview->$fieldName)) {
                                $value = $this->db->quoted($overview->$fieldName);
                            } else {
                                $value = $this->db->quoted($value);
                            }
                            $set .= "{$fieldName} = " . $value;
                            break;
                    }
                }

                $q .= $set . " WHERE ie_id = '{$this->db->quote($this->id)}' AND mbox = '{$this->db->quote($overview->mbox)}' AND imap_uid = '{$overview->imap_uid}'";
                $GLOBALS['log']->info("INBOUNDEMAIL-CACHE: update query [ {$q} ]");
                $r = $this->db->query($q, true, $q);
            }
        }
    }

    /**
     * Opens a socket connection to the pop3 server
     * @return bool
     */
    public function pop3_open()
    {
        if (!is_resource($this->pop3socket)) {
            $GLOBALS['log']->info("*** INBOUNDEMAIL: opening socket connection");
            $exServ = explode('::', $this->service);
            $socket = (isset($exServ[2]) && $exServ[2] == 'ssl') ? "ssl://" : "tcp://";
            $socket .= $this->server_url;
            if (!$this->server_url) {
                LoggerManager::getLogger()->fatal('Empty host name for pop3_open');
            } else {
                $this->pop3socket = fsockopen($socket, $this->port);
            }
        } else {
            $GLOBALS['log']->info("*** INBOUNDEMAIL: REUSING socket connection");

            return true;
        }

        if (!is_resource($this->pop3socket)) {
            $GLOBALS['log']->debug("*** INBOUNDEMAIL: unable to open socket connection");

            return false;
        }

        // clear buffer
        $ret = trim(fgets($this->pop3socket, 1024));
        $GLOBALS['log']->info("*** INBOUNDEMAIL: got socket connection [ {$ret} ]");

        return true;
    }

    /**
     * Closes connections and runs clean-up routines
     */
    public function pop3_cleanUp()
    {
        $GLOBALS['log']->info("*** INBOUNDEMAIL: cleaning up socket connection");
        if (!is_resource($this->pop3socket)) {
            LoggerManager::getLogger()->fatal('POP 3 sould be a valid resource');
            return false;
        }
        fputs($this->pop3socket, "QUIT\r\n");
        $buf = fgets($this->pop3socket, 1024);
        fclose($this->pop3socket);
        return true;
    }

    /**
     * sends a command down to the POP3 server
     * @param string command
     * @param string args
     * @param bool return
     * @return string
     */
    public function pop3_sendCommand($command, $args = '', $return = true)
    {
        $command .= " {$args}";
        $command = trim($command);
        $GLOBALS['log']->info("*** INBOUNDEMAIL: pop3_sendCommand() SEND [ {$command} ]");
        $command .= "\r\n";

        if (!is_resource($this->pop3socket)) {
            LoggerManager::getLogger()->fatal('Invalid POP 3 Socket');
            return false;
        }
        fputs($this->pop3socket, $command);

        if ($return) {
            $ret = trim(fgets($this->pop3socket, 1024));
            $GLOBALS['log']->info("*** INBOUNDEMAIL: pop3_sendCommand() RECEIVE [ {$ret} ]");

            return $ret;
        }
    }

    public function getPop3NewMessagesToDownload()
    {
        $pop3UIDL = $this->pop3_getUIDL();
        $cacheUIDLs = $this->pop3_getCacheUidls();
        // new email cache values we should deal with
        $diff = array_diff_assoc($pop3UIDL, $cacheUIDLs);
        // this is msgNo to UIDL array
        $diff = $this->pop3_shiftCache($diff, $cacheUIDLs);

        // get all the keys which are msgnos;
        return array_keys($diff);
    }

    public function getPop3NewMessagesToDownloadForCron()
    {
        $pop3UIDL = $this->pop3_getUIDL();
        $cacheUIDLs = $this->pop3_getCacheUidls();
        // new email cache values we should deal with
        $diff = array_diff_assoc($pop3UIDL, $cacheUIDLs);
        // this is msgNo to UIDL array
        $diff = $this->pop3_shiftCache($diff, $cacheUIDLs);
        // insert data into email_cache
        if ($this->groupfolder_id != null && $this->groupfolder_id != "" && $this->isPop3Protocol()) {
            $searchResults = array_keys($diff);
            $concatResults = implode(",", $searchResults);
            if ($this->connectMailserver() == 'true') {
                $fetchedOverviews = $this->imap->fetchOverview($concatResults);
                // clean up cache entry
                foreach ($fetchedOverviews as $k => $overview) {
                    $overview->message_id = trim($diff[$overview->msgno]);
                    $fetchedOverviews[$k] = $overview;
                }
                $this->updateOverviewCacheFile($fetchedOverviews);
            }
        } // if

        return $diff;
    }

    /**
     * This method returns all the UIDL for this account. This should be called if the protocol is pop3
     * @return array od messageno to UIDL array
     */
    public function pop3_getUIDL()
    {
        $UIDLs = array();
        if ($this->pop3_open()) {
            // authenticate
            $this->pop3_sendCommand("USER", $this->email_user);
            $this->pop3_sendCommand("PASS", $this->email_password);

            // get UIDLs
            $this->pop3_sendCommand("UIDL", '', false); // leave socket buffer alone until the while()
            fgets($this->pop3socket, 1024); // handle "OK+";
            $UIDLs = array();

            $buf = '!';

            if (is_resource($this->pop3socket)) {
                while (!feof($this->pop3socket)) {
                    $buf = fgets(
                        $this->pop3socket,
                        1024
                    ); // 8kb max buffer - shouldn't be more than 80 chars via pop3...
                    //_pp(trim($buf));

                    if (trim($buf) == '.') {
                        $GLOBALS['log']->debug("*** GOT '.'");
                        break;
                    }

                    // format is [msgNo] [UIDL]
                    $exUidl = explode(" ", $buf);
                    $UIDLs[$exUidl[0]] = trim($exUidl[1]);
                } // while
            } // if
            $this->pop3_cleanUp();
        } // if

        return $UIDLs;
    } // fn

    /**
     * Special handler for POP3 boxes.  Standard IMAP commands are useless.
     * This will fetch only partial emails for POP3 and hence needs to be call again and again based on status it returns
     */
    public function pop3_checkPartialEmail($synch = false)
    {
        require_once('include/utils/array_utils.php');
        global $current_user;
        global $sugar_config;

        $cacheDataExists = false;
        $diff = array();
        $results = array();
        $cacheFilePath = clean_path("{$this->EmailCachePath}/{$this->id}/folders/MsgNOToUIDLData.php");
        if (file_exists($cacheFilePath)) {
            $cacheDataExists = true;
            if ($fh = @fopen($cacheFilePath, "rb")) {
                $data = "";
                $chunksize = 1 * (1024 * 1024); // how many bytes per chunk
                while (!feof($fh)) {
                    $buf = fgets($fh, $chunksize); // 8kb max buffer - shouldn't be more than 80 chars via pop3...
                    $data = $data . $buf;
                    flush();
                } // while
                fclose($fh);
                $diff = unserialize($data);
                if (!empty($diff)) {
                    if (count($diff) > 50) {
                        $newDiff = array_slice($diff, 50, count($diff), true);
                    } else {
                        $newDiff = array();
                    }
                    $results = array_slice(array_keys($diff), 0, 50);
                    $data = serialize($newDiff);
                    if ($fh = @fopen($cacheFilePath, "w")) {
                        fputs($fh, $data);
                        fclose($fh);
                    } // if
                }
            } // if
        } // if
        if (!$cacheDataExists) {
            if ($synch) {
                $this->deletePop3Cache();
            }
            $UIDLs = $this->pop3_getUIDL();
            if (count($UIDLs) > 0) {
                // get cached UIDLs
                $cacheUIDLs = $this->pop3_getCacheUidls();

                // new email cache values we should deal with
                $diff = array_diff_assoc($UIDLs, $cacheUIDLs);
                $diff = $this->pop3_shiftCache($diff, $cacheUIDLs);
                require_once('modules/Emails/EmailUI.php');
                EmailUI::preflightEmailCache("{$this->EmailCachePath}/{$this->id}");

                if (count($diff) > 50) {
                    $newDiff = array_slice($diff, 50, count($diff), true);
                } else {
                    $newDiff = array();
                }

                $results = array_slice(array_keys($diff), 0, 50);
                $data = serialize($newDiff);
                if ($fh = @fopen($cacheFilePath, "w")) {
                    fputs($fh, $data);
                    fclose($fh);
                } // if
            } else {
                $GLOBALS['log']->debug("*** INBOUNDEMAIL: could not open socket connection to POP3 server");

                return "could not open socket connection to POP3 server";
            } // else
        } // if

        // build up msgNo request
        if (count($diff) > 0) {
            // remove dirty cache entries
            $startingNo = 0;
            if (isset($_REQUEST['currentCount']) && $_REQUEST['currentCount'] > -1) {
                $startingNo = $_REQUEST['currentCount'];
            }

            $this->mailbox = 'INBOX';
            $this->connectMailserver();
            //$searchResults = array_keys($diff);
            //$fetchedOverviews = array();
            //$chunkArraySerachResults = array_chunk($searchResults, 50);
            $concatResults = implode(",", $results);
            $GLOBALS['log']->info('$$$$ ' . $concatResults);
            $GLOBALS['log']->info("[EMAIL] Start POP3 fetch overview on mailbox [{$this->mailbox}] for user [{$current_user->user_name}] on 50 data");
            $fetchedOverviews = $this->imap->fetchOverview($concatResults);
            $GLOBALS['log']->info("[EMAIL] End POP3 fetch overview on mailbox [{$this->mailbox}] for user [{$current_user->user_name}] on "
                . sizeof($fetchedOverviews) . " data");

            // clean up cache entry
            foreach ($fetchedOverviews as $k => $overview) {
                $overview->message_id = trim($diff[$overview->msgno]);
                $fetchedOverviews[$k] = $overview;
            }

            $GLOBALS['log']->info("[EMAIL] Start updating overview cache for pop3 mailbox [{$this->mailbox}] for user [{$current_user->user_name}]");
            $this->updateOverviewCacheFile($fetchedOverviews);
            $GLOBALS['log']->info("[EMAIL] Start updating overview cache for pop3 mailbox [{$this->mailbox}] for user [{$current_user->user_name}]");

            return array(
                'status' => "In Progress",
                'mbox' => $this->mailbox,
                'count' => (count($results) + $startingNo),
                'totalcount' => count($diff),
                'ieid' => $this->id
            );
        } // if
        unlink($cacheFilePath);

        return array('status' => "done");
    }


    /**
     * Special handler for POP3 boxes.  Standard IMAP commands are useless.
     */
    public function pop3_checkEmail()
    {
        if ($this->pop3_open()) {
            // authenticate
            $this->pop3_sendCommand("USER", $this->email_user);
            $this->pop3_sendCommand("PASS", $this->email_password);

            // get UIDLs
            $this->pop3_sendCommand("UIDL", '', false); // leave socket buffer alone until the while()
            fgets($this->pop3socket, 1024); // handle "OK+";
            $UIDLs = array();

            $buf = '!';

            if (is_resource($this->pop3socket)) {
                while (!feof($this->pop3socket)) {
                    $buf = fgets(
                        $this->pop3socket,
                        1024
                    ); // 8kb max buffer - shouldn't be more than 80 chars via pop3...
                    //_pp(trim($buf));

                    if (trim($buf) == '.') {
                        $GLOBALS['log']->debug("*** GOT '.'");
                        break;
                    }

                    // format is [msgNo] [UIDL]
                    $exUidl = explode(" ", $buf);
                    $UIDLs[$exUidl[0]] = trim($exUidl[1]);
                }
            }

            $this->pop3_cleanUp();

            // get cached UIDLs
            $cacheUIDLs = $this->pop3_getCacheUidls();
            //			_pp($UIDLs);_pp($cacheUIDLs);

            // new email cache values we should deal with
            $diff = array_diff_assoc($UIDLs, $cacheUIDLs);

            // remove dirty cache entries
            $diff = $this->pop3_shiftCache($diff, $cacheUIDLs);

            // build up msgNo request
            if (!empty($diff)) {
                $this->mailbox = 'INBOX';
                $this->connectMailserver();
                $searchResults = array_keys($diff);
                $concatResults = implode(",", $searchResults);
                $fetchedOverviews = $this->imap->fetchOverview($concatResults);

                // clean up cache entry
                foreach ($fetchedOverviews as $k => $overview) {
                    $overview->message_id = trim($diff[$overview->msgno]);
                    $fetchedOverviews[$k] = $overview;
                }

                $this->updateOverviewCacheFile($fetchedOverviews);
            }
        } else {
            $GLOBALS['log']->debug("*** INBOUNDEMAIL: could not open socket connection to POP3 server");

            return false;
        }
    }

    /**
     * Iterates through msgno and message_id to remove dirty cache entries
     * @param array diff
     */
    public function pop3_shiftCache($diff, $cacheUIDLs)
    {
        $msgNos = "";
        $msgIds = "";
        $newArray = array();
        foreach ($diff as $msgNo => $msgId) {
            if (in_array($msgId, $cacheUIDLs)) {
                $q1 = "UPDATE email_cache SET imap_uid = {$msgNo}, msgno = {$msgNo} WHERE ie_id = '{$this->id}' AND message_id = '{$msgId}'";
                $this->db->query($q1);
            } else {
                $newArray[$msgNo] = $msgId;
            }
        }

        return $newArray;
    }

    /**
     * retrieves cached uidl values.
     * When dealing with POP3 accounts, the message_id column in email_cache will contain the UIDL.
     * @return array
     */
    public function pop3_getCacheUidls()
    {
        $q = "SELECT msgno, message_id FROM email_cache WHERE ie_id = '{$this->id}'";
        $r = $this->db->query($q);

        $ret = array();
        while ($a = $this->db->fetchByAssoc($r)) {
            $ret[$a['msgno']] = $a['message_id'];
        }

        return $ret;
    }

    /**
     * This function is used by cron job for group mailbox without group folder
     * @param string $msgno for pop
     * @param string $uid for imap
     */
    public function getMessagesInEmailCache($msgno, $uid)
    {
        $fetchedOverviews = array();
        if ($this->isPop3Protocol()) {
            if (!is_resource($this->conn)) {
                LoggerManager::getLogger()->fatal('Connection is not a valid resource but it is a POP3 Protocol');
            } else {
                $fetchedOverviews = $this->imap->fetchOverview($msgno);
                foreach ($fetchedOverviews as $k => $overview) {
                    $overview->message_id = $uid;
                    $fetchedOverviews[$k] = $overview;
                }
            }
        } else {
            if (!is_resource($this->conn)) {
                LoggerManager::getLogger()->fatal('Connection is not a valid resource');
            } else {
                $fetchedOverviews = $this->imap->fetchOverview($uid, FT_UID);
            }
        } // else
        $this->updateOverviewCacheFile($fetchedOverviews);
    } // fn

    /**
     * Checks email (local caching too) for one mailbox
     * @param string $mailbox IMAP Mailbox path
     * @param bool $prefetch Flag to prefetch email body on check
     */
    public function checkEmailOneMailbox($mailbox, $prefetch = true, $synchronize = false)
    {
        global $sugar_config;
        global $current_user;
        global $app_strings;

        $result = 1;

        $GLOBALS['log']->info("INBOUNDEMAIL: checking mailbox [ {$mailbox} ]");
        $this->mailbox = $mailbox;
        $this->connectMailserver();

        $checkTime = '';
        $shouldProcessRules = true;

        $timestamp = $this->getCacheTimestamp($mailbox);

        if ($timestamp > 0) {
            $checkTime = date('r', $timestamp);
        }

        /* first time through, process ALL emails */
        if (empty($checkTime) || $synchronize) {
            // do not process rules for the first time or sunchronize
            $shouldProcessRules = false;
            $criteria = "UNSEEN";
            $prefetch = false; // do NOT prefetch emails on a brand new account - timeouts happen.
            $GLOBALS['log']->info("INBOUNDEMAIL: new account detected - not prefetching email bodies.");
        } else {
            $criteria = "SINCE \"{$checkTime}\" UNDELETED"; // not using UNSEEN
        }
        $this->setCacheTimestamp($mailbox);
        $GLOBALS['log']->info("[EMAIL] Performing IMAP search using criteria [{$criteria}] on mailbox [{$mailbox}] for user [{$current_user->user_name}]");
        if (!is_resource($this->conn)) {
            LoggerManager::getLogger()->warn('checkEmailOneMailbox: connection is not a valid resource');
            $searchResults = null;
        } else {
            $searchResults = $this->imap->search($criteria, SE_UID);
        }
        $GLOBALS['log']->info("[EMAIL] Done IMAP search on mailbox [{$mailbox}] for user [{$current_user->user_name}]. Result count = " . count($searchResults));

        if (!empty($searchResults)) {
            $concatResults = implode(",", $searchResults);
            $GLOBALS['log']->info("[EMAIL] Start IMAP fetch overview on mailbox [{$mailbox}] for user [{$current_user->user_name}]");
            $fetchedOverview = $this->imap->fetchOverview($concatResults, FT_UID);
            $GLOBALS['log']->info("[EMAIL] Done IMAP fetch overview on mailbox [{$mailbox}] for user [{$current_user->user_name}]");

            $GLOBALS['log']->info("[EMAIL] Start updating overview cache for mailbox [{$mailbox}] for user [{$current_user->user_name}]");
            $this->updateOverviewCacheFile($fetchedOverview);
            $GLOBALS['log']->info("[EMAIL] Done updating overview cache for mailbox [{$mailbox}] for user [{$current_user->user_name}]");

            // prefetch emails
            if ($prefetch == true) {
                $GLOBALS['log']->info("[EMAIL] Start fetching emails for mailbox [{$mailbox}] for user [{$current_user->user_name}]");
                if (!$this->fetchCheckedEmails($fetchedOverview)) {
                    $result = 0;
                }
                $GLOBALS['log']->info("[EMAIL] Done fetching emails for mailbox [{$mailbox}] for user [{$current_user->user_name}]");
            }
        } else {
            $GLOBALS['log']->info("INBOUNDEMAIL: no results for mailbox [ {$mailbox} ]");
            $result = 1;
        }

        /**
         * To handle the use case where an external client is also connected, deleting emails, we need to clear our
         * local cache of all emails with the "DELETED" flag
         */
        $criteria = 'DELETED';
        $criteria .= (!empty($checkTime)) ? " SINCE \"{$checkTime}\"" : "";
        $GLOBALS['log']->info("INBOUNDEMAIL: checking for deleted emails using [ {$criteria} ]");

        $trashFolder = $this->get_stored_options("trashFolder");
        if (empty($trashFolder)) {
            $trashFolder = "INBOX.Trash";
        }

        if ($this->mailbox != $trashFolder) {
            if (!is_resource($this->conn)) {
                LoggerManager::getLogger()->warn('connection is not a valid resource for checkEmailOneMailbox()');
                $searchResults = null;
            } else {
                $searchResults = $this->imap->search($criteria, SE_UID);
            }
            if (!empty($searchResults)) {
                $uids = implode($app_strings['LBL_EMAIL_DELIMITER'], $searchResults);
                $GLOBALS['log']->info("INBOUNDEMAIL: removing UIDs found deleted [ {$uids} ]");
                $this->getOverviewsFromCacheFile($uids, $mailbox, true);
            }
        }

        return $result;
    }

    /**
     * Checks email (local caching too) for one mailbox
     * @param string $mailbox IMAP Mailbox path
     * @param bool $prefetch Flag to prefetch email body on check
     */
    public function checkEmailOneMailboxPartial($mailbox, $prefetch = true, $synchronize = false, $start = 0, $max = -1)
    {
        global $sugar_config;
        global $current_user;
        global $app_strings;

        $GLOBALS['log']->info("INBOUNDEMAIL: checking mailbox [ {$mailbox} ]");
        $this->mailbox = $mailbox;
        $this->connectMailserver();

        $checkTime = '';
        $shouldProcessRules = true;

        $timestamp = $this->getCacheTimestamp($mailbox);

        if ($timestamp > 0) {
            $checkTime = date('r', $timestamp);
        }

        /* first time through, process ALL emails */
        if (empty($checkTime) || $synchronize) {
            // do not process rules for the first time or sunchronize
            $shouldProcessRules = false;
            $criteria = "ALL UNDELETED";
            $prefetch = false; // do NOT prefetch emails on a brand new account - timeouts happen.
            $GLOBALS['log']->info("INBOUNDEMAIL: new account detected - not prefetching email bodies.");
        } else {
            $criteria = "SINCE \"{$checkTime}\" UNDELETED"; // not using UNSEEN
        }
        $this->setCacheTimestamp($mailbox);
        $GLOBALS['log']->info("[EMAIL] Performing IMAP search using criteria [{$criteria}] on mailbox [{$mailbox}] for user [{$current_user->user_name}]");
        $searchResults = $this->getCachedIMAPSearch($criteria);

        if (!empty($searchResults)) {
            $total = sizeof($searchResults);
            $searchResults = array_slice($searchResults, $start, $max);

            $GLOBALS['log']->info("INBOUNDEMAIL: there are  $total messages in [{$mailbox}], we are on $start");
            $GLOBALS['log']->info("INBOUNDEMAIL: getting the next " . sizeof($searchResults) . " messages");
            $concatResults = implode(",", $searchResults);
            $GLOBALS['log']->info("INBOUNDEMAIL: Start IMAP fetch overview on mailbox [{$mailbox}] for user [{$current_user->user_name}]");
            $fetchedOverview = $this->imap->fetchOverview($concatResults, FT_UID);
            $GLOBALS['log']->info("INBOUNDEMAIL: Done IMAP fetch overview on mailbox [{$mailbox}] for user [{$current_user->user_name}]");

            $GLOBALS['log']->info("INBOUNDEMAIL: Start updating overview cache for mailbox [{$mailbox}] for user [{$current_user->user_name}]");
            $this->updateOverviewCacheFile($fetchedOverview);
            $GLOBALS['log']->info("INBOUNDEMAIL: Done updating overview cache for mailbox [{$mailbox}] for user [{$current_user->user_name}]");

            // prefetch emails
            if ($prefetch == true) {
                $GLOBALS['log']->info("INBOUNDEMAIL: Start fetching emails for mailbox [{$mailbox}] for user [{$current_user->user_name}]");
                $this->fetchCheckedEmails($fetchedOverview);
                $GLOBALS['log']->info("INBOUNDEMAIL: Done fetching emails for mailbox [{$mailbox}] for user [{$current_user->user_name}]");
            }
            $status = ($total > $start + sizeof($searchResults)) ? 'continue' : 'done';
            $ret = array(
                'status' => $status,
                'count' => $start + sizeof($searchResults),
                'mbox' => $mailbox,
                'totalcount' => $total
            );
            $GLOBALS['log']->info("INBOUNDEMAIL: $status : Downloaded " . $start + sizeof($searchResults) . "messages of $total");
        } else {
            $GLOBALS['log']->info("INBOUNDEMAIL: no results for mailbox [ {$mailbox} ]");
            $ret = array('status' => 'done');
        }

        if ($ret['status'] == 'done') {
            //Remove the cached search if we are done with this mailbox
            $cacheFilePath = clean_path("{$this->EmailCachePath}/{$this->id}/folders/SearchData.php");
            if (file_exists($cacheFilePath)) {
                unlink($cacheFilePath);
            }
            /**
             * To handle the use case where an external client is also connected, deleting emails, we need to clear our
             * local cache of all emails with the "DELETED" flag
             */
            $criteria = 'DELETED';
            $criteria .= (!empty($checkTime)) ? " SINCE \"{$checkTime}\"" : "";
            $GLOBALS['log']->info("INBOUNDEMAIL: checking for deleted emails using [ {$criteria} ]");

            $trashFolder = $this->get_stored_options("trashFolder");
            if (empty($trashFolder)) {
                $trashFolder = "INBOX.Trash";
            }

            if ($this->mailbox != $trashFolder) {
                if (!is_resource($this->conn)) {
                    LoggerManager::getLogger()->warn('mailbox != trash folder but connection is not a valid resource for checkEmailOneMailbox()');
                    $searchResults = null;
                } else {
                    $searchResults = $this->imap->search($criteria, SE_UID);
                }
                if (!empty($searchResults)) {
                    $uids = implode($app_strings['LBL_EMAIL_DELIMITER'], $searchResults);
                    $GLOBALS['log']->info("INBOUNDEMAIL: removing UIDs found deleted [ {$uids} ]");
                    $this->getOverviewsFromCacheFile($uids, $mailbox, true);
                }
            }
        }

        return $ret;
    }

    public function getCachedIMAPSearch($criteria)
    {
        global $current_user;
        global $sugar_config;

        $cacheDataExists = false;
        $diff = array();
        $results = array();
        $cacheFolderPath = clean_path("{$this->EmailCachePath}/{$this->id}/folders");
        if (!file_exists($cacheFolderPath)) {
            mkdir_recursive($cacheFolderPath);
        }
        $cacheFilePath = $cacheFolderPath . '/SearchData.php';
        $GLOBALS['log']->info("INBOUNDEMAIL: Cache path is $cacheFilePath");
        if (file_exists($cacheFilePath)) {
            $cacheDataExists = true;
            if ($fh = @fopen($cacheFilePath, "rb")) {
                $data = "";
                $chunksize = 1 * (1024 * 1024); // how many bytes per chunk
                while (!feof($fh)) {
                    $buf = fgets($fh, $chunksize); // 8kb max buffer - shouldn't be more than 80 chars via pop3...
                    $data = $data . $buf;
                    flush();
                } // while
                fclose($fh);
                $results = unserialize($data);
            } // if
        } // if
        if (!$cacheDataExists) {
            if (!is_resource($this->conn)) {
                LoggerManager::getLogger()->fatal('Inbound Email Connection is not a valid resource.');
            } else {
                $searchResults = $this->imap->search($criteria, SE_UID);
                if (count($searchResults) > 0) {
                    $results = $searchResults;
                    $data = serialize($searchResults);
                    if ($fh = @fopen($cacheFilePath, "w")) {
                        fputs($fh, $data);
                        fclose($fh);
                    } // if
                }
            }
        } // if

        return $results;
    }

    public function checkEmailIMAPPartial($prefetch = true, $synch = false)
    {
        $GLOBALS['log']->info("*****************INBOUNDEMAIL: at IMAP check partial");
        global $sugar_config;
        $result = $this->connectMailserver();
        if ($result == 'false') {
            return array(
                'status' => 'error',
                'message' => 'Email server is down'
            );
        }
        $mailboxes = $this->getMailboxes(true);
        if (!in_array('INBOX', $mailboxes)) {
            $mailboxes[] = 'INBOX';
        }
        sort($mailboxes);
        if (isset($_REQUEST['mbox']) && !empty($_REQUEST['mbox']) && isset($_REQUEST['currentCount'])) {
            $GLOBALS['log']->info("INBOUNDEMAIL: Picking up from where we left off");
            $mbox = $_REQUEST['mbox'];
            $count = $_REQUEST['currentCount'];
        } else {
            if ($synch) {
                $GLOBALS['log']->info("INBOUNDEMAIL: Cleaning out the cache");
                $this->cleanOutCache();
            }
            $mbox = $mailboxes[0];
            $count = 0;
        }
        $GLOBALS['log']->info("INBOUNDEMAIL:found " . sizeof($mailboxes) . " Mailboxes");
        $index = array_search($mbox, $mailboxes) + 1;
        $ret = $this->checkEmailOneMailboxPartial($mbox, $prefetch, $synch, $count, 100);
        while ($ret['status'] == 'done' && $index < sizeof($mailboxes)) {
            if ($ret['count'] > 100) {
                $ret['mbox'] = $mailboxes[$index];
                $ret['status'] = 'continue';

                return $ret;
            }
            $GLOBALS['log']->info("INBOUNDEMAIL: checking account [ $index => $mbox : $count]");
            $mbox = $mailboxes[$index];
            $ret = $this->checkEmailOneMailboxPartial($mbox, $prefetch, $synch, 0, 100);
            $index++;
        }

        return $ret;
    }

    public function checkEmail2_meta()
    {
        global $sugar_config;

        $this->connectMailserver();
        $mailboxes = $this->getMailboxes(true);
        $mailboxes[] = 'INBOX';
        sort($mailboxes);

        $GLOBALS['log']->info("INBOUNDEMAIL: checking account [ {$this->name} ]");

        $mailboxes_meta = array();
        foreach ($mailboxes as $mailbox) {
            $mailboxes_meta[$mailbox] = $this->getMailboxProcessCount($mailbox);
        }

        $ret = array();
        $ret['mailboxes'] = $mailboxes_meta;

        foreach ($mailboxes_meta as $count) {
            if (!isset($ret['processCount'])) {
                $ret['processCount'] = 0;
            }
            $ret['processCount'] += $count;
        }

        return $ret;
    }

    public function getMailboxProcessCount($mailbox)
    {
        global $sugar_config;

        $GLOBALS['log']->info("INBOUNDEMAIL: checking mailbox [ {$mailbox} ]");
        $this->mailbox = $mailbox;
        $this->connectMailserver();

        $timestamp = $this->getCacheTimestamp($mailbox);

        $checkTime = '';
        if ($timestamp > 0) {
            $checkTime = date('r', $timestamp);
        }

        /* first time through, process ALL emails */
        if (empty($checkTime)) {
            $criteria = "ALL UNDELETED";
            $prefetch = false; // do NOT prefetch emails on a brand new account - timeouts happen.
            $GLOBALS['log']->info("INBOUNDEMAIL: new account detected - not prefetching email bodies.");
        } else {
            $criteria = "SINCE \"{$checkTime}\" UNDELETED"; // not using UNSEEN
        }

        $GLOBALS['log']->info("INBOUNDEMAIL: using [ {$criteria} ]");
        if (!is_resource($this->conn)) {
            LoggerManager::getLogger()->warn('connection is not a valid resource for getMailboxProcessCount()');
            $searchResults = null;
        } else {
            $searchResults = $this->imap->fetchOverview($criteria, SE_UID);
        }
        

        if (!empty($searchResults)) {
            $concatResults = implode(",", $searchResults);
        } else {
            $GLOBALS['log']->info("INBOUNDEMAIL: no results for mailbox [ {$mailbox} ]");
        }

        if (empty($searchResults)) {
            return 0;
        }

        return count($searchResults);
    }

    /**
     * update INBOX
     */
    public function checkEmail($prefetch = true, $synch = false)
    {
        global $sugar_config;

        if ($this->protocol == 'pop3') {
            $this->pop3_checkEmail();
        } else {
            $this->connectMailserver();
            $mailboxes = $this->getMailboxes(true);
            if (!is_array($mailboxes)) {
                LoggerManager::getLogger()->warn('mailboxes is not an array for check email');
                $mailboxes = (array)$mailboxes;
            } else {
                sort($mailboxes);
            }

            $GLOBALS['log']->info("INBOUNDEMAIL: checking account [ {$this->name} ]");

            foreach ($mailboxes as $mailbox) {
                $this->checkEmailOneMailbox($mailbox, $prefetch, $synch);
            }
        }
    }

    /**
     * full synchronization
     */
    public function syncEmail()
    {
        global $sugar_config;
        global $current_user;

        $showFolders = sugar_unserialize(base64_decode($current_user->getPreference('showFolders', 'Emails')));

        if (empty($showFolders)) {
            $showFolders = array();
        }

        $email = new Email();
        $email->email2init();

        // personal accounts
        if ($current_user->hasPersonalEmail()) {
            $personals = $this->retrieveByGroupId($current_user->id);

            foreach ($personals as $personalAccount) {
                if (in_array($personalAccount->id, $showFolders)) {
                    $personalAccount->email = $email;
                    if ($personalAccount->isPop3Protocol()) {
                        $personalAccount->deletePop3Cache();
                        continue;
                    }
                    $personalAccount->cleanOutCache();
                    $personalAccount->connectMailserver();
                    $mailboxes = $personalAccount->getMailboxes(true);
                    $mailboxes[] = 'INBOX';
                    sort($mailboxes);

                    $GLOBALS['log']->info("[EMAIL] Start checking account [{$personalAccount->name}] for user [{$current_user->user_name}]");

                    foreach ($mailboxes as $mailbox) {
                        $GLOBALS['log']->info("[EMAIL] Start checking mailbox [{$mailbox}] of account [{$personalAccount->name}] for user [{$current_user->user_name}]");
                        $personalAccount->checkEmailOneMailbox($mailbox, false, true);
                        $GLOBALS['log']->info("[EMAIL] Done checking mailbox [{$mailbox}] of account [{$personalAccount->name}] for user [{$current_user->user_name}]");
                    }
                    $GLOBALS['log']->info("[EMAIL] Done checking account [{$personalAccount->name}] for user [{$current_user->user_name}]");
                }
            }
        }

        // group accounts
        $beans = $this->retrieveAllByGroupId($current_user->id, false);
        foreach ($beans as $k => $groupAccount) {
            if (in_array($groupAccount->id, $showFolders)) {
                $groupAccount->email = $email;
                $groupAccount->cleanOutCache();
                $groupAccount->connectMailserver();
                $mailboxes = $groupAccount->getMailboxes(true);
                $mailboxes[] = 'INBOX';
                sort($mailboxes);

                $GLOBALS['log']->info("INBOUNDEMAIL: checking account [ {$groupAccount->name} ]");

                foreach ($mailboxes as $mailbox) {
                    $groupAccount->checkEmailOneMailbox($mailbox, false, true);
                }
            }
        }
    }


    /**
     * Deletes cached messages when moving from folder to folder
     * @param string $uids
     * @param string $fromFolder
     * @param string $toFolder
     */
    public function deleteCachedMessages($uids, $fromFolder)
    {
        global $sugar_config;

        if (!isset($this->email) && !isset($this->email->et)) {
            $this->email = new Email();
            $this->email->email2init();
        }

        $uids = $this->email->et->_cleanUIDList($uids);

        foreach ((array)$uids as $uid) {
            $file = "{$this->EmailCachePath}/{$this->id}/messages/{$fromFolder}{$uid}.php";

            if (file_exists($file)) {
                if (!unlink($file)) {
                    $GLOBALS['log']->debug("INBOUNDEMAIL: Could not delete [ {$file} ]");
                }
            }
        }
    }

    /**
     * similar to imap_fetch_overview, but it gets overviews from a local cache
     * file.
     * @param string $uids UIDs in comma-delimited format
     * @param string $mailbox The mailbox in focus, will default to $this->mailbox
     * @param bool $remove Default false
     * @return array
     */
    public function getOverviewsFromCacheFile($uids, $mailbox = '', $remove = false)
    {
        global $app_strings;
        if (!isset($this->email) && !isset($this->email->et)) {
            $this->email = new Email();
            $this->email->email2init();
        }

        $uids = $this->email->et->_cleanUIDList($uids, true);

        // load current cache file
        $mailbox = empty($mailbox) ? $this->mailbox : $mailbox;
        $cacheValue = $this->getCacheValue($mailbox);
        $ret = array();

        // prep UID array
        $exUids = explode($app_strings['LBL_EMAIL_DELIMITER'], $uids);
        foreach ($exUids as $k => $uid) {
            $exUids[$k] = trim($uid);
        }

        // fill $ret will requested $uids
        foreach ($cacheValue['retArr'] as $k => $overview) {
            if (in_array($overview->imap_uid, $exUids)) {
                $ret[] = $overview;
            }
        }

        // remove requested $uids from current cache file (move_mail() type action)
        if ($remove) {
            $this->setCacheValue($mailbox, array(), array(), $ret);
        }

        return $ret;
    }

    /**
     * merges new info with the saved cached file
     * @param array $array Array of email Overviews
     * @param string $type 'append' or 'remove'
     * @param string $mailbox Target mai lbox if not current assigned
     */
    public function updateOverviewCacheFile($array, $type = 'append', $mailbox = '')
    {
        $mailbox = empty($mailbox) ? $this->mailbox : $mailbox;

        $cacheValue = $this->getCacheValue($mailbox);
        $uids = $cacheValue['uids'];

        $updateRows = array();
        $insertRows = array();
        $removeRows = array();

        // update values
        if ($type == 'append') { // append
            /* we are adding overviews to the cache file */
            foreach ($array as $overview) {
                if (isset($overview->uid)) {
                    $overview->imap_uid = $overview->uid; // coming from imap_fetch_overview() call
                }

                if (!in_array($overview->imap_uid, $uids)) {
                    $insertRows[] = $overview;
                }
            }
        } else {
            $updatedCacheOverviews = array();
            // compare against generated list
            /* we are removing overviews from the cache file */
            foreach ($cacheValue['retArr'] as $cacheOverview) {
                if (!in_array($cacheOverview->imap_uid, $uids)) {
                    $insertRows[] = $cacheOverview;
                } else {
                    $removeRows[] = $cacheOverview;
                }
            }

            $cacheValue['retArr'] = $updatedCacheOverviews;
        }

        $this->setCacheValue($mailbox, $insertRows, $updateRows, $removeRows);
    }

    /**
     * Check email prefetches email bodies for quicker display
     * @param array array of fetched overviews
     */
    public function fetchCheckedEmails($fetchedOverviews)
    {
        global $sugar_config;

        if (is_array($fetchedOverviews) && !empty($fetchedOverviews)) {
            foreach ($fetchedOverviews as $overview) {
                if ($overview->size < 10000) {
                    $uid = isset($overview->imap_uid) ? $overview->imap_uid : null;

                    if (!empty($uid)) {
                        $file = "{$this->mailbox}{$uid}.php";
                        $cacheFile = clean_path("{$this->EmailCachePath}/{$this->id}/messages/{$file}");

                        if (!file_exists($cacheFile)) {
                            $GLOBALS['log']->info("INBOUNDEMAIL: Prefetching email [ {$file} ]");
                            $this->setEmailForDisplay($uid);
                            $out = $this->displayOneEmail($uid, $this->mailbox);
                            $this->email->et->writeCacheFile(
                                'out',
                                $out,
                                $this->id,
                                'messages',
                                "{$this->mailbox}{$uid}.php"
                            );
                        } else {
                            $GLOBALS['log']->debug("INBOUNDEMAIL: Trying to prefetch an email we already fetched! [ {$cacheFile} ]");
                        }
                    } else {
                        $GLOBALS['log']->debug("*** INBOUNDEMAIL: prefetch has a message with no UID");
                    }

                    return true;
                }
                $GLOBALS['log']->debug("INBOUNDEMAIL: skipping email prefetch - size too large [ {$overview->size} ]");
            }
        }

        return false;
    }

    /**
     * Sets flags on emails.  Assumes that connection is live, correct folder is
     * set.
     * @param string|array $uids Sequence of UIDs, comma separated string or array
     * @param string $type Flag to mark
     * @return bool <b>TRUE</b> on success or <b>FALSE</b> on failure.
     */
    public function markEmails($uids, $type)
    {

        // repair uids value (confert to string)

        if (is_array($uids)) {
            $uids = implode(',', $uids);
        }


        // validate for comma separated and numeric UIDs

        $splits = explode(',', $uids);
        if (!$splits) {
            $GLOBALS['log']->fatal("No IMAP uids");

            return false;
        }
        foreach ($splits as $uid) {
            if (!is_numeric($uid)) {
                $GLOBALS['log']->fatal("Incorrect UID format");

                return false;
            }
        }


        // validate for IMAP flag type

        if (!$type) {
            $GLOBALS['log']->fatal("IMAP flag type doesn't set");

            return false;
        }
        
        if (!is_resource($this->conn)) {
            LoggerManager::getLogger()->fatal('Inbound Email connection is not a valid resource for marking Emails');
            return false;
        }

        switch ($type) {
            case 'unread':
                $result = $this->imap->clearFlagFull($uids, '\\SEEN', ST_UID);
                break;
            case 'read':
                $result = $this->imap->setFlagFull($uids, '\\SEEN', ST_UID);
                break;
            case 'flagged':
                $result = $this->imap->setFlagFull($uids, '\\FLAGGED', ST_UID);
                break;
            case 'unflagged':
                $result = $this->imap->clearFlagFull($uids, '\\FLAGGED', ST_UID);
                break;
            case 'answered':
                $result = $this->imap->setFlagFull($uids, '\\Answered', ST_UID);
                break;
            default:

                // Logging of incorrect (unknown) IMap flag type

                $GLOBALS['log']->fatal("Unknown IMap flag type: $type");

                return false;
        }

        if (!$result) {
            $GLOBALS['log']->fatal("Some emails doesn't marked as $type");
        }

        return $result;
    }
    ////	END EMAIL 2.0 SPECIFIC
    ///////////////////////////////////////////////////////////////////////////


    ///////////////////////////////////////////////////////////////////////////
    ////	SERVER MANIPULATION METHODS
    /**
     * Deletes the specified folder
     * @param string $mbox "::" delimited IMAP mailbox path, ie, INBOX.saved.stuff
     * @return bool
     */
    public function deleteFolder($mbox)
    {
        $returnArray = array();
        if ($this->getCacheCount($mbox) > 0) {
            $returnArray['status'] = false;
            $returnArray['errorMessage'] = "Can not delete {$mbox} as it has emails.";

            return $returnArray;
        }
        $connectString = $this->getConnectString('', $mbox);
        //Remove Folder cache
        global $sugar_config;
        $file = "{$this->EmailCachePath}/{$this->id}/folders/folders.php";
        if (file_exists($file)) {
            unlink($file);
        }

        if (!is_resource($this->conn)) {
            LoggerManager::getLogger()->fatal('Inboun Email Connenction is not a valid resource for deleting Folder');
        } elseif ($this->imap->unsubscribe($this->imap->utf7Encode($connectString))) {
            if ($this->imap->deleteMailbox($connectString)) {
                $this->mailbox = str_replace(("," . $mbox), "", $this->mailbox);
                $this->save();
                $sessionFoldersString = $this->getSessionInboundFoldersString(
                    $this->server_url,
                    $this->email_user,
                    $this->port,
                    $this->protocol
                );
                $sessionFoldersString = str_replace(("," . $mbox), "", $sessionFoldersString);
                $this->setSessionInboundFoldersString(
                    $this->server_url,
                    $this->email_user,
                    $this->port,
                    $this->protocol,
                    $sessionFoldersString
                );
                $returnArray['status'] = true;

                return $returnArray;
            }
            $GLOBALS['log']->error("*** ERROR: EMAIL2.0 - could not delete IMAP mailbox with path: [ {$connectString} ]");
            $returnArray['status'] = false;
            $returnArray['errorMessage'] = "NOOP: could not delete folder: {$connectString}";

            return $returnArray;

            return false;
        }
        
        $GLOBALS['log']->error("*** ERROR: EMAIL2.0 - could not unsubscribe from folder, {$connectString} before deletion.");
        $returnArray['status'] = false;
        $returnArray['errorMessage'] = "NOOP: could not unsubscribe from folder, {$connectString} before deletion.";

        return $returnArray;
    }

    /**
     * Saves new folders
     * @param string $name Name of new IMAP mailbox
     * @param string $mbox "::" delimited IMAP mailbox path, ie, INBOX.saved.stuff
     * @return bool True on success
     */
    public function saveNewFolder($name, $mbox)
    {
        global $sugar_config;
        //Remove Folder cache
        global $sugar_config;
        //unlink("{$this->EmailCachePath}/{$this->id}/folders/folders.php");

        //$mboxImap = $this->getImapMboxFromSugarProprietary($mbox);
        $delimiter = $this->get_stored_options('folderDelimiter');
        if (!$delimiter) {
            $delimiter = '.';
        }

        $newFolder = $mbox . $delimiter . $name;
        $mbox .= $delimiter . str_replace($delimiter, "_", $name);
        $connectString = $this->getConnectString('', $mbox);

        if (!is_resource($this->conn)) {
            LoggerManager::getLogger()->fatal('Inboun Email Connectrion is not a valid resource for saving new folder');
        } elseif ($this->imap->createMailbox($this->imap->utf7Encode($connectString))) {
            $this->imap->subscribe($this->imap->utf7Encode($connectString));
            $status = $this->imap->getStatus(str_replace("{$delimiter}{$name}", "", $connectString), SA_ALL);
            $this->mailbox = $this->mailbox . "," . $newFolder;
            $this->save();
            $sessionFoldersString = $this->getSessionInboundFoldersString(
                $this->server_url,
                $this->email_user,
                $this->port,
                $this->protocol
            );
            $sessionFoldersString = $sessionFoldersString . "," . $newFolder;
            $this->setSessionInboundFoldersString(
                $this->server_url,
                $this->email_user,
                $this->port,
                $this->protocol,
                $sessionFoldersString
            );

            echo json_encode($status);

            return true;
        }
        
        $GLOBALS['log']->error("*** ERROR: EMAIL2.0 - could not create IMAP mailbox with path: [ {$connectString} ]");

        return false;
    }

    /**
     * Constructs an IMAP c-client compatible folder path from Sugar proprietary
     * @param string $mbox "::" delimited IMAP mailbox path, ie, INBOX.saved.stuff
     * @return string
     */
    public function getImapMboxFromSugarProprietary($mbox)
    {
        $exMbox = explode("::", $mbox);

        $mboxImap = '';

        for ($i = 2; $i < count($exMbox); $i++) {
            if (!empty($mboxImap)) {
                $mboxImap .= ".";
            }
            $mboxImap .= $exMbox[$i];
        }

        return $mboxImap;
    }

    /**
     * Searches IMAP (and POP3?) accounts/folders for emails with qualifying criteria
     */
    public function search($ieId, $subject = '', $from = '', $to = '', $body = '', $dateFrom = '', $dateTo = '')
    {
        global $current_user;
        global $app_strings;
        global $timedate;

        $beans = array();
        $bean = new InboundEmail();
        $bean->retrieve($ieId);
        $beans[] = $bean;
        //$beans = $this->retrieveAllByGroupId($current_user->id, true);

        $subject = urldecode($subject);

        $criteria = "";
        $criteria .= (!empty($subject)) ? 'SUBJECT ' . from_html($subject) . '' : "";
        $criteria .= (!empty($from)) ? ' FROM "' . $from . '"' : "";
        $criteria .= (!empty($to)) ? ' FROM "' . $to . '"' : "";
        $criteria .= (!empty($body)) ? ' TEXT "' . $body . '"' : "";
        $criteria .= (!empty($dateFrom)) ? ' SINCE "' . $timedate->fromString($dateFrom)->format('d-M-Y') . '"' : "";
        $criteria .= (!empty($dateTo)) ? ' BEFORE "' . $timedate->fromString($dateTo)->format('d-M-Y') . '"' : "";
        //$criteria .= (!empty($from)) ? ' FROM "'.$from.'"' : "";

        $showFolders = sugar_unserialize(base64_decode($current_user->getPreference('showFolders', 'Emails')));
        if (!$showFolders) {
            LoggerManager::getLogger()->fatal('User preferences contains incorrect email folder(s)');
        }

        $out = array();

        if ($showFolders) {
            foreach ($beans as $bean) {
                if (!in_array($bean->id, $showFolders)) {
                    continue;
                }

                $GLOBALS['log']->info("*** INBOUNDEMAIL: searching [ {$bean->name} ] for [ {$subject}{$from}{$to}{$body}{$dateFrom}{$dateTo} ]");
                $group = (!$bean->is_personal) ? 'group.' : '';
                $bean->connectMailServer();
                $mailboxes = $bean->getMailboxes(true);
                if (!in_array('INBOX', $mailboxes)) {
                    $mailboxes[] = 'INBOX';
                }
                $totalHits = 0;

                foreach ($mailboxes as $mbox) {
                    $bean->mailbox = $mbox;
                    $searchOverviews = array();
                    if ($bean->protocol == 'pop3') {
                        $pop3Criteria = "SELECT * FROM email_cache WHERE ie_id = '{$bean->id}' AND mbox = '{$mbox}'";
                        $pop3Criteria .= (!empty($subject)) ? ' AND subject like "%' . $bean->db->quote($subject) . '%"' : "";
                        $pop3Criteria .= (!empty($from)) ? ' AND fromaddr like "%' . $from . '%"' : "";
                        $pop3Criteria .= (!empty($to)) ? ' AND toaddr like "%' . $to . '%"' : "";
                        $pop3Criteria .= (!empty($dateFrom)) ? ' AND senddate > "' . $dateFrom . '"' : "";
                        $pop3Criteria .= (!empty($dateTo)) ? ' AND senddate < "' . $dateTo . '"' : "";
                        $GLOBALS['log']->info("*** INBOUNDEMAIL: searching [ {$mbox} ] using criteria [ {$pop3Criteria} ]");

                        $r = $bean->db->query($pop3Criteria);
                        while ($a = $bean->db->fetchByAssoc($r)) {
                            $overview = new Overview();

                            foreach ($a as $k => $v) {
                                $k = strtolower($k);
                                switch ($k) {
                                    case "imap_uid":
                                        $overview->imap_uid = $v;
                                        $overview->uid = $a['message_id'];
                                        break;
                                    case "toaddr":
                                        $overview->to = from_html($v);
                                        break;

                                    case "fromaddr":
                                        $overview->from = from_html($v);
                                        break;

                                    case "mailsize":
                                        $overview->size = $v;
                                        break;

                                    case "senddate":
                                        $overview->date = $timedate->fromString($v)->format('r');
                                        break;

                                    default:
                                        $overview->$k = from_html($v);
                                        break;
                                } // sqitch
                            } // foreach
                            $searchOverviews[] = $overview;
                        } // while
                    } else {
                        $bean->connectMailServer();
                        $searchResult = $bean->imap->search($criteria, SE_UID);
                        if (!empty($searchResult)) {
                            $searchOverviews = $bean->imap->fetchOverview(implode(',', $searchResult), FT_UID);
                        } // if
                    } // else
                    $numHits = count($searchOverviews);

                    if ($numHits > 0) {
                        $totalHits = $totalHits + $numHits;
                        $ret = $bean->sortFetchedOverview($searchOverviews, 'date', 'desc', true);
                        $mbox = "{$bean->id}.SEARCH";
                        $out = array_merge($out, $bean->displayFetchedSortedListXML($ret, $mbox, false));
                    }
                }
            }
        }

        $metadata = array();
        $metadata['mbox'] = $app_strings['LBL_EMAIL_SEARCH_RESULTS_TITLE'];
        $metadata['ieId'] = $this->id;
        $metadata['name'] = $this->name;
        $metadata['unreadChecked'] = ($current_user->getPreference('showUnreadOnly', 'Emails') == 1) ? 'CHECKED' : '';
        $metadata['out'] = $out;

        return $metadata;
    }

    /**
     * repairs the encrypted password for a given I-E account
     * @return bool True on success
     */
    public function repairAccount()
    {
        for ($i = 0; $i < 3; $i++) {
            if ($i != 0) { // decode is performed on retrieve already
                $this->email_password = blowfishDecode(blowfishGetKey('InboundEmail'), $this->email_password);
            }

            if ($this->connectMailserver() == 'true') {
                $this->save(); // save decoded password (is encoded on save())

                return true;
            }
        }

        return false;
    }

    /**
     * soft deletes a User's personal inbox
     * @param string id I-E id
     * @param string user_name User name of User in focus, NOT current_user
     * @return bool True on success
     */
    public function deletePersonalEmailAccount($id, $user_name)
    {
        $q = "SELECT ie.id FROM inbound_email ie LEFT JOIN users u ON ie.group_id = u.id WHERE u.user_name = '{$user_name}'";
        $r = $this->db->query($q, true);

        while ($a = $this->db->fetchByAssoc($r)) {
            if (!empty($a) && $a['id'] == $id) {
                $this->retrieve($id);
                $this->deleted = 1;
                $this->save();

                return true;
            }
        }

        return false;
    }

    /**
     * @param $teamIds
     * @return mixed
     */
    public function getTeamSetIdForTeams($teamIds)
    {
        if (!is_array($teamIds)) {
            $teamIds = array($teamIds);
        } // if
        $teamSet = new TeamSet();
        $team_set_id = $teamSet->addTeams($teamIds);

        return $team_set_id;
    } // fn


    /**
     * Parses the core dynamic folder query
     * @param string $type 'inbound', 'draft', etc.
     * @param string $userId
     * @return string
     */
    public function generateDynamicFolderQuery($type, $userId)
    {
        $q = $this->coreDynamicFolderQuery;

        $status = $type;

        if ($type == "sent") {
            $type = "out";
        }

        $replacee = array("::TYPE::", "::STATUS::", "::USER_ID::");
        $replacer = array($type, $status, $userId);

        $ret = str_replace($replacee, $replacer, $q);

        if ($type == 'inbound') {
            $ret .= " AND status NOT IN ('sent', 'archived', 'draft') AND type NOT IN ('out', 'archived', 'draft')";
        } else {
            $ret .= " AND status NOT IN ('archived') AND type NOT IN ('archived')";
        }

        return $ret;
    }

    /**
     * Saves Personal Inbox settings for Users
     * @param string userId ID of user to assign all emails for this account
     * @param strings userName Name of account, for Sugar purposes
     * @param bool forceSave Default true.  Flag to save errored settings.
     * @return boolean true on success, false on fail
     */
    public function savePersonalEmailAccount($userId = '', $userName = '', $forceSave = true)
    {
        global $mod_strings;
        $groupId = $userId;
        $accountExists = false;
        if (isset($_REQUEST['ie_id']) && !empty($_REQUEST['ie_id'])) {
            $this->retrieve($_REQUEST['ie_id']);
            $accountExists = true;
        }
        $ie_name = $_REQUEST['ie_name'];

        $stored_options = $this->getStoredOptions();
        $stored_options['outbound_email'] = isset($_REQUEST['outbound_email']) ? $_REQUEST['outbound_email'] : null;
        $this->setStoredOptions($stored_options);

        $this->is_personal = 1;
        $this->name = $ie_name;
        $this->group_id = $groupId;
        $this->status = $_REQUEST['ie_status'];
        $this->server_url = trim($_REQUEST['server_url']);
        $this->email_user = trim($_REQUEST['email_user']);
        if (!empty($_REQUEST['email_password'])) {
            $this->email_password = html_entity_decode($_REQUEST['email_password'], ENT_QUOTES);
        }
        $this->port = trim(isset($_REQUEST['port']) ? $_REQUEST['port'] : '');
        $this->protocol = isset($_REQUEST['protocol']) ? $_REQUEST['protocol'] : null;
        if ($this->protocol == "pop3") {
            $_REQUEST['mailbox'] = "INBOX";
        }

        $this->mailbox = $_REQUEST['mailbox'];
        $inboxFolders = explode(',', $this->mailbox);

        $this->mailbox_type = 'pick'; // forcing this


        if (isset($_REQUEST['ssl']) && $_REQUEST['ssl'] == 1) {
            $useSsl = true;
        } else {
            $useSsl = false;
        }
        $this->service = '::::::::::';

        if ($forceSave) {
            $id = $this->save(); // saving here to prevent user from having to re-enter all the info in case of error
            $this->retrieve($id);
        }

        $this->protocol = isset($_REQUEST['protocol']) ? $_REQUEST['protocol'] : null; // need to set this again since we safe the "service" string to empty explode values
        $opts = $this->getSessionConnectionString($this->server_url, $this->email_user, $this->port, $this->protocol);
        $detectedOpts = $this->findOptimumSettings($useSsl);

        //If $detectedOpts is empty, there was an error connecting, so clear $opts. If $opts was empty, use $detectedOpts
        if (empty($opts) || empty($detectedOpts) || (empty($detectedOpts['good']) && empty($detectedOpts['serial']))) {
            $opts = $detectedOpts;
        }
        $delimiter = $this->getSessionInboundDelimiterString(
            $this->server_url,
            $this->email_user,
            $this->port,
            $this->protocol
        );

        if (isset($opts['serial']) && !empty($opts['serial'])) {
            $this->service = $opts['serial'];
            if (isset($_REQUEST['mark_read']) && $_REQUEST['mark_read'] == 1) {
                $this->delete_seen = 0;
            } else {
                $this->delete_seen = 1;
            }

            // handle stored_options serialization
            if (isset($_REQUEST['only_since']) && $_REQUEST['only_since'] == 1) {
                $onlySince = true;
            } else {
                $onlySince = false;
            }

            $focusUser = new User();
            $focusUser->retrieve($groupId);
            $mailerId = (isset($_REQUEST['outbound_email'])) ? $_REQUEST['outbound_email'] : "";

            $oe = new OutboundEmail();
            if ($mailerId != "") {
                $oe->retrieve($mailerId);
            } else {
                $oe->getSystemMailerSettings();
            }

            $stored_options = array();

            if ($oe->id != "") {
                $stored_options['from_name'] = trim($oe->smtp_from_name);
                $stored_options['from_addr'] = trim($oe->smtp_from_addr);
                isValidEmailAddress($stored_options['from_addr']);
            } else {
                $stored_options['from_name'] = trim($_REQUEST['from_name']);
                $stored_options['from_addr'] = trim($_REQUEST['from_addr']);
                isValidEmailAddress($stored_options['from_addr']);
            }
            $stored_options['reply_to_addr'] = trim($_REQUEST['reply_to_addr']);

            if (!$this->isPop3Protocol()) {
                $stored_options['mailbox'] = (isset($_REQUEST['mailbox']) ? trim($_REQUEST['mailbox']) : "");
                $stored_options['trashFolder'] = (isset($_REQUEST['trashFolder']) ? trim($_REQUEST['trashFolder']) : "");
                $stored_options['sentFolder'] = (isset($_REQUEST['sentFolder']) ? trim($_REQUEST['sentFolder']) : "");
            } // if
            $stored_options['only_since'] = $onlySince;
            $stored_options['filter_domain'] = '';
            $storedOptions['folderDelimiter'] = $delimiter;
            $stored_options['outbound_email'] = (isset($_REQUEST['outbound_email'])) ? $_REQUEST['outbound_email'] : $oe->id;
            $this->stored_options = base64_encode(serialize($stored_options));

            $ieId = $this->save();

            // Folders
            $foldersFound = $this->db->query(
                'SELECT folders.id FROM folders WHERE folders.id LIKE "' . $this->db->quote($this->id) . '"'
            );
            $row = $this->db->fetchByAssoc($foldersFound);

            if (empty($row)) {
                $this->createFolder(
                    $inboxFolders[0] . ' ('.$this->name.')',
                    "inbound",
                    $focusUser,
                    $this->id
                );

                foreach ($inboxFolders as $key => $folder) {
                    if ($key == 0) {
                        continue;
                    }
                    if ($this->folderIsRequestTrashOrSent($folder)) {
                        continue;
                    }
                    $this->createFolder(
                        $folder,
                        "inbound",
                        $focusUser
                    );
                }

                $this->createFolder(
                    $mod_strings['LNK_MY_DRAFTS'] . ' (' . $stored_options['sentFolder'] . ')',
                    "draft",
                    $focusUser
                );
                $this->createFolder(
                    $mod_strings['LNK_SENT_EMAIL_LIST'] . ' (' . $stored_options['sentFolder'] . ')',
                    "sent",
                    $focusUser
                );
                $this->createFolder(
                    $mod_strings['LBL_LIST_TITLE_MY_ARCHIVES'],
                    "archived",
                    $focusUser
                );
            } else {
                // Update folders
                $foldersFound = $this->db->query(
                    'SELECT * FROM folders WHERE deleted = 0 AND (folders.id LIKE "' . $this->db->quote($this->id) . '" OR ' .
                    'folders.parent_folder LIKE "' . $this->db->quote($this->id) . '")'
                );
                $inboxNames = array_splice($inboxFolders, 1);
                while ($row = $this->db->fetchRow($foldersFound)) {
                    $name = '';
                    $folder = new SugarFolder();
                    $folder->retrieve($row['id']);

                    switch ($row['folder_type']) {
                        case 'inbound':
                            if (!$row['has_child']) {
                                if (in_array($row['name'], $inboxNames)) {
                                    // We have the folder, all is good
                                    unset($inboxNames[array_search($row['name'], $inboxNames)]);
                                } else {
                                    // We have a folder we shouldn't have
                                    $folder->id = $row['id'];
                                    $folder->delete();
                                }
                            } else {
                                $name = $inboxFolders[0] . ' (' . $this->name . ')';
                            }
                            break;
                        case 'draft':
                            $name = $mod_strings['LNK_MY_DRAFTS'] . ' (' . $stored_options['sentFolder'] . ')';
                            break;
                        case 'sent':
                            $name = $mod_strings['LNK_SENT_EMAIL_LIST'] . ' (' . $stored_options['sentFolder'] . ')';
                            break;
                        case 'archived':
                            $name = $mod_strings['LBL_LIST_TITLE_MY_ARCHIVES'];
                            break;
                    }

                    if ($name) {
                        $folder->name = $name;
                        $folder->save();
                    }
                }
                // Any inbox folder we don't have yet we need to create
                foreach ($inboxNames as $newInboxFolder) {
                    if ($this->folderIsRequestTrashOrSent($newInboxFolder)) {
                        continue;
                    }
                    $this->createFolder(
                        $newInboxFolder,
                        "inbound",
                        $focusUser
                    );
                }
            }
            //If this is the first personal account the user has setup mark it as default for them.
            $currentIECount = $this->getUserPersonalAccountCount($focusUser);
            if ($currentIECount == 1) {
                $this->setUsersDefaultOutboundServerId($focusUser, $ieId);
            }

            return true;
        }
        // could not find opts, no save
        $GLOBALS['log']->debug('-----> InboundEmail could not find optimums for User: ' . $ie_name);

        return false;
    }

    /**
     * @param $name
     * @param $type
     * @param $focusUser
     * @param int $id
     * @return int
     */
    private function createFolder($name, $type, $focusUser, $id = 0)
    {
        $folder = new SugarFolder();
        $folder->name = $name;
        $folder->folder_type = $type;
        $folder->has_child = $id ? 1 : 0;
        $folder->is_dynamic = 1;
        $folder->dynamic_query = $this->generateDynamicFolderQuery("sent", $focusUser->id);
        $folder->created_by = $focusUser->id;
        $folder->modified_by = $focusUser->id;

        if ($id) {
            $folder->new_with_id = false;
            $folder->id = $id;
        } else {
            $folder->parent_folder = $this->id;
        }

        $folder->save();

        return $folder->id;
    }

    /**
     * @param $folderName
     * @return bool
     */
    private function folderIsRequestTrashOrSent($folderName)
    {
        return $folderName == $_REQUEST['trashFolder'] || $folderName == $_REQUEST['sentFolder'];
    }

    /**
     * Determines if this instance of I-E is for a Group Inbox or Personal Inbox
     */
    public function handleIsPersonal()
    {
        $qp = 'SELECT users.id, users.user_name FROM users WHERE users.is_group = 0 AND users.deleted = 0 AND users.status = \'active\' AND users.id = \'' . $this->group_id . '\'';
        $rp = $this->db->query($qp, true);
        $personalBox = array();
        while ($ap = $this->db->fetchByAssoc($rp)) {
            $personalBox[] = array($ap['id'], $ap['user_name']);
        }
        if (count($personalBox) > 0) {
            return true;
        }
        return false;
    }

    public function getUserNameFromGroupId()
    {
        $r = $this->db->query(
            'SELECT users.user_name FROM users WHERE deleted=0 AND id=\'' . $this->group_id . '\'',
            true
        );
        while ($a = $this->db->fetchByAssoc($r)) {
            return $a['user_name'];
        }

        return '';
    }

    public function getFoldersListForMailBox()
    {
        $return = array();
        $foldersList = $this->getSessionInboundFoldersString(
            $this->server_url,
            $this->email_user,
            $this->port,
            $this->protocol
        );
        if (empty($foldersList)) {
            global $mod_strings;
            $msg = $this->connectMailserver(true);
            if (strpos($msg, "successfully")) {
                $foldersList = $this->getSessionInboundFoldersString(
                    $this->server_url,
                    $this->email_user,
                    $this->port,
                    $this->protocol
                );
                $return['status'] = true;
                $return['foldersList'] = $foldersList;
                $return['statusMessage'] = "";
            } else {
                $return['status'] = false;
                $return['statusMessage'] = $msg;
            } // else
        } else {
            $return['status'] = true;
            $return['foldersList'] = $foldersList;
            $return['statusMessage'] = "";
        }

        return $return;
    } // fn

    /**
     * Programatically determines best-case settings for imap_open()
     */
    public function findOptimumSettings(
        $useSsl = false,
        $user = '',
        $pass = '',
        $server = '',
        $port = '',
        $prot = '',
        $mailbox = ''
    ) {
        global $mod_strings;
        $serviceArr = array();
        $returnService = array();
        $badService = array();
        $goodService = array();
        $errorArr = array();
        $raw = array();
        $retArray = array(
            'good' => $goodService,
            'bad' => $badService,
            'err' => $errorArr
        );

        if (!$this->imap->isAvailable()) {
            $retArray['err'][0] = $mod_strings['ERR_NO_IMAP'];

            return $retArray;
        }

        $this->imap->getErrors(); // clearing error stack
        //error_reporting(0); // turn off notices from IMAP

        if (isset($_REQUEST['ssl']) && $_REQUEST['ssl'] == 1) {
            $useSsl = true;
        }

        $exServ = explode('::', $this->service);
        if (!isset($exServ[1])) {
            LoggerManager::getLogger()->warn('incorrect service given: ' . $this->service);
            $service = '/';
        } else {
            $service = '/' . $exServ[1];
        }

        $nonSsl = array(
            'both-secure' => '/notls/novalidate-cert/secure',
            'both' => '/notls/novalidate-cert',
            'nocert-secure' => '/novalidate-cert/secure',
            'nocert' => '/novalidate-cert',
            'notls-secure' => '/notls/secure',
            'secure' => '/secure', // for POP3 servers that force CRAM-MD5
            'notls' => '/notls',
            'none' => '', // try default nothing
        );
        $ssl = array(
            'ssl-both-on-secure' => '/ssl/tls/validate-cert/secure',
            'ssl-both-on' => '/ssl/tls/validate-cert',
            'ssl-cert-secure' => '/ssl/validate-cert/secure',
            'ssl-cert' => '/ssl/validate-cert',
            'ssl-tls-secure' => '/ssl/tls/secure',
            'ssl-tls' => '/ssl/tls',
            'ssl-both-off-secure' => '/ssl/notls/novalidate-cert/secure',
            'ssl-both-off' => '/ssl/notls/novalidate-cert',
            'ssl-nocert-secure' => '/ssl/novalidate-cert/secure',
            'ssl-nocert' => '/ssl/novalidate-cert',
            'ssl-notls-secure' => '/ssl/notls/secure',
            'ssl-notls' => '/ssl/notls',
            'ssl-secure' => '/ssl/secure',
            'ssl-none' => '/ssl',
        );

        if (isset($user) && !empty($user) && isset($pass) && !empty($pass)) {
            $this->email_password = $pass;
            $this->email_user = $user;
            $this->server_url = $server;
            $this->port = $port;
            $this->protocol = $prot;
            $this->mailbox = $mailbox;
        }

        // in case we flip from IMAP to POP3
        if ($this->protocol == 'pop3') {
            $this->mailbox = 'INBOX';
        }

        //If user has selected multiple mailboxes, we only need to test the first mailbox for the connection string.
        $a_mailbox = explode(",", $this->mailbox);
        $tmpMailbox = isset($a_mailbox[0]) ? $a_mailbox[0] : "";

        if ($useSsl == true) {
            foreach ($ssl as $k => $service) {
                $returnService[$k] = 'foo' . $service;
                $serviceArr[$k] = '{' . $this->server_url . ':' . $this->port . '/service=' . $this->protocol . $service . '}' . $tmpMailbox;
            }
        } else {
            foreach ($nonSsl as $k => $service) {
                $returnService[$k] = 'foo' . $service;
                $serviceArr[$k] = '{' . $this->server_url . ':' . $this->port . '/service=' . $this->protocol . $service . '}' . $tmpMailbox;
            }
        }

        $GLOBALS['log']->debug('---------------STARTING FINDOPTIMUMS LOOP----------------');
        $l = 1;

        //php imap library will capture c-client library warnings as errors causing good connections to be ignored.
        //Check against known warnings to ensure good connections are used.
        $acceptableWarnings = array(
            "SECURITY PROBLEM: insecure server advertised AUTH=PLAIN", //c-client auth_pla.c
            "Mailbox is empty"
        );
        $login = $this->email_user;
        $passw = $this->email_password;
        $foundGoodConnection = false;
        foreach ($serviceArr as $k => $serviceTest) {
            $errors = '';
            $alerts = '';
            $GLOBALS['log']->debug($l . ': I-E testing string: ' . $serviceTest);

            // open the connection and try the test string
            $this->conn = $this->getImapConnection($serviceTest, $login, $passw);

            if (($errors = $this->imap->getLastError()) || ($alerts = $this->imap->getAlerts())) {
                // login failure means don't bother trying the rest
                if ($errors == 'Too many login failures'
                    || $errors == '[CLOSED] IMAP connection broken (server response)'
                    // @link http://tools.ietf.org/html/rfc5530#section-3
                    || strpos($errors, '[AUTHENTICATIONFAILED]') !== false
                    // MS Exchange 2010
                    || (strpos($errors, 'AUTHENTICATE') !== false && strpos($errors, 'failed') !== false)
                ) {
                    $GLOBALS['log']->debug($l . ': I-E failed using [' . $serviceTest . ']');
                    $retArray['err'][$k] = $mod_strings['ERR_BAD_LOGIN_PASSWORD'];
                    $retArray['bad'][$k] = $serviceTest;
                    $GLOBALS['log']->debug($l . ': I-E ERROR: $ie->findOptimums() failed due to bad user credentials for user login: ' . $this->email_user);

                    return $retArray;
                } elseif (in_array($errors, $acceptableWarnings, true)) { // false positive
                    $GLOBALS['log']->debug($l . ': I-E found good connection but with warnings [' . $serviceTest . '] Errors:' . $errors);
                    $retArray['good'][$k] = $returnService[$k];
                    $foundGoodConnection = true;
                } else {
                    $GLOBALS['log']->debug($l . ': I-E failed using [' . $serviceTest . '] - error: ' . $errors);
                    $retArray['err'][$k] = $errors;
                    $retArray['bad'][$k] = $serviceTest;
                }
            } else {
                $GLOBALS['log']->debug($l . ': I-E found good connect using [' . $serviceTest . ']');
                $retArray['good'][$k] = $returnService[$k];
                $foundGoodConnection = true;
            }

            if (is_resource($this->imap->getConnection())) {
                if (!$this->isPop3Protocol()) {
                    $serviceTest = str_replace("INBOX", "", $serviceTest);
                    $boxes = $this->imap->getMailboxes($serviceTest, "*");
                    $delimiter = '.';
                    // clean MBOX path names
                    foreach ($boxes as $k => $mbox) {
                        $raw[] = $mbox->name;
                        if ($mbox->delimiter) {
                            $delimiter = $mbox->delimiter;
                        } // if
                    } // foreach
                    $this->setSessionInboundDelimiterString(
                        $this->server_url,
                        $this->email_user,
                        $this->port,
                        $this->protocol,
                        $delimiter
                    );
                } // if

                if (!$this->imap->close()) {
                    $GLOBALS['log']->debug('imap_close() failed!');
                }
            }

            $GLOBALS['log']->debug($l . ': I-E clearing error and alert stacks.');
            
            $this->imap->getErrors(); // clear stacks
            
            $this->imap->getAlerts();
            
            // If you find a good connection, then don't do any further testing to find URL
            if ($foundGoodConnection) {
                break;
            } // if
            $l++;
        }
        $GLOBALS['log']->debug('---------------end FINDOPTIMUMS LOOP----------------');

        if (!empty($retArray['good'])) {
            $newTls = '';
            $newCert = '';
            $newSsl = '';
            $newNotls = '';
            $newNovalidate_cert = '';
            $good = array_pop($retArray['good']); // get most complete string
            $exGood = explode('/', $good);
            foreach ($exGood as $v) {
                switch ($v) {
                    case 'ssl':
                        $newSsl = 'ssl';
                        break;
                    case 'tls':
                        $newTls = 'tls';
                        break;
                    case 'notls':
                        $newNotls = 'notls';
                        break;
                    case 'cert':
                        $newCert = 'validate-cert';
                        break;
                    case 'novalidate-cert':
                        $newNovalidate_cert = 'novalidate-cert';
                        break;
                    case 'secure':
                        $secure = 'secure';
                        break;
                }
            }

            $goodStr['serial'] = $newTls . '::' . $newCert . '::' . $newSsl . '::' . $this->protocol . '::' .
                $newNovalidate_cert . '::' . $newNotls . '::' . $secure;
            $goodStr['service'] = $good;
            $testConnectString = str_replace('foo', '', $good);
            $testConnectString = '{' . $this->server_url . ':' . $this->port . '/service=' . $this->protocol .
                $testConnectString . '}';
            $this->setSessionConnectionString(
                $this->server_url,
                $this->email_user,
                $this->port,
                $this->protocol,
                $goodStr
            );
            $i = 0;
            // $raw given values only if pop3 is set
            foreach ($raw as $mbox) {
                $raw[$i] = str_replace(
                    $testConnectString,
                    "",
                    $GLOBALS['locale']->translateCharset($mbox, "UTF7-IMAP", "UTF8")
                );
                $i++;
            } // foreach
            sort($raw);
            $this->setSessionInboundFoldersString(
                $this->server_url,
                $this->email_user,
                $this->port,
                $this->protocol,
                implode(",", $raw)
            );

            return $goodStr;
        }
        return false;
    }

    public function getSessionConnectionString($server_url, $email_user, $port, $protocol)
    {
        $sessionConnectionString = $server_url . $email_user . $port . $protocol;

        return (isset($_SESSION[$sessionConnectionString]) ? $_SESSION[$sessionConnectionString] : "");
    }

    public function setSessionConnectionString($server_url, $email_user, $port, $protocol, $goodStr)
    {
        $sessionConnectionString = $server_url . $email_user . $port . $protocol;
        $_SESSION[$sessionConnectionString] = $goodStr;
    }

    public function getSessionInboundDelimiterString($server_url, $email_user, $port, $protocol)
    {
        $sessionInboundDelimiterString = $server_url . $email_user . $port . $protocol . "delimiter";

        return (isset($_SESSION[$sessionInboundDelimiterString]) ? $_SESSION[$sessionInboundDelimiterString] : "");
    }

    public function setSessionInboundDelimiterString($server_url, $email_user, $port, $protocol, $delimiter)
    {
        $sessionInboundDelimiterString = $server_url . $email_user . $port . $protocol . "delimiter";
        $_SESSION[$sessionInboundDelimiterString] = $delimiter;
    }

    public function getSessionInboundFoldersString($server_url, $email_user, $port, $protocol)
    {
        $sessionInboundFoldersListString = $server_url . $email_user . $port . $protocol . "foldersList";

        return (isset($_SESSION[$sessionInboundFoldersListString]) ? $_SESSION[$sessionInboundFoldersListString] : "");
    }

    public function setSessionInboundFoldersString($server_url, $email_user, $port, $protocol, $foldersList)
    {
        $sessionInboundFoldersListString = $server_url . $email_user . $port . $protocol . "foldersList";
        $_SESSION[$sessionInboundFoldersListString] = $foldersList;
    }

    /**
     * Checks for duplicate Group User names when creating a new one at save()
     * @return    GUID        returns GUID of Group User if user_name match is
     * found
     * @return    boolean        false if NO DUPE IS FOUND
     */
    public function groupUserDupeCheck()
    {
        $q = "SELECT u.id FROM users u WHERE u.deleted=0 AND u.is_group=1 AND u.user_name = '" . $this->name . "'";
        $r = $this->db->query($q, true);
        $uid = '';
        while ($a = $this->db->fetchByAssoc($r)) {
            $uid = $a['id'];
        }

        if (strlen($uid) > 0) {
            return $uid;
        }
        return false;
    }

    /**
     * Returns <option> markup with the contents of Group users
     * @param array $groups default empty array
     * @return string HTML options
     */
    public function getGroupsWithSelectOptions($groups = array())
    {
        $r = $this->db->query('SELECT id, user_name FROM users WHERE users.is_group = 1 AND deleted = 0', true);
        if (is_resource($r)) {
            while ($a = $this->db->fetchByAssoc($r)) {
                $groups[$a['id']] = $a['user_name'];
            }
        }

        $selectOptions = get_select_options_with_id_separate_key($groups, $groups, $this->group_id);

        return $selectOptions;
    }

    /**
     * handles auto-responses to inbound emails
     *
     * @param object email Email passed as reference
     */
    public function handleAutoresponse(&$email, &$contactAddr)
    {
        if ($this->template_id) {
            $GLOBALS['log']->debug('found auto-reply template id - prefilling and mailing response');

            if ($this->getAutoreplyStatus($contactAddr)
                && $this->checkOutOfOffice($email->name)
                && $this->checkFilterDomain($email)
            ) { // if we haven't sent this guy 10 replies in 24hours

                if (!empty($this->stored_options)) {
                    $storedOptions = unserialize(base64_decode($this->stored_options));
                }
                // get FROM NAME
                if (!empty($storedOptions['from_name'])) {
                    $from_name = $storedOptions['from_name'];
                    $GLOBALS['log']->debug('got from_name from storedOptions: ' . $from_name);
                } else { // use system default
                    $rName = $this->db->query('SELECT value FROM config WHERE name = \'fromname\'', true);
                    if (is_resource($rName)) {
                        $aName = $this->db->fetchByAssoc($rName);
                    }
                    if (!empty($aName['value'])) {
                        $from_name = $aName['value'];
                    } else {
                        $from_name = '';
                    }
                }
                // get FROM ADDRESS
                if (!empty($storedOptions['from_addr'])) {
                    $from_addr = $storedOptions['from_addr'];
                    isValidEmailAddress($from_addr);
                } else {
                    $rAddr = $this->db->query('SELECT value FROM config WHERE name = \'fromaddress\'', true);
                    if (is_resource($rAddr)) {
                        $aAddr = $this->db->fetchByAssoc($rAddr);
                    }
                    if (!empty($aAddr['value'])) {
                        $from_addr = $aAddr['value'];
                        isValidEmailAddress($from_addr);
                    } else {
                        $from_addr = '';
                    }
                }

                $replyToName = (!empty($storedOptions['reply_to_name'])) ? from_html($storedOptions['reply_to_name']) : $from_name;
                $replyToAddr = (!empty($storedOptions['reply_to_addr'])) ? $storedOptions['reply_to_addr'] : $from_addr;
                isValidEmailAddress($replyToAddr);


                if (!empty($email->reply_to_email)) {
                    $to[0]['email'] = $email->reply_to_email;
                } else {
                    $to[0]['email'] = $email->from_addr;
                }
                isValidEmailAddress($to[0]['email']);
                // handle to name: address, prefer reply-to
                if (!empty($email->reply_to_name)) {
                    $to[0]['display'] = $email->reply_to_name;
                } elseif (!empty($email->from_name)) {
                    $to[0]['display'] = $email->from_name;
                }

                $et = new EmailTemplate();
                $et->retrieve($this->template_id);
                if (empty($et->subject)) {
                    $et->subject = '';
                }
                if (empty($et->body)) {
                    $et->body = '';
                }
                if (empty($et->body_html)) {
                    $et->body_html = '';
                }

                $reply = new Email();
                $reply->type = 'out';
                $reply->to_addrs = $to[0]['email'];
                $reply->to_addrs_arr = $to;
                $reply->cc_addrs_arr = array();
                $reply->bcc_addrs_arr = array();
                $reply->from_name = $from_name;
                $reply->from_addr = $from_addr;
                isValidEmailAddress($reply->from_addr);
                $reply->name = $et->subject;
                $reply->description = $et->body;
                $reply->description_html = $et->body_html;
                $reply->reply_to_name = $replyToName;
                $reply->reply_to_addr = $replyToAddr;

                $GLOBALS['log']->debug('saving and sending auto-reply email');
                //$reply->save(); // don't save the actual email.
                $reply->send();
                $this->setAutoreplyStatus($contactAddr);
            } else {
                $GLOBALS['log']->debug('InboundEmail: auto-reply threshold reached for email (' . $contactAddr . ') - not sending auto-reply');
            }
        }
    }

    public function handleCaseAssignment($email)
    {
        $c = new aCase();
        if ($caseId = $this->getCaseIdFromCaseNumber($email->name, $c)) {
            $c->retrieve($caseId);
            $email->retrieve($email->id);
            //assign the case info to parent id and parent type so that the case can be linked to the email on Email Save
            $email->parent_type = "Cases";
            $email->parent_id = $caseId;
            // assign the email to the case owner
            $email->assigned_user_id = $c->assigned_user_id;
            $email->save();
            $GLOBALS['log']->debug('InboundEmail found exactly 1 match for a case: ' . $c->name);

            return true;
        } // if

        return false;
    } // fn

    /**
     * handles functionality specific to the Mailbox type (Cases, bounced
     * campaigns, etc.)
     *
     * @param object email Email object passed as a reference
     * @param object header Header object generated by imap_headerinfo();
     */
    public function handleMailboxType(&$email, &$header)
    {
        switch ($this->mailbox_type) {
            case 'support':
                $this->handleCaseAssignment($email);
                break;
            case 'bug':

                break;

            case 'info':
                // do something with this?
                break;
            case 'sales':
                // do something with leads? we don't have an email_leads table
                break;
            case 'task':
                // do something?
                break;
            case 'bounce':
                require_once('modules/Campaigns/ProcessBouncedEmails.php');
                campaign_process_bounced_emails($email, $header);
                break;
            case 'pick': // do all except bounce handling
                $GLOBALS['log']->debug('looking for a case for ' . $email->name);
                $this->handleCaseAssignment($email);
                break;
        }
    }

    public function isMailBoxTypeCreateCase()
    {
        return ($this->mailbox_type == 'createcase' && !empty($this->groupfolder_id));
    } // fn

    public function handleCreateCase($email, $userId)
    {
        global $current_user, $mod_strings, $current_language;
        $mod_strings = return_module_language($current_language, "Emails");
        $GLOBALS['log']->debug('In handleCreateCase');
        $c = new aCase();
        $this->getCaseIdFromCaseNumber($email->name, $c);

        if (!$this->handleCaseAssignment($email) && $this->isMailBoxTypeCreateCase()) {
            // create a case
            $GLOBALS['log']->debug('retrieveing email');
            $email->retrieve($email->id);
            $c = new aCase();
            $c->description = $email->description;
            $c->assigned_user_id = $userId;
            $c->name = $email->name;
            $c->status = 'New';
            $c->priority = 'P1';

            if (!empty($email->reply_to_email)) {
                $contactAddr = $email->reply_to_email;
            } else {
                $contactAddr = $email->from_addr;
                isValidEmailAddress($contactAddr);
            }

            $GLOBALS['log']->debug('finding related accounts with address ' . $contactAddr);
            if ($accountIds = $this->getRelatedId($contactAddr, 'accounts')) {
                if (sizeof($accountIds) == 1) {
                    $c->account_id = $accountIds[0];

                    $acct = new Account();
                    $acct->retrieve($c->account_id);
                    $c->account_name = $acct->name;
                } // if
            } // if
            $c->save(true);
            $c->retrieve($c->id);
            ;
            if ($c->load_relationship('emails')) {
                $c->emails->add($email->id);
            } // if
            if ($contactIds = $this->getRelatedId($contactAddr, 'contacts')) {
                if (!empty($contactIds) && $c->load_relationship('contacts')) {
                    if (!$accountIds && count($contactIds) == 1) {
                        $contact = BeanFactory::getBean('Contacts', $contactIds[0]);
                        if ($contact->load_relationship('accounts')) {
                            $acct = $contact->accounts->get();
                            if ($c->load_relationship('accounts') && !empty($acct[0])) {
                                $c->accounts->add($acct[0]);
                            }
                        }
                    }
                    $c->contacts->add($contactIds);
                } // if
            } // if
            $c->email_id = $email->id;
            $email->parent_type = "Cases";
            $email->parent_id = $c->id;
            // assign the email to the case owner
            $email->assigned_user_id = $c->assigned_user_id;
            $email->name = str_replace('%1', $c->case_number, $c->getEmailSubjectMacro()) . " ". $email->name;
            $email->save();
            $GLOBALS['log']->debug('InboundEmail created one case with number: '.$c->case_number);
            $createCaseTemplateId = $this->get_stored_options('create_case_email_template', "");
            if (!empty($this->stored_options)) {
                $storedOptions = unserialize(base64_decode($this->stored_options));
            }
            if (!empty($createCaseTemplateId)) {
                $fromName = "";
                $fromAddress = "";
                if (!empty($this->stored_options)) {
                    $fromAddress = $storedOptions['from_addr'];
                    isValidEmailAddress($fromAddress);
                    $fromName = from_html($storedOptions['from_name']);
                    $replyToName = (!empty($storedOptions['reply_to_name']))? from_html($storedOptions['reply_to_name']) :$fromName ;
                    $replyToAddr = (!empty($storedOptions['reply_to_addr'])) ? $storedOptions['reply_to_addr'] : $fromAddress;
                } // if
                $defaults = $current_user->getPreferredEmail();
                $fromAddress = (!empty($fromAddress)) ? $fromAddress : $defaults['email'];
                $fromName = (!empty($fromName)) ? $fromName : $defaults['name'];
                $to[0]['email'] = $contactAddr;

                // handle to name: address, prefer reply-to
                if (!empty($email->reply_to_name)) {
                    $to[0]['display'] = $email->reply_to_name;
                } elseif (!empty($email->from_name)) {
                    $to[0]['display'] = $email->from_name;
                }

                $et = new EmailTemplate();
                $et->retrieve($createCaseTemplateId);
                if (empty($et->subject)) {
                    $et->subject = '';
                }
                if (empty($et->body)) {
                    $et->body = '';
                }
                if (empty($et->body_html)) {
                    $et->body_html = '';
                }

                $et->subject = "Re:" . " " . str_replace(
                        '%1',
                        $c->case_number,
                        $c->getEmailSubjectMacro() . " " . $c->name
                    );

                $html = trim($email->description_html);
                $plain = trim($email->description);

                $email->email2init();
                $email->from_addr = $email->from_addr_name;
                isValidEmailAddress($email->from_addr);
                $email->to_addrs = $email->to_addrs_names;
                $email->cc_addrs = $email->cc_addrs_names;
                $email->bcc_addrs = $email->bcc_addrs_names;
                $email->from_name = $email->from_addr;

                $email = $email->et->handleReplyType($email, "reply");
                $ret = $email->et->displayComposeEmail($email);
                $ret['description'] = empty($email->description_html) ? str_replace(
                    "\n",
                    "\n<BR/>",
                    $email->description
                ) : $email->description_html;

                $reply = new Email();
                $reply->type = 'out';
                $reply->to_addrs = $to[0]['email'];
                $reply->to_addrs_arr = $to;
                $reply->cc_addrs_arr = array();
                $reply->bcc_addrs_arr = array();
                $reply->from_name = $fromName;
                $reply->from_addr = $fromAddress;
                isValidEmailAddress($reply->from_addr);
                $reply->reply_to_name = $replyToName;
                $reply->reply_to_addr = $replyToAddr;
                $reply->name = $et->subject;
                $reply->description = $et->body . "<div><hr /></div>" . $email->description;
                if (!$et->text_only) {
                    $reply->description_html = $et->body_html . "<div><hr /></div>" . $email->description;
                }
                $GLOBALS['log']->debug('saving and sending auto-reply email');
                //$reply->save(); // don't save the actual email.
                $reply->send();
            } // if
        } else {
            if (!empty($email->reply_to_email)) {
                $contactAddr = $email->reply_to_email;
                isValidEmailAddress($contactAddr);
            } else {
                $contactAddr = $email->from_addr;
                isValidEmailAddress($contactAddr);
            }
            $this->handleAutoresponse($email, $contactAddr);
        }
    } // fn

    /**
     * handles linking contacts, accounts, etc. to an email
     *
     * @param object Email bean to be linked against
     * @return string contactAddr is the email address of the sender
     */
    public function handleLinking(&$email)
    {
        // link email to an User if emails match TO addr
        if ($userIds = $this->getRelatedId($email->to_addrs, 'users')) {
            $GLOBALS['log']->debug('I-E linking email to User');
            // link the user to the email
            $email->load_relationship('users');
            $email->users->add($userIds);
        }

        // link email to a Contact, Lead, or Account if the emails match
        // give precedence to REPLY-TO above FROM
        if (!empty($email->reply_to_email)) {
            $contactAddr = $email->reply_to_email;
            isValidEmailAddress($contactAddr);
        } else {
            $contactAddr = $email->from_addr;
            isValidEmailAddress($contactAddr);
        }

        // Samir Gandhi : 12/06/07
        // This changes has been done because the linking was done only with the from address and
        // not with to address
        $relationShipAddress = $contactAddr;
        if (empty($relationShipAddress)) {
            $relationShipAddress .= $email->to_addrs;
        } else {
            $relationShipAddress = $relationShipAddress . "," . $email->to_addrs;
        }
        if ($leadIds = $this->getRelatedId($relationShipAddress, 'leads')) {
            $GLOBALS['log']->debug('I-E linking email to Lead');
            $email->load_relationship('leads');
            $email->leads->add($leadIds);

            foreach ($leadIds as $leadId) {
                $lead = new Lead();
                $lead->retrieve($leadId);
                $lead->load_relationship('emails');
                $lead->emails->add($email->id);
            }
        }

        if ($contactIds = $this->getRelatedId($relationShipAddress, 'contacts')) {
            $GLOBALS['log']->debug('I-E linking email to Contact');
            // link the contact to the email
            $email->load_relationship('contacts');
            $email->contacts->add($contactIds);
        }

        if ($accountIds = $this->getRelatedId($relationShipAddress, 'accounts')) {
            $GLOBALS['log']->debug('I-E linking email to Account');
            // link the account to the email
            $email->load_relationship('accounts');
            $email->accounts->add($accountIds);
        }

        return $contactAddr;
    }

    /**
     * Gets part by following breadcrumb path
     * @param string $bc the breadcrumb string in format (1.1.1)
     * @param array parts the root level parts array
     */
    protected function getPartByPath($bc, $parts)
    {
        if (strstr($bc, '.')) {
            $exBc = explode('.', $bc);
        } else {
            $exBc = array($bc);
        }

        foreach ($exBc as $step) {
            if (empty($parts)) {
                return false;
            }
            $res = isset($parts[$step - 1]) ? $parts[$step - 1] : null; // MIME starts with 1, array starts with 0
            if (!empty($res->parts)) {
                $parts = $res->parts;
            } else {
                $parts = false;
            }
        }

        return $res;
    }

    /**
     * takes a breadcrumb and returns the encoding at that level
     * @param    string bc the breadcrumb string in format (1.1.1)
     * @param    array parts the root level parts array
     * @return    int retInt Int key to transfer encoding (see handleTranserEncoding())
     */
    public function getEncodingFromBreadCrumb($bc, $parts)
    {
        if (strstr($bc, '.')) {
            $exBc = explode('.', $bc);
        } else {
            $exBc[0] = $bc;
        }

        $depth = count($exBc);

        for ($i = 0; $i < $depth; $i++) {
            $tempObj[$i] = $parts[($exBc[$i] - 1)];
            $retInt = $this->imap->utf8($tempObj[$i]->encoding);
            if (!empty($tempObj[$i]->parts)) {
                $parts = $tempObj[$i]->parts;
            }
        }

        return $retInt;
    }

    /**
     * retrieves the charset for a given part of an email body
     *
     * @param string bc target part of the message in format (1.1.1)
     * @param array parts 1 level above ROOT array of Objects representing a multipart body
     * @return string charset name
     */
    public function getCharsetFromBreadCrumb($bc, $parts)
    {
        $tempObj = $this->getPartByPath($bc, $parts);
        // now we have the tempObj at the end of the breadCrumb trail

        if (!empty($tempObj->ifparameters)) {
            foreach ($tempObj->parameters as $param) {
                if (strtolower($param->attribute) == 'charset') {
                    return $param->value;
                }
            }
        }

        return 'default';
    }

    /**
     * Get the message text from a single mime section, html or plain.
     *
     * @param string $msgNo
     * @param string $section
     * @param stdObject $structure
     * @return string|boolean
     */
    public function getMessageTextFromSingleMimePart($msgNo, $section, $structure)
    {
        if (!is_resource($this->conn)) {
            LoggerManager::getLogger()->fatal('Inbound Email Connection in not a valid resource for getting message text from a single mime part.');
            return false;
        }
        $msgPartTmp = $this->imap->fetchBody($msgNo, $section);
        $enc = $this->getEncodingFromBreadCrumb($section, $structure->parts);
        $charset = $this->getCharsetFromBreadCrumb($section, $structure->parts);
        $msgPartTmp = $this->handleTranserEncoding($msgPartTmp, $enc);

        return $this->handleCharsetTranslation($msgPartTmp, $charset);
    }

    public function getMessageTextFromSingleMimePartWithUid($uid, $section, $structure)
    {
        $msgPartTmp = $this->imap->fetchBody($uid, $section, FT_UID);
        $enc = $this->getEncodingFromBreadCrumb($section, $structure->parts);
        $charset = $this->getCharsetFromBreadCrumb($section, $structure->parts);
        $msgPartTmp = $this->handleTranserEncoding($msgPartTmp, $enc);

        return $this->handleCharsetTranslation($msgPartTmp, $charset);
    }

    /**
     * Givin an existing breadcrumb add a cooresponding offset
     *
     * @param string $bc
     * @param string $offset
     * @return string
     */
    public function addBreadCrumbOffset($bc, $offset)
    {
        if ((empty($bc) || is_null($bc)) && !empty($offset)) {
            return $offset;
        }

        $a_bc = explode(".", $bc);
        $a_offset = explode(".", $offset);
        if (count($a_bc) < count($a_offset)) {
            $a_bc = array_merge($a_bc, array_fill(count($a_bc), count($a_offset) - count($a_bc), 0));
        }

        $results = array();
        for ($i = 0; $i < count($a_bc); $i++) {
            if (isset($a_offset[$i])) {
                if (!is_numeric($a_bc[$i])) {
                    $aBcI = 0;
                } else {
                    $aBcI = $a_bc[$i];
                }
                
                if (!is_numeric($a_offset[$i])) {
                    $aOffsetI = 0;
                } else {
                    $aOffsetI = $a_offset[$i];
                }
                
                $results[] = $aBcI + $aOffsetI;
            } else {
                $results[] = $a_bc[$i];
            }
        }

        return implode(".", $results);
    }

    /**
     * returns the HTML text part of a multi-part message
     *
     * @param int msgNo the relative message number for the monitored mailbox
     * @param string $type the type of text processed, either 'PLAIN' or 'HTML'
     * @return string UTF-8 encoded version of the requested message text
     */
    public function getMessageTextWithUid($uid, $type, $structure, $fullHeader, $clean_email = true, $bcOffset = "")
    {
        global $sugar_config;

        $msgPart = '';
        $bc = $this->buildBreadCrumbs($structure->parts, $type);
        //Add an offset if specified
        if (!empty($bcOffset)) {
            $bc = $this->addBreadCrumbOffset($bc, $bcOffset);
        }

        if (!empty($bc)) { // multi-part
            // HUGE difference between PLAIN and HTML
            if ($type == 'PLAIN') {
                $msgPart = $this->getMessageTextFromSingleMimePart($uid, $bc, $structure);
            } else {
                // get part of structure that will
                $msgPartRaw = '';
                $bcArray = $this->buildBreadCrumbsHTML($structure->parts, $bcOffset);
                // construct inline HTML/Rich msg
                foreach ($bcArray as $bcArryKey => $bcArr) {
                    foreach ($bcArr as $type => $bcTrail) {
                        if ($type == 'html') {
                            $msgPartRaw .= $this->getMessageTextFromSingleMimePartWithUid($uid, $bcTrail, $structure);
                        } else {
                            // deal with inline image
                            $part = $this->getPartByPath($bcTrail, $structure->parts);
                            if (empty($part) || empty($part->id)) {
                                continue;
                            }
                            $partid = substr($part->id, 1, -1); // strip <> around
                            if (isset($this->inlineImages[$partid])) {
                                $imageName = $this->inlineImages[$partid];
                                $newImagePath = "class=\"image\" src=\"{$this->imagePrefix}{$imageName}\"";
                                $preImagePath = "src=\"cid:$partid\"";
                                $msgPartRaw = str_replace($preImagePath, $newImagePath, $msgPartRaw);
                            }
                        }
                    }
                }
                $msgPart = $msgPartRaw;
            }
        } else { // either PLAIN message type (flowed) or b0rk3d RFC
            // make sure we're working on valid data here.
            if ($structure->subtype != $type) {
                return '';
            }

            $decodedHeader = $this->decodeHeader($fullHeader);

            // now get actual body contents
            $text = $this->imap->getBody($uid, FT_UID);

            $upperCaseKeyDecodeHeader = array();
            if (is_array($decodedHeader)) {
                $upperCaseKeyDecodeHeader = array_change_key_case($decodedHeader, CASE_UPPER);
            } // if
            if (isset($upperCaseKeyDecodeHeader[strtoupper('Content-Transfer-Encoding')])) {
                $flip = array_flip($this->transferEncoding);
                $text = $this->handleTranserEncoding(
                    $text,
                    $flip[strtoupper($upperCaseKeyDecodeHeader[strtoupper('Content-Transfer-Encoding')])]
                );
            }

            if (is_array($upperCaseKeyDecodeHeader['CONTENT-TYPE']) && isset($upperCaseKeyDecodeHeader['CONTENT-TYPE']['charset']) && !empty($upperCaseKeyDecodeHeader['CONTENT-TYPE']['charset'])) {
                // we have an explicit content type, use it
                $msgPart = $this->handleCharsetTranslation($text, $upperCaseKeyDecodeHeader['CONTENT-TYPE']['charset']);
            } else {
                // make a best guess as to what our content type is
                $msgPart = $this->convertToUtf8($text);
            }
        } // end else clause

        $msgPart = $this->customGetMessageText($msgPart);
        /* cn: bug 9176 - htmlEntitites hide XSS attacks. */
        if ($type == 'PLAIN') {
            return SugarCleaner::cleanHtml(to_html($msgPart), false);
        }
        // Bug 50241: can't process <?xml:namespace .../> properly. Strip <?xml ...> tag first.
        $msgPart = preg_replace("/<\?xml[^>]*>/", "", $msgPart);

        return SugarCleaner::cleanHtml($msgPart, true);
    }


    /**
     * @param $uid
     * @param $type
     * @param $structure
     * @param $fullHeader
     * @param bool $clean_email
     * @param string $bcOffset
     * @return string|false
     */
    public function getMessageText($uid, $type, $structure, $fullHeader, $clean_email = true, $bcOffset = "")
    {
        if (!$structure) {
            LoggerManager::getLogger()->fatal('Trying to get message text with no structure.');
            return false;
        }
        
        global $sugar_config;

        $msgPart = '';
        $bc = $this->buildBreadCrumbs(($structure->parts) ? $structure->parts : null, $type);
        //Add an offset if specified
        if (!empty($bcOffset)) {
            $bc = $this->addBreadCrumbOffset($bc, $bcOffset);
        }

        if (!empty($bc)) { // multi-part
            // HUGE difference between PLAIN and HTML
            if ($type == 'PLAIN') {
                $msgPart = $this->getMessageTextFromSingleMimePart($msgNo, $bc, $structure);
            } else {
                // get part of structure that will
                $msgPartRaw = '';
                $bcArray = $this->buildBreadCrumbsHTML($structure->parts, $bcOffset);
                // construct inline HTML/Rich msg
                foreach ($bcArray as $bcArryKey => $bcArr) {
                    foreach ($bcArr as $type => $bcTrail) {
                        if ($type == 'html') {
                            $msgPartRaw .= $this->getMessageTextFromSingleMimePart($msgNo, $bcTrail, $structure);
                        } else {
                            // deal with inline image
                            $part = $this->getPartByPath($bcTrail, $structure->parts);
                            if (empty($part) || empty($part->id)) {
                                continue;
                            }
                            $partid = substr($part->id, 1, -1); // strip <> around
                            if (isset($this->inlineImages[$partid])) {
                                $imageName = $this->inlineImages[$partid];
                                $newImagePath = "class=\"image\" src=\"{$this->imagePrefix}{$imageName}\"";
                                $preImagePath = "src=\"cid:$partid\"";
                                $msgPartRaw = str_replace($preImagePath, $newImagePath, $msgPartRaw);
                            }
                        }
                    }
                }
                $msgPart = $msgPartRaw;
            }
        } else { // either PLAIN message type (flowed) or b0rk3d RFC
            // make sure we're working on valid data here.
            if ($structure->subtype != $type) {
                return '';
            }

            $decodedHeader = $this->decodeHeader($fullHeader);

            // now get actual body contents
            $text = $this->imap->getBody($msgNo);

            $upperCaseKeyDecodeHeader = array();
            if (is_array($decodedHeader)) {
                $upperCaseKeyDecodeHeader = array_change_key_case($decodedHeader, CASE_UPPER);
            } // if
            if (isset($upperCaseKeyDecodeHeader[strtoupper('Content-Transfer-Encoding')])) {
                $flip = array_flip($this->transferEncoding);
                $text = $this->handleTranserEncoding(
                    $text,
                    $flip[strtoupper($upperCaseKeyDecodeHeader[strtoupper('Content-Transfer-Encoding')])]
                );
            }

            if (is_array($upperCaseKeyDecodeHeader['CONTENT-TYPE']) && isset($upperCaseKeyDecodeHeader['CONTENT-TYPE']['charset']) && !empty($upperCaseKeyDecodeHeader['CONTENT-TYPE']['charset'])) {
                // we have an explicit content type, use it
                $msgPart = $this->handleCharsetTranslation($text, $upperCaseKeyDecodeHeader['CONTENT-TYPE']['charset']);
            } else {
                // make a best guess as to what our content type is
                $msgPart = $this->convertToUtf8($text);
            }
        } // end else clause

        $msgPart = $this->customGetMessageText($msgPart);
        /* cn: bug 9176 - htmlEntitites hide XSS attacks. */
        if ($type == 'PLAIN') {
            return SugarCleaner::cleanHtml(to_html($msgPart), false);
        }
        // Bug 50241: can't process <?xml:namespace .../> properly. Strip <?xml ...> tag first.
        $msgPart = preg_replace("/<\?xml[^>]*>/", "", $msgPart);

        return SugarCleaner::cleanHtml($msgPart, true);
    }

    /**
     * decodes raw header information and passes back an associative array with
     * the important elements key'd by name
     * @param header string the raw header
     * @return decodedHeader array the associative array
     */
    public function decodeHeader($fullHeader)
    {
        $decodedHeader = array();
        $exHeaders = explode("\r", $fullHeader);
        if (!is_array($exHeaders)) {
            $exHeaders = explode("\r\n", $fullHeader);
        }
        $quotes = array('"', "'");

        foreach ($exHeaders as $lineNum => $head) {
            $key = '';
            $key = trim(substr($head, 0, strpos($head, ':')));
            $value = '';
            $value = trim(substr($head, (strpos($head, ':') + 1), strlen($head)));

            // handle content-type section in headers
            if (strtolower($key) == 'content-type' && strpos($value, ';')) {
                // ";" means something follows related to (such as Charset)
                $semiColPos = mb_strpos($value, ';');
                $strLenVal = mb_strlen($value);
                if (($semiColPos + 4) >= $strLenVal) {
                    // the charset="[something]" is on the next line
                    $value .= str_replace($quotes, "", trim($exHeaders[$lineNum + 1]));
                }

                $newValue = array();
                $exValue = explode(';', $value);
                $newValue['type'] = $exValue[0];

                for ($i = 1; $i < count($exValue); $i++) {
                    $exContent = explode('=', $exValue[$i]);
                    $newValue[trim($exContent[0])] = trim($exContent[1], "\t \"");
                }
                $value = $newValue;
            }

            if (!empty($key) && !empty($value)) {
                $decodedHeader[$key] = $value;
            }
        }

        return $decodedHeader;
    }

    /**
     * handles translating message text from orignal encoding into UTF-8
     *
     * @param string text test to be re-encoded
     * @param string charset original character set
     * @return string utf8 re-encoded text
     */
    public function handleCharsetTranslation($text, $charset)
    {
        global $locale;

        if (empty($charset)) {
            $GLOBALS['log']->debug("***ERROR: InboundEmail::handleCharsetTranslation() called without a \$charset!");
            $GLOBALS['log']->debug("***STACKTRACE: " . print_r(debug_backtrace(), true));

            return $text;
        }

        // typical headers have no charset - let destination pick (since it's all ASCII anyways)
        if (strtolower($charset) == 'default' || strtolower($charset) == 'utf-8') {
            return $text;
        }

        return $locale->translateCharset($text, $charset);
    }


    /**
     * Builds up the "breadcrumb" trail that imap_fetchbody() uses to return
     * parts of an email message, including attachments and inline images
     * @param    $parts    array of objects
     * @param    $subtype    what type of trail to return? HTML? Plain? binaries?
     * @param    $breadcrumb    text trail to build up
     */
    public function buildBreadCrumbs($parts, $subtype, $breadcrumb = '0')
    {
        //_pp('buildBreadCrumbs building for '.$subtype.' with BC at '.$breadcrumb);
        // loop through available parts in the array
        foreach ($parts as $k => $part) {
            // mark passage through level
            $thisBc = ($k + 1);
            // if this is not the first time through, start building the map
            if ($breadcrumb != 0) {
                $thisBc = $breadcrumb . '.' . $thisBc;
            }

            // found a multi-part/mixed 'part' - keep digging
            if ($part->type == 1 && (strtoupper($part->subtype) == 'RELATED' || strtoupper($part->subtype) == 'ALTERNATIVE' || strtoupper($part->subtype) == 'MIXED')) {
                //_pp('in loop: going deeper with subtype: '.$part->subtype.' $k is: '.$k);
                $thisBc = $this->buildBreadCrumbs($part->parts, $subtype, $thisBc);

                return $thisBc;
            } elseif (strtolower($part->subtype) == strtolower($subtype)) { // found the subtype we want, return the breadcrumb value
                //_pp('found '.$subtype.' bc! returning: '.$thisBc);
                return $thisBc;
            }
            //_pp('found '.$part->subtype.' instead');
        }
    }

    /**
     * Similar to buildBreadCrumbs() but returns an ordered array containing all parts of the message that would be
     * considered "HTML" or Richtext (embedded images, formatting, etc.).
     * @param array parts Array of parts of a message
     * @param int breadcrumb Passed integer value to start breadcrumb trail
     * @param array stackedBreadcrumbs Persistent trail of breadcrumbs
     * @return array Ordered array of parts to retrieve via imap_fetchbody()
     */
    public function buildBreadCrumbsHTML($parts, $breadcrumb = '0', $stackedBreadcrumbs = array())
    {
        $subtype = 'HTML';
        $disposition = 'inline';

        foreach ($parts as $k => $part) {
            // mark passage through level
            $thisBc = ($k + 1);

            if ($breadcrumb != 0) {
                $thisBc = $breadcrumb . '.' . $thisBc;
            }
            // found a multi-part/mixed 'part' - keep digging
            if ($part->type == 1 && (strtoupper($part->subtype) == 'RELATED' || strtoupper($part->subtype) == 'ALTERNATIVE' || strtoupper($part->subtype) == 'MIXED')) {
                $stackedBreadcrumbs = $this->buildBreadCrumbsHTML($part->parts, $thisBc, $stackedBreadcrumbs);
            } elseif (
                (strtolower($part->subtype) == strtolower($subtype)) ||
                (
                    isset($part->disposition) && strtolower($part->disposition) == 'inline' &&
                    in_array(strtoupper($part->subtype), $this->imageTypes)
                )
            ) {
                // found the subtype we want, return the breadcrumb value
                $stackedBreadcrumbs[] = array(strtolower($part->subtype) => $thisBc);
            } elseif ($part->type == 5) {
                $stackedBreadcrumbs[] = array(strtolower($part->subtype) => $thisBc);
            }
        }

        return $stackedBreadcrumbs;
    }

    /**
     * Takes a PHP imap_* object's to/from/cc/bcc address field and converts it
     * to a standard string that SugarCRM expects
     * @param    $arr    an array of email address objects
     */
    public function convertImapToSugarEmailAddress($arr)
    {
        if (is_array($arr)) {
            $addr = '';
            foreach ($arr as $key => $obj) {
                $addr .= $obj->mailbox . '@' . $obj->host . ', ';
            }
            // strip last comma
            $ret = substr_replace($addr, '', -2, -1);

            return trim($ret);
        }
    }

    /**
     * tries to figure out what character set a given filename is using and
     * decode based on that
     *
     * @param string name Name of attachment
     * @return string decoded name
     */
    public function handleEncodedFilename($name)
    {
        $imapDecode = $this->imap->mimeHeaderDecode($name);
        /******************************
         * $imapDecode => stdClass Object
         * (
         * [charset] => utf-8
         * [text] => w�hlen.php
         * )
         *
         * OR
         *
         * $imapDecode => stdClass Object
         * (
         * [charset] => default
         * [text] => UTF-8''%E3%83%8F%E3%82%99%E3%82%A4%E3%82%AA%E3%82%AF%E3%82%99%E3%83%A9%E3%83%95%E3%82%A3%E3%83%BC.txt
         * )
         *******************************/
        if ($imapDecode[0]->charset != 'default') { // mime-header encoded charset
            $encoding = $imapDecode[0]->charset;
            $name = $imapDecode[0]->text; // encoded in that charset
        } else {
            /* encoded filenames are formatted as [encoding]''[filename] */
            if (strpos($name, "''") !== false) {
                $encoding = substr($name, 0, strpos($name, "'"));

                while (strpos($name, "'") !== false) {
                    $name = trim(substr($name, (strpos($name, "'") + 1), strlen($name)));
                }
            }
            $name = urldecode($name);
        }

        return (isset($encoding) && strtolower($encoding) == 'utf-8') ? $name : isset($encoding) ? $GLOBALS['locale']->translateCharset(
            $name,
            $encoding,
            'UTF-8'
        ) : $name;
    }

    /*
        Primary body types for a part of a mail structure (imap_fetchstructure returned object)
        0 => text
        1 => multipart
        2 => message
        3 => application
        4 => audio
        5 => image
        6 => video
        7 => other
    */

    /**
     * Primary body types for a part of a mail structure (imap_fetchstructure returned object)
     * @var array $imap_types
     */
    public $imap_types = array(
        0 => 'text',
        1 => 'multipart',
        2 => 'message',
        3 => 'application',
        4 => 'audio',
        5 => 'image',
        6 => 'video',
    );

    public function getMimeType($type, $subtype)
    {
        if (isset($this->imap_types[$type])) {
            return $this->imap_types[$type] . "/$subtype";
        }
        return "other/$subtype";
    }

    /**
     * Takes the "parts" attribute of the object that imap_fetchbody() method
     * returns, and recursively goes through looking for objects that have a
     * disposition of "attachement" or "inline"
     * @param int $msgNo The relative message number for the monitored mailbox
     * @param object $parts Array of objects to examine
     * @param string $emailId The GUID of the email saved prior to calling this method
     * @param array $breadcrumb Default 0, build up of the parts mapping
     * @param bool $forDisplay Default false
     */
    public function saveAttachments($msgNo, $parts, $emailId, $breadcrumb, $forDisplay= null)
    {
        global $sugar_config;
        /*
        	Primary body types for a part of a mail structure (imap_fetchstructure returned object)
        	0 => text
        	1 => multipart
        	2 => message
        	3 => application
        	4 => audio
        	5 => image
        	6 => video
        	7 => other
        */

        // set $breadcrumb = '0' as default
        if (!$breadcrumb) {
            $breadcrumb = '0';
        }

        foreach ($parts as $k => $part) {
            $thisBc = $k + 1;
            if ($breadcrumb != '0') {
                $thisBc = $breadcrumb . '.' . $thisBc;
            }
            $attach = null;
            // check if we need to recurse into the object
            //if($part->type == 1 && !empty($part->parts)) {
            if (isset($part->parts) && !empty($part->parts) && !(isset($part->subtype) && strtolower($part->subtype) == 'rfc822')) {
                $this->saveAttachments($msgNo, $part->parts, $emailId, $thisBc, $forDisplay);
                continue;
            } elseif ($part->ifdisposition) {
                // we will take either 'attachments' or 'inline'
                if (strtolower($part->disposition) == 'attachment' || ((strtolower($part->disposition) == 'inline') && $part->type != 0)) {
                    $attach = $this->getNoteBeanForAttachment($emailId);
                    $fname = $this->handleEncodedFilename($this->retrieveAttachmentNameFromStructure($part));

                    if (!empty($fname)) {//assign name to attachment
                        $attach->name = $fname;
                    } else {//if name is empty, default to filename
                        $attach->name = urlencode($this->retrieveAttachmentNameFromStructure($part));
                    }
                    $attach->filename = $attach->name;
                    if (empty($attach->filename)) {
                        continue;
                    }

                    // deal with the MIME types email has
                    $attach->file_mime_type = $this->getMimeType($part->type, $part->subtype);
                    $attach->safeAttachmentName();
                    if ($forDisplay) {
                        $attach->id = $this->getTempFilename();
                    } else {
                        // only save if doing a full import, else we want only the binaries
                        $attach->save();
                    }
                } // end if disposition type 'attachment'
            }// end ifdisposition
            //Retrieve contents of subtype rfc8822
            elseif ($part->type == 2 && isset($part->subtype) && strtolower($part->subtype) == 'rfc822') {
                $tmp_eml = $this->imap->fetchBody($msgNo, $thisBc);
                $attach = $this->getNoteBeanForAttachment($emailId);
                $attach->file_mime_type = 'messsage/rfc822';
                $attach->description = $tmp_eml;
                $attach->filename = 'bounce.eml';
                $attach->safeAttachmentName();
                if ($forDisplay) {
                    $attach->id = $this->getTempFilename();
                } else {
                    // only save if doing a full import, else we want only the binaries
                    $attach->save();
                }
            } elseif (!$part->ifdisposition && $part->type != 1 && $part->type != 2 && $thisBc != '1') {
                // No disposition here, but some IMAP servers lie about disposition headers, try to find the truth
                // Also Outlook puts inline attachments as type 5 (image) without a disposition
                if ($part->ifparameters) {
                    foreach ($part->parameters as $param) {
                        if (strtolower($param->attribute) == "name" || strtolower($param->attribute) == "filename") {
                            $fname = $this->handleEncodedFilename($param->value);
                            break;
                        }
                    }
                    if (empty($fname)) {
                        continue;
                    }

                    // we assume that named parts are attachments too
                    $attach = $this->getNoteBeanForAttachment($emailId);

                    $attach->filename = $attach->name = $fname;
                    $attach->file_mime_type = $this->getMimeType($part->type, $part->subtype);

                    $attach->safeAttachmentName();
                    if ($forDisplay) {
                        $attach->id = $this->getTempFilename();
                    } else {
                        // only save if doing a full import, else we want only the binaries
                        $attach->save();
                    }
                }
            }
            $this->saveAttachmentBinaries($attach, $msgNo, $thisBc, $part, $forDisplay);
        } // end foreach
    }

    /**
     * Return a new note object for attachments.
     *
     * @param string $emailId
     * @return Note
     */
    public function getNoteBeanForAttachment($emailId)
    {
        $attach = new Note();
        $attach->parent_id = $emailId;
        $attach->parent_type = 'Emails';

        return $attach;
    }

    /**
     * Return the filename of the attachment by examining the dparameters or parameters returned from imap_fetch_structure
     *
     * @param object $part
     * @return string
     */
    public function retrieveAttachmentNameFromStructure($part)
    {
        $result = "";

        foreach ($part->dparameters as $k => $v) {
            if (strtolower($v->attribute) == 'filename') {
                $result = $v->value;
                break;
            }
        }

        if (empty($result)) {
            foreach ($part->parameters as $k => $v) {
                if (strtolower($v->attribute) == 'name') {
                    $result = $v->value;
                    break;
                }
            }
        }

        return $result;
    }

    /**
     * saves the actual binary file of a given attachment
     * @param object attach Note object that is attached to the binary file
     * @param string msgNo Message Number on IMAP/POP3 server
     * @param string thisBc Breadcrumb to navigate email structure to find the content
     * @param object part IMAP standard object that contains the "parts" of this section of email
     * @param bool $forDisplay
     */
    public function saveAttachmentBinaries($attach, $msgNo, $thisBc, $part, $forDisplay)
    {
        // decide where to place the file temporarily

        if (isset($attach->id) &&
            strpos($attach->id, "..") !== false &&
            isset($this->id) &&
            strpos($this->id, "..") !== false
        ) {
            die("Directory navigation attack denied.");
        }

        $uploadDir = ($forDisplay) ? "{$this->EmailCachePath}/{$this->id}/attachments/" : "upload://";

        // decide what name to save file as
        $fileName = htmlspecialchars($attach->id);

        // download the attachment if we didn't do it yet
        if (!file_exists($uploadDir . $fileName)) {
            if (!is_resource($this->conn)) {
                LoggerManager::getLogger()->fatal('Inbounc Email Connection is not valid resource for saving attachment binaries.');
                return false;
            }
            $msgPartRaw = $this->imap->fetchBody($msgNo, $thisBc);
            // deal with attachment encoding and decode the text string
            $msgPart = $this->handleTranserEncoding($msgPartRaw, $part->encoding);

            if (file_put_contents($uploadDir . $fileName, $msgPart)) {
                $GLOBALS['log']->debug('InboundEmail saved attachment file: ' . $attach->filename);
            } else {
                $GLOBALS['log']->debug('InboundEmail could not create attachment file: ' . $attach->filename . " - temp file target: [ {$uploadDir}{$fileName} ]");

                return;
            }
        }

        $this->tempAttachment[$fileName] = urldecode($attach->filename);
        // if all was successful, feel for inline and cache Note ID for display:
        if ((strtolower($part->disposition) == 'inline' && in_array($part->subtype, $this->imageTypes))
            || ($part->type == 5)
        ) {
            if (copy($uploadDir . $fileName, sugar_cached("images/{$fileName}.") . strtolower($part->subtype))) {
                $id = substr($part->id, 1, -1); //strip <> around
                $this->inlineImages[$id] = $attach->id . "." . strtolower($part->subtype);
            } else {
                $GLOBALS['log']->debug('InboundEmail could not copy ' . $uploadDir . $fileName . ' to cache');
            }
        }
    }

    /**
     * decodes a string based on its associated encoding
     * if nothing is passed, we default to no-encoding type
     * @param    $str    encoded string
     * @param    $enc    detected encoding
     */
    public function handleTranserEncoding($str, $enc = 0)
    {
        switch ($enc) {
            case 2:// BINARY
                $ret = $str;
                break;
            case 3:// BASE64
                $ret = base64_decode($str);
                break;
            case 4:// QUOTED-PRINTABLE
                $ret = quoted_printable_decode($str);
                break;
            case 0:// 7BIT or 8BIT
            case 1:// already in a string-useable format - do nothing
            case 5:// OTHER
            default:// catch all
                $ret = $str;
                break;
        }

        return $ret;
    }


    /**
     * Some emails do not get assigned a message_id, specifically from
     * Outlook/Exchange.
     *
     * We need to derive a reliable one for duplicate import checking.
     * @param mixed $header
     * @return string
     */
    public function getMessageId($header)
    {
        $message_id = md5(print_r($header, true));

        return $message_id;
    }

    /**
     * checks for duplicate emails on polling.  The uniqueness of a given email message is determined by a concatenation
     * of 2 values, the messageID and the delivered-to field.  This allows multiple To: and B/CC: destination addresses
     * to be imported by Sugar without violating the true duplicate-email issues.
     *
     * @param string message_id message ID generated by sending server
     * @param int message number (mailserver's key) of email
     * @param object header object generated by imap_headerinfo()
     * @param string textHeader Headers in normal text format
     * @return bool
     */
    public function importDupeCheck($message_id, $header, $textHeader)
    {
        $GLOBALS['log']->debug('*********** InboundEmail doing dupe check.');

        // generate "delivered-to" seed for email duplicate check
        $deliveredTo = $this->id; // cn: bug 12236 - cc's failing dupe check
        $exHeader = explode("\n", $textHeader);

        foreach ($exHeader as $headerLine) {
            if (strpos(strtolower($headerLine), 'delivered-to:') !== false) {
                $deliveredTo = substr($headerLine, strpos($headerLine, " "), strlen($headerLine));
                $GLOBALS['log']->debug('********* InboundEmail found [ ' . $deliveredTo . ' ] as the destination address for email [ ' . $message_id . ' ]');
            } elseif (strpos(strtolower($headerLine), 'x-real-to:') !== false) {
                $deliveredTo = substr($headerLine, strpos($headerLine, " "), strlen($headerLine));
                $GLOBALS['log']->debug('********* InboundEmail found [ ' . $deliveredTo . ' ] for non-standards compliant email x-header [ ' . $message_id . ' ]');
            }
        }

        $message_id = $this->getMessageId($header);

        // generate compound messageId
        $this->compoundMessageId = trim($message_id) . trim($deliveredTo);
        if (empty($this->compoundMessageId)) {
            $GLOBALS['log']->error('Inbound Email found a message without a header and message_id');

            return false;
        } // if
        $this->compoundMessageId = md5($this->compoundMessageId);

        $query = 'SELECT count(emails.id) AS c FROM emails WHERE emails.message_id = \'' . $this->compoundMessageId . '\' and emails.deleted = 0';
        $results = $this->db->query($query, true);
        $row = $this->db->fetchByAssoc($results);

        if ($row['c'] > 0) {
            $GLOBALS['log']->debug('InboundEmail found a duplicate email with ID (' . $this->compoundMessageId . ')');

            return false; // we have a dupe and don't want to import the email'
        }
        return true;
    }

    /**
     * takes the output from imap_mime_hader_decode() and handles multiple types of encoding
     * @param string subject Raw subject string from email
     * @return string ret properly formatted UTF-8 string
     */
    public function handleMimeHeaderDecode($subject)
    {
        $subjectDecoded = $this->imap->MimeHeaderDecode($subject);

        $ret = '';
        foreach ($subjectDecoded as $object) {
            if ($object->charset != 'default') {
                $ret .= $this->handleCharsetTranslation($object->text, $object->charset);
            } else {
                $ret .= $object->text;
            }
        }

        return $ret;
    }

    /**
     * Calculates the appropriate display date/time sent for an email.
     * @param string headerDate The date sent of email in MIME header format
     * @return string GMT-0 Unix timestamp
     */
    public function getUnixHeaderDate($headerDate)
    {
        global $timedate;

        if (empty($headerDate)) {
            return "";
        }
        ///////////////////////////////////////////////////////////////////
        ////	CALCULATE CORRECT SENT DATE/TIME FOR EMAIL
        if (!empty($headerDate)) {
            // Bug 25254 - Strip trailing space that come in some header dates (maybe ones with 1-digit day number)
            $headerDate = trim($headerDate);
            // need to hack PHP/windows' bad handling of strings when using POP3
            if (strstr($headerDate, '+0000 GMT')) {
                $headerDate = str_replace('GMT', '', $headerDate);
            } elseif (!strtotime($headerDate)) {
                $headerDate = 'now'; // catch non-standard format times.
            } else {
                // cn: bug 9196 parse the GMT offset
                if (strpos($headerDate, '-') || strpos($headerDate, '+')) {
                    // cn: bug make sure last 5 chars are [+|-]nnnn
                    if (strpos($headerDate, "(")) {
                        $headerDate = preg_replace('/\([\w]+\)/i', "", $headerDate);
                        $headerDate = trim($headerDate);
                    }

                    // parse mailserver time
                    $gmtEmail = trim(substr($headerDate, -5, 5));
                    $posNeg = substr($gmtEmail, 0, 1);
                    $gmtHours = substr($gmtEmail, 1, 2);
                    $gmtMins = substr($gmtEmail, -2, 2);

                    // get seconds
                    $secsHours = $gmtHours * 60 * 60;
                    $secsTotal = $secsHours + ($gmtMins * 60);
                    $secsTotal = ($posNeg == '-') ? $secsTotal : -1 * $secsTotal;
                    // mfh: bug 10961/12855 - date time values with GMT offsets not properly formatted
                    $headerDate = trim(substr_replace($headerDate, '', -5));
                }
            }
        } else {
            $headerDate = 'now';
        }

        $unixHeaderDate = strtotime($headerDate);

        if (isset($secsTotal)) {
            // this gets the timestamp to true GMT-0
            $unixHeaderDate += $secsTotal;
        }

        if (strtotime('Jan 1, 2001') > $unixHeaderDate) {
            $unixHeaderDate = strtotime('now');
        }

        return $unixHeaderDate;
        ////	END CALCULATE CORRECT SENT DATE/TIME FOR EMAIL
        ///////////////////////////////////////////////////////////////////
    }

    /**
     * This method returns the correct messageno for the pop3 protocol
     * @param String UIDL
     * @return returnMsgNo
     */
    public function getCorrectMessageNoForPop3($messageId)
    {
        $returnMsgNo = -1;
        if ($this->protocol == 'pop3') {
            if ($this->pop3_open()) {
                // get the UIDL from database;
                $query = "SELECT msgno FROM email_cache WHERE ie_id = '{$this->id}' AND message_id = '{$messageId}'";
                $r = $this->db->query($query);
                $a = $this->db->fetchByAssoc($r);
                $msgNo = $a['msgno'];
                $returnMsgNo = $msgNo;

                // authenticate
                $this->pop3_sendCommand("USER", $this->email_user);
                $this->pop3_sendCommand("PASS", $this->email_password);

                // get UIDL for this msgNo
                $this->pop3_sendCommand("UIDL {$msgNo}", '', false); // leave socket buffer alone until the while()
                $buf = fgets($this->pop3socket, 1024); // handle "OK+ msgNo UIDL(UIDL for this messageno)";

                // if it returns OK then we have found the message else get all the UIDL
                // and search for the correct msgNo;
                $foundMessageNo = false;
                if (preg_match("/OK/", $buf) > 0) {
                    $mailserverResponse = explode(" ", $buf);
                    // if the cachedUIDL and the UIDL from mail server matches then its the correct messageno
                    if (trim($mailserverResponse[sizeof($mailserverResponse) - 1]) == $messageId) {
                        $foundMessageNo = true;
                    }
                } //if

                //get all the UIDL and then find the correct messageno
                if (!$foundMessageNo) {
                    // get UIDLs
                    $this->pop3_sendCommand("UIDL", '', false); // leave socket buffer alone until the while()
                    fgets($this->pop3socket, 1024); // handle "OK+";
                    $UIDLs = array();
                    $buf = '!';
                    if (is_resource($this->pop3socket)) {
                        while (!feof($this->pop3socket)) {
                            $buf = fgets(
                                $this->pop3socket,
                                1024
                            ); // 8kb max buffer - shouldn't be more than 80 chars via pop3...
                            if (trim($buf) == '.') {
                                $GLOBALS['log']->debug("*** GOT '.'");
                                break;
                            } // if
                            // format is [msgNo] [UIDL]
                            $exUidl = explode(" ", $buf);
                            $UIDLs[trim($exUidl[1])] = trim($exUidl[0]);
                        } // while
                        if (array_key_exists($messageId, $UIDLs)) {
                            $returnMsgNo = $UIDLs[$messageId];
                        } else {
                            // message could not be found on server
                            $returnMsgNo = -1;
                        } // else
                    } // if
                } // if
                $this->pop3_cleanUp();
            } //if
        } //if

        return $returnMsgNo;
    }

    /**
     * If the importOneEmail returns false, then findout if the duplicate email
     */
    public function getDuplicateEmailId($msgNo, $uid)
    {
        global $timedate;
        global $app_strings;
        global $app_list_strings;
        global $sugar_config;
        global $current_user;

        if (!is_resource($this->conn)) {
            LoggerManager::getLogger()->fatal('Inbounc Email Connection is not valid resource for getting duplicate email id.');
            return false;
        }
        $header = $this->imap->getHeaderInfo($msgNo);
        $fullHeader = $this->imap->fetchHeader($msgNo); // raw headers

        // reset inline images cache
        $this->inlineImages = array();

        // handle messages deleted on server
        if (empty($header)) {
            if (!isset($this->email) || empty($this->email)) {
                $this->email = new Email();
            } // if

            return "";
        }
        $dupeCheckResult = $this->importDupeCheck($header->message_id, $header, $fullHeader);
        if (!$dupeCheckResult && !empty($this->compoundMessageId)) {
            // we have a duplicate email
            $query = 'SELECT id FROM emails WHERE emails.message_id = \'' . $this->compoundMessageId . '\' and emails.deleted = 0';
            $results = $this->db->query($query, true);
            $row = $this->db->fetchByAssoc($results);

            $this->email = new Email();
            $this->email->id = $row['id'];

            return $row['id'];
        } // if

        return "";
        // else
    } // fn


    /**
     * shiny new importOneEmail() method
     * @deprecated since - 7.9 use returnImportedEmail instead
     * @param int msgNo
     * @param bool forDisplay
     * @param clean_email boolean, default true,
     * @return boolean|string
     */
    public function importOneEmail($msgNo, $uid, $forDisplay = false, $clean_email = true)
    {
        $GLOBALS['log']->debug("InboundEmail processing 1 email {$msgNo}-----------------------------------------------------------------------------------------");
        global $timedate;
        global $app_strings;
        global $app_list_strings;
        global $sugar_config;
        global $current_user;

        // Bug # 45477
        // So, on older versions of PHP (PHP VERSION < 5.3),
        // calling imap_headerinfo and imap_fetchheader can cause a buffer overflow for exteremly large headers,
        // This leads to the remaining messages not being read because Sugar crashes everytime it tries to read the headers.
        // The workaround is to mark a message as read before making trying to read the header of the msg in question
        // This forces this message not be read again, and we can continue processing remaining msgs.

        // UNCOMMENT THIS IF YOU HAVE THIS PROBLEM!  See notes on Bug # 45477
        // $this->markEmails($uid, "read");

        if (!is_resource($this->conn)) {
            LoggerManager::getLogger()->warn('Connection is not a valid resource for importOneEmail()');
            $header = null;
            $fullHeader = null;
        } else {
            $header = $this->imap->getHeaderInfo($msgNo);
            $fullHeader = $this->imap->fetchHeader($msgNo); // raw headers
        }

        // reset inline images cache
        $this->inlineImages = array();

        // handle messages deleted on server
        if (empty($header)) {
            if (!isset($this->email) || empty($this->email)) {
                $this->email = new Email();
            }

            $q = "";
            $queryUID = $this->db->quote($uid);
            if ($this->isPop3Protocol()) {
                $this->email->name = $app_strings['LBL_EMAIL_ERROR_MESSAGE_DELETED'];
                $q = "DELETE FROM email_cache WHERE message_id = '{$queryUID}' AND ie_id = '{$this->id}' AND mbox = '{$this->mailbox}'";
            } else {
                $this->email->name = $app_strings['LBL_EMAIL_ERROR_IMAP_MESSAGE_DELETED'];
                $q = "DELETE FROM email_cache WHERE imap_uid = '{$queryUID}' AND ie_id = '{$this->id}' AND mbox = '{$this->mailbox}'";
            } // else
            // delete local cache
            $r = $this->db->query($q);

            $this->email->date_sent = $timedate->nowDb();

            return false;
            //return "Message deleted from server.";
        }

        ///////////////////////////////////////////////////////////////////////
        ////	DUPLICATE CHECK
        $dupeCheckResult = $this->importDupeCheck($header->message_id, $header, $fullHeader);
        if ($forDisplay || $dupeCheckResult) {
            $GLOBALS['log']->debug('*********** NO duplicate found, continuing with processing.');

            $structure = $this->imap->fetchStructure($msgNo); // map of email

            ///////////////////////////////////////////////////////////////////
            ////	CREATE SEED EMAIL OBJECT
            $email = new Email();
            $email->isDuplicate = ($dupeCheckResult) ? false : true;
            $email->mailbox_id = $this->id;
            $message = array();
            $email->id = create_guid();
            $email->new_with_id = true; //forcing a GUID here to prevent double saves.
            ////	END CREATE SEED EMAIL
            ///////////////////////////////////////////////////////////////////

            ///////////////////////////////////////////////////////////////////
            ////	PREP SYSTEM USER
            if (empty($current_user)) {
                // I-E runs as admin, get admin prefs

                $current_user = new User();
                $current_user->getSystemUser();
            }
            $tPref = $current_user->getUserDateTimePreferences();
            ////	END USER PREP
            ///////////////////////////////////////////////////////////////////
            if (!empty($header->date)) {
                $unixHeaderDate = $timedate->fromString($header->date);
            }
            ///////////////////////////////////////////////////////////////////
            ////	HANDLE EMAIL ATTACHEMENTS OR HTML TEXT
            ////	Inline images require that I-E handle attachments before body text
            // parts defines attachments - be mindful of .html being interpreted as an attachment
            if ($structure->type == 1 && !empty($structure->parts)) {
                $GLOBALS['log']->debug('InboundEmail found multipart email - saving attachments if found.');
                $this->saveAttachments($msgNo, $structure->parts, $email->id, 0, $forDisplay);
            } elseif ($structure->type == 0) {
                $uuemail = ($this->isUuencode($email->description)) ? true : false;
                /*
                 * UUEncoded attachments - legacy, but still have to deal with it
                 * format:
                 * begin 777 filename.txt
                 * UUENCODE
                 *
                 * end
                 */
                // set body to the filtered one
                if ($uuemail) {
                    $email->description = $this->handleUUEncodedEmailBody($email->description, $email->id);
                    $email->retrieve($email->id);
                    $email->save();
                }
            } else {
                if ($this->port != 110) {
                    $GLOBALS['log']->debug('InboundEmail found a multi-part email (id:' . $msgNo . ') with no child parts to parse.');
                }
            }
            ////	END HANDLE EMAIL ATTACHEMENTS OR HTML TEXT
            ///////////////////////////////////////////////////////////////////

            ///////////////////////////////////////////////////////////////////
            ////	ASSIGN APPROPRIATE ATTRIBUTES TO NEW EMAIL OBJECT
            // handle UTF-8/charset encoding in the ***headers***
            $db = DBManagerFactory::getInstance();
            $email->name = $this->handleMimeHeaderDecode($header->subject);
            $email->type = 'inbound';
            if (!empty($unixHeaderDate)) {
                $email->date_sent = $timedate->asUser($unixHeaderDate);
                list($email->date_start, $email->time_start) = $timedate->split_date_time($email->date_sent);
            } else {
                $email->date_start = $email->time_start = $email->date_sent = "";
            }
            $email->status = 'unread'; // this is used in Contacts' Emails SubPanel
            if (!empty($header->toaddress)) {
                $email->to_name = $this->handleMimeHeaderDecode($header->toaddress);
                $email->to_addrs_names = $email->to_name;
            }
            if (!empty($header->to)) {
                $email->to_addrs = $this->convertImapToSugarEmailAddress($header->to);
            }
            $email->from_name = $this->handleMimeHeaderDecode($header->fromaddress);
            $email->from_addr_name = $email->from_name;
            $email->from_addr = $this->convertImapToSugarEmailAddress($header->from);
            isValidEmailAddress($email->from_addr);
            if (!empty($header->cc)) {
                $email->cc_addrs = $this->convertImapToSugarEmailAddress($header->cc);
            }
            if (!empty($header->ccaddress)) {
                $email->cc_addrs_names = $this->handleMimeHeaderDecode($header->ccaddress);
            } // if
            $email->reply_to_name = $this->handleMimeHeaderDecode($header->reply_toaddress);
            $email->reply_to_email = $this->convertImapToSugarEmailAddress($header->reply_to);
            if (!empty($email->reply_to_email)) {
                $email->reply_to_addr = $email->reply_to_name;
            }
            $email->intent = $this->mailbox_type;

            $email->message_id = $this->compoundMessageId; // filled by importDupeCheck();

            $oldPrefix = $this->imagePrefix;
            if (!$forDisplay) {
                // Store CIDs in imported messages, convert on display
                $this->imagePrefix = "cid:";
            }
            // handle multi-part email bodies
            $email->description_html = $this->getMessageText(
                $msgNo,
                'HTML',
                $structure,
                $fullHeader,
                $clean_email
            ); // runs through handleTranserEncoding() already
            $email->description = $this->getMessageText(
                $msgNo,
                'PLAIN',
                $structure,
                $fullHeader,
                $clean_email
            ); // runs through handleTranserEncoding() already
            $this->imagePrefix = $oldPrefix;

            // empty() check for body content
            if (empty($email->description)) {
                $GLOBALS['log']->debug('InboundEmail Message (id:' . $email->message_id . ') has no body');
            }

            // assign_to group
            if (!empty($_REQUEST['user_id'])) {
                $email->assigned_user_id = $_REQUEST['user_id'];
            }
            // Samir Gandhi : Commented out this code as its not needed
            //$email->assigned_user_id = $this->group_id;
            

            //Assign Parent Values if set
            if (!empty($_REQUEST['parent_id']) && !empty($_REQUEST['parent_type'])) {
                $email->parent_id = $_REQUEST['parent_id'];
                $email->parent_type = $_REQUEST['parent_type'];

                $mod = strtolower($email->parent_type);
                //Custom modules rel name
                $rel = array_key_exists($mod, $email->field_defs) ? $mod : $mod . "_activities_emails";

                if (!$email->load_relationship($rel)) {
                    return false;
                }
                $email->$rel->add($email->parent_id);
            }

            // override $forDisplay w/user pref
            if ($forDisplay) {
                if ($this->isAutoImport()) {
                    $forDisplay = false; // triggers save of imported email
                }
            }

            if (!$forDisplay) {
                $email->save();

                $email->new_with_id = false; // to allow future saves by UPDATE, instead of INSERT
                ////	ASSIGN APPROPRIATE ATTRIBUTES TO NEW EMAIL OBJECT
                ///////////////////////////////////////////////////////////////////

                ///////////////////////////////////////////////////////////////////
                ////	LINK APPROPRIATE BEANS TO NEWLY SAVED EMAIL
                //$contactAddr = $this->handleLinking($email);
                ////	END LINK APPROPRIATE BEANS TO NEWLY SAVED EMAIL
                ///////////////////////////////////////////////////////////////////

                ///////////////////////////////////////////////////////////////////
                ////	MAILBOX TYPE HANDLING
                $this->handleMailboxType($email, $header);
                ////	END MAILBOX TYPE HANDLING
                ///////////////////////////////////////////////////////////////////

                ///////////////////////////////////////////////////////////////////
                ////	SEND AUTORESPONSE
                if (!empty($email->reply_to_email)) {
                    $contactAddr = $email->reply_to_email;
                    isValidEmailAddress($contactAddr);
                } else {
                    $contactAddr = $email->from_addr;
                    isValidEmailAddress($contactAddr);
                }
                if (!$this->isMailBoxTypeCreateCase()) {
                    $this->handleAutoresponse($email, $contactAddr);
                }
                ////	END SEND AUTORESPONSE
                ///////////////////////////////////////////////////////////////////
                ////	END IMPORT ONE EMAIL
                ///////////////////////////////////////////////////////////////////
            }
        } else {
            // only log if not POP3; pop3 iterates through ALL mail
            if ($this->protocol != 'pop3') {
                $GLOBALS['log']->info("InboundEmail found a duplicate email: " . $header->message_id);
                //echo "This email has already been imported";
            }

            return false;
        }
        ////	END DUPLICATE CHECK
        ///////////////////////////////////////////////////////////////////////

        ///////////////////////////////////////////////////////////////////////
        ////	DEAL WITH THE MAILBOX
        if (!$forDisplay) {
            $r = $this->imap->setFlagFull($msgNo, '\\SEEN');

            // if delete_seen, mark msg as deleted
            if ($this->delete_seen == 1 && !$forDisplay) {
                $GLOBALS['log']->info("INBOUNDEMAIL: delete_seen == 1 - deleting email");
                $this->imap->setFlagFull($msgNo, '\\DELETED');
            }
        }
        // for display - don't touch server files?
        //imap_setflag_full($this->conn, $msgNo, '\\UNSEEN');
        

        $GLOBALS['log']->debug('********************************* InboundEmail finished import of 1 email: ' . $email->name);
        ////	END DEAL WITH THE MAILBOX
        ///////////////////////////////////////////////////////////////////////

        ///////////////////////////////////////////////////////////////////////
        ////	TO SUPPORT EMAIL 2.0
        $this->email = $email;

        if (empty($this->email->et)) {
            $this->email->email2init();
        }

        return true;
    }

    /**
     * Imports A Single Email
     * @param $msgNo
     * @param $uid
     * @param bool $forDisplay
     * @param bool $clean_email
     * @param bool $isGroupFolderExists
     * @return boolean
     */
    public function returnImportedEmail($msgNo, $uid, $forDisplay = false, $clean_email = true, $isGroupFolderExists = false)
    {
        $GLOBALS['log']->debug("InboundEmail processing 1 email {$msgNo}-----------------------------------------------------------------------------------------");
        global $timedate;
        global $current_user;

        // Bug # 45477
        // So, on older versions of PHP (PHP VERSION < 5.3),
        // calling imap_headerinfo and imap_fetchheader can cause a buffer overflow for exteremly large headers,
        // This leads to the remaining messages not being read because Sugar crashes everytime it tries to read the headers.
        // The workaround is to mark a message as read before making trying to read the header of the msg in question
        // This forces this message not be read again, and we can continue processing remaining msgs.

        // UNCOMMENT THIS IF YOU HAVE THIS PROBLEM!  See notes on Bug # 45477
        // $this->markEmails($uid, "read");

        if (empty($msgNo) and !empty($uid)) {
            $msgNo = $this->imap->getMessageNo((int)$uid);
        }

        $fullHeader = $this->imap->fetchHeader($msgNo);
        $header = $this->imap->rfc822ParseHeaders($fullHeader);
        // reset inline images cache
        $this->inlineImages = array();

        ///////////////////////////////////////////////////////////////////////
        ////	DUPLICATE CHECK
        $dupeCheckResult = $this->importDupeCheck($header->message_id, $header, $fullHeader);
        if ($forDisplay || $dupeCheckResult) {
            $GLOBALS['log']->debug('*********** NO duplicate found, continuing with processing.');

            $structure = $this->imap->fetchStructure($msgNo); // map of email

            ///////////////////////////////////////////////////////////////////
            ////	CREATE SEED EMAIL OBJECT
            $email = new Email();
            $email->isDuplicate = $dupeCheckResult ? false : true;
            $email->mailbox_id = $this->id;
            $email->uid = $uid;
            $email->msgNo = $msgNo;
            $email->id = create_guid();
            $email->new_with_id = true; //forcing a GUID here to prevent double saves.
            ////	END CREATE SEED EMAIL
            ///////////////////////////////////////////////////////////////////

            ///////////////////////////////////////////////////////////////////
            ////	PREP SYSTEM USER
            if (empty($current_user)) {
                // I-E runs as admin, get admin prefs

                $current_user = new User();
                $current_user->getSystemUser();
            }
            $current_user->getUserDateTimePreferences();
            ////	END USER PREP
            ///////////////////////////////////////////////////////////////////
            if (!empty($header->date)) {
                $unixHeaderDate = $timedate->fromString($header->date);
            }
            ///////////////////////////////////////////////////////////////////
            ////	HANDLE EMAIL ATTACHEMENTS OR HTML TEXT
            ////	Inline images require that I-E handle attachments before body text
            // parts defines attachments - be mindful of .html being interpreted as an attachment
            if ($structure->type == 1 && !empty($structure->parts)) {
                $GLOBALS['log']->debug('InboundEmail found multipart email - saving attachments if found.');
                $this->saveAttachments($msgNo, $structure->parts, $email->id, 0, $forDisplay);
            } elseif ($structure->type == 0) {
                $UUEncodedEmail = $this->isUuencode($email->description) ? true : false;
                /*
                 * UUEncoded attachments - legacy, but still have to deal with it
                 * format:
                 * begin 777 filename.txt
                 * UUENCODE
                 *
                 * end
                 */
                // set body to the filtered one
                if ($UUEncodedEmail) {
                    $email->description = $this->handleUUEncodedEmailBody($email->description, $email->id);
                    $email->retrieve($email->id);
                    $email->save();
                }
            } else {
                if ($this->port != 110) {
                    $GLOBALS['log']->debug(
                        'InboundEmail found a multi-part email (id:' . $msgNo . ') with no child parts to parse.'
                    );
                }
            }
            ////	END HANDLE EMAIL ATTACHEMENTS OR HTML TEXT
            ///////////////////////////////////////////////////////////////////

            ///////////////////////////////////////////////////////////////////
            ////	ASSIGN APPROPRIATE ATTRIBUTES TO NEW EMAIL OBJECT
            // handle UTF-8/charset encoding in the ***headers***

            $email->name = $this->handleMimeHeaderDecode($header->subject);
            $email->type = 'inbound';
            if (!empty($unixHeaderDate)) {
                $email->date_sent = $timedate->asUser($unixHeaderDate);
                list($email->date_start, $email->time_start) = $timedate->split_date_time($email->date_sent);
            } else {
                $email->date_start = $email->time_start = $email->date_sent = "";
            }
            $email->status = 'unread'; // this is used in Contacts' Emails SubPanel
            if (!empty($header->toaddress)) {
                $email->to_name = $this->handleMimeHeaderDecode($header->toaddress);
                $email->to_addrs_names = $email->to_name;
            }
            if (!empty($header->to)) {
                $email->to_addrs = $this->convertImapToSugarEmailAddress($header->to);
            }
            $email->from_name = $this->handleMimeHeaderDecode($header->fromaddress);
            $email->from_addr_name = $email->from_name;
            $email->from_addr = $this->convertImapToSugarEmailAddress($header->from);
            isValidEmailAddress($email->from_addr);
            if (!empty($header->cc)) {
                $email->cc_addrs = $this->convertImapToSugarEmailAddress($header->cc);
            }
            if (!empty($header->ccaddress)) {
                $email->cc_addrs_names = $this->handleMimeHeaderDecode($header->ccaddress);
            } // if
            $email->reply_to_name = $this->handleMimeHeaderDecode($header->reply_toaddress);
            $email->reply_to_email = $this->convertImapToSugarEmailAddress($header->reply_to);
            if (!empty($email->reply_to_email)) {
                $email->reply_to_addr = $email->reply_to_name;
            }
            $email->intent = $this->mailbox_type;

            $email->message_id = $this->compoundMessageId; // filled by importDupeCheck();

            $oldPrefix = $this->imagePrefix;
            if (!$forDisplay) {
                // Store CIDs in imported messages, convert on display
                $this->imagePrefix = 'cid:';
            }
            // handle multi-part email bodies
            $email->description_html = $this->getMessageTextWithUid(
                $uid,
                'HTML',
                $structure,
                $fullHeader,
                $clean_email
            ); // runs through handleTranserEncoding() already
            $email->description = $this->getMessageTextWithUid(
                $uid,
                'PLAIN',
                $structure,
                $fullHeader,
                $clean_email
            ); // runs through handleTranserEncoding() already
            $this->imagePrefix = $oldPrefix;


            // empty() check for body content
            if (empty($email->description)) {
                $GLOBALS['log']->debug('InboundEmail Message (id:' . $email->message_id . ') has no body');
            }

            // assign_to group
            if (!empty($_REQUEST['user_id'])) {
                $email->assigned_user_id = $_REQUEST['user_id'];
            }

            //Assign Parent Values if set
            if (!empty($_REQUEST['parent_id']) && !empty($_REQUEST['parent_type'])) {
                $email->parent_id = $_REQUEST['parent_id'];
                $email->parent_type = $_REQUEST['parent_type'];

                $mod = strtolower($email->parent_type);
                //Custom modules rel name
                $rel = array_key_exists($mod, $email->field_defs) ? $mod : $mod . '_activities_emails';

                if (!$email->load_relationship($rel)) {
                    return false;
                }
                $email->$rel->add($email->parent_id);
            }

            // override $forDisplay w/user pref
            if ($forDisplay && $this->isAutoImport()) {
                $forDisplay = false; // triggers save of imported email
            }

            if (!$forDisplay) {
                $email->save();

                $email->new_with_id = false; // to allow future saves by UPDATE, instead of INSERT
                ////	ASSIGN APPROPRIATE ATTRIBUTES TO NEW EMAIL OBJECT
                ///////////////////////////////////////////////////////////////////

                ///////////////////////////////////////////////////////////////////
                ////	LINK APPROPRIATE BEANS TO NEWLY SAVED EMAIL
                //$contactAddress = $this->handleLinking($email);
                ////	END LINK APPROPRIATE BEANS TO NEWLY SAVED EMAIL
                ///////////////////////////////////////////////////////////////////

                ///////////////////////////////////////////////////////////////////
                ////	MAILBOX TYPE HANDLING
                $this->handleMailboxType($email, $header);
                ////	END MAILBOX TYPE HANDLING
                ///////////////////////////////////////////////////////////////////

                ///////////////////////////////////////////////////////////////////
                ////	SEND AUTORESPONSE
                if (!empty($email->reply_to_email)) {
                    $contactAddress = $email->reply_to_email;
                    isValidEmailAddress($contactAddress);
                } else {
                    $contactAddress = $email->from_addr;
                    isValidEmailAddress($contactAddress);
                }
                if (!$this->isMailBoxTypeCreateCase()) {
                    $this->handleAutoresponse($email, $contactAddress);
                }
                ////	END SEND AUTORESPONSE
                ///////////////////////////////////////////////////////////////////
                ////	END IMPORT ONE EMAIL
                ///////////////////////////////////////////////////////////////////
            }
        } else {
            // only log if not POP3; pop3 iterates through ALL mail
            if ($this->protocol != 'pop3') {
                $GLOBALS['log']->info('InboundEmail found a duplicate email: ' . $header->message_id);
                //echo "This email has already been imported";
            }

            if (!empty($this->compoundMessageId)) {
                // return email
                $result = $this->db->query(
                    'SELECT id from emails WHERE message_id ="' . $this->compoundMessageId . '"' .
                    'AND mailbox_id = "' . $this->id . '"'
                );
                $row = $this->db->fetchRow($result);
                if (!empty($row['id'])) {
                    return $row['id'];
                }
            }

            return false;
        }
        ////	END DUPLICATE CHECK
        ///////////////////////////////////////////////////////////////////////

        ///////////////////////////////////////////////////////////////////////
        ////	DEAL WITH THE MAILBOX
        if (!$forDisplay) {
            if (!$isGroupFolderExists) {
                $r = $this->imap->setFlagFull($msgNo, '\\SEEN');
            } else {
                $r = $this->imap->clearFlagFull($msgNo, '\\SEEN');
            }

            // if delete_seen, mark msg as deleted
            if ($this->delete_seen == 1 && !$forDisplay) {
                $GLOBALS['log']->info("INBOUNDEMAIL: delete_seen == 1 - deleting email");
                $this->imap->setFlagFull($msgNo, '\\DELETED');
            }
        }
        // for display - don't touch server files?
        //imap_setflag_full($this->conn, $msgNo, '\\UNSEEN');
        

        $GLOBALS['log']->debug('********************************* InboundEmail finished import of 1 email: ' . $email->name);
        ////	END DEAL WITH THE MAILBOX
        ///////////////////////////////////////////////////////////////////////

        ///////////////////////////////////////////////////////////////////////
        ////	TO SUPPORT EMAIL 2.0
        $this->email = $email;

        if (empty($this->email->et)) {
            $this->email->email2init();
        }

        if (isset($email->id) and !empty($email->id)) {
            return $email->id;
        }

        return true;
    }

    /**
     * Used to view non imported emails
     * @param array $request - must include the metadata
     * @return Email|boolean - false on error | a non imported email
     * @throws Exception
     * @see EmailsViewDetailNonImported::preDisplay()
     */
    public function returnNonImportedEmail($request)
    {
        global $timedate;
        global $current_user;
        global $log;

        $msgNo = $request['msgno'];
        $uid = $request['uid'];

        if (empty($header)) {
            $email = new Email();


            $this->connectMailserver();

            $fullHeader = $this->imap->fetchHeader($uid, FT_UID);
            $parsedFullHeader = $this->imap->rfc822ParseHeaders($fullHeader);

            $email->name = $this->handleMimeHeaderDecode($parsedFullHeader->subject);
            $email->type = 'inbound';

            if (isset($request['metadata']['viewdefs'])) {
                // only process field(s) in which we actually use
                $fields_selected = $request['metadata']['viewdefs'];

                if (empty($email->date_entered)) {
                    $possibleFormats = [
                        DateTime::RFC2822.'+',
                        str_replace(['D, '], '', DateTime::RFC2822), // day-of-week is optional
                        str_replace([':s'], '', DateTime::RFC2822), // seconds are optional
                        str_replace(['D, ', ':s'], '', DateTime::RFC2822), // day-of-week is optional, seconds are optional
                        DateTime::RFC822,
                        str_replace(['D, '], '', DateTime::RFC822), // day is optional
                        str_replace([':s'], '', DateTime::RFC822), // seconds are optional
                        str_replace(['D, ', ':s'], '', DateTime::RFC822), // day is optional, seconds are optional
                    ];

                    // Some IMAP server respond with different data formats.
                    // The iteration attempt to use each possible format to decode the detail.
                    // The if ($dateTime !== false) means that when the DateTime class successfully
                    // decodes the date field it will exit the loop.
                    // As we no longer need to continue trying to decode the datetime format.
                    foreach ($possibleFormats  as $possibleFormat) {
                        $dateTime = DateTime::createFromFormat($possibleFormat, $parsedFullHeader->date);
                        if ($dateTime !== false) {
                            break;
                        }
                    }

                    if ($dateTime === false) {
                        throw new Exception(
                            sprintf('Expected header Date to comply with RFC882 or RFC2882, but actual is "%s"', $parsedFullHeader->date)
                        );
                    }

                    $email->date_entered = $timedate->asUser($dateTime, $current_user);
                    $email->date_modified = $timedate->asUser($dateTime, $current_user);
                    $email->date_start = $timedate->asUserDate($dateTime);
                    $email->time_start = $timedate->asUserTime($dateTime);

                    $systemUser =  BeanFactory::getBean('Users', 1);
                    $email->created_by = $systemUser->id;
                    $email->created_by_name = $systemUser->name;
                    $email->modified_user_id = $systemUser->id;
                    $email->modified_by_name = $systemUser->name;
                }

                $email->status = 'unread'; // this is used in Contacts' Emails SubPanel
                if (!empty($parsedFullHeader->to)) {
                    $email->to_name = $this->handleMimeHeaderDecode($parsedFullHeader->toaddress);
                    $email->to_addrs_names = $email->to_name;
                    $email->to_addrs = $this->convertImapToSugarEmailAddress($parsedFullHeader->toaddress);
                }

                if (!empty($parsedFullHeader->from)) {
                    $email->to_addrs = $this->convertImapToSugarEmailAddress($parsedFullHeader->toaddress);
                }
                $email->from_name = $this->handleMimeHeaderDecode($parsedFullHeader->fromaddress);
                $email->from_addr_name = $email->from_name;
                $email->from_addr = $this->convertImapToSugarEmailAddress($email->from_name);
                isValidEmailAddress($email->from_addr);

                if (
                    in_array('cc_addrs', $fields_selected)
                    || in_array('cc_addrs_names', $fields_selected)
                ) {
                    if (!empty($parsedFullHeader->ccaddress)) {
                        $email->cc_addrs = $this->convertImapToSugarEmailAddress($parsedFullHeader->ccaddress);
                        $email->cc_addrs_names = $this->handleMimeHeaderDecode($parsedFullHeader->ccaddress);
                    } // if
                }


                $email->reply_to_name = $this->handleMimeHeaderDecode($parsedFullHeader->reply_toaddress);
                $email->reply_to_email = $this->convertImapToSugarEmailAddress($parsedFullHeader->reply_to);
                if (!empty($email->reply_to_email)) {
                    $email->reply_to_addr = $email->reply_to_name;
                }
                $email->intent = $this->mailbox_type;

                $email->message_id = $this->compoundMessageId; // filled by importDupeCheck();

                $oldPrefix = $this->imagePrefix;


                if (in_array('description_html', $fields_selected)) {
                    $structure = $this->imap->fetchStructure($uid, FT_UID); // map of email
                    $email->description_html = $this->getMessageTextWithUid(
                        $uid,
                        'HTML',
                        $structure,
                        $fullHeader,
                        true
                    );
                }

                if (in_array('description', $fields_selected)) {
                    $structure = $this->imap->fetchStructure($uid, FT_UID); // map of email
                    $email->description = $this->getMessageTextWithUid(
                        $uid,
                        'PLAIN',
                        $structure,
                        $fullHeader,
                        true
                    );
                }
            } else {
                $log->warn('Missing viewdefs in request');
            }

            if (empty($email->description_html)) {
                $email->description_html = $email->description;
                $email->description_html = nl2br($email->description_html);
            }

            $this->imagePrefix = $oldPrefix;

            $email->msgNo = $msgNo;
            $email->uid = $uid;
            $email->inbound_email_record = $this->id;

            return $email;
        }
        return false;
    }

    /**
     * Imports every email in the mailbox
     * depending on what the $this->mailbox is set to
     */
    public function importAllFromFolder()
    {
        $response = array();
        $emailSortedHeaders = $this->imap->sort(
            SORTDATE,
            0,
            SE_UID
        );


        foreach ($emailSortedHeaders as $uid) {
            $response[] = $this->returnImportedEmail(null, $uid);
        }

        return $response;
    }

    /**
     * figures out if a plain text email body has UUEncoded attachments
     * @param string string The email body
     * @return bool True if UUEncode is detected.
     */
    public function isUuencode($string)
    {
        $rx = "begin [0-9]{3} .*";

        $exBody = explode("\r", $string);
        foreach ($exBody as $line) {
            if (preg_match("/begin [0-9]{3} .*/i", $line)) {
                return true;
            }
        }

        return false;
    }

    /**
     * handles UU Encoded emails - a legacy from pre-RFC 822 which must still be supported (?)
     * @param string raw The raw email body
     * @param string id Parent email ID
     * @return string The filtered email body, stripped of attachments
     */
    public function handleUUEncodedEmailBody($raw, $id)
    {
        global $locale;

        $emailBody = '';
        $attachmentBody = '';
        $inAttachment = false;

        $exRaw = explode("\n", $raw);

        foreach ($exRaw as $k => $line) {
            $line = trim($line);

            if (preg_match("/begin [0-9]{3} .*/i", $line, $m)) {
                $inAttachment = true;
                $fileName = $this->handleEncodedFilename(substr($m[0], 10, strlen($m[0])));

                $attachmentBody = ''; // reset for next part of loop;
                continue;
            }

            // handle "end"
            if (strpos($line, "end") === 0) {
                if (!empty($fileName) && !empty($attachmentBody)) {
                    $this->handleUUDecode($id, $fileName, trim($attachmentBody));
                    $attachmentBody = ''; // reset for next part of loop;
                }
            }

            if ($inAttachment === false) {
                $emailBody .= "\n" . $line;
            } else {
                $attachmentBody .= "\n" . $line;
            }
        }

        /* since UUEncode was developed before MIME, we have NO idea what character set encoding was used.  we will assume the user's locale character set */
        $emailBody = $locale->translateCharset($emailBody, $locale->getExportCharset(), 'UTF-8');

        return $emailBody;
    }

    /**
     * wrapper for UUDecode
     * @param string id Id of the email
     * @param string UUEncode Encode US-ASCII
     */
    public function handleUUDecode($id, $fileName, $UUEncode)
    {
        global $sugar_config;
        /* include PHP_Compat library; it auto-feels for PHP5's compiled convert_uuencode() function */
        require_once('include/PHP_Compat/convert_uudecode.php');

        $attach = new Note();
        $attach->parent_id = $id;
        $attach->parent_type = 'Emails';

        $fname = $this->handleEncodedFilename($fileName);

        if (!empty($fname)) {//assign name to attachment
            $attach->name = $fname;
        } else {//if name is empty, default to filename
            $attach->name = urlencode($fileName);
        }

        $attach->filename = urlencode($attach->name);

        //get position of last "." in file name
        $file_ext_beg = strrpos($attach->filename, ".");
        $file_ext = "";
        //get file extension
        if ($file_ext_beg > 0) {
            $file_ext = substr($attach->filename, $file_ext_beg + 1);
        }
        //check to see if this is a file with extension located in "badext"
        foreach ($sugar_config['upload_badext'] as $badExt) {
            if (strtolower($file_ext) == strtolower($badExt)) {
                //if found, then append with .txt and break out of lookup
                $attach->name = $attach->name . ".txt";
                $attach->file_mime_type = 'text/';
                $attach->filename = $attach->filename . ".txt";
                break; // no need to look for more
            }
        }
        $attach->save();

        $bin = convert_uudecode($UUEncode);
        $filename = "upload://{$attach->id}";
        if (file_put_contents($filename, $bin)) {
            $GLOBALS['log']->debug('InboundEmail saved attachment file: ' . $filename);
        } else {
            $GLOBALS['log']->debug('InboundEmail could not create attachment file: ' . $filename);
        }
    }

    /**
     * returns true if the email's domain is NOT in the filter domain string
     *
     * @param object email Email object in question
     * @return bool true if not filtered, false if filtered
     */
    public function checkFilterDomain($email)
    {
        $filterDomain = $this->get_stored_options('filter_domain');
        if (!isset($filterDomain) || empty($filterDomain)) {
            return true; // nothing set for this
        }
        $replyTo = strtolower($email->reply_to_email);
        $from = strtolower($email->from_addr);
        $filterDomain = '@' . strtolower($filterDomain);
        if (strpos($replyTo, $filterDomain) !== false) {
            $GLOBALS['log']->debug('Autoreply cancelled - [reply to] address domain matches filter domain.');

            return false;
        } elseif (strpos($from, $filterDomain) !== false) {
            $GLOBALS['log']->debug('Autoreply cancelled - [from] address domain matches filter domain.');

            return false;
        }
        return true; // no match
    }

    /**
     * returns true if subject is NOT "out of the office" type
     *
     * @param string subject Subject line of email in question
     * @return bool returns false if OOTO found
     */
    public function checkOutOfOffice($subject)
    {
        $ooto = array("Out of the Office", "Out of Office");

        foreach ($ooto as $str) {
            if (preg_match('/' . $str . '/i', $subject)) {
                $GLOBALS['log']->debug('Autoreply cancelled - found "Out of Office" type of subject.');

                return false;
            }
        }

        return true; // no matches to ooto strings
    }


    /**
     * sets a timestamp for an autoreply to a single email addy
     *
     * @param string addr Address of auto-replied target
     */
    public function setAutoreplyStatus($addr)
    {
        $timedate = TimeDate::getInstance();
        $this->db->query(
            'INSERT INTO inbound_email_autoreply (id, deleted, date_entered, date_modified, autoreplied_to, ie_id) VALUES (
                            \'' . create_guid() . '\',
                            0,
                            \'' . $timedate->nowDb() . '\',
                            \'' . $timedate->nowDb() . '\',
                            \'' . $addr . '\',
                            \'' . $this->id . '\') ',
            true
        );
    }


    /**
     * returns true if recipient has NOT received 10 auto-replies in 24 hours
     *
     * @param string from target address for auto-reply
     * @return bool true if target is valid/under limit
     */
    public function getAutoreplyStatus($from)
    {
        global $sugar_config;
        $timedate = TimeDate::getInstance();

        $q_clean = 'UPDATE inbound_email_autoreply SET deleted = 1 WHERE date_entered < \'' . $timedate->getNow()->modify("-24 hours")->asDb() . '\'';
        $r_clean = $this->db->query($q_clean, true);

        $q = 'SELECT count(*) AS c FROM inbound_email_autoreply WHERE deleted = 0 AND autoreplied_to = \'' . $from . '\' AND ie_id = \'' . $this->id . '\'';
        $r = $this->db->query($q, true);
        $a = $this->db->fetchByAssoc($r);

        $email_num_autoreplies_24_hours = $this->get_stored_options('email_num_autoreplies_24_hours');
        $maxReplies = (isset($email_num_autoreplies_24_hours)) ? $email_num_autoreplies_24_hours : $this->maxEmailNumAutoreplies24Hours;

        if ($a['c'] >= $maxReplies) {
            $GLOBALS['log']->debug('Autoreply cancelled - more than ' . $maxReplies . ' replies sent in 24 hours.');

            return false;
        }
        return true;
    }

    /**
     * returns exactly 1 id match. if more than one, than returns false
     * @param    $emailName        the subject of the email to match
     * @param    $tableName        the table of the matching bean type
     */
    public function getSingularRelatedId($emailName, $tableName)
    {
        $repStrings = array('RE:', 'Re:', 're:');
        $preppedName = str_replace($repStrings, '', trim($emailName));

        //TODO add team security to this query
        $q = 'SELECT count(id) AS c FROM ' . $tableName . ' WHERE deleted = 0 AND name LIKE \'%' . $preppedName . '%\'';
        $r = $this->db->query($q, true);
        $a = $this->db->fetchByAssoc($r);

        if ($a['c'] == 0) {
            $q = 'SELECT id FROM ' . $tableName . ' WHERE deleted = 0 AND name LIKE \'%' . $preppedName . '%\'';
            $r = $this->db->query($q, true);
            $a = $this->db->fetchByAssoc($r);

            return $a['id'];
        }
        return false;
    }

    /**
     * saves InboundEmail parse macros to config.php
     * @param string type Bean to link
     * @param string macro The new macro
     */
    public function saveInboundEmailSystemSettings($type, $macro)
    {
        global $sugar_config;

        // inbound_email_case_subject_macro
        $var = "inbound_email_" . strtolower($type) . "_subject_macro";
        $sugar_config[$var] = $macro;

        ksort($sugar_config);

        $sugar_config_string = "<?php\n" .
            '// created: ' . date('Y-m-d H:i:s') . "\n" .
            '$sugar_config = ' .
            var_export($sugar_config, true) .
            ";\n?>\n";

        write_array_to_file("sugar_config", $sugar_config, "config.php");
    }

    /**
     * returns the HTML for InboundEmail system settings
     * @return string HTML
     */
    public function getSystemSettingsForm()
    {
        global $sugar_config;
        global $mod_strings;
        global $app_strings;
        global $app_list_strings;

        $c = new aCase();
        $template = new Sugar_Smarty();
        $template->assign('APP', $app_strings);
        $template->assign('MOD', $mod_strings);
        $template->assign('MACRO', $c->getEmailSubjectMacro());

        return $template->fetch('modules/InboundEmail/tpls/systemSettingsForm.tpl');
    }

    /**
     * For mailboxes of type "Support" parse for '[CASE:%1]'
     *
     * @param string $emailName The subject line of the email
     * @param aCase $aCase A Case object
     *
     * @return string|boolean   Case ID or FALSE if not found
     */
    public function getCaseIdFromCaseNumber($emailName, $aCase)
    {
        //$emailSubjectMacro
        $exMacro = explode('%1', $aCase->getEmailSubjectMacro());
        $open = $exMacro[0];
        $close = $exMacro[1];

        if ($sub = stristr($emailName, $open)) {
            // eliminate everything up to the beginning of the macro and return the rest
            // $sub is [CASE:XX] xxxxxxxxxxxxxxxxxxxxxx
            $sub2 = str_replace($open, '', $sub);
            // $sub2 is XX] xxxxxxxxxxxxxx
            $sub3 = substr($sub2, 0, strpos($sub2, $close));

            // case number is supposed to be numeric
            if (ctype_digit($sub3)) {
                // filter out deleted records in order to create a new case
                // if email is related to deleted one (bug #49840)
                $query = 'SELECT id FROM cases WHERE case_number = '
                    . $this->db->quoted($sub3)
                    . ' and deleted = 0';
                $results = $this->db->query($query, true);
                $row = $this->db->fetchByAssoc($results);
                if (!empty($row['id'])) {
                    return $row['id'];
                }
            }
        }

        return false;
    }

    /**
     * @param $option_name
     * @param null $default_value
     * @param null $stored_options
     * @return null
     */
    public function get_stored_options($option_name, $default_value = null, $stored_options = null)
    {
        if (empty($stored_options)) {
            $stored_options = $this->stored_options;
        }

        return self::get_stored_options_static($option_name, $default_value, $stored_options);
    }

    /**
     * Returns the stored options property un-encoded and un serialised.
     * @return array
     */
    public function getStoredOptions()
    {
        return unserialize(base64_decode($this->stored_options));
    }

    /**
     * @param array $options
     */
    public function setStoredOptions($options)
    {
        $this->stored_options = base64_encode(serialize($this->stored_options));
    }


    /**
     * @param $option_name
     * @param null $default_value
     * @param null $stored_options
     * @return null
     */
    public static function get_stored_options_static($option_name, $default_value = null, $stored_options = null)
    {
        if (!empty($stored_options)) {
            $storedOptions = unserialize(base64_decode($stored_options));
            if (isset($storedOptions[$option_name])) {
                $default_value = $storedOptions[$option_name];
            }
        }

        return $default_value;
    }


    /**
     * This function returns a contact or user ID if a matching email is found
     * @param    $email        the email address to match
     * @param    $table        which table to query
     */
    public function getRelatedId($email, $module)
    {
        $email = trim(strtoupper($email));
        if (strpos($email, ',') !== false) {
            $emailsArray = explode(',', $email);
            $emailAddressString = "";
            foreach ($emailsArray as $emailAddress) {
                if (!empty($emailAddressString)) {
                    $emailAddressString .= ",";
                }
                $emailAddressString .= $this->db->quoted(trim($emailAddress));
            } // foreach
            $email = $emailAddressString;
        } else {
            $email = $this->db->quoted($email);
        } // else
        $module = $this->db->quoted(ucfirst($module));

        $q = "SELECT bean_id FROM email_addr_bean_rel eabr
                JOIN email_addresses ea ON (eabr.email_address_id = ea.id)
                WHERE bean_module = $module AND ea.email_address_caps in ( {$email} ) AND eabr.deleted=0";

        $r = $this->db->query($q, true);

        $retArr = array();
        while ($a = $this->db->fetchByAssoc($r)) {
            $retArr[] = $a['bean_id'];
        }
        if (count($retArr) > 0) {
            return $retArr;
        }
        return false;
    }

    /**
     * finds emails tagged "//UNSEEN" on mailserver and "SINCE: [date]" if that
     * option is set
     *
     * @return array Array of messageNumbers (mail server's internal keys)
     */
    public function getNewMessageIds()
    {
        $storedOptions = unserialize(base64_decode($this->stored_options));

        //TODO figure out if the since date is UDT
        if ($storedOptions['only_since']) {// POP3 does not support Unseen flags
            if (!isset($storedOptions['only_since_last']) && !empty($storedOptions['only_since_last'])) {
                $q = "SELECT last_run FROM schedulers WHERE job = '{$this->job_name}'";
                $r = $this->db->query($q, true);
                $a = $this->db->fetchByAssoc($r);

                $date = date('r', strtotime($a['last_run']));
                LoggerManager::getLogger()->debug("-----> getNewMessageIds() executed query: {$q}");
            } else {
                $date = $storedOptions['only_since_last'];
            }
            $ret = $this->imap->search('SINCE "' . $date . '" UNDELETED UNSEEN');
            $check = $this->imap->check();
            $storedOptions['only_since_last'] = $check->Date;
            $this->stored_options = base64_encode(serialize($storedOptions));
            $this->save();
        } else {
            if (!is_resource($this->conn)) {
                LoggerManager::getLogger()->fatal('Inbound Email Connection is not valid resource for getting New Message Ids.');
                return false;
            }
            $ret = $this->imap->search('UNDELETED UNSEEN');
        }

        LoggerManager::getLogger()->debug('-----> getNewMessageIds() got ' . count($ret) . ' new Messages');

        return $ret;
    }

    /**
     * Constructs the resource connection string that IMAP needs
     * @param string $service Service string, will generate if not passed
     * @return string
     */
    public function getConnectString($service = '', $mbox = '', $includeMbox = true)
    {
        $service = empty($service) ? $this->getServiceString() : $service;
        $mbox = empty($mbox) ? $this->mailbox : $mbox;

        $connectString = '{' . $this->server_url . ':' . $this->port . '/service=' . $this->protocol . $service . '}';
        $connectString .= ($includeMbox) ? $mbox : "";

        return $connectString;
    }

    /**
     *
     */
    public function disconnectMailserver()
    {
        if (is_resource($this->conn)) {
            $this->imap->close();
        }
    }

    /**
     * Connects to mailserver.  If an existing IMAP resource is available, it
     * will attempt to reuse the connection, updating the mailbox path.
     *
     * @param bool test Flag to test connection
     * @param bool force Force reconnect
     * @return string "true" on success, "false" or $errorMessage on failure
     */
    public function connectMailserver($test = false, $force = false)
    {
        global $mod_strings;
        
        $msg = '';
        
        if (!$this->imap->isAvailable()) {
            $GLOBALS['log']->debug('------------------------- IMAP libraries NOT available!!!! die()ing thread.----');

            return $mod_strings['LBL_WARN_NO_IMAP'];
        }

        
        $this->imap->getErrors(); // clearing error stack
        //error_reporting(0); // turn off notices from IMAP

        // tls::ca::ssl::protocol::novalidate-cert::notls
        
        if (!isset($_REQUEST['ssl'])) {
            LoggerManager::getLogger()->warn('Request ssl value not found.');
            $requestSsl = null;
        } else {
            $requestSsl = $_REQUEST['ssl'];
        }
        
        $useSsl = ($requestSsl == 'true') ? true : false; // TODO: validate the ssl request variable value (for e.g its posibble to give a numeric 1 as true)
        if ($test) {
            $this->imap->setTimeout(1, 15); // 60 secs is the default
            $this->imap->setTimeout(2, 15);
            $this->imap->setTimeout(3, 15);

            $opts = $this->findOptimumSettings($useSsl);
            if (isset($opts['good']) && empty($opts['good'])) {
                $ret = array_pop($opts['err']); // TODO: lost error info?
                return $ret;
            }
            $service = $opts['service'];
            $service = str_replace('foo', '', $service); // foo there to support no-item explodes
        } else {
            $service = $this->getServiceString();
        }

        if (!isset($_REQUEST['folder'])) {
            LoggerManager::getLogger()->warn('Requested folder is not defined');
            $requestFolder = null;
        } else {
            $requestFolder = $_REQUEST['folder'];
        }
        
        if ($requestFolder === 'sent') {
            $this->mailbox = $this->get_stored_options('sentFolder');
        }

        if ($requestFolder === 'inbound') {
            if (!empty($_REQUEST['folder_name'])) {
                $this->mailbox = $_REQUEST['folder_name'];
            } elseif ($this->mailboxarray && count($this->mailboxarray)) {
                $this->mailbox = $this->mailboxarray[0];
            } else {
                $this->mailbox = 'INBOX';
            }
        }

        $connectString = $this->getConnectString($service, $this->mailbox);

        /*
         * Try to recycle the current connection to reduce response times
         */
        if (is_resource($this->imap->getConnection())) {
            if ($force) {
                // force disconnect
                $this->imap->close();
            }

            if ($this->imap->ping()) {
                // we have a live connection
                $this->imap->reopen($connectString, CL_EXPUNGE);
            }
        }

        // final test
        if (!is_resource($this->imap->getConnection()) && !$test) {
            $this->conn = $this->getImapConnection(
                $connectString,
                $this->email_user,
                $this->email_password,
                CL_EXPUNGE
            );
        }

        if ($test) {
            if ($opts == false && !is_resource($this->imap->getConnection())) {
                $this->conn = $this->getImapConnection(
                    $connectString,
                    $this->email_user,
                    $this->email_password,
                    CL_EXPUNGE
                );
            }
            $errors = '';
            $alerts = '';
            $successful = false;
            if (($errors = $this->imap->getLastError()) || ($alerts = $this->imap->getAlerts())) {
                if ($errors == 'Mailbox is empty') { // false positive
                    $successful = true;
                } else {
                    if (!isset($msg)) {
                        $msg = $errors;
                    } else {
                        $msg .= $errors;
                    }
                    $msg .= '<p>' . $alerts . '<p>';
                    $msg .= '<p>' . $mod_strings['ERR_TEST_MAILBOX'];
                }
            } else {
                $successful = true;
            }

            if ($successful) {
                if ($this->protocol == 'imap') {
                    $msg .= $mod_strings['LBL_TEST_SUCCESSFUL'];
                } else {
                    $msg .= $mod_strings['LBL_POP3_SUCCESS'];
                }
            }

            $this->imap->getErrors(); // collapse error stack
            
            if (is_resource($this->imap->getConnection())) {
                $this->imap->close();
            } else {
                LoggerManager::getLogger()->warn('Connection is not a valid resource.');
            }
            

            return $msg;
        } elseif (!is_resource($this->imap->getConnection())) {
            $GLOBALS['log']->info('Couldn\'t connect to mail server id: ' . $this->id);

            return "false";
        }
        $GLOBALS['log']->info('Connected to mail server id: ' . $this->id);

        return "true";
    }

    /**
     * @return mixed|string|void
     */
    public function checkImap()
    {
        global $app_strings, $mod_strings;

        if (!$this->imap->isAvailable()) {
            $template = new Sugar_Smarty();
            $template->assign('APP', $app_strings);
            $template->assign('MOD', $mod_strings);
            $output = $template->fetch('modules/InboundEmail/tpls/checkImap.tpl');
            echo $output;

            return $output;
        }
    }

    /**
     * Attempt to create an IMAP connection using passed in parameters
     * return either the connection resource or false if unable to connect
     *
     * @param  string $mailbox Mailbox to be used to create imap connection
     * @param  string $username The user name
     * @param  string $password The password associated with the username
     * @param  integer $options Bitmask for options parameter to the imap_open function
     *
     * @return resource|boolean  Connection resource on success, FALSE on failure
     */
    protected function getImapConnection($mailbox, $username, $password, $options = 0)
    {
        // if php is prior to 5.3.2, then return call without disable parameters as they are not supported yet
        if (version_compare(phpversion(), '5.3.2', '<')) {
<<<<<<< HEAD
            return $this->imap->open($mailbox, $username, $password, $options);
=======
            LoggerManager::getLogger()->deprecated("current php version is not supported");
            return imap_open($mailbox, $username, $password, $options);
>>>>>>> f6fac04f
        }

        $connection = null;
        $authenticators = array('', 'GSSAPI', 'NTLM');

        while (!$connection && ($authenticator = array_shift($authenticators)) !== null) {
            if ($authenticator) {
                $params = array(
                    'DISABLE_AUTHENTICATOR' => $authenticator,
                );
            } else {
                $params = array();
            }
            
            $connection = $this->getImap()->open($mailbox, $username, $password, $options, 0, $params);

<<<<<<< HEAD
//            $state = new \SuiteCRM\StateSaver();
//            $state->pushErrorLevel();
//            error_reporting(0);
            $connection = $this->imap->open($mailbox, $username, $password, $options, 0, $params);
//            $state->popErrorLevel();
=======
>>>>>>> f6fac04f
        }

        return $connection;
    }

    /**
     * retrieves an array of I-E beans based on the group_id
     * @param    string $groupId GUID of the group user or Individual
     * @return    array    $beans        array of beans
     * @return    boolean false if none returned
     */
    public function retrieveByGroupId($groupId)
    {
        $q = '
          SELECT id FROM inbound_email
          WHERE
            group_id = \'' . $groupId . '\' AND
            deleted = 0 AND
            status = \'Active\'';
        $r = $this->db->query($q, true);

        $beans = array();
        while ($a = $this->db->fetchByAssoc($r)) {
            $ie = new InboundEmail();
            $ie->retrieve($a['id']);
            $beans[$a['id']] = $ie;
        }

        return $beans;
    }

    /**
     * Retrieves the current count of personal accounts for the user specified.
     *
     * @param unknown_type $user
     */
    public function getUserPersonalAccountCount($user = null)
    {
        if ($user == null) {
            $user = $GLOBALS['current_user'];
        }

        $query = "SELECT count(*) as c FROM inbound_email WHERE deleted=0 AND is_personal='1' AND group_id='{$user->id}' AND status='Active'";

        $rs = $this->db->query($query);
        $row = $this->db->fetchByAssoc($rs);

        return $row['c'];
    }

    /**
     * retrieves an array of I-E beans based on the group folder id
     * @param    string $groupFolderId GUID of the group folder
     * @return    array    $beans        array of beans
     * @return    boolean false if none returned
     */
    public function retrieveByGroupFolderId($groupFolderId)
    {
        $q = 'SELECT id FROM inbound_email WHERE groupfolder_id = \'' . $groupFolderId . '\' AND deleted = 0 ';
        $r = $this->db->query($q, true);

        $beans = array();
        while ($a = $this->db->fetchByAssoc($r)) {
            $ie = new InboundEmail();
            $ie->retrieve($a['id']);
            $beans[] = $ie;
        }

        return $beans;
    }

    /**
     * Retrieves an array of I-E beans that the user has team access to
     *
     * @param string $id user id
     * @param bool $includePersonal
     * @return array
     */
    public function retrieveAllByGroupId($id, $includePersonal = true)
    {
        $beans = ($includePersonal) ? $this->retrieveByGroupId($id) : array();
        $q = "
          SELECT inbound_email.id FROM inbound_email
          WHERE
            is_personal = 0 AND
            -- (groupfolder_id is null OR groupfolder_id = '') AND
            mailbox_type not like 'bounce' AND
            inbound_email.deleted = 0 AND
            status = 'Active' ";
        $r = $this->db->query($q, true);

        while ($a = $this->db->fetchByAssoc($r)) {
            $found = false;
            foreach ($beans as $bean) {
                if ($bean->id == $a['id']) {
                    $found = true;
                }
            }

            if (!$found) {
                $ie = new InboundEmail();
                $ie->retrieve($a['id']);
                $beans[$a['id']] = $ie;
            }
        }

        return $beans;
    }

    /**
     * Retrieves an array of I-E beans that the user has team access to including group
     *
     * @param string $id
     * @param bool $includePersonal
     * @return InboundEmail[]
     */
    public function retrieveAllByGroupIdWithGroupAccounts($id, $includePersonal = true)
    {
        $beans = ($includePersonal) ? $this->retrieveByGroupId($id) : array();

        $q = "
          SELECT DISTINCT inbound_email.id
          FROM inbound_email
          WHERE
            is_personal = 0 AND
            mailbox_type not like 'bounce' AND
            status = 'Active' AND
            inbound_email.deleted = 0 ";
        $r = $this->db->query($q, true);

        while ($a = $this->db->fetchByAssoc($r)) {
            $found = false;
            foreach ($beans as $bean) {
                if ($bean->id == $a['id']) {
                    $found = true;
                }
            }

            if (!$found) {
                $ie = new InboundEmail();
                $ie->retrieve($a['id']);
                $beans[$a['id']] = $ie;
            }
        }

        return $beans;
    }


    /**
     * returns the bean name - overrides SugarBean's
     */
    public function get_summary_text()
    {
        return $this->name;
    }

    /**
     * Override's SugarBean's
     */
    public function create_export_query($order_by, $where, $show_deleted = 0)
    {
        return $this->create_new_list_query($order_by, $where, array(), array(), $show_deleted);
    }

    /**
     * Override's SugarBean's
     */

    /**
     * Override's SugarBean's
     */
    public function get_list_view_data()
    {
        global $mod_strings;
        global $app_list_strings;
        $temp_array = $this->get_list_view_array();
        if (!isset($app_list_strings['dom_mailbox_type'][$this->mailbox_type])) {
            LoggerManager::getLogger()->fatal('Language string not found for app_list_string[dom_mailbox_type]['.$this->mailbox_type.']');
        }
        $temp_array['MAILBOX_TYPE_NAME'] = isset($app_list_strings['dom_mailbox_type'][$this->mailbox_type]) ?
                $app_list_strings['dom_mailbox_type'][$this->mailbox_type] : null;
        //cma, fix bug 21670.
        $temp_array['GLOBAL_PERSONAL_STRING'] = ($this->is_personal ? $mod_strings['LBL_IS_PERSONAL'] : $mod_strings['LBL_IS_GROUP']);
        $temp_array['STATUS'] = ($this->status == 'Active') ? $mod_strings['LBL_STATUS_ACTIVE'] : $mod_strings['LBL_STATUS_INACTIVE'];

        return $temp_array;
    }

    /**
     * Override's SugarBean's
     */
    public function fill_in_additional_list_fields()
    {
        $this->fill_in_additional_detail_fields();
    }

    /**
     * Override's SugarBean's
     */
    public function fill_in_additional_detail_fields()
    {
        if (!empty($this->service)) {
            $exServ = explode('::', $this->service);
            $this->tls = $exServ[0];
            if (isset($exServ[1])) {
                $this->ca = $exServ[1];
            }
            if (isset($exServ[2])) {
                $this->ssl = $exServ[2];
            }
            if (isset($exServ[3])) {
                $this->protocol = $exServ[3];
            }
        }
    }

    /**
     * Checks for $user's autoImport setting and returns the current value
     * @param object $user User in focus, defaults to $current_user
     * @return bool
     */
    public function isAutoImport($user = null)
    {
        if (!empty($this->autoImport)) {
            return $this->autoImport;
        }

        global $current_user;
        if (empty($user)) {
            $user = $current_user;
        }

        $emailSettings = $current_user->getPreference('emailSettings', 'Emails');
        $emailSettings = is_string($emailSettings) ? sugar_unserialize($emailSettings) : $emailSettings;

        $this->autoImport = (isset($emailSettings['autoImport']) && !empty($emailSettings['autoImport'])) ? true : false;

        return $this->autoImport;
    }

    /**
     * Clears out cache files for a user
     */
    public function cleanOutCache()
    {
        $GLOBALS['log']->debug("INBOUNDEMAIL: at cleanOutCache()");
        $this->deleteCache();
    }

    /**
     * moves emails from folder to folder
     * @param string $fromIe I-E id
     * @param string $fromFolder IMAP path to folder in which the email lives
     * @param string $toIe I-E id
     * @param string $toFolder
     * @param string $uids UIDs of emails to move, either Sugar GUIDS or IMAP
     * UIDs
     */
    public function copyEmails($fromIe, $fromFolder, $toIe, $toFolder, $uids)
    {
        $this->moveEmails($fromIe, $fromFolder, $toIe, $toFolder, $uids, true);
    }

    /**
     * moves emails from folder to folder
     * @param string $fromIe I-E id
     * @param string $fromFolder IMAP path to folder in which the email lives
     * @param string $toIe I-E id
     * @param string $toFolder
     * @param string $uids UIDs of emails to move, either Sugar GUIDS or IMAP
     * UIDs
     * @param bool $copy Default false
     * @return bool True on successful execution
     */
    public function moveEmails($fromIe, $fromFolder, $toIe, $toFolder, $uids, $copy = false)
    {
        global $app_strings;
        global $current_user;


        // same I-E server
        if ($fromIe == $toIe) {
            $GLOBALS['log']->debug("********* SUGARFOLDER - moveEmails() moving email from I-E to I-E");
            //$exDestFolder = explode("::", $toFolder);
            //preserve $this->mailbox
            if (isset($this->mailbox)) {
                $oldMailbox = $this->mailbox;
            }


            $this->retrieve($fromIe);
            $this->mailbox = $fromFolder;
            $this->connectMailserver();
            $exUids = explode('::;::', $uids);
            $uids = implode(",", $exUids);
            // imap_mail_move accepts comma-delimited lists of UIDs
            if ($copy) {
                if ($this->imap->mailCopy($uids, $toFolder, CP_UID)) {
                    $this->mailbox = $toFolder;
                    $this->connectMailserver();
                    $newOverviews = $this->imap->fetchOverview($uids, FT_UID);
                    $this->updateOverviewCacheFile($newOverviews, 'append');
                    if (isset($oldMailbox)) {
                        $this->mailbox = $oldMailbox;
                    }

                    return true;
                }
                $GLOBALS['log']->debug("INBOUNDEMAIL: could not imap_mail_copy() [ {$uids} ] to folder [ {$toFolder} ] from folder [ {$fromFolder} ]");
            } else {
                if ($this->imap->mailMove($uids, $toFolder, CP_UID)) {
                    $GLOBALS['log']->info("INBOUNDEMAIL: imap_mail_move() [ {$uids} ] to folder [ {$toFolder} ] from folder [ {$fromFolder} ]");
                    $this->imap->expunge(); // hard deletes moved messages

                    // update cache on fromFolder
                    $newOverviews = $this->getOverviewsFromCacheFile($uids, $fromFolder, true);
                    $this->deleteCachedMessages($uids, $fromFolder);

                    // update cache on toFolder
                    $this->checkEmailOneMailbox($toFolder, true, true);
                    if (isset($oldMailbox)) {
                        $this->mailbox = $oldMailbox;
                    }

                    return true;
                }
                $GLOBALS['log']->debug("INBOUNDEMAIL: could not imap_mail_move() [ {$uids} ] to folder [ {$toFolder} ] from folder [ {$fromFolder} ]");
            }
        } elseif ($toIe == 'folder' && $fromFolder == 'sugar::Emails') {
            $GLOBALS['log']->debug("********* SUGARFOLDER - moveEmails() moving email from SugarFolder to SugarFolder");
            // move from sugar folder to sugar folder
            require_once("include/SugarFolders/SugarFolders.php");
            $sugarFolder = new SugarFolder();
            $exUids = explode($app_strings['LBL_EMAIL_DELIMITER'], $uids);
            foreach ($exUids as $id) {
                if ($copy) {
                    $sugarFolder->copyBean($fromIe, $toFolder, $id, "Emails");
                } else {
                    $fromSugarFolder = new SugarFolder();
                    $fromSugarFolder->retrieve($fromIe);
                    $toSugarFolder = new SugarFolder();
                    $toSugarFolder->retrieve($toFolder);

                    $email = new Email();
                    $email->retrieve($id);
                    $email->status = 'unread';

                    // when you move from My Emails to Group Folder, Assign To field for the Email should become null
                    if ($fromSugarFolder->is_dynamic && $toSugarFolder->is_group) {
                        // Bug 50972 - assigned_user_id set to empty string not true null
                        // Modifying the field defs in just this one place to allow
                        // a true null since this is what is expected when reading
                        // inbox folders
                        $email->setFieldNullable('assigned_user_id');
                        $email->assigned_user_id = "";
                        $email->save();
                        $email->revertFieldNullable('assigned_user_id');
                        // End fix 50972
                        if (!$toSugarFolder->checkEmailExistForFolder($id)) {
                            $fromSugarFolder->deleteEmailFromAllFolder($id);
                            $toSugarFolder->addBean($email);
                        }
                    } elseif ($fromSugarFolder->is_group && $toSugarFolder->is_dynamic) {
                        $fromSugarFolder->deleteEmailFromAllFolder($id);
                        $email->assigned_user_id = $current_user->id;
                        $email->save();
                    } else {
                        // If you are moving something from personal folder then delete an entry from all folder
                        if (!$fromSugarFolder->is_dynamic && !$fromSugarFolder->is_group) {
                            $fromSugarFolder->deleteEmailFromAllFolder($id);
                        } // if

                        if ($fromSugarFolder->is_dynamic && !$toSugarFolder->is_dynamic && !$toSugarFolder->is_group) {
                            $email->assigned_user_id = "";
                            $toSugarFolder->addBean($email);
                        } // if
                        if (!$toSugarFolder->checkEmailExistForFolder($id)) {
                            if (!$toSugarFolder->is_dynamic) {
                                $fromSugarFolder->deleteEmailFromAllFolder($id);
                                $toSugarFolder->addBean($email);
                            } else {
                                $fromSugarFolder->deleteEmailFromAllFolder($id);
                                $email->assigned_user_id = $current_user->id;
                            }
                        } else {
                            $sugarFolder->move($fromIe, $toFolder, $id);
                        } // else
                        $email->save();
                    } // else
                }
            }

            return true;
        } elseif ($toIe == 'folder') {
            $GLOBALS['log']->debug("********* SUGARFOLDER - moveEmails() moving email from I-E to SugarFolder");
            // move to Sugar folder
            require_once("include/SugarFolders/SugarFolders.php");
            $sugarFolder = new SugarFolder();
            $sugarFolder->retrieve($toFolder);
            //Show the import form if we don't have the required info
            if (!isset($_REQUEST['delete'])) {
                $json = getJSONobj();
                if ($sugarFolder->is_group) {
                    $_REQUEST['showTeam'] = false;
                    $_REQUEST['showAssignTo'] = false;
                }
                $ret = $this->email->et->getImportForm($_REQUEST, $this->email);
                $ret['move'] = true;
                $ret['srcFolder'] = $fromFolder;
                $ret['srcIeId'] = $fromIe;
                $ret['dstFolder'] = $toFolder;
                $ret['dstIeId'] = $toIe;
                $out = trim($json->encode($ret, false));
                echo $out;

                return true;
            }


            // import to Sugar
            $this->retrieve($fromIe);
            $this->mailbox = $fromFolder;
            $this->connectMailserver();
            // If its a group folder the team should be of the folder team
            if ($sugarFolder->is_group) {
                $_REQUEST['team_id'] = $sugarFolder->team_id;
                $_REQUEST['team_set_id'] = $sugarFolder->team_set_id;
            }
            // TODO - set team_id, team_set for new UI
            // else

            $exUids = explode($app_strings['LBL_EMAIL_DELIMITER'], $uids);

            if (!empty($sugarFolder->id)) {
                $count = 1;
                $return = array();
                $json = getJSONobj();
                foreach ($exUids as $k => $uid) {
                    $msgNo = $uid;
                    if ($this->isPop3Protocol()) {
                        $msgNo = $this->getCorrectMessageNoForPop3($uid);
                    } else {
                        $msgNo = $this->imap->getMessageNo($uid);
                    }

                    if (!empty($msgNo)) {
                        $importStatus = $this->returnImportedEmail($msgNo, $uid);
                        // add to folder
                        if ($importStatus) {
                            $sugarFolder->addBean($this->email);
                            if (!$copy && isset($_REQUEST['delete']) && ($_REQUEST['delete'] == "true") && $importStatus) {
                                $GLOBALS['log']->error("********* delete from mailserver [ {explode(", ", $uids)} ]");
                                // delete from mailserver
                                $this->deleteMessageOnMailServer($uid);
                                $this->deleteMessageFromCache($uid);
                            } // if
                        }
                        $return[] = $app_strings['LBL_EMAIL_MESSAGE_NO'] . " " . $count . ", " . $app_strings['LBL_STATUS'] . " " . ($importStatus ? $app_strings['LBL_EMAIL_IMPORT_SUCCESS'] : $app_strings['LBL_EMAIL_IMPORT_FAIL']);
                        $count++;
                    } // if
                } // foreach
                echo $json->encode($return);

                return true;
            }
            $GLOBALS['log']->error("********* SUGARFOLDER - failed to retrieve folder ID [ {$toFolder} ]");
        } else {
            $GLOBALS['log']->debug("********* SUGARFOLDER - moveEmails() called with no passing criteria");
        }

        return false;
    }


    /**
     * Hard deletes an I-E account
     * @param string id GUID
     */
    public function hardDelete($id)
    {
        $q = "DELETE FROM inbound_email WHERE id = '{$id}'";
        $this->db->query($q, true);

        $q = "DELETE FROM folders WHERE id = '{$id}'";
        $this->db->query($q, true);

        $q = "DELETE FROM folders WHERE parent_folder = '{$id}'";
        $this->db->query($q, true);
    }

    /**
     * Generate a unique filename for attachments based on the message id.  There are no maximum
     * specifications for the length of the message id, the only requirement is that it be globally unique.
     *
     * @param bool $nameOnly Whether or not the attachment count should be appended to the filename.
     * @return string The temp file name
     */
    public function getTempFilename($nameOnly = false)
    {
        $str = $this->compoundMessageId;

        if (!$nameOnly) {
            $str = $str . $this->attachmentCount;
            $this->attachmentCount++;
        }

        return $str;
    }

    /**
     * deletes and expunges emails on server
     * @param string $uid UID(s), comma delimited, of email(s) on server
     * @return bool true on success
     */
    public function deleteMessageOnMailServer($uid)
    {
        global $app_strings;
        $this->connectMailserver();

        if (strpos($uid, $app_strings['LBL_EMAIL_DELIMITER']) !== false) {
            $uids = explode($app_strings['LBL_EMAIL_DELIMITER'], $uid);
        } else {
            $uids[] = $uid;
        }

        $return = true;

        if ($this->protocol == 'imap') {
            $trashFolder = $this->get_stored_options("trashFolder");
            if (empty($trashFolder)) {
                $trashFolder = "INBOX.Trash";
            }
            $uidsToMove = implode('::;::', $uids);
            if ($this->moveEmails($this->id, $this->mailbox, $this->id, $trashFolder, $uidsToMove)) {
                $GLOBALS['log']->debug("INBOUNDEMAIL: MoveEmail to {$trashFolder} successful.");
            } else {
                $GLOBALS['log']->debug("INBOUNDEMAIL: MoveEmail to {$trashFolder} FAILED - trying hard delete for message: $uid");
                $uidsToDelete = implode(',', $uids);
                $this->imap->delete($uidsToDelete, FT_UID);
                $return = true;
            }
        } else {
            $msgnos = array();
            foreach ($uids as $uid) {
                $msgnos[] = $this->getCorrectMessageNoForPop3($uid);
            }
            $msgnos = implode(',', $msgnos);
            $this->imap->delete($msgnos);
            $return = true;
        }

        if (!$this->imap->expunge()) {
            $GLOBALS['log']->debug("NOOP: could not expunge deleted email.");
            $return = false;
        } else {
            $GLOBALS['log']->info("INBOUNDEMAIL: hard-deleted mail with MSgno's' [ {$msgnos} ]");
        }

        return $return;
    }

    /**
     * deletes and expunges emails on server
     * @param string $uid UID(s), comma delimited, of email(s) on server
     */
    public function deleteMessageOnMailServerForPop3($uid)
    {
        if (!is_resource($this->conn)) {
            LoggerManager::getLogger()->fatal('Inbound Email connection is not a resource for deleting Message On Mail Server For Pop3');
            return false;
        }
        if ($this->imap->delete($uid)) {
            if (!$this->imap->expunge()) {
                $GLOBALS['log']->debug("NOOP: could not expunge deleted email.");
                $return = false;
            } else {
                $GLOBALS['log']->info("INBOUNDEMAIL: hard-deleted mail with MSgno's' [ {$uid} ]");
            }
        }
    }

    /**
     * Checks if this is a pop3 type of an account or not
     * @return boolean
     */
    public function isPop3Protocol()
    {
        return ($this->protocol == 'pop3');
    }

    /**
     * Gets the UIDL from database for the corresponding msgno
     * @param int messageNo of a message
     * @return UIDL for the message
     */
    public function getUIDLForMessage($msgNo)
    {
        $query = "SELECT message_id FROM email_cache WHERE ie_id = '{$this->id}' AND msgno = '{$msgNo}'";
        $r = $this->db->query($query);
        $a = $this->db->fetchByAssoc($r);

        return $a['message_id'];
    }

    /**
     * Get the users default IE account id
     *
     * @param User $user
     * @return string
     */
    public function getUsersDefaultOutboundServerId($user)
    {
        $id = $user->getPreference($this->keyForUsersDefaultIEAccount, 'Emails', $user);
        //If no preference has been set, grab the default system id.
        if (empty($id)) {
            $oe = new OutboundEmail();
            $system = $oe->getSystemMailerSettings();
            $id = empty($system->id) ? '' : $system->id;
        }

        return $id;
    }

    /**
     * Get the users default IE account id
     *
     * @param User $user
     */
    public function setUsersDefaultOutboundServerId($user, $oe_id)
    {
        $user->setPreference($this->keyForUsersDefaultIEAccount, $oe_id, '', 'Emails');
    }

    /**
     * Gets the UIDL from database for the corresponding msgno
     * @param int messageNo of a message
     * @return UIDL for the message
     */
    public function getMsgnoForMessageID($messageid)
    {
        $query = "SELECT msgno FROM email_cache WHERE ie_id = '{$this->id}' AND message_id = '{$messageid}'";
        $r = $this->db->query($query);
        $a = $this->db->fetchByAssoc($r);

        if (!isset($a['message_id'])) {
            LoggerManager::getLogger()->warn('unable to get msgno for message id');
            return null;
        }
        
        return $a['message_id'];
    }

    /**
     * fills InboundEmail->email with an email's details
     * @param int uid Unique ID of email
     * @param bool isMsgNo flag that passed ID is msgNo, default false
     * @param bool setRead Sets the 'seen' flag in cache
     * @param bool forceRefresh Skips cache file
     * @return string
     */
    public function setEmailForDisplay($uid, $isMsgNo = false, $setRead = false, $forceRefresh = false)
    {
        if (empty($uid)) {
            $GLOBALS['log']->debug("*** ERROR: INBOUNDEMAIL trying to setEmailForDisplay() with no UID");

            return 'NOOP';
        }

        global $sugar_config;
        global $app_strings;

        // if its a pop3 then get the UIDL and see if this file name exist or not
        if ($this->isPop3Protocol()) {
            // get the UIDL from database;
            $cachedUIDL = md5($uid);
            $cache = "{$this->EmailCachePath}/{$this->id}/messages/{$this->mailbox}{$cachedUIDL}.php";
        } else {
            $cache = "{$this->EmailCachePath}/{$this->id}/messages/{$this->mailbox}{$uid}.php";
        }

        if (isset($cache) && strpos($cache, "..") !== false) {
            die("Directory navigation attack denied.");
        }

        if (file_exists($cache) && !$forceRefresh) {
            $GLOBALS['log']->info("INBOUNDEMAIL: Using cache file for setEmailForDisplay()");

            include($cache); // profides $cacheFile
            /** @var $cacheFile array */

            $metaOut = unserialize($cacheFile['out']);
            $meta = $metaOut['meta']['email'];
            $email = new Email();

            foreach ($meta as $k => $v) {
                $email->$k = $v;
            }

            $email->to_addrs = $meta['toaddrs'];
            $email->date_sent = $meta['date_start'];
            //_ppf($email,true);

            $this->email = $email;
            $this->email->email2init();
            $ret = 'cache';
        } else {
            $GLOBALS['log']->info("INBOUNDEMAIL: opening new connection for setEmailForDisplay()");
            if ($this->isPop3Protocol()) {
                $msgNo = $this->getCorrectMessageNoForPop3($uid);
            } else {
                if (empty($this->conn)) {
                    $this->connectMailserver();
                }
                $msgNo = ($isMsgNo) ? $uid : $this->imap->getMessageNo($uid);
            }
            if (empty($this->conn)) {
                $status = $this->connectMailserver();
                if ($status == "false") {
                    $this->email = new Email();
                    $this->email->name = $app_strings['LBL_EMAIL_ERROR_MAILSERVERCONNECTION'];
                    $ret = 'error';

                    return $ret;
                }
            }

            $this->returnImportedEmail($msgNo, $uid, true);
            $this->email->id = '';
            $this->email->new_with_id = false;
            $ret = 'import';
        }

        if ($setRead) {
            $this->setStatuses($uid, 'seen', 1);
        }

        return $ret;
    }


    /**
     * Sets status for a particular attribute on the mailserver and the local cache file
     */
    public function setStatuses($uid, $field, $value)
    {
        global $sugar_config;
        /** available status fields
         * [subject] => aaa
         * [from] => Some Name
         * [to] => Some Name
         * [date] => Mon, 22 Jan 2007 17:32:57 -0800
         * [message_id] =>
         * [size] => 718
         * [uid] => 191
         * [msgno] => 141
         * [recent] => 0
         * [flagged] => 0
         * [answered] => 0
         * [deleted] => 0
         * [seen] => 1
         * [draft] => 0
         */
        // local cache
        $file = "{$this->mailbox}.imapFetchOverview.php";
        $overviews = $this->getCacheValueForUIDs($this->mailbox, array($uid));

        if (!empty($overviews)) {
            $updates = array();

            foreach ($overviews['retArr'] as $k => $obj) {
                if ($obj->imap_uid == $uid) {
                    $obj->$field = $value;
                    $updates[] = $obj;
                }
            }

            if (!empty($updates)) {
                $this->setCacheValue($this->mailbox, array(), $updates);
            }
        }
    }

    /**
     * Removes an email from the cache file, deletes the message from the cache too
     * @param string String of uids, comma delimited
     */
    public function deleteMessageFromCache($uids)
    {
        global $app_strings;

        // delete message cache file and email_cache file
        $exUids = explode($app_strings['LBL_EMAIL_DELIMITER'], $uids);

        foreach ($exUids as $uid) {
            // local cache
            $queryUID = $this->db->quote($uid);
            if ($this->isPop3Protocol()) {
                $q = "DELETE FROM email_cache WHERE message_id = '{$queryUID}' AND ie_id = '{$this->id}'";
            } else {
                $q = "DELETE FROM email_cache WHERE imap_uid = '{$queryUID}' AND ie_id = '{$this->id}'";
            }
            $r = $this->db->query($q);
            if ($this->isPop3Protocol()) {
                $uid = md5($uid);
            } // if
            $msgCacheFile = "{$this->EmailCachePath}/{$this->id}/messages/{$this->mailbox}{$uid}.php";
            if (file_exists($msgCacheFile)) {
                if (!unlink($msgCacheFile)) {
                    $GLOBALS['log']->error("***ERROR: InboundEmail could not delete the cache file [ {$msgCacheFile} ]");
                }
            }
        }
    }


    /**
     * Shows one email.
     * @param int uid UID of email to display
     * @param string mbox Mailbox to look in for the message
     * @param bool isMsgNo Flag to assume $uid is a MessageNo, not UniqueID, default false
     */
    public function displayOneEmail($uid, $mbox, $isMsgNo = false)
    {
        require_once("include/JSON.php");

        global $timedate;
        global $app_strings;
        global $app_list_strings;
        global $sugar_smarty;
        global $theme;
        global $current_user;
        global $sugar_config;

        $fetchedAttributes = array(
            'name',
            'from_name',
            'from_addr',
            'date_start',
            'time_start',
            'message_id',
        );

        $souEmail = array();
        foreach ($fetchedAttributes as $k) {
            if ($k == 'date_start') {
                $this->email->$k . " " . $this->email->time_start;
                $souEmail[$k] = $this->email->$k . " " . $this->email->time_start;
            } elseif ($k == 'time_start') {
                $souEmail[$k] = "";
            } else {
                $souEmail[$k] = trim($this->email->$k);
            }
        }

        // if a MsgNo is passed in, convert to UID
        if ($isMsgNo) {
            $uid = $this->imap->getUid($uid);
        }

        // meta object to allow quick retrieval for replies
        $meta = array();
        $meta['type'] = $this->email->type;
        $meta['uid'] = $uid;
        $meta['ieId'] = $this->id;
        $meta['email'] = $souEmail;
        $meta['mbox'] = $this->mailbox;
        $ccs = '';
        // imap vs pop3

        // self mapping
        $exMbox = explode("::", $mbox);

        // CC section
        $cc = '';
        if (!empty($this->email->cc_addrs)) {
            //$ccs = $this->collapseLongMailingList($this->email->cc_addrs);
            $ccs = to_html($this->email->cc_addrs_names);
            $cc = <<<eoq
                <tr>
                    <td NOWRAP valign="top" class="displayEmailLabel">
                        {$app_strings['LBL_EMAIL_CC']}:
                    </td>
                    <td class="displayEmailValue">
                        {$ccs}
                    </td>
                </tr>
eoq;
        }
        $meta['cc'] = $cc;
        $meta['email']['cc_addrs'] = $ccs;
        // attachments
        $attachments = '';
        if ($mbox == "sugar::Emails") {
            $q = "SELECT id, filename, file_mime_type FROM notes WHERE parent_id = '{$uid}' AND deleted = 0";
            $r = $this->db->query($q);
            $i = 0;
            while ($a = $this->db->fetchByAssoc($r)) {
                $url = "index.php?entryPoint=download&type=notes&id={$a['id']}";
                $lbl = ($i == 0) ? $app_strings['LBL_EMAIL_ATTACHMENTS'] . ":" : '';
                $i++;
                $attachments .= <<<EOQ
                <tr>
                            <td NOWRAP valign="top" class="displayEmailLabel">
                                {$lbl}
                            </td>
                            <td NOWRAP valign="top" colspan="2" class="displayEmailValue">
                                <a href="{$url}">{$a['filename']}</a>
                            </td>
                        </tr>
EOQ;
                $this->email->cid2Link($a['id'], $a['file_mime_type']);
            } // while
        } else {
            if ($this->attachmentCount > 0) {
                $theCount = $this->attachmentCount;

                for ($i = 0; $i < $theCount; $i++) {
                    $lbl = ($i == 0) ? $app_strings['LBL_EMAIL_ATTACHMENTS'] . ":" : '';
                    $name = $this->getTempFilename(true) . $i;
                    $tempName = urlencode($this->tempAttachment[$name]);

                    $url = "index.php?entryPoint=download&type=temp&isTempFile=true&ieId={$this->id}&tempName={$tempName}&id={$name}";

                    $attachments .= <<<eoq
                        <tr>
                            <td NOWRAP valign="top" class="displayEmailLabel">
                                {$lbl}
                            </td>
                            <td NOWRAP valign="top" colspan="2" class="displayEmailValue">
                                <a href="{$url}">{$this->tempAttachment[$name]}</a>
                            </td>
                        </tr>
eoq;
                } // for
            } // if
        } // else
        $meta['email']['attachments'] = $attachments;

        // toasddrs
        $meta['email']['toaddrs'] = $this->collapseLongMailingList($this->email->to_addrs);
        $meta['email']['cc_addrs'] = $ccs;

        // body
        $description = (empty($this->email->description_html)) ? nl2br($this->email->description) : $this->email->description_html;
        $meta['email']['description'] = $description;

        // meta-metadata
        $meta['is_sugarEmail'] = ($exMbox[0] == 'sugar') ? true : false;

        if (!$meta['is_sugarEmail']) {
            if ($this->isAutoImport) {
                $meta['is_sugarEmail'] = true;
            }
        } else {
            if ($this->email->status != 'sent') {
                // mark SugarEmail read
                $q = "UPDATE emails SET status = 'read' WHERE id = '{$uid}'";
                $r = $this->db->query($q);
            }
        }

        $return = array();
        $meta['email']['name'] = to_html($this->email->name);
        $meta['email']['from_addr'] = (!empty($this->email->from_addr_name)) ? to_html($this->email->from_addr_name) : to_html($this->email->from_addr);
        isValidEmailAddress($meta['email']['from_addr']);
        $meta['email']['toaddrs'] = (!empty($this->email->to_addrs_names)) ? to_html($this->email->to_addrs_names) : to_html($this->email->to_addrs);
        $meta['email']['cc_addrs'] = to_html($this->email->cc_addrs_names);
        $meta['email']['reply_to_addr'] = to_html($this->email->reply_to_addr);
        $return['meta'] = $meta;

        return $return;
    }

    /**
     * Takes a long list of email addresses from a To or CC field and shows the first 3, the rest hidden
     * @param string emails
     * @return string
     */
    public function collapseLongMailingList($emails)
    {
        global $app_strings;

        $ex = explode(",", $emails);
        $i = 0;
        $j = 0;

        if (count($ex) > 3) {
            $emails = "";
            $emailsHidden = "";

            foreach ($ex as $email) {
                if ($i < 2) {
                    if (!empty($emails)) {
                        $emails .= ", ";
                    }
                    $emails .= trim($email);
                } else {
                    if (!empty($emailsHidden)) {
                        $emailsHidden .= ", ";
                    }
                    $emailsHidden .= trim($email);
                    $j++;
                }
                $i++;
            }

            if (!empty($emailsHidden)) {
                $email2 = $emails;
                $emails = "<span onclick='javascript:SUGAR.email2.detailView.showFullEmailList(this);' style='cursor:pointer;'>{$emails} [...{$j} {$app_strings['LBL_MORE']}]</span>";
                $emailsHidden = "<span onclick='javascript:SUGAR.email2.detailView.showCroppedEmailList(this)' style='cursor:pointer; display:none;'>{$email2}, {$emailsHidden} [ {$app_strings['LBL_LESS']} ]</span>";
            }

            $emails .= $emailsHidden;
        }

        return $emails;
    }


    /**
     * Sorts IMAP's imap_fetch_overview() results
     * @param array $arr Array of standard objects
     * @param string $sort Column to sort by
     * @param string direction Direction to sort by (asc/desc)
     * @return array Sorted array of obj.
     */
    public function sortFetchedOverview($arr, $sort = 4, $direction = 'DESC', $forceSeen = false)
    {
        global $current_user;

        $sortPrefs = $current_user->getPreference('folderSortOrder', 'Emails');
        if (!empty($sortPrefs)) {
            $listPrefs = $sortPrefs;
        } else {
            $listPrefs = array();
        }

        if (isset($listPrefs[$this->id][$this->mailbox])) {
            $currentNode = $listPrefs[$this->id][$this->mailbox];
        }

        if (isset($currentNode['current']) && !empty($currentNode['current'])) {
            $sort = $currentNode['current']['sort'];
            $direction = $currentNode['current']['direction'];
        }

        // sort defaults
        if (empty($sort)) {
            $sort = $this->defaultSort;//4;
            $direction = $this->defaultDirection; //'DESC';
        } elseif (!is_numeric($sort)) {
            // handle bad sort index
            $sort = $this->defaultSort;
        } else {
            // translate numeric index to human readable
            $sort = $this->hrSort[$sort];
        }
        if (empty($direction)) {
            $direction = 'DESC';
        }


        $retArr = array();
        $sorts = array();

        foreach ($arr as $k => $overview) {
            $sorts['flagged'][$k] = $overview->flagged;
            $sorts['status'][$k] = $overview->answered;
            $sorts['from'][$k] = str_replace('"', "", $this->handleMimeHeaderDecode($overview->from));
            $sorts['subj'][$k] = $this->handleMimeHeaderDecode(quoted_printable_decode($overview->subject));
            $sorts['date'][$k] = $overview->date;
        }

        // sort by column
        natcasesort($sorts[$sort]);

        // direction
        if (strtolower($direction) == 'desc') {
            $revSorts = array();
            $keys = array_reverse(array_keys($sorts[$sort]));

            for ($i = 0; $i < count($keys); $i++) {
                $v = $keys[$i];
                $revSorts[$v] = $sorts[$sort][$v];
            }

            $sorts[$sort] = $revSorts;
        }
        $timedate = TimeDate::getInstance();
        foreach ($sorts[$sort] as $k2 => $overview2) {
            $arr[$k2]->date = $timedate->fromString($arr[$k2]->date)->asDb();
            $retArr[] = $arr[$k2];
        }
        //_pp("final count: ".count($retArr));

        $finalReturn = array();
        $finalReturn['retArr'] = $retArr;
        $finalReturn['sortBy'] = $sort;
        $finalReturn['direction'] = $direction;

        return $finalReturn;
    }


    public function setReadFlagOnFolderCache($mbox, $uid)
    {
        global $sugar_config;

        $this->mailbox = $mbox;

        // cache
        if ($this->validCacheExists($this->mailbox)) {
            $ret = $this->getCacheValue($this->mailbox);

            $updates = array();

            foreach ($ret as $k => $v) {
                if ($v->imap_uid == $uid) {
                    $v->seen = 1;
                    $updates[] = $v;
                    break;
                }
            }

            $this->setCacheValue($this->mailbox, array(), $updates);
        }
    }

    /**
     * Returns a list of emails in a mailbox.
     * @param string mbox Name of mailbox using dot notation paths to display
     * @param string $forceRefresh Flag to use cache or not
     * @param integer page number
     */
    public function displayFolderContents($mbox, $forceRefresh = 'false', $page = 1)
    {
        global $current_user;

        $delimiter = $this->get_stored_options('folderDelimiter');
        if ($delimiter) {
            $mbox = str_replace('.', $delimiter, $mbox);
        }

        $this->mailbox = $mbox;

        // jchi #9424, get sort and direction from user preference
        $sort = 'date';
        $direction = 'desc';
        $sortSerial = $current_user->getPreference('folderSortOrder', 'Emails');
        if (!empty($sortSerial) && !empty($_REQUEST['ieId']) && !empty($_REQUEST['mbox'])) {
            $sortArray = sugar_unserialize($sortSerial);
            $sort = $sortArray[$_REQUEST['ieId']][$_REQUEST['mbox']]['current']['sort'];
            $direction = $sortArray[$_REQUEST['ieId']][$_REQUEST['mbox']]['current']['direction'];
        }
        //end

        // save sort order
        if (!empty($_REQUEST['sort']) && !empty($_REQUEST['dir'])) {
            $this->email->et->saveListViewSortOrder(
                $_REQUEST['ieId'],
                $_REQUEST['mbox'],
                $_REQUEST['sort'],
                $_REQUEST['dir']
            );
            $sort = $_REQUEST['sort'];
            $direction = $_REQUEST['dir'];
        } else {
            $_REQUEST['sort'] = '';
            $_REQUEST['dir'] = '';
        }

        // cache
        $ret = array();
        $cacheUsed = false;
        if ($forceRefresh == 'false' && $this->validCacheExists($this->mailbox)) {
            $emailSettings = $current_user->getPreference('emailSettings', 'Emails');

            // cn: default to a low number until user specifies otherwise
            if (empty($emailSettings['showNumInList'])) {
                $emailSettings['showNumInList'] = 20;
            }

            $ret = $this->getCacheValue($this->mailbox, $emailSettings['showNumInList'], $page, $sort, $direction);
            $cacheUsed = true;
        }

        $out = $this->displayFetchedSortedListXML($ret, $mbox);

        $metadata = array();
        $metadata['mbox'] = $mbox;
        $metadata['ieId'] = $this->id;
        $metadata['name'] = $this->name;
        $metadata['fromCache'] = $cacheUsed ? 1 : 0;
        $metadata['out'] = $out;

        return $metadata;
    }

    /**
     * For a group email account, create subscriptions for all users associated with the
     * team assigned to the account.
     *
     */
    public function createUserSubscriptionsForGroupAccount()
    {
        $team = new Team();
        $team->retrieve($this->team_id);
        $usersList = $team->get_team_members(true);
        foreach ($usersList as $userObject) {
            $previousSubscriptions = sugar_unserialize(
                base64_decode(
                    $userObject->getPreference(
                        'showFolders',
                        'Emails',
                        $userObject
                    )
                )
            );
            if ($previousSubscriptions === false) {
                $previousSubscriptions = array();
            }

            $previousSubscriptions[] = $this->id;

            $encodedSubs = base64_encode(serialize($previousSubscriptions));
            $userObject->setPreference('showFolders', $encodedSubs, '', 'Emails');
            $userObject->savePreferencesToDB();
        }
    }

    /**
     * Create a sugar folder for this inbound email account
     * if the Enable Auto Import option is selected
     *
     * @return String Id of the sugar folder created.
     */
    public function createAutoImportSugarFolder()
    {
        global $current_user;
        $guid = create_guid();
        $GLOBALS['log']->debug("Creating Sugar Folder for IE with id $guid");
        $folder = new SugarFolder();
        $folder->id = $guid;
        $folder->new_with_id = true;
        $folder->name = $this->name;
        $folder->has_child = 0;
        $folder->is_group = 1;
        $folder->assign_to_id = $current_user->id;
        $folder->parent_folder = "";


        //If this inbound email is marked as inactive, don't add subscriptions.
        $addSubscriptions = ($this->status == 'Inactive' || $this->mailbox_type == 'bounce') ? false : true;
        $folder->save($addSubscriptions);

        return $guid;
    }

    public function validCacheExists($mbox)
    {
        $q = "SELECT count(*) c FROM email_cache WHERE ie_id = '{$this->id}'";
        $r = $this->db->query($q);
        $a = $this->db->fetchByAssoc($r);
        $count = $a['c'];

        if ($count > 0) {
            return true;
        }

        return false;
    }


    public function displayFetchedSortedListXML($ret, $mbox)
    {
        global $timedate;
        global $current_user;
        global $sugar_config;

        if (empty($ret['retArr'])) {
            return array();
        }

        $tPref = $current_user->getUserDateTimePreferences();

        $return = array();

        foreach ($ret['retArr'] as $msg) {
            $flagged = ($msg->flagged == 0) ? "" : $this->iconFlagged;
            $status = ($msg->deleted) ? $this->iconDeleted : "";
            $status = ($msg->draft == 0) ? $status : $this->iconDraft;
            $status = ($msg->answered == 0) ? $status : $this->iconAnswered;
            $from = $this->handleMimeHeaderDecode($msg->from);
            $subject = $this->handleMimeHeaderDecode($msg->subject);
            //$date		= date($tPref['date']." ".$tPref['time'], $msg->date);
            $date = $timedate->to_display_date_time($this->db->fromConvert($msg->date, 'datetime'));
            //$date		= date($tPref['date'], $this->getUnixHeaderDate($msg->date));

            $temp = array();
            $temp['flagged'] = $flagged;
            $temp['status'] = $status;
            $temp['from'] = to_html($from);
            $temp['subject'] = $subject;
            $temp['date'] = $date;
            $temp['uid'] = $msg->uid; // either from an imap_search() or massaged cache value
            $temp['mbox'] = $this->mailbox;
            $temp['ieId'] = $this->id;
            $temp['site_url'] = $sugar_config['site_url'];
            $temp['seen'] = $msg->seen;
            $temp['type'] = (isset($msg->type)) ? $msg->type : 'remote';
            $temp['to_addrs'] = to_html($msg->to);
            $temp['hasAttach'] = '0';

            $return[] = $temp;
        }

        return $return;
    }


    /**
     * retrieves the mailboxes for a given account in the following format
     * Array(
     * [INBOX] => Array
     * (
     * [Bugs] => Bugs
     * [Builder] => Builder
     * [DEBUG] => Array
     * (
     * [out] => out
     * [test] => test
     * )
     * )
     * @param bool $justRaw Default false
     * @return array
     */
    public function getMailboxes($justRaw = false)
    {
        if ($justRaw == true) {
            return $this->mailboxarray;
        } // if

        return $this->generateMultiDimArrayFromFlatArray($this->mailboxarray, $this->retrieveDelimiter());
    }

    public function getMailBoxesForGroupAccount()
    {
        $mailboxes = $this->generateMultiDimArrayFromFlatArray(
            explode(",", $this->mailbox),
            $this->retrieveDelimiter()
        );
        $mailboxesArray = $this->generateFlatArrayFromMultiDimArray($mailboxes, $this->retrieveDelimiter());
        $mailboxesArray = $this->filterMailBoxFromRaw(explode(",", $this->mailbox), $mailboxesArray);
        $this->saveMailBoxFolders($mailboxesArray);

        return $mailboxes;
    } // fn

    public function saveMailBoxFolders($value)
    {
        if (is_array($value)) {
            $value = implode(",", $value);
        }
        $this->mailboxarray = explode(",", $value);
        $value = $this->db->quoted($value);
        $query = "update inbound_email set mailbox = $value where id ='{$this->id}'";
        $this->db->query($query);
    }

    public function insertMailBoxFolders($value)
    {
        $query = "select value from config where category='InboundEmail' and name='{$this->id}'";
        $r = $this->db->query($query);
        $a = $this->db->fetchByAssoc($r);
        if (empty($a['value'])) {
            if (is_array($value)) {
                $value = implode(",", $value);
            }
            $this->mailboxarray = explode(",", $value);
            $value = $this->db->quoted($value);

            $query = "INSERT INTO config VALUES('InboundEmail', '{$this->id}', $value)";
            $this->db->query($query);
        } // if
    }

    public function saveMailBoxValueOfInboundEmail()
    {
        $query = "update Inbound_email set mailbox = '{$this->email_user}'";
        $this->db->query($query);
    }

    public function retrieveMailBoxFolders()
    {
        $this->mailboxarray = explode(",", $this->mailbox);
    } // fn


    public function retrieveDelimiter()
    {
        $delimiter = $this->get_stored_options('folderDelimiter');
        if (!$delimiter) {
            $delimiter = '.';
        }

        return $delimiter;
    } // fn

    public function generateFlatArrayFromMultiDimArray($arraymbox, $delimiter)
    {
        $ret = array();
        foreach ($arraymbox as $key => $value) {
            $this->generateArrayData($key, $value, $ret, $delimiter);
        } // foreach

        return $ret;
    } // fn

    public function generateMultiDimArrayFromFlatArray($raw, $delimiter)
    {
        // generate a multi-dimensional array to iterate through
        $ret = array();
        foreach ($raw as $mbox) {
            $ret = $this->sortMailboxes($mbox, $ret, $delimiter);
        }

        return $ret;
    } // fn

    public function generateArrayData($key, $arraymbox, &$ret, $delimiter)
    {
        $ret [] = $key;
        if (is_array($arraymbox)) {
            foreach ($arraymbox as $mboxKey => $value) {
                $newKey = $key . $delimiter . $mboxKey;
                $this->generateArrayData($newKey, $value, $ret, $delimiter);
            } // foreach
        } // if
    }

    /**
     * sorts the folders in a mailbox in a multi-dimensional array
     * @param string $MBOX
     * @param array $ret
     * @return array
     */
    public function sortMailboxes($mbox, $ret, $delimeter = ".")
    {
        if (strpos($mbox, $delimeter)) {
            $node = substr($mbox, 0, strpos($mbox, $delimeter));
            $nodeAfter = substr($mbox, strpos($mbox, $node) + strlen($node) + 1, strlen($mbox));

            if (!isset($ret[$node])) {
                $ret[$node] = array();
            } elseif (isset($ret[$node]) && !is_array($ret[$node])) {
                $ret[$node] = array();
            }
            $ret[$node] = $this->sortMailboxes($nodeAfter, $ret[$node], $delimeter);
        } else {
            $ret[$mbox] = $mbox;
        }

        return $ret;
    }

    /**
     * parses Sugar's storage method for imap server service strings
     * @return string
     */
    public function getServiceString()
    {
        $service = '';
        $exServ = explode('::', $this->service);

        foreach ($exServ as $v) {
            if (!empty($v) && ($v != 'imap' && $v != 'pop3')) {
                $service .= '/' . $v;
            }
        }

        return $service;
    }


    /**
     * Get Email messages IDs from server which aren't in database
     * @return array Ids of messages, which aren't still in database
     */
    public function getNewEmailsForSyncedMailbox()
    {
        // ids's count limit for batch processing
        $limit = 20;
        
        if (!is_resource($this->conn)) {
            LoggerManager::getLogger()->fatal('Inbound Email connection is not a resource for getting New Emails For Synced Mailbox');
            return false;
        }
        
        $msgIds = $this->imap->search('ALL UNDELETED');
        $result = array();
        try {
            if (count($msgIds) > 0) {
                /*
                 * @var collect results of queries and message headers
                 */
                $tmpMsgs = array();
                $repeats = 0;
                $counter = 0;

                // sort IDs to get lastest on top
                arsort($msgIds);
                $GLOBALS['log']->debug('-----> getNewEmailsForSyncedMailbox() got ' . count($msgIds) . ' Messages');
                foreach ($msgIds as $k => &$msgNo) {
                    $uid = $this->imap->getUid($msgNo);
                    $header = $this->imap->headerInfo($msgNo);
                    $fullHeader = $this->imap->fetchHeader($msgNo);
                    $message_id = $header->message_id;
                    $deliveredTo = $this->id;
                    $matches = array();
                    preg_match('/(delivered-to:|x-real-to:){1}\s*(\S+)\s*\n{1}/im', $fullHeader, $matches);
                    if (count($matches)) {
                        $deliveredTo = $matches[2];
                    }
                    if (empty($message_id) || !isset($message_id)) {
                        $GLOBALS['log']->debug('*********** NO MESSAGE_ID.');
                        $message_id = $this->getMessageId($header);
                    }

                    // generate compound messageId
                    $this->compoundMessageId = trim($message_id) . trim($deliveredTo);
                    // if the length > 255 then md5 it so that the data will be of smaller length
                    if (strlen($this->compoundMessageId) > 255) {
                        $this->compoundMessageId = md5($this->compoundMessageId);
                    } // if

                    if (empty($this->compoundMessageId)) {
                        break;
                    } // if
                    $counter++;
                    $potentials = clean_xss($this->compoundMessageId, false);

                    if (is_array($potentials) && !empty($potentials)) {
                        foreach ($potentials as $bad) {
                            $this->compoundMessageId = str_replace($bad, "", $this->compoundMessageId);
                        }
                    }
                    array_push($tmpMsgs, array('msgNo' => $msgNo, 'msgId' => $this->compoundMessageId, 'exists' => 0));
                    if ($counter == $limit) {
                        $counter = 0;
                        $query = array();
                        foreach (array_slice($tmpMsgs, -$limit, $limit) as $k1 => $v1) {
                            $query[] = $v1['msgId'];
                        }
                        $query = 'SELECT count(emails.message_id) as cnt, emails.message_id AS mid FROM emails WHERE emails.message_id IN ("' . implode(
                            '","',
                                $query
                        ) . '") and emails.deleted = 0 group by emails.message_id';
                        $r = $this->db->query($query);
                        $tmp = array();
                        while ($a = $this->db->fetchByAssoc($r)) {
                            $tmp[html_entity_decode($a['mid'])] = $a['cnt'];
                        }
                        foreach ($tmpMsgs as $k1 => $v1) {
                            if (isset($tmp[$v1['msgId']]) && $tmp[$v1['msgId']] > 0) {
                                $tmpMsgs[$k1]['exists'] = 1;
                            }
                        }
                        foreach ($tmpMsgs as $k1 => $v1) {
                            if ($v1['exists'] == 0) {
                                $repeats = 0;
                                array_push($result, $v1['msgNo']);
                            } else {
                                $repeats++;
                            }
                        }
                        if ($repeats > 0) {
                            if ($repeats >= $limit) {
                                break;
                            }
                            $tmpMsgs = array_splice($tmpMsgs, -$repeats, $repeats);
                        } else {
                            $tmpMsgs = array();
                        }
                    }
                }
                unset($msgNo);
            }
        } catch (Exception $ex) {
            $GLOBALS['log']->fatal($ex->getMessage());
        }
        $GLOBALS['log']->debug('-----> getNewEmailsForSyncedMailbox() got ' . count($result) . ' unsynced messages');

        return $result;
    }

    /**
     * Import new messages from given account.
     */
    public function importMessages()
    {
        $protocol = $this->isPop3Protocol() ? 'pop3' : 'imap';
        switch ($protocol) {
            case 'pop3':
                $this->importMailboxMessages($protocol);
                break;
            case 'imap':
                $mailboxes = $this->getMailboxes(true);
                foreach ($mailboxes as $mailbox) {
                    $this->importMailboxMessages($protocol, $mailbox);
                }
                $this->imap->expunge();
                $this->imap->close();
                break;
        }
    }

    /**
     * Import messages from specified mailbox
     *
     * @param string $protocol Mailing protocol
     * @param string|null $mailbox Mailbox (if applied to protocol)
     */
    protected function importMailboxMessages($protocol, $mailbox = null)
    {
        switch ($protocol) {
            case 'pop3':
                $msgNumbers = $this->getPop3NewMessagesToDownload();
                break;
            case 'imap':
                $this->mailbox = $mailbox;
                $this->connectMailserver();
                $msgNumbers = $this->getNewMessageIds();
                if (!$msgNumbers) {
                    $msgNumbers = array();
                }
                break;
            default:
                $msgNumbers = array();
                break;
        }

        foreach ($msgNumbers as $msgNumber) {
            $uid = $this->getMessageUID($msgNumber, $protocol);
            $GLOBALS['log']->info('Importing message no: ' . $msgNumber);
            $this->returnImportedEmail($msgNumber, $uid, false, false);
        }
    }

    /**
     * Retrieves message UID by it's number
     *
     * @param int $msgNumber Number of the message in current sequence
     * @param string $protocol Mailing protocol
     * @return string
     */
    protected function getMessageUID($msgNumber, $protocol)
    {
        switch ($protocol) {
            case 'pop3':
                $uid = $this->getUIDLForMessage($msgNumber);
                break;
            case 'imap':
                $uid = $this->imap->getUid($msgNumber);
                break;
            default:
                $uid = null;
                break;
        }

        return $uid;
    }
} // end class definition<|MERGE_RESOLUTION|>--- conflicted
+++ resolved
@@ -177,44 +177,16 @@
     // prefix to use when importing inlinge images in emails
     public $imagePrefix;
     public $job_name = 'function::pollMonitoredInboxes';
-    
+
     /**
      *
-<<<<<<< HEAD
      * @var ImapHandlerInterface
      */
     protected $imap;
-    
-=======
-     * @var ImapInterface
-     */
-    protected $imap = null;
-    
-    /**
-     * 
-     * @global array $sugar_config
-     * @return ImapInterface
-     */
-    protected function getImap() {
-        if (null === $this->imap) {
-            global $sugar_config;
-            if (isset($sugar_config['imap_wrapper']) && $sugar_config['imap_wrapper']) {
-                $imapClass = $sugar_config['imap_wrapper'];
-                $this->imap = new $imapClass();
-            } else {
-                $this->imap = new Imap();
-            }
-        }
-        return $this->imap;
-    }
-
->>>>>>> f6fac04f
+
     /**
      * Email constructor
-     * 
-     * @param ImapInterface $imap
-     */
-<<<<<<< HEAD
+     */
     public function __construct(ImapHandlerInterface $imapHandler = null)
     {
         // using ImapHandlerInterface as dependency
@@ -224,16 +196,11 @@
             $imapHandler = $imapHandlerFactory->getImapHandler();
         }
         $this->imap = $imapHandler;
-        
-=======
-    public function __construct(ImapInterface $imap = null)
-    {
-        $this->imap = $imap ? $imap : $this->getImap();
->>>>>>> f6fac04f
+
         $this->InboundEmailCachePath = sugar_cached('modules/InboundEmail');
         $this->EmailCachePath = sugar_cached('modules/Emails');
         parent::__construct();
-        
+
         if ($this->imap->isAvailable()) {
             /*
              * 1: Open
@@ -250,7 +217,7 @@
         $this->overview = new Overview();
         $this->imagePrefix = "{$GLOBALS['sugar_config']['site_url']}/cache/images/";
     }
-    
+
     /**
      *
      * @return ImapHandlerInterface
@@ -375,7 +342,7 @@
                 $sessionFoldersString
             );
         }
-        
+
         return $imapRenameMailbox;
     }
 
@@ -493,7 +460,7 @@
             $lastMsg = $lastMsg > $totalMsgs ? $totalMsgs : $lastMsg;
 
             $sequence = $firstMsg . ':' . $lastMsg;
-            $emailSortedHeaders = $this->imap->fetchOverview($sequence); 
+            $emailSortedHeaders = $this->imap->fetchOverview($sequence);
 
             $uids = array_map(
                 function ($x) {
@@ -3259,11 +3226,11 @@
             }
 
             $GLOBALS['log']->debug($l . ': I-E clearing error and alert stacks.');
-            
+
             $this->imap->getErrors(); // clear stacks
-            
+
             $this->imap->getAlerts();
-            
+
             // If you find a good connection, then don't do any further testing to find URL
             if ($foundGoodConnection) {
                 break;
@@ -6186,16 +6153,16 @@
     public function connectMailserver($test = false, $force = false)
     {
         global $mod_strings;
-        
+
         $msg = '';
-        
+
         if (!$this->imap->isAvailable()) {
             $GLOBALS['log']->debug('------------------------- IMAP libraries NOT available!!!! die()ing thread.----');
 
             return $mod_strings['LBL_WARN_NO_IMAP'];
         }
 
-        
+
         $this->imap->getErrors(); // clearing error stack
         //error_reporting(0); // turn off notices from IMAP
 
@@ -6310,7 +6277,7 @@
             }
 
             $this->imap->getErrors(); // collapse error stack
-            
+
             if (is_resource($this->imap->getConnection())) {
                 $this->imap->close();
             } else {
@@ -6362,12 +6329,8 @@
     {
         // if php is prior to 5.3.2, then return call without disable parameters as they are not supported yet
         if (version_compare(phpversion(), '5.3.2', '<')) {
-<<<<<<< HEAD
+            LoggerManager::getLogger()->deprecated("current php version is not supported");
             return $this->imap->open($mailbox, $username, $password, $options);
-=======
-            LoggerManager::getLogger()->deprecated("current php version is not supported");
-            return imap_open($mailbox, $username, $password, $options);
->>>>>>> f6fac04f
         }
 
         $connection = null;
@@ -6381,17 +6344,9 @@
             } else {
                 $params = array();
             }
-            
+
             $connection = $this->getImap()->open($mailbox, $username, $password, $options, 0, $params);
 
-<<<<<<< HEAD
-//            $state = new \SuiteCRM\StateSaver();
-//            $state->pushErrorLevel();
-//            error_reporting(0);
-            $connection = $this->imap->open($mailbox, $username, $password, $options, 0, $params);
-//            $state->popErrorLevel();
-=======
->>>>>>> f6fac04f
         }
 
         return $connection;
