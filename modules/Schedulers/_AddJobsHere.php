<?php
<<<<<<< HEAD
if (!defined('sugarEntry') || !sugarEntry) die('Not A Valid Entry Point');
/*********************************************************************************
=======

use SuiteCRM\Utility\SuiteValidator;
/**
 *
>>>>>>> b29c16a8
 * SugarCRM Community Edition is a customer relationship management program developed by
 * SugarCRM, Inc. Copyright (C) 2004-2013 SugarCRM Inc.
 *
 * SuiteCRM is an extension to SugarCRM Community Edition developed by SalesAgility Ltd.
 * Copyright (C) 2011 - 2018 SalesAgility Ltd.
 *
 * This program is free software; you can redistribute it and/or modify it under
 * the terms of the GNU Affero General Public License version 3 as published by the
 * Free Software Foundation with the addition of the following permission added
 * to Section 15 as permitted in Section 7(a): FOR ANY PART OF THE COVERED WORK
 * IN WHICH THE COPYRIGHT IS OWNED BY SUGARCRM, SUGARCRM DISCLAIMS THE WARRANTY
 * OF NON INFRINGEMENT OF THIRD PARTY RIGHTS.
 *
 * This program is distributed in the hope that it will be useful, but WITHOUT
 * ANY WARRANTY; without even the implied warranty of MERCHANTABILITY or FITNESS
 * FOR A PARTICULAR PURPOSE. See the GNU Affero General Public License for more
 * details.
 *
 * You should have received a copy of the GNU Affero General Public License along with
 * this program; if not, see http://www.gnu.org/licenses or write to the Free
 * Software Foundation, Inc., 51 Franklin Street, Fifth Floor, Boston, MA
 * 02110-1301 USA.
 *
 * You can contact SugarCRM, Inc. headquarters at 10050 North Wolfe Road,
 * SW2-130, Cupertino, CA 95014, USA. or at email address contact@sugarcrm.com.
 *
 * The interactive user interfaces in modified source and object code versions
 * of this program must display Appropriate Legal Notices, as required under
 * Section 5 of the GNU Affero General Public License version 3.
 *
 * In accordance with Section 7(b) of the GNU Affero General Public License version 3,
 * these Appropriate Legal Notices must retain the display of the "Powered by
 * SugarCRM" logo and "Supercharged by SuiteCRM" logo. If the display of the logos is not
 * reasonably feasible for technical reasons, the Appropriate Legal Notices must
 * display the words "Powered by SugarCRM" and "Supercharged by SuiteCRM".
 */

if (!defined('sugarEntry') || !sugarEntry) {
    die('Not A Valid Entry Point');
}

/**
 * Set up an array of Jobs with the appropriate metadata
 * 'jobName' => array (
 *        'X' => 'name',
 * )
 * 'X' should be an increment of 1
 * 'name' should be the EXACT name of your function
 *
 * Your function should not be passed any parameters
 * Always  return a Boolean. If it does not the Job will not terminate itself
 * after completion, and the webserver will be forced to time-out that Job instance.
 * DO NOT USE sugar_cleanup(); in your function flow or includes.  this will
 * break Schedulers.  That function is called at the foot of cron.php
 */

/**
 * This array provides the Schedulers admin interface with values for its "Job"
 * dropdown menu.
 */
$job_strings = array(
    0 => 'refreshJobs',
    1 => 'pollMonitoredInboxes',
    2 => 'runMassEmailCampaign',
    3 => 'pruneDatabase',
    4 => 'trimTracker',
    5 => 'pollMonitoredInboxesForBouncedCampaignEmails',
    6 => 'pollMonitoredInboxesAOP',
    7 => 'aodIndexUnindexed',
    8 => 'aodOptimiseIndex',
    9 => 'aorRunScheduledReports',
    10 => 'processAOW_Workflow',
    12 => 'sendEmailReminders',
    14 => 'cleanJobQueue',
    15 => 'removeDocumentsFromFS',
    16 => 'trimSugarFeeds',

);

/**
 * Job 0 refreshes all job schedulers at midnight
 * DEPRECATED
 */
function refreshJobs()
{
    return true;
}


/**
 * Job 1
 */
function pollMonitoredInboxes()
{

    $_bck_up = array('team_id' => $GLOBALS['current_user']->team_id, 'team_set_id' => $GLOBALS['current_user']->team_set_id);
    $GLOBALS['log']->info('----->Scheduler fired job of type pollMonitoredInboxes()');
    global $dictionary;
    global $app_strings;


    require_once('modules/Emails/EmailUI.php');

    $ie = new InboundEmail();
    $emailUI = new EmailUI();
    $r = $ie->db->query('SELECT id, name FROM inbound_email WHERE is_personal = 0 AND deleted=0 AND status=\'Active\' AND mailbox_type != \'bounce\'');
    $GLOBALS['log']->debug('Just got Result from get all Inbounds of Inbound Emails');

    while ($a = $ie->db->fetchByAssoc($r)) {
        $GLOBALS['log']->debug('In while loop of Inbound Emails');
        $ieX = new InboundEmail();
        $ieX->retrieve($a['id']);;
        $mailboxes = $ieX->mailboxarray;
        foreach ($mailboxes as $mbox) {
            $ieX->mailbox = $mbox;
            $newMsgs = array();
            $msgNoToUIDL = array();
            $connectToMailServer = false;
            if ($ieX->isPop3Protocol()) {
                $msgNoToUIDL = $ieX->getPop3NewMessagesToDownloadForCron();
                // get all the keys which are msgnos;
                $newMsgs = array_keys($msgNoToUIDL);
            }
            if ($ieX->connectMailserver() == 'true') {
                $connectToMailServer = true;
            } // if

            $GLOBALS['log']->debug('Trying to connect to mailserver for [ ' . $a['name'] . ' ]');
            if ($connectToMailServer) {
                $GLOBALS['log']->debug('Connected to mailserver');
                if (!$ieX->isPop3Protocol()) {
                    $newMsgs = $ieX->getNewMessageIds();
                }

                $isGroupFolderExists = false;

                if (is_array($newMsgs)) {
                    $current = 1;
                    $total = count($newMsgs);
                    require_once("include/SugarFolders/SugarFolders.php");
                    $sugarFolder = new SugarFolder();
                    $groupFolderId = $ieX->groupfolder_id;
                    $users = array();
                    if ($groupFolderId != null && $groupFolderId != "") {
                        $sugarFolder->retrieve($groupFolderId);
                        $isGroupFolderExists = true;
                    } // if
                    $messagesToDelete = array();
                    if ($ieX->isMailBoxTypeCreateCase()) {
                        $users[] = $sugarFolder->assign_to_id;
                        $distributionMethod = $ieX->get_stored_options("distrib_method", "");
                        if ($distributionMethod != 'roundRobin') {
                            $counts = $emailUI->getAssignedEmailsCountForUsers($users);
                        } else {
                            $lastRobin = $emailUI->getLastRobin($ieX);
                        }
                        $GLOBALS['log']->debug('distribution method id [ ' . $distributionMethod . ' ]');
                    }
                    foreach ($newMsgs as $k => $msgNo) {
                        $uid = $msgNo;
                        if ($ieX->isPop3Protocol()) {
                            $uid = $msgNoToUIDL[$msgNo];
                        } else {
                            $uid = imap_uid($ieX->conn, $msgNo);
                        } // else
                        if ($isGroupFolderExists) {
                            if ($ieX->returnImportedEmail($msgNo, $uid)) {
                                // add to folder
                                $sugarFolder->addBean($ieX->email);
                                if ($ieX->isPop3Protocol()) {
                                    $messagesToDelete[] = $msgNo;
                                } else {
                                    $messagesToDelete[] = $uid;
                                }
                                if ($ieX->isMailBoxTypeCreateCase()) {
                                    $userId = "";
                                    if ($distributionMethod == 'roundRobin') {
                                        if (sizeof($users) == 1) {
                                            $userId = $users[0];
                                            $lastRobin = $users[0];
                                        } else {
                                            $userIdsKeys = array_flip($users); // now keys are values
                                            $thisRobinKey = $userIdsKeys[$lastRobin] + 1;
                                            if (!empty($users[$thisRobinKey])) {
                                                $userId = $users[$thisRobinKey];
                                                $lastRobin = $users[$thisRobinKey];
                                            } else {
                                                $userId = $users[0];
                                                $lastRobin = $users[0];
                                            }
                                        } // else
                                    } else {
                                        if (sizeof($users) == 1) {
                                            foreach ($users as $k => $value) {
                                                $userId = $value;
                                            } // foreach
                                        } else {
                                            asort($counts); // lowest to highest
                                            $countsKeys = array_flip($counts); // keys now the 'count of items'
                                            $leastBusy = array_shift($countsKeys); // user id of lowest item count
                                            $userId = $leastBusy;
                                            $counts[$leastBusy] = $counts[$leastBusy] + 1;
                                        }
                                    } // else
                                    $GLOBALS['log']->debug('userId [ ' . $userId . ' ]');
                                    $ieX->handleCreateCase($ieX->email, $userId);
                                } // if
                            } // if
                        } else {
                            if ($ieX->isAutoImport()) {
                                $ieX->returnImportedEmail($msgNo, $uid);
                            } else {
                                /*If the group folder doesn't exist then download only those messages
                                 which has caseid in message*/
                                $ieX->getMessagesInEmailCache($msgNo, $uid);
                                $email = new Email();
                                $header = imap_headerinfo($ieX->conn, $msgNo);
                                $email->name = $ieX->handleMimeHeaderDecode($header->subject);
                                $email->from_addr = $ieX->convertImapToSugarEmailAddress($header->from);
                                isValidEmailAddress($email->from_addr);
                                $email->reply_to_email = $ieX->convertImapToSugarEmailAddress($header->reply_to);
                                if (!empty($email->reply_to_email)) {
                                    $contactAddr = $email->reply_to_email;
                                    isValidEmailAddress($contactAddr);
                                } else {
                                    $contactAddr = $email->from_addr;
                                    isValidEmailAddress($contactAddr);
                                }
                                $mailBoxType = $ieX->mailbox_type;
                                $ieX->handleAutoresponse($email, $contactAddr);
                            } // else
                        } // else
                        $GLOBALS['log']->debug('***** On message [ ' . $current . ' of ' . $total . ' ] *****');
                        $current++;
                    } // foreach
                    // update Inbound Account with last robin
                    if ($ieX->isMailBoxTypeCreateCase() && $distributionMethod == 'roundRobin') {
                        $emailUI->setLastRobin($ieX, $lastRobin);
                    } // if

                } // if
                if ($isGroupFolderExists) {
                    $leaveMessagesOnMailServer = $ieX->get_stored_options("leaveMessagesOnMailServer", 0);
                    if (!$leaveMessagesOnMailServer) {
                        if ($ieX->isPop3Protocol()) {
                            $ieX->deleteMessageOnMailServerForPop3(implode(",", $messagesToDelete));
                        } else {
                            $ieX->deleteMessageOnMailServer(implode($app_strings['LBL_EMAIL_DELIMITER'], $messagesToDelete));
                        }
                    }
                }
            } else {
                $GLOBALS['log']->fatal("SCHEDULERS: could not get an IMAP connection resource for ID [ {$a['id']} ]. Skipping mailbox [ {$a['name']} ].");
                // cn: bug 9171 - continue while
            } // else
        } // foreach
        imap_expunge($ieX->conn);
        imap_close($ieX->conn, CL_EXPUNGE);
    } // while;
    return true;
}

/**
 * Job 2
 */
function runMassEmailCampaign()
{
    if (!class_exists('LoggerManager')) {

    }
    $GLOBALS['log'] = LoggerManager::getLogger('emailmandelivery');
    $GLOBALS['log']->debug('Called:runMassEmailCampaign');

    if (!class_exists('DBManagerFactory')) {
        require('include/database/DBManagerFactory.php');
    }

    global $beanList;
    global $beanFiles;
    require("config.php");
    require('include/modules.php');
    if (!class_exists('AclController')) {
        require('modules/ACL/ACLController.php');
    }

    require('modules/EmailMan/EmailManDelivery.php');
    return true;
}

/**
 *  Job 3
 */
function pruneDatabase()
{
    $GLOBALS['log']->info('----->Scheduler fired job of type pruneDatabase()');
    $backupDir = sugar_cached('backups');
    $backupFile = 'backup-pruneDatabase-GMT0_' . gmdate('Y_m_d-H_i_s', strtotime('now')) . '.php';

    $db = DBManagerFactory::getInstance();
    $tables = $db->getTablesArray();
    $queryString = array();

    if (!empty($tables)) {
        foreach ($tables as $kTable => $table) {
            // find tables with deleted=1
            $columns = $db->get_columns($table);
            // no deleted - won't delete
            if (empty($columns['deleted'])) continue;

            $custom_columns = array();
            if (array_search($table . '_cstm', $tables)) {
                $custom_columns = $db->get_columns($table . '_cstm');
                if (empty($custom_columns['id_c'])) {
                    $custom_columns = array();
                }
            }

            $qDel = "SELECT * FROM $table WHERE deleted = 1";
            $rDel = $db->query($qDel);

            // make a backup INSERT query if we are deleting.
            while ($aDel = $db->fetchByAssoc($rDel, false)) {
                // build column names

                $queryString[] = $db->insertParams($table, $columns, $aDel, null, false);

                if (!empty($custom_columns) && !empty($aDel['id'])) {
                    $qDelCstm = 'SELECT * FROM ' . $table . '_cstm WHERE id_c = ' . $db->quoted($aDel['id']);
                    $rDelCstm = $db->query($qDelCstm);

                    // make a backup INSERT query if we are deleting.
                    while ($aDelCstm = $db->fetchByAssoc($rDelCstm)) {
                        $queryString[] = $db->insertParams($table, $custom_columns, $aDelCstm, null, false);
                    } // end aDel while()

                    $db->query('DELETE FROM ' . $table . '_cstm WHERE id_c = ' . $db->quoted($aDel['id']));
                }
            } // end aDel while()
            // now do the actual delete
            $db->query('DELETE FROM ' . $table . ' WHERE deleted = 1');
        } // foreach() tables

        if (!file_exists($backupDir) || !file_exists($backupDir . '/' . $backupFile)) {
            // create directory if not existent
            mkdir_recursive($backupDir, false);
        }
        // write cache file

        write_array_to_file('pruneDatabase', $queryString, $backupDir . '/' . $backupFile);
        return true;
    }
    return false;
}


///**
// * Job 4
// */

//function securityAudit() {
//	// do something
//	return true;
//}

function trimTracker()
{
    global $sugar_config, $timedate;
    $GLOBALS['log']->info('----->Scheduler fired job of type trimTracker()');
    $db = DBManagerFactory::getInstance();

    $admin = new Administration();
    $admin->retrieveSettings('tracker');
    require('modules/Trackers/config.php');
    $trackerConfig = $tracker_config;

    require_once('include/utils/db_utils.php');
    $prune_interval = !empty($admin->settings['tracker_prune_interval']) ? $admin->settings['tracker_prune_interval'] : 30;
    foreach ($trackerConfig as $tableName => $tableConfig) {

        //Skip if table does not exist
        if (!$db->tableExists($tableName)) {
            continue;
        }

        $timeStamp = db_convert("'" . $timedate->asDb($timedate->getNow()->get("-" . $prune_interval . " days")) . "'", "datetime");
        if ($tableName == 'tracker_sessions') {
            $query = "DELETE FROM $tableName WHERE date_end < $timeStamp";
        } else {
            $query = "DELETE FROM $tableName WHERE date_modified < $timeStamp";
        }

        $GLOBALS['log']->info("----->Scheduler is about to trim the $tableName table by running the query $query");
        $db->query($query);
    } //foreach
    return true;
}

/* Job 5
 *
 */
function pollMonitoredInboxesForBouncedCampaignEmails()
{
    $GLOBALS['log']->info('----->Scheduler job of type pollMonitoredInboxesForBouncedCampaignEmails()');
    global $dictionary;


    $ie = new InboundEmail();
    $r = $ie->db->query('SELECT id FROM inbound_email WHERE deleted=0 AND status=\'Active\' AND mailbox_type=\'bounce\'');

    while ($a = $ie->db->fetchByAssoc($r)) {
        $ieX = new InboundEmail();
        $ieX->retrieve($a['id']);
        $ieX->connectMailserver();
        $ieX->importMessages();
    }

    return true;
}


/**
 * Job 12
 */
function sendEmailReminders()
{
    $GLOBALS['log']->info('----->Scheduler fired job of type sendEmailReminders()');
    require_once("modules/Activities/EmailReminder.php");
    $reminder = new EmailReminder();
    return $reminder->process();
}

function removeDocumentsFromFS()
{
    $GLOBALS['log']->info('Starting removal of documents if they are not present in DB');

    /**
     * @var DBManager $db
     * @var SugarBean $bean
     */
    $db = DBManagerFactory::getInstance();

    // temp table to store id of files without memory leak
    $tableName = 'cron_remove_documents';

    $resource = $db->limitQuery("SELECT * FROM cron_remove_documents WHERE 1=1 ORDER BY date_modified ASC", 0, 100);
    $return = true;
    while ($row = $db->fetchByAssoc($resource)) {
        $bean = BeanFactory::getBean($row['module']);
        $bean->retrieve($row['bean_id'], true, false);
        if (empty($bean->id)) {
            $isSuccess = true;
            $bean->id = $row['bean_id'];
            $directory = $bean->deleteFileDirectory();
            if (!empty($directory) && is_dir('upload://deleted/' . $directory)) {
                if ($isSuccess = rmdir_recursive('upload://deleted/' . $directory)) {
                    $directory = explode('/', $directory);
                    while (!empty($directory)) {
                        $path = 'upload://deleted/' . implode('/', $directory);
                        if (is_dir($path)) {
                            $directoryIterator = new DirectoryIterator($path);
                            $empty = true;
                            foreach ($directoryIterator as $item) {
                                if ($item->getFilename() == '.' || $item->getFilename() == '..') {
                                    continue;
                                }
                                $empty = false;
                                break;
                            }
                            if ($empty) {
                                rmdir($path);
                            }
                        }
                        array_pop($directory);
                    }
                }
            }
            if ($isSuccess) {
                $db->query('DELETE FROM ' . $tableName . ' WHERE id=' . $db->quoted($row['id']));
            } else {
                $return = false;
            }
        } else {
            $db->query('UPDATE ' . $tableName . ' SET date_modified=' . $db->convert($db->quoted(TimeDate::getInstance()->nowDb()), 'datetime') . ' WHERE id=' . $db->quoted($row['id']));
        }
    }

    return $return;
}


/**
 * + * Job 16
 * + * this will trim all records in sugarfeeds table that are older than 30 days or specified interval
 * + */

function trimSugarFeeds()
{
    global $sugar_config, $timedate;
    $GLOBALS['log']->info('----->Scheduler fired job of type trimSugarFeeds()');
    $db = DBManagerFactory::getInstance();

    //get the pruning interval from globals if it's specified
    $prune_interval = !empty($GLOBALS['sugar_config']['sugarfeed_prune_interval']) && is_numeric($GLOBALS['sugar_config']['sugarfeed_prune_interval']) ? $GLOBALS['sugar_config']['sugarfeed_prune_interval'] : 30;


    //create and run the query to delete the records
    $timeStamp = $db->convert("'" . $timedate->asDb($timedate->getNow()->get("-" . $prune_interval . " days")) . "'", "datetime");
    $query = "DELETE FROM sugarfeed WHERE date_modified < $timeStamp";


    $GLOBALS['log']->info("----->Scheduler is about to trim the sugarfeed table by running the query $query");
    $db->query($query);

    return true;
}


function cleanJobQueue($job)
{
    $td = TimeDate::getInstance();
    // soft delete all jobs that are older than cutoff
    $soft_cutoff = 7;
    if (isset($GLOBALS['sugar_config']['jobs']['soft_lifetime'])) {
        $soft_cutoff = $GLOBALS['sugar_config']['jobs']['soft_lifetime'];
    }
    $soft_cutoff_date = $job->db->quoted($td->getNow()->modify("- $soft_cutoff days")->asDb());
    $job->db->query("UPDATE {$job->table_name} SET deleted=1 WHERE status='done' AND date_modified < " . $job->db->convert($soft_cutoff_date, 'datetime'));
    // hard delete all jobs that are older than hard cutoff
    $hard_cutoff = 21;
    if (isset($GLOBALS['sugar_config']['jobs']['hard_lifetime'])) {
        $hard_cutoff = $GLOBALS['sugar_config']['jobs']['hard_lifetime'];
    }
    $hard_cutoff_date = $job->db->quoted($td->getNow()->modify("- $hard_cutoff days")->asDb());
    $job->db->query("DELETE FROM {$job->table_name} WHERE status='done' AND date_modified < " . $job->db->convert($hard_cutoff_date, 'datetime'));
    return true;
}

function pollMonitoredInboxesAOP()
{
    require_once 'modules/InboundEmail/AOPInboundEmail.php';
    $GLOBALS['log']->info('----->Scheduler fired job of type pollMonitoredInboxesAOP()');
    global $dictionary;
    global $app_strings;
    global $sugar_config;

    require_once('modules/Configurator/Configurator.php');
    $aopInboundEmail = new AOPInboundEmail();
    $sqlQueryResult = $aopInboundEmail->db->query(
        'SELECT id, name FROM inbound_email WHERE is_personal = 0 AND deleted=0 AND status=\'Active\''.
        ' AND mailbox_type != \'bounce\''
    );
    $GLOBALS['log']->debug('Just got Result from get all Inbounds of Inbound Emails');

    while ($inboundEmailRow = $aopInboundEmail->db->fetchByAssoc($sqlQueryResult)) {
        $GLOBALS['log']->debug('In while loop of Inbound Emails');
        $aopInboundEmailX = new AOPInboundEmail();
        if (!$aopInboundEmailX->retrieve($inboundEmailRow['id']) || !$aopInboundEmailX->id) {
            throw new Exception('Error retrieving AOP Inbound Email: ' . $inboundEmailRow['id']);
        }
        $mailboxes = $aopInboundEmailX->mailboxarray;
        foreach ($mailboxes as $mbox) {
            $aopInboundEmailX->mailbox = $mbox;
            $newMsgs = array();
            $msgNoToUIDL = array();
            $connectToMailServer = false;
            if ($aopInboundEmailX->isPop3Protocol()) {
                $msgNoToUIDL = $aopInboundEmailX->getPop3NewMessagesToDownloadForCron();
                // get all the keys which are msgnos;
                $newMsgs = array_keys($msgNoToUIDL);
            }
            if ($aopInboundEmailX->connectMailserver() == 'true') {
                $connectToMailServer = true;
            } // if

            $GLOBALS['log']->debug('Trying to connect to mailserver for [ ' . $inboundEmailRow['name'] . ' ]');
            if ($connectToMailServer) {
                $GLOBALS['log']->debug('Connected to mailserver');
                if (!$aopInboundEmailX->isPop3Protocol()) {
                    $newMsgs = $aopInboundEmailX->getNewMessageIds();
                }
                if (is_array($newMsgs)) {
                    $current = 1;
                    $total = count($newMsgs);
                    require_once("include/SugarFolders/SugarFolders.php");
                    $sugarFolder = new SugarFolder();
                    $groupFolderId = $aopInboundEmailX->groupfolder_id;
                    $isGroupFolderExists = false;
                    $users = array();
                    if ($groupFolderId != null && $groupFolderId != "") {
                        $sugarFolder->retrieve($groupFolderId);
                        $isGroupFolderExists = true;
                    } // if
                    $messagesToDelete = array();
                    if ($aopInboundEmailX->isMailBoxTypeCreateCase()) {
                        require_once 'modules/AOP_Case_Updates/AOPAssignManager.php';
                        $assignManager = new AOPAssignManager($aopInboundEmailX);
                    }
                    foreach ($newMsgs as $k => $msgNo) {
                        $uid = $msgNo;
                        if ($aopInboundEmailX->isPop3Protocol()) {
                            $uid = $msgNoToUIDL[$msgNo];
                        } else {
                            $uid = imap_uid($aopInboundEmailX->conn, $msgNo);
                        } // else
                        if ($isGroupFolderExists) {
                            $emailId = $aopInboundEmailX->returnImportedEmail($msgNo, $uid, false, true, $isGroupFolderExists);
                            if ($emailId) {
                                // add to folder
                                $sugarFolder->addBean($aopInboundEmailX->email);
                                if ($aopInboundEmailX->isPop3Protocol()) {
                                    $messagesToDelete[] = $msgNo;
                                } else {
                                    $messagesToDelete[] = $uid;
                                }
                                if ($aopInboundEmailX->isMailBoxTypeCreateCase()) {
                                    $userId = $assignManager->getNextAssignedUser();
                                    $GLOBALS['log']->debug('userId [ ' . $userId . ' ]');
                                    $validatior = new SuiteValidator();
                                    if ((!isset($aopInboundEmailX->email) || !$aopInboundEmailX->email || 
                                        !isset($aopInboundEmailX->email->id) || !$aopInboundEmailX->email->id) && 
                                        $validatior->isValidId($emailId)
                                    ) {
                                        $aopInboundEmailX->email = new Email();
                                        if (!$aopInboundEmailX->email->retrieve($emailId)) {
                                            throw new Exception('Email retrieving error to handle case create, email id was: ' . $emailId);
                                        }
                                    }
                                    $aopInboundEmailX->handleCreateCase($aopInboundEmailX->email, $userId);
                                } // if
                            } // if
                        } else {
                            if ($aopInboundEmailX->isAutoImport()) {
                                $aopInboundEmailX->returnImportedEmail($msgNo, $uid);
                            } else {
                                /*If the group folder doesn't exist then download only those messages
                                 which has caseid in message*/

                                $aopInboundEmailX->getMessagesInEmailCache($msgNo, $uid);
                                $email = new Email();
                                $header = imap_headerinfo($aopInboundEmailX->conn, $msgNo);
                                $email->name = $aopInboundEmailX->handleMimeHeaderDecode($header->subject);
                                $email->from_addr = $aopInboundEmailX->convertImapToSugarEmailAddress($header->from);
                                isValidEmailAddress($email->from_addr);
                                $email->reply_to_email = $aopInboundEmailX->convertImapToSugarEmailAddress($header->reply_to);
                                if (!empty($email->reply_to_email)) {
                                    $contactAddr = $email->reply_to_email;
                                    isValidEmailAddress($contactAddr);
                                } else {
                                    $contactAddr = $email->from_addr;
                                    isValidEmailAddress($contactAddr);
                                }
                                $mailBoxType = $aopInboundEmailX->mailbox_type;
                                $aopInboundEmailX->handleAutoresponse($email, $contactAddr);
                            } // else
                        } // else
                        $GLOBALS['log']->debug('***** On message [ ' . $current . ' of ' . $total . ' ] *****');
                        $current++;
                    } // foreach
                    // update Inbound Account with last robin

                } // if
                if ($isGroupFolderExists) {
                    $leaveMessagesOnMailServer = $aopInboundEmailX->get_stored_options("leaveMessagesOnMailServer", 0);
                    if (!$leaveMessagesOnMailServer) {
                        if ($aopInboundEmailX->isPop3Protocol()) {
                            $aopInboundEmailX->deleteMessageOnMailServerForPop3(implode(",", $messagesToDelete));
                        } else {
                            $aopInboundEmailX->deleteMessageOnMailServer(implode($app_strings['LBL_EMAIL_DELIMITER'], $messagesToDelete));
                        }
                    }
                }
            } else {
                $GLOBALS['log']->fatal("SCHEDULERS: could not get an IMAP connection resource for ID [ {$inboundEmailRow['id']} ]. Skipping mailbox [ {$inboundEmailRow['name']} ].");
                // cn: bug 9171 - continue while
            } // else
        } // foreach
        imap_expunge($aopInboundEmailX->conn);
        imap_close($aopInboundEmailX->conn, CL_EXPUNGE);
    } // while
    return true;
}

/**
 * Scheduled job function to index any unindexed beans.
 * @return bool
 */
function aodIndexUnindexed()
{
    $total = 1;
    $sanityCount = 0;
    while ($total > 0) {
        $total = performLuceneIndexing();
        $sanityCount++;
        if($sanityCount > 100){
            return true;
        }
    }
    return true;
}

function aodOptimiseIndex()
{
    $index = BeanFactory::getBean("AOD_Index")->getIndex();
    $index->optimise();
    return true;
}


function performLuceneIndexing()
{
    global $sugar_config;
    $db = DBManagerFactory::getInstance();
    
    if (empty($sugar_config['aod']['enable_aod'])) {
        return;
    }
    $index = BeanFactory::getBean("AOD_Index")->getIndex();

    $beanList = $index->getIndexableModules();
    $total = 0;
    foreach ($beanList as $beanModule => $beanName) {
        $bean = BeanFactory::getBean($beanModule);
        if (!$bean || !method_exists($bean, "getTableName") || !$bean->getTableName()) {
            continue;
        }
        $query = "SELECT b.id FROM ".$bean->getTableName()." b LEFT JOIN aod_indexevent ie ON (ie.record_id = b.id AND ie.record_module = '".$beanModule."') WHERE b.deleted = 0 AND (ie.id IS NULL OR ie.date_modified < b.date_modified) ORDER BY b.date_modified ASC";
        $res = $db->limitQuery($query, 0, 500);
        $c = 0;
        while ($row = $db->fetchByAssoc($res)) {
            $suc = $index->index($beanModule, $row['id']);
            if($suc){
                $c++;
                $total++;
            }
        }
        if ($c) {
            $index->commit();
            $index->optimise();
        }

    }
    $index->optimise();
    return $total;
}

function aorRunScheduledReports()
{
    require_once 'include/SugarQueue/SugarJobQueue.php';
    $date = new DateTime();//Ensure we check all schedules at the same instant
    foreach (BeanFactory::getBean('AOR_Scheduled_Reports')->get_full_list() as $scheduledReport) {
<<<<<<< HEAD

        if ($scheduledReport->status == 'active' && $scheduledReport->shouldRun($date)) {
=======
        if ($scheduledReport->status != 'active') {
            continue;
        }
        try {
            $shouldRun = $scheduledReport->shouldRun($date);
        } catch (Exception $ex) {
            LoggerManager::getLogger()->warn('aorRunScheduledReports: id: ' . $scheduledReport->id . ' got exception. code: ' . $ex->getCode() . ', message: ' . $ex->getMessage());
            $shouldRun = false;
        }
        if ($shouldRun) {
>>>>>>> b29c16a8
            if (empty($scheduledReport->aor_report_id)) {
                continue;
            }
            $job = new SchedulersJob();
            $job->name = "Scheduled report - {$scheduledReport->name} on {$date->format('c')}";
            $job->data = $scheduledReport->id;
            $job->target = "class::AORScheduledReportJob";
            $job->assigned_user_id = 1;
            $jq = new SugarJobQueue();
            $jq->submitJob($job);
        }
    }
    return true;  
}

function processAOW_Workflow()
{
    require_once('modules/AOW_WorkFlow/AOW_WorkFlow.php');
    $workflow = new AOW_WorkFlow();
    return $workflow->run_flows();
}

class AORScheduledReportJob implements RunnableSchedulerJob
{
    public function setJob(SchedulersJob $job)
    {
        $this->job = $job;
    }

    public function run($data)
    {
        global $timedate;

        $bean = BeanFactory::getBean('AOR_Scheduled_Reports', $data);
        $report = $bean->get_linked_beans('aor_report', 'AOR_Reports');
        if ($report) {
            $report = $report[0];
        } else {
            return false;
        }
        $html = "<h1>{$report->name}</h1>" . $report->build_group_report();
        $html .= <<<EOF
        <style>
        h1{
            color: black;
        }
        .list
        {
            font-family: "Lucida Sans Unicode", "Lucida Grande", Sans-Serif;font-size: 12px;
            background: #fff;margin: 45px;width: 480px;border-collapse: collapse;text-align: left;
        }
        .list th
        {
            font-size: 14px;
            font-weight: normal;
            color: black;
            padding: 10px 8px;
            border-bottom: 2px solid black;
        }
        .list td
        {
            padding: 9px 8px 0px 8px;
        }
        </style>
EOF;
        $emailObj = new Email();
        $defaults = $emailObj->getSystemDefaultEmail();
        $mail = new SugarPHPMailer();

        $mail->setMailerForSystem();
        $mail->IsHTML(true);
        $mail->From = $defaults['email'];
        isValidEmailAddress($mail->From);
        $mail->FromName = $defaults['name'];
        $mail->Subject = from_html($bean->name);
        $mail->Body = $html;
        $mail->prepForOutbound();
        $success = true;
        $emails = $bean->get_email_recipients();
        foreach ($emails as $email_address) {
            $mail->ClearAddresses();
            $mail->AddAddress($email_address);
            $success = $mail->Send() && $success;
        }
        $bean->last_run = $timedate->getNow()->asDb(false);
        $bean->save();
        return true;
    }
}

if (file_exists('custom/modules/Schedulers/_AddJobsHere.php')) {
    require('custom/modules/Schedulers/_AddJobsHere.php');
}

if (file_exists('custom/modules/Schedulers/Ext/ScheduledTasks/scheduledtasks.ext.php')) {
    require('custom/modules/Schedulers/Ext/ScheduledTasks/scheduledtasks.ext.php');
}<|MERGE_RESOLUTION|>--- conflicted
+++ resolved
@@ -1,13 +1,8 @@
 <?php
-<<<<<<< HEAD
-if (!defined('sugarEntry') || !sugarEntry) die('Not A Valid Entry Point');
-/*********************************************************************************
-=======
 
 use SuiteCRM\Utility\SuiteValidator;
 /**
  *
->>>>>>> b29c16a8
  * SugarCRM Community Edition is a customer relationship management program developed by
  * SugarCRM, Inc. Copyright (C) 2004-2013 SugarCRM Inc.
  *
@@ -758,10 +753,6 @@
     require_once 'include/SugarQueue/SugarJobQueue.php';
     $date = new DateTime();//Ensure we check all schedules at the same instant
     foreach (BeanFactory::getBean('AOR_Scheduled_Reports')->get_full_list() as $scheduledReport) {
-<<<<<<< HEAD
-
-        if ($scheduledReport->status == 'active' && $scheduledReport->shouldRun($date)) {
-=======
         if ($scheduledReport->status != 'active') {
             continue;
         }
@@ -772,7 +763,6 @@
             $shouldRun = false;
         }
         if ($shouldRun) {
->>>>>>> b29c16a8
             if (empty($scheduledReport->aor_report_id)) {
                 continue;
             }
