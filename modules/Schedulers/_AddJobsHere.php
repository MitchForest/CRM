--- conflicted
+++ resolved
@@ -79,12 +79,8 @@
     14 => 'cleanJobQueue',
     15 => 'removeDocumentsFromFS',
     16 => 'trimSugarFeeds',
-<<<<<<< HEAD
     17 => 'syncGoogleCalendar',
-
-=======
-    17 => 'runElasticSearchIndexerScheduler',
->>>>>>> 2ab16942
+    18 => 'runElasticSearchIndexerScheduler',
 );
 
 /**
