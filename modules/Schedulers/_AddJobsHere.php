<?php
/**
 *
 * SugarCRM Community Edition is a customer relationship management program developed by
 * SugarCRM, Inc. Copyright (C) 2004-2013 SugarCRM Inc.
 *
 * SuiteCRM is an extension to SugarCRM Community Edition developed by SalesAgility Ltd.
 * Copyright (C) 2011 - 2018 SalesAgility Ltd.
 *
 * This program is free software; you can redistribute it and/or modify it under
 * the terms of the GNU Affero General Public License version 3 as published by the
 * Free Software Foundation with the addition of the following permission added
 * to Section 15 as permitted in Section 7(a): FOR ANY PART OF THE COVERED WORK
 * IN WHICH THE COPYRIGHT IS OWNED BY SUGARCRM, SUGARCRM DISCLAIMS THE WARRANTY
 * OF NON INFRINGEMENT OF THIRD PARTY RIGHTS.
 *
 * This program is distributed in the hope that it will be useful, but WITHOUT
 * ANY WARRANTY; without even the implied warranty of MERCHANTABILITY or FITNESS
 * FOR A PARTICULAR PURPOSE. See the GNU Affero General Public License for more
 * details.
 *
 * You should have received a copy of the GNU Affero General Public License along with
 * this program; if not, see http://www.gnu.org/licenses or write to the Free
 * Software Foundation, Inc., 51 Franklin Street, Fifth Floor, Boston, MA
 * 02110-1301 USA.
 *
 * You can contact SugarCRM, Inc. headquarters at 10050 North Wolfe Road,
 * SW2-130, Cupertino, CA 95014, USA. or at email address contact@sugarcrm.com.
 *
 * The interactive user interfaces in modified source and object code versions
 * of this program must display Appropriate Legal Notices, as required under
 * Section 5 of the GNU Affero General Public License version 3.
 *
 * In accordance with Section 7(b) of the GNU Affero General Public License version 3,
 * these Appropriate Legal Notices must retain the display of the "Powered by
 * SugarCRM" logo and "Supercharged by SuiteCRM" logo. If the display of the logos is not
 * reasonably feasible for technical reasons, the Appropriate Legal Notices must
 * display the words "Powered by SugarCRM" and "Supercharged by SuiteCRM".
 */
<<<<<<< HEAD
=======

if (!defined('sugarEntry') || !sugarEntry) {
    die('Not A Valid Entry Point');
}
>>>>>>> 0bead157

if (!defined('sugarEntry') || !sugarEntry) {
    die('Not A Valid Entry Point');
}

/**
 * Set up an array of Jobs with the appropriate metadata
 * 'jobName' => array (
 *        'X' => 'name',
 * )
 * 'X' should be an increment of 1
 * 'name' should be the EXACT name of your function
 *
 * Your function should not be passed any parameters
 * Always  return a Boolean. If it does not the Job will not terminate itself
 * after completion, and the webserver will be forced to time-out that Job instance.
 * DO NOT USE sugar_cleanup(); in your function flow or includes.  this will
 * break Schedulers.  That function is called at the foot of cron.php
 */

/**
 * This array provides the Schedulers admin interface with values for its "Job"
 * dropdown menu.
 */
$job_strings = array(
    0 => 'refreshJobs',
    1 => 'pollMonitoredInboxes',
    2 => 'runMassEmailCampaign',
    3 => 'pruneDatabase',
    4 => 'trimTracker',
    5 => 'pollMonitoredInboxesForBouncedCampaignEmails',
    6 => 'pollMonitoredInboxesAOP',
    7 => 'aodIndexUnindexed',
    8 => 'aodOptimiseIndex',
    9 => 'aorRunScheduledReports',
    10 => 'processAOW_Workflow',
    12 => 'sendEmailReminders',
    14 => 'cleanJobQueue',
    15 => 'removeDocumentsFromFS',
    16 => 'trimSugarFeeds',

);

/**
 * Job 0 refreshes all job schedulers at midnight
 * DEPRECATED
 */
function refreshJobs()
{
    return true;
}


/**
 * Job 1
 */
function pollMonitoredInboxes()
{
    $_bck_up = array('team_id' => $GLOBALS['current_user']->team_id, 'team_set_id' => $GLOBALS['current_user']->team_set_id);
    $GLOBALS['log']->info('----->Scheduler fired job of type pollMonitoredInboxes()');
    global $dictionary;
    global $app_strings;


    require_once('modules/Emails/EmailUI.php');

    $ie = new InboundEmail();
    $emailUI = new EmailUI();
    $r = $ie->db->query('SELECT id, name FROM inbound_email WHERE is_personal = 0 AND deleted=0 AND status=\'Active\' AND mailbox_type != \'bounce\'');
    $GLOBALS['log']->debug('Just got Result from get all Inbounds of Inbound Emails');

    while ($a = $ie->db->fetchByAssoc($r)) {
        $GLOBALS['log']->debug('In while loop of Inbound Emails');
        $ieX = new InboundEmail();
        $ieX->retrieve($a['id']);
        ;
        $mailboxes = $ieX->mailboxarray;
        foreach ($mailboxes as $mbox) {
            $ieX->mailbox = $mbox;
            $newMsgs = array();
            $msgNoToUIDL = array();
            $connectToMailServer = false;
            if ($ieX->isPop3Protocol()) {
                $msgNoToUIDL = $ieX->getPop3NewMessagesToDownloadForCron();
                // get all the keys which are msgnos;
                $newMsgs = array_keys($msgNoToUIDL);
            }
            if ($ieX->connectMailserver() == 'true') {
                $connectToMailServer = true;
            } // if

            $GLOBALS['log']->debug('Trying to connect to mailserver for [ ' . $a['name'] . ' ]');
            if ($connectToMailServer) {
                $GLOBALS['log']->debug('Connected to mailserver');
                if (!$ieX->isPop3Protocol()) {
                    $newMsgs = $ieX->getNewMessageIds();
                }

                $isGroupFolderExists = false;

                if (is_array($newMsgs)) {
                    $current = 1;
                    $total = count($newMsgs);
                    require_once("include/SugarFolders/SugarFolders.php");
                    $sugarFolder = new SugarFolder();
                    $groupFolderId = $ieX->groupfolder_id;
                    $users = array();
                    if ($groupFolderId != null && $groupFolderId != "") {
                        $sugarFolder->retrieve($groupFolderId);
                        $isGroupFolderExists = true;
                    } // if
                    $messagesToDelete = array();
                    if ($ieX->isMailBoxTypeCreateCase()) {
                        $users[] = $sugarFolder->assign_to_id;
                        $distributionMethod = $ieX->get_stored_options("distrib_method", "");
                        if ($distributionMethod != 'roundRobin') {
                            $counts = $emailUI->getAssignedEmailsCountForUsers($users);
                        } else {
                            $lastRobin = $emailUI->getLastRobin($ieX);
                        }
                        $GLOBALS['log']->debug('distribution method id [ ' . $distributionMethod . ' ]');
                    }
                    foreach ($newMsgs as $k => $msgNo) {
                        $uid = $msgNo;
                        if ($ieX->isPop3Protocol()) {
                            $uid = $msgNoToUIDL[$msgNo];
                        } else {
                            $uid = imap_uid($ieX->conn, $msgNo);
                        } // else
                        if ($isGroupFolderExists) {
                            if ($ieX->returnImportedEmail($msgNo, $uid)) {
                                // add to folder
                                $sugarFolder->addBean($ieX->email);
                                if ($ieX->isPop3Protocol()) {
                                    $messagesToDelete[] = $msgNo;
                                } else {
                                    $messagesToDelete[] = $uid;
                                }
                                if ($ieX->isMailBoxTypeCreateCase()) {
                                    $userId = "";
                                    if ($distributionMethod == 'roundRobin') {
                                        if (sizeof($users) == 1) {
                                            $userId = $users[0];
                                            $lastRobin = $users[0];
                                        } else {
                                            $userIdsKeys = array_flip($users); // now keys are values
                                            $thisRobinKey = $userIdsKeys[$lastRobin] + 1;
                                            if (!empty($users[$thisRobinKey])) {
                                                $userId = $users[$thisRobinKey];
                                                $lastRobin = $users[$thisRobinKey];
                                            } else {
                                                $userId = $users[0];
                                                $lastRobin = $users[0];
                                            }
                                        } // else
                                    } else {
                                        if (sizeof($users) == 1) {
                                            foreach ($users as $k => $value) {
                                                $userId = $value;
                                            } // foreach
                                        } else {
                                            asort($counts); // lowest to highest
                                            $countsKeys = array_flip($counts); // keys now the 'count of items'
                                            $leastBusy = array_shift($countsKeys); // user id of lowest item count
                                            $userId = $leastBusy;
                                            $counts[$leastBusy] = $counts[$leastBusy] + 1;
                                        }
                                    } // else
                                    $GLOBALS['log']->debug('userId [ ' . $userId . ' ]');
                                    $ieX->handleCreateCase($ieX->email, $userId);
                                } // if
                            } // if
                        } else {
                            if ($ieX->isAutoImport()) {
                                $ieX->returnImportedEmail($msgNo, $uid);
                            } else {
                                /*If the group folder doesn't exist then download only those messages
                                 which has caseid in message*/
                                $ieX->getMessagesInEmailCache($msgNo, $uid);
                                $email = new Email();
                                $header = imap_headerinfo($ieX->conn, $msgNo);
                                $email->name = $ieX->handleMimeHeaderDecode($header->subject);
                                $email->from_addr = $ieX->convertImapToSugarEmailAddress($header->from);
                                isValidEmailAddress($email->from_addr);
                                $email->reply_to_email = $ieX->convertImapToSugarEmailAddress($header->reply_to);
                                if (!empty($email->reply_to_email)) {
                                    $contactAddr = $email->reply_to_email;
                                    isValidEmailAddress($contactAddr);
                                } else {
                                    $contactAddr = $email->from_addr;
                                    isValidEmailAddress($contactAddr);
                                }
                                $mailBoxType = $ieX->mailbox_type;
                                $ieX->handleAutoresponse($email, $contactAddr);
                            } // else
                        } // else
                        $GLOBALS['log']->debug('***** On message [ ' . $current . ' of ' . $total . ' ] *****');
                        $current++;
                    } // foreach
                    // update Inbound Account with last robin
                    if ($ieX->isMailBoxTypeCreateCase() && $distributionMethod == 'roundRobin') {
                        $emailUI->setLastRobin($ieX, $lastRobin);
                    } // if
                } // if
                if ($isGroupFolderExists) {
                    $leaveMessagesOnMailServer = $ieX->get_stored_options("leaveMessagesOnMailServer", 0);
                    if (!$leaveMessagesOnMailServer) {
                        if ($ieX->isPop3Protocol()) {
                            $ieX->deleteMessageOnMailServerForPop3(implode(",", $messagesToDelete));
                        } else {
                            $ieX->deleteMessageOnMailServer(implode($app_strings['LBL_EMAIL_DELIMITER'], $messagesToDelete));
                        }
                    }
                }
            } else {
                $GLOBALS['log']->fatal("SCHEDULERS: could not get an IMAP connection resource for ID [ {$a['id']} ]. Skipping mailbox [ {$a['name']} ].");
                // cn: bug 9171 - continue while
            } // else
        } // foreach
        imap_expunge($ieX->conn);
        imap_close($ieX->conn, CL_EXPUNGE);
    } // while;
    return true;
}

/**
 * Job 2
 */
function runMassEmailCampaign()
{
    if (!class_exists('LoggerManager')) {
    }
    $GLOBALS['log'] = LoggerManager::getLogger('emailmandelivery');
    $GLOBALS['log']->debug('Called:runMassEmailCampaign');

    if (!class_exists('DBManagerFactory')) {
        require('include/database/DBManagerFactory.php');
    }

    global $beanList;
    global $beanFiles;
    require("config.php");
    require('include/modules.php');
    if (!class_exists('AclController')) {
        require('modules/ACL/ACLController.php');
    }

    require('modules/EmailMan/EmailManDelivery.php');
    return true;
}

/**
 *  Job 3
 */
function pruneDatabase()
{
    $GLOBALS['log']->info('----->Scheduler fired job of type pruneDatabase()');
    $backupDir = sugar_cached('backups');
    $backupFile = 'backup-pruneDatabase-GMT0_' . gmdate('Y_m_d-H_i_s', strtotime('now')) . '.php';

    $db = DBManagerFactory::getInstance();
    $tables = $db->getTablesArray();
    $queryString = array();

    if (!empty($tables)) {
        foreach ($tables as $kTable => $table) {
            // find tables with deleted=1
            $columns = $db->get_columns($table);
            // no deleted - won't delete
            if (empty($columns['deleted'])) {
                continue;
            }

            $custom_columns = array();
            if (array_search($table . '_cstm', $tables)) {
                $custom_columns = $db->get_columns($table . '_cstm');
                if (empty($custom_columns['id_c'])) {
                    $custom_columns = array();
                }
            }

            $qDel = "SELECT * FROM $table WHERE deleted = 1";
            $rDel = $db->query($qDel);

            // make a backup INSERT query if we are deleting.
            while ($aDel = $db->fetchByAssoc($rDel, false)) {
                // build column names

                $queryString[] = $db->insertParams($table, $columns, $aDel, null, false);

                if (!empty($custom_columns) && !empty($aDel['id'])) {
                    $qDelCstm = 'SELECT * FROM ' . $table . '_cstm WHERE id_c = ' . $db->quoted($aDel['id']);
                    $rDelCstm = $db->query($qDelCstm);

                    // make a backup INSERT query if we are deleting.
                    while ($aDelCstm = $db->fetchByAssoc($rDelCstm)) {
                        $queryString[] = $db->insertParams($table, $custom_columns, $aDelCstm, null, false);
                    } // end aDel while()

                    $db->query('DELETE FROM ' . $table . '_cstm WHERE id_c = ' . $db->quoted($aDel['id']));
                }
            } // end aDel while()
            // now do the actual delete
            $db->query('DELETE FROM ' . $table . ' WHERE deleted = 1');
        } // foreach() tables

        if (!file_exists($backupDir) || !file_exists($backupDir . '/' . $backupFile)) {
            // create directory if not existent
            mkdir_recursive($backupDir, false);
        }
        // write cache file

        write_array_to_file('pruneDatabase', $queryString, $backupDir . '/' . $backupFile);
        return true;
    }
    return false;
}


///**
// * Job 4
// */

//function securityAudit() {
//	// do something
//	return true;
//}

function trimTracker()
{
    global $sugar_config, $timedate;
    $GLOBALS['log']->info('----->Scheduler fired job of type trimTracker()');
    $db = DBManagerFactory::getInstance();

    $admin = new Administration();
    $admin->retrieveSettings('tracker');
    require('modules/Trackers/config.php');
    $trackerConfig = $tracker_config;

    require_once('include/utils/db_utils.php');
    $prune_interval = !empty($admin->settings['tracker_prune_interval']) ? $admin->settings['tracker_prune_interval'] : 30;
    foreach ($trackerConfig as $tableName => $tableConfig) {

        //Skip if table does not exist
        if (!$db->tableExists($tableName)) {
            continue;
        }

        $timeStamp = db_convert("'" . $timedate->asDb($timedate->getNow()->get("-" . $prune_interval . " days")) . "'", "datetime");
        if ($tableName == 'tracker_sessions') {
            $query = "DELETE FROM $tableName WHERE date_end < $timeStamp";
        } else {
            $query = "DELETE FROM $tableName WHERE date_modified < $timeStamp";
        }

        $GLOBALS['log']->info("----->Scheduler is about to trim the $tableName table by running the query $query");
        $db->query($query);
    } //foreach
    return true;
}

/* Job 5
 *
 */
function pollMonitoredInboxesForBouncedCampaignEmails()
{
    $GLOBALS['log']->info('----->Scheduler job of type pollMonitoredInboxesForBouncedCampaignEmails()');
    global $dictionary;


    $ie = new InboundEmail();
    $r = $ie->db->query('SELECT id FROM inbound_email WHERE deleted=0 AND status=\'Active\' AND mailbox_type=\'bounce\'');

    while ($a = $ie->db->fetchByAssoc($r)) {
        $ieX = new InboundEmail();
        $ieX->retrieve($a['id']);
        $ieX->connectMailserver();
        $ieX->importMessages();
    }

    return true;
}


/**
 * Job 12
 */
function sendEmailReminders()
{
    $GLOBALS['log']->info('----->Scheduler fired job of type sendEmailReminders()');
    require_once("modules/Activities/EmailReminder.php");
    $reminder = new EmailReminder();
    return $reminder->process();
}

function removeDocumentsFromFS()
{
    $GLOBALS['log']->info('Starting removal of documents if they are not present in DB');

    /**
     * @var DBManager $db
     * @var SugarBean $bean
     */
    $db = DBManagerFactory::getInstance();

    // temp table to store id of files without memory leak
    $tableName = 'cron_remove_documents';

    $resource = $db->limitQuery("SELECT * FROM cron_remove_documents WHERE 1=1 ORDER BY date_modified ASC", 0, 100);
    $return = true;
    while ($row = $db->fetchByAssoc($resource)) {
        $bean = BeanFactory::getBean($row['module']);
        $bean->retrieve($row['bean_id'], true, false);
        if (empty($bean->id)) {
            $isSuccess = true;
            $bean->id = $row['bean_id'];
            $directory = $bean->deleteFileDirectory();
            if (!empty($directory) && is_dir('upload://deleted/' . $directory)) {
                if ($isSuccess = rmdir_recursive('upload://deleted/' . $directory)) {
                    $directory = explode('/', $directory);
                    while (!empty($directory)) {
                        $path = 'upload://deleted/' . implode('/', $directory);
                        if (is_dir($path)) {
                            $directoryIterator = new DirectoryIterator($path);
                            $empty = true;
                            foreach ($directoryIterator as $item) {
                                if ($item->getFilename() == '.' || $item->getFilename() == '..') {
                                    continue;
                                }
                                $empty = false;
                                break;
                            }
                            if ($empty) {
                                rmdir($path);
                            }
                        }
                        array_pop($directory);
                    }
                }
            }
            if ($isSuccess) {
                $db->query('DELETE FROM ' . $tableName . ' WHERE id=' . $db->quoted($row['id']));
            } else {
                $return = false;
            }
        } else {
            $db->query('UPDATE ' . $tableName . ' SET date_modified=' . $db->convert($db->quoted(TimeDate::getInstance()->nowDb()), 'datetime') . ' WHERE id=' . $db->quoted($row['id']));
        }
    }

    return $return;
}


/**
 * + * Job 16
 * + * this will trim all records in sugarfeeds table that are older than 30 days or specified interval
 * + */

function trimSugarFeeds()
{
    global $sugar_config, $timedate;
    $GLOBALS['log']->info('----->Scheduler fired job of type trimSugarFeeds()');
    $db = DBManagerFactory::getInstance();

    //get the pruning interval from globals if it's specified
    $prune_interval = !empty($GLOBALS['sugar_config']['sugarfeed_prune_interval']) && is_numeric($GLOBALS['sugar_config']['sugarfeed_prune_interval']) ? $GLOBALS['sugar_config']['sugarfeed_prune_interval'] : 30;


    //create and run the query to delete the records
    $timeStamp = $db->convert("'" . $timedate->asDb($timedate->getNow()->get("-" . $prune_interval . " days")) . "'", "datetime");
    $query = "DELETE FROM sugarfeed WHERE date_modified < $timeStamp";


    $GLOBALS['log']->info("----->Scheduler is about to trim the sugarfeed table by running the query $query");
    $db->query($query);

    return true;
}


function cleanJobQueue($job)
{
    $td = TimeDate::getInstance();
    // soft delete all jobs that are older than cutoff
    $soft_cutoff = 7;
    if (isset($GLOBALS['sugar_config']['jobs']['soft_lifetime'])) {
        $soft_cutoff = $GLOBALS['sugar_config']['jobs']['soft_lifetime'];
    }
    $soft_cutoff_date = $job->db->quoted($td->getNow()->modify("- $soft_cutoff days")->asDb());
    $job->db->query("UPDATE {$job->table_name} SET deleted=1 WHERE status='done' AND date_modified < " . $job->db->convert($soft_cutoff_date, 'datetime'));
    // hard delete all jobs that are older than hard cutoff
    $hard_cutoff = 21;
    if (isset($GLOBALS['sugar_config']['jobs']['hard_lifetime'])) {
        $hard_cutoff = $GLOBALS['sugar_config']['jobs']['hard_lifetime'];
    }
    $hard_cutoff_date = $job->db->quoted($td->getNow()->modify("- $hard_cutoff days")->asDb());
    $job->db->query("DELETE FROM {$job->table_name} WHERE status='done' AND date_modified < " . $job->db->convert($hard_cutoff_date, 'datetime'));
    return true;
}

function pollMonitoredInboxesAOP()
{
    require_once 'modules/InboundEmail/AOPInboundEmail.php';
    $GLOBALS['log']->info('----->Scheduler fired job of type pollMonitoredInboxesAOP()');
    global $dictionary;
    global $app_strings;
    global $sugar_config;

    require_once('modules/Configurator/Configurator.php');
    $aopInboundEmail = new AOPInboundEmail();
    $sqlQueryResult = $aopInboundEmail->db->query(
        'SELECT id, name FROM inbound_email WHERE is_personal = 0 AND deleted=0 AND status=\'Active\''.
        ' AND mailbox_type != \'bounce\''
    );
    $GLOBALS['log']->debug('Just got Result from get all Inbounds of Inbound Emails');

    while ($inboundEmailRow = $aopInboundEmail->db->fetchByAssoc($sqlQueryResult)) {
        $GLOBALS['log']->debug('In while loop of Inbound Emails');
        $aopInboundEmailX = new AOPInboundEmail();
        $aopInboundEmailX->retrieve($inboundEmailRow['id']);
        $mailboxes = $aopInboundEmailX->mailboxarray;
        foreach ($mailboxes as $mbox) {
            $aopInboundEmailX->mailbox = $mbox;
            $newMsgs = array();
            $msgNoToUIDL = array();
            $connectToMailServer = false;
            if ($aopInboundEmailX->isPop3Protocol()) {
                $msgNoToUIDL = $aopInboundEmailX->getPop3NewMessagesToDownloadForCron();
                // get all the keys which are msgnos;
                $newMsgs = array_keys($msgNoToUIDL);
            }
            if ($aopInboundEmailX->connectMailserver() == 'true') {
                $connectToMailServer = true;
            } // if

            $GLOBALS['log']->debug('Trying to connect to mailserver for [ ' . $inboundEmailRow['name'] . ' ]');
            if ($connectToMailServer) {
                $GLOBALS['log']->debug('Connected to mailserver');
                if (!$aopInboundEmailX->isPop3Protocol()) {
                    $newMsgs = $aopInboundEmailX->getNewMessageIds();
                }
                if (is_array($newMsgs)) {
                    $current = 1;
                    $total = count($newMsgs);
                    require_once("include/SugarFolders/SugarFolders.php");
                    $sugarFolder = new SugarFolder();
                    $groupFolderId = $aopInboundEmailX->groupfolder_id;
                    $isGroupFolderExists = false;
                    $users = array();
                    if ($groupFolderId != null && $groupFolderId != "") {
                        $sugarFolder->retrieve($groupFolderId);
                        $isGroupFolderExists = true;
                    } // if
                    $messagesToDelete = array();
                    if ($aopInboundEmailX->isMailBoxTypeCreateCase()) {
                        require_once 'modules/AOP_Case_Updates/AOPAssignManager.php';
                        $assignManager = new AOPAssignManager($aopInboundEmailX);
                    }
                    foreach ($newMsgs as $k => $msgNo) {
                        $uid = $msgNo;
                        if ($aopInboundEmailX->isPop3Protocol()) {
                            $uid = $msgNoToUIDL[$msgNo];
                        } else {
                            $uid = imap_uid($aopInboundEmailX->conn, $msgNo);
                        } // else
                        if ($isGroupFolderExists) {
                            if ($aopInboundEmailX->returnImportedEmail($msgNo, $uid, false, true, $isGroupFolderExists)) {
                                // add to folder
                                $sugarFolder->addBean($aopInboundEmailX->email);
                                if ($aopInboundEmailX->isPop3Protocol()) {
                                    $messagesToDelete[] = $msgNo;
                                } else {
                                    $messagesToDelete[] = $uid;
                                }
                                if ($aopInboundEmailX->isMailBoxTypeCreateCase()) {
                                    $userId = $assignManager->getNextAssignedUser();
                                    $GLOBALS['log']->debug('userId [ ' . $userId . ' ]');
                                    $aopInboundEmailX->handleCreateCase($aopInboundEmailX->email, $userId);
                                } // if
                            } // if
                        } else {
                            if ($aopInboundEmailX->isAutoImport()) {
                                $aopInboundEmailX->returnImportedEmail($msgNo, $uid);
                            } else {
                                /*If the group folder doesn't exist then download only those messages
                                 which has caseid in message*/

                                $aopInboundEmailX->getMessagesInEmailCache($msgNo, $uid);
                                $email = new Email();
                                $header = imap_headerinfo($aopInboundEmailX->conn, $msgNo);
                                $email->name = $aopInboundEmailX->handleMimeHeaderDecode($header->subject);
                                $email->from_addr = $aopInboundEmailX->convertImapToSugarEmailAddress($header->from);
                                isValidEmailAddress($email->from_addr);
                                $email->reply_to_email = $aopInboundEmailX->convertImapToSugarEmailAddress($header->reply_to);
                                if (!empty($email->reply_to_email)) {
                                    $contactAddr = $email->reply_to_email;
                                    isValidEmailAddress($contactAddr);
                                } else {
                                    $contactAddr = $email->from_addr;
                                    isValidEmailAddress($contactAddr);
                                }
                                $mailBoxType = $aopInboundEmailX->mailbox_type;
                                $aopInboundEmailX->handleAutoresponse($email, $contactAddr);
                            } // else
                        } // else
                        $GLOBALS['log']->debug('***** On message [ ' . $current . ' of ' . $total . ' ] *****');
                        $current++;
                    } // foreach
                    // update Inbound Account with last robin
                } // if
                if ($isGroupFolderExists) {
                    $leaveMessagesOnMailServer = $aopInboundEmailX->get_stored_options("leaveMessagesOnMailServer", 0);
                    if (!$leaveMessagesOnMailServer) {
                        if ($aopInboundEmailX->isPop3Protocol()) {
                            $aopInboundEmailX->deleteMessageOnMailServerForPop3(implode(",", $messagesToDelete));
                        } else {
                            $aopInboundEmailX->deleteMessageOnMailServer(implode($app_strings['LBL_EMAIL_DELIMITER'], $messagesToDelete));
                        }
                    }
                }
            } else {
                $GLOBALS['log']->fatal("SCHEDULERS: could not get an IMAP connection resource for ID [ {$inboundEmailRow['id']} ]. Skipping mailbox [ {$inboundEmailRow['name']} ].");
                // cn: bug 9171 - continue while
            } // else
        } // foreach
        imap_expunge($aopInboundEmailX->conn);
        imap_close($aopInboundEmailX->conn, CL_EXPUNGE);
    } // while
    return true;
}

/**
 * Scheduled job function to index any unindexed beans.
 * @return bool
 */
function aodIndexUnindexed()
{
    $total = 1;
    $sanityCount = 0;
    while ($total > 0) {
        $total = performLuceneIndexing();
        $sanityCount++;
        if ($sanityCount > 100) {
            return true;
        }
    }
    return true;
}

function aodOptimiseIndex()
{
    $index = BeanFactory::getBean("AOD_Index")->getIndex();
    $index->optimise();
    return true;
}


function performLuceneIndexing()
{
    global $sugar_config;
    $db = DBManagerFactory::getInstance();
    
    if (empty($sugar_config['aod']['enable_aod'])) {
        return;
    }
    $index = BeanFactory::getBean("AOD_Index")->getIndex();

    $beanList = $index->getIndexableModules();
    $total = 0;
    foreach ($beanList as $beanModule => $beanName) {
        $bean = BeanFactory::getBean($beanModule);
        if (!$bean || !method_exists($bean, "getTableName") || !$bean->getTableName()) {
            continue;
        }
        $query = "SELECT b.id FROM ".$bean->getTableName()." b LEFT JOIN aod_indexevent ie ON (ie.record_id = b.id AND ie.record_module = '".$beanModule."') WHERE b.deleted = 0 AND (ie.id IS NULL OR ie.date_modified < b.date_modified) ORDER BY b.date_modified ASC";
        $res = $db->limitQuery($query, 0, 500);
        $c = 0;
        while ($row = $db->fetchByAssoc($res)) {
            $suc = $index->index($beanModule, $row['id']);
            if ($suc) {
                $c++;
                $total++;
            }
        }
        if ($c) {
            $index->commit();
            $index->optimise();
        }
    }
    $index->optimise();
    return $total;
}

function aorRunScheduledReports()
{
    require_once 'include/SugarQueue/SugarJobQueue.php';
    $date = new DateTime();//Ensure we check all schedules at the same instant
    foreach (BeanFactory::getBean('AOR_Scheduled_Reports')->get_full_list() as $scheduledReport) {
        if ($scheduledReport->status != 'active') {
            continue;
        }
        try {
            $shouldRun = $scheduledReport->shouldRun($date);
        } catch (Exception $ex) {
            LoggerManager::getLogger()->warn('aorRunScheduledReports: id: ' . $scheduledReport->id . ' got exception. code: ' . $ex->getCode() . ', message: ' . $ex->getMessage());
            $shouldRun = false;
        }
        if ($shouldRun) {
            if (empty($scheduledReport->aor_report_id)) {
                continue;
            }
            $job = new SchedulersJob();
            $job->name = "Scheduled report - {$scheduledReport->name} on {$date->format('c')}";
            $job->data = $scheduledReport->id;
            $job->target = "class::AORScheduledReportJob";
            $job->assigned_user_id = 1;
            $jq = new SugarJobQueue();
            $jq->submitJob($job);
        }
    }
    return true;
}

function processAOW_Workflow()
{
    require_once('modules/AOW_WorkFlow/AOW_WorkFlow.php');
    $workflow = new AOW_WorkFlow();
    return $workflow->run_flows();
}

class AORScheduledReportJob implements RunnableSchedulerJob
{
    public function setJob(SchedulersJob $job)
    {
        $this->job = $job;
    }

    public function run($data)
    {
        global $timedate;

        $bean = BeanFactory::getBean('AOR_Scheduled_Reports', $data);
        $report = $bean->get_linked_beans('aor_report', 'AOR_Reports');
        if ($report) {
            $report = $report[0];
        } else {
            return false;
        }
        $html = "<h1>{$report->name}</h1>" . $report->build_group_report();
        $html .= <<<EOF
        <style>
        h1{
            color: black;
        }
        .list
        {
            font-family: "Lucida Sans Unicode", "Lucida Grande", Sans-Serif;font-size: 12px;
            background: #fff;margin: 45px;width: 480px;border-collapse: collapse;text-align: left;
        }
        .list th
        {
            font-size: 14px;
            font-weight: normal;
            color: black;
            padding: 10px 8px;
            border-bottom: 2px solid black;
        }
        .list td
        {
            padding: 9px 8px 0px 8px;
        }
        </style>
EOF;
        $emailObj = new Email();
        $defaults = $emailObj->getSystemDefaultEmail();
        $mail = new SugarPHPMailer();

        $mail->setMailerForSystem();
        $mail->IsHTML(true);
        $mail->From = $defaults['email'];
        isValidEmailAddress($mail->From);
        $mail->FromName = $defaults['name'];
        $mail->Subject = from_html($bean->name);
        $mail->Body = $html;
        $mail->prepForOutbound();
        $success = true;
        $emails = $bean->get_email_recipients();
        foreach ($emails as $email_address) {
            $mail->ClearAddresses();
            $mail->AddAddress($email_address);
            $success = $mail->Send() && $success;
        }
        $bean->last_run = $timedate->getNow()->asDb(false);
        $bean->save();
        return true;
    }
}

if (file_exists('custom/modules/Schedulers/_AddJobsHere.php')) {
    require('custom/modules/Schedulers/_AddJobsHere.php');
}

if (file_exists('custom/modules/Schedulers/Ext/ScheduledTasks/scheduledtasks.ext.php')) {
    require('custom/modules/Schedulers/Ext/ScheduledTasks/scheduledtasks.ext.php');
}<|MERGE_RESOLUTION|>--- conflicted
+++ resolved
@@ -37,13 +37,6 @@
  * reasonably feasible for technical reasons, the Appropriate Legal Notices must
  * display the words "Powered by SugarCRM" and "Supercharged by SuiteCRM".
  */
-<<<<<<< HEAD
-=======
-
-if (!defined('sugarEntry') || !sugarEntry) {
-    die('Not A Valid Entry Point');
-}
->>>>>>> 0bead157
 
 if (!defined('sugarEntry') || !sugarEntry) {
     die('Not A Valid Entry Point');
