--- conflicted
+++ resolved
@@ -1,14 +1,9 @@
 <?php
-<<<<<<< HEAD
-if(!defined('sugarEntry') || !sugarEntry) die('Not A Valid Entry Point');
-/*********************************************************************************
-=======
 if (!defined('sugarEntry') || !sugarEntry) {
     die('Not A Valid Entry Point');
 }
 /**
  *
->>>>>>> b29c16a8
  * SugarCRM Community Edition is a customer relationship management program developed by
  * SugarCRM, Inc. Copyright (C) 2004-2013 SugarCRM Inc.
  *
@@ -55,19 +50,11 @@
 class SchedulersViewDetail extends ViewDetail {
 
     /**
-<<<<<<< HEAD
-	 * @see SugarView::_getModuleTitleListParam()
-	 */
-	protected function _getModuleTitleListParam()
-	{
-	    global $mod_strings;
-=======
      * @see SugarView::_getModuleTitleListParam()
      */
     protected function _getModuleTitleListParam($browserTitle = false)
     {
         global $mod_strings;
->>>>>>> b29c16a8
 
     	return "<a href='index.php?module=Schedulers&action=index'>".$mod_strings['LBL_MODULE_TITLE']."</a>";
     }
