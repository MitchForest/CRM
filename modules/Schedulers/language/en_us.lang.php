--- conflicted
+++ resolved
@@ -141,8 +141,4 @@
     'LBL_SCHEDULER_TIMES' => 'Scheduler Times',
 );
 
-<<<<<<< HEAD
-global $sugar_config;
-=======
-global $sugar_config;
->>>>>>> 6fff9dbc
+global $sugar_config;