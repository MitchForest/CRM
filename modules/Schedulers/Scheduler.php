--- conflicted
+++ resolved
@@ -1049,7 +1049,6 @@
         if ($this->date_time_end == '2020-12-31 23:59' || $this->date_time_end == '') {
             $temp_array['DATE_TIME_END'] = $mod_strings['LBL_PERENNIAL'];
         }
-<<<<<<< HEAD
         $this->created_by_name = get_assigned_user_name($this->created_by);
         $this->modified_by_name = get_assigned_user_name($this->modified_user_id);
         return $temp_array;
@@ -1069,36 +1068,6 @@
         if (empty(self::$job_strings)) {
             global $mod_strings;
             include_once('modules/Schedulers/_AddJobsHere.php');
-
-            // job functions
-            self::$job_strings = array('url::' => 'URL');
-            foreach (self::$job_strings as $k=>$v) {
-                self::$job_strings['function::' . $v] = $mod_strings['LBL_'.strtoupper($v)];
-            }
-        }
-        return self::$job_strings;
-    }
-=======
-    	$this->created_by_name = get_assigned_user_name($this->created_by);
-		$this->modified_by_name = get_assigned_user_name($this->modified_user_id);
-    	return $temp_array;
-
-	}
-
-	/**
-	 * returns the bean name - overrides SugarBean's
-	 */
-	function get_summary_text()
-	{
-		return $this->name;
-	}
-	////	END STANDARD SUGARBEAN OVERRIDES
-	///////////////////////////////////////////////////////////////////////////
-	static public function getJobsList()
-	{
-		if(empty(self::$job_strings)) {
-			global $mod_strings;
-			include_once('modules/Schedulers/_AddJobsHere.php');
 
 			// job functions
 			self::$job_strings = array('url::' => 'URL');
@@ -1108,5 +1077,4 @@
 		}
 		return self::$job_strings;
 	}
->>>>>>> 0bead157
 } // end class definition