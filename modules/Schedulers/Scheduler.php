<?php
/**
 *
 * SugarCRM Community Edition is a customer relationship management program developed by
 * SugarCRM, Inc. Copyright (C) 2004-2013 SugarCRM Inc.
 *
 * SuiteCRM is an extension to SugarCRM Community Edition developed by SalesAgility Ltd.
 * Copyright (C) 2011 - 2018 SalesAgility Ltd.
 *
 * This program is free software; you can redistribute it and/or modify it under
 * the terms of the GNU Affero General Public License version 3 as published by the
 * Free Software Foundation with the addition of the following permission added
 * to Section 15 as permitted in Section 7(a): FOR ANY PART OF THE COVERED WORK
 * IN WHICH THE COPYRIGHT IS OWNED BY SUGARCRM, SUGARCRM DISCLAIMS THE WARRANTY
 * OF NON INFRINGEMENT OF THIRD PARTY RIGHTS.
 *
 * This program is distributed in the hope that it will be useful, but WITHOUT
 * ANY WARRANTY; without even the implied warranty of MERCHANTABILITY or FITNESS
 * FOR A PARTICULAR PURPOSE. See the GNU Affero General Public License for more
 * details.
 *
 * You should have received a copy of the GNU Affero General Public License along with
 * this program; if not, see http://www.gnu.org/licenses or write to the Free
 * Software Foundation, Inc., 51 Franklin Street, Fifth Floor, Boston, MA
 * 02110-1301 USA.
 *
 * You can contact SugarCRM, Inc. headquarters at 10050 North Wolfe Road,
 * SW2-130, Cupertino, CA 95014, USA. or at email address contact@sugarcrm.com.
 *
 * The interactive user interfaces in modified source and object code versions
 * of this program must display Appropriate Legal Notices, as required under
 * Section 5 of the GNU Affero General Public License version 3.
 *
 * In accordance with Section 7(b) of the GNU Affero General Public License version 3,
 * these Appropriate Legal Notices must retain the display of the "Powered by
 * SugarCRM" logo and "Supercharged by SuiteCRM" logo. If the display of the logos is not
 * reasonably feasible for technical reasons, the Appropriate Legal Notices must
 * display the words "Powered by SugarCRM" and "Supercharged by SuiteCRM".
 */

if (!defined('sugarEntry') || !sugarEntry) {
    die('Not A Valid Entry Point');
}

require_once 'modules/SchedulersJobs/SchedulersJob.php';

class Scheduler extends SugarBean
{
    // table columns
    public $id;
    public $deleted;
    public $date_entered;
    public $date_modified;
    public $modified_user_id;
    public $created_by;
    public $created_by_name;
    public $modified_by_name;
    public $name;
    public $job;
    public $date_time_start;
    public $date_time_end;
    public $job_interval;
    public $time_from;
    public $time_to;
    public $last_run;
    public $status;
    public $catch_up;
    // object attributes
    public $user;
    public $intervalParsed;
    public $intervalHumanReadable;
    public $metricsVar;
    public $metricsVal;
    public $dayInt;
    public $dayLabel;
    public $monthsInt;
    public $monthsLabel;
    public $suffixArray;
    public $datesArray;
    public $scheduledJobs;
    public $timeOutMins = 60;
    // standard SugarBean attrs
    public $table_name            = "schedulers";
    public $object_name           = "Scheduler";
    public $module_dir            = "Schedulers";
    public $new_schema            = true;
    public $process_save_dates    = true;
    public $order_by;

    public static $job_strings;

    public function __construct($init = true)
    {
        parent::__construct();
        $job = new SchedulersJob();
        $this->job_queue_table = $job->table_name;
    }

    protected function getUser()
    {
        if (empty($this->user)) {
            $this->user = Scheduler::initUser();
        }
        return $this->user;
    }

    /**
     * Function returns an Admin user for running Schedulers or false if no admin users are present in the system
     * (which means the Scheduler Jobs which need admin rights will fail to execute)
     */
    public static function initUser()
    {
        $user = new User();
        $db = DBManagerFactory::getInstance();

        //Check is default admin exists
        $adminId = $db->getOne(
            'SELECT id FROM users WHERE id = ' . $db->quoted('1') . ' AND is_admin = 1 AND deleted = 0 AND status = ' . $db->quoted('Active'),
            true,
            'Error retrieving Admin account info'
        );

        if ($adminId === false) { // Retrieve another admin if default admin doesn't exist
            $adminId = $db->getOne(
                'SELECT id FROM users WHERE is_admin = 1 AND deleted = 0 AND status = ' . $db->quoted('Active'),
                true,
                'Error retrieving Admin account info'
            );
            if ($adminId) { // Get admin user
                $user->retrieve($adminId);
            } else { // Return false and log error
                $GLOBALS['log']->fatal('No Admin account found!');
                return false;
            }
        } else { // Scheduler jobs run as default Admin
            $user->retrieve('1');
        }
        return $user;
    }

    ///////////////////////////////////////////////////////////////////////////
    ////	SCHEDULER HELPER FUNCTIONS

    /**
     * calculates if a job is qualified to run
     */
    public function fireQualified()
    {
        if (empty($this->id)) { // execute only if we have an instance
            $GLOBALS['log']->fatal('Scheduler called fireQualified() in a non-instance');
            return false;
        }

        $now = TimeDate::getInstance()->getNow();
        $now = $now->setTime($now->hour, $now->min, "00")->asDb();
        $validTimes = $this->deriveDBDateTimes($this);

        if (is_array($validTimes) && in_array($now, $validTimes)) {
            $GLOBALS['log']->debug('----->Scheduler found valid job (' . $this->name . ') for time GMT(' . $now . ')');
            return true;
        }
        $GLOBALS['log']->debug('----->Scheduler did NOT find valid job (' . $this->name . ') for time GMT(' . $now . ')');
        return false;
    }

    /**
     * Create a job from this scheduler
     * @return SchedulersJob
     */
    public function createJob()
    {
        $job = new SchedulersJob();
        $job->scheduler_id = $this->id;
        $job->name = $this->name;
        $job->execute_time = $GLOBALS['timedate']->nowDb();

        $user = $this->getUser();

        if (!is_object($user)) {
            LoggerManager::getLogger()->warn('Scheduler / create job: User object not found.');
            $job->assigned_user_id = null;
        } else {
            $job->assigned_user_id = $user->id;
        }

        $job->target = $this->job;
        return $job;
    }

    /**
     * Checks if any jobs qualify to run at this moment
     * @param SugarJobQueue $queue
     */
    public function checkPendingJobs($queue)
    {
        $allSchedulers = $this->get_full_list('', "schedulers.status='Active' AND NOT EXISTS(SELECT id FROM {$this->job_queue_table} WHERE scheduler_id=schedulers.id AND status!='" . SchedulersJob::JOB_STATUS_DONE . "')");

        $GLOBALS['log']->info('-----> Scheduler found [ ' . count($allSchedulers) . ' ] ACTIVE jobs');

        if (!empty($allSchedulers)) {
            foreach ($allSchedulers as $focus) {
                if ($focus->fireQualified()) {
                    $job = $focus->createJob();
                    $queue->submitJob($job, $this->getUser());
                }
            }
        } else {
            $GLOBALS['log']->debug('----->No Schedulers found');
        }
    }

    /**
     * This function takes a Scheduler object and uses its job_interval
     * attribute to derive DB-standard datetime strings, as many as are
     * qualified by its ranges.  The times are from the time of calling the
     * script.
     *
     * @param $focus Scheduler object
     * @return $dateTimes array loaded with DB datetime strings derived from
     *      the job_interval attribute.
     * @return false If the Scheduler is not in scope, return false.
     */
    public function deriveDBDateTimes($focus)
    {
        global $timedate;
        $GLOBALS['log']->debug('----->Schedulers->deriveDBDateTimes() got an object of type: ' . $focus->object_name);
        /* [min][hr][dates][mon][days] */
        $dateTimes = array();
        $ints    = explode('::', str_replace(' ', '', $focus->job_interval));
        $days    = $ints[4];
        $mons    = $ints[3];
        $dates   = $ints[2];
        $hrs     = $ints[1];
        $mins    = $ints[0];
        $today   = getdate($timedate->getNow()->ts);

        // derive day part
        $dayName = array();
        if ($days == '*') {
            $GLOBALS['log']->debug('----->got * day');
        } elseif (strstr($days, '*/')) {
            // the "*/x" format is nonsensical for this field
            // do basically nothing.
            $theDay = str_replace('*/', '', $days);
            $dayName[] = $theDay;
        } elseif ($days != '*') { // got particular day(s)
            if (strstr($days, ',')) {
                $exDays = explode(',', $days);
                foreach ($exDays as $k1 => $dayGroup) {
                    if (strstr($dayGroup, '-')) {
                        $exDayGroup = explode('-', $dayGroup); // build up range and iterate through
                        for ($i = $exDayGroup[0]; $i <= $exDayGroup[1]; $i++) {
                            $dayName[] = $i;
                        }
                    } else { // individuals
                        $dayName[] = $dayGroup;
                    }
                }
            } elseif (strstr($days, '-')) {
                $exDayGroup = explode('-', $days); // build up range and iterate through
                for ($i = $exDayGroup[0]; $i <= $exDayGroup[1]; $i++) {
                    $dayName[] = $i;
                }
            } else {
                $dayName[] = $days;
            }

            // check the day to be in scope:
            if (!in_array($today['wday'], $dayName)) {
                return false;
            }
        } else {
            return false;
        }

        // derive months part
        if ($mons == '*') {
            $GLOBALS['log']->debug('----->got * months');
        } elseif (strstr($mons, '*/')) {
            $mult = str_replace('*/', '', $mons);
            $startMon = $timedate->fromDb($focus->date_time_start)->month;
            $startFrom = ($startMon % $mult);

            $compMons = array();
            for ($i = $startFrom; $i <= 12; $i + $mult) {
                $compMons[] = $i + $mult;
                $i += $mult;
            }
            // this month is not in one of the multiplier months
            if (!in_array($today['mon'], $compMons)) {
                return false;
            }
        } elseif ($mons != '*') {
            $monName = array();
            if (strstr($mons, ',')) { // we have particular (groups) of months
                $exMons = explode(',', $mons);
                foreach ($exMons as $k1 => $monGroup) {
                    if (strstr($monGroup, '-')) { // we have a range of months
                        $exMonGroup = explode('-', $monGroup);
                        for ($i = $exMonGroup[0]; $i <= $exMonGroup[1]; $i++) {
                            $monName[] = $i;
                        }
                    } else {
                        $monName[] = $monGroup;
                    }
                }
            } elseif (strstr($mons, '-')) {
                $exMonGroup = explode('-', $mons);
                for ($i = $exMonGroup[0]; $i <= $exMonGroup[1]; $i++) {
                    $monName[] = $i;
                }
            } else { // one particular month
                $monName[] = $mons;
            }

            // check that particular months are in scope
            if (!in_array($today['mon'], $monName)) {
                return false;
            }
        }

        // derive dates part
        $dateName = array();
        if ($dates == '*') {
            $GLOBALS['log']->debug('----->got * dates');
        } elseif (strstr($dates, '*/')) {
            $mult = str_replace('*/', '', $dates);
            $startDate = $timedate->fromDb($focus->date_time_start)->day;
            $startFrom = ($startDate % $mult);

            for ($i = $startFrom; $i <= 31; $i + $mult) {
                $dateName[] = str_pad(($i + $mult), 2, '0', STR_PAD_LEFT);
                $i += $mult;
            }

            if (!in_array($today['mday'], $dateName)) {
                return false;
            }
        } elseif ($dates != '*') {
            if (strstr($dates, ',')) {
                $exDates = explode(',', $dates);
                foreach ($exDates as $k1 => $dateGroup) {
                    if (strstr($dateGroup, '-')) {
                        $exDateGroup = explode('-', $dateGroup);
                        for ($i = $exDateGroup[0]; $i <= $exDateGroup[1]; $i++) {
                            $dateName[] = $i;
                        }
                    } else {
                        $dateName[] = $dateGroup;
                    }
                }
            } elseif (strstr($dates, '-')) {
                $exDateGroup = explode('-', $dates);
                for ($i = $exDateGroup[0]; $i <= $exDateGroup[1]; $i++) {
                    $dateName[] = $i;
                }
            } else {
                $dateName[] = $dates;
            }

            // check that dates are in scope
            if (!in_array($today['mday'], $dateName)) {
                return false;
            }
        }

        // derive hours part
        //$currentHour = gmdate('G');
        //$currentHour = date('G', strtotime('00:00'));
        $hrName = array();
        if ($hrs == '*') {
            $GLOBALS['log']->debug('----->got * hours');
            for ($i = 0; $i < 24; $i++) {
                $hrName[] = $i;
            }
        } elseif (strstr($hrs, '*/')) {
            $mult = str_replace('*/', '', $hrs);
            for ($i = 0; $i < 24; $i) { // weird, i know
                $hrName[] = $i;
                $i += $mult;
            }
        } elseif ($hrs != '*') {
            if (strstr($hrs, ',')) {
                $exHrs = explode(',', $hrs);
                foreach ($exHrs as $k1 => $hrGroup) {
                    if (strstr($hrGroup, '-')) {
                        $exHrGroup = explode('-', $hrGroup);
                        for ($i = $exHrGroup[0]; $i <= $exHrGroup[1]; $i++) {
                            $hrName[] = $i;
                        }
                    } else {
                        $hrName[] = $hrGroup;
                    }
                }
            } elseif (strstr($hrs, '-')) {
                $exHrs = explode('-', $hrs);
                for ($i = $exHrs[0]; $i <= $exHrs[1]; $i++) {
                    $hrName[] = $i;
                }
            } else {
                $hrName[] = $hrs;
            }
        }
        // derive minutes
        //$currentMin = date('i');
        $minName = array();
        $currentMin = (int)$timedate->getNow()->min;
        if ($mins == '*') {
            $GLOBALS['log']->debug('----->got * mins');
            for ($i = 0; $i < 60; $i++) {
                if (($currentMin + $i) > 59) {
                    $minName[] = ($i + $currentMin - 60);
                } else {
                    $minName[] = ($i + $currentMin);
                }
            }
        } elseif (strstr($mins, '*/')) {
            $mult = str_replace('*/', '', $mins);
            for ($i = 0; $i < 60; $i += $mult) {
                $minName[] = $i;
            }
        } elseif ($mins != '*') {
            if (strstr($mins, ',')) {
                $exMins = explode(',', $mins);
                foreach ($exMins as $k1 => $minGroup) {
                    if (strstr($minGroup, '-')) {
                        $exMinGroup = explode('-', $minGroup);
                        for ($i = $exMinGroup[0]; $i <= $exMinGroup[1]; $i++) {
                            $minName[] = $i;
                        }
                    } else {
                        $minName[] = $minGroup;
                    }
                }
            } elseif (strstr($mins, '-')) {
                $exMinGroup = explode('-', $mins);
                for ($i = $exMinGroup[0]; $i <= $exMinGroup[1]; $i++) {
                    $minName[] = $i;
                }
            } else {
                $minName[] = $mins;
            }
        }
<<<<<<< HEAD

=======
>>>>>>> 79cb4000
        // prep some boundaries - these are not in GMT b/c gmt is a 24hour period, possibly bridging 2 local days
        if (empty($focus->time_from) && empty($focus->time_to)) {
            $timeFromTs = 0;
            $timeToTs = $timedate->getNow(true)->get('+1 day')->ts;
        } else {
            $tfrom = $timedate->fromDbType($focus->time_from, 'time');
            $timeFromTs = $timedate->getNow(true)->setTime($tfrom->hour, $tfrom->min)->ts;
            $tto = $timedate->fromDbType($focus->time_to, 'time');
            $timeToTs = $timedate->getNow(true)->setTime($tto->hour, $tto->min)->ts;
        }
        $timeToTs++;

        if (empty($focus->last_run)) {
            $lastRunTs = 0;
        } else {
            $lastRunTs = $timedate->fromDb($focus->last_run)->ts;
        }

        /**
         * initialize return array
         */
        $validJobTime = array();

        global $timedate;
        $timeStartTs = $timedate->fromDb($focus->date_time_start)->ts;
        if (!empty($focus->date_time_end)) { // do the same for date_time_end if not empty
            $timeEndTs = $timedate->fromDb($focus->date_time_end)->ts;
        } else {
            $timeEndTs = $timedate->getNow(true)->get('+1 day')->ts;
            // $dateTimeEnd = '2020-12-31 23:59:59'; // if empty, set it to something ridiculous
        }
        $timeEndTs++;
        $dateobj = $timedate->getNow();
        $nowTs = $dateobj->ts;
        $GLOBALS['log']->debug(sprintf(
            "Constraints: start: %s from: %s end: %s to: %s now: %s",
            gmdate('Y-m-d H:i:s', $timeStartTs),
            gmdate('Y-m-d H:i:s', $timeFromTs),
            gmdate('Y-m-d H:i:s', $timeEndTs),
            gmdate('Y-m-d H:i:s', $timeToTs),
            $timedate->nowDb()
        ));
<<<<<<< HEAD
        //		_pp('currentHour: '. $currentHour);
        //		_pp('timeStartTs: '.date('r',$timeStartTs));
        //		_pp('timeFromTs: '.date('r',$timeFromTs));
        //		_pp('timeEndTs: '.date('r',$timeEndTs));
        //		_pp('timeToTs: '.date('r',$timeToTs));
        //		_pp('mktime: '.date('r',mktime()));
        //		_pp('timeLastRun: '.date('r',$lastRunTs));
        //
        //		_pp('hours: ');
        //		_pp($hrName);
        //		_pp('mins: ');
        //		_ppd($minName);
        foreach ($hrName as $kHr => $hr) {
            foreach ($minName as $kMin => $min) {
=======
        foreach ($hrName as $kHr=>$hr) {
            foreach ($minName as $kMin=>$min) {
>>>>>>> 79cb4000
                $timedate->tzUser($dateobj);
                $dateobj->setTime($hr, $min, 0);
                $tsGmt = $dateobj->ts;

                if ($tsGmt >= $timeStartTs) { // start is greater than the date specified by admin
                    if ($tsGmt >= $timeFromTs) { // start is greater than the time_to spec'd by admin
                        if ($tsGmt > $lastRunTs) { // start from last run, last run should not be included
                            if ($tsGmt <= $timeEndTs) { // this is taken care of by the initial query - start is less than the date spec'd by admin
                                if ($tsGmt <= $timeToTs) { // start is less than the time_to
                                    $validJobTime[] = $dateobj->asDb();
                                }
                            }
                        }
                    }
                }
            }
        }
        // need ascending order to compare oldest time to last_run
        sort($validJobTime);
        /**
         * If "Execute If Missed bit is set
         */
        $now = TimeDate::getInstance()->getNow();
        $now = $now->setTime($now->hour, $now->min, "00")->asDb();

        if ($focus->catch_up == 1) {
            if ($focus->last_run == null) {
                // always "catch-up"
                $validJobTime[] = $now;
            } else {
                // determine what the interval in min/hours is
                // see if last_run is in it
                // if not, add NOW
                if (!empty($validJobTime) && ($focus->last_run < $validJobTime[0]) && ($now > $validJobTime[0])) {
                    // cn: empty() bug 5914;
                    // if(!empty) should be checked, becasue if a scheduler is defined to run every day 4pm, then after 4pm, and it runs as 4pm,
                    // the $validJobTime will be empty, and it should not catch up.
                    // If $focus->last_run is the day before yesterday,  it should run yesterday and tomorrow,
                    // but it hadn't run yesterday, then it should catch up today.
                    // But today is already filtered out when doing date check before. The catch up will not work on this occasion.
                    // If the scheduler runs at least one time on each day, I think this bug can be avoided.
                    $validJobTime[] = $now;
                }
            }
        }
        return $validJobTime;
    }

    public function handleIntervalType($type, $value, $mins, $hours)
    {
        global $mod_strings;
        /* [0]:min [1]:hour [2]:day of month [3]:month [4]:day of week */
        $days = array(
            1 => $mod_strings['LBL_MON'],
            2 => $mod_strings['LBL_TUE'],
            3 => $mod_strings['LBL_WED'],
            4 => $mod_strings['LBL_THU'],
            5 => $mod_strings['LBL_FRI'],
            6 => $mod_strings['LBL_SAT'],
            0 => $mod_strings['LBL_SUN'],
            '*' => $mod_strings['LBL_ALL']
        );
        switch ($type) {
            case 0: // minutes
                if ($value == '0') {
                    //return;
                    return trim($mod_strings['LBL_ON_THE']) . $mod_strings['LBL_HOUR_SING'];
                } elseif (!preg_match('/[^0-9]/', $hours) && !preg_match('/[^0-9]/', $value)) {
                    return;
                } elseif (preg_match('/\*\//', $value)) {
                    $value = str_replace('*/', '', $value);

                    return $value . $mod_strings['LBL_MINUTES'];
                } elseif (!preg_match('[^0-9]', $value)) {
                    return $mod_strings['LBL_ON_THE'] . $value . $mod_strings['LBL_MIN_MARK'];
                }

                return $value;

            case 1: // hours
                global $current_user;
                if (preg_match('/\*\//', $value)) { // every [SOME INTERVAL] hours
                    $value = str_replace('*/', '', $value);

                    return $value . $mod_strings['LBL_HOUR'];
                } elseif (preg_match(
                    '/[^0-9]/',
                    $mins
                )) { // got a range, or multiple of mins, so we return an 'Hours' label
                    return $value;
                }    // got a "minutes" setting, so it will be at some o'clock.
                $datef = $current_user->getUserDateTimePreferences();

                return date($datef['time'], strtotime($value . ':' . str_pad($mins, 2, '0', STR_PAD_LEFT)));

            case 2: // day of month
                if (preg_match('/\*/', $value)) {
                    return $value;
                }

                return date('jS', strtotime('December ' . $value));


            case 3: // months
                return date('F', strtotime('2005-' . $value . '-01'));
            case 4: // days of week
                return $days[$value];
            default:
                return 'bad'; // no condition to touch this branch
        }
    }

    public function setIntervalHumanReadable()
    {
        global $mod_strings;

        /* [0]:min [1]:hour [2]:day of month [3]:month [4]:day of week */
        $ints = $this->intervalParsed;
        $intVal = array('-', ',');
        $intSub = array($mod_strings['LBL_RANGE'], $mod_strings['LBL_AND']);
        $intInt = array(0 => $mod_strings['LBL_MINS'], 1 => $mod_strings['LBL_HOUR']);
        $tempInt = '';
        $iteration = '';

        foreach ($ints['raw'] as $key => $interval) {
            if ($tempInt != $iteration) {
                $tempInt .= '; ';
            }
            $iteration = $tempInt;

            if ($interval != '*' && $interval != '*/1') {
                if (false !== strpos($interval, ',')) {
                    $exIndiv = explode(',', $interval);
                    foreach ($exIndiv as $val) {
                        if (false !== strpos($val, '-')) {
                            $exRange = explode('-', $val);
                            foreach ($exRange as $valRange) {
                                if ($tempInt != '') {
                                    $tempInt .= $mod_strings['LBL_AND'];
                                }
                                $tempInt .= $this->handleIntervalType($key, $valRange, $ints['raw'][0], $ints['raw'][1]);
                            }
                        } elseif ($tempInt != $iteration) {
                            $tempInt .= $mod_strings['LBL_AND'];
                        }
                        $tempInt .= $this->handleIntervalType($key, $val, $ints['raw'][0], $ints['raw'][1]);
                    }
                } elseif (false !== strpos($interval, '-')) {
                    $exRange = explode('-', $interval);
                    $tempInt .= $mod_strings['LBL_FROM'];
                    $check = $tempInt;

                    foreach ($exRange as $val) {
                        if ($tempInt == $check) {
                            $tempInt .= $this->handleIntervalType($key, $val, $ints['raw'][0], $ints['raw'][1]);
                            $tempInt .= $mod_strings['LBL_RANGE'];
                        } else {
                            $tempInt .= $this->handleIntervalType($key, $val, $ints['raw'][0], $ints['raw'][1]);
                        }
                    }
                } elseif (false !== strpos($interval, '*/')) {
                    $tempInt .= $mod_strings['LBL_EVERY'];
                    $tempInt .= $this->handleIntervalType($key, $interval, $ints['raw'][0], $ints['raw'][1]);
                } else {
                    $tempInt .= $this->handleIntervalType($key, $interval, $ints['raw'][0], $ints['raw'][1]);
                }
            }
        } // end foreach()

        if ($tempInt == '') {
            $this->intervalHumanReadable = $mod_strings['LBL_OFTEN'];
        } else {
            $tempInt = trim($tempInt);
            if (';' == substr($tempInt, (strlen($tempInt) - 1), strlen($tempInt))) {
                $tempInt = substr($tempInt, 0, (strlen($tempInt) - 1));
            }
            $this->intervalHumanReadable = $tempInt;
        }
    }

    /* take an integer and return its suffix */
    public function setStandardArraysAttributes()
    {
        global $mod_strings;
        global $app_list_strings; // using from month _dom list

        $suffArr = array('', 'st', 'nd', 'rd');
        for ($i = 1; $i < 32; $i++) {
            if ($i > 3 && $i < 21) {
                $this->suffixArray[$i] = $i . "th";
            } elseif (substr($i, -1, 1) < 4 && substr($i, -1, 1) > 0) {
                $this->suffixArray[$i] = $i . $suffArr[substr($i, -1, 1)];
            } else {
                $this->suffixArray[$i] = $i . "th";
            }
            $this->datesArray[$i] = $i;
        }

        $this->dayInt = array('*', 1, 2, 3, 4, 5, 6, 0);
        $this->dayLabel = array('*', $mod_strings['LBL_MON'], $mod_strings['LBL_TUE'], $mod_strings['LBL_WED'], $mod_strings['LBL_THU'], $mod_strings['LBL_FRI'], $mod_strings['LBL_SAT'], $mod_strings['LBL_SUN']);
        $this->monthsInt = array(0, 1, 2, 3, 4, 5, 6, 7, 8, 9, 10, 11, 12);
        $this->monthsLabel = $app_list_strings['dom_cal_month_long'];
        $this->metricsVar = array("*", "/", "-", ",");
        $this->metricsVal = array(' every ', '', ' thru ', ' and ');
    }

    /**
     *  takes the serialized interval string and renders it into an array
     */
    public function parseInterval()
    {
        $ws = array(' ', '\r', '\t');
        $blanks = array('', '', '');

        $intv = $this->job_interval;
        $rawValues = explode('::', $intv);
        $rawProcessed = str_replace($ws, $blanks, $rawValues); // strip all whitespace

        $hours = $rawValues[1] . ':::' . $rawValues[0];
        $months = $rawValues[3] . ':::' . $rawValues[2];

        $intA = array(
            'raw' => $rawProcessed,
            'hours' => $hours,
            'months' => $months,
        );

        $this->intervalParsed = $intA;
    }

    /**
     * checks for cURL libraries
     */
    public function checkCurl()
    {
        global $mod_strings;

        if (!function_exists('curl_init')) {
            echo '
            <table cellpadding="0" cellspacing="0" width="100%" border="0" class="list view">
                <tr height="20">
                    <th width="25%" colspan="2"><span>
                        ' . $mod_strings['LBL_WARN_CURL_TITLE'] . '
                    </span></td>
                </tr>
                <tr class="oddListRowS1" >
                    <td scope="row" valign=TOP width="20%"><span>
                        ' . $mod_strings['LBL_WARN_CURL'] . '
                    <td scope="row" valign=TOP width="80%"><span>
                        <span class=error>' . $mod_strings['LBL_WARN_NO_CURL'] . '</span>
                    </span></td>
                </tr>
            </table>
            <br>';
        }
    }

    public function displayCronInstructions()
    {
        global $mod_strings;
        global $sugar_config;
        $error = '';
        if (!isset($_SERVER['Path'])) {
            $_SERVER['Path'] = getenv('Path');
        }
        if (is_windows()) {
            if (isset($_SERVER['Path']) && !empty($_SERVER['Path'])) { // IIS IUSR_xxx may not have access to Path or it is not set
                if (!strpos($_SERVER['Path'], 'php')) {
                    // $error = '<em>'.$mod_strings['LBL_NO_PHP_CLI'].'</em>';
                }
            }
        } else {
            if (isset($_SERVER['Path']) && !empty($_SERVER['Path'])) { // some Linux servers do not make this available
                if (!strpos($_SERVER['PATH'], 'php')) {
                    // $error = '<em>'.$mod_strings['LBL_NO_PHP_CLI'].'</em>';
                }
            }
        }



        if (is_windows()) {
            echo '<br>';
            echo '
                <table cellpadding="0" cellspacing="0" width="100%" border="0" class="list view">
                <tr height="20">
                    <th><span>
                        ' . $mod_strings['LBL_CRON_INSTRUCTIONS_WINDOWS'] . '
                    </span></th>
                </tr>
                <tr class="evenListRowS1">
                    <td scope="row" valign="top" width="70%"><span>
                        ' . $mod_strings['LBL_CRON_WINDOWS_DESC'] . '<br>
                        <b>cd /D ' . realpath('./') . '<br>
                        php.exe -f cron.php</b>
                    </span></td>
                </tr>
            </table>';
        } else {
            require_once 'install/install_utils.php';
            $webServerUser = getRunningUser();
            if ($webServerUser == '') {
                $webServerUser = '<web_server_user>';
            }
            echo '<br>';
            echo '
                <table cellpadding="0" cellspacing="0" width="100%" border="0" class="list view">
                <tr height="20">
                    <th><span>
                        ' . $mod_strings['LBL_CRON_INSTRUCTIONS_LINUX'] . '
                    </span></th>
                </tr>
                <tr>
                    <td scope="row" valign=TOP class="oddListRowS1" bgcolor="#fdfdfd" width="70%"><span style="font-weight:unset;">
                        ' . $mod_strings['LBL_CRON_LINUX_DESC1'] . '<br>
                        <b>sudo crontab -e -u ' . $webServerUser . '</b><br> ' . $mod_strings['LBL_CRON_LINUX_DESC2'] . '<br>
                        <b>*&nbsp;&nbsp;&nbsp;&nbsp;*&nbsp;&nbsp;&nbsp;&nbsp;*&nbsp;&nbsp;&nbsp;&nbsp;*&nbsp;&nbsp;&nbsp;&nbsp;*&nbsp;&nbsp;&nbsp;&nbsp;
                        cd ' . realpath('./') . '; php -f cron.php > /dev/null 2>&1</b>
                        <br>' . $error . '
                    </span></td>
                </tr>
            </table>';
        }
    }

    /**
     * Archives schedulers of the same functionality, then instantiates new
     * ones.
     */
    public function rebuildDefaultSchedulers()
    {
        $mod_strings = return_module_language($GLOBALS['current_language'], 'Schedulers');
        // truncate scheduler-related tables
        $this->db->query('DELETE FROM schedulers');

        $sched1 = new Scheduler();
        $sched1->name               = $mod_strings['LBL_OOTB_WORKFLOW'];
        $sched1->job                = 'function::processAOW_Workflow';
        $sched1->date_time_start    = create_date(2015, 1, 1) . ' ' . create_time(0, 0, 1);
        $sched1->date_time_end      = null;
        $sched1->job_interval       = '*::*::*::*::*';
        $sched1->status             = 'Active';
        $sched1->created_by         = '1';
        $sched1->modified_user_id   = '1';
        $sched1->catch_up           = '1';
        $sched1->save();

        $sched2 = new Scheduler();
        $sched2->name               = $mod_strings['LBL_OOTB_REPORTS'];
        $sched2->job                = 'function::aorRunScheduledReports';
        $sched2->date_time_start    = create_date(2015, 1, 1) . ' ' . create_time(0, 0, 1);
        $sched2->date_time_end      = null;
        $sched2->job_interval       = '*::*::*::*::*';
        $sched2->status             = 'Active';
        $sched2->created_by         = '1';
        $sched2->modified_user_id   = '1';
        $sched2->catch_up           = '1';
        $sched2->save();

        $sched3 = new Scheduler();
        $sched3->name               = $mod_strings['LBL_OOTB_TRACKER'];
        $sched3->job                = 'function::trimTracker';
        $sched3->date_time_start    = create_date(2015, 1, 1) . ' ' . create_time(0, 0, 1);
        $sched3->date_time_end      = null;
        $sched3->job_interval       = '0::2::1::*::*';
        $sched3->status             = 'Active';
        $sched3->created_by         = '1';
        $sched3->modified_user_id   = '1';
        $sched3->catch_up           = '1';
        $sched3->save();

        $sched4 = new Scheduler();
        $sched4->name                = $mod_strings['LBL_OOTB_IE'];
        $sched4->job                = 'function::pollMonitoredInboxesAOP';
        $sched4->date_time_start    = create_date(2015, 1, 1) . ' ' . create_time(0, 0, 1);
        $sched4->date_time_end        = null;
        $sched4->job_interval        = '*::*::*::*::*';
        $sched4->status                = 'Active';
        $sched4->created_by            = '1';
        $sched4->modified_user_id    = '1';
        $sched4->catch_up            = '0';
        $sched4->save();

        $sched5 = new Scheduler();
        $sched5->name              = $mod_strings['LBL_OOTB_BOUNCE'];
        $sched5->job               = 'function::pollMonitoredInboxesForBouncedCampaignEmails';
        $sched5->date_time_start   = create_date(2015, 1, 1) . ' ' . create_time(0, 0, 1);
        $sched5->date_time_end     = null;
        $sched5->job_interval      = '0::2-6::*::*::*';
        $sched5->status            = 'Active';
        $sched5->created_by        = '1';
        $sched5->modified_user_id  = '1';
        $sched5->catch_up          = '1';
        $sched5->save();

        $sched6 = new Scheduler();
        $sched6->name             = $mod_strings['LBL_OOTB_CAMPAIGN'];
        $sched6->job              = 'function::runMassEmailCampaign';
        $sched6->date_time_start  = create_date(2015, 1, 1) . ' ' . create_time(0, 0, 1);
        $sched6->date_time_end    = null;
        $sched6->job_interval     = '0::2-6::*::*::*';
        $sched6->status           = 'Active';
        $sched6->created_by       = '1';
        $sched6->modified_user_id = '1';
        $sched6->catch_up         = '1';
        $sched6->save();

        $sched7 = new Scheduler();
        $sched7->name               = $mod_strings['LBL_OOTB_PRUNE'];
        $sched7->job                = 'function::pruneDatabase';
        $sched7->date_time_start    = create_date(2015, 1, 1) . ' ' . create_time(0, 0, 1);
        $sched7->date_time_end      = null;
        $sched7->job_interval       = '0::4::1::*::*';
        $sched7->status             = 'Inactive';
        $sched7->created_by         = '1';
        $sched7->modified_user_id   = '1';
        $sched7->catch_up           = '0';
        $sched7->save();

        $sched8 = new Scheduler();
        $sched8->name               = $mod_strings['LBL_OOTB_LUCENE_INDEX'];
        $sched8->job                = 'function::aodIndexUnindexed';
        $sched8->date_time_start    = create_date(2015, 1, 1) . ' ' . create_time(0, 0, 1);
        $sched8->date_time_end      = null;
        $sched8->job_interval       = "0::0::*::*::*";
        $sched8->status             = 'Active';
        $sched8->created_by         = '1';
        $sched8->modified_user_id   = '1';
        $sched8->catch_up           = '0';
        $sched8->save();

        $sched9 = new Scheduler();
        $sched9->name               = $mod_strings['LBL_OOTB_OPTIMISE_INDEX'];
        $sched9->job                = 'function::aodOptimiseIndex';
        $sched9->date_time_start    = create_date(2015, 1, 1) . ' ' . create_time(0, 0, 1);
        $sched9->date_time_end      = null;
        $sched9->job_interval       = "0::*/3::*::*::*";
        $sched9->status             = 'Active';
        $sched9->created_by         = '1';
        $sched9->modified_user_id   = '1';
        $sched9->catch_up           = '0';
        $sched9->save();

        $sched12 = new Scheduler();
        $sched12->name               = $mod_strings['LBL_OOTB_SEND_EMAIL_REMINDERS'];
        $sched12->job                = 'function::sendEmailReminders';
        $sched12->date_time_start    = create_date(2015, 1, 1) . ' ' . create_time(0, 0, 1);
        $sched12->date_time_end      = null;
        $sched12->job_interval       = '*::*::*::*::*';
        $sched12->status             = 'Active';
        $sched12->created_by         = '1';
        $sched12->modified_user_id   = '1';
        $sched12->catch_up           = '0';
        $sched12->save();

        $sched13 = new Scheduler();
        $sched13->name               = $mod_strings['LBL_OOTB_CLEANUP_QUEUE'];
        $sched13->job                = 'function::cleanJobQueue';
        $sched13->date_time_start    = create_date(2015, 1, 1) . ' ' . create_time(0, 0, 1);
        $sched13->date_time_end      = null;
        $sched13->job_interval       = '0::5::*::*::*';
        $sched13->status             = 'Active';
        $sched13->created_by         = '1';
        $sched13->modified_user_id   = '1';
        $sched13->catch_up           = '0';
        $sched13->save();

        $sched14 = new Scheduler();
        $sched14->name              = $mod_strings['LBL_OOTB_REMOVE_DOCUMENTS_FROM_FS'];
        $sched14->job               = 'function::removeDocumentsFromFS';
        $sched14->date_time_start   = create_date(2015, 1, 1) . ' ' . create_time(0, 0, 1);
        $sched14->date_time_end     = null;
        $sched14->job_interval      = '0::3::1::*::*';
        $sched14->status            = 'Active';
        $sched14->created_by        = '1';
        $sched14->modified_user_id  = '1';
        $sched14->catch_up          = '0';
        $sched14->save();

        $sched15 = new Scheduler();
        $sched15->name               = $mod_strings['LBL_OOTB_SUITEFEEDS'];
        $sched15->job                = 'function::trimSugarFeeds';
        $sched15->date_time_start    = create_date(2015, 1, 1) . ' ' . create_time(0, 0, 1);
        $sched15->date_time_end      = null;
        $sched15->job_interval       = '0::2::1::*::*';
        $sched15->status             = 'Active';
        $sched15->created_by         = '1';
        $sched15->modified_user_id   = '1';
        $sched15->catch_up           = '1';
        $sched15->save();
    }

    ////	END SCHEDULER HELPER FUNCTIONS
    ///////////////////////////////////////////////////////////////////////////


    ///////////////////////////////////////////////////////////////////////////
    ////	STANDARD SUGARBEAN OVERRIDES
    /**
     * function overrides the one in SugarBean.php
     */
    public function create_export_query($order_by, $where, $show_deleted = 0)
    {
        return $this->create_new_list_query($order_by, $where, array(), array(), $show_deleted);
    }

    /**
     * function overrides the one in SugarBean.php
     */
    public function fill_in_additional_list_fields()
    {
        $this->fill_in_additional_detail_fields();
    }

    /**
     * function overrides the one in SugarBean.php
     */
    public function fill_in_additional_detail_fields()
    { }

    /**
     * function overrides the one in SugarBean.php
     */
    public function get_list_view_data()
    {
        global $mod_strings;
        $temp_array = $this->get_list_view_array();
        $temp_array["ENCODED_NAME"] = $this->name;
        $this->parseInterval();
        $this->setIntervalHumanReadable();
        $temp_array['JOB_INTERVAL'] = $this->intervalHumanReadable;
        if ($this->date_time_end == '2020-12-31 23:59' || $this->date_time_end == '') {
            $temp_array['DATE_TIME_END'] = $mod_strings['LBL_PERENNIAL'];
        }
        $this->created_by_name = get_assigned_user_name($this->created_by);
        $this->modified_by_name = get_assigned_user_name($this->modified_user_id);
        return $temp_array;
    }

    /**
     * returns the bean name - overrides SugarBean's
     */
    public function get_summary_text()
    {
        return $this->name;
    }
    ////	END STANDARD SUGARBEAN OVERRIDES
    ///////////////////////////////////////////////////////////////////////////
    public static function getJobsList()
    {
        if (empty(self::$job_strings)) {
            global $mod_strings;
            include_once('modules/Schedulers/_AddJobsHere.php');

            // job functions
            self::$job_strings = array('url::' => 'URL');
            foreach ($job_strings as $k => $v) {
                self::$job_strings['function::' . $v] = $mod_strings['LBL_' . strtoupper($v)];
            }
        }
        return self::$job_strings;
    }
}<|MERGE_RESOLUTION|>--- conflicted
+++ resolved
@@ -441,10 +441,7 @@
                 $minName[] = $mins;
             }
         }
-<<<<<<< HEAD
-
-=======
->>>>>>> 79cb4000
+      
         // prep some boundaries - these are not in GMT b/c gmt is a 24hour period, possibly bridging 2 local days
         if (empty($focus->time_from) && empty($focus->time_to)) {
             $timeFromTs = 0;
@@ -487,25 +484,8 @@
             gmdate('Y-m-d H:i:s', $timeToTs),
             $timedate->nowDb()
         ));
-<<<<<<< HEAD
-        //		_pp('currentHour: '. $currentHour);
-        //		_pp('timeStartTs: '.date('r',$timeStartTs));
-        //		_pp('timeFromTs: '.date('r',$timeFromTs));
-        //		_pp('timeEndTs: '.date('r',$timeEndTs));
-        //		_pp('timeToTs: '.date('r',$timeToTs));
-        //		_pp('mktime: '.date('r',mktime()));
-        //		_pp('timeLastRun: '.date('r',$lastRunTs));
-        //
-        //		_pp('hours: ');
-        //		_pp($hrName);
-        //		_pp('mins: ');
-        //		_ppd($minName);
         foreach ($hrName as $kHr => $hr) {
             foreach ($minName as $kMin => $min) {
-=======
-        foreach ($hrName as $kHr=>$hr) {
-            foreach ($minName as $kMin=>$min) {
->>>>>>> 79cb4000
                 $timedate->tzUser($dateobj);
                 $dateobj->setTime($hr, $min, 0);
                 $tsGmt = $dateobj->ts;
