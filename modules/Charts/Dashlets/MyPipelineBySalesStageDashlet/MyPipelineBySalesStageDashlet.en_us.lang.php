<?php
/**
 *
 * SugarCRM Community Edition is a customer relationship management program developed by
 * SugarCRM, Inc. Copyright (C) 2004-2013 SugarCRM Inc.
 *
 * SuiteCRM is an extension to SugarCRM Community Edition developed by SalesAgility Ltd.
 * Copyright (C) 2011 - 2017 SalesAgility Ltd.
 *
 * This program is free software; you can redistribute it and/or modify it under
 * the terms of the GNU Affero General Public License version 3 as published by the
 * Free Software Foundation with the addition of the following permission added
 * to Section 15 as permitted in Section 7(a): FOR ANY PART OF THE COVERED WORK
 * IN WHICH THE COPYRIGHT IS OWNED BY SUGARCRM, SUGARCRM DISCLAIMS THE WARRANTY
 * OF NON INFRINGEMENT OF THIRD PARTY RIGHTS.
 *
 * This program is distributed in the hope that it will be useful, but WITHOUT
 * ANY WARRANTY; without even the implied warranty of MERCHANTABILITY or FITNESS
 * FOR A PARTICULAR PURPOSE. See the GNU Affero General Public License for more
 * details.
 *
 * You should have received a copy of the GNU Affero General Public License along with
 * this program; if not, see http://www.gnu.org/licenses or write to the Free
 * Software Foundation, Inc., 51 Franklin Street, Fifth Floor, Boston, MA
 * 02110-1301 USA.
 *
 * You can contact SugarCRM, Inc. headquarters at 10050 North Wolfe Road,
 * SW2-130, Cupertino, CA 95014, USA. or at email address contact@sugarcrm.com.
 *
 * The interactive user interfaces in modified source and object code versions
 * of this program must display Appropriate Legal Notices, as required under
 * Section 5 of the GNU Affero General Public License version 3.
 *
 * In accordance with Section 7(b) of the GNU Affero General Public License version 3,
 * these Appropriate Legal Notices must retain the display of the "Powered by
 * SugarCRM" logo and "Supercharged by SuiteCRM" logo. If the display of the logos is not
 * reasonably feasible for technical reasons, the Appropriate Legal Notices must
 * display the words "Powered by SugarCRM" and "Supercharged by SuiteCRM".
 */

if (!defined('sugarEntry') || !sugarEntry) {
    die('Not A Valid Entry Point');
}

<<<<<<< HEAD
$dashletStrings['MyPipelineBySalesStageDashlet'] = array('LBL_TITLE'       => 'My Pipeline By Sales Stage',
                                                         'LBL_DESCRIPTION' => 'Vertical Bar Chart of My Sales Stage Pipeline',
                                                         'LBL_REFRESH'     => 'Refresh Chart');
=======
$dashletStrings['MyPipelineBySalesStageDashlet'] = array(
    'LBL_TITLE' => 'My Pipeline By Sales Stage',
    'LBL_DESCRIPTION' => 'Vertical Bar Chart of My Sales Stage Pipeline',
    'LBL_REFRESH' => 'Refresh Chart'
);
>>>>>>> 6fff9dbc
<|MERGE_RESOLUTION|>--- conflicted
+++ resolved
@@ -42,14 +42,8 @@
     die('Not A Valid Entry Point');
 }
 
-<<<<<<< HEAD
-$dashletStrings['MyPipelineBySalesStageDashlet'] = array('LBL_TITLE'       => 'My Pipeline By Sales Stage',
-                                                         'LBL_DESCRIPTION' => 'Vertical Bar Chart of My Sales Stage Pipeline',
-                                                         'LBL_REFRESH'     => 'Refresh Chart');
-=======
 $dashletStrings['MyPipelineBySalesStageDashlet'] = array(
     'LBL_TITLE' => 'My Pipeline By Sales Stage',
     'LBL_DESCRIPTION' => 'Vertical Bar Chart of My Sales Stage Pipeline',
     'LBL_REFRESH' => 'Refresh Chart'
-);
->>>>>>> 6fff9dbc
+);