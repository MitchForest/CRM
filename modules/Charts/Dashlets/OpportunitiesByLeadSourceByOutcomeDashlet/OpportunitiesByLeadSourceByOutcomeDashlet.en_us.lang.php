<?php
/**
 *
 * SugarCRM Community Edition is a customer relationship management program developed by
 * SugarCRM, Inc. Copyright (C) 2004-2013 SugarCRM Inc.
 *
 * SuiteCRM is an extension to SugarCRM Community Edition developed by SalesAgility Ltd.
 * Copyright (C) 2011 - 2017 SalesAgility Ltd.
 *
 * This program is free software; you can redistribute it and/or modify it under
 * the terms of the GNU Affero General Public License version 3 as published by the
 * Free Software Foundation with the addition of the following permission added
 * to Section 15 as permitted in Section 7(a): FOR ANY PART OF THE COVERED WORK
 * IN WHICH THE COPYRIGHT IS OWNED BY SUGARCRM, SUGARCRM DISCLAIMS THE WARRANTY
 * OF NON INFRINGEMENT OF THIRD PARTY RIGHTS.
 *
 * This program is distributed in the hope that it will be useful, but WITHOUT
 * ANY WARRANTY; without even the implied warranty of MERCHANTABILITY or FITNESS
 * FOR A PARTICULAR PURPOSE. See the GNU Affero General Public License for more
 * details.
 *
 * You should have received a copy of the GNU Affero General Public License along with
 * this program; if not, see http://www.gnu.org/licenses or write to the Free
 * Software Foundation, Inc., 51 Franklin Street, Fifth Floor, Boston, MA
 * 02110-1301 USA.
 *
 * You can contact SugarCRM, Inc. headquarters at 10050 North Wolfe Road,
 * SW2-130, Cupertino, CA 95014, USA. or at email address contact@sugarcrm.com.
 *
 * The interactive user interfaces in modified source and object code versions
 * of this program must display Appropriate Legal Notices, as required under
 * Section 5 of the GNU Affero General Public License version 3.
 *
 * In accordance with Section 7(b) of the GNU Affero General Public License version 3,
 * these Appropriate Legal Notices must retain the display of the "Powered by
 * SugarCRM" logo and "Supercharged by SuiteCRM" logo. If the display of the logos is not
 * reasonably feasible for technical reasons, the Appropriate Legal Notices must
 * display the words "Powered by SugarCRM" and "Supercharged by SuiteCRM".
 */

if (!defined('sugarEntry') || !sugarEntry) {
    die('Not A Valid Entry Point');
}

<<<<<<< HEAD
$dashletStrings['OpportunitiesByLeadSourceByOutcomeDashlet'] = array('LBL_TITLE'       => 'All Opportunities By Lead Source By Outcome',
                                                 'LBL_DESCRIPTION' => 'Horizontal stacked chart of Opportunities By Lead Source By Outcome',
                                                 'LBL_REFRESH'     => 'Refresh Chart');
=======
$dashletStrings['OpportunitiesByLeadSourceByOutcomeDashlet'] = array(
    'LBL_TITLE' => 'All Opportunities By Lead Source By Outcome',
    'LBL_DESCRIPTION' => 'Horizontal stacked chart of Opportunities By Lead Source By Outcome',
    'LBL_REFRESH' => 'Refresh Chart'
);
>>>>>>> 6fff9dbc
<|MERGE_RESOLUTION|>--- conflicted
+++ resolved
@@ -42,14 +42,8 @@
     die('Not A Valid Entry Point');
 }
 
-<<<<<<< HEAD
-$dashletStrings['OpportunitiesByLeadSourceByOutcomeDashlet'] = array('LBL_TITLE'       => 'All Opportunities By Lead Source By Outcome',
-                                                 'LBL_DESCRIPTION' => 'Horizontal stacked chart of Opportunities By Lead Source By Outcome',
-                                                 'LBL_REFRESH'     => 'Refresh Chart');
-=======
 $dashletStrings['OpportunitiesByLeadSourceByOutcomeDashlet'] = array(
     'LBL_TITLE' => 'All Opportunities By Lead Source By Outcome',
     'LBL_DESCRIPTION' => 'Horizontal stacked chart of Opportunities By Lead Source By Outcome',
     'LBL_REFRESH' => 'Refresh Chart'
-);
->>>>>>> 6fff9dbc
+);