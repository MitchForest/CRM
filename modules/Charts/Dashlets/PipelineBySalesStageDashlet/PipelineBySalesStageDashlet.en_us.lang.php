--- conflicted
+++ resolved
@@ -42,14 +42,8 @@
     die('Not A Valid Entry Point');
 }
 
-<<<<<<< HEAD
-$dashletStrings['PipelineBySalesStageDashlet'] = array('LBL_TITLE'       => 'Pipeline By Sales Stage',
-                                                         'LBL_DESCRIPTION' => 'Vertical Bar Chart of Sales Stage Pipeline',
-                                                         'LBL_REFRESH'     => 'Refresh Chart');
-=======
 $dashletStrings['PipelineBySalesStageDashlet'] = array(
     'LBL_TITLE' => 'Pipeline By Sales Stage',
     'LBL_DESCRIPTION' => 'Vertical Bar Chart of Sales Stage Pipeline',
     'LBL_REFRESH' => 'Refresh Chart'
-);
->>>>>>> 6fff9dbc
+);