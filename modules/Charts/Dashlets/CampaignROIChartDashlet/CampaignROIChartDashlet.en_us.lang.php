<?php
/**
 *
 * SugarCRM Community Edition is a customer relationship management program developed by
 * SugarCRM, Inc. Copyright (C) 2004-2013 SugarCRM Inc.
 *
 * SuiteCRM is an extension to SugarCRM Community Edition developed by SalesAgility Ltd.
 * Copyright (C) 2011 - 2017 SalesAgility Ltd.
 *
 * This program is free software; you can redistribute it and/or modify it under
 * the terms of the GNU Affero General Public License version 3 as published by the
 * Free Software Foundation with the addition of the following permission added
 * to Section 15 as permitted in Section 7(a): FOR ANY PART OF THE COVERED WORK
 * IN WHICH THE COPYRIGHT IS OWNED BY SUGARCRM, SUGARCRM DISCLAIMS THE WARRANTY
 * OF NON INFRINGEMENT OF THIRD PARTY RIGHTS.
 *
 * This program is distributed in the hope that it will be useful, but WITHOUT
 * ANY WARRANTY; without even the implied warranty of MERCHANTABILITY or FITNESS
 * FOR A PARTICULAR PURPOSE. See the GNU Affero General Public License for more
 * details.
 *
 * You should have received a copy of the GNU Affero General Public License along with
 * this program; if not, see http://www.gnu.org/licenses or write to the Free
 * Software Foundation, Inc., 51 Franklin Street, Fifth Floor, Boston, MA
 * 02110-1301 USA.
 *
 * You can contact SugarCRM, Inc. headquarters at 10050 North Wolfe Road,
 * SW2-130, Cupertino, CA 95014, USA. or at email address contact@sugarcrm.com.
 *
 * The interactive user interfaces in modified source and object code versions
 * of this program must display Appropriate Legal Notices, as required under
 * Section 5 of the GNU Affero General Public License version 3.
 *
 * In accordance with Section 7(b) of the GNU Affero General Public License version 3,
 * these Appropriate Legal Notices must retain the display of the "Powered by
 * SugarCRM" logo and "Supercharged by SuiteCRM" logo. If the display of the logos is not
 * reasonably feasible for technical reasons, the Appropriate Legal Notices must
 * display the words "Powered by SugarCRM" and "Supercharged by SuiteCRM".
 */

if (!defined('sugarEntry') || !sugarEntry) {
    die('Not A Valid Entry Point');
}

<<<<<<< HEAD
$dashletStrings['CampaignROIChartDashlet'] = array('LBL_TITLE'       => 'Campaign ROI',
                                                     'LBL_DESCRIPTION' => 'ROI Chart',
                                                     'LBL_REFRESH'     => 'Refresh Chart');
=======
$dashletStrings['CampaignROIChartDashlet'] = array(
    'LBL_TITLE' => 'Campaign ROI',
    'LBL_DESCRIPTION' => 'ROI Chart',
    'LBL_REFRESH' => 'Refresh Chart'
);
>>>>>>> 6fff9dbc
<|MERGE_RESOLUTION|>--- conflicted
+++ resolved
@@ -42,14 +42,8 @@
     die('Not A Valid Entry Point');
 }
 
-<<<<<<< HEAD
-$dashletStrings['CampaignROIChartDashlet'] = array('LBL_TITLE'       => 'Campaign ROI',
-                                                     'LBL_DESCRIPTION' => 'ROI Chart',
-                                                     'LBL_REFRESH'     => 'Refresh Chart');
-=======
 $dashletStrings['CampaignROIChartDashlet'] = array(
     'LBL_TITLE' => 'Campaign ROI',
     'LBL_DESCRIPTION' => 'ROI Chart',
     'LBL_REFRESH' => 'Refresh Chart'
-);
->>>>>>> 6fff9dbc
+);