<?php
/**
 *
 * SugarCRM Community Edition is a customer relationship management program developed by
 * SugarCRM, Inc. Copyright (C) 2004-2013 SugarCRM Inc.
 *
 * SuiteCRM is an extension to SugarCRM Community Edition developed by SalesAgility Ltd.
 * Copyright (C) 2011 - 2017 SalesAgility Ltd.
 *
 * This program is free software; you can redistribute it and/or modify it under
 * the terms of the GNU Affero General Public License version 3 as published by the
 * Free Software Foundation with the addition of the following permission added
 * to Section 15 as permitted in Section 7(a): FOR ANY PART OF THE COVERED WORK
 * IN WHICH THE COPYRIGHT IS OWNED BY SUGARCRM, SUGARCRM DISCLAIMS THE WARRANTY
 * OF NON INFRINGEMENT OF THIRD PARTY RIGHTS.
 *
 * This program is distributed in the hope that it will be useful, but WITHOUT
 * ANY WARRANTY; without even the implied warranty of MERCHANTABILITY or FITNESS
 * FOR A PARTICULAR PURPOSE. See the GNU Affero General Public License for more
 * details.
 *
 * You should have received a copy of the GNU Affero General Public License along with
 * this program; if not, see http://www.gnu.org/licenses or write to the Free
 * Software Foundation, Inc., 51 Franklin Street, Fifth Floor, Boston, MA
 * 02110-1301 USA.
 *
 * You can contact SugarCRM, Inc. headquarters at 10050 North Wolfe Road,
 * SW2-130, Cupertino, CA 95014, USA. or at email address contact@sugarcrm.com.
 *
 * The interactive user interfaces in modified source and object code versions
 * of this program must display Appropriate Legal Notices, as required under
 * Section 5 of the GNU Affero General Public License version 3.
 *
 * In accordance with Section 7(b) of the GNU Affero General Public License version 3,
 * these Appropriate Legal Notices must retain the display of the "Powered by
 * SugarCRM" logo and "Supercharged by SuiteCRM" logo. If the display of the logos is not
 * reasonably feasible for technical reasons, the Appropriate Legal Notices must
 * display the words "Powered by SugarCRM" and "Supercharged by SuiteCRM".
 */

if (!defined('sugarEntry') || !sugarEntry) {
    die('Not A Valid Entry Point');
}

require_once('include/charts/Charts.php');

class Chart_outcome_by_month
{
	var $modules = array('Opportunities');
	var $order = 0;
function __construct()
{

}

    /**
     * @deprecated deprecated since version 7.6, PHP4 Style Constructors are deprecated and will be remove in 7.8, please update your code, use __construct instead
     */
    function Chart_outcome_by_month(){
        $deprecatedMessage = 'PHP4 Style Constructors are deprecated and will be remove in 7.8, please update your code';
        if(isset($GLOBALS['log'])) {
            $GLOBALS['log']->deprecated($deprecatedMessage);
        }
        else {
            trigger_error($deprecatedMessage, E_USER_DEPRECATED);
        }
        self::__construct();
    }


function draw($extra_tools)
{



global $app_list_strings, $current_language, $sugar_config, $currentModule, $action, $theme;
$current_module_strings = return_module_language($current_language, 'Charts');


if (isset($_REQUEST['obm_refresh'])) { $refresh = $_REQUEST['obm_refresh']; }
else { $refresh = false; }

$date_start = array();
$datax = array();
//get the dates to display
global $current_user;
$user_date_start = $current_user->getPreference('obm_date_start');
if (!empty($user_date_start)  && !isset($_REQUEST['obm_date_start'])) {
	$date_start =$user_date_start;
	$GLOBALS['log']->debug("USER PREFERENCES['obm_date_start'] is:");
	$GLOBALS['log']->debug($user_date_start);
}
elseif (isset($_REQUEST['obm_year']) && $_REQUEST['obm_year'] != '') {
	$date_start = $_REQUEST['obm_year'].'-01-01';
	$current_user->setPreference('obm_date_start', $date_start);
	$GLOBALS['log']->debug("_REQUEST['obm_date_start'] is:");
	$GLOBALS['log']->debug($_REQUEST['obm_date_start']);
	$GLOBALS['log']->debug("_SESSION['obm_date_start'] is:");
	$GLOBALS['log']->debug($current_user->getPreference('obm_date_start'));
}
else {
	$date_start = date('Y').'-01-01';
}
$user_date_end = $current_user->getPreference('obm_date_end');
if (!empty($user_date_end) && !isset($_REQUEST['obm_date_end'])) {
	$date_end =$user_date_end;
	$GLOBALS['log']->debug("USER PREFERENCES['obm_date_end'] is:");
	$GLOBALS['log']->debug($date_end);
}
elseif (isset($_REQUEST['obm_year']) && $_REQUEST['obm_year'] != '') {
	$date_end = $_REQUEST['obm_year'].'-12-31';
	$current_user->setPreference('obm_date_end', $date_end );
	$GLOBALS['log']->debug("_REQUEST['obm_date_end'] is:");
	$GLOBALS['log']->debug($_REQUEST['obm_date_end']);
	$GLOBALS['log']->debug("USER PREFERENCES['obm_date_end'] is:");
	$GLOBALS['log']->debug($current_user->getPreference('obm_date_end'));
}
else {
	$date_end = date('Y').'-12-31';
}

$ids = array();
//get list of user ids for which to display data
$user_ids = $current_user->getPreference('obm_ids');
if (!empty($user_ids) && count($user_ids) != 0 && !isset($_REQUEST['obm_ids'])) {
	$ids = $user_ids;
	$GLOBALS['log']->debug("USER PREFERENCES['obm_ids'] is:");
	$GLOBALS['log']->debug($user_ids);
}
elseif (isset($_REQUEST['obm_ids']) && count($_REQUEST['obm_ids']) > 0) {
	$ids = $_REQUEST['obm_ids'];
	$current_user->setPreference('obm_ids', $_REQUEST['obm_ids']);
	$GLOBALS['log']->debug("_REQUEST['obm_ids'] is:");
	$GLOBALS['log']->debug($_REQUEST['obm_ids']);
	$GLOBALS['log']->debug("USER PREFRENCES['obm_ids'] is:");
	$GLOBALS['log']->debug($current_user->getPreference('obm_ids'));
}
else {
	$ids = get_user_array(false);
	$ids = array_keys($ids);
}

//create unique prefix based on selected users for image files
$id_hash = '1';
if (isset($ids)) {
	sort($ids);
	$id_hash = crc32(implode('',$ids));
	if($id_hash < 0)
	{
        $id_hash = $id_hash * -1;
	}
}
$GLOBALS['log']->debug("ids is:");
$GLOBALS['log']->debug($ids);
$id_md5 = substr(md5($current_user->id),0,9);


// cn: format date_start|end to user's preferred
global $timedate;
$dateDisplayStart	= strftime($timedate->get_user_date_format(), strtotime($date_start));
$dateDisplayEnd   	= strftime($timedate->get_user_date_format(), strtotime($date_end));
$seps				= array("-", "/");
$dates				= array($date_start, $date_end);
$dateFileNameSafe	= str_replace($seps, "_", $dates);

$cache_file_name = sugar_cached("xml/").$current_user->getUserPrivGuid()."_outcome_by_month_".$dateFileNameSafe[0]."_".$dateFileNameSafe[1].".xml";

$GLOBALS['log']->debug("cache file name is: $cache_file_name");


global $app_strings;
$tools='<div align="right"><a href="index.php?module='.$currentModule.'&action='. $action .'&obm_refresh=true" class="tabFormAdvLink">'.SugarThemeRegistry::current()->getImage('refresh','border="0" align="absmiddle"', null,null,'.gif',$mod_strings['LBL_REFRESH']).'&nbsp;'.$current_module_strings['LBL_REFRESH'].'</a>&nbsp;&nbsp;<a href="javascript: toggleDisplay(\'outcome_by_month_edit\');" class="tabFormAdvLink">'.SugarThemeRegistry::current()->getImage('edit','border="0" align="absmiddle"',null,null,'.gif',$mod_strings['LBL_EDIT']).'&nbsp;'. $current_module_strings['LBL_EDIT'].'</a>&nbsp;&nbsp;'.$extra_tools.'</div>';
?>
	<?php echo '<span onmouseover="this.style.cursor=\'move\'" id="chart_handle_' . $this->order . '">' . get_form_header($current_module_strings['LBL_YEAR_BY_OUTCOME'],$tools,false) . '</span>';?>

<?php
	$cal_lang = "en";
	$cal_dateformat = parse_calendardate($app_strings['NTC_DATE_FORMAT']);

if (empty($_SESSION['obm_ids'])) $_SESSION['obm_ids'] = "";
?>
<p>
<div id='outcome_by_month_edit' style='display: none;'>
<form name="outcome_by_month" action="index.php" method="post" >
<input type="hidden" name="module" value="<?php echo $currentModule;?>">
<input type="hidden" name="action" value="<?php echo $action;?>">
<input type="hidden" name="obm_refresh" value="true">
<input type="hidden" name="obm_date_start" value="<?php if (isset($_SESSION['obm_date_start'])) echo $_SESSION['obm_date_start']?>">
<input type="hidden" name="obm_date_end" value="<?php if (isset($_SESSION['obm_date_end'])) echo $_SESSION['obm_date_end']?>">
<table cellpadding="0" cellspacing="0" border="0" class="edit view" align="center">
<tr>
	<td valign='top' nowrap ><b><?php echo $current_module_strings['LBL_YEAR']?></b><br><span class="dateFormat"><?php echo $app_strings['NTC_YEAR_FORMAT']?></span></td>
	<td valign='top' ><input class="text" name="obm_year" size='12' maxlength='10' id='obm_year'  value='<?php if (isset($date_start)) echo substr($date_start,0,4)?>'>&nbsp;&nbsp;</td>
	<td valign='top'><b><?php echo $current_module_strings['LBL_USERS'];?></b></td>
	<td valign='top'><select name="obm_ids[]" multiple size='3'><?php echo get_select_options_with_id(get_user_array(false),$ids); ?></select></td>
	<td align="right" valign="top"><input class="button" onclick="return verify_chart_data_outcome_by_month();" type="submit" title="<?php echo $app_strings['LBL_SELECT_BUTTON_TITLE']; ?>" value="<?php echo $app_strings['LBL_SELECT_BUTTON_LABEL']?>" /><input class="button" onClick="javascript: toggleDisplay('outcome_by_month_edit');" type="button" title="<?php echo $app_strings['LBL_CANCEL_BUTTON_TITLE']; ?>" accessKey="<?php echo $app_strings['LBL_CANCEL_BUTTON_KEY'];?>" value="<?php echo $app_strings['LBL_CANCEL_BUTTON_LABEL']?>"/></td>
</tr>
</table>
</form>

</div>
</p>
<?php
// draw chart
echo "<p align='center'>".$this->gen_xml($date_start, $date_end, $ids, $cache_file_name, $refresh,$current_module_strings)."</p>";
echo "<P align='center'><span class='chartFootnote'>".$current_module_strings['LBL_MONTH_BY_OUTCOME_DESC']."</span></P>";



?>


<?php
	if (file_exists($cache_file_name)) {
		$file_date = $timedate->asUser($timedate->fromTimestamp(filemtime($cache_file_name)));
	}
	else {
		$file_date = '';
	}
?>

<span class='chartFootnote'>
<p align="right"><i><?php  echo $current_module_strings['LBL_CREATED_ON'].' '.$file_date; ?></i></p>
</span>
<?php
echo get_validate_chart_js();

}

	/**
	* Creates opportunity pipeline image as a VERTICAL accumlated bar graph for multiple users.
	* param $datax- the month data to display in the x-axis
	* Portions created by SugarCRM are Copyright (C) SugarCRM, Inc..
	* All Rights Reserved..
	* Contributor(s): ______________________________________..
	*/
<<<<<<< HEAD
	function gen_xml($date_start='1971-10-15', $date_end='2010-10-15', $user_id=array('1'), $cache_file_name='a_file', $refresh=false,$current_module_strings = array()) {
		global $app_strings, $app_list_strings, $charset, $lang, $barChartColors, $current_user, $current_language;

		// set $current_module_strings to 'Charts' module strings by default
		if (empty($current_module_strings)) {
			$current_module_strings = return_module_language($current_language, 'Charts');
		}
=======
    public function gen_xml(
        $date_start = '1971-10-15',
        $date_end = '2010-10-15',
        $user_id = array('1'),
        $cache_file_name = 'a_file',
        $refresh = false,
        $current_module_strings = null
    ) {
		global $app_strings, $app_list_strings, $charset, $lang, $barChartColors, $current_user;
>>>>>>> f5d9dabf

		$kDelim = $current_user->getPreference('num_grp_sep');
		global $timedate;

		if (!file_exists($cache_file_name) || $refresh == true) {
			$GLOBALS['log']->debug("date_start is: $date_start");
			$GLOBALS['log']->debug("date_end is: $date_end");
			$GLOBALS['log']->debug("user_id is: ");
			$GLOBALS['log']->debug($user_id);
			$GLOBALS['log']->debug("cache_file_name is: $cache_file_name");

			$where = "";
			//build the where clause for the query that matches $user
			$count = count($user_id);
			$id = array();
			if ($count>0) {
				foreach ($user_id as $the_id) {
					$id[] = "'".$the_id."'";
				}
				$ids = join(",",$id);
				$where .= "opportunities.assigned_user_id IN ($ids) ";

			}

			// cn: adding user-pref date handling
			$dateStartDisplay = $timedate->asUserDate($timedate->fromString($date_start));
			$dateEndDisplay = $timedate->asUserDate($timedate->fromString($date_end));

			$opp = new Opportunity();
			//build the where clause for the query that matches $date_start and $date_end
			$where .= "AND opportunities.date_closed >= ".db_convert("'".$date_start."'",'date')." AND opportunities.date_closed <= ".db_convert("'".$date_end."'",'date')." AND opportunities.deleted=0";
			$query = "SELECT sales_stage,".db_convert('opportunities.date_closed','date_format',array("'%Y-%m'"),array("'YYYY-MM'"))." as m, sum(amount_usdollar/1000) as total, count(*) as opp_count FROM opportunities ";
			$query .= "WHERE ".$where;
			$query .= " GROUP BY sales_stage,".db_convert('opportunities.date_closed','date_format',array("'%Y-%m'"),array("'YYYY-MM'"))."ORDER BY m";
			//Now do the db queries
			//query for opportunity data that matches $datay and $user
			//_pp($query);

			$result = $opp->db->query($query, true);
			//build pipeline by sales stage data
			$total = 0;
			$div = 1;
			global $sugar_config;
			$symbol = $sugar_config['default_currency_symbol'];
			$other = $current_module_strings['LBL_LEAD_SOURCE_OTHER'];
			$rowTotalArr = array();
			$rowTotalArr[] = 0;
			global $current_user;
			$salesStages = array("Closed Lost"=>$app_list_strings['sales_stage_dom']["Closed Lost"],"Closed Won"=>$app_list_strings['sales_stage_dom']["Closed Won"],"Other"=>$other);
			if($current_user->getPreference('currency') ){

				$currency = new Currency();
				$currency->retrieve($current_user->getPreference('currency'));
				$div = $currency->conversion_rate;
				$symbol = $currency->symbol;
			}
			$months = array();
			$monthArr = array();
			while($row = $opp->db->fetchByAssoc($result, false))
			{
				if($row['total']*$div<=100){
					$sum = round($row['total']*$div, 2);
				} else {
					$sum = round($row['total']*$div);
				}
				if($row['sales_stage'] == 'Closed Won' || $row['sales_stage'] == 'Closed Lost'){
					$salesStage = $row['sales_stage'];
					$salesStageT = $app_list_strings['sales_stage_dom'][$row['sales_stage']];
				} else {
					$salesStage = "Other";
					$salesStageT = $other;
				}

				$months[$row['m']] = $row['m'];
				if(!isset($monthArr[$row['m']]['row_total'])) {$monthArr[$row['m']]['row_total']=0;}
				$monthArr[$row['m']][$salesStage]['opp_count'][] = $row['opp_count'];
				$monthArr[$row['m']][$salesStage]['total'][] = $sum;
				$monthArr[$row['m']]['outcome'][$salesStage]=$salesStageT;
				$monthArr[$row['m']]['row_total'] += $sum;

				$total += $sum;
			}

			$fileContents = '     <xData length="20">'."\n";
			if (!empty($months)) {
				foreach ($months as $month){
					$rowTotalArr[]=$monthArr[$month]['row_total'];
					if($monthArr[$month]['row_total']>100)
					{
						$monthArr[$month]['row_total']=round($monthArr[$month]['row_total']);
					}
					$fileContents .= '          <dataRow title="'.$month.'" endLabel="'.currency_format_number($monthArr[$month]['row_total'], array('currency_symbol' => true)).'">'."\n";
					arsort($salesStages);
					foreach ($salesStages as $outcome=>$outcome_translation){
						if(isset($monthArr[$month][$outcome])) {
						$fileContents .= '               <bar id="'.$outcome.'" totalSize="'.array_sum($monthArr[$month][$outcome]['total']).'" altText="'.$month.': '.format_number(array_sum($monthArr[$month][$outcome]['opp_count']), 0, 0).' '.$current_module_strings['LBL_OPPS_WORTH'].' '.currency_format_number(array_sum($monthArr[$month][$outcome]['total']),array('currency_symbol' => true)).$current_module_strings['LBL_OPP_THOUSANDS'].' '.$current_module_strings['LBL_OPPS_OUTCOME'].' '.$outcome_translation.'" url="index.php?module=Opportunities&action=index&date_closed='.$month.'&sales_stage='.urlencode($outcome).'&query=true&searchFormTab=advanced_search"/>'."\n";
						}
					}
					$fileContents .= '          </dataRow>'."\n";
				}
			} else {
				$fileContents .= '          <dataRow title="" endLabel="">'."\n";
				$fileContents .= '               <bar id="" totalSize="0" altText="" url=""/>'."\n";
				$fileContents .= '          </dataRow>'."\n";
				$rowTotalArr[] = 1000;
			}
			$fileContents .= '     </xData>'."\n";
			$max = get_max($rowTotalArr);
			$fileContents .= '     <yData min="0" max="'.$max.'" length="10" prefix="'.$symbol.'" suffix="" kDelim="'.$kDelim.'" defaultAltText="'.$current_module_strings['LBL_ROLLOVER_DETAILS'].'"/>'."\n";
			$fileContents .= '     <colorLegend status="on">'."\n";
			$i=0;
			asort($salesStages);
			foreach ($salesStages as $outcome=>$outcome_translation) {
				$color = generate_graphcolor($outcome,$i);
				$fileContents .= '          <mapping id="'.$outcome.'" name="'.$outcome_translation.'" color="'.$color.'"/>'."\n";
				$i++;
			}
			$fileContents .= '     </colorLegend>'."\n";
			$fileContents .= '     <graphInfo>'."\n";
			$fileContents .= '          <![CDATA['.$current_module_strings['LBL_DATE_RANGE']." ".$dateStartDisplay." ".$current_module_strings['LBL_DATE_RANGE_TO']." ".$dateEndDisplay."<br/>".$current_module_strings['LBL_OPP_SIZE'].' '.$symbol.'1'.$current_module_strings['LBL_OPP_THOUSANDS'].']]>'."\n";
			$fileContents .= '     </graphInfo>'."\n";
			$fileContents .= '     <chartColors ';
			foreach ($barChartColors as $key => $value) {
				$fileContents .= ' '.$key.'='.'"'.$value.'" ';
			}
			$fileContents .= ' />'."\n";
			$fileContents .= '</graphData>'."\n";
			$total = round($total, 2);
			$title = '<graphData title="'.$current_module_strings['LBL_TOTAL_PIPELINE'].currency_format_number($total, array('currency_symbol' => true)).$app_strings['LBL_THOUSANDS_SYMBOL'].'">'."\n";
			$fileContents = $title.$fileContents;

			//echo $fileContents;
			save_xml_file($cache_file_name, $fileContents);
		}
		$return = create_chart('vBarF',$cache_file_name);
		return $return;

	}

	function constructQuery(){
		global $current_user;
		global $timedate;

		$user_date_start = $current_user->getPreference('obm_date_start');
		if (!empty($user_date_start)  && !isset($_REQUEST['obm_date_start'])) {
			$date_start =$user_date_start;
			$GLOBALS['log']->debug("USER PREFERENCES['obm_date_start'] is:");
			$GLOBALS['log']->debug($user_date_start);
		}
		elseif (isset($_REQUEST['obm_year']) && $_REQUEST['obm_year'] != '') {
			$date_start = $_REQUEST['obm_year'].'-01-01';
			$current_user->setPreference('obm_date_start', $date_start);
			$GLOBALS['log']->debug("_REQUEST['obm_date_start'] is:");
			$GLOBALS['log']->debug($_REQUEST['obm_date_start']);
			$GLOBALS['log']->debug("_SESSION['obm_date_start'] is:");
			$GLOBALS['log']->debug($current_user->getPreference('obm_date_start'));
		}
		else {
			$date_start = date('Y').'-01-01';
		}
		$user_date_end = $current_user->getPreference('obm_date_end');
		if (!empty($user_date_end) && !isset($_REQUEST['obm_date_end'])) {
			$date_end =$user_date_end;
			$GLOBALS['log']->debug("USER PREFERENCES['obm_date_end'] is:");
			$GLOBALS['log']->debug($date_end);
		}
		elseif (isset($_REQUEST['obm_year']) && $_REQUEST['obm_year'] != '') {
			$date_end = $_REQUEST['obm_year'].'-12-31';
			$current_user->setPreference('obm_date_end', $date_end );
			$GLOBALS['log']->debug("_REQUEST['obm_date_end'] is:");
			$GLOBALS['log']->debug($_REQUEST['obm_date_end']);
			$GLOBALS['log']->debug("USER PREFERENCES['obm_date_end'] is:");
			$GLOBALS['log']->debug($current_user->getPreference('obm_date_end'));
		}
		else {
			$date_end = date('Y').'-12-31';
		}

		$ids = array();
		//get list of user ids for which to display data
		$user_ids = $current_user->getPreference('obm_ids');
		if (!empty($user_ids) && count($user_ids) != 0 && !isset($_REQUEST['obm_ids'])) {
			$ids = $user_ids;
			$GLOBALS['log']->debug("USER PREFERENCES['obm_ids'] is:");
			$GLOBALS['log']->debug($user_ids);
		}
		elseif (isset($_REQUEST['obm_ids']) && count($_REQUEST['obm_ids']) > 0) {
			$ids = $_REQUEST['obm_ids'];
			$current_user->setPreference('obm_ids', $_REQUEST['obm_ids']);
			$GLOBALS['log']->debug("_REQUEST['obm_ids'] is:");
			$GLOBALS['log']->debug($_REQUEST['obm_ids']);
			$GLOBALS['log']->debug("USER PREFRENCES['obm_ids'] is:");
			$GLOBALS['log']->debug($current_user->getPreference('obm_ids'));
		}
		else {
			$ids = get_user_array(false);
			$ids = array_keys($ids);
		}

		$user_id = $ids;

		$where = "";
		//build the where clause for the query that matches $user
		$count = count($user_id);
		$id = array();
		if ($count>0) {
			foreach ($user_id as $the_id) {
				$id[] = "'".$the_id."'";
			}
			$ids = join(",",$id);
			$where .= "opportunities.assigned_user_id IN ($ids) ";

		}

		// cn: adding user-pref date handling
		$dateStartDisplay = $timedate->asUserDate($timedate->fromString($date_start));
		$dateEndDisplay = $timedate->asUserDate($timedate->fromString($date_end));

		$opp = new Opportunity();
		//build the where clause for the query that matches $date_start and $date_end
		$where .= "AND opportunities.date_closed >= ".db_convert("'".$date_start."'",'date')." AND opportunities.date_closed <= ".db_convert("'".$date_end."'",'date')." AND opportunities.deleted=0";
		$query = "SELECT sales_stage,".db_convert('opportunities.date_closed','date_format',array("'%Y-%m'"),array("'YYYY-MM'"))." as m, sum(amount_usdollar/1000) as total, count(*) as opp_count FROM opportunities ";
		$query .= "WHERE ".$where;
		$query .= " GROUP BY sales_stage,".db_convert('opportunities.date_closed','date_format',array("'%Y-%m'"),array("'YYYY-MM'"))."ORDER BY m";
		return $query;
	}

	function constructGroupBy(){
		return array( 'm', 'sales_stage', );
	}

}<|MERGE_RESOLUTION|>--- conflicted
+++ resolved
@@ -234,15 +234,6 @@
 	* All Rights Reserved..
 	* Contributor(s): ______________________________________..
 	*/
-<<<<<<< HEAD
-	function gen_xml($date_start='1971-10-15', $date_end='2010-10-15', $user_id=array('1'), $cache_file_name='a_file', $refresh=false,$current_module_strings = array()) {
-		global $app_strings, $app_list_strings, $charset, $lang, $barChartColors, $current_user, $current_language;
-
-		// set $current_module_strings to 'Charts' module strings by default
-		if (empty($current_module_strings)) {
-			$current_module_strings = return_module_language($current_language, 'Charts');
-		}
-=======
     public function gen_xml(
         $date_start = '1971-10-15',
         $date_end = '2010-10-15',
@@ -251,8 +242,12 @@
         $refresh = false,
         $current_module_strings = null
     ) {
-		global $app_strings, $app_list_strings, $charset, $lang, $barChartColors, $current_user;
->>>>>>> f5d9dabf
+		global $app_strings, $app_list_strings, $charset, $lang, $barChartColors, $current_user, $current_language;
+
+        // set $current_module_strings to 'Charts' module strings by default
+        if (empty($current_module_strings)) {
+            $current_module_strings = return_module_language($current_language, 'Charts');
+        }
 
 		$kDelim = $current_user->getPreference('num_grp_sep');
 		global $timedate;
