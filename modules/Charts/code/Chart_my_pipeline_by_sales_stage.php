<?php
/**
 *
 * SugarCRM Community Edition is a customer relationship management program developed by
 * SugarCRM, Inc. Copyright (C) 2004-2013 SugarCRM Inc.
 *
 * SuiteCRM is an extension to SugarCRM Community Edition developed by SalesAgility Ltd.
 * Copyright (C) 2011 - 2017 SalesAgility Ltd.
 *
 * This program is free software; you can redistribute it and/or modify it under
 * the terms of the GNU Affero General Public License version 3 as published by the
 * Free Software Foundation with the addition of the following permission added
 * to Section 15 as permitted in Section 7(a): FOR ANY PART OF THE COVERED WORK
 * IN WHICH THE COPYRIGHT IS OWNED BY SUGARCRM, SUGARCRM DISCLAIMS THE WARRANTY
 * OF NON INFRINGEMENT OF THIRD PARTY RIGHTS.
 *
 * This program is distributed in the hope that it will be useful, but WITHOUT
 * ANY WARRANTY; without even the implied warranty of MERCHANTABILITY or FITNESS
 * FOR A PARTICULAR PURPOSE. See the GNU Affero General Public License for more
 * details.
 *
 * You should have received a copy of the GNU Affero General Public License along with
 * this program; if not, see http://www.gnu.org/licenses or write to the Free
 * Software Foundation, Inc., 51 Franklin Street, Fifth Floor, Boston, MA
 * 02110-1301 USA.
 *
 * You can contact SugarCRM, Inc. headquarters at 10050 North Wolfe Road,
 * SW2-130, Cupertino, CA 95014, USA. or at email address contact@sugarcrm.com.
 *
 * The interactive user interfaces in modified source and object code versions
 * of this program must display Appropriate Legal Notices, as required under
 * Section 5 of the GNU Affero General Public License version 3.
 *
 * In accordance with Section 7(b) of the GNU Affero General Public License version 3,
 * these Appropriate Legal Notices must retain the display of the "Powered by
 * SugarCRM" logo and "Supercharged by SuiteCRM" logo. If the display of the logos is not
 * reasonably feasible for technical reasons, the Appropriate Legal Notices must
 * display the words "Powered by SugarCRM" and "Supercharged by SuiteCRM".
 */

if (!defined('sugarEntry') || !sugarEntry) {
    die('Not A Valid Entry Point');
}

require_once("include/charts/Charts.php");
require_once("modules/Charts/code/Chart_pipeline_by_sales_stage.php");

global $app_list_strings, $current_language, $sugar_config, $currentModule, $action, $current_user, $theme, $timedate;
$user_dateFormat = $timedate->get_date_format();
$current_module_strings = return_module_language($current_language, 'Charts');

global $timedate;

if (isset($_REQUEST['mypbss_refresh'])) { $refresh = $_REQUEST['mypbss_refresh']; }
else { $refresh = false; }

//get the dates to display
$user_date_start = $current_user->getPreference('mypbss_date_start');

if (!empty($user_date_start) && !isset($_REQUEST['mypbss_date_start'])) {
	$date_start = $user_date_start;
	$GLOBALS['log']->debug("USER PREFERENCES['mypbss_date_start'] is:");
	$GLOBALS['log']->debug($user_date_start);
}
elseif (isset($_REQUEST['mypbss_date_start']) && $_REQUEST['mypbss_date_start'] != '') {
	$date_start = $_REQUEST['mypbss_date_start'];
	$current_user->setPreference('mypbss_date_start', $_REQUEST['mypbss_date_start']);
	$GLOBALS['log']->debug("_REQUEST['mypbss_date_start'] is:");
	$GLOBALS['log']->debug($_REQUEST['mypbss_date_start']);
	$GLOBALS['log']->debug("USER PREFERENCES['mypbss_date_start'] is:");
	$GLOBALS['log']->debug($current_user->getPreference('mypbss_date_start'));
}
else {
	$date_start = $timedate->nowDate();
}
$user_date_end = $current_user->getPreference('mypbss_date_end');

if (!empty($user_date_end) && !isset($_REQUEST['mypbss_date_end'])) {
	$date_end = $user_date_end;
	$GLOBALS['log']->debug("USER PREFERENCES['mypbss_date_end'] is:");
	$GLOBALS['log']->debug($user_date_end);
}
elseif (isset($_REQUEST['mypbss_date_end']) && $_REQUEST['mypbss_date_end'] != '') {
	$date_end = $_REQUEST['mypbss_date_end'];
	$current_user->setPreference('mypbss_date_end', $_REQUEST['mypbss_date_end']);
	$GLOBALS['log']->debug("_REQUEST['mypbss_date_end'] is:");
	$GLOBALS['log']->debug($_REQUEST['mypbss_date_end']);
	$GLOBALS['log']->debug("USER PREFERENCES['mypbss_date_end'] is:");
	$GLOBALS['log']->debug( $current_user->getPreference('mypbss_date_end'));
}
else {
	$date_end = $timedate->asUserDate($timedate->fromString("2010-01-01"));
	$GLOBALS['log']->debug("USER PREFERENCES['mypbss_date_end'] not found. Using: ".$date_end);
}

// cn: format date_start|end to user's preferred
$dateStartDisplay = strftime($timedate->get_user_date_format(), strtotime($date_start));
$dateEndDisplay  	= strftime($timedate->get_user_date_format(), strtotime($date_end));
$seps				= array("-", "/");
$dates				= array($date_start, $date_end);
$dateFileNameSafe	= str_replace($seps, "_", $dates);
$dateXml[0]			= $timedate->swap_formats($date_start, $user_dateFormat, $timedate->dbDayFormat);
$dateXml[1]			= $timedate->swap_formats($date_end, $user_dateFormat, $timedate->dbDayFormat);

$tempx = array();
$datax = array();
$selected_datax = array();
//get list of sales stage keys to display
$user_sales_stage = $current_user->getPreference('mypbss_sales_stages');
if (!empty($user_sales_stage) && count($user_sales_stage) > 0 && !isset($_REQUEST['mypbss_sales_stages'])) {
	$tempx = $user_sales_stage;
	$GLOBALS['log']->debug("USER PREFERENCES['mypbss_sales_stages'] is:");
	$GLOBALS['log']->debug($user_sales_stage);
}
elseif (isset($_REQUEST['mypbss_sales_stages']) && count($_REQUEST['mypbss_sales_stages']) > 0) {
	$tempx = $_REQUEST['mypbss_sales_stages'];
	$current_user->setPreference('mypbss_sales_stages', $_REQUEST['mypbss_sales_stages']);
	$GLOBALS['log']->debug("_REQUEST['mypbss_sales_stages'] is:");
	$GLOBALS['log']->debug($_REQUEST['mypbss_sales_stages']);
	$GLOBALS['log']->debug("USER PREFRENCES['mypbss_sales_stages'] is:");
	$GLOBALS['log']->debug($current_user->getPreference('mypbss_sales_stages'));
}

//set $datax using selected sales stage keys
if (count($tempx) > 0) {
	foreach ($tempx as $key) {
		$datax[$key] = $app_list_strings['sales_stage_dom'][$key];
		array_push($selected_datax, $key);
	}
}
else {
	$datax = $app_list_strings['sales_stage_dom'];
	$selected_datax = array_keys($app_list_strings['sales_stage_dom']);
}
$GLOBALS['log']->debug("datax is:");
$GLOBALS['log']->debug($datax);

$ids = array($current_user->id);
//create unique prefix based on selected users for image files
$id_hash = '1';
if (isset($ids)) {
	sort($ids);
	$id_hash = crc32(implode('',$ids));
	if($id_hash < 0)
	{
        $id_hash = $id_hash * -1;
	}
}
$GLOBALS['log']->debug("ids is:");
$GLOBALS['log']->debug($ids);
$id_md5 = substr(md5($current_user->id),0,9);
$seps				= array("-", "/");
$dates				= array($dateStartDisplay, $dateEndDisplay);
$dateFileNameSafe	= str_replace($seps, "_", $dates);
$cache_file_name = sugar_cached("xml/").$current_user->getUserPrivGuid()."_".$theme."_my_pipeline_".$dateFileNameSafe[0]."_".$dateFileNameSafe[1].".xml";

$GLOBALS['log']->debug("cache file name is: $cache_file_name");


$tools='<div align="right"><a href="index.php?module='.$currentModule.'&action='. $action .'&mypbss_refresh=true" class="tabFormAdvLink">'.SugarThemeRegistry::current()->getImage('refresh','border="0" align="absmiddle"',null,null,'.gif',$mod_strings['LBL_REFRESH']).'&nbsp;'.$current_module_strings['LBL_REFRESH'].'</a>&nbsp;&nbsp;<a href="javascript: toggleDisplay(\'my_pipeline_edit\');" class="tabFormAdvLink">'.SugarThemeRegistry::current()->getImage('edit','border="0" align="absmiddle"',null,null,'.gif',$mod_strings['LBL_EDIT']).'&nbsp;'. $current_module_strings['LBL_EDIT'].'</a></div>';

?>
	<?php echo get_form_header($mod_strings['LBL_PIPELINE_FORM_TITLE'], $tools , false);?>

<?php
	global $timedate;
	$cal_lang = "en";
	$cal_dateformat = $timedate->get_cal_date_format();
?>
<p>
<div id='my_pipeline_edit' style='display: none;'>
<form name='my_pipeline' action="index.php" method="post" >
<input type="hidden" name="module" value="<?php echo $currentModule;?>">
<input type="hidden" name="action" value="<?php echo $action;?>">
<input type="hidden" name="mypbss_refresh" value="true">
<table cellpadding="0" cellspacing="0" border="0" class="edit view" align="center">
<tr>
	<td valign='top' nowrap><b><?php echo $current_module_strings['LBL_DATE_START']?> </b><br><i><?php echo $timedate->get_user_date_format();?></i></td>
	<td valign='top' ><input onblur="parseDate(this, '<?php echo $cal_dateformat ?>');" class="text" name="mypbss_date_start" size='12' maxlength='10' id='date_start' value='<?php echo $date_start; ?>'> <?php echo SugarThemeRegistry::current()->getImage('jscalendar', 'id="date_start_trigger" align="absmiddle"', null, null, ".gif", $app_strings['LBL_ENTER_DATE']); ?> </td>
</tr>

<tr>
	<td valign='top' nowrap><b><?php echo $current_module_strings['LBL_DATE_END'];?></b><br><i><?php echo $timedate->get_user_date_format();?></i></td>
	<td valign='top' ><input onblur="parseDate(this, '<?php echo $cal_dateformat ?>');" class="text" name="mypbss_date_end" size='12' maxlength='10' id='date_end' value='<?php echo $date_end; ?>'>  <?php echo SugarThemeRegistry::current()->getImage('jscalendar', 'id="date_end_trigger" align="absmiddle"', null, null, ".gif", $app_strings['LBL_ENTER_DATE']); ?> </td>
</tr>

	<tr>
	<td valign='top' nowrap><b><?php echo $current_module_strings['LBL_SALES_STAGES'];?></b></td>
	<td valign='top' ><select name="mypbss_sales_stages[]" multiple size='3'><?php echo get_select_options_with_id($app_list_strings['sales_stage_dom'],$selected_datax); ?></select></td>
	</tr>

<tr>
	<td align="right" colspan="2"><input class="button" onclick="return verify_chart_data(my_pipeline);" type="submit" title="<?php echo $app_strings['LBL_SELECT_BUTTON_TITLE']; ?>" value="<?php echo $app_strings['LBL_SELECT_BUTTON_LABEL']?>" /><input class="button" onClick="javascript: toggleDisplay('my_pipeline_edit');" type="button" title="<?php echo $app_strings['LBL_CANCEL_BUTTON_TITLE']; ?>" accessKey="<?php echo $app_strings['LBL_CANCEL_BUTTON_KEY'];?>" value="<?php echo $app_strings['LBL_CANCEL_BUTTON_LABEL']?>"/></td>
</tr>
</table>
</form>
<script type="text/javascript">
Calendar.setup ({
	inputField : "date_start", ifFormat : "<?php echo $cal_dateformat ?>", showsTime : false, button : "date_start_trigger", singleClick : true, step : 1, weekNumbers:false
});
Calendar.setup ({
	inputField : "date_end", ifFormat : "<?php echo $cal_dateformat ?>", showsTime : false, button : "date_end_trigger", singleClick : true, step : 1, weekNumbers:false
});
</script>
</div>
</p>

<?php

echo "<p align='center'>".gen_xml_pipeline_by_sales_stage($datax, $dateXml[0], $dateXml[1], $ids, $cache_file_name, $refresh,'hBarS',$current_module_strings)."</p>";
echo "<P align='center'><span class='chartFootnote'>".$current_module_strings['LBL_PIPELINE_FORM_TITLE_DESC']."</span></P>";


	if (file_exists($cache_file_name)) {
		$file_date = $timedate->asUser($timedate->fromTimestamp(filemtime($cache_file_name)));
	}
	else {
		$file_date = '';
	}

?>
<span class='chartFootnote'>
<p align="right"><i><?php  echo $current_module_strings['LBL_CREATED_ON'].' '.$file_date; ?></i></p>
</span>

<?php
echo get_validate_chart_js();

<<<<<<< HEAD
	/**
	* Creates opportunity pipeline image as a HORIZONTAL accumlated BAR GRAPH for multiple users.
	* param $datax- the sales stage data to display in the x-axis
	* Portions created by SugarCRM are Copyright (C) SugarCRM, Inc..
	* All Rights Reserved..
	* Contributor(s): ______________________________________..
	*/
	function gen_xml_pipeline_by_sales_stage($datax=array('foo','bar'), $date_start='2071-10-15', $date_end='2071-10-15', $user_id=array('1'), $cache_file_name='a_file', $refresh=false,$chart_size='hBarF',$current_module_strings = array()) {
		global $app_strings, $charset, $lang, $barChartColors, $current_user, $current_language;

		// set $current_module_strings to 'Charts' module strings by default
		if (empty($current_module_strings)) {
			$current_module_strings = return_module_language($current_language, 'Charts');
		}
=======
/**
 * Creates opportunity pipeline image as a HORIZONTAL accumlated BAR GRAPH for multiple users.
 * param $datax- the sales stage data to display in the x-axi
 *
 * @param array $datax
 * @param string $date_start
 * @param string $date_end
 * @param array $user_id
 * @param string $cache_file_name
 * @param bool $refresh
 * @param string $chart_size
 * @param null $current_module_strings
 * @return mixed
 */
function gen_xml_pipeline_by_sales_stage(
    $datax = array('foo', 'bar'),
    $date_start = '2071-10-15',
    $date_end = '2071-10-15',
    $user_id = array('1'),
    $cache_file_name = 'a_file',
    $refresh = false,
    $chart_size = 'hBarF',
    $current_module_strings = null
) {
		global $app_strings, $charset, $lang, $barChartColors, $current_user;
>>>>>>> f5d9dabf

		$kDelim = $current_user->getPreference('num_grp_sep');
		global $timedate;

		if (!file_exists($cache_file_name) || $refresh == true) {

			$GLOBALS['log']->debug("starting pipeline chart");
			$GLOBALS['log']->debug("datax is:");
			$GLOBALS['log']->debug($datax);
			$GLOBALS['log']->debug("user_id is: ");
			$GLOBALS['log']->debug($user_id);
			$GLOBALS['log']->debug("cache_file_name is: $cache_file_name");
			$opp = new Opportunity;
			$where="";
			//build the where clause for the query that matches $user
			$count = count($user_id);
			$id = array();
			$user_list = get_user_array(false);
			foreach ($user_id as $key) {
				$new_ids[$key] = $user_list[$key];
			}
			if ($count>0) {
				foreach ($new_ids as $the_id=>$the_name) {
					$id[] = "'".$the_id."'";
				}
				$ids = join(",",$id);
				$where .= "opportunities.assigned_user_id IN ($ids) ";

			}
			//build the where clause for the query that matches $datax
			$count = count($datax);
			$dataxArr = array();
			if ($count>0) {

				foreach ($datax as $key=>$value) {
					$dataxArr[] = "'".$key."'";
				}
				$dataxArr = join(",",$dataxArr);
				$where .= "AND opportunities.sales_stage IN	($dataxArr) ";
			}

			//build the where clause for the query that matches $date_start and $date_end
			$where .= "	AND opportunities.date_closed >= ". db_convert("'".$date_start."'",'date'). "
						AND opportunities.date_closed <= ".db_convert("'".$date_end."'",'date') ;
			$where .= "	AND opportunities.assigned_user_id = users.id  AND opportunities.deleted=0 ";

			//Now do the db queries
			//query for opportunity data that matches $datax and $user
			$query = "	SELECT opportunities.sales_stage,
							users.user_name,
							opportunities.assigned_user_id,
							count( * ) AS opp_count,
							sum(amount_usdollar/1000) AS total
						FROM users,opportunities  ";
			$query .= "WHERE " .$where;
			$query .= " GROUP BY opportunities.sales_stage,users.user_name,opportunities.assigned_user_id";

			$result = $opp->db->query($query, true);
			//build pipeline by sales stage data
			$total = 0;
			$div = 1;
			global $sugar_config;
			$symbol = $sugar_config['default_currency_symbol'];
			global $current_user;
			if($current_user->getPreference('currency') ){

				$currency = new Currency();
				$currency->retrieve($current_user->getPreference('currency'));
				$div = $currency->conversion_rate;
				$symbol = $currency->symbol;
			}
			// cn: adding user-pref date handling
			$dateStartDisplay = $timedate->asUserDate($timedate->fromString($date_start));
			$dateEndDisplay = $timedate->asUserDate($timedate->fromString($date_end));

			$fileContents = '     <yData defaultAltText="'.$current_module_strings['LBL_ROLLOVER_DETAILS'].'">'."\n";
			$stageArr = array();
			$usernameArr = array();
			$rowTotalArr = array();
			$rowTotalArr[] = 0;
			while($row = $opp->db->fetchByAssoc($result, false))
			{
				if($row['total']*$div<=100){
					$sum = round($row['total']*$div, 2);
				} else {
					$sum = round($row['total']*$div);
				}
				if(!isset($stageArr[$row['sales_stage']]['row_total'])) {$stageArr[$row['sales_stage']]['row_total']=0;}
				$stageArr[$row['sales_stage']][$row['assigned_user_id']]['opp_count'] = $row['opp_count'];
				$stageArr[$row['sales_stage']][$row['assigned_user_id']]['total'] = $sum;
				$stageArr[$row['sales_stage']]['people'][$row['assigned_user_id']] = $row['user_name'];
				$stageArr[$row['sales_stage']]['row_total'] += $sum;

				$usernameArr[$row['assigned_user_id']] = $row['user_name'];
				$total += $sum;
			}
			foreach ($datax as $key=>$translation) {
				if(isset($stageArr[$key]['row_total'])){$rowTotalArr[]=$stageArr[$key]['row_total'];}
				if(isset($stageArr[$key]['row_total']) && $stageArr[$key]['row_total']>100) {
					$stageArr[$key]['row_total'] = round($stageArr[$key]['row_total']);
				}
				$fileContents .= '     <dataRow title="'.$translation.'" endLabel="';
				if(isset($stageArr[$key]['row_total'])){$fileContents .= $stageArr[$key]['row_total'];}
				$fileContents .= '">'."\n";
				if(isset($stageArr[$key]['people'])){
					asort($stageArr[$key]['people']);
					reset($stageArr[$key]['people']);
					foreach ($stageArr[$key]['people'] as $nameKey=>$nameValue) {
						$fileContents .= '          <bar id="'.$nameKey.'" totalSize="'.$stageArr[$key][$nameKey]['total'].'" altText="'.$nameValue.': '.$stageArr[$key][$nameKey]['opp_count'].' '.$current_module_strings['LBL_OPPS_WORTH'].' '.currency_format_number($stageArr[$key][$nameKey]['total'], array('currency_symbol'=>true)).$current_module_strings['LBL_OPP_THOUSANDS'].' '.$current_module_strings['LBL_OPPS_IN_STAGE'].' '.$translation.'" url="index.php?module=Opportunities&action=index&assigned_user_id[]='.$nameKey.'&sales_stage='.urlencode($key).'&date_start='.$date_start.'&date_closed='.$date_end.'&query=true&searchFormTab=advanced_search"/>'."\n";
					}
				}
				$fileContents .= '     </dataRow>'."\n";
			}
			$fileContents .= '     </yData>'."\n";
			$max = get_max($rowTotalArr);
			if($chart_size=='hBarF'){
				$length = "10";
			}else{
				$length = "4";
			}
			$fileContents .= '     <xData min="0" max="'.$max.'" length="'.$length.'" kDelim="'.$kDelim.'" prefix="'.$symbol.'" suffix=""/>'."\n";
			$fileContents .= '     <colorLegend status="on">'."\n";
			$i=0;
			asort($new_ids);
			foreach ($new_ids as $key=>$value) {
			$color = generate_graphcolor($key,$i);
			$fileContents .= '          <mapping id="'.$key.'" name="'.$value.'" color="'.$color.'"/>'."\n";
			$i++;
			}
			$fileContents .= '     </colorLegend>'."\n";
			$fileContents .= '     <graphInfo>'."\n";
			$fileContents .= '          <![CDATA['.$current_module_strings['LBL_DATE_RANGE'].' '.$dateStartDisplay.' '.$current_module_strings['LBL_DATE_RANGE_TO'].' '.$dateEndDisplay.'<BR/>'.$current_module_strings['LBL_OPP_SIZE'].' '.$symbol.'1'.$current_module_strings['LBL_OPP_THOUSANDS'].']]>'."\n";
			$fileContents .= '     </graphInfo>'."\n";
			$fileContents .= '     <chartColors ';
			foreach ($barChartColors as $key => $value) {
				$fileContents .= ' '.$key.'='.'"'.$value.'" ';
			}
			$fileContents .= ' />'."\n";
			$fileContents .= '</graphData>'."\n";
			$total = $total;
			$title = '<graphData title="'.$current_module_strings['LBL_TOTAL_PIPELINE'].currency_format_number($total, array('currency_symbol' => true)).$app_strings['LBL_THOUSANDS_SYMBOL'].'">'."\n";
			$fileContents = $title.$fileContents;

			save_xml_file($cache_file_name, $fileContents);
		}

		if($chart_size=='hBarF'){
			$width = "800";
			$height = "400";
		} else {
			$width = "350";
			$height = "400";
		}
		$return = create_chart($chart_size,$cache_file_name,$width,$height);
		return $return;
	}

	function constructQuery(){
		global $current_user;
		global $timedate;

		//get the dates to display
		$user_date_start = $current_user->getPreference('mypbss_date_start');

		if (!empty($user_date_start) && !isset($_REQUEST['mypbss_date_start'])) {
			$date_start = $user_date_start;
			$GLOBALS['log']->debug("USER PREFERENCES['mypbss_date_start'] is:");
			$GLOBALS['log']->debug($user_date_start);
		}
		elseif (isset($_REQUEST['mypbss_date_start']) && $_REQUEST['mypbss_date_start'] != '') {
			$date_start = $_REQUEST['mypbss_date_start'];
			$current_user->setPreference('mypbss_date_start', $_REQUEST['mypbss_date_start']);
			$GLOBALS['log']->debug("_REQUEST['mypbss_date_start'] is:");
			$GLOBALS['log']->debug($_REQUEST['mypbss_date_start']);
			$GLOBALS['log']->debug("USER PREFERENCES['mypbss_date_start'] is:");
			$GLOBALS['log']->debug($current_user->getPreference('mypbss_date_start'));
		}
		else {
			$date_start = $timedate->nowDate();
		}
		$user_date_end = $current_user->getPreference('mypbss_date_end');

		if (!empty($user_date_end) && !isset($_REQUEST['mypbss_date_end'])) {
			$date_end = $user_date_end;
			$GLOBALS['log']->debug("USER PREFERENCES['mypbss_date_end'] is:");
			$GLOBALS['log']->debug($user_date_end);
		}
		elseif (isset($_REQUEST['mypbss_date_end']) && $_REQUEST['mypbss_date_end'] != '') {
			$date_end = $_REQUEST['mypbss_date_end'];
			$current_user->setPreference('mypbss_date_end', $_REQUEST['mypbss_date_end']);
			$GLOBALS['log']->debug("_REQUEST['mypbss_date_end'] is:");
			$GLOBALS['log']->debug($_REQUEST['mypbss_date_end']);
			$GLOBALS['log']->debug("USER PREFERENCES['mypbss_date_end'] is:");
			$GLOBALS['log']->debug( $current_user->getPreference('mypbss_date_end'));
		}
		else {
			$date_end = $timedate->asUserDate($timedate->fromString("2010-01-01"));
			$GLOBALS['log']->debug("USER PREFERENCES['mypbss_date_end'] not found. Using: ".$date_end);
		}

		$user_id = array($current_user->id);

		$opp = new Opportunity;
		$where="";
		//build the where clause for the query that matches $user
		$count = count($user_id);
		$id = array();
		$user_list = get_user_array(false);
		foreach ($user_id as $key) {
			$new_ids[$key] = $user_list[$key];
		}
		if ($count>0) {
			foreach ($new_ids as $the_id=>$the_name) {
				$id[] = "'".$the_id."'";
			}
			$ids = join(",",$id);
			$where .= "opportunities.assigned_user_id IN ($ids) ";
		}
		//build the where clause for the query that matches $datax
		$count = count($datax);
		$dataxArr = array();
		if ($count>0) {
			foreach ($datax as $key=>$value) {
				$dataxArr[] = "'".$key."'";
			}
			$dataxArr = join(",",$dataxArr);
			$where .= "AND opportunities.sales_stage IN	($dataxArr) ";
		}

		//build the where clause for the query that matches $date_start and $date_end
		$where .= "	AND opportunities.date_closed >= ". db_convert("'".$date_start."'",'date'). "
					AND opportunities.date_closed <= ".db_convert("'".$date_end."'",'date') ;
		$where .= "	AND opportunities.assigned_user_id = users.id  AND opportunities.deleted=0 ";

		//Now do the db queries
		//query for opportunity data that matches $datax and $user
		$query = "	SELECT opportunities.sales_stage,
						users.user_name,
						opportunities.assigned_user_id,
						count( * ) AS opp_count,
						sum(amount_usdollar/1000) AS total
					FROM users,opportunities  ";
		$query .= "WHERE " .$where;
		$query .= " GROUP BY opportunities.sales_stage,users.user_name,opportunities.assigned_user_id";

		return $query;

	}

	function constructGroupBy(){
		return array('sales_stage');
	}<|MERGE_RESOLUTION|>--- conflicted
+++ resolved
@@ -226,22 +226,6 @@
 <?php
 echo get_validate_chart_js();
 
-<<<<<<< HEAD
-	/**
-	* Creates opportunity pipeline image as a HORIZONTAL accumlated BAR GRAPH for multiple users.
-	* param $datax- the sales stage data to display in the x-axis
-	* Portions created by SugarCRM are Copyright (C) SugarCRM, Inc..
-	* All Rights Reserved..
-	* Contributor(s): ______________________________________..
-	*/
-	function gen_xml_pipeline_by_sales_stage($datax=array('foo','bar'), $date_start='2071-10-15', $date_end='2071-10-15', $user_id=array('1'), $cache_file_name='a_file', $refresh=false,$chart_size='hBarF',$current_module_strings = array()) {
-		global $app_strings, $charset, $lang, $barChartColors, $current_user, $current_language;
-
-		// set $current_module_strings to 'Charts' module strings by default
-		if (empty($current_module_strings)) {
-			$current_module_strings = return_module_language($current_language, 'Charts');
-		}
-=======
 /**
  * Creates opportunity pipeline image as a HORIZONTAL accumlated BAR GRAPH for multiple users.
  * param $datax- the sales stage data to display in the x-axi
@@ -266,8 +250,12 @@
     $chart_size = 'hBarF',
     $current_module_strings = null
 ) {
-		global $app_strings, $charset, $lang, $barChartColors, $current_user;
->>>>>>> f5d9dabf
+		global $app_strings, $charset, $lang, $barChartColors, $current_user, $current_language;
+
+    // set $current_module_strings to 'Charts' module strings by default
+    if (empty($current_module_strings)) {
+        $current_module_strings = return_module_language($current_language, 'Charts');
+    }
 
 		$kDelim = $current_user->getPreference('num_grp_sep');
 		global $timedate;
