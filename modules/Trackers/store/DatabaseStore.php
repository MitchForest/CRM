<?php
if (!defined('sugarEntry') || !sugarEntry) {
    die('Not A Valid Entry Point');
}
/**
 *
 * SugarCRM Community Edition is a customer relationship management program developed by
 * SugarCRM, Inc. Copyright (C) 2004-2013 SugarCRM Inc.
 *
 * SuiteCRM is an extension to SugarCRM Community Edition developed by SalesAgility Ltd.
 * Copyright (C) 2011 - 2018 SalesAgility Ltd.
 *
 * This program is free software; you can redistribute it and/or modify it under
 * the terms of the GNU Affero General Public License version 3 as published by the
 * Free Software Foundation with the addition of the following permission added
 * to Section 15 as permitted in Section 7(a): FOR ANY PART OF THE COVERED WORK
 * IN WHICH THE COPYRIGHT IS OWNED BY SUGARCRM, SUGARCRM DISCLAIMS THE WARRANTY
 * OF NON INFRINGEMENT OF THIRD PARTY RIGHTS.
 *
 * This program is distributed in the hope that it will be useful, but WITHOUT
 * ANY WARRANTY; without even the implied warranty of MERCHANTABILITY or FITNESS
 * FOR A PARTICULAR PURPOSE. See the GNU Affero General Public License for more
 * details.
 *
 * You should have received a copy of the GNU Affero General Public License along with
 * this program; if not, see http://www.gnu.org/licenses or write to the Free
 * Software Foundation, Inc., 51 Franklin Street, Fifth Floor, Boston, MA
 * 02110-1301 USA.
 *
 * You can contact SugarCRM, Inc. headquarters at 10050 North Wolfe Road,
 * SW2-130, Cupertino, CA 95014, USA. or at email address contact@sugarcrm.com.
 *
 * The interactive user interfaces in modified source and object code versions
 * of this program must display Appropriate Legal Notices, as required under
 * Section 5 of the GNU Affero General Public License version 3.
 *
 * In accordance with Section 7(b) of the GNU Affero General Public License version 3,
 * these Appropriate Legal Notices must retain the display of the "Powered by
 * SugarCRM" logo and "Supercharged by SuiteCRM" logo. If the display of the logos is not
 * reasonably feasible for technical reasons, the Appropriate Legal Notices must
 * display the words "Powered by SugarCRM" and "Supercharged by SuiteCRM".
 */

/*********************************************************************************

 * Portions created by SugarCRM are Copyright (C) SugarCRM, Inc.
 * All Rights Reserved.
 * Contributor(s): ______________________________________..
 ********************************************************************************/

require_once('modules/Trackers/store/Store.php');

/**
 * Database
 * This is an implementation of the Store interface where the storage uses
 * the configured database instance as defined in DBManagerFactory::getInstance() method
 *
 */
class DatabaseStore implements Store
{
    public function flush($monitor)
    {
        $metrics = $monitor->getMetrics();
        $columns = array();
        $values = array();
        foreach ($metrics as $name=>$metric) {
            if (!empty($monitor->$name)) {
                $columns[] = $name;
                if ($metrics[$name]->_type == 'int') {
<<<<<<< HEAD
                    $values[] = intval($monitor->$name);
=======
                    $values[] = (int)$monitor->$name;
                } elseif ($metrics[$name]->_type == 'double') {
                    $values[] = (float)$monitor->$name;
                } elseif ($metrics[$name]->_type == 'datetime') {
                    $values[] = DBManagerFactory::getInstance()->convert(DBManagerFactory::getInstance()->quoted($monitor->$name), "datetime");
>>>>>>> 6c6f667b
                } else {
                    if ($metrics[$name]->_type == 'double') {
                        $values[] = floatval($monitor->$name);
                    } else {
                        if ($metrics[$name]->_type == 'datetime') {
                            $values[] = DBManagerFactory::getInstance()->convert(DBManagerFactory::getInstance()->quoted($monitor->$name), "datetime");
                        } else {
                            $values[] = DBManagerFactory::getInstance()->quoted($monitor->$name);
                        }
                    }
                }
            }
        } //foreach

        if (empty($values)) {
            return;
        }

        $id = DBManagerFactory::getInstance()->getAutoIncrementSQL($monitor->table_name, 'id');
        if (!empty($id)) {
            $columns[] = 'id';
            $values[] = $id;
        }

        $query = "INSERT INTO $monitor->table_name (" .implode(",", $columns). " ) VALUES ( ". implode(",", $values). ')';
        DBManagerFactory::getInstance()->query($query);
    }
}<|MERGE_RESOLUTION|>--- conflicted
+++ resolved
@@ -67,25 +67,13 @@
             if (!empty($monitor->$name)) {
                 $columns[] = $name;
                 if ($metrics[$name]->_type == 'int') {
-<<<<<<< HEAD
-                    $values[] = intval($monitor->$name);
-=======
                     $values[] = (int)$monitor->$name;
                 } elseif ($metrics[$name]->_type == 'double') {
                     $values[] = (float)$monitor->$name;
                 } elseif ($metrics[$name]->_type == 'datetime') {
                     $values[] = DBManagerFactory::getInstance()->convert(DBManagerFactory::getInstance()->quoted($monitor->$name), "datetime");
->>>>>>> 6c6f667b
                 } else {
-                    if ($metrics[$name]->_type == 'double') {
-                        $values[] = floatval($monitor->$name);
-                    } else {
-                        if ($metrics[$name]->_type == 'datetime') {
-                            $values[] = DBManagerFactory::getInstance()->convert(DBManagerFactory::getInstance()->quoted($monitor->$name), "datetime");
-                        } else {
-                            $values[] = DBManagerFactory::getInstance()->quoted($monitor->$name);
-                        }
-                    }
+                    $values[] = DBManagerFactory::getInstance()->quoted($monitor->$name);
                 }
             }
         } //foreach
