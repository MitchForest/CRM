--- conflicted
+++ resolved
@@ -53,39 +53,11 @@
         $signature = array();
         $addDelimiter = true;
         $aop_config = $sugar_config['aop'];
-<<<<<<< HEAD
         if($this->assigned_user_id){
-            $emails = $this->getEmailForContact();
-=======
-        if(!empty($this->contact_id)){
-            $emails = $this->getEmailForUser();
-            if($aop_config['user_email_template_id']){
-                $email_template = $email_template->retrieve($aop_config['user_email_template_id']);
-            }
-            $addDelimiter = false;
-            if($emails && $email_template){
-                $GLOBALS['log']->info("AOPCaseUpdates: Calling send email");
-                $res = $this->sendEmail($emails, $email_template, $signature, $this->case_id, $addDelimiter,$this->contact_id);
-            }
-        }elseif($this->assigned_user_id && !$this->internal){
->>>>>>> 5842e237
             if($aop_config['contact_email_template_id']){
                 $email_template = $email_template->retrieve($aop_config['contact_email_template_id']);
                 $signature = $current_user->getDefaultSignature();
             }
-<<<<<<< HEAD
-        }else{
-            $emails = $this->getEmailForUser();
-            if($aop_config['user_email_template_id']){
-                $email_template = $email_template->retrieve($aop_config['user_email_template_id']);
-            }
-            $addDelimiter = false;
-        }
-
-        if($emails && $email_template){
-            $GLOBALS['log']->info("AOPCaseUpdates: Calling send email");
-            $res = $this->sendEmail($emails, $email_template, $signature, $this->case_id, $addDelimiter);
-=======
             if($email_template) {
                 foreach ($this->getContacts() as $contact) {
                     $GLOBALS['log']->info("AOPCaseUpdates: Calling send email");
@@ -94,7 +66,21 @@
                     $res = $this->sendEmail($emails, $email_template, $signature, $this->case_id, $addDelimiter, $contact->id);
                 }
             }
->>>>>>> 5842e237
+        }else{
+            $emails = $this->getEmailForUser();
+            if($aop_config['user_email_template_id']){
+                $email_template = $email_template->retrieve($aop_config['user_email_template_id']);
+            }
+            $addDelimiter = false;
+            if($emails && $email_template){
+                $GLOBALS['log']->info("AOPCaseUpdates: Calling send email");
+                $res = $this->sendEmail($emails, $email_template, $signature, $this->case_id, $addDelimiter,$this->contact_id);
+            }
+        }
+
+        if($emails && $email_template){
+            $GLOBALS['log']->info("AOPCaseUpdates: Calling send email");
+            $res = $this->sendEmail($emails, $email_template, $signature, $this->case_id, $addDelimiter);
         }
     }
 
