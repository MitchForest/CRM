<?PHP
/**
 *
 * @package Advanced OpenPortal
 * @copyright SalesAgility Ltd http://www.salesagility.com
 *
 * This program is free software; you can redistribute it and/or modify
 * it under the terms of the GNU AFFERO GENERAL PUBLIC LICENSE as published by
 * the Free Software Foundation; either version 3 of the License, or
 * (at your option) any later version.
 *
 * This program is distributed in the hope that it will be useful,
 * but WITHOUT ANY WARRANTY; without even the implied warranty of
 * MERCHANTABILITY or FITNESS FOR A PARTICULAR PURPOSE.  See the
 * GNU General Public License for more details.
 *
 * You should have received a copy of the GNU AFFERO GENERAL PUBLIC LICENSE
 * along with this program; if not, see http://www.gnu.org/licenses
 * or write to the Free Software Foundation,Inc., 51 Franklin Street,
 * Fifth Floor, Boston, MA 02110-1301  USA
 *
 * @author Salesagility Ltd <support@salesagility.com>
 */

/**
 * THIS CLASS IS FOR DEVELOPERS TO MAKE CUSTOMIZATIONS IN
 */
require_once('modules/AOP_Case_Updates/AOP_Case_Updates_sugar.php');
require_once("util.php");
class AOP_Case_Updates extends AOP_Case_Updates_sugar {

    function AOP_Case_Updates(){
        parent::AOP_Case_Updates_sugar();
    }

    function save($check_notify = false){
        global $current_user, $sugar_config;
        parent::save($check_notify);
        $email_template = new EmailTemplate();
        if($_REQUEST['module'] == 'Import'){
            //Don't send email on import
            return;
        }
<<<<<<< HEAD
        if($this->internal){
=======
        if(!isAOPEnabled()){
>>>>>>> 400a96cc
            return;
        }
        $signature = array();
        $addDelimiter = true;
        $aop_config = $sugar_config['aop'];
        if($this->assigned_user_id){
            $emails = $this->getEmailForContact();
            if($aop_config['contact_email_template_id']){
                $email_template = $email_template->retrieve($aop_config['contact_email_template_id']);
                $signature = $current_user->getDefaultSignature();
            }
        }else{
            $emails = $this->getEmailForUser();
            if($aop_config['user_email_template_id']){
                $email_template = $email_template->retrieve($aop_config['user_email_template_id']);
            }
            $addDelimiter = false;
        }

        if($emails && $email_template){
            $GLOBALS['log']->info("AOPCaseUpdates: Calling send email");
            $res = $this->sendEmail($emails, $email_template, $signature, $this->case_id, $addDelimiter);
        }
    }

    /**
     * @return aCase
     */
    public function getCase(){
        $case = BeanFactory::getBean("Cases",$this->case_id);
        return $case;
    }

    public function getContact(){
        $case = $this->getCase();
        if($case){
            $contacts = $case->get_linked_beans("contacts","Contacts");
            return $contacts[0];
        }
        return null;
    }

    public function getUpdateContact(){
        if($this->contact_id){
            return BeanFactory::getBean("Contacts",$this->contact_id);
        }
        return null;
    }
    public function getUser(){
        $user = BeanFactory::getBean('Users',$this->getCase()->assigned_user_id);
        return $user;
    }
    public function getUpdateUser(){
        $user = BeanFactory::getBean('Users',$this->assigned_user_id);
        return $user;
    }

    private function getEmailForUser(){
        $user = $this->getUser();
        if($user){
            return array($user->emailAddress->getPrimaryAddress($user));
        }
        return array();
    }
    private function getEmailForContact(){
        $addresses = array();
        $contact = $this->getContact();
        if($contact){
            $addresses[] = $contact->emailAddress->getPrimaryAddress($contact);
        }
        return $addresses;
    }

    private function populateTemplate(EmailTemplate $template, $addDelimiter = true){
        global $app_strings, $sugar_config;
        //Order of beans seems to matter here so we place contact first.
        $userId = '';
        $user = $this->getUpdateUser();
        if(!$user){
            $this->getUser();
        }
        $beans = array("Contacts" => $this->getContact()->id,"Cases" => $this->getCase()->id, "Users" => $user->id, "AOP_Case_Updates" => $this->id);
        $ret = array();
        $ret['subject'] = from_html(aop_parse_template($template->subject,$beans));
        $body = aop_parse_template(str_replace("\$sugarurl",$sugar_config['site_url'],$template->body_html),$beans);
        $bodyAlt = aop_parse_template(str_replace("\$sugarurl",$sugar_config['site_url'],$template->body),$beans);
        if($addDelimiter){
            $body = $app_strings['LBL_AOP_EMAIL_REPLY_DELIMITER'] . $body;
            $bodyAlt = $app_strings['LBL_AOP_EMAIL_REPLY_DELIMITER'] . $bodyAlt;
        }
        $ret['body'] = from_html($body);
        $ret['body_alt'] = strip_tags(from_html($bodyAlt));
        return $ret;
    }

    private function sendEmail($emails, $template, $signature = array(), $caseId = null, $addDelimiter = true){
        $GLOBALS['log']->info("AOPCaseUpdates: sendEmail called");
        require_once("include/SugarPHPMailer.php");
        $mailer=new SugarPHPMailer();
        $admin = new Administration();
        $admin->retrieveSettings();

        $mailer->prepForOutbound();
        $mailer->setMailerForSystem();

        $signatureHTML = "";
        if($signature && array_key_exists("signature_html",$signature)){
            $signatureHTML = from_html($signature['signature_html']);
        }
        $signaturePlain = "";
        if($signature && array_key_exists("signature",$signature)){
            $signaturePlain = $signature['signature'];
        }
        $emailSettings = getPortalEmailSettings();
        $GLOBALS['log']->info("AOPCaseUpdates: sendEmail email portal settings are ".print_r($emailSettings,true));
        $text = $this->populateTemplate($template, $addDelimiter);
        $mailer->Subject = $text['subject'];
        $mailer->Body = $text['body'] . $signatureHTML;
        $mailer->IsHTML(true);
        $mailer->AltBody = $text['body_alt'] . $signaturePlain;
        $mailer->From     = $emailSettings['from_address'];
        $mailer->FromName = $emailSettings['from_name'];
        foreach($emails as $email){
            $mailer->AddAddress($email);
        }
        if ($mailer->Send()){
            require_once('modules/Emails/Email.php');
            $emailObj = new Email();
            $emailObj->to_addrs = implode(",",$emails);
            $emailObj->type= 'out';
            $emailObj->deleted = '0';
            $emailObj->name = $mailer->Subject;
            $emailObj->description = $mailer->AltBody;
            $emailObj->description_html = $mailer->Body;
            $emailObj->from_addr = $mailer->From;
            if ( $caseId) {
                $emailObj->parent_type = "Cases";
                $emailObj->parent_id = $caseId;
            }
            $emailObj->date_sent = TimeDate::getInstance()->nowDb();
            $emailObj->modified_user_id = '1';
            $emailObj->created_by = '1';
            $emailObj->status = 'sent';
            $emailObj->save();
        }else{
            $GLOBALS['log']->info("AOPCaseUpdates: Could not send email:  " . $mailer->ErrorInfo);
            return false;
        }
        return true;
    }

}<|MERGE_RESOLUTION|>--- conflicted
+++ resolved
@@ -41,11 +41,10 @@
             //Don't send email on import
             return;
         }
-<<<<<<< HEAD
+        if(!isAOPEnabled()){
+            return;
+        }
         if($this->internal){
-=======
-        if(!isAOPEnabled()){
->>>>>>> 400a96cc
             return;
         }
         $signature = array();
