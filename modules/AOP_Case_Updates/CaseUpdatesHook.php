--- conflicted
+++ resolved
@@ -605,19 +605,15 @@
     {
         global $current_user, $sugar_config;
         $email_template = new EmailTemplate();
-<<<<<<< HEAD
-        if (isset($_REQUEST['module']) && ($_REQUEST['module'] === 'Import')) {
-=======
-        
+
         $module = null;
         if (isset($_REQUEST['module'])) {
             $module = $_REQUEST['module'];
         } else {
             LoggerManager::getLogger()->warn('Requested module is not set for case update');
         }
-        
+
         if ($module === 'Import') {
->>>>>>> f2b355db
             //Don't send email on import
             LoggerManager::getLogger()->warn("Don't send email on import");
             return;
