--- conflicted
+++ resolved
@@ -272,17 +272,6 @@
             $html .= '</div></div></div>';
 
             return $html;
-<<<<<<< HEAD
-=======
-        }
-        /*if standard update*/
-        else {
-            $html = "<div id='lessmargin'><div id='caseStyleUser'>".getUpdateDisplayHead($update);
-            $html .= "<div id='caseUpdate".$update->id."' class='caseUpdate'>";
-            $html .= nl2br(html_entity_decode($update->description));
-            $html .= "</div></div></div>";
-            return $html;
->>>>>>> 26adf127
         }
     }
 
