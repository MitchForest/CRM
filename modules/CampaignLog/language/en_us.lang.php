--- conflicted
+++ resolved
@@ -96,11 +96,6 @@
     'LBL_CAMPAIGNS' => 'Campaigns',
     'LBL_LIST_MARKETING_NAME' => 'Marketing Id',
 
-<<<<<<< HEAD
-	'LBL_MARKETING_ID' => 'Marketing Id',
-	'LBL_RELATED_NAME' => 'Related Name',
-=======
     'LBL_MARKETING_ID' => 'Marketing Id',
     'LBL_RELATED_NAME' => 'Related Name',
->>>>>>> 6fff9dbc
 );