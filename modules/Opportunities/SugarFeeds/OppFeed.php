--- conflicted
+++ resolved
@@ -51,15 +51,9 @@
         if(empty($bean->fetched_row)){
             $currency = new Currency();
             $currency->retrieve($bean->currency_id);
-<<<<<<< HEAD
-            $text = '{SugarFeed.CREATED_OPPORTUNITY} [' . $bean->module_dir . ':' . $bean->id . ':' . $bean->name . '] {SugarFeed.WITH} [Accounts:' . $bean->account_id . ':' . $bean->account_name . '] {SugarFeed.FOR} ' . $currency->symbol. format_number($bean->amount);
-        }else{
-            if(!empty($bean->fetched_row['sales_stage']) && $bean->fetched_row['sales_stage'] != $bean->sales_stage && $bean->sales_stage == 'Closed Won'){
-=======
             $text = '{SugarFeed.CREATED_OPPORTUNITY} [' . $bean->module_dir . ':' . $bean->id . ':' . $bean->name . '] {SugarFeed.WITH} [Accounts:' . $bean->account_id . ':' . $bean->account_name . '] {SugarFeed.FOR_AMOUNT} ' . $currency->symbol. format_number($bean->amount);
         } else {
             if (!empty($bean->fetched_row['sales_stage']) && $bean->fetched_row['sales_stage'] != $bean->sales_stage && $bean->sales_stage == 'Closed Won') {
->>>>>>> 920133ee
                 $currency = new Currency();
                 $currency->retrieve($bean->currency_id);
                 $text = '{SugarFeed.WON_OPPORTUNITY} [' . $bean->module_dir . ':' . $bean->id . ':' . $bean->name . '] {SugarFeed.WITH} [Accounts:' . $bean->account_id . ':' . $bean->account_name . '] {SugarFeed.FOR_AMOUNT} '. $currency->symbol . format_number($bean->amount);
