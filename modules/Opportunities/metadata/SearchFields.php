--- conflicted
+++ resolved
@@ -1,14 +1,9 @@
 <?php
-<<<<<<< HEAD
-if(!defined('sugarEntry') || !sugarEntry) die('Not A Valid Entry Point');
-/*********************************************************************************
-=======
 if (!defined('sugarEntry') || !sugarEntry) {
     die('Not A Valid Entry Point');
 }
 /**
  *
->>>>>>> b29c16a8
  * SugarCRM Community Edition is a customer relationship management program developed by
  * SugarCRM, Inc. Copyright (C) 2004-2013 SugarCRM Inc.
  *
@@ -42,30 +37,6 @@
  * In accordance with Section 7(b) of the GNU Affero General Public License version 3,
  * these Appropriate Legal Notices must retain the display of the "Powered by
  * SugarCRM" logo and "Supercharged by SuiteCRM" logo. If the display of the logos is not
-<<<<<<< HEAD
- * reasonably feasible for  technical reasons, the Appropriate Legal Notices must
- * display the words  "Powered by SugarCRM" and "Supercharged by SuiteCRM".
- ********************************************************************************/
-$searchFields['Opportunities'] = 
-	array (
-		'name' => array( 'query_type'=>'default'),
-		'account_name'=> array('query_type'=>'default','db_field'=>array('accounts.name')),
-		'amount'=> array('query_type'=>'default'),
-		'next_step'=> array('query_type'=>'default'),
-		'probability'=> array('query_type'=>'default'),
-		'lead_source'=> array('query_type'=>'default', 'operator'=>'=', 'options' => 'lead_source_dom', 'template_var' => 'LEAD_SOURCE_OPTIONS'),
-		'opportunity_type'=> array('query_type'=>'default', 'operator'=>'=', 'options' => 'opportunity_type_dom', 'template_var' => 'TYPE_OPTIONS'),
-		'sales_stage'=> array('query_type'=>'default', 'operator'=>'=', 'options' => 'sales_stage_dom', 'template_var' => 'SALES_STAGE_OPTIONS', 'options_add_blank' => true),
-		'current_user_only'=> array('query_type'=>'default','db_field'=>array('assigned_user_id'),'my_items'=>true, 'vname' => 'LBL_CURRENT_USER_FILTER', 'type' => 'bool'),
-		'assigned_user_id'=> array('query_type'=>'default'),
-		'open_only' => array(
-			'query_type'=>'default',
-			'db_field'=>array('sales_stage'),
-			'operator'=>'not in',
-			'closed_values' => array('Closed Won', 'Closed Lost'),
-			'type'=>'bool',
-		),
-=======
  * reasonably feasible for technical reasons, the Appropriate Legal Notices must
  * display the words "Powered by SugarCRM" and "Supercharged by SuiteCRM".
  */
@@ -88,7 +59,6 @@
             'closed_values' => array('Closed Won', 'Closed Lost'),
             'type'=>'bool',
         ),
->>>>>>> b29c16a8
         'favorites_only' => array(
             'query_type'=>'format',
             'operator' => 'subquery',
