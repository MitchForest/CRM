--- conflicted
+++ resolved
@@ -1,14 +1,9 @@
 <?php
-<<<<<<< HEAD
-if(!defined('sugarEntry') || !sugarEntry) die('Not A Valid Entry Point');
-/*********************************************************************************
-=======
 if (!defined('sugarEntry') || !sugarEntry) {
     die('Not A Valid Entry Point');
 }
 /**
  *
->>>>>>> b29c16a8
  * SugarCRM Community Edition is a customer relationship management program developed by
  * SugarCRM, Inc. Copyright (C) 2004-2013 SugarCRM Inc.
  *
@@ -238,36 +233,6 @@
     		$camp->retrieve($this->campaign_id);
             $this->campaign_name = $camp->name;
         }
-<<<<<<< HEAD
-		$this->account_name = '';
-		$this->account_id = '';
-		if(!empty($this->id)) {
-    		$ret_values=Opportunity::get_account_detail($this->id);
-    		if (!empty($ret_values)) {
-    			$this->account_name=$ret_values['name'];
-    			$this->account_id=$ret_values['id'];
-    			$this->account_id_owner =$ret_values['assigned_user_id'];
-    		}
-		}
-	}
-
-	/** Returns a list of the associated contacts
-	 * Portions created by SugarCRM are Copyright (C) SugarCRM, Inc..
-	 * All Rights Reserved..
-	 * Contributor(s): ______________________________________..
-	*/
-	function get_contacts()
-	{
-		$this->load_relationship('contacts');
-		$query_array=$this->contacts->getQuery(true);
-
-                if (is_string($query_array)) {
-                    LoggerManager::getLogger()->warn("Illegal string offset 'select' (\$query_array)"); 
-                } else {
-                    //update the select clause in the retruned query.
-                    $query_array['select']="SELECT contacts.id, contacts.first_name, contacts.last_name, contacts.title, contacts.email1, contacts.phone_work, opportunities_contacts.contact_role as opportunity_role, opportunities_contacts.id as opportunity_rel_id ";
-                }
-=======
         $this->account_name = '';
         $this->account_id = '';
         if (!empty($this->id)) {
@@ -305,7 +270,6 @@
         $contact = new Contact();
         return $this->build_related_list2($query, $contact, $temp);
     }
->>>>>>> b29c16a8
 
 		$query='';
 		foreach ((array)$query_array as $qstring) {
@@ -379,33 +343,12 @@
 	array_push($where_clauses, "opportunities.name like '$the_query_string%'");
 	array_push($where_clauses, "accounts.name like '$the_query_string%'");
 
-<<<<<<< HEAD
 	$the_where = "";
 	foreach($where_clauses as $clause)
 	{
 		if($the_where != "") $the_where .= " or ";
 		$the_where .= $clause;
 	}
-=======
-    /**
-        builds a generic search based on the query string using or
-        do not include any $this-> because this is called on without having the class instantiated
-    */
-    public function build_generic_where_clause($the_query_string)
-    {
-        $where_clauses = array();
-        $the_query_string = DBManagerFactory::getInstance()->quote($the_query_string);
-        array_push($where_clauses, "opportunities.name like '$the_query_string%'");
-        array_push($where_clauses, "accounts.name like '$the_query_string%'");
-
-        $the_where = "";
-        foreach ($where_clauses as $clause) {
-            if ($the_where != "") {
-                $the_where .= " or ";
-            }
-            $the_where .= $clause;
-        }
->>>>>>> b29c16a8
 
 
 	return $the_where;
