<?php
if (!defined('sugarEntry') || !sugarEntry) {
    die('Not A Valid Entry Point');
}
/**
 *
 * SugarCRM Community Edition is a customer relationship management program developed by
 * SugarCRM, Inc. Copyright (C) 2004-2013 SugarCRM Inc.
 *
 * SuiteCRM is an extension to SugarCRM Community Edition developed by SalesAgility Ltd.
 * Copyright (C) 2011 - 2018 SalesAgility Ltd.
 *
 * This program is free software; you can redistribute it and/or modify it under
 * the terms of the GNU Affero General Public License version 3 as published by the
 * Free Software Foundation with the addition of the following permission added
 * to Section 15 as permitted in Section 7(a): FOR ANY PART OF THE COVERED WORK
 * IN WHICH THE COPYRIGHT IS OWNED BY SUGARCRM, SUGARCRM DISCLAIMS THE WARRANTY
 * OF NON INFRINGEMENT OF THIRD PARTY RIGHTS.
 *
 * This program is distributed in the hope that it will be useful, but WITHOUT
 * ANY WARRANTY; without even the implied warranty of MERCHANTABILITY or FITNESS
 * FOR A PARTICULAR PURPOSE. See the GNU Affero General Public License for more
 * details.
 *
 * You should have received a copy of the GNU Affero General Public License along with
 * this program; if not, see http://www.gnu.org/licenses or write to the Free
 * Software Foundation, Inc., 51 Franklin Street, Fifth Floor, Boston, MA
 * 02110-1301 USA.
 *
 * You can contact SugarCRM, Inc. headquarters at 10050 North Wolfe Road,
 * SW2-130, Cupertino, CA 95014, USA. or at email address contact@sugarcrm.com.
 *
 * The interactive user interfaces in modified source and object code versions
 * of this program must display Appropriate Legal Notices, as required under
 * Section 5 of the GNU Affero General Public License version 3.
 *
 * In accordance with Section 7(b) of the GNU Affero General Public License version 3,
 * these Appropriate Legal Notices must retain the display of the "Powered by
 * SugarCRM" logo and "Supercharged by SuiteCRM" logo. If the display of the logos is not
 * reasonably feasible for technical reasons, the Appropriate Legal Notices must
 * display the words "Powered by SugarCRM" and "Supercharged by SuiteCRM".
 */




class OpportunityFormBase
{
    public function checkForDuplicates($prefix)
    {
        require_once('include/formbase.php');
<<<<<<< HEAD
    
        $focus = new Opportunity();
=======

        $focus = BeanFactory::newBean('Opportunities');
>>>>>>> ed01964c
        $query = '';
        $baseQuery = 'select id, name, sales_stage,amount, date_closed  from opportunities where deleted!=1 and (';

        if (isset($_POST[$prefix.'name']) && !empty($_POST[$prefix.'name'])) {
            $query = $baseQuery ."  name like '%".$_POST[$prefix.'name']."%'";
            $query .= getLikeForEachWord('name', $_POST[$prefix.'name']);
        }

        if (!empty($query)) {
            $rows = array();
            $db = DBManagerFactory::getInstance();
            $result = $db->query($query.')');
            $i=-1;
            while (($row=$db->fetchByAssoc($result)) != null) {
                $i++;
                $rows[$i] = $row;
            }
            if ($i==-1) {
                return null;
            }
        
            return $rows;
        }
        return null;
    }


    public function buildTableForm($rows, $mod='Opportunities')
    {
        if (!empty($mod)) {
            global $current_language;
            $mod_strings = return_module_language($current_language, $mod);
        } else {
            global $mod_strings;
        }
        global $app_strings;
        $cols = count($rows[0]) * 2 + 1;
        $form = '<table width="100%"><tr><td>'.$mod_strings['MSG_DUPLICATE']. '</td></tr><tr><td height="20"></td></tr></table>';

        $form .= "<form action='index.php' method='post' name='dupOpps'><input type='hidden' name='selectedOpportunity' value=''>";
        $form .= "<table width='100%' cellpadding='0' cellspacing='0' class='list view'>";
        $form .= "<tr class='pagination'><td colspan='$cols'><table width='100%' cellspacing='0' cellpadding='0' border='0'><tr><td><input type='submit' class='button' name='ContinueOpportunity' value='${mod_strings['LNK_NEW_OPPORTUNITY']}'></td></tr></table></td></tr><tr>";
        $form .= "<tr><td scope='col'>&nbsp;</td>";
        require_once('include/formbase.php');
        $form .= getPostToForm();
        if (isset($rows[0])) {
            foreach ($rows[0] as $key=>$value) {
                if ($key != 'id') {
                    $form .= "<td scope='col'>". $mod_strings[$mod_strings['db_'.$key]]. "</td>";
                }
            }
            $form .= "</tr>";
        }

        $rowColor = 'oddListRowS1';
        foreach ($rows as $row) {
            $form .= "<tr class='$rowColor'>";

            $form .= "<td width='1%' nowrap='nowrap'><a href='#' onclick='document.dupOpps.selectedOpportunity.value=\"${row['id']}\";document.dupOpps.submit();'>[${app_strings['LBL_SELECT_BUTTON_LABEL']}]</a>&nbsp;&nbsp;</td>";
            $wasSet = false;
            foreach ($row as $key=>$value) {
                if ($key != 'id') {
                    if (!$wasSet) {
                        $form .= "<td scope='row'><a target='_blank' href='index.php?module=Opportunities&action=DetailView&record=${row['id']}'>$value</a></td>";
                        $wasSet = true;
                    } else {
                        $form .= "<td><a target='_blank' href='index.php?module=Opportunities&action=DetailView&record=${row['id']}'>$value</a></td>";
                    }
                }
            }

            if ($rowColor == 'evenListRowS1') {
                $rowColor = 'oddListRowS1';
            } else {
                $rowColor = 'evenListRowS1';
            }
            $form .= "</tr>";
        }
        $form .= "<tr class='pagination'><td colspan='$cols'><table width='100%' cellspacing='0' cellpadding='0' border='0'><tr><td><input type='submit' class='button' name='ContinueOpportunity' value='${mod_strings['LNK_NEW_OPPORTUNITY']}'></td></tr></table></td></tr><tr>";
        $form .= "</table><BR></form>";

        return $form;
    }

    public function getForm($prefix, $mod='Opportunities')
    {
        if (!ACLController::checkAccess('Opportunities', 'edit', true)) {
            return '';
        }
        if (!empty($mod)) {
            global $current_language;
            $mod_strings = return_module_language($current_language, $mod);
        } else {
            global $mod_strings;
        }
        global $app_strings;
        global $sugar_version, $sugar_config;


        $lbl_save_button_title = $app_strings['LBL_SAVE_BUTTON_TITLE'];
        $lbl_save_button_key = $app_strings['LBL_SAVE_BUTTON_KEY'];
        $lbl_save_button_label = $app_strings['LBL_SAVE_BUTTON_LABEL'];


        $the_form = get_left_form_header($mod_strings['LBL_NEW_FORM_TITLE']);
        $the_form .= <<<EOQ
		<form name="{$prefix}OppSave" onSubmit="return check_form('{$prefix}OppSave')" method="POST" action="index.php">
			<input type="hidden" name="{$prefix}module" value="Opportunities">
			<input type="hidden" name="${prefix}action" value="Save">
EOQ;
        $the_form .= $this->getFormBody($prefix, $mod, "{$prefix}OppSave");
        $the_form .= <<<EOQ
		<input title="$lbl_save_button_title" accessKey="$lbl_save_button_key" class="button" type="submit" name="button" value="  $lbl_save_button_label  " >
		</form>

EOQ;
        $the_form .= get_left_form_footer();
        $the_form .= get_validate_record_js();

        return $the_form;
    }

    public function getWideFormBody($prefix, $mod='Opportunities', $formname='', $lead='', $showaccount = true)
    {
        if (!ACLController::checkAccess('Opportunities', 'edit', true)) {
            return '';
        }
        if (empty($lead)) {
            $lead = BeanFactory::newBean('Leads');
        }
        global $mod_strings, $sugar_config;
        $showaccount = $showaccount && $sugar_config['require_accounts'];
        $temp_strings = $mod_strings;
        if (!empty($mod)) {
            global $current_language;
            $mod_strings = return_module_language($current_language, $mod);
        }

        global $app_strings;
        global $app_list_strings;
        global $theme;
        global $current_user;
        global $timedate;
        // Unimplemented until jscalendar language files are fixed
        // global $current_language;
        // global $default_language;
        // global $cal_codes;

        $lbl_required_symbol = $app_strings['LBL_REQUIRED_SYMBOL'];
        $lbl_opportunity_name = $mod_strings['LBL_OPPORTUNITY_NAME'];
        $lbl_sales_stage = $mod_strings['LBL_SALES_STAGE'];
        $lbl_date_closed = $mod_strings['LBL_DATE_CLOSED'];
        $lbl_amount = $mod_strings['LBL_AMOUNT'];
        $lbl_probability = $mod_strings['LBL_PROBABILITY'];
        $json = getJSONobj();
        $prob_array = $json->encode($app_list_strings['sales_probability_dom']);
        //$prePopProb = '';
        //if(empty($this->bean->id))
        $prePopProb = 'document.getElementsByName(\''.$prefix.'sales_stage\')[0].onchange();';
        $probability_script=<<<EOQ
	<script>
	prob_array = $prob_array;
	document.getElementsByName('{$prefix}sales_stage')[0].onchange = function() {
			if(typeof(document.getElementsByName('{$prefix}sales_stage')[0].value) != "undefined" && prob_array[document.getElementsByName('{$prefix}sales_stage')[0].value]) {
				document.getElementsByName('{$prefix}probability')[0].value = prob_array[document.getElementsByName('{$prefix}sales_stage')[0].value];
			} 
		};
	$prePopProb
	</script>
EOQ;

        $ntc_date_format = $timedate->get_user_date_format();
        $cal_dateformat = $timedate->get_cal_date_format();
        if (isset($lead->assigned_user_id)) {
            $user_id=$lead->assigned_user_id;
        } else {
            $user_id = $current_user->id;
        }


        // Unimplemented until jscalendar language files are fixed
        // $cal_lang = (empty($cal_codes[$current_language])) ? $cal_codes[$default_language] : $cal_codes[$current_language];
        $cal_lang = "en";

        $the_form="";


        if (isset($lead->opportunity_amount)) {
            $opp_amount=$lead->opportunity_amount;
        } else {
            $opp_amount='';
        }
        $the_form .= <<<EOQ

			<input type="hidden" name="{$prefix}record" value="">
			<input type="hidden" name="{$prefix}account_name">
			<input type="hidden" name="{$prefix}assigned_user_id" value='${user_id}'>

<table cellspacing="0" cellpadding="0" border="0" width="100%">
<tr>
    <td width="20%" scope="row">$lbl_opportunity_name&nbsp;<span class="required">$lbl_required_symbol</span></td>
    <td width="80%" scope="row">{$mod_strings['LBL_DESCRIPTION']}</td>
</tr>
<tr>
    <td ><input name='{$prefix}name' type="text" value="{$lead->opportunity_name}"></td>
	<td  rowspan="7"><textarea name='{$prefix}description' rows='5' cols='50'></textarea></td>
</tr>
<tr>
    <td scope="row">$lbl_date_closed&nbsp;<span class="required">$lbl_required_symbol</span></td>
</tr>
<tr>
<td ><input name='{$prefix}date_closed' onblur="parseDate(this, '$cal_dateformat');" size='12' maxlength='10' id='${prefix}jscal_field' type="text" value="">&nbsp;<!--not_in_theme!--><span class="suitepicon suitepicon-module-calendar"></span></td>
</tr>
EOQ;
        if ($showaccount) {
            $the_form .= <<<EOQ
<tr>
    <td scope="row">${mod_strings['LBL_ACCOUNT_NAME']}&nbsp;<span class="required">${lbl_required_symbol}</span></td>
</tr>
<tr>
    <td ><input readonly id='qc_account_name' name='account_name' type='text' value="" size="16"><input id='qc_account_id' name='account_id' type="hidden" value=''>&nbsp;<input  title="{$app_strings['LBL_SELECT_BUTTON_TITLE']}" type="button" class="button" value='{$app_strings['LBL_SELECT_BUTTON_LABEL']}' name=btn1 LANGUAGE=javascript onclick='return window.open("index.php?module=Accounts&action=Popup&html=Popup_picker&form={$formname}&form_submit=false","","width=600,height=400,resizable=1,scrollbars=1");'></td>
</tr>
EOQ;
        }
        $the_form .= <<<EOQ
<tr>
    <td scope="row">$lbl_sales_stage&nbsp;<span class="required">$lbl_required_symbol</span></td>
</tr>
<tr>
    <td ><select name='{$prefix}sales_stage'>
EOQ;
        $the_form .= get_select_options_with_id($app_list_strings['sales_stage_dom'], "");
        $the_form .= <<<EOQ
		</select></td>
</tr>
<tr>
    <td scope="row">$lbl_amount&nbsp;<span class="required">$lbl_required_symbol</span></td>
</tr>
<tr>
    <td ><input name='{$prefix}amount' type="text" value='{$opp_amount}'></td>
</tr>
EOQ;
        //carry forward custom lead fields to opportunities during Lead Conversion
        $tempOpp = BeanFactory::newBean('Opportunities');
        if (method_exists($lead, 'convertCustomFieldsForm')) {
            $lead->convertCustomFieldsForm($the_form, $tempOpp, $prefix);
        }
        unset($tempOpp);

        $the_form .= <<<EOQ

</table>

		<script type="text/javascript">
		Calendar.setup ({
			inputField : "{$prefix}jscal_field", ifFormat : "$cal_dateformat", showsTime : false, button : "${prefix}jscal_trigger", singleClick : true, step : 1, weekNumbers:false
		});
		</script>


EOQ;



        $javascript = new javascript();
        $javascript->setFormName($formname);
        $javascript->setSugarBean(BeanFactory::newBean('Opportunities'));
        $javascript->addRequiredFields($prefix);
        $the_form .=$javascript->getScript();
        $mod_strings = $temp_strings;
        return $the_form;
    } // end getWideFormBody

    public function getFormBody($prefix, $mod='Opportunities', $formname='')
    {
        if (!ACLController::checkAccess('Opportunities', 'edit', true)) {
            return '';
        }
        if (!empty($mod)) {
            global $current_language;
            $mod_strings = return_module_language($current_language, $mod);
        } else {
            global $mod_strings;
        }
        global $app_strings;
        global $app_list_strings;
        global $theme;
        global $current_user;
        global $sugar_config;
        global $timedate;
        // Unimplemented until jscalendar language files are fixed
        // global $current_language;
        // global $default_language;
        // global $cal_codes;

        $lbl_required_symbol = $app_strings['LBL_REQUIRED_SYMBOL'];
        $lbl_opportunity_name = $mod_strings['LBL_OPPORTUNITY_NAME'];
        $lbl_sales_stage = $mod_strings['LBL_SALES_STAGE'];
        $lbl_date_closed = $mod_strings['LBL_DATE_CLOSED'];
        $lbl_amount = $mod_strings['LBL_AMOUNT'];

        $ntc_date_format = $timedate->get_user_date_format();
        $cal_dateformat = $timedate->get_cal_date_format();

        $user_id = $current_user->id;

        // Unimplemented until jscalendar language files are fixed
        // $cal_lang = (empty($cal_codes[$current_language])) ? $cal_codes[$default_language] : $cal_codes[$current_language];
        $cal_lang = "en";

        $the_form = <<<EOQ
<p>
			<input type="hidden" name="{$prefix}record" value="">
			<input type="hidden" name="{$prefix}assigned_user_id" value='${user_id}'>

		$lbl_opportunity_name&nbsp;<span class="required">$lbl_required_symbol</span><br>
		<input name='{$prefix}name' type="text" value="">
EOQ;
        if ($sugar_config['require_accounts']) {

///////////////////////////////////////
            ///
            /// SETUP ACCOUNT POPUP

            $popup_request_data = array(
    'call_back_function' => 'set_return',
    'form_name' => "{$prefix}OppSave",
    'field_to_name_array' => array(
        'id' => 'account_id',
        'name' => 'account_name',
        ),
    );

            $json = getJSONobj();
            $encoded_popup_request_data = $json->encode($popup_request_data);

//
            ///////////////////////////////////////

            $the_form .= <<<EOQ
		${mod_strings['LBL_ACCOUNT_NAME']}&nbsp;<span class="required">${lbl_required_symbol}</span><br>
		<input class='sqsEnabled' autocomplete='off' id='qc_account_name' name='account_name' type='text' value="" size="16"><input id='qc_account_id' name='account_id' type="hidden" value=''>&nbsp;<input title="{$app_strings['LBL_SELECT_BUTTON_TITLE']}" type="button" class="button" value='{$app_strings['LBL_SELECT_BUTTON_LABEL']}' name=btn1
			onclick='open_popup("Accounts", 600, 400, "", true, false, {$encoded_popup_request_data});' /><br>
EOQ;
        }
        $the_form .= <<<EOQ
		$lbl_date_closed&nbsp;<span class="required">$lbl_required_symbol</span> <br><span class="dateFormat">$ntc_date_format</span><br>
		<input name='{$prefix}date_closed' size='12' maxlength='10' id='{$prefix}jscal_field' type="text" value=""> <!--not_in_theme!--><span class="suitepicon suitepicon-module-calendar"></span><br>
		$lbl_sales_stage&nbsp;<span class="required">$lbl_required_symbol</span><br>
		<select name='{$prefix}sales_stage'>
EOQ;
        $the_form .= get_select_options_with_id($app_list_strings['sales_stage_dom'], "");
        $the_form .= <<<EOQ
		</select><br>
		$lbl_amount&nbsp;<span class="required">$lbl_required_symbol</span><br>
		<input name='{$prefix}amount' type="text"></p>
		<input type='hidden' name='lead_source' value=''>
		<script type="text/javascript">
		Calendar.setup ({
			inputField : "{$prefix}jscal_field", daFormat : "$cal_dateformat", ifFormat : "$cal_dateformat", showsTime : false, button : "jscal_trigger", singleClick : true, step : 1, weekNumbers:false
		});
		</script>
EOQ;


        require_once('include/QuickSearchDefaults.php');
        $qsd = QuickSearchDefaults::getQuickSearchDefaults();
        $sqs_objects = array('qc_account_name' => $qsd->getQSParent());
        $sqs_objects['qc_account_name']['populate_list'] = array('qc_account_name', 'qc_account_id');
        $quicksearch_js = '<script type="text/javascript" language="javascript">sqs_objects = ' . $json->encode($sqs_objects) . '</script>';
        $the_form .= $quicksearch_js;



        $javascript = new javascript();
        $javascript->setFormName($formname);
        $javascript->setSugarBean(BeanFactory::newBean('Opportunities'));
        $javascript->addRequiredFields($prefix);
        $the_form .=$javascript->getScript();


        return $the_form;
    }


    public function handleSave($prefix, $redirect=true, $useRequired=false)
    {
        global $current_user;
    
    
        require_once('include/formbase.php');
<<<<<<< HEAD
    
        $focus = new Opportunity();
=======

        $focus = BeanFactory::newBean('Opportunities');
>>>>>>> ed01964c
        if ($useRequired &&  !checkRequired($prefix, array_keys($focus->required_fields))) {
            return null;
        }

        if (empty($_POST['currency_id'])) {
            $currency_id = $current_user->getPreference('currency');
            if (isset($currency_id)) {
                $focus->currency_id =   $currency_id;
            }
        }
        $focus = populateFromPost($prefix, $focus);
        if (!ACLController::checkAccess($focus->module_dir, 'edit', $focus->isOwner($current_user->id))) {
            ACLController::displayNoAccess(true);
        }
        $check_notify = false;
        if (isset($GLOBALS['check_notify'])) {
            $check_notify = $GLOBALS['check_notify'];
        }

        $focus->save($check_notify);

        if (!empty($_POST['duplicate_parent_id'])) {
            clone_relationship($focus->db, array('opportunities_contacts'), 'opportunity_id', $_POST['duplicate_parent_id'], $focus->id);
        }
        $return_id = $focus->id;
    
        $GLOBALS['log']->debug("Saved record with id of ".$return_id);
        if ($redirect) {
            handleRedirect($return_id, "Opportunities");
        } else {
            return $focus;
        }
    }
}<|MERGE_RESOLUTION|>--- conflicted
+++ resolved
@@ -49,13 +49,8 @@
     public function checkForDuplicates($prefix)
     {
         require_once('include/formbase.php');
-<<<<<<< HEAD
-    
-        $focus = new Opportunity();
-=======
 
         $focus = BeanFactory::newBean('Opportunities');
->>>>>>> ed01964c
         $query = '';
         $baseQuery = 'select id, name, sales_stage,amount, date_closed  from opportunities where deleted!=1 and (';
 
@@ -444,16 +439,11 @@
     public function handleSave($prefix, $redirect=true, $useRequired=false)
     {
         global $current_user;
-    
-    
+
+
         require_once('include/formbase.php');
-<<<<<<< HEAD
-    
-        $focus = new Opportunity();
-=======
 
         $focus = BeanFactory::newBean('Opportunities');
->>>>>>> ed01964c
         if ($useRequired &&  !checkRequired($prefix, array_keys($focus->required_fields))) {
             return null;
         }
@@ -479,7 +469,7 @@
             clone_relationship($focus->db, array('opportunities_contacts'), 'opportunity_id', $_POST['duplicate_parent_id'], $focus->id);
         }
         $return_id = $focus->id;
-    
+
         $GLOBALS['log']->debug("Saved record with id of ".$return_id);
         if ($redirect) {
             handleRedirect($return_id, "Opportunities");
