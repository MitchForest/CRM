--- conflicted
+++ resolved
@@ -135,86 +135,10 @@
             {foreach from=$displayColumns key=colHeader item=params}
                 {if $colCounter == '3'}{assign var='datahide' value="phone,phonelandscape"}{/if}
                 {if $colCounter == '5'}{assign var='datahide' value="phone,phonelandscape,tablet"}{/if}
-<<<<<<< HEAD
-                {if $colHeader == 'NAME' || $params.bold}<th scope='col' data-toggle="true">
-				{else}<th scope='col' data-hide="{$datahide}">{/if}
-					<div style='white-space: normal; width:100%; text-align:{$params.align|default:'left'}'>
-	                {if $params.sortable|default:true}
-	                    {if $params.url_sort}
-	                        <a href='{$pageData.urls.orderBy}{$params.orderBy|default:$colHeader|lower}' class='listViewThLinkS1'>
-	                    {else}
-	                        {if $params.orderBy|default:$colHeader|lower == $pageData.ordering.orderBy}
-	                            <a href='javascript:sListView.order_checks("{$pageData.ordering.sortOrder|default:ASCerror}", "{$params.orderBy|default:$colHeader|lower}" , "{$pageData.bean.moduleDir}{"2_"}{$pageData.bean.objectName|upper}{"_ORDER_BY"}")' class='listViewThLinkS1'>
-	                        {else}
-	                            <a href='javascript:sListView.order_checks("ASC", "{$params.orderBy|default:$colHeader|lower}" , "{$pageData.bean.moduleDir}{"2_"}{$pageData.bean.objectName|upper}{"_ORDER_BY"}")' class='listViewThLinkS1'>
-	                        {/if}
-	                    {/if}
-	                    {sugar_translate label=$params.label module=$pageData.bean.moduleDir}
-						&nbsp;&nbsp;
-						{if $params.orderBy|default:$colHeader|lower == $pageData.ordering.orderBy}
-							{if $pageData.ordering.sortOrder == 'ASC'}
-								{capture assign="imageName"}arrow_down.{$arrowExt}{/capture}
-	                            {capture assign="alt_sort"}{sugar_translate label='LBL_ALT_SORT_DESC'}{/capture}
-								{sugar_getimage name=$imageName attr='align="absmiddle" border="0" ' alt="$alt_sort"}
-							{else}
-								{capture assign="imageName"}arrow_up.{$arrowExt}{/capture}
-	                            {capture assign="alt_sort"}{sugar_translate label='LBL_ALT_SORT_ASC'}{/capture}
-								{sugar_getimage name=$imageName attr='align="absmiddle" border="0" ' alt="$alt_sort"}
-							{/if}
-						{else}
-							{capture assign="imageName"}arrow.{$arrowExt}{/capture}
-	                        {capture assign="alt_sort"}{sugar_translate label='LBL_ALT_SORT'}{/capture}
-							{sugar_getimage name=$imageName attr='align="absmiddle" border="0" ' alt="$alt_sort"}
-						{/if}
-	                    </a>
-					{else}
-	                    {if !isset($params.noHeader) || $params.noHeader == false}
-						  {sugar_translate label=$params.label module=$pageData.bean.moduleDir}
-	                    {/if}
-					{/if}
-					</div>
-				</th>
-				{counter name="colCounter"}
-			{/foreach}
-
-		</tr>
-	</thead>
-		{counter start=$pageData.offsets.current print=false assign="offset" name="offset"}
-		{foreach name=rowIteration from=$data key=id item=rowData}
-		    {counter name="offset" print=false}
-	        {assign var='scope_row' value=true}
-
-			{if $smarty.foreach.rowIteration.iteration is odd}
-				{assign var='_rowColor' value=$rowColor[0]}
-			{else}
-				{assign var='_rowColor' value=$rowColor[1]}
-			{/if}
-			<tr height='20' class='{$_rowColor}S1'>
-				{if $prerow}
-				<td width='1%' class='nowrap'>
-				 {if !$is_admin && is_admin_for_user && $rowData.IS_ADMIN==1}
-						<input type='checkbox' disabled="disabled" class='checkbox' value='{$rowData.ID}'>
-				 {else}
-	                    <input title="{sugar_translate label='LBL_SELECT_THIS_ROW_TITLE'}" onclick='sListView.check_item(this, document.MassUpdate)' type='checkbox' class='checkbox' name='mass[]' value='{$rowData.ID}'>
-				 {/if}
-				</td>
-				{/if}
-				{if !empty($quickViewLinks)}
-	            {capture assign=linkModule}{if $params.dynamic_module}{$rowData[$params.dynamic_module]}{else}{$pageData.bean.moduleDir}{/if}{/capture}
-	            {capture assign=action}{if $act}{$act}{else}EditView{/if}{/capture}
-				<td width='2%' nowrap>
-                    {if $pageData.rowAccess[$id].edit}
-                        <a title='{$editLinkString}' id="edit-{$rowData.ID}"
-                           href="index.php?module={$linkModule}&offset={$offset}&stamp={$pageData.stamp}&return_module={$linkModule}&action={$action}&record={$rowData.ID}"
-                                >
-                            {capture name='tmp1' assign='alt_edit'}{sugar_translate label="LNK_EDIT"}{/capture}
-                            {sugar_getimage name="edit_inline.gif" attr='border="0" ' alt="$alt_edit"}</a>
-=======
                 {if $colHeader == 'NAME' || $params.bold}
                     <th scope='col' data-toggle="true">
                 {else}<th scope='col' data-hide="{$datahide}">{/if}
-                <div style='white-space: normal; align='
-                {$params.align|default:'left'}'>
+                <div style='white-space: normal; width:100%; text-align:{$params.align|default:'left'}'>
                 {if $params.sortable|default:true}
                     {if $params.url_sort}
                         <a href='{$pageData.urls.orderBy}{$params.orderBy|default:$colHeader|lower}'
@@ -244,7 +168,6 @@
                         {capture assign="imageName"}arrow.{$arrowExt}{/capture}
                         {capture assign="alt_sort"}{sugar_translate label='LBL_ALT_SORT'}{/capture}
                         {sugar_getimage name=$imageName attr='align="absmiddle" border="0" ' alt="$alt_sort"}
->>>>>>> 4f0876f1
                     {/if}
                 {else}
                     {if !isset($params.noHeader) || $params.noHeader == false}
