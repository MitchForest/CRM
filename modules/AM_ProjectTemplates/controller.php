<?php
/**
 * This program is free software; you can redistribute it and/or modify
 * it under the terms of the GNU AFFERO GENERAL PUBLIC LICENSE as published by
 * the Free Software Foundation; either version 3 of the License, or
 * (at your option) any later version.
 *
 * This program is distributed in the hope that it will be useful,
 * but WITHOUT ANY WARRANTY; without even the implied warranty of
 * MERCHANTABILITY or FITNESS FOR A PARTICULAR PURPOSE.  See the
 * GNU General Public License for more details.
 *
 * You should have received a copy of the GNU AFFERO GENERAL PUBLIC LICENSE
 * along with this program; if not, see http://www.gnu.org/licenses
 * or write to the Free Software Foundation,Inc., 51 Franklin Street,
 * Fifth Floor, Boston, MA 02110-1301  USA
 * @Package Project templates
 * @copyright Andrew Mclaughlan 2014
 * @author Andrew Mclaughlan <andrew@mclaughlan.info>
 */

if (!defined('sugarEntry') || !sugarEntry) {
    die('Not A Valid Entry Point');
}

class AM_ProjectTemplatesController extends SugarController
{

    //Loads the gantt view
    public function action_view_GanttChart()
    {
        $this->view = 'GanttChart';
    }


    public function action_create_project()
    {
        global $current_user, $db, $mod_strings;

        $project_name = $_POST['p_name'];
        $template_id = $_POST['template_id'];
        $project_start = $_POST['start_date'];
        $copy_all = isset($_POST['copy_all_tasks']) ? 1 : 0;
        $copy_tasks = isset($_POST['tasks']) ? $_POST['tasks'] : array() ;

            
        
        //Get project start date
        if ($project_start!='') {
            $dateformat = $current_user->getPreference('datef');
            $startdate = DateTime::createFromFormat($dateformat, $project_start);
            $start = $startdate->format('Y-m-d');
        }

        $duration_unit = 'Days';


        //Get the project template
        $template = new AM_ProjectTemplates();
        $template->retrieve($template_id);

        $override_business_hours = intval($template->override_business_hours);


        //------ build business hours array

        $dateformat = $current_user->getPreference('datef');

        $days = array("Monday","Tuesday","Wednesday","Thursday","Friday","Saturday","Sunday");
        $businessHours = BeanFactory::getBean("AOBH_BusinessHours");
        $bhours = array();
        foreach ($days as $day) {
            $bh = $businessHours->getBusinessHoursForDay($day);
            
            if ($bh) {
                $bh = $bh[0];
                if ($bh->open) {
                    $open_h = $bh ? $bh->opening_hours : 9;
                    $close_h = $bh ? $bh->closing_hours : 17;
                    
                    $start_time = DateTime::createFromFormat('Y-m-d', $start);

                    $start_time = $start_time->modify('+'.$open_h.' Hours');

                    $end_time = DateTime::createFromFormat('Y-m-d', $start);
                    $end_time = $end_time->modify('+'.$close_h.' Hours');

                    $hours = ($end_time->getTimestamp() - $start_time->getTimestamp())/(60*60);
                    if ($hours < 0) {
                        $hours = 0 - $hours ;
                    }

                    $bhours[$day] = $hours;
                } else {
                    $bhours[$day] = 0;
                }
            }
        }
        //-----------------------------------
        

        //default business hours array
        if ($override_business_hours != 1 || empty($bhours)) {
            $bhours = array('Monday' => 8,'Tuesday' => 8,'Wednesday' => 8, 'Thursday' => 8, 'Friday' => 8, 'Saturday' => 0, 'Sunday' => 0);
        }
        //---------------------------
        



        //create project from template
        $project = new Project();
        $project->name = $project_name;
        $project->estimated_start_date = $start;
        $project->status = $template->status;
        $project->priority = strtolower($template->priority);
        $project->description = $template->description;
        $project->assigned_user_id = $template->assigned_user_id;
        $project->save();


        //copy all resources from template to project
        $template->load_relationship('am_projecttemplates_users_1');
        $template_users = $template->get_linked_beans('am_projecttemplates_users_1', 'User');

        $template->load_relationship('am_projecttemplates_contacts_1');
        $template_contacts = $template->get_linked_beans('am_projecttemplates_contacts_1', 'Contact');
        
        $project->load_relationship('project_users_1');
        foreach ($template_users as $user) {
            $project->project_users_1->add($user->id);
        }
        
        $project->load_relationship('project_contacts_1');
        foreach ($template_contacts as $contact) {
            $project->project_contacts_1->add($contact->id);
        }


        $template->load_relationship('am_projecttemplates_project_1');
        $template->am_projecttemplates_project_1->add($project->id);

        //Get related project template tasks. Using sql query so that the results can be ordered.
        $get_tasks = "SELECT * FROM am_tasktemplates
                        WHERE id
                        IN (
                            SELECT am_tasktemplates_am_projecttemplatesam_tasktemplates_idb
                            FROM am_tasktemplates_am_projecttemplates_c
                            WHERE am_tasktemplates_am_projecttemplatesam_projecttemplates_ida = '".$template_id."'
                            AND deleted =0
                        )
                        AND deleted =0
                        ORDER BY am_tasktemplates.order_number ASC";
        $tasks = $db->query($get_tasks);
        //Create new project tasks from the template tasks
        $count=1;
        while ($row = $db->fetchByAssoc($tasks)) {
            $project_task = new ProjectTask();
            $project_task->name = $row['name'];
            $project_task->status = $row['status'];
            $project_task->priority = strtolower($row['priority']);
            $project_task->percent_complete = $row['percent_complete'];
            $project_task->predecessors = $row['predecessors'];
            $project_task->milestone_flag = $row['milestone_flag'];
            $project_task->relationship_type = $row['relationship_type'];
            $project_task->task_number = $row['task_number'];
            $project_task->order_number = $row['order_number'];
            $project_task->estimated_effort = $row['estimated_effort'];
            $project_task->utilization = $row['utilization'];
            
            if ($copy_all == 0 && !in_array($row['id'], $copy_tasks)) {
                $project_task->assigned_user_id = null;
            } else {
                $project_task->assigned_user_id = $row['assigned_user_id'];
            }

            $project_task->description = $row['description'];
            $project_task->duration = $row['duration'];
            $project_task->duration_unit = $duration_unit;
            $project_task->project_task_id = $count;
            //Flag to prevent after save logichook running when project_tasks are created (see custom/modules/ProjectTask/updateProject.php)
            $project_task->set_project_end_date = 0;



            //
            //code block to calculate end date based on user's business hours
            //

            $duration = $project_task->duration;
            $enddate = $startdate;

            $d = 0;

            while ($duration > $d) {
                $day = $enddate->format('l');

                if ($bhours[$day] != 0) {
                    $d += 1;
                }
                $enddate = $enddate->modify('+1 Days');
            }
            $enddate = $enddate->modify('-1 Days');//readjust it back to remove 1 additional day added

            //----------------------------------



            if ($count == '1') {
                $project_task->date_start = $start;
                $end = $enddate->format('Y-m-d');
                $project_task->date_finish = $end;
        
                //add one day to let the next task start on next day of it's finish.
                $enddate_array[$count] = $enddate->modify('+1 Days')->format('Y-m-d');
            } else {
                $start_date = $count - 1;
                $startdate = DateTime::createFromFormat('Y-m-d', $enddate_array[$start_date]);
                $start = $startdate->format('Y-m-d');
                $project_task->date_start = $start;
                $end = $enddate->format('Y-m-d');
                $project_task->date_finish = $end;

                $startdate = $enddate;
                //add one day to let the next task start on next day of it's finish.
        $enddate_array[$count] = $enddate->modify('+1 Days')->format('Y-m-d'); //$end;
                $enddate = $end;
            }
            $project_task->save();
            //link tasks to the newly created project
            $project_task->load_relationship('projects');
            $project_task->projects->add($project->id);
            //Add assinged users from each task to the project resourses subpanel
            $project->load_relationship('project_users_1');
            $project->project_users_1->add($row['assigned_user_id']);
            $count++;
        }

        //set project end date to the same as end date of the last task
        $project->estimated_end_date = $end;
        $project->save();


        //redirct to new project
        SugarApplication::appendErrorMessage($mod_strings["LBL_NEW_PROJECT_CREATED"]);
        $params = array(
            'module'=> 'Project',
            'action'=>'DetailView',
            'record' => $project->id,
        );
        SugarApplication::redirect('index.php?' . http_build_query($params));
    }


<<<<<<< HEAD
    public function action_generate_chart()
    {
=======
    function action_generate_chart(){
>>>>>>> f2b355db
        $db = DBManagerFactory::getInstance();

        include_once('modules/AM_ProjectTemplates/gantt.php');
        include_once('modules/AM_ProjectTemplates/project_table.php');

        $project_template = new AM_ProjectTemplates();
        $pid = $_POST["pid"];
        $project_template->retrieve($pid);
        
        //Get project tasks
        $project_template->load_relationship('am_tasktemplates_am_projecttemplates');
        $tasks = $project_template->get_linked_beans('am_tasktemplates_am_projecttemplates', 'AM_TaskTemplates');

        //--- get the gantt chart start and end

        $start_date =  Date('Y-m-d');
        
        $query = "select max(duration) +1 from am_tasktemplates inner join am_tasktemplates_am_projecttemplates_c on am_tasktemplates_am_projecttemplatesam_tasktemplates_idb = am_tasktemplates.id and am_tasktemplates_am_projecttemplatesam_projecttemplates_ida = '{$pid}'";
        
        $duration = $db->getOne($query);
        
        if ($duration < 31) {
            $end_date = Date('Y-m-d', strtotime("+30 days"));
        } else {
            $end_date = Date('Y-m-d', strtotime("+ " . $duration . " days"));
        }

        //-------------------------------------------?>

        <script type="text/javascript">
            //Get the height if the #gantt div and add 18px
            var size = $('#gantt').height() +18;
            //Call jquery splitter function
            $('#project').splitter({
                outline: true
            });
            //Set height of gantt wrapping divs to make sure it shows
            $('#project').css('height', size+'px');
            $('.splitter-bar').css('height', size+'px');

        </script>
        <div id="project">
            <div id="left_pane">
                <?php new AM_ProjectTemplatesTable($project_template->id, $tasks); ?>
            </div>
            <div id="right_pane">
                <div id="gantt">
                    <?php new Gantt($start_date, $end_date, $tasks); ?>
                </div>
                <div id="arrow_divs" style=""></div>
            </div>
        </div>

<?php
        die();
    }

    //Create new project task
    public function action_update_GanttChart()
    {
        global $current_user, $db;

        $task_name = $_POST['task_name'];
        $project_id = $_POST['project_id'];
        $override_business_hours = intval($_POST['override_business_hours']);
        $task_id = $_POST['task_id'];
        $predecessor = $_POST['predecessor'];
        $rel_type = $_POST['rel_type'];
        $resource = $_POST['resource'];
        $percent = $_POST['percent'];
        $note = $_POST['note'];
        //$actual_duration = $_POST['actual_duration'];

        if ($_POST['milestone'] == 'Milestone') {
            $milestone_flag = '1';
        } elseif ($_POST['milestone'] == 'Task') {
            $milestone_flag = '0';
        }

        $project_template = new AM_ProjectTemplates();
        $project_template->retrieve($project_id);


        $dateformat = $current_user->getPreference('datef');

        $startdate = DateTime::createFromFormat("d/m/Y", "01/01/2016");
        $start = $startdate->format('Y-m-d');

        //Take 1 off duration so that task displays in correct number of table cells in gantt chart.
        $duration = $_POST['duration'] -1;

        $duration_unit = $_POST['unit'];
        $actual_duration = 0;
        //Compensate for resulting negative number when a 0 duration is passed in above
        if ($duration < 0) {
            $duration = 0;
        }

        //
        //code block to calculate end date based on user's business hours
        //
        $enddate = $startdate->modify('+'.$duration.' '.$duration_unit);
        $enddate = $enddate->modify('-1 Days');//readjust it back to remove 1 additional day added
        $enddate = $enddate->format('Y-m-d');
        
        //---------------

        if ($percent > 0) {
            $status = 'In Progress';
        } else {
            $status = 'Not Started';
        }


        //count tasks
        $project_template->load_relationship('am_tasktemplates_am_projecttemplates');
        $tasks = $project_template->get_linked_beans('am_tasktemplates_am_projecttemplates', 'AM_TaskTemplates');
        
        $tid = count($tasks) + 1 ;

        if ($this->IsNullOrEmptyString($task_id)) {
            $this->create_task($task_name, $start, $enddate, $project_id, $milestone_flag, $status, $tid, $predecessor, $rel_type, $duration, $duration_unit, $resource, $percent, $note, $actual_duration, $tid);
        } else {
            $this->update_task($task_id, $task_name, $start, $enddate, $project_id, $milestone_flag, $status, $predecessor, $rel_type, $duration, $duration_unit, $resource, $percent, $note, $actual_duration);
        }
    }


    //mark project task as deleted
    public function action_delete_task()
    {
        $id = $_POST['task_id'];
        $task = new AM_TaskTemplates();
        $task->retrieve($id);
        $task->deleted = '1';
        $task->save();
    }

    //Returns new task start date including any lag via ajax call
<<<<<<< HEAD
    public function action_get_end_date()
    {
        global $db,  $timeDate;
=======
    function action_get_end_date(){
        global  $timeDate;
        $db = DBManagerFactory::getInstance();
>>>>>>> f2b355db

        $timeDate = new TimeDate();
        $id = $_POST['task_id'];
        $lag = $_POST['lag'];

        //Get the end date of the projectTask in raw database format
        $query = "SELECT date_finish FROM project_task WHERE id = '{$id}'";
        $end_date = $db->getOne($query);
        //Add 1 day onto end date for first day of new task
        $start_date = date('Y-m-d', strtotime($end_date. ' + 1 days'));
        //Add lag onto start date
        $start_date = date('Y-m-d', strtotime($start_date. ' + '.$lag.' days'));

        echo $timeDate->to_display_date($start_date, true);
        die();
    }


    //updates the order of the tasks
    public function action_update_order()
    {

       //convert quotes in json string back to normal
        $jArray = htmlspecialchars_decode($_POST['orderArray']);

        //create object/array from json data
        $orderArray = json_decode($jArray, true);

        foreach ($orderArray as $id => $order_number) {
            $task = new AM_TaskTemplates();
            $task->retrieve($id);
            $task->order_number = $order_number;
            $task->save();
        }
    }
    //returns tasks for predecessor in the add task pop-up form
    public function action_get_predecessors()
    {
        global $mod_strings;
        $project_template = new AM_ProjectTemplates();
        $project_template->retrieve($_REQUEST["project_id"]);

        //Get tasks
        $project_template->load_relationship('am_tasktemplates_am_projecttemplates');
        $tasks = $project_template->get_linked_beans('am_tasktemplates_am_projecttemplates', 'AM_TaskTemplates');
        echo '<option rel="0" value="0">'.$mod_strings["LBL_NONE"].'</option>';
        foreach ($tasks as $task) {
            echo '<option rel="'.$task->task_number.'" value="'.$task->task_number.'">'.$task->name.'</opion>';
        }
        die();
    }


    public function create_task($name, $start, $end, $project_id, $milestone_flag, $status, $project_task_id, $predecessors, $rel_type, $duration, $duration_unit, $resource, $percent_complete, $description, $actual_duration, $order_number)
    {
        $task = new AM_TaskTemplates();
        $task->name = $name;
        //$task->date_start = $start;
        //$task->date_finish = $end;
        //$task->project_id = $project_id;
        $task->milestone_flag = $milestone_flag;
        $task->status = $status;
        $task->task_number = $project_task_id;
        $task->predecessors = $predecessors;
        $task->relationship_type = $rel_type;
        $task->duration = $duration + 1; //+1 to make duration appear correct in project table
        //$task->duration_unit = $duration_unit;
        $task->assigned_user_id = $resource;
        $task->percent_complete = $percent_complete;
        $task->description = $description;
        //$task->actual_duration = $actual_duration;
        $task->order_number = $order_number;
        $task_id = $task->save();

        $project_template = new AM_ProjectTemplates();
        $project_template->retrieve($project_id);
        $project_template->load_relationship('am_tasktemplates_am_projecttemplates');
        $project_template->get_linked_beans('am_tasktemplates_am_projecttemplates', 'AM_TaskTemplates');
        $project_template->am_tasktemplates_am_projecttemplates->add($task_id);
    }

    public function update_task($id, $name, $start, $end, $project_id, $milestone_flag, $status, $predecessors, $rel_type, $duration, $duration_unit, $resource, $percent_complete, $description, $actual_duration)
    {
        $task = new AM_TaskTemplates();
        
        $task->retrieve($id);
        $task->name = $name;
        //$task->date_start = $start;
        //$task->date_finish = $end;
        //$task->project_id = $project_id;
        $task->milestone_flag = $milestone_flag;
        $task->status = $status;
        // $task->parent_task_id = $parent_task_id;
        $task->predecessors = $predecessors;
        $task->relationship_type = $rel_type;
        $task->duration = $duration + 1; //+1 to make duration appear correct in project table
        //$task->duration_unit = $duration_unit;
        $task->assigned_user_id = $resource;
        $task->percent_complete = $percent_complete;
        //$task->actual_duration = $actual_duration;
        $task->description = $description;
        $task->save();
    }



    // Function for basic field validation (present and neither empty nor only white space
    public function IsNullOrEmptyString($question)
    {
        return (!isset($question) || trim($question)==='');
    }
}<|MERGE_RESOLUTION|>--- conflicted
+++ resolved
@@ -43,8 +43,8 @@
         $copy_all = isset($_POST['copy_all_tasks']) ? 1 : 0;
         $copy_tasks = isset($_POST['tasks']) ? $_POST['tasks'] : array() ;
 
-            
-        
+
+
         //Get project start date
         if ($project_start!='') {
             $dateformat = $current_user->getPreference('datef');
@@ -71,13 +71,13 @@
         $bhours = array();
         foreach ($days as $day) {
             $bh = $businessHours->getBusinessHoursForDay($day);
-            
+
             if ($bh) {
                 $bh = $bh[0];
                 if ($bh->open) {
                     $open_h = $bh ? $bh->opening_hours : 9;
                     $close_h = $bh ? $bh->closing_hours : 17;
-                    
+
                     $start_time = DateTime::createFromFormat('Y-m-d', $start);
 
                     $start_time = $start_time->modify('+'.$open_h.' Hours');
@@ -97,14 +97,14 @@
             }
         }
         //-----------------------------------
-        
+
 
         //default business hours array
         if ($override_business_hours != 1 || empty($bhours)) {
             $bhours = array('Monday' => 8,'Tuesday' => 8,'Wednesday' => 8, 'Thursday' => 8, 'Friday' => 8, 'Saturday' => 0, 'Sunday' => 0);
         }
         //---------------------------
-        
+
 
 
 
@@ -125,12 +125,12 @@
 
         $template->load_relationship('am_projecttemplates_contacts_1');
         $template_contacts = $template->get_linked_beans('am_projecttemplates_contacts_1', 'Contact');
-        
+
         $project->load_relationship('project_users_1');
         foreach ($template_users as $user) {
             $project->project_users_1->add($user->id);
         }
-        
+
         $project->load_relationship('project_contacts_1');
         foreach ($template_contacts as $contact) {
             $project->project_contacts_1->add($contact->id);
@@ -210,7 +210,7 @@
                 $project_task->date_start = $start;
                 $end = $enddate->format('Y-m-d');
                 $project_task->date_finish = $end;
-        
+
                 //add one day to let the next task start on next day of it's finish.
                 $enddate_array[$count] = $enddate->modify('+1 Days')->format('Y-m-d');
             } else {
@@ -252,12 +252,8 @@
     }
 
 
-<<<<<<< HEAD
     public function action_generate_chart()
     {
-=======
-    function action_generate_chart(){
->>>>>>> f2b355db
         $db = DBManagerFactory::getInstance();
 
         include_once('modules/AM_ProjectTemplates/gantt.php');
@@ -274,11 +270,11 @@
         //--- get the gantt chart start and end
 
         $start_date =  Date('Y-m-d');
-        
+
         $query = "select max(duration) +1 from am_tasktemplates inner join am_tasktemplates_am_projecttemplates_c on am_tasktemplates_am_projecttemplatesam_tasktemplates_idb = am_tasktemplates.id and am_tasktemplates_am_projecttemplatesam_projecttemplates_ida = '{$pid}'";
         
         $duration = $db->getOne($query);
-        
+
         if ($duration < 31) {
             $end_date = Date('Y-m-d', strtotime("+30 days"));
         } else {
@@ -362,7 +358,7 @@
         $enddate = $startdate->modify('+'.$duration.' '.$duration_unit);
         $enddate = $enddate->modify('-1 Days');//readjust it back to remove 1 additional day added
         $enddate = $enddate->format('Y-m-d');
-        
+
         //---------------
 
         if ($percent > 0) {
@@ -375,7 +371,7 @@
         //count tasks
         $project_template->load_relationship('am_tasktemplates_am_projecttemplates');
         $tasks = $project_template->get_linked_beans('am_tasktemplates_am_projecttemplates', 'AM_TaskTemplates');
-        
+
         $tid = count($tasks) + 1 ;
 
         if ($this->IsNullOrEmptyString($task_id)) {
@@ -397,15 +393,10 @@
     }
 
     //Returns new task start date including any lag via ajax call
-<<<<<<< HEAD
     public function action_get_end_date()
     {
-        global $db,  $timeDate;
-=======
-    function action_get_end_date(){
-        global  $timeDate;
+        global $timeDate;
         $db = DBManagerFactory::getInstance();
->>>>>>> f2b355db
 
         $timeDate = new TimeDate();
         $id = $_POST['task_id'];
@@ -490,7 +481,7 @@
     public function update_task($id, $name, $start, $end, $project_id, $milestone_flag, $status, $predecessors, $rel_type, $duration, $duration_unit, $resource, $percent_complete, $description, $actual_duration)
     {
         $task = new AM_TaskTemplates();
-        
+
         $task->retrieve($id);
         $task->name = $name;
         //$task->date_start = $start;
