--- conflicted
+++ resolved
@@ -36,32 +36,23 @@
         $project_name = $_POST['p_name'];
         $template_id = $_POST['template_id'];
         $project_start = $_POST['start_date'];
-<<<<<<< HEAD
         $copy_all = isset($_POST['copy_all_tasks']) ? 1 : 0;
 		$copy_tasks = isset($_POST['tasks']) ? $_POST['tasks'] : array() ;
 			
 		//Get project start date
-        $dateformat = $current_user->getPreference('datef');
-        $startdate = DateTime::createFromFormat($dateformat, $project_start);
-        $start = $startdate->format('Y-m-d');
-
-=======
-        //Get project start date
-		if($project_start!='')
+        if($project_start!='')
 		{
 			$dateformat = $current_user->getPreference('datef');
 			$startdate = DateTime::createFromFormat($dateformat, $project_start);
 			$start = $startdate->format('Y-m-d');
 		}
->>>>>>> ce5a2b9e
+
         $duration_unit = 'Days';
-
 
         //Get the project template
         $template = new AM_ProjectTemplates();
         $template->retrieve($template_id);
 
-	
         //create project from template
         $project = new Project();
         $project->name = $project_name;
@@ -159,10 +150,11 @@
             //link tasks to the newly created project
             $project_task->load_relationship('projects');
             $project_task->projects->add($project->id);
-
+            //Add assinged users from each task to the project resourses subpanel
+            $project->load_relationship('project_users_1');
+            $project->project_users_1->add($row['assigned_user_id']);
             $count++;
         }
-
 
         //set project end date to the same as end date of the last task
         $GLOBALS['log']->fatal("project end -- DATE:". $end);
