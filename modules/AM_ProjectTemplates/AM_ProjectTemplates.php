<?php
/**
 *
 * SugarCRM Community Edition is a customer relationship management program developed by
 * SugarCRM, Inc. Copyright (C) 2004-2013 SugarCRM Inc.
 *
 * SuiteCRM is an extension to SugarCRM Community Edition developed by SalesAgility Ltd.
 * Copyright (C) 2011 - 2018 SalesAgility Ltd.
 *
 * This program is free software; you can redistribute it and/or modify it under
 * the terms of the GNU Affero General Public License version 3 as published by the
 * Free Software Foundation with the addition of the following permission added
 * to Section 15 as permitted in Section 7(a): FOR ANY PART OF THE COVERED WORK
 * IN WHICH THE COPYRIGHT IS OWNED BY SUGARCRM, SUGARCRM DISCLAIMS THE WARRANTY
 * OF NON INFRINGEMENT OF THIRD PARTY RIGHTS.
 *
 * This program is distributed in the hope that it will be useful, but WITHOUT
 * ANY WARRANTY; without even the implied warranty of MERCHANTABILITY or FITNESS
 * FOR A PARTICULAR PURPOSE. See the GNU Affero General Public License for more
 * details.
 *
 * You should have received a copy of the GNU Affero General Public License along with
 * this program; if not, see http://www.gnu.org/licenses or write to the Free
 * Software Foundation, Inc., 51 Franklin Street, Fifth Floor, Boston, MA
 * 02110-1301 USA.
 *
 * You can contact SugarCRM, Inc. headquarters at 10050 North Wolfe Road,
 * SW2-130, Cupertino, CA 95014, USA. or at email address contact@sugarcrm.com.
 *
 * The interactive user interfaces in modified source and object code versions
 * of this program must display Appropriate Legal Notices, as required under
 * Section 5 of the GNU Affero General Public License version 3.
 *
 * In accordance with Section 7(b) of the GNU Affero General Public License version 3,
 * these Appropriate Legal Notices must retain the display of the "Powered by
 * SugarCRM" logo and "Supercharged by SuiteCRM" logo. If the display of the logos is not
 * reasonably feasible for technical reasons, the Appropriate Legal Notices must
 * display the words "Powered by SugarCRM" and "Supercharged by SuiteCRM".
 *//**
 *
 * SugarCRM Community Edition is a customer relationship management program developed by
 * SugarCRM, Inc. Copyright (C) 2004-2013 SugarCRM Inc.
 *
 * SuiteCRM is an extension to SugarCRM Community Edition developed by SalesAgility Ltd.
 * Copyright (C) 2011 - 2018 SalesAgility Ltd.
 *
 * This program is free software; you can redistribute it and/or modify it under
 * the terms of the GNU Affero General Public License version 3 as published by the
 * Free Software Foundation with the addition of the following permission added
 * to Section 15 as permitted in Section 7(a): FOR ANY PART OF THE COVERED WORK
 * IN WHICH THE COPYRIGHT IS OWNED BY SUGARCRM, SUGARCRM DISCLAIMS THE WARRANTY
 * OF NON INFRINGEMENT OF THIRD PARTY RIGHTS.
 *
 * This program is distributed in the hope that it will be useful, but WITHOUT
 * ANY WARRANTY; without even the implied warranty of MERCHANTABILITY or FITNESS
 * FOR A PARTICULAR PURPOSE. See the GNU Affero General Public License for more
 * details.
 *
 * You should have received a copy of the GNU Affero General Public License along with
 * this program; if not, see http://www.gnu.org/licenses or write to the Free
 * Software Foundation, Inc., 51 Franklin Street, Fifth Floor, Boston, MA
 * 02110-1301 USA.
 *
 * You can contact SugarCRM, Inc. headquarters at 10050 North Wolfe Road,
 * SW2-130, Cupertino, CA 95014, USA. or at email address contact@sugarcrm.com.
 *
 * The interactive user interfaces in modified source and object code versions
 * of this program must display Appropriate Legal Notices, as required under
 * Section 5 of the GNU Affero General Public License version 3.
 *
 * In accordance with Section 7(b) of the GNU Affero General Public License version 3,
 * these Appropriate Legal Notices must retain the display of the "Powered by
 * SugarCRM" logo and "Supercharged by SuiteCRM" logo. If the display of the logos is not
 * reasonably feasible for technical reasons, the Appropriate Legal Notices must
 * display the words "Powered by SugarCRM" and "Supercharged by SuiteCRM".
 */

/**
 * THIS CLASS IS FOR DEVELOPERS TO MAKE CUSTOMIZATIONS IN
 */
require_once('modules/AM_ProjectTemplates/AM_ProjectTemplates_sugar.php');
class AM_ProjectTemplates extends AM_ProjectTemplates_sugar
{
    public function __construct()
    {
        parent::__construct();
    }

    /**
     * @deprecated deprecated since version 7.6, PHP4 Style Constructors are deprecated and will be remove in 7.8, please update your code, use __construct instead
     */
    public function AM_ProjectTemplates()
    {
        $deprecatedMessage = 'PHP4 Style Constructors are deprecated and will be remove in 7.8, please update your code';
        if (isset($GLOBALS['log'])) {
            $GLOBALS['log']->deprecated($deprecatedMessage);
        } else {
            trigger_error($deprecatedMessage, E_USER_DEPRECATED);
        }
        self::__construct();
    }
    public function save($check_notify = false)
    {
        $focus = $this;

        if ((isset($_POST['isSaveFromDetailView']) && $_POST['isSaveFromDetailView'] == 'true') ||
<<<<<<< HEAD
			(isset($_POST['is_ajax_call']) && !empty($_POST['is_ajax_call']) && !empty($focus->id) ||
			(isset($_POST['return_action']) && $_POST['return_action'] == 'SubPanelViewer') && !empty($focus->id))||
			 !isset($_POST['user_invitees']) // we need to check that user_invitees exists before processing, it is ok to be empty
		) {
=======
            (isset($_POST['is_ajax_call']) && !empty($_POST['is_ajax_call']) && !empty($focus->id) ||
            (isset($_POST['return_action']) && $_POST['return_action'] == 'SubPanelViewer') && !empty($focus->id))||
             !isset($_POST['user_invitees']) // we need to check that user_invitees exists before processing, it is ok to be empty
        ) {
>>>>>>> 62450bed
            parent::save(true) ;
            $return_id = $focus->id;
        } else {
            if (!empty($_POST['user_invitees'])) {
                $userInvitees = explode(',', trim($_POST['user_invitees'], ','));
            } else {
                $userInvitees = array();
            }


            if (!empty($_POST['contact_invitees'])) {
                $contactInvitees = explode(',', trim($_POST['contact_invitees'], ','));
            } else {
                $contactInvitees = array();
            }


            $deleteUsers = array();
            $existingUsers = array();

            $deleteContacts = array();
            $existingContacts = array();

            if (!empty($this->id)) {


                ////	REMOVE RESOURCE RELATIONSHIPS
                // Calculate which users to flag as deleted and which to add
                
                // Get all users for the project template
                $focus->load_relationship('users');
                $users = $focus->get_linked_beans('am_projecttemplates_users_1', 'User');
                foreach ($users as $a) {
                    if (!in_array($a->id, $userInvitees)) {
                        $deleteUsers[$a->id] = $a->id;
                    } else {
                        $existingUsers[$a->id] = $a->id;
                    }
                }

                if (count($deleteUsers) > 0) {
                    $sql = '';
                    foreach ($deleteUsers as $u) {
                        $sql .= ",'" . $u . "'";
                    }
                    $sql = substr($sql, 1);
                    // We could run a delete SQL statement here, but will just mark as deleted instead
                    $sql = "UPDATE am_projecttemplates_users_1_c set deleted = 1 where users_idb in ($sql) AND am_projecttemplates_ida = '". $focus->id . "'";
                    $focus->db->query($sql);
                    echo $sql;
                }

                // Get all contacts for the project
                $focus->load_relationship('contacts');
                $contacts = $focus->get_linked_beans('am_projecttemplates_contacts_1', 'Contact');
                foreach ($contacts as $a) {
                    if (!in_array($a->id, $contactInvitees)) {
                        $deleteContacts[$a->id] = $a->id;
                    } else {
                        $existingContacts[$a->id] = $a->id;
                    }
                }

                if (count($deleteContacts) > 0) {
                    $sql = '';
                    foreach ($deleteContacts as $u) {
                        $sql .= ",'" . $u . "'";
                    }
                    $sql = substr($sql, 1);
                    // We could run a delete SQL statement here, but will just mark as deleted instead
                    $sql = "UPDATE am_projecttemplates_contacts_1_c set deleted = 1 where contacts_idb in ($sql) AND am_projecttemplates_ida = '". $focus->id . "'";
                    $focus->db->query($sql);
                    echo $sql;
                }
        
                ////	END REMOVE
            }
            
            $return_id = parent::save($check_notify);
            $focus->retrieve($return_id);

            ////	REBUILD INVITEE RELATIONSHIPS
            
            // Process users
            $focus->load_relationship('users');
            $focus->get_linked_beans('am_projecttemplates_users_1', 'User');
            foreach ($userInvitees as $user_id) {
                if (empty($user_id) || isset($existingUsers[$user_id]) || isset($deleteUsers[$user_id])) {
                    continue;
                }
                $focus->am_projecttemplates_users_1->add($user_id);
            }

            // Process contacts
            $focus->load_relationship('contacts');
            $focus->get_linked_beans('am_projecttemplates_contacts_1', 'Contact');
            foreach ($contactInvitees as $contact_id) {
                if (empty($contact_id) || isset($existingContacts[$contact_id]) || isset($deleteContacts[$contact_id])) {
                    continue;
                }
                $focus->am_projecttemplates_contacts_1->add($contact_id);
            }

            ////	END REBUILD INVITEE RELATIONSHIPS
            ///////////////////////////////////////////////////////////////////////////
        }

        return $return_id;
    }
}<|MERGE_RESOLUTION|>--- conflicted
+++ resolved
@@ -104,17 +104,10 @@
         $focus = $this;
 
         if ((isset($_POST['isSaveFromDetailView']) && $_POST['isSaveFromDetailView'] == 'true') ||
-<<<<<<< HEAD
-			(isset($_POST['is_ajax_call']) && !empty($_POST['is_ajax_call']) && !empty($focus->id) ||
-			(isset($_POST['return_action']) && $_POST['return_action'] == 'SubPanelViewer') && !empty($focus->id))||
-			 !isset($_POST['user_invitees']) // we need to check that user_invitees exists before processing, it is ok to be empty
-		) {
-=======
             (isset($_POST['is_ajax_call']) && !empty($_POST['is_ajax_call']) && !empty($focus->id) ||
             (isset($_POST['return_action']) && $_POST['return_action'] == 'SubPanelViewer') && !empty($focus->id))||
              !isset($_POST['user_invitees']) // we need to check that user_invitees exists before processing, it is ok to be empty
         ) {
->>>>>>> 62450bed
             parent::save(true) ;
             $return_id = $focus->id;
         } else {
