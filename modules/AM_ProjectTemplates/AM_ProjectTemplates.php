<?php
/*********************************************************************************
 * SugarCRM Community Edition is a customer relationship management program developed by
 * SugarCRM, Inc. Copyright (C) 2004-2013 SugarCRM Inc.
 *
 * This program is free software; you can redistribute it and/or modify it under
 * the terms of the GNU Affero General Public License version 3 as published by the
 * Free Software Foundation with the addition of the following permission added
 * to Section 15 as permitted in Section 7(a): FOR ANY PART OF THE COVERED WORK
 * IN WHICH THE COPYRIGHT IS OWNED BY SUGARCRM, SUGARCRM DISCLAIMS THE WARRANTY
 * OF NON INFRINGEMENT OF THIRD PARTY RIGHTS.
 *
 * This program is distributed in the hope that it will be useful, but WITHOUT
 * ANY WARRANTY; without even the implied warranty of MERCHANTABILITY or FITNESS
 * FOR A PARTICULAR PURPOSE.  See the GNU Affero General Public License for more
 * details.
 *
 * You should have received a copy of the GNU Affero General Public License along with
 * this program; if not, see http://www.gnu.org/licenses or write to the Free
 * Software Foundation, Inc., 51 Franklin Street, Fifth Floor, Boston, MA
 * 02110-1301 USA.
 *
 * You can contact SugarCRM, Inc. headquarters at 10050 North Wolfe Road,
 * SW2-130, Cupertino, CA 95014, USA. or at email address contact@sugarcrm.com.
 *
 * The interactive user interfaces in modified source and object code versions
 * of this program must display Appropriate Legal Notices, as required under
 * Section 5 of the GNU Affero General Public License version 3.
 *
 * In accordance with Section 7(b) of the GNU Affero General Public License version 3,
 * these Appropriate Legal Notices must retain the display of the "Powered by
 * SugarCRM" logo. If the display of the logo is not reasonably feasible for
 * technical reasons, the Appropriate Legal Notices must display the words
 * "Powered by SugarCRM".
 ********************************************************************************/

/**
 * THIS CLASS IS FOR DEVELOPERS TO MAKE CUSTOMIZATIONS IN
 */
require_once('modules/AM_ProjectTemplates/AM_ProjectTemplates_sugar.php');
class AM_ProjectTemplates extends AM_ProjectTemplates_sugar
{
    public function __construct()
    {
        parent::__construct();
    }

    /**
     * @deprecated deprecated since version 7.6, PHP4 Style Constructors are deprecated and will be remove in 7.8, please update your code, use __construct instead
     */
    public function AM_ProjectTemplates()
    {
        $deprecatedMessage = 'PHP4 Style Constructors are deprecated and will be remove in 7.8, please update your code';
        if (isset($GLOBALS['log'])) {
            $GLOBALS['log']->deprecated($deprecatedMessage);
        } else {
            trigger_error($deprecatedMessage, E_USER_DEPRECATED);
        }
        self::__construct();
    }
    public function save($check_notify = FALSE)
    {
        $focus = $this; 

        if ((isset($_POST['isSaveFromDetailView']) && $_POST['isSaveFromDetailView'] == 'true') ||
			(isset($_POST['is_ajax_call']) && !empty($_POST['is_ajax_call']) && !empty($focus->id) ||
			(isset($_POST['return_action']) && $_POST['return_action'] == 'SubPanelViewer') && !empty($focus->id))||
			 !isset($_POST['user_invitees']) // we need to check that user_invitees exists before processing, it is ok to be empty
		) {
            parent::save(true) ; 
            $return_id = $focus->id;
        } else {
            if (!empty($_POST['user_invitees'])) {
                $userInvitees = explode(',', trim($_POST['user_invitees'], ','));
            } else {
                $userInvitees = array();
            }		


            if (!empty($_POST['contact_invitees'])) {
                $contactInvitees = explode(',', trim($_POST['contact_invitees'], ','));
            } else {
                $contactInvitees = array();
            }


            $deleteUsers = array();
            $existingUsers = array();

            $deleteContacts = array();
            $existingContacts = array();		

            if (!empty($this->id)) {


				////	REMOVE RESOURCE RELATIONSHIPS
                // Calculate which users to flag as deleted and which to add
				
                // Get all users for the project template
                $focus->load_relationship('users');
                $users = $focus->get_linked_beans('am_projecttemplates_users_1', 'User');
                foreach ($users as $a) {
                    if (!in_array($a->id, $userInvitees)) {
                        $deleteUsers[$a->id] = $a->id;
                    } else {
                        $existingUsers[$a->id] = $a->id;
                    }
                }

                if (count($deleteUsers) > 0) {
                    $sql = '';
                    foreach ($deleteUsers as $u) {
                        $sql .= ",'" . $u . "'";
                    }
                    $sql = substr($sql, 1);
                    // We could run a delete SQL statement here, but will just mark as deleted instead
                    $sql = "UPDATE am_projecttemplates_users_1_c set deleted = 1 where users_idb in ($sql) AND am_projecttemplates_ida = '". $focus->id . "'";
                    $focus->db->query($sql);
                    echo $sql;
                }

                // Get all contacts for the project
                $focus->load_relationship('contacts');
                $contacts = $focus->get_linked_beans('am_projecttemplates_contacts_1', 'Contact');
                foreach ($contacts as $a) {
                    if (!in_array($a->id, $contactInvitees)) {
                        $deleteContacts[$a->id] = $a->id;
                    } else {
                        $existingContacts[$a->id] = $a->id;
                    }
                }

                if (count($deleteContacts) > 0) {
                    $sql = '';
                    foreach ($deleteContacts as $u) {
                        $sql .= ",'" . $u . "'";
                    }
                    $sql = substr($sql, 1);
                    // We could run a delete SQL statement here, but will just mark as deleted instead
                    $sql = "UPDATE am_projecttemplates_contacts_1_c set deleted = 1 where contacts_idb in ($sql) AND am_projecttemplates_ida = '". $focus->id . "'";
                    $focus->db->query($sql);
                    echo $sql;
                }
		
                ////	END REMOVE
            }
			
            $return_id = parent::save($check_notify);
            $focus->retrieve($return_id);

            ////	REBUILD INVITEE RELATIONSHIPS
			
            // Process users
            $focus->load_relationship('users');
            $focus->get_linked_beans('am_projecttemplates_users_1', 'User');
            foreach ($userInvitees as $user_id) {
                if (empty($user_id) || isset($existingUsers[$user_id]) || isset($deleteUsers[$user_id])) {
                    continue;
                }
                $focus->am_projecttemplates_users_1->add($user_id);
            }

            // Process contacts
            $focus->load_relationship('contacts');
            $focus->get_linked_beans('am_projecttemplates_contacts_1', 'Contact');
            foreach ($contactInvitees as $contact_id) {
                if (empty($contact_id) || isset($existingContacts[$contact_id]) || isset($deleteContacts[$contact_id])) {
                    continue;
                }
                $focus->am_projecttemplates_contacts_1->add($contact_id);
            }

            ////	END REBUILD INVITEE RELATIONSHIPS
			///////////////////////////////////////////////////////////////////////////
<<<<<<< HEAD
		}
	  return $return_id;
	}

=======
        }
    }
>>>>>>> 1534b88d
}<|MERGE_RESOLUTION|>--- conflicted
+++ resolved
@@ -60,21 +60,21 @@
     }
     public function save($check_notify = FALSE)
     {
-        $focus = $this; 
+        $focus = $this;
 
         if ((isset($_POST['isSaveFromDetailView']) && $_POST['isSaveFromDetailView'] == 'true') ||
 			(isset($_POST['is_ajax_call']) && !empty($_POST['is_ajax_call']) && !empty($focus->id) ||
 			(isset($_POST['return_action']) && $_POST['return_action'] == 'SubPanelViewer') && !empty($focus->id))||
 			 !isset($_POST['user_invitees']) // we need to check that user_invitees exists before processing, it is ok to be empty
 		) {
-            parent::save(true) ; 
+            parent::save(true) ;
             $return_id = $focus->id;
         } else {
             if (!empty($_POST['user_invitees'])) {
                 $userInvitees = explode(',', trim($_POST['user_invitees'], ','));
             } else {
                 $userInvitees = array();
-            }		
+            }
 
 
             if (!empty($_POST['contact_invitees'])) {
@@ -88,7 +88,7 @@
             $existingUsers = array();
 
             $deleteContacts = array();
-            $existingContacts = array();		
+            $existingContacts = array();
 
             if (!empty($this->id)) {
 
@@ -171,14 +171,9 @@
             }
 
             ////	END REBUILD INVITEE RELATIONSHIPS
-			///////////////////////////////////////////////////////////////////////////
-<<<<<<< HEAD
-		}
-	  return $return_id;
-	}
+            ///////////////////////////////////////////////////////////////////////////
+        }
 
-=======
-        }
+        return $return_id;
     }
->>>>>>> 1534b88d
 }