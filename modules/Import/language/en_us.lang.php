--- conflicted
+++ resolved
@@ -326,13 +326,10 @@
     'LBL_MIME_TYPE_ERROR_1' => 'The selected file does not appear to contain a delimited list. Please check the file type. We recommend comma-delimited files (.csv).',
     'LBL_MIME_TYPE_ERROR_2' => 'To proceed with importing the selected file, click OK. To upload a new file, click Try Again.',
     'LBL_FIELD_DELIMETED_HELP' => 'The field delimiter specifies the character used to separate the field columns.',
-<<<<<<< HEAD
     'LBL_FILE_UPLOAD_WIDGET_HELP' => 'Select a file containing data that is separated by a delimiter, such as a comma- or tab- delimited file.  Files of the type .csv are recommended.',
-=======
     'LBL_FILE_UPLOAD_WIDGET_HELP' => 'Select a file containing data that is separated by a delimiter, such as a comma- or tab- delimited file. Files of the type .csv are recommended.',
     'LBL_EXTERNAL_ERROR_NO_SOURCE' => 'Unable to retrieve source adapter, please try again later.',
     'LBL_EXTERNAL_ERROR_FEED_CORRUPTED' => 'Unable to retrieve external feed, please try again later.',
->>>>>>> 0904f6cc
     'LBL_ERROR_IMPORT_CACHE_NOT_WRITABLE' => 'Import cache directory is not writable.',
     'LBL_ADD_FIELD_HELP' => 'Use this option to add a value to a field in all records created and/or updated. Select the field and then enter or select a value for that field in the Default Value column.',
     'LBL_MISSING_HEADER_ROW' => 'No Header Row Found',
