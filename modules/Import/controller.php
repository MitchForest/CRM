--- conflicted
+++ resolved
@@ -88,14 +88,8 @@
         if (!$this->bean && $this->importModule != "Administration") {
             $_REQUEST['message'] = $mod_strings['LBL_ERROR_IMPORTS_NOT_SET_UP'];
             $this->view = 'error';
-<<<<<<< HEAD
-	    $this->_processed = true;
-        }
-        else
-=======
             $this->_processed = true;
         } else {
->>>>>>> 40a10e08
             $GLOBALS['FOCUS'] = $this->bean;
         }
     }
