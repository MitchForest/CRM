<?php
/**
 *
 * SugarCRM Community Edition is a customer relationship management program developed by
 * SugarCRM, Inc. Copyright (C) 2004-2013 SugarCRM Inc.
 *
 * SuiteCRM is an extension to SugarCRM Community Edition developed by SalesAgility Ltd.
 * Copyright (C) 2011 - 2017 SalesAgility Ltd.
 *
 * This program is free software; you can redistribute it and/or modify it under
 * the terms of the GNU Affero General Public License version 3 as published by the
 * Free Software Foundation with the addition of the following permission added
 * to Section 15 as permitted in Section 7(a): FOR ANY PART OF THE COVERED WORK
 * IN WHICH THE COPYRIGHT IS OWNED BY SUGARCRM, SUGARCRM DISCLAIMS THE WARRANTY
 * OF NON INFRINGEMENT OF THIRD PARTY RIGHTS.
 *
 * This program is distributed in the hope that it will be useful, but WITHOUT
 * ANY WARRANTY; without even the implied warranty of MERCHANTABILITY or FITNESS
 * FOR A PARTICULAR PURPOSE. See the GNU Affero General Public License for more
 * details.
 *
 * You should have received a copy of the GNU Affero General Public License along with
 * this program; if not, see http://www.gnu.org/licenses or write to the Free
 * Software Foundation, Inc., 51 Franklin Street, Fifth Floor, Boston, MA
 * 02110-1301 USA.
 *
 * You can contact SugarCRM, Inc. headquarters at 10050 North Wolfe Road,
 * SW2-130, Cupertino, CA 95014, USA. or at email address contact@sugarcrm.com.
 *
 * The interactive user interfaces in modified source and object code versions
 * of this program must display Appropriate Legal Notices, as required under
 * Section 5 of the GNU Affero General Public License version 3.
 *
 * In accordance with Section 7(b) of the GNU Affero General Public License version 3,
 * these Appropriate Legal Notices must retain the display of the "Powered by
 * SugarCRM" logo and "Supercharged by SuiteCRM" logo. If the display of the logos is not
 * reasonably feasible for technical reasons, the Appropriate Legal Notices must
 * display the words "Powered by SugarCRM" and "Supercharged by SuiteCRM".
 */

if (!defined('sugarEntry') || !sugarEntry) {
    die('Not A Valid Entry Point');
}

$mod_strings = array(

    'LBL_SHAREDWEEK' => 'Shared Week',
    'LBL_SHAREDMONTH' => 'Shared Month',

    'LBL_MODULE_NAME' => 'Calendar',
    'LBL_MODULE_TITLE' => 'Calendar',
    'LNK_NEW_CALL' => 'Schedule Call',
    'LNK_NEW_MEETING' => 'Schedule Meeting',
    'LNK_NEW_TASK' => 'Create Task',
    'LNK_CALL_LIST' => 'Calls',
    'LNK_MEETING_LIST' => 'Meetings',
    'LNK_TASK_LIST' => 'Tasks',
    'LNK_TASK' => 'Task',
    'LNK_TASK_VIEW' => 'View Task',
    'LNK_EVENT' => 'Event',
    'LNK_EVENT_VIEW' => 'View Event',
    'LNK_VIEW_CALENDAR' => 'Today',
    'LNK_IMPORT_CALLS' => 'Import Calls',
    'LNK_IMPORT_MEETINGS' => 'Import Meetings',
    'LNK_IMPORT_TASKS' => 'Import Tasks',
    'LBL_MONTH' => 'Month',
    'LBL_AGENDADAY' => 'Day',
    'LBL_YEAR' => 'Year',
    'LBL_AGENDAWEEK' => 'Week',
    'LBL_PREVIOUS_MONTH' => 'Previous Month',
    'LBL_PREVIOUS_DAY' => 'Previous Day',
    'LBL_PREVIOUS_YEAR' => 'Previous Year',
    'LBL_PREVIOUS_WEEK' => 'Previous Week',
    'LBL_NEXT_MONTH' => 'Next Month',
    'LBL_NEXT_DAY' => 'Next Day',
    'LBL_NEXT_YEAR' => 'Next Year',
    'LBL_NEXT_WEEK' => 'Next Week',
    'LBL_AM' => 'AM',
    'LBL_PM' => 'PM',
    'LBL_SCHEDULED' => 'Scheduled',
    'LBL_BUSY' => 'Busy',
    'LBL_CONFLICT' => 'Conflict',
    'LBL_USER_CALENDARS' => 'User Calendars',
    'LBL_SHARED' => 'Shared',
    'LBL_PREVIOUS_SHARED' => 'Previous',
    'LBL_NEXT_SHARED' => 'Next',
    'LBL_SHARED_CAL_TITLE' => 'Shared Calendar',
    'LBL_USERS' => 'Users',
    'LBL_REFRESH' => 'Refresh',
    'LBL_EDIT_USERLIST' => 'User List',
    'LBL_SELECT_USERS' => 'Select users for calendar display',
    'LBL_FILTER_BY_TEAM' => 'Filter user list by team:',
    'LBL_ASSIGNED_TO_NAME' => 'Assigned to',
    'LBL_DATE' => 'Start Date & Time',
    'LBL_CREATE_MEETING' => 'Schedule Meeting',
    'LBL_CREATE_CALL' => 'Log Call',
    'LBL_HOURS_ABBREV' => 'h',
    'LBL_MINS_ABBREV' => 'm',


    'LBL_YES' => 'Yes',
    'LBL_NO' => 'No',
    'LBL_SETTINGS' => 'Settings',
    'LBL_CREATE_NEW_RECORD' => 'Create Activity',
    'LBL_LOADING' => 'Loading ......',
    'LBL_SAVING' => 'Saving ......',
    'LBL_SENDING_INVITES' => 'Saving & Sending Invites .....',
    'LBL_CONFIRM_REMOVE' => 'Are you sure you want to remove the record?',
    'LBL_CONFIRM_REMOVE_ALL_RECURRING' => 'Are you sure you want to remove all recurring records?',
    'LBL_EDIT_RECORD' => 'Edit Activity',
    'LBL_ERROR_SAVING' => 'Error while saving',
    'LBL_ERROR_LOADING' => 'Error while loading',
    'LBL_GOTO_DATE' => 'Goto Date',
    'NOTICE_DURATION_TIME' => 'Duration time must be greater than 0',
    'LBL_STYLE_BASIC' => 'BASIC',
    'LBL_STYLE_ADVANCED' => 'ADVANCED',

    'LBL_NO_USER' => 'No match for field: Assigned to',
    'LBL_SUBJECT' => 'Subject',
    'LBL_DURATION' => 'Duration',
    'LBL_STATUS' => 'Status',
    'LBL_PRIORITY' => 'Priority',

    'LBL_SETTINGS_TITLE' => 'Settings',
    'LBL_SETTINGS_DISPLAY_TIMESLOTS' => 'Display time slots in Day and Week views:',
    'LBL_SETTINGS_TIME_STARTS' => 'Start time:',
    'LBL_SETTINGS_TIME_ENDS' => 'End time:',
    'LBL_SETTINGS_CALLS_SHOW' => 'Show Calls:',
    'LBL_SETTINGS_TASKS_SHOW' => 'Show Tasks:',
    'LBL_SETTINGS_COMPLETED_SHOW' => 'Show Completed Meetings, Calls and Tasks:',
    'LBL_SETTINGS_DISPLAY_SHARED_CALENDAR_SEPARATE' => 'Shared Calendar Separate:',

    'LBL_SAVE_BUTTON' => 'Save',
    'LBL_DELETE_BUTTON' => 'Delete',
    'LBL_APPLY_BUTTON' => 'Apply',
    'LBL_SEND_INVITES' => 'Save & Send Invites',
    'LBL_CANCEL_BUTTON' => 'Cancel',
    'LBL_CLOSE_BUTTON' => 'Close',

    'LBL_GENERAL_TAB' => 'Details',
    'LBL_PARTICIPANTS_TAB' => 'Invitees',
    'LBL_REPEAT_TAB' => 'Recurrence',

    'LBL_REPEAT_TYPE' => 'Repeat',
    'LBL_REPEAT_INTERVAL' => 'Every',
    'LBL_REPEAT_END' => 'End',
    'LBL_REPEAT_END_AFTER' => 'After',
    'LBL_REPEAT_OCCURRENCES' => 'recurrences',
    'LBL_REPEAT_END_BY' => 'By',
    'LBL_REPEAT_DOW' => 'On',
    'LBL_REPEAT_UNTIL' => 'Repeat Until',
    'LBL_REPEAT_COUNT' => 'Number of recurrences',
    'LBL_REPEAT_LIMIT_ERROR' => 'Your request was going to create more than $limit meetings.',

    'LBL_EDIT_ALL_RECURRENCES' => 'Edit All Recurrences',
    'LBL_REMOVE_ALL_RECURRENCES' => 'Delete All Recurrences',

    'LBL_DATE_END_ERROR' => 'End date is before start date',
    'ERR_YEAR_BETWEEN' => 'Sorry, calendar cannot handle the year you requested<br>Year must be between 1970 and 2037',
    'ERR_NEIGHBOR_DATE' => 'get_neighbor_date_str: not defined for this view',
    'LBL_NO_ITEMS_MOBILE' => 'Your calendar is clear for the week.',
    'LBL_GENERAL_SETTINGS' => 'General Settings',
    'LBL_COLOR_SETTINGS' => 'Colour Settings',
    'LBL_MODULE' => 'Module',
    'LBL_BODY' => 'Body',
    'LBL_BORDER' => 'Border',
    'LBL_TEXT' => 'Text',
);


$mod_list_strings = array(
<<<<<<< HEAD
    'dom_cal_weekdays'=>
        array(
            '0' => "Sun",
            '1' => "Mon",
            '2' => "Tue",
            '3' => "Wed",
            '4' => "Thu",
            '5' => "Fri",
            '6' => "Sat",
        ),
    'dom_cal_weekdays_long'=>
        array(
            '0' => "Sunday",
            '1' => "Monday",
            '2' => "Tuesday",
            '3' => "Wednesday",
            '4' => "Thursday",
            '5' => "Friday",
            '6' => "Saturday",
        ),
    'dom_cal_month'=>
        array(
            '0' => "",
            '1' => "Jan",
            '2' => "Feb",
            '3' => "Mar",
            '4' => "Apr",
            '5' => "May",
            '6' => "Jun",
            '7' => "Jul",
            '8' => "Aug",
            '9' => "Sep",
            '10' => "Oct",
            '11' => "Nov",
            '12' => "Dec",
        ),
    'dom_cal_month_long'=>
        array(
            '0' => "",
            '1' => "January",
            '2' => "February",
            '3' => "March",
            '4' => "April",
            '5' => "May",
            '6' => "June",
            '7' => "July",
            '8' => "August",
            '9' => "September",
            '10' => "October",
            '11' => "November",
            '12' => "December",
=======
    'dom_cal_weekdays' =>
        array(
            "Sun",
            "Mon",
            "Tue",
            "Wed",
            "Thu",
            "Fri",
            "Sat",
        ),
    'dom_cal_weekdays_long' =>
        array(
            "Sunday",
            "Monday",
            "Tuesday",
            "Wednesday",
            "Thursday",
            "Friday",
            "Saturday",
        ),
    'dom_cal_month' =>
        array(
            "",
            "Jan",
            "Feb",
            "Mar",
            "Apr",
            "May",
            "Jun",
            "Jul",
            "Aug",
            "Sep",
            "Oct",
            "Nov",
            "Dec",
        ),
    'dom_cal_month_long' =>
        array(
            "",
            "January",
            "February",
            "March",
            "April",
            "May",
            "June",
            "July",
            "August",
            "September",
            "October",
            "November",
            "December",
>>>>>>> f09433f6
        ),
);
?><|MERGE_RESOLUTION|>--- conflicted
+++ resolved
@@ -169,7 +169,6 @@
 
 
 $mod_list_strings = array(
-<<<<<<< HEAD
     'dom_cal_weekdays'=>
         array(
             '0' => "Sun",
@@ -221,59 +220,6 @@
             '10' => "October",
             '11' => "November",
             '12' => "December",
-=======
-    'dom_cal_weekdays' =>
-        array(
-            "Sun",
-            "Mon",
-            "Tue",
-            "Wed",
-            "Thu",
-            "Fri",
-            "Sat",
-        ),
-    'dom_cal_weekdays_long' =>
-        array(
-            "Sunday",
-            "Monday",
-            "Tuesday",
-            "Wednesday",
-            "Thursday",
-            "Friday",
-            "Saturday",
-        ),
-    'dom_cal_month' =>
-        array(
-            "",
-            "Jan",
-            "Feb",
-            "Mar",
-            "Apr",
-            "May",
-            "Jun",
-            "Jul",
-            "Aug",
-            "Sep",
-            "Oct",
-            "Nov",
-            "Dec",
-        ),
-    'dom_cal_month_long' =>
-        array(
-            "",
-            "January",
-            "February",
-            "March",
-            "April",
-            "May",
-            "June",
-            "July",
-            "August",
-            "September",
-            "October",
-            "November",
-            "December",
->>>>>>> f09433f6
         ),
 );
 ?>