--- conflicted
+++ resolved
@@ -40,32 +40,6 @@
 
 require_once('include/MVC/View/SugarView.php');
 
-<<<<<<< HEAD
-class CalendarViewGetGR extends SugarView {
-
-	function CalendarViewGetGR(){
- 		parent::SugarView();
-	}
-	
-	function process(){
-		$this->display();
-	}
-	
-	function display(){
-		$state = new \SuiteCRM\StateSaver();
-                $state->pushErrorLevel();
-                error_reporting(0);
-		require_once('include/json_config.php');
-                $state->popErrorLevel();
-		global $json;
-        	$json = getJSONobj();
-        	$json_config = new json_config();
-        	$GRjavascript = $json_config->getFocusData($_REQUEST['type'], $_REQUEST['record']);
-        	ob_clean();
-        	echo $GRjavascript;
-	}	
-
-=======
 class CalendarViewGetGR extends SugarView
 {
     public function CalendarViewGetGR()
@@ -92,5 +66,4 @@
         ob_clean();
         echo $GRjavascript;
     }
->>>>>>> b29c16a8
 }