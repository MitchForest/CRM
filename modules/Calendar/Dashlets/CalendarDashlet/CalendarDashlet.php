<?php
/**
 *
 * SugarCRM Community Edition is a customer relationship management program developed by
 * SugarCRM, Inc. Copyright (C) 2004-2013 SugarCRM Inc.
 *
 * SuiteCRM is an extension to SugarCRM Community Edition developed by SalesAgility Ltd.
 * Copyright (C) 2011 - 2018 SalesAgility Ltd.
 *
 * This program is free software; you can redistribute it and/or modify it under
 * the terms of the GNU Affero General Public License version 3 as published by the
 * Free Software Foundation with the addition of the following permission added
 * to Section 15 as permitted in Section 7(a): FOR ANY PART OF THE COVERED WORK
 * IN WHICH THE COPYRIGHT IS OWNED BY SUGARCRM, SUGARCRM DISCLAIMS THE WARRANTY
 * OF NON INFRINGEMENT OF THIRD PARTY RIGHTS.
 *
 * This program is distributed in the hope that it will be useful, but WITHOUT
 * ANY WARRANTY; without even the implied warranty of MERCHANTABILITY or FITNESS
 * FOR A PARTICULAR PURPOSE. See the GNU Affero General Public License for more
 * details.
 *
 * You should have received a copy of the GNU Affero General Public License along with
 * this program; if not, see http://www.gnu.org/licenses or write to the Free
 * Software Foundation, Inc., 51 Franklin Street, Fifth Floor, Boston, MA
 * 02110-1301 USA.
 *
 * You can contact SugarCRM, Inc. headquarters at 10050 North Wolfe Road,
 * SW2-130, Cupertino, CA 95014, USA. or at email address contact@sugarcrm.com.
 *
 * The interactive user interfaces in modified source and object code versions
 * of this program must display Appropriate Legal Notices, as required under
 * Section 5 of the GNU Affero General Public License version 3.
 *
 * In accordance with Section 7(b) of the GNU Affero General Public License version 3,
 * these Appropriate Legal Notices must retain the display of the "Powered by
 * SugarCRM" logo and "Supercharged by SuiteCRM" logo. If the display of the logos is not
 * reasonably feasible for technical reasons, the Appropriate Legal Notices must
 * display the words "Powered by SugarCRM" and "Supercharged by SuiteCRM".
 */

if (!defined('sugarEntry') || !sugarEntry) {
    die('Not A Valid Entry Point');
}

require_once('modules/Calendar/Calendar.php');
require_once('include/Dashlets/Dashlet.php');

class CalendarDashlet extends Dashlet
{
    public $view = 'week';

    /**
     * CalendarDashlet constructor.
     * @param $id string
     * @param $def array
     */
    public function __construct($id, $def)
    {
        $this->loadLanguage('CalendarDashlet', 'modules/Calendar/Dashlets/');

        parent::__construct($id);

        $this->isConfigurable = true;
        $this->hasScript = true;

        if (empty($def['title'])) {
            $this->title = $this->dashletStrings['LBL_TITLE'];
        } else {
            $this->title = $def['title'];
        }

        if (!empty($def['view'])) {
            $this->view = $def['view'];
        }

        // seedBean is need to set the calendar icon
        if ($this->seedBean = BeanFactory::newBean('Calendar')) {
            $this->seedBean->module_name = 'Calendar';
        } else {
            $GLOBALS['log']->warn('Calendar bean not created');
        }
    }

<<<<<<< HEAD
class CalendarDashlet extends Dashlet {
    var $view = 'week';

    function CalendarDashlet($id, $def) {
        $this->loadLanguage('CalendarDashlet','modules/Calendar/Dashlets/');

		parent::Dashlet($id); 
         
		$this->isConfigurable = true; 
		$this->hasScript = true;  
                
		if(empty($def['title'])) 
			$this->title = $this->dashletStrings['LBL_TITLE'];
		else 
			$this->title = $def['title'];  
			
		if(!empty($def['view']))
			$this->view = $def['view'];

		// seedBean is need to set the calendar icon
		if($this->seedBean  = BeanFactory::newBean('Calendar')) {
			$this->seedBean->module_name = 'Calendar';
		} else {
			$GLOBALS['log']->warn('Calendar bean not created');
		}
             
=======
    /**
     * @deprecated deprecated since version 7.6, PHP4 Style Constructors are deprecated and will be remove in 7.8,
     * please update your code, use __construct instead
     */
    public function CalendarDashlet($id, $def = null)
    {
        $deprecatedMessage = 'PHP4 Style Constructors are deprecated and will be removed in 7.8,
        please update your code';
        if (isset($GLOBALS['log'])) {
            $GLOBALS['log']->deprecated($deprecatedMessage);
        } else {
            trigger_error($deprecatedMessage, E_USER_DEPRECATED);
        }
        self::__construct($id, $def);
>>>>>>> 2bdc8817
    }

    /**
     * @see Dashlet::display()
     */
    public function display()
    {
        ob_start();

        if (isset($GLOBALS['cal_strings'])) {
            return parent::display() . "Only one Calendar dashlet is allowed.";
        }

        require_once('modules/Calendar/Calendar.php');
        require_once('modules/Calendar/CalendarDisplay.php');
        require_once("modules/Calendar/CalendarGrid.php");

        global $cal_strings, $current_language;
        $cal_strings = return_module_language($current_language, 'Calendar');

        if (!ACLController::checkAccess('Calendar', 'list', true)) {
            ACLController::displayNoAccess(true);
        }

        $cal = new Calendar($this->view);
        $cal->dashlet = true;
        $cal->add_activities($GLOBALS['current_user']);
        $cal->load_activities();

        $display = new CalendarDisplay($cal, $this->id);
        $display->display_calendar_header(false);

        $display->display();

        $str = ob_get_contents();
        ob_end_clean();

        return parent::display() . $str;
    }

    /**
     * @see Dashlet::displayOptions()
     */
    public function displayOptions()
    {
        global $app_strings, $mod_strings;
        $ss = new Sugar_Smarty();
        $ss->assign('MOD', $this->dashletStrings);
        $ss->assign('title', $this->title);
        $ss->assign('view', $this->view);
        $ss->assign('id', $this->id);

        return parent::displayOptions() .
            $ss->fetch('modules/Calendar/Dashlets/CalendarDashlet/CalendarDashletOptions.tpl');
    }

    /**
     * @param $req array
     * @return array
     */
    public function saveOptions($req)
    {
        $options = array();
        $options['title'] = $req['title'];
        $options['view'] = $req['view'];

        return $options;
    }

    public function displayScript()
    {
        return '';
    }
}<|MERGE_RESOLUTION|>--- conflicted
+++ resolved
@@ -81,34 +81,6 @@
         }
     }
 
-<<<<<<< HEAD
-class CalendarDashlet extends Dashlet {
-    var $view = 'week';
-
-    function CalendarDashlet($id, $def) {
-        $this->loadLanguage('CalendarDashlet','modules/Calendar/Dashlets/');
-
-		parent::Dashlet($id); 
-         
-		$this->isConfigurable = true; 
-		$this->hasScript = true;  
-                
-		if(empty($def['title'])) 
-			$this->title = $this->dashletStrings['LBL_TITLE'];
-		else 
-			$this->title = $def['title'];  
-			
-		if(!empty($def['view']))
-			$this->view = $def['view'];
-
-		// seedBean is need to set the calendar icon
-		if($this->seedBean  = BeanFactory::newBean('Calendar')) {
-			$this->seedBean->module_name = 'Calendar';
-		} else {
-			$GLOBALS['log']->warn('Calendar bean not created');
-		}
-             
-=======
     /**
      * @deprecated deprecated since version 7.6, PHP4 Style Constructors are deprecated and will be remove in 7.8,
      * please update your code, use __construct instead
@@ -123,7 +95,6 @@
             trigger_error($deprecatedMessage, E_USER_DEPRECATED);
         }
         self::__construct($id, $def);
->>>>>>> 2bdc8817
     }
 
     /**
