<?php
/**
 *
 * SugarCRM Community Edition is a customer relationship management program developed by
 * SugarCRM, Inc. Copyright (C) 2004-2013 SugarCRM Inc.
 *
 * SuiteCRM is an extension to SugarCRM Community Edition developed by SalesAgility Ltd.
 * Copyright (C) 2011 - 2018 SalesAgility Ltd.
 *
 * This program is free software; you can redistribute it and/or modify it under
 * the terms of the GNU Affero General Public License version 3 as published by the
 * Free Software Foundation with the addition of the following permission added
 * to Section 15 as permitted in Section 7(a): FOR ANY PART OF THE COVERED WORK
 * IN WHICH THE COPYRIGHT IS OWNED BY SUGARCRM, SUGARCRM DISCLAIMS THE WARRANTY
 * OF NON INFRINGEMENT OF THIRD PARTY RIGHTS.
 *
 * This program is distributed in the hope that it will be useful, but WITHOUT
 * ANY WARRANTY; without even the implied warranty of MERCHANTABILITY or FITNESS
 * FOR A PARTICULAR PURPOSE. See the GNU Affero General Public License for more
 * details.
 *
 * You should have received a copy of the GNU Affero General Public License along with
 * this program; if not, see http://www.gnu.org/licenses or write to the Free
 * Software Foundation, Inc., 51 Franklin Street, Fifth Floor, Boston, MA
 * 02110-1301 USA.
 *
 * You can contact SugarCRM, Inc. headquarters at 10050 North Wolfe Road,
 * SW2-130, Cupertino, CA 95014, USA. or at email address contact@sugarcrm.com.
 *
 * The interactive user interfaces in modified source and object code versions
 * of this program must display Appropriate Legal Notices, as required under
 * Section 5 of the GNU Affero General Public License version 3.
 *
 * In accordance with Section 7(b) of the GNU Affero General Public License version 3,
 * these Appropriate Legal Notices must retain the display of the "Powered by
 * SugarCRM" logo and "Supercharged by SuiteCRM" logo. If the display of the logos is not
 * reasonably feasible for technical reasons, the Appropriate Legal Notices must
 * display the words "Powered by SugarCRM" and "Supercharged by SuiteCRM".
 */

if (!defined('sugarEntry') || !sugarEntry) {
    die('Not A Valid Entry Point');
}

require_once('modules/Calendar/Calendar.php');
require_once('include/Dashlets/Dashlet.php');

class CalendarDashlet extends Dashlet
{
    public $view = 'week';

    /**
     * CalendarDashlet constructor.
     * @param $id string
     * @param $def array
     */
    public function __construct($id, $def)
    {
        $this->loadLanguage('CalendarDashlet', 'modules/Calendar/Dashlets/');

        parent::__construct($id);

        $this->isConfigurable = true;
        $this->hasScript = true;

        if (empty($def['title'])) {
            $this->title = $this->dashletStrings['LBL_TITLE'];
        } else {
            $this->title = $def['title'];
        }

        if (!empty($def['view'])) {
            $this->view = $def['view'];
        }

        // seedBean is need to set the calendar icon
        if ($this->seedBean = BeanFactory::newBean('Calendar')) {
            $this->seedBean->module_name = 'Calendar';
        } else {
            $GLOBALS['log']->warn('Calendar bean not created');
        }
    }

<<<<<<< HEAD
class CalendarDashlet extends Dashlet {
    var $view = 'week';

    function CalendarDashlet($id, $def) {
        $this->loadLanguage('CalendarDashlet','modules/Calendar/Dashlets/');

		parent::Dashlet($id);
         
		$this->isConfigurable = true; 
		$this->hasScript = true;  
                
		if(empty($def['title'])) 
			$this->title = $this->dashletStrings['LBL_TITLE'];
		else 
			$this->title = $def['title'];  
			
		if(!empty($def['view']))
			$this->view = $def['view'];

		// seedBean is need to set the calendar icon
		if($this->seedBean  = BeanFactory::newBean('Calendar')) {
			$this->seedBean->module_name = 'Calendar';
		} else {
			$GLOBALS['log']->warn('Calendar bean not created');
		}
             
=======
    /**
     * @deprecated deprecated since version 7.6, PHP4 Style Constructors are deprecated and will be remove in 7.8,
     * please update your code, use __construct instead
     */
    public function CalendarDashlet($id, $def = null)
    {
        $deprecatedMessage = 'PHP4 Style Constructors are deprecated and will be removed in 7.8,
        please update your code';
        if (isset($GLOBALS['log'])) {
            $GLOBALS['log']->deprecated($deprecatedMessage);
        } else {
            trigger_error($deprecatedMessage, E_USER_DEPRECATED);
        }
        self::__construct($id, $def);
>>>>>>> ff05eaa4
    }

    /**
     * @see Dashlet::display()
     */
    public function display()
    {
        ob_start();

        if (isset($GLOBALS['cal_strings'])) {
            return parent::display() . "Only one Calendar dashlet is allowed.";
        }

        require_once('modules/Calendar/Calendar.php');
        require_once('modules/Calendar/CalendarDisplay.php');
        require_once("modules/Calendar/CalendarGrid.php");

        global $cal_strings, $current_language;
        $cal_strings = return_module_language($current_language, 'Calendar');

        if (!ACLController::checkAccess('Calendar', 'list', true)) {
            ACLController::displayNoAccess(true);
        }

        $cal = new Calendar($this->view);
        $cal->dashlet = true;
        $cal->add_activities($GLOBALS['current_user']);
        $cal->load_activities();

        $display = new CalendarDisplay($cal, $this->id);
        $display->display_calendar_header(false);

        $display->display();

        $str = ob_get_contents();
        ob_end_clean();

        return parent::display() . $str;
    }

    /**
     * @see Dashlet::displayOptions()
     */
    public function displayOptions()
    {
        global $app_strings, $mod_strings;
        $ss = new Sugar_Smarty();
<<<<<<< HEAD
        $ss->assign('titleLbl', $this->dashletStrings['LBL_CONFIGURE_TITLE']);
        $ss->assign('saveLbl', $app_strings['LBL_SAVE_BUTTON_LABEL']);
        $ss->assign('configureView', $this->dashletStrings['LBL_CONFIGURE_VIEW']);
        $ss->assign('viewDay', $this->dashletStrings['LBL_VIEW_DAY']);
        $ss->assign('viewWeek', $this->dashletStrings['LBL_VIEW_WEEK']);
=======
>>>>>>> ff05eaa4
        $ss->assign('MOD', $this->dashletStrings);
        $ss->assign('title', $this->title);
        $ss->assign('view', $this->view);
        $ss->assign('id', $this->id);

        return parent::displayOptions() .
            $ss->fetch('modules/Calendar/Dashlets/CalendarDashlet/CalendarDashletOptions.tpl');
    }

    /**
     * @param $req array
     * @return array
     */
    public function saveOptions($req)
    {
        $options = array();
        $options['title'] = $req['title'];
        $options['view'] = $req['view'];

        return $options;
    }

    public function displayScript()
    {
        return '';
    }
<<<<<<< HEAD


=======
>>>>>>> ff05eaa4
}<|MERGE_RESOLUTION|>--- conflicted
+++ resolved
@@ -81,34 +81,6 @@
         }
     }
 
-<<<<<<< HEAD
-class CalendarDashlet extends Dashlet {
-    var $view = 'week';
-
-    function CalendarDashlet($id, $def) {
-        $this->loadLanguage('CalendarDashlet','modules/Calendar/Dashlets/');
-
-		parent::Dashlet($id);
-         
-		$this->isConfigurable = true; 
-		$this->hasScript = true;  
-                
-		if(empty($def['title'])) 
-			$this->title = $this->dashletStrings['LBL_TITLE'];
-		else 
-			$this->title = $def['title'];  
-			
-		if(!empty($def['view']))
-			$this->view = $def['view'];
-
-		// seedBean is need to set the calendar icon
-		if($this->seedBean  = BeanFactory::newBean('Calendar')) {
-			$this->seedBean->module_name = 'Calendar';
-		} else {
-			$GLOBALS['log']->warn('Calendar bean not created');
-		}
-             
-=======
     /**
      * @deprecated deprecated since version 7.6, PHP4 Style Constructors are deprecated and will be remove in 7.8,
      * please update your code, use __construct instead
@@ -123,7 +95,6 @@
             trigger_error($deprecatedMessage, E_USER_DEPRECATED);
         }
         self::__construct($id, $def);
->>>>>>> ff05eaa4
     }
 
     /**
@@ -171,14 +142,12 @@
     {
         global $app_strings, $mod_strings;
         $ss = new Sugar_Smarty();
-<<<<<<< HEAD
+        $ss->assign('MOD', $this->dashletStrings);
         $ss->assign('titleLbl', $this->dashletStrings['LBL_CONFIGURE_TITLE']);
         $ss->assign('saveLbl', $app_strings['LBL_SAVE_BUTTON_LABEL']);
         $ss->assign('configureView', $this->dashletStrings['LBL_CONFIGURE_VIEW']);
         $ss->assign('viewDay', $this->dashletStrings['LBL_VIEW_DAY']);
         $ss->assign('viewWeek', $this->dashletStrings['LBL_VIEW_WEEK']);
-=======
->>>>>>> ff05eaa4
         $ss->assign('MOD', $this->dashletStrings);
         $ss->assign('title', $this->title);
         $ss->assign('view', $this->view);
@@ -205,9 +174,4 @@
     {
         return '';
     }
-<<<<<<< HEAD
-
-
-=======
->>>>>>> ff05eaa4
 }