<?php
/**
 *
 * SugarCRM Community Edition is a customer relationship management program developed by
 * SugarCRM, Inc. Copyright (C) 2004-2013 SugarCRM Inc.
 *
 * SuiteCRM is an extension to SugarCRM Community Edition developed by SalesAgility Ltd.
 * Copyright (C) 2011 - 2017 SalesAgility Ltd.
 *
 * This program is free software; you can redistribute it and/or modify it under
 * the terms of the GNU Affero General Public License version 3 as published by the
 * Free Software Foundation with the addition of the following permission added
 * to Section 15 as permitted in Section 7(a): FOR ANY PART OF THE COVERED WORK
 * IN WHICH THE COPYRIGHT IS OWNED BY SUGARCRM, SUGARCRM DISCLAIMS THE WARRANTY
 * OF NON INFRINGEMENT OF THIRD PARTY RIGHTS.
 *
 * This program is distributed in the hope that it will be useful, but WITHOUT
 * ANY WARRANTY; without even the implied warranty of MERCHANTABILITY or FITNESS
 * FOR A PARTICULAR PURPOSE. See the GNU Affero General Public License for more
 * details.
 *
 * You should have received a copy of the GNU Affero General Public License along with
 * this program; if not, see http://www.gnu.org/licenses or write to the Free
 * Software Foundation, Inc., 51 Franklin Street, Fifth Floor, Boston, MA
 * 02110-1301 USA.
 *
 * You can contact SugarCRM, Inc. headquarters at 10050 North Wolfe Road,
 * SW2-130, Cupertino, CA 95014, USA. or at email address contact@sugarcrm.com.
 *
 * The interactive user interfaces in modified source and object code versions
 * of this program must display Appropriate Legal Notices, as required under
 * Section 5 of the GNU Affero General Public License version 3.
 *
 * In accordance with Section 7(b) of the GNU Affero General Public License version 3,
 * these Appropriate Legal Notices must retain the display of the "Powered by
 * SugarCRM" logo and "Supercharged by SuiteCRM" logo. If the display of the logos is not
 * reasonably feasible for technical reasons, the Appropriate Legal Notices must
 * display the words "Powered by SugarCRM" and "Supercharged by SuiteCRM".
 */

if (!defined('sugarEntry') || !sugarEntry) {
    die('Not A Valid Entry Point');
}

$dashletStrings['CalendarDashlet'] = array(
    'LBL_TITLE' => 'My Calendar',
    'LBL_DESCRIPTION' => 'Calendar dashlet',
    'LBL_CONFIGURE_TITLE' => 'Title',
    'LBL_CONFIGURE_VIEW' => 'View',
    'LBL_SAVE_BUTTON_LABEL' => 'Save',

    'LBL_VIEW_DAY' => 'Day',
    'LBL_VIEW_WEEK' => 'Week',
    'LBL_VIEW_MONTH' => 'Month',

<<<<<<< HEAD
);
=======
);
>>>>>>> 6fff9dbc
<|MERGE_RESOLUTION|>--- conflicted
+++ resolved
@@ -53,8 +53,4 @@
     'LBL_VIEW_WEEK' => 'Week',
     'LBL_VIEW_MONTH' => 'Month',
 
-<<<<<<< HEAD
 );
-=======
-);
->>>>>>> 6fff9dbc
