<?php
/**
 *
 * SugarCRM Community Edition is a customer relationship management program developed by
 * SugarCRM, Inc. Copyright (C) 2004-2013 SugarCRM Inc.
 *
 * SuiteCRM is an extension to SugarCRM Community Edition developed by SalesAgility Ltd.
 * Copyright (C) 2011 - 2017 SalesAgility Ltd.
 *
 * This program is free software; you can redistribute it and/or modify it under
 * the terms of the GNU Affero General Public License version 3 as published by the
 * Free Software Foundation with the addition of the following permission added
 * to Section 15 as permitted in Section 7(a): FOR ANY PART OF THE COVERED WORK
 * IN WHICH THE COPYRIGHT IS OWNED BY SUGARCRM, SUGARCRM DISCLAIMS THE WARRANTY
 * OF NON INFRINGEMENT OF THIRD PARTY RIGHTS.
 *
 * This program is distributed in the hope that it will be useful, but WITHOUT
 * ANY WARRANTY; without even the implied warranty of MERCHANTABILITY or FITNESS
 * FOR A PARTICULAR PURPOSE. See the GNU Affero General Public License for more
 * details.
 *
 * You should have received a copy of the GNU Affero General Public License along with
 * this program; if not, see http://www.gnu.org/licenses or write to the Free
 * Software Foundation, Inc., 51 Franklin Street, Fifth Floor, Boston, MA
 * 02110-1301 USA.
 *
 * You can contact SugarCRM, Inc. headquarters at 10050 North Wolfe Road,
 * SW2-130, Cupertino, CA 95014, USA. or at email address contact@sugarcrm.com.
 *
 * The interactive user interfaces in modified source and object code versions
 * of this program must display Appropriate Legal Notices, as required under
 * Section 5 of the GNU Affero General Public License version 3.
 *
 * In accordance with Section 7(b) of the GNU Affero General Public License version 3,
 * these Appropriate Legal Notices must retain the display of the "Powered by
 * SugarCRM" logo and "Supercharged by SuiteCRM" logo. If the display of the logos is not
 * reasonably feasible for technical reasons, the Appropriate Legal Notices must
 * display the words "Powered by SugarCRM" and "Supercharged by SuiteCRM".
 */

if (!defined('sugarEntry') || !sugarEntry) {
    die('Not A Valid Entry Point');
}

$mod_strings = array(
    'LBL_ROLE' => 'Role: ',
    'LBL_LANGUAGE' => 'Language: ',
    'LBL_MODULE_NAME' => 'Roles',
    'LBL_MODULE_TITLE' => 'Roles: Home',
    'LBL_SEARCH_FORM_TITLE' => 'Role Search',
    'LBL_LIST_FORM_TITLE' => 'Role List',
    'LNK_NEW_ROLE' => 'Create Role',
    'LNK_ROLES' => 'Roles',
    'LBL_NAME' => 'Name: ',
    'LBL_DESCRIPTION' => 'Description: ',
    'LBL_ALLOWED_MODULES' => 'Allowed Modules: ',
    'LBL_DISALLOWED_MODULES' => 'Disallowed Modules: ',
    'LBL_ASSIGN_MODULES' => 'Edit Modules: ',
    'LBL_DEFAULT_SUBPANEL_TITLE' => 'Roles',
    'LBL_USERS' => 'Users',

<<<<<<< HEAD
$mod_strings = array (
	'LBL_ROLE' => 'Role: ',
	'LBL_LANGUAGE' => 'Language: ',
	'LBL_MODULE_NAME' => 'Roles',
	'LBL_MODULE_TITLE' => 'Roles: Home',
	'LBL_SEARCH_FORM_TITLE' => 'Role Search',
	'LBL_LIST_FORM_TITLE' => 'Role List',
	'LNK_NEW_ROLE' => 'Create Role',
	'LNK_ROLES' => 'Roles',
	'LBL_NAME' => 'Name: ',
	'LBL_DESCRIPTION' => 'Description: ',
	'LBL_ALLOWED_MODULES' => 'Allowed Modules: ',
	'LBL_DISALLOWED_MODULES' => 'Disallowed Modules: ',
	'LBL_ASSIGN_MODULES' => 'Edit Modules: ',
	'LBL_DEFAULT_SUBPANEL_TITLE' => 'Roles',
	'LBL_USERS'=>'Users',
	
	'LBL_USERS_SUBPANEL_TITLE' => 'Users',
	'LBL_MODULES' => 'Modules',
=======
    'LBL_USERS_SUBPANEL_TITLE' => 'Users',
    'LBL_MODULES' => 'Modules',
>>>>>>> 6fff9dbc
);<|MERGE_RESOLUTION|>--- conflicted
+++ resolved
@@ -59,28 +59,6 @@
     'LBL_DEFAULT_SUBPANEL_TITLE' => 'Roles',
     'LBL_USERS' => 'Users',
 
-<<<<<<< HEAD
-$mod_strings = array (
-	'LBL_ROLE' => 'Role: ',
-	'LBL_LANGUAGE' => 'Language: ',
-	'LBL_MODULE_NAME' => 'Roles',
-	'LBL_MODULE_TITLE' => 'Roles: Home',
-	'LBL_SEARCH_FORM_TITLE' => 'Role Search',
-	'LBL_LIST_FORM_TITLE' => 'Role List',
-	'LNK_NEW_ROLE' => 'Create Role',
-	'LNK_ROLES' => 'Roles',
-	'LBL_NAME' => 'Name: ',
-	'LBL_DESCRIPTION' => 'Description: ',
-	'LBL_ALLOWED_MODULES' => 'Allowed Modules: ',
-	'LBL_DISALLOWED_MODULES' => 'Disallowed Modules: ',
-	'LBL_ASSIGN_MODULES' => 'Edit Modules: ',
-	'LBL_DEFAULT_SUBPANEL_TITLE' => 'Roles',
-	'LBL_USERS'=>'Users',
-	
-	'LBL_USERS_SUBPANEL_TITLE' => 'Users',
-	'LBL_MODULES' => 'Modules',
-=======
     'LBL_USERS_SUBPANEL_TITLE' => 'Users',
     'LBL_MODULES' => 'Modules',
->>>>>>> 6fff9dbc
 );