--- conflicted
+++ resolved
@@ -169,13 +169,7 @@
         return $ret;
     }
 
-<<<<<<< HEAD
-    public function is_authenticated()
-    {
-        return $this->authenticated;
-    }
-=======
-	function is_authenticated()
+	public function is_authenticated()
 	{
             if (!isset($this->authenticated)) {
                 LoggerManager::getLogger()->warn('DocumentRevision::$authenticated is not defined');
@@ -183,7 +177,6 @@
             }
 		return $this->authenticated;
 	}
->>>>>>> f2b355db
 
     public function fill_in_additional_list_fields()
     {
