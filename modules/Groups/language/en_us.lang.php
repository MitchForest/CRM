--- conflicted
+++ resolved
@@ -42,19 +42,6 @@
     die('Not A Valid Entry Point');
 }
 
-<<<<<<< HEAD
-$mod_strings = array ( 
-	'LBL_MODULE_NAME'			=> 'Groups',
-	'LBL_GROUP_NAME'			=> 'Group Name:',
-	'LBL_DESCRIPTION'			=> 'Description:',
-	'LBL_TEAM'					=> 'Team:',
-	// ListView
-	'LBL_LIST_TITLE'			=> 'Groups',
-	// Links
-	'LNK_ALL_GROUPS'			=> 'All Groups',
-	'LNK_NEW_GROUP'				=> 'Create Group',
-	'LNK_CONVERT_USER'			=> 'Convert User to Group', 
-=======
 $mod_strings = array(
     'LBL_MODULE_NAME' => 'Groups',
     'LBL_GROUP_NAME' => 'Group Name:',
@@ -66,5 +53,4 @@
     'LNK_ALL_GROUPS' => 'All Groups',
     'LNK_NEW_GROUP' => 'Create Group',
     'LNK_CONVERT_USER' => 'Convert User to Group',
->>>>>>> 6fff9dbc
 );