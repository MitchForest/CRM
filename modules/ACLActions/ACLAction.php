<?php
if (!defined('sugarEntry') || !sugarEntry) {
    die('Not A Valid Entry Point');
}
/**
 *
 * SugarCRM Community Edition is a customer relationship management program developed by
 * SugarCRM, Inc. Copyright (C) 2004-2013 SugarCRM Inc.
 *
 * SuiteCRM is an extension to SugarCRM Community Edition developed by SalesAgility Ltd.
 * Copyright (C) 2011 - 2018 SalesAgility Ltd.
 *
 * This program is free software; you can redistribute it and/or modify it under
 * the terms of the GNU Affero General Public License version 3 as published by the
 * Free Software Foundation with the addition of the following permission added
 * to Section 15 as permitted in Section 7(a): FOR ANY PART OF THE COVERED WORK
 * IN WHICH THE COPYRIGHT IS OWNED BY SUGARCRM, SUGARCRM DISCLAIMS THE WARRANTY
 * OF NON INFRINGEMENT OF THIRD PARTY RIGHTS.
 *
 * This program is distributed in the hope that it will be useful, but WITHOUT
 * ANY WARRANTY; without even the implied warranty of MERCHANTABILITY or FITNESS
 * FOR A PARTICULAR PURPOSE. See the GNU Affero General Public License for more
 * details.
 *
 * You should have received a copy of the GNU Affero General Public License along with
 * this program; if not, see http://www.gnu.org/licenses or write to the Free
 * Software Foundation, Inc., 51 Franklin Street, Fifth Floor, Boston, MA
 * 02110-1301 USA.
 *
 * You can contact SugarCRM, Inc. headquarters at 10050 North Wolfe Road,
 * SW2-130, Cupertino, CA 95014, USA. or at email address contact@sugarcrm.com.
 *
 * The interactive user interfaces in modified source and object code versions
 * of this program must display Appropriate Legal Notices, as required under
 * Section 5 of the GNU Affero General Public License version 3.
 *
 * In accordance with Section 7(b) of the GNU Affero General Public License version 3,
 * these Appropriate Legal Notices must retain the display of the "Powered by
 * SugarCRM" logo and "Supercharged by SuiteCRM" logo. If the display of the logos is not
 * reasonably feasible for technical reasons, the Appropriate Legal Notices must
 * display the words "Powered by SugarCRM" and "Supercharged by SuiteCRM".
 */
/* BEGIN - SECURITY GROUPS */
if (file_exists("modules/ACLActions/actiondefs.override.php")) {
    require_once("modules/ACLActions/actiondefs.override.php");
} else {
    require_once('modules/ACLActions/actiondefs.php');
}
/* END - SECURITY GROUPS */
class ACLAction extends SugarBean
{
    public $module_dir = 'ACLActions';
    public $object_name = 'ACLAction';
    public $table_name = 'acl_actions';
    public $new_schema = true;
    public $disable_custom_fields = true;

    public function __construct()
    {
        parent::__construct();
    }

    /**
     * @deprecated deprecated since version 7.6, PHP4 Style Constructors are deprecated and will be remove in 7.8, please update your code, use __construct instead
     */
    public function ACLAction()
    {
        $deprecatedMessage = 'PHP4 Style Constructors are deprecated and will be remove in 7.8, please update your code';
        if (isset($GLOBALS['log'])) {
            $GLOBALS['log']->deprecated($deprecatedMessage);
        } else {
            trigger_error($deprecatedMessage, E_USER_DEPRECATED);
        }
        self::__construct();
    }


    /**
    * static addActions($category, $type='module')
    * Adds all default actions for a category/type
    *
    * @param STRING $category - the category (e.g module name - Accounts, Contacts)
    * @param STRING $type - the type (e.g. 'module', 'field')
    */
    public static function addActions($category, $type='module')
    {
        global $ACLActions;
        $db = DBManagerFactory::getInstance();
        if (isset($ACLActions[$type])) {
            foreach ($ACLActions[$type]['actions'] as $action_name =>$action_def) {
                $action = new ACLAction();
                $query = "SELECT * FROM " . $action->table_name . " WHERE name='$action_name' AND category = '$category' AND acltype='$type' AND deleted=0 ";
                $result = $db->query($query);
                //only add if an action with that name and category don't exist
                $row=$db->fetchByAssoc($result);
                if ($row == null) {
                    $action->name = $action_name;
                    $action->category = $category;
                    $action->aclaccess = $action_def['default'];
                    $action->acltype = $type;
                    $action->modified_user_id = 1;
                    $action->created_by = 1;
                    $action->save();
                }
            }
        } else {
            sugar_die("FAILED TO ADD: $category - TYPE $type NOT DEFINED IN modules/ACLActions/actiondefs.php");
        }
    }

    /**
    * static removeActions($category, $type='module')
    * Removes all default actions for a category/type
    *
    * @param STRING $category - the category (e.g module name - Accounts, Contacts)
    * @param STRING $type - the type (e.g. 'module', 'field')
    */
    public static function removeActions($category, $type='module')
    {
        global $ACLActions;
        $db = DBManagerFactory::getInstance();
        if (isset($ACLActions[$type])) {
            foreach ($ACLActions[$type]['actions'] as $action_name =>$action_def) {
                $action = new ACLAction();
                $query = "SELECT * FROM " . $action->table_name . " WHERE name='$action_name' AND category = '$category' AND acltype='$type' and deleted=0";
                $result = $db->query($query);
                //only add if an action with that name and category don't exist
                $row=$db->fetchByAssoc($result);
                if ($row != null) {
                    $action->mark_deleted($row['id']);
                }
            }
        } else {
            sugar_die("FAILED TO REMOVE: $category : $name - TYPE $type NOT DEFINED IN modules/ACLActions/actiondefs.php");
        }
    }

    /**
    * static AccessColor($access)
    *
    * returns the color associated with an access level
    * these colors exist in the definitions in modules/ACLActions/actiondefs.php
    * @param INT $access - the access level you want the color for
    * @return the color either name or hex representation or false if the level does not exist
    */
    protected static function AccessColor($access)
    {
        global $ACLActionAccessLevels;
        if (isset($ACLActionAccessLevels[$access])) {
            return $ACLActionAccessLevels[$access]['color'];
        }
        return false;
    }

    /**
    * static AccessName($access)
    *
    * returns the translated name  associated with an access level
    * these label definitions  exist in the definitions in modules/ACLActions/actiondefs.php
    * @param INT $access - the access level you want the color for
    * @return the translated access level name or false if the level does not exist
    */
    public static function AccessName($access)
    {
        global $ACLActionAccessLevels;
        if (isset($ACLActionAccessLevels[$access])) {
            return translate($ACLActionAccessLevels[$access]['label'], 'ACLActions');
        }
        return false;
    }

    /**
     * static AccessLabel($access)
     *
     * returns the label  associated with an access level
     * these label definitions  exist in the definitions in modules/ACLActions/actiondefs.php
     * @param INT $access - the access level you want the color for
     * @return the access level label or false if the level does not exist
     */
    protected static function AccessLabel($access)
    {
        global $ACLActionAccessLevels;
        if (isset($ACLActionAccessLevels[$access])) {
            $label=preg_replace('/(LBL_ACCESS_)(.*)/', '$2', $ACLActionAccessLevels[$access]['label']);
            return strtolower($label);
        }
        return false;
    }

    /**
    * static getAccessOptions()
    * this is used for building select boxes
    * @return array containg access levels (ints) as keys and access names as values
    */
    protected static function getAccessOptions($action, $type='module')
    {
        global $ACLActions;
        $options = array();

        if (empty($ACLActions[$type]['actions'][$action]['aclaccess'])) {
            return $options;
        }
        foreach ($ACLActions[$type]['actions'][$action]['aclaccess'] as $action) {
            $options[$action] = ACLAction::AccessName($action);
        }
        return $options;
    }

    /**
    * function static getDefaultActions()
    * This function will return a list of acl actions with their default access levels
    *
    *
    */
    public static function getDefaultActions($type='module', $action='')
    {
        $query = "SELECT * FROM acl_actions WHERE deleted=0 ";
        if (!empty($type)) {
            $query .= " AND acltype='$type'";
        }
        if (!empty($action)) {
            $query .= "AND name='$action'";
        }
        $query .= " ORDER BY category";

        $db = DBManagerFactory::getInstance();
        $result = $db->query($query);
        $default_actions = array();
        while ($row = $db->fetchByAssoc($result)) {
            $acl = new ACLAction();
            $acl->populateFromRow($row);
            $default_actions[] = $acl;
        }
        return $default_actions;
    }


    /**
    * static getUserActions($user_id,$refresh=false, $category='', $action='')
    * returns a list of user actions
    * @param GUID $user_id
    * @param BOOLEAN $refresh
    * @param STRING $category
    * @param STRING $action
    * @return ARRAY of ACLActionsArray
    */

    public static function getUserActions($user_id, $refresh=false, $category='', $type='', $action='')
    {
        //check in the session if we already have it loaded
        if (!$refresh && !empty($_SESSION['ACL'][$user_id])) {
            if (empty($category) && empty($action)) {
                return $_SESSION['ACL'][$user_id];
<<<<<<< HEAD
            }
            if (!empty($category) && isset($_SESSION['ACL'][$user_id][$category])) {
                if (empty($action)) {
                    if (empty($type)) {
                        return $_SESSION['ACL'][$user_id][$category];
=======
            }else{
                if(!empty($category) && isset($_SESSION['ACL'][$user_id][$category])){
                    if(empty($action)){
                        if(empty($type)){
                            return $_SESSION['ACL'][$user_id][$category];
                        }
                        
                        $aclCatType = null;
                        if (isset($_SESSION['ACL'][$user_id][$category][$type])) {
                            $aclCatType = $_SESSION['ACL'][$user_id][$category][$type];
                        } else {
                            LoggerManager::getLogger()->warn('ACL Category Type is not set for user action');
                        }
                        
                        return $aclCatType;
                    }else if(!empty($type) && isset($_SESSION['ACL'][$user_id][$category][$type][$action])){
                        return $_SESSION['ACL'][$user_id][$category][$type][$action];
>>>>>>> f2b355db
                    }
                    return isset($_SESSION['ACL'][$user_id][$category][$type]) ? $_SESSION['ACL'][$user_id][$category][$type] : null;
                } elseif (!empty($type) && isset($_SESSION['ACL'][$user_id][$category][$type][$action])) {
                    return $_SESSION['ACL'][$user_id][$category][$type][$action];
                }
            }
        }
        //if we don't have it loaded then lets check against the db
        $additional_where = '';
        $db = DBManagerFactory::getInstance();
        if (!empty($category)) {
            $additional_where .= " AND acl_actions.category = '$category' ";
        }
        if (!empty($action)) {
            $additional_where .= " AND acl_actions.name = '$action' ";
        }
        if (!empty($type)) {
            $additional_where .= " AND acl_actions.acltype = '$type' ";
        }
        /* BEGIN - SECURITY GROUPS */
        /**
        $query = "SELECT acl_actions .*, acl_roles_actions.access_override
                    FROM acl_actions
                    LEFT JOIN acl_roles_users ON acl_roles_users.user_id = '$user_id' AND  acl_roles_users.deleted = 0
                    LEFT JOIN acl_roles_actions ON acl_roles_actions.role_id = acl_roles_users.role_id AND acl_roles_actions.action_id = acl_actions.id AND acl_roles_actions.deleted=0
                    WHERE acl_actions.deleted=0 $additional_where ORDER BY category,name";
        */
        $query = "(SELECT acl_actions .*, acl_roles_actions.access_override, 1 as user_role
				FROM acl_actions
				INNER JOIN acl_roles_users ON acl_roles_users.user_id = '$user_id' AND  acl_roles_users.deleted = 0
				LEFT JOIN acl_roles_actions ON acl_roles_actions.role_id = acl_roles_users.role_id AND acl_roles_actions.action_id = acl_actions.id AND acl_roles_actions.deleted=0
				WHERE acl_actions.deleted=0 $additional_where )

				UNION

				(SELECT acl_actions .*, acl_roles_actions.access_override, 0 as user_role
				FROM acl_actions
				INNER JOIN securitygroups_users ON securitygroups_users.user_id = '$user_id' AND  securitygroups_users.deleted = 0
				INNER JOIN securitygroups_acl_roles ON securitygroups_users.securitygroup_id = securitygroups_acl_roles.securitygroup_id and securitygroups_acl_roles.deleted = 0
				LEFT JOIN acl_roles_actions ON acl_roles_actions.role_id = securitygroups_acl_roles.role_id AND acl_roles_actions.action_id = acl_actions.id AND acl_roles_actions.deleted=0
				WHERE acl_actions.deleted=0 $additional_where )

				UNION

				(SELECT acl_actions.*, 0 as access_override, -1 as user_role
				FROM acl_actions
				WHERE acl_actions.deleted = 0 )

				ORDER BY user_role desc, category,name,access_override desc"; //want non-null to show first
        /* END - SECURITY GROUPS */
        $result = $db->query($query);
        $selected_actions = array();
        /* BEGIN - SECURITY GROUPS */
        global $sugar_config;
        $has_user_role = false; //used for user_role_precedence
        $has_role = false; //used to determine if default actions can be ignored. If a user has a defined role don't use the defaults
        /* END - SECURITY GROUPS */
        while ($row = $db->fetchByAssoc($result, false)) {
            /* BEGIN - SECURITY GROUPS */
            if ($has_user_role == false && $row['user_role'] == 1) {
                $has_user_role = true;
            }
            if ($has_role == false && ($row['user_role'] == 1 || $row['user_role'] ==0)) {
                $has_role = true;
            }
            //if user roles should take precedence over group roles and we have a user role
            //break when we get to processing the group roles
            if ($has_user_role == true && $row['user_role'] == 0
                    && isset($sugar_config['securitysuite_user_role_precedence'])
                    && $sugar_config['securitysuite_user_role_precedence'] == true) {
                break;
            }
            if ($row['user_role'] == -1 && $has_role == true) {
                break; //no need for default actions when a role is assigned to the user or user's group already
            }
            /* END - SECURITY GROUPS */
            $acl = new ACLAction();
            $isOverride  = false;
            $acl->populateFromRow($row);
            if (!empty($row['access_override'])) {
                $acl->aclaccess = $row['access_override'];
                $isOverride = true;
            }
            if (!isset($selected_actions[$acl->category])) {
                $selected_actions[$acl->category] = array();
            }
            if (!isset($selected_actions[$acl->category][$acl->acltype][$acl->name])
                || (
                    /* BEGIN - SECURITY GROUPS - additive security*/
                    (
                        (isset($sugar_config['securitysuite_additive']) && $sugar_config['securitysuite_additive'] == true
                        && $selected_actions[$acl->category][$acl->acltype][$acl->name]['aclaccess'] < $acl->aclaccess)
                    ||
                        ((!isset($sugar_config['securitysuite_additive']) || $sugar_config['securitysuite_additive'] == false)
                        && $selected_actions[$acl->category][$acl->acltype][$acl->name]['aclaccess'] > $acl->aclaccess)
                    )
                    /* END - SECURITY GROUPS */
                    && $isOverride
                    )
                ||
                    (
                        !empty($selected_actions[$acl->category][$acl->acltype][$acl->name]['isDefault'])
                    && $isOverride
                    )
                ) {
                $selected_actions[$acl->category][$acl->acltype][$acl->name] = $acl->toArray();
                $selected_actions[$acl->category][$acl->acltype][$acl->name]['isDefault'] = !$isOverride;
            }
        }

        //only set the session variable if it was a full list;
        if (empty($category) && empty($action)) {
            if (!isset($_SESSION['ACL'])) {
                $_SESSION['ACL'] = array();
            }
            $_SESSION['ACL'][$user_id] = $selected_actions;
        } else {
            if (empty($action) && !empty($category)) {
                if (!empty($type)) {
                    $selectedActionCategoryType = isset($selected_actions[$category][$type]) ? $selected_actions[$category][$type] : null;
                    $_SESSION['ACL'][$user_id][$category][$type] = $selectedActionCategoryType;
                }
                $selectedActionCategory = isset($selected_actions[$category]) ? $selected_actions[$category] : null;
                $_SESSION['ACL'][$user_id][$category] = $selectedActionCategory;
            } else {
                if (!empty($action) && !empty($category) && !empty($type)) {
                    $_SESSION['ACL'][$user_id][$category][$type][$action] = $selected_actions[$category][$action];
                }
            }
        }

        // Sort by translated categories
        uksort($selected_actions, "ACLAction::langCompare");
        return $selected_actions;
    }

    private static function langCompare($a, $b)
    {
        global $app_list_strings;
        // Fallback to array key if translation is empty
        $a = empty($app_list_strings['moduleList'][$a]) ? $a : $app_list_strings['moduleList'][$a];
        $b = empty($app_list_strings['moduleList'][$b]) ? $b : $app_list_strings['moduleList'][$b];
        if ($a == $b) {
            return 0;
        }
        return ($a < $b) ? -1 : 1;
    }

    /**
    * (static/ non-static)function hasAccess($is_owner= false , $access = 0)
    * checks if a user has access to this acl if the user is an owner it will check if owners have access
    *
    * This function may either be used statically or not. If used staticlly a user must pass in an access level not equal to zero
    * @param boolean $is_owner
    * @param int $access
    * @return true or false
    */
    /* BEGIN - SECURITY GROUPS */
    /**
    static function hasAccess($is_owner=false, $access = 0){
    */
    public static function hasAccess($is_owner=false, $in_group=false, $access = 0, ACLAction $action = null)
    {
        /**
        if($access != 0 && $access == ACL_ALLOW_ALL || ($is_owner && $access == ACL_ALLOW_OWNER))return true;
       //if this exists, then this function is not static, so check the aclaccess parameter
        if(isset($this) && isset($this->aclaccess)){
            if($this->aclaccess == ACL_ALLOW_ALL || ($is_owner && $this->aclaccess == ACL_ALLOW_OWNER))
            return true;
        }
        */
        if ($access != 0 && (
            $access == ACL_ALLOW_ALL
            || ($is_owner && ($access == ACL_ALLOW_OWNER || $access == ACL_ALLOW_GROUP))  //if owner that's better than in group so count it...better way to clean this up?
            || ($in_group && $access == ACL_ALLOW_GROUP) //need to pass if in group with access somehow
        )) {
            return true;
        }
        if (!is_null($action) && isset($action->aclaccess)) {
            if ($action->aclaccess == ACL_ALLOW_ALL
                || ($is_owner && $action->aclaccess == ($access == ACL_ALLOW_OWNER || $access == ACL_ALLOW_GROUP))
                || ($in_group && $access == ACL_ALLOW_GROUP) //need to pass if in group with access somehow
            ) {
                return true;
            }
        }
        return false;
    }
    /* END - SECURITY GROUPS */

    /* BEGIN - SECURITY GROUPS */
    /**
     * STATIC function userNeedsSecurityGroup($user_id, $category, $action,$type='module')
     * checks if a user should have ownership to do an action
     *
     * @param GUID $user_id
     * @param STRING $category
     * @param STRING $action
     * @param STRING $type
     * @return boolean
     */
    public static function userNeedsSecurityGroup($user_id, $category, $action, $type='module')
    {
        //check if we don't have it set in the cache if not lets reload the cache

        if (empty($_SESSION['ACL'][$user_id][$category][$type][$action])) {
            ACLAction::getUserActions($user_id, false);
        }

        if (!empty($_SESSION['ACL'][$user_id][$category][$type][$action])) {
            return $_SESSION['ACL'][$user_id][$category][$type][$action]['aclaccess'] == ACL_ALLOW_GROUP;
        }
        return false;
    }
    /* END - SECURITY GROUPS */








    /**
    * static function userHasAccess($user_id, $category, $action, $is_owner = false)
    *
    * @param GUID $user_id the user id who you want to check access for
    * @param STRING $category the category you would like to check access for
    * @param STRING $action the action of that category you would like to check access for
    * @param BOOLEAN OPTIONAL $is_owner if the object is owned by the user you are checking access for
    */
    /* BEGIN - SECURITY GROUPS - added $in_group */
    /**
    public static function userHasAccess($user_id, $category, $action,$type='module', $is_owner = false){
    */
    public static function userHasAccess($user_id, $category, $action, $type='module', $is_owner = false, $in_group = false)
    {
        global $current_user;
        if ($current_user->isAdminForModule($category)&& !isset($_SESSION['ACL'][$user_id][$category][$type][$action]['aclaccess'])) {
            return true;
        }
        //check if we don't have it set in the cache if not lets reload the cache
        if (ACLAction::getUserAccessLevel($user_id, $category, 'access', $type) < ACL_ALLOW_ENABLED) {
            return false;
        }
        if (empty($_SESSION['ACL'][$user_id][$category][$type][$action])) {
            ACLAction::getUserActions($user_id, false);
        }

        if (!empty($_SESSION['ACL'][$user_id][$category][$type][$action])) {
            /**
                        return ACLAction::hasAccess($is_owner, $_SESSION['ACL'][$user_id][$category][$type][$action]['aclaccess']);
            */
            return ACLAction::hasAccess($is_owner, $in_group, $_SESSION['ACL'][$user_id][$category][$type][$action]['aclaccess']);
        }
        return false;
    }
    /* END - SECURITY GROUPS */
    /**
    * function getUserAccessLevel($user_id, $category, $action,$type='module')
    * returns the access level for a given category and action
    *
    * @param GUID  $user_id
    * @param STRING $category
    * @param STRING $action
    * @param STRING $type
    * @return INT (ACCESS LEVEL)
    */
    public static function getUserAccessLevel($user_id, $category, $action, $type='module')
    {
        if (empty($_SESSION['ACL'][$user_id][$category][$type][$action])) {
            ACLAction::getUserActions($user_id, false);
        }
        if (!empty($_SESSION['ACL'][$user_id][$category][$type][$action])) {
            if (!empty($_SESSION['ACL'][$user_id][$category][$type]['admin']) && $_SESSION['ACL'][$user_id][$category][$type]['admin']['aclaccess'] >= ACL_ALLOW_ADMIN) {
                // If you have admin access for a module, all ACL's are allowed
                return $_SESSION['ACL'][$user_id][$category][$type]['admin']['aclaccess'];
            }
            return  $_SESSION['ACL'][$user_id][$category][$type][$action]['aclaccess'];
        }
    }

    /**
    * STATIC function userNeedsOwnership($user_id, $category, $action,$type='module')
    * checks if a user should have ownership to do an action
    *
    * @param GUID $user_id
    * @param STRING $category
    * @param STRING $action
    * @param STRING $type
    * @return boolean
    */
    public static function userNeedsOwnership($user_id, $category, $action, $type='module')
    {
        //check if we don't have it set in the cache if not lets reload the cache

        if (empty($_SESSION['ACL'][$user_id][$category][$type][$action])) {
            ACLAction::getUserActions($user_id, false);
        }


        if (!empty($_SESSION['ACL'][$user_id][$category][$type][$action])) {
            return $_SESSION['ACL'][$user_id][$category][$type][$action]['aclaccess'] == ACL_ALLOW_OWNER;
        }
        return false;
    }
    /**
    *
    * static pass by ref setupCategoriesMatrix(&$categories)
    * takes in an array of categories and modifes them adding display information
    *
    * @param unknown_type $categories
    */
    public static function setupCategoriesMatrix(&$categories)
    {
        global $ACLActions, $current_user;
        $names = array();
        $disabled = array();
        foreach ($categories as $cat_name=>$category) {
            foreach ($category as $type_name=>$type) {
                foreach ($type as $act_name=>$action) {
                    $names[$act_name] = translate($ACLActions[$type_name]['actions'][$act_name]['label'], 'ACLActions');
<<<<<<< HEAD
                    $categories[$cat_name][$type_name][$act_name]['accessColor'] = ACLAction::AccessColor(isset($action['aclaccess']) ? $action['aclaccess'] : null);
                    if ($type_name== 'module') {
                        if ($act_name != 'aclaccess' &&
                                (isset($categories[$cat_name]['module']['access']['aclaccess']) ? $categories[$cat_name]['module']['access']['aclaccess'] : null) == ACL_ALLOW_DISABLED) {
                            $categories[$cat_name][$type_name][$act_name]['accessColor'] = 'darkgray';
                            $disabled[] = $cat_name;
                        }
=======
                    
                    $actionAclAccess = null;
                    if (isset($action['aclaccess'])) {
                        $actionAclAccess = $action['aclaccess'];
                    } else {
                        LoggerManager::getLogger()->warn('Action ACL access is not set for setup Categories Matrix');
                    }
                    
                    $categories[$cat_name][$type_name][$act_name]['accessColor'] = ACLAction::AccessColor($actionAclAccess);
                    if($type_name== 'module'){

                        $catModAccACL = null;
                        if (isset($categories[$cat_name]['module']['access']['aclaccess'])) {
                            $catModAccACL = $categories[$cat_name]['module']['access']['aclaccess'];
                        } else {
                            LoggerManager::getLogger()->warn('Categories / category name: [' . $cat_name . '] / module / access / aclaccess is not set for ACLAction::setupCategoriesMatrix()' );
                        }
                        
                        if($act_name != 'aclaccess' && $catModAccACL == ACL_ALLOW_DISABLED){
                            $categories[$cat_name][$type_name][$act_name]['accessColor'] = 'darkgray';
                            $disabled[] = $cat_name;
                        }

                    }
                    
                    $actionAclAccess = null;
                    if (isset($action['aclaccess'])) {
                        $actionAclAccess = $action['aclaccess'];
                    } else {
                        LoggerManager::getLogger()->warn('ACL Action access is not set for ACLAction::setupCategoriesMatrix()');
                    }
                    
                    $categories[$cat_name][$type_name][$act_name]['accessName'] = ACLAction::AccessName($actionAclAccess);
                    $categories[$cat_name][$type_name][$act_name]['accessLabel'] = ACLAction::AccessLabel($actionAclAccess);

                    if($cat_name=='Users'&& $act_name=='admin'){
                        $categories[$cat_name][$type_name][$act_name]['accessOptions'][ACL_ALLOW_DEFAULT]=ACLAction::AccessName(ACL_ALLOW_DEFAULT);;
                        $categories[$cat_name][$type_name][$act_name]['accessOptions'][ACL_ALLOW_DEV]=ACLAction::AccessName(ACL_ALLOW_DEV);;
>>>>>>> f2b355db
                    }
                    $aclaccess = isset($action['aclaccess']) ? $action['aclaccess'] : null;
                    $categories[$cat_name][$type_name][$act_name]['accessName'] = ACLAction::AccessName($aclaccess);
                    $categories[$cat_name][$type_name][$act_name]['accessLabel'] = ACLAction::AccessLabel($aclaccess);

                    if ($cat_name=='Users'&& $act_name=='admin') {
                        $categories[$cat_name][$type_name][$act_name]['accessOptions'][ACL_ALLOW_DEFAULT]=ACLAction::AccessName(ACL_ALLOW_DEFAULT);
                        ;
                        $categories[$cat_name][$type_name][$act_name]['accessOptions'][ACL_ALLOW_DEV]=ACLAction::AccessName(ACL_ALLOW_DEV);
                        ;
                    } else {
                        $categories[$cat_name][$type_name][$act_name]['accessOptions'] =  ACLAction::getAccessOptions($act_name, $type_name);
                    }
                }
            }
        }

        if (!is_admin($current_user)) {
            foreach ($disabled as $cat_name) {
                unset($categories[$cat_name]);
            }
        }
        return $names;
    }



    /**
    * function toArray()
    * returns this acl as an array
    *
    * @return array of fields with id, name, access and category
    */
    public function toArray($dbOnly = false, $stringOnly = false, $upperKeys = false)
    {
        $array_fields = array('id', 'aclaccess');
        $arr = array();
<<<<<<< HEAD
        foreach ($array_fields as $field) {
            $arr[$field] = isset($this->$field) ? $this->$field : null;
=======
        foreach($array_fields as $field){
            
            $thisField = null;
            if (isset($this->$field)) {
                $thisField = $this->$field;
            } else {
                LoggerManager::getLogger()->warn('Field is not set for ACLAction: ' . $field);
            }
            
            $arr[$field] = $thisField;
>>>>>>> f2b355db
        }
        return $arr;
    }

    /**
    * function fromArray($arr)
    * converts an array into an acl mapping name value pairs into files
    *
    * @param Array $arr
    */
    public function fromArray($arr)
    {
        foreach ($arr as $name=>$value) {
            $this->$name = $value;
        }
    }

    /**
    * function clearSessionCache()
    * clears the session variable storing the cache information for acls
    *
    */
<<<<<<< HEAD
    public function clearSessionCache()
    {
=======
    function clearSessionCache(){
>>>>>>> f2b355db
        if (isset($_SESSION['ACL'])) {
            unset($_SESSION['ACL']);
        }
    }
}<|MERGE_RESOLUTION|>--- conflicted
+++ resolved
@@ -251,33 +251,21 @@
         if (!$refresh && !empty($_SESSION['ACL'][$user_id])) {
             if (empty($category) && empty($action)) {
                 return $_SESSION['ACL'][$user_id];
-<<<<<<< HEAD
             }
             if (!empty($category) && isset($_SESSION['ACL'][$user_id][$category])) {
                 if (empty($action)) {
                     if (empty($type)) {
                         return $_SESSION['ACL'][$user_id][$category];
-=======
-            }else{
-                if(!empty($category) && isset($_SESSION['ACL'][$user_id][$category])){
-                    if(empty($action)){
-                        if(empty($type)){
-                            return $_SESSION['ACL'][$user_id][$category];
-                        }
-                        
-                        $aclCatType = null;
-                        if (isset($_SESSION['ACL'][$user_id][$category][$type])) {
-                            $aclCatType = $_SESSION['ACL'][$user_id][$category][$type];
-                        } else {
-                            LoggerManager::getLogger()->warn('ACL Category Type is not set for user action');
-                        }
-                        
-                        return $aclCatType;
-                    }else if(!empty($type) && isset($_SESSION['ACL'][$user_id][$category][$type][$action])){
-                        return $_SESSION['ACL'][$user_id][$category][$type][$action];
->>>>>>> f2b355db
                     }
-                    return isset($_SESSION['ACL'][$user_id][$category][$type]) ? $_SESSION['ACL'][$user_id][$category][$type] : null;
+
+                    $aclCatType = null;
+                    if (isset($_SESSION['ACL'][$user_id][$category][$type])) {
+                        $aclCatType = $_SESSION['ACL'][$user_id][$category][$type];
+                    } else {
+                        LoggerManager::getLogger()->warn('ACL Category Type is not set for user action');
+                    }
+
+                    return $aclCatType;
                 } elseif (!empty($type) && isset($_SESSION['ACL'][$user_id][$category][$type][$action])) {
                     return $_SESSION['ACL'][$user_id][$category][$type][$action];
                 }
@@ -598,23 +586,14 @@
             foreach ($category as $type_name=>$type) {
                 foreach ($type as $act_name=>$action) {
                     $names[$act_name] = translate($ACLActions[$type_name]['actions'][$act_name]['label'], 'ACLActions');
-<<<<<<< HEAD
-                    $categories[$cat_name][$type_name][$act_name]['accessColor'] = ACLAction::AccessColor(isset($action['aclaccess']) ? $action['aclaccess'] : null);
-                    if ($type_name== 'module') {
-                        if ($act_name != 'aclaccess' &&
-                                (isset($categories[$cat_name]['module']['access']['aclaccess']) ? $categories[$cat_name]['module']['access']['aclaccess'] : null) == ACL_ALLOW_DISABLED) {
-                            $categories[$cat_name][$type_name][$act_name]['accessColor'] = 'darkgray';
-                            $disabled[] = $cat_name;
-                        }
-=======
-                    
+
                     $actionAclAccess = null;
                     if (isset($action['aclaccess'])) {
                         $actionAclAccess = $action['aclaccess'];
                     } else {
                         LoggerManager::getLogger()->warn('Action ACL access is not set for setup Categories Matrix');
                     }
-                    
+
                     $categories[$cat_name][$type_name][$act_name]['accessColor'] = ACLAction::AccessColor($actionAclAccess);
                     if($type_name== 'module'){
 
@@ -624,32 +603,23 @@
                         } else {
                             LoggerManager::getLogger()->warn('Categories / category name: [' . $cat_name . '] / module / access / aclaccess is not set for ACLAction::setupCategoriesMatrix()' );
                         }
-                        
+
                         if($act_name != 'aclaccess' && $catModAccACL == ACL_ALLOW_DISABLED){
                             $categories[$cat_name][$type_name][$act_name]['accessColor'] = 'darkgray';
                             $disabled[] = $cat_name;
                         }
 
                     }
-                    
+
                     $actionAclAccess = null;
                     if (isset($action['aclaccess'])) {
                         $actionAclAccess = $action['aclaccess'];
                     } else {
                         LoggerManager::getLogger()->warn('ACL Action access is not set for ACLAction::setupCategoriesMatrix()');
                     }
-                    
+
                     $categories[$cat_name][$type_name][$act_name]['accessName'] = ACLAction::AccessName($actionAclAccess);
                     $categories[$cat_name][$type_name][$act_name]['accessLabel'] = ACLAction::AccessLabel($actionAclAccess);
-
-                    if($cat_name=='Users'&& $act_name=='admin'){
-                        $categories[$cat_name][$type_name][$act_name]['accessOptions'][ACL_ALLOW_DEFAULT]=ACLAction::AccessName(ACL_ALLOW_DEFAULT);;
-                        $categories[$cat_name][$type_name][$act_name]['accessOptions'][ACL_ALLOW_DEV]=ACLAction::AccessName(ACL_ALLOW_DEV);;
->>>>>>> f2b355db
-                    }
-                    $aclaccess = isset($action['aclaccess']) ? $action['aclaccess'] : null;
-                    $categories[$cat_name][$type_name][$act_name]['accessName'] = ACLAction::AccessName($aclaccess);
-                    $categories[$cat_name][$type_name][$act_name]['accessLabel'] = ACLAction::AccessLabel($aclaccess);
 
                     if ($cat_name=='Users'&& $act_name=='admin') {
                         $categories[$cat_name][$type_name][$act_name]['accessOptions'][ACL_ALLOW_DEFAULT]=ACLAction::AccessName(ACL_ALLOW_DEFAULT);
@@ -683,21 +653,16 @@
     {
         $array_fields = array('id', 'aclaccess');
         $arr = array();
-<<<<<<< HEAD
-        foreach ($array_fields as $field) {
-            $arr[$field] = isset($this->$field) ? $this->$field : null;
-=======
         foreach($array_fields as $field){
-            
+
             $thisField = null;
             if (isset($this->$field)) {
                 $thisField = $this->$field;
             } else {
                 LoggerManager::getLogger()->warn('Field is not set for ACLAction: ' . $field);
             }
-            
+
             $arr[$field] = $thisField;
->>>>>>> f2b355db
         }
         return $arr;
     }
@@ -720,12 +685,7 @@
     * clears the session variable storing the cache information for acls
     *
     */
-<<<<<<< HEAD
-    public function clearSessionCache()
-    {
-=======
-    function clearSessionCache(){
->>>>>>> f2b355db
+    public function clearSessionCache(){
         if (isset($_SESSION['ACL'])) {
             unset($_SESSION['ACL']);
         }
