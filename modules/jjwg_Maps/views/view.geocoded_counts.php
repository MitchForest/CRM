--- conflicted
+++ resolved
@@ -30,37 +30,12 @@
     echo $GLOBALS['mod_strings']['LBL_GEOCODED_COUNTS_DESCRIPTION'];
     echo '<br /><br />';
 
-<<<<<<< HEAD
     // Display last status code, if set.
     if (!empty($_REQUEST['last_status']) && preg_match('/[A-Z\_]/', $_REQUEST['last_status'])) {
       echo '<div><b>'.$GLOBALS['mod_strings']['LBL_MAP_LAST_STATUS'].': '.$_REQUEST['last_status'].'</b></div>';
       echo '<br /><br />';
     }
 
-    echo '<table cellspacing="0" cellpadding="0" border="0" class="list view" style="width: 50% !important;"><tbody>';
-    echo '<tr><th>'.$GLOBALS['mod_strings']['LBL_MODULE_HEADING'].'</th>';
-    foreach ($this->bean->geocoded_headings as $heading) {
-      echo '<th>'.$heading.'</th>';
-    }
-    echo '<th>'.$GLOBALS['mod_strings']['LBL_MODULE_TOTAL_HEADING'].'</th>';
-    echo '<th>'.$GLOBALS['mod_strings']['LBL_MODULE_RESET_HEADING'].'</th>';
-    echo '</tr>'."\n";
-
-    foreach ($GLOBALS['jjwg_config']['valid_geocode_modules'] as $module) {
-
-      $geocode_url = './index.php?module=jjwg_Maps&action=geocode_addresses&display_module='.$module;
-      $reset_url = './index.php?module=jjwg_Maps&action=reset_geocoding&display_module='.$module;
-
-      echo '<tr>';
-      echo '<td><strong><a href="'.htmlspecialchars($geocode_url).'">'.$GLOBALS['app_list_strings']['moduleList'][$module].'</a></strong></td>';
-      foreach ($this->bean->geocoded_headings as $heading) {
-        echo '<td>'.$this->bean->geocoded_counts[$module][$heading].'</td>';
-      }
-      echo '<td><strong>'.$this->bean->geocoded_module_totals[$module].'</strong></td>';
-      echo '<td><strong><a href="'.htmlspecialchars($reset_url).'">'.$GLOBALS['mod_strings']['LBL_MODULE_RESET_HEADING'].'</a.</strong></td>';
-      echo '</tr>'."\n";
-    }
-=======
         echo '<div class="list-view-rounded-corners">';
 
         echo '<table cellspacing="0" cellpadding="0" border="0" class="list view" style="width: 50% !important;">';
@@ -79,25 +54,21 @@
             $geocode_url = './index.php?module=jjwg_Maps&action=geocode_addresses&display_module='.$module;
             $reset_url = './index.php?module=jjwg_Maps&action=reset_geocoding&display_module='.$module;
 
-            echo '<tr>';
-            echo '<td><strong><a href="'.htmlspecialchars($geocode_url).'">'.$GLOBALS['app_list_strings']['moduleList'][$module].'</a></strong></td>';
-            foreach ($this->bean->geocoded_headings as $heading) {
-                echo '<td>'.$this->bean->geocoded_counts[$module][$heading].'</td>';
-            }
-            echo '<td><strong>'.$this->bean->geocoded_module_totals[$module].'</strong></td>';
-            echo '<td><strong><a href="'.htmlspecialchars($reset_url).'">'.$GLOBALS['mod_strings']['LBL_MODULE_RESET_HEADING'].'</a.</strong></td>';
-            echo '</tr>'."\n";
-        }
+      echo '<tr>';
+      echo '<td><strong><a href="'.htmlspecialchars($geocode_url).'">'.$GLOBALS['app_list_strings']['moduleList'][$module].'</a></strong></td>';
+      foreach ($this->bean->geocoded_headings as $heading) {
+        echo '<td>'.$this->bean->geocoded_counts[$module][$heading].'</td>';
+      }
+      echo '<td><strong>'.$this->bean->geocoded_module_totals[$module].'</strong></td>';
+      echo '<td><strong><a href="'.htmlspecialchars($reset_url).'">'.$GLOBALS['mod_strings']['LBL_MODULE_RESET_HEADING'].'</a.</strong></td>';
+      echo '</tr>'."\n";
+    }
 
         echo '</tbody></table>';
 
         echo '</div>';
 
         echo '<br /><br />';
->>>>>>> 58d5f573
-
-    echo '</tbody></table>';
-    echo '<br /><br />';
 
     // Custom Entry Point Registry:
     // $entry_point_registry['jjwg_Maps'] = array('file' => 'modules/jjwg_Maps/jjwg_Maps_Router.php', 'auth' => false);
