--- conflicted
+++ resolved
@@ -390,17 +390,12 @@
                 $this->settings['geocoding_api_secret'] = $rev['geocoding_api_secret'];
             }
             // Set Google Maps API Key
-<<<<<<< HEAD
             if(!isset($rev['google_maps_api_key'])) {
                 $GLOBALS['log']->fatal('Undefined index: google_maps_api_key');
                 $this->settings['google_maps_api_key'] = null;
             } else {
                 $this->settings['google_maps_api_key'] = $rev['google_maps_api_key'];
             }
-=======
-            $this->settings['google_maps_api_key'] = !empty($rev['google_maps_api_key']) ?
-                $rev['google_maps_api_key'] : "";
->>>>>>> 9dec1a80
         }
 
         // Set for Global Use
