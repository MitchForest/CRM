<?php
/**
 *
 * SugarCRM Community Edition is a customer relationship management program developed by
 * SugarCRM, Inc. Copyright (C) 2004-2013 SugarCRM Inc.
 *
 * SuiteCRM is an extension to SugarCRM Community Edition developed by SalesAgility Ltd.
 * Copyright (C) 2011 - 2017 SalesAgility Ltd.
 *
 * This program is free software; you can redistribute it and/or modify it under
 * the terms of the GNU Affero General Public License version 3 as published by the
 * Free Software Foundation with the addition of the following permission added
 * to Section 15 as permitted in Section 7(a): FOR ANY PART OF THE COVERED WORK
 * IN WHICH THE COPYRIGHT IS OWNED BY SUGARCRM, SUGARCRM DISCLAIMS THE WARRANTY
 * OF NON INFRINGEMENT OF THIRD PARTY RIGHTS.
 *
 * This program is distributed in the hope that it will be useful, but WITHOUT
 * ANY WARRANTY; without even the implied warranty of MERCHANTABILITY or FITNESS
 * FOR A PARTICULAR PURPOSE. See the GNU Affero General Public License for more
 * details.
 *
 * You should have received a copy of the GNU Affero General Public License along with
 * this program; if not, see http://www.gnu.org/licenses or write to the Free
 * Software Foundation, Inc., 51 Franklin Street, Fifth Floor, Boston, MA
 * 02110-1301 USA.
 *
 * You can contact SugarCRM, Inc. headquarters at 10050 North Wolfe Road,
 * SW2-130, Cupertino, CA 95014, USA. or at email address contact@sugarcrm.com.
 *
 * The interactive user interfaces in modified source and object code versions
 * of this program must display Appropriate Legal Notices, as required under
 * Section 5 of the GNU Affero General Public License version 3.
 *
 * In accordance with Section 7(b) of the GNU Affero General Public License version 3,
 * these Appropriate Legal Notices must retain the display of the "Powered by
 * SugarCRM" logo and "Supercharged by SuiteCRM" logo. If the display of the logos is not
 * reasonably feasible for technical reasons, the Appropriate Legal Notices must
 * display the words "Powered by SugarCRM" and "Supercharged by SuiteCRM".
 */

if (!defined('sugarEntry') || !sugarEntry) {
    die('Not A Valid Entry Point');
}

$mod_strings = array(
    'LBL_EDIT_LAYOUT' => 'Edit Layout',
    'LBL_EDIT_FIELDS' => 'Edit Custom Fields',
    'LBL_SELECT_FILE' => 'Select File',
    'LBL_MODULE_TITLE' => 'Studio',
    'LBL_TOOLBOX' => 'Toolbox',
    'LBL_SUGAR_FIELDS_STAGE' => 'SuiteCRM Fields (click items to add to staging area)',
    'LBL_VIEW_SUGAR_FIELDS' => 'View SuiteCRM Fields',
    'LBL_FAILED_TO_SAVE' => 'Failed To Save',
    'LBL_CONFIRM_UNSAVE' => 'Any changes will go unsaved. Are you sure you would like to continue?',
    'LBL_PUBLISHING' => 'Publishing ...',
    'LBL_PUBLISHED' => 'Published',
    'LBL_FAILED_PUBLISHED' => 'Failed to Publish',
    'LBL_DROP_HERE' => '[Drop Here]',

//CUSTOM FIELDS
    'LBL_NAME' => 'Name',
    'LBL_LABEL' => 'Label',
    'LBL_MASS_UPDATE' => 'Mass Update',
    'LBL_DEFAULT_VALUE' => 'Default Value',
    'LBL_REQUIRED' => 'Required',
    'LBL_DATA_TYPE' => 'Type',


    'LBL_HISTORY' => 'History',

//WIZARDS

//STUDIO WIZARD
    'LBL_SW_WELCOME' => '<h2>Welcome to Studio!</h2><br> What would you like to do today?<br><b> Please select from the options below.</b>',
    'LBL_SW_EDIT_MODULE' => 'Edit a Module',
    'LBL_SW_EDIT_DROPDOWNS' => 'Edit Drop Downs',
    'LBL_SW_EDIT_TABS' => 'Configure Tabs',
    'LBL_SW_RENAME_TABS' => 'Rename Tabs',
    'LBL_SW_EDIT_GROUPTABS' => 'Configure Group Tabs',
    'LBL_SW_EDIT_PORTAL' => 'Edit Portal',
    'LBL_SW_REPAIR_CUSTOMFIELDS' => 'Repair Custom Fields',
    'LBL_SW_MIGRATE_CUSTOMFIELDS' => 'Migrate Custom Fields',

//Manager Backups History
    'LBL_MB_DELETE' => 'Delete',

//EDIT DROP DOWNS
    'LBL_ED_CREATE_DROPDOWN' => 'Create a Drop Down',
    'LBL_DROPDOWN_NAME' => 'Dropdown Name:',
    'LBL_DROPDOWN_LANGUAGE' => 'Dropdown Language:',
    'LBL_TABGROUP_LANGUAGE' => 'Language:',

//END WIZARDS

//DROP DOWN EDITOR
    'LBL_DD_DISPALYVALUE' => 'Display Value',
    'LBL_DD_DATABASEVALUE' => 'Database Value',
    'LBL_DD_ALL' => 'All',

//BUTTONS
    'LBL_BTN_SAVE' => 'Save',
    'LBL_BTN_CANCEL' => 'Cancel',
    'LBL_BTN_SAVEPUBLISH' => 'Save & Deploy',
    'LBL_BTN_HISTORY' => 'History',
    'LBL_BTN_ADDROWS' => 'Add Rows',
    'LBL_BTN_UNDO' => 'Undo',
    'LBL_BTN_REDO' => 'Redo',
    'LBL_BTN_ADDCUSTOMFIELD' => 'Add Custom Field',
    'LBL_BTN_TABINDEX' => 'Edit Tabbing Order',

//TABS
    'LBL_MODULES' => 'Modules',
    'LBL_MODULE_NAME' => 'Administration',
    'LBL_CONFIGURE_GROUP_TABS' => 'Configure Module Menu Filters',
    'LBL_GROUP_TAB_WELCOME' => 'The filters below will be displayed in the More list in the module menu for users to use to view groups of modules within the menu. Drag and drop modules to and from the filters. Note: Empty filters will not be displayed in the menu.',
    'LBL_RENAME_TAB_WELCOME' => 'Click on any tab\'s Display Value in the table below to rename the tab.',
    'LBL_DELETE_MODULE' => 'Remove&nbsp;module<br />from&nbsp;filter',
    'LBL_TAB_GROUP_LANGUAGE_HELP' => 'Select an available language, edit the Group labels and click Save & Deploy to apply the labels in the selected language.',
    'LBL_ADD_GROUP' => 'Add Filter',
    'LBL_NEW_GROUP' => 'New Group',
    'LBL_RENAME_TABS' => 'Rename Modules',

//ERRORS
    'ERROR_INVALID_KEY_VALUE' => "Error: Invalid Key Value: [']",

//SUGAR PORTAL
<<<<<<< HEAD
'LBL_SW_SUGARPORTAL'=>'SuiteCRM Portal',
'LBL_SMP_WELCOME'=>' Please select a module you would like to edit from the list below',
'LBL_SP_WELCOME'=>'Welcome to Studio for SuiteCRM Portal. You can either choose to edit modules here or sync to a portal instance.<br> Please choose from the list below.',
'LBL_SP_SYNC'=>'Portal Sync',
'LBL_SYNCP_WELCOME'=>'Please enter the url to the portal instance you wish to update then press the Go button.<br> This will bring up a prompt for your user name and password.<br> Please enter your SuiteCRM user name and password and press the Begin Sync button.',
'LBL_LISTVIEWP_DESCRIPTION'=>'There are two columns below: Default which are the fields that will be displayed and Available which are the fields that are not displayed, but are available for displaying. Just drag the fields between the two columns. You can also reorder the items in a column by dragging and dropping them.',
'LBL_SP_STYLESHEET'=>'Upload a Style Sheet',
'LBL_SP_UPLOADSTYLE'=>'Click on the browse button and select a style sheet from your computer to upload.<br> The next time you sync down to portal it will bring down the style sheet along with it.',
'LBL_SP_UPLOADED'=> 'Uploaded',
'ERROR_SP_UPLOADED'=>'Please ensure that you are uploading a css style sheet.',
'LBL_SP_PREVIEW'=>'Here is a preview of what your style sheet will look like',

	'LBL_SAVE' => 'Save' /*for 508 compliance fix*/,
	'LBL_UNDO' => 'Undo' /*for 508 compliance fix*/,
	'LBL_REDO' => 'Redo' /*for 508 compliance fix*/,
	'LBL_INLINE' => 'Inline' /*for 508 compliance fix*/,
	'LBL_DELETE' => 'Delete' /*for 508 compliance fix*/,
	'LBL_ADD_FIELD' => 'Add Field' /*for 508 compliance fix*/,
	'LBL_MAXIMIZE' => 'Maximize' /*for 508 compliance fix*/,
	'LBL_MINIMIZE' => 'Minimize' /*for 508 compliance fix*/,
	'LBL_PUBLISH' => 'Publish' /*for 508 compliance fix*/,
	'LBL_ADDROWS' => 'Add Rows' /*for 508 compliance fix*/,
	'LBL_ADDFIELD' => 'Add Field' /*for 508 compliance fix*/,
	'LBL_EDIT' => 'Edit' /*for 508 compliance fix*/,

'LBL_LANGUAGE_TOOLTIP' => 'Select the language to edit.',
'LBL_SINGULAR' => 'Singular Label',
'LBL_PLURAL' => 'Plural Label',
'LBL_RENAME_MOD_SAVE_HELP' => 'Click <b>Save</b> to apply the changes.'
=======
    'LBL_SAVE' => 'Save' /*for 508 compliance fix*/,
    'LBL_UNDO' => 'Undo' /*for 508 compliance fix*/,
    'LBL_REDO' => 'Redo' /*for 508 compliance fix*/,
    'LBL_INLINE' => 'Inline' /*for 508 compliance fix*/,
    'LBL_DELETE' => 'Delete' /*for 508 compliance fix*/,
    'LBL_ADD_FIELD' => 'Add Field' /*for 508 compliance fix*/,
    'LBL_MAXIMIZE' => 'Maximize' /*for 508 compliance fix*/,
    'LBL_MINIMIZE' => 'Minimize' /*for 508 compliance fix*/,
    'LBL_PUBLISH' => 'Publish' /*for 508 compliance fix*/,
    'LBL_ADDROWS' => 'Add Rows' /*for 508 compliance fix*/,
    'LBL_ADDFIELD' => 'Add Field' /*for 508 compliance fix*/,
    'LBL_EDIT' => 'Edit' /*for 508 compliance fix*/,

    'LBL_LANGUAGE_TOOLTIP' => 'Select the language to edit.',
    'LBL_SINGULAR' => 'Singular Label',
    'LBL_PLURAL' => 'Plural Label',
    'LBL_RENAME_MOD_SAVE_HELP' => 'Click <b>Save</b> to apply the changes.'
>>>>>>> 6fff9dbc

);<|MERGE_RESOLUTION|>--- conflicted
+++ resolved
@@ -124,37 +124,6 @@
     'ERROR_INVALID_KEY_VALUE' => "Error: Invalid Key Value: [']",
 
 //SUGAR PORTAL
-<<<<<<< HEAD
-'LBL_SW_SUGARPORTAL'=>'SuiteCRM Portal',
-'LBL_SMP_WELCOME'=>' Please select a module you would like to edit from the list below',
-'LBL_SP_WELCOME'=>'Welcome to Studio for SuiteCRM Portal. You can either choose to edit modules here or sync to a portal instance.<br> Please choose from the list below.',
-'LBL_SP_SYNC'=>'Portal Sync',
-'LBL_SYNCP_WELCOME'=>'Please enter the url to the portal instance you wish to update then press the Go button.<br> This will bring up a prompt for your user name and password.<br> Please enter your SuiteCRM user name and password and press the Begin Sync button.',
-'LBL_LISTVIEWP_DESCRIPTION'=>'There are two columns below: Default which are the fields that will be displayed and Available which are the fields that are not displayed, but are available for displaying. Just drag the fields between the two columns. You can also reorder the items in a column by dragging and dropping them.',
-'LBL_SP_STYLESHEET'=>'Upload a Style Sheet',
-'LBL_SP_UPLOADSTYLE'=>'Click on the browse button and select a style sheet from your computer to upload.<br> The next time you sync down to portal it will bring down the style sheet along with it.',
-'LBL_SP_UPLOADED'=> 'Uploaded',
-'ERROR_SP_UPLOADED'=>'Please ensure that you are uploading a css style sheet.',
-'LBL_SP_PREVIEW'=>'Here is a preview of what your style sheet will look like',
-
-	'LBL_SAVE' => 'Save' /*for 508 compliance fix*/,
-	'LBL_UNDO' => 'Undo' /*for 508 compliance fix*/,
-	'LBL_REDO' => 'Redo' /*for 508 compliance fix*/,
-	'LBL_INLINE' => 'Inline' /*for 508 compliance fix*/,
-	'LBL_DELETE' => 'Delete' /*for 508 compliance fix*/,
-	'LBL_ADD_FIELD' => 'Add Field' /*for 508 compliance fix*/,
-	'LBL_MAXIMIZE' => 'Maximize' /*for 508 compliance fix*/,
-	'LBL_MINIMIZE' => 'Minimize' /*for 508 compliance fix*/,
-	'LBL_PUBLISH' => 'Publish' /*for 508 compliance fix*/,
-	'LBL_ADDROWS' => 'Add Rows' /*for 508 compliance fix*/,
-	'LBL_ADDFIELD' => 'Add Field' /*for 508 compliance fix*/,
-	'LBL_EDIT' => 'Edit' /*for 508 compliance fix*/,
-
-'LBL_LANGUAGE_TOOLTIP' => 'Select the language to edit.',
-'LBL_SINGULAR' => 'Singular Label',
-'LBL_PLURAL' => 'Plural Label',
-'LBL_RENAME_MOD_SAVE_HELP' => 'Click <b>Save</b> to apply the changes.'
-=======
     'LBL_SAVE' => 'Save' /*for 508 compliance fix*/,
     'LBL_UNDO' => 'Undo' /*for 508 compliance fix*/,
     'LBL_REDO' => 'Redo' /*for 508 compliance fix*/,
@@ -172,6 +141,5 @@
     'LBL_SINGULAR' => 'Singular Label',
     'LBL_PLURAL' => 'Plural Label',
     'LBL_RENAME_MOD_SAVE_HELP' => 'Click <b>Save</b> to apply the changes.'
->>>>>>> 6fff9dbc
 
 );