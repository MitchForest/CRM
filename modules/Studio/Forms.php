--- conflicted
+++ resolved
@@ -1,13 +1,6 @@
 <?php
-<<<<<<< HEAD
 /**
  *
-=======
-if (!defined('sugarEntry') || !sugarEntry) {
-    die('Not A Valid Entry Point');
-}
-/*********************************************************************************
->>>>>>> 65a5b1b9
  * SugarCRM Community Edition is a customer relationship management program developed by
  * SugarCRM, Inc. Copyright (C) 2004-2013 SugarCRM Inc.
  *
