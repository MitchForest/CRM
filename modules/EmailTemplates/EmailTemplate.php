<?php
if (!defined('sugarEntry') || !sugarEntry) die('Not A Valid Entry Point');
/*********************************************************************************
 * SugarCRM Community Edition is a customer relationship management program developed by
 * SugarCRM, Inc. Copyright (C) 2004-2013 SugarCRM Inc.
 *
 * SuiteCRM is an extension to SugarCRM Community Edition developed by Salesagility Ltd.
 * Copyright (C) 2011 - 2016 Salesagility Ltd.
 *
 * This program is free software; you can redistribute it and/or modify it under
 * the terms of the GNU Affero General Public License version 3 as published by the
 * Free Software Foundation with the addition of the following permission added
 * to Section 15 as permitted in Section 7(a): FOR ANY PART OF THE COVERED WORK
 * IN WHICH THE COPYRIGHT IS OWNED BY SUGARCRM, SUGARCRM DISCLAIMS THE WARRANTY
 * OF NON INFRINGEMENT OF THIRD PARTY RIGHTS.
 *
 * This program is distributed in the hope that it will be useful, but WITHOUT
 * ANY WARRANTY; without even the implied warranty of MERCHANTABILITY or FITNESS
 * FOR A PARTICULAR PURPOSE.  See the GNU Affero General Public License for more
 * details.
 *
 * You should have received a copy of the GNU Affero General Public License along with
 * this program; if not, see http://www.gnu.org/licenses or write to the Free
 * Software Foundation, Inc., 51 Franklin Street, Fifth Floor, Boston, MA
 * 02110-1301 USA.
 *
 * You can contact SugarCRM, Inc. headquarters at 10050 North Wolfe Road,
 * SW2-130, Cupertino, CA 95014, USA. or at email address contact@sugarcrm.com.
 *
 * The interactive user interfaces in modified source and object code versions
 * of this program must display Appropriate Legal Notices, as required under
 * Section 5 of the GNU Affero General Public License version 3.
 *
 * In accordance with Section 7(b) of the GNU Affero General Public License version 3,
 * these Appropriate Legal Notices must retain the display of the "Powered by
 * SugarCRM" logo and "Supercharged by SuiteCRM" logo. If the display of the logos is not
 * reasonably feasible for  technical reasons, the Appropriate Legal Notices must
 * display the words  "Powered by SugarCRM" and "Supercharged by SuiteCRM".
 ********************************************************************************/

/*********************************************************************************
 * Description:  TODO: To be written.
 * Portions created by SugarCRM are Copyright (C) SugarCRM, Inc.
 * All Rights Reserved.
 * Contributor(s): ______________________________________..
 ********************************************************************************/
// EmailTemplate is used to store email email_template information.
class EmailTemplate extends SugarBean
{
    var $field_name_map = array();
    // Stored fields
    var $id;
    var $date_entered;
    var $date_modified;
    var $modified_user_id;
    var $created_by;
    var $created_by_name;
    var $modified_by_name;
    var $assigned_user_id;
    var $assigned_user_name;
    var $name;
    var $published;
    var $description;
    var $body;
    var $body_html;
    var $subject;
    var $attachments;
    var $from_name;
    var $from_address;
    var $table_name = "email_templates";
    var $object_name = "EmailTemplate";
    var $module_dir = "EmailTemplates";
    var $new_schema = true;
    // This is used to retrieve related fields from form posts.
    var $additional_column_fields = array();
    // add fields here that would not make sense in an email template
    var $badFields = array(
        'account_description',
        'contact_id',
        'lead_id',
        'opportunity_amount',
        'opportunity_id',
        'opportunity_name',
        'opportunity_role_id',
        'opportunity_role_fields',
        'opportunity_role',
        'campaign_id',
        // User objects
        'id',
        'date_entered',
        'date_modified',
        'user_preferences',
        'accept_status',
        'user_hash',
        'authenticate_id',
        'sugar_login',
        'reports_to_id',
        'reports_to_name',
        'is_admin',
        'receive_notifications',
        'modified_user_id',
        'modified_by_name',
        'created_by',
        'created_by_name',
        'accept_status_id',
        'accept_status_name',
    );

    /**
     * @var array temp storage for template variables while cleanBean
     */
    protected $storedVariables = array();

    private $imageLinkReplaced = false;

    public function __construct()
    {
        parent::__construct();
    }

    /**
     * @deprecated deprecated since version 7.6, PHP4 Style Constructors are deprecated and will be remove in 7.8, please update your code, use __construct instead
     */
    public function EmailTemplate(){
        $deprecatedMessage = 'PHP4 Style Constructors are deprecated and will be remove in 7.8, please update your code';
        if(isset($GLOBALS['log'])) {
            $GLOBALS['log']->deprecated($deprecatedMessage);
        }
        else {
            trigger_error($deprecatedMessage, E_USER_DEPRECATED);
        }
        self::__construct();
    }


    /**
     * Generates the extended field_defs for creating macros
     * @return array
     */
    function generateFieldDefsJS()
    {
        global $current_user;


        $contact = new Contact();
        $account = new Account();
        $lead = new Lead();
        $prospect = new Prospect();


        $loopControl = array(
            'Contacts' => array(
                'Contacts' => $contact,
                'Leads' => $lead,
                'Prospects' => $prospect,
            ),
            'Accounts' => array(
                'Accounts' => $account,
            ),
            'Users' => array(
                'Users' => $current_user,
            ),
        );

        $prefixes = array(
            'Contacts' => 'contact_',
            'Accounts' => 'account_',
            'Users' => 'contact_user_',
        );

        $collection = array();
        foreach ($loopControl as $collectionKey => $beans) {
            $collection[$collectionKey] = array();
            foreach ($beans as $beankey => $bean) {

                foreach ($bean->field_defs as $key => $field_def) {
                    if (($field_def['type'] == 'relate' && empty($field_def['custom_type'])) ||
                        ($field_def['type'] == 'assigned_user_name' || $field_def['type'] == 'link') ||
                        ($field_def['type'] == 'bool') ||
                        (in_array($field_def['name'], $this->badFields))
                    ) {
                        continue;
                    }
                    if (!isset($field_def['vname'])) {
                        //echo $key;
                    }
                    // valid def found, process
                    $optionKey = strtolower("{$prefixes[$collectionKey]}{$key}");
                    $optionLabel = preg_replace('/:$/', "", translate($field_def['vname'], $beankey));
                    $dup = 1;
                    foreach ($collection[$collectionKey] as $value) {
                        if ($value['name'] == $optionKey) {
                            $dup = 0;
                            break;
                        }
                    }
                    if ($dup)
                        $collection[$collectionKey][] = array("name" => $optionKey, "value" => $optionLabel);
                }
            }
        }

        $json = getJSONobj();
        $ret = "var field_defs = ";
        $ret .= $json->encode($collection, false);
        $ret .= ";";
        return $ret;
    }

    function generateFieldDefsJS2()
    {
        global $current_user;

        $contact = new Contact();
        $account = new Account();
        $lead = new Lead();
        $prospect = new Prospect();
        $event = new FP_events();


        $loopControl = array(
            'Contacts' => array(
                'Contacts' => $contact,
                'Leads' => $lead,
                'Prospects' => $prospect,
            ),
            'Accounts' => array(
                'Accounts' => $account,
            ),
            'Users' => array(
                'Users' => $current_user,
            ),
            'Events' => array(
                'Events' => $event,
            ),
        );

        $prefixes = array(
            'Contacts' => 'contact_',
            'Accounts' => 'account_',
            'Users' => 'contact_user_',
            'Events' => 'event_',
        );

        $collection = array();
        foreach ($loopControl as $collectionKey => $beans) {
            $collection[$collectionKey] = array();
            foreach ($beans as $beankey => $bean) {

                foreach ($bean->field_defs as $key => $field_def) {
                    if (($field_def['type'] == 'relate' && empty($field_def['custom_type'])) ||
                        ($field_def['type'] == 'assigned_user_name' || $field_def['type'] == 'link') ||
                        ($field_def['type'] == 'bool') ||
                        (in_array($field_def['name'], $this->badFields))
                    ) {
                        continue;
                    }
                    if (!isset($field_def['vname'])) {
                        //echo $key;
                    }
                    // valid def found, process
                    $optionKey = strtolower("{$prefixes[$collectionKey]}{$key}");
                    $optionLabel = preg_replace('/:$/', "", translate($field_def['vname'], $beankey));
                    $dup = 1;
                    foreach ($collection[$collectionKey] as $value) {
                        if ($value['name'] == $optionKey) {
                            $dup = 0;
                            break;
                        }
                    }
                    if ($dup)
                        $collection[$collectionKey][] = array("name" => $optionKey, "value" => $optionLabel);
                }
            }
        }

        $json = getJSONobj();
        $ret = "var field_defs = ";
        $ret .= $json->encode($collection, false);
        $ret .= ";";
        return $ret;
    }

    function get_summary_text()
    {
        return "$this->name";
    }

    function create_export_query($order_by, $where)
    {
        return $this->create_new_list_query($order_by, $where);
    }

    function fill_in_additional_list_fields()
    {
        $this->fill_in_additional_parent_fields();
    }

    function fill_in_additional_detail_fields()
    {
        if (empty($this->body) && !empty($this->body_html)) {
            global $sugar_config;
            $this->body = strip_tags(html_entity_decode($this->body_html, ENT_COMPAT, $sugar_config['default_charset']));
        }
        $this->created_by_name = get_assigned_user_name($this->created_by);
        $this->modified_by_name = get_assigned_user_name($this->modified_user_id);
        $this->assigned_user_name = get_assigned_user_name($this->assigned_user_id);
        $this->fill_in_additional_parent_fields();
    }

    function fill_in_additional_parent_fields()
    {
    }

    function get_list_view_data()
    {
        global $app_list_strings, $focus, $action, $currentModule;
        $fields = $this->get_list_view_array();
        //$fields["DATE_MODIFIED"] = substr($fields["DATE_MODIFIED"], 0, 10);
        $fields["DATE_MODIFIED"] = isset($fields["DATE_MODIFIED"]) && !empty($fields["DATE_MODIFIED"]) ? substr($fields["DATE_MODIFIED"], 0, 10) : false;
        return $fields;
    }

//function all string that match the pattern {.} , also catches the list of found strings.
    //the cache will get refreshed when the template bean instance changes.
    //The found url key patterns are replaced with name value pairs provided as function parameter. $tracked_urls.
    //$url_template is used to construct the url for the email message. the template should have place holder for 1 variable parameter, represented by %1
    //$template_text_array is a list of text strings that need to be searched. usually the subject, html body and text body of the email message.
    //$removeme_url_template, if the url has is_optout property checked then use this template.
    function parse_tracker_urls($template_text_array, $url_template, $tracked_urls, $removeme_url_template)
    {
        global $beanFiles, $beanList, $app_list_strings, $sugar_config;
        if (!isset($this->parsed_urls))
            $this->parsed_urls = array();

        $return_array = $template_text_array;
        if (count($tracked_urls) > 0) {
            //parse the template and find all the dynamic strings that need replacement.
            foreach ($template_text_array as $key => $template_text) {
                if (!empty($template_text)) {

                    if (!isset($this->parsed_urls[$key]) || $this->parsed_urls[$key]['text'] != $template_text) {
                        // Fix for bug52014.
                        $template_text = urldecode($template_text);
                        $matches = $this->_preg_match_tracker_url($template_text);
                        $count = count($matches[0]);
                        $this->parsed_urls[$key] = array('matches' => $matches, 'text' => $template_text);
                    } else {
                        $matches = $this->parsed_urls[$key]['matches'];
                        if (!empty($matches[0])) {
                            $count = count($matches[0]);
                        } else {
                            $count = 0;
                        }
                    }

                    //navigate thru all the matched keys and replace the keys with actual strings.

                    if ($count > 0) {
                        for ($i = ($count - 1); $i >= 0; $i--) {
                            $url_key_name = $matches[0][$i][0];
                            if (!empty($tracked_urls[$url_key_name])) {
                                if ($tracked_urls[$url_key_name]['is_optout'] == 1) {
                                    $tracker_url = $removeme_url_template;
                                } else {
                                    $tracker_url = sprintf($url_template, $tracked_urls[$url_key_name]['id']);
                                }
                            }
                            if (!empty($tracker_url) && !empty($template_text) && !empty($matches[0][$i][0]) && !empty($tracked_urls[$matches[0][$i][0]])) {
                                $template_text = substr_replace($template_text, $tracker_url, $matches[0][$i][1], strlen($matches[0][$i][0]));
                                $template_text = str_replace($sugar_config['site_url'] . '/' . $sugar_config['site_url'], $sugar_config['site_url'], $template_text);
                            }
                        }
                    }
                }
                $return_array[$key] = $template_text;
            }
        }
        return $return_array;
    }

    /**
     *
     * Method for replace "preg_match_all" in method "parse_tracker_urls"
     * @param $text string String in which we need to search all string that match the pattern {.}
     * @return array result of search
     */
    private function _preg_match_tracker_url($text)
    {
        $result = array();
        $ind = 0;
        $switch = false;
        for ($i = 0; $i < strlen($text); $i++) {
            if ($text[$i] == '{') {
                $ind = $i;
                $switch = true;
            } elseif ($text[$i] == '}' && $switch === true) {
                $switch = false;
                array_push($result, array(substr($text, $ind, $i - $ind + 1), $ind));
            }
        }
        return array($result);
    }

    function parse_email_template($template_text_array, $focus_name, $focus, &$macro_nv)
    {
        global $beanList, $app_list_strings;

        // generate User instance that owns this "Contact" for contact_user_* macros
        $user = new User();
        if (isset($focus->assigned_user_id) && !empty($focus->assigned_user_id)) {
            $user->retrieve($focus->assigned_user_id);
        }

        if (!isset($this->parsed_entities))
            $this->parsed_entities = array();

        //parse the template and find all the dynamic strings that need replacement.
        // Bug #48111 It's strange why prefix for User module is contact_user (see self::generateFieldDefsJS method)
        if ($beanList[$focus_name] == 'User') {
            $pattern_prefix = '$contact_user_';
        } else {
            $pattern_prefix = '$' . strtolower($beanList[$focus_name]) . '_';
        }
        $pattern_prefix_length = strlen($pattern_prefix);
        $pattern = '/\\' . $pattern_prefix . '[A-Za-z_0-9]*/';

        $return_array = array();
        foreach ($template_text_array as $key => $template_text) {
            if (!isset($this->parsed_entities[$key])) {
                $matches = array();
                $count = preg_match_all($pattern, $template_text, $matches, PREG_OFFSET_CAPTURE);

                if ($count != 0) {
                    for ($i = ($count - 1); $i >= 0; $i--) {
                        if (!isset($matches[0][$i][2])) {
                            //find the field name in the bean.
                            $matches[0][$i][2] = substr($matches[0][$i][0], $pattern_prefix_length, strlen($matches[0][$i][0]) - $pattern_prefix_length);

                            //store the localized strings if the field is of type enum..
                            if (isset($focus->field_defs[$matches[0][$i][2]]) && $focus->field_defs[$matches[0][$i][2]]['type'] == 'enum' && isset($focus->field_defs[$matches[0][$i][2]]['options'])) {
                                $matches[0][$i][3] = $focus->field_defs[$matches[0][$i][2]]['options'];
                            }
                        }
                    }
                }
                $this->parsed_entities[$key] = $matches;
            } else {
                $matches = $this->parsed_entities[$key];
                if (!empty($matches[0])) {
                    $count = count($matches[0]);
                } else {
                    $count = 0;
                }
            }

            for ($i = ($count - 1); $i >= 0; $i--) {
                $field_name = $matches[0][$i][2];

                // cn: feel for User object attribute key and assign as found
                if (strpos($field_name, "user_") === 0) {
                    $userFieldName = substr($field_name, 5);
                    $value = $user->$userFieldName;
                    //_pp($userFieldName."[{$value}]");
                } else {
                    $value = $focus->{$field_name};
                }

                //check dom
                if (isset($matches[0][$i][3])) {
                    if (isset($app_list_strings[$matches[0][$i][3]][$value])) {
                        $value = $app_list_strings[$matches[0][$i][3]][$value];
                    }
                }

                //generate name value pair array of macros and corresponding values for the targed.
                $macro_nv[$matches[0][$i][0]] = $value;

                $template_text = substr_replace($template_text, $value, $matches[0][$i][1], strlen($matches[0][$i][0]));
            }

            //parse the template for tracker url strings. patter for these strings in {[a-zA-Z_0-9]+}

            $return_array[$key] = $template_text;
        }

        return $return_array;
    }

    /**
     * Convenience method to convert raw value into appropriate type format
     * @param string $type
     * @param string $value
     * @return string
     */
    function _convertToType($type, $value)
    {
        switch ($type) {
            case 'currency' :
                return currency_format_number($value);
            default:
                return $value;
        }
    }

    /**
     * Convenience method to parse for user's values in a template
     * @param array $repl_arr
     * @param object $user
     * @return array
     */
    function _parseUserValues($repl_arr, &$user)
    {
        foreach ($user->field_defs as $field_def) {
            if (($field_def['type'] == 'relate' && empty($field_def['custom_type'])) || $field_def['type'] == 'assigned_user_name') {
                continue;
            }

            $fieldName = $field_def['name'];
            if ($field_def['type'] == 'enum') {
                $translated = translate($field_def['options'], 'Users', $user->$fieldName);

                if (isset($translated) && !is_array($translated)) {
                    $repl_arr["contact_user_" . $fieldName] = $translated;
                } else { // unset enum field, make sure we have a match string to replace with ""
                    $repl_arr["contact_user_" . $fieldName] = '';
                }
            } else {
                if (isset($user->$fieldName)) {
                    // bug 47647 - allow for fields to translate before adding to template
                    $repl_arr["contact_user_" . $fieldName] = self::_convertToType($field_def['type'], $user->$fieldName);
                } else {
                    $repl_arr["contact_user_" . $fieldName] = "";
                }
            }
        }

        return $repl_arr;
    }


    function parse_template_bean($string, $bean_name, &$focus)
    {
        global $current_user;
        global $beanList;
        $repl_arr = array();

        // cn: bug 9277 - create a replace array with empty strings to blank-out invalid vars
        $acct = new Account();
        $contact = new Contact();
        $lead = new Lead();
        $prospect = new Prospect();

        foreach ($lead->field_defs as $field_def) {
            if (($field_def['type'] == 'relate' && empty($field_def['custom_type'])) || $field_def['type'] == 'assigned_user_name') {
                continue;
            }
            $repl_arr = EmailTemplate::add_replacement($repl_arr, $field_def, array(
                'contact_' . $field_def['name'] => '',
                'contact_account_' . $field_def['name'] => '',
            ));
        }
        foreach ($prospect->field_defs as $field_def) {
            if (($field_def['type'] == 'relate' && empty($field_def['custom_type'])) || $field_def['type'] == 'assigned_user_name') {
                continue;
            }
            $repl_arr = EmailTemplate::add_replacement($repl_arr, $field_def, array(
                'contact_' . $field_def['name'] => '',
                'contact_account_' . $field_def['name'] => '',
            ));
        }
        foreach ($contact->field_defs as $field_def) {
            if (($field_def['type'] == 'relate' && empty($field_def['custom_type'])) || $field_def['type'] == 'assigned_user_name') {
                continue;
            }
            $repl_arr = EmailTemplate::add_replacement($repl_arr, $field_def, array(
                'contact_' . $field_def['name'] => '',
                'contact_account_' . $field_def['name'] => '',
            ));
        }
        foreach ($acct->field_defs as $field_def) {
            if (($field_def['type'] == 'relate' && empty($field_def['custom_type'])) || $field_def['type'] == 'assigned_user_name') {
                continue;
            }
            $repl_arr = EmailTemplate::add_replacement($repl_arr, $field_def, array(
                'account_' . $field_def['name'] => '',
                'account_contact_' . $field_def['name'] => '',
            ));
        }
        // cn: end bug 9277 fix


        // feel for Parent account, only for Contacts traditionally, but written for future expansion
        if (isset($focus->account_id) && !empty($focus->account_id)) {
            $acct->retrieve($focus->account_id);
        }

        if ($bean_name == 'Contacts') {
            // cn: bug 9277 - email templates not loading account/opp info for templates
            if (!empty($acct->id)) {
                foreach ($acct->field_defs as $field_def) {
                    if (($field_def['type'] == 'relate' && empty($field_def['custom_type'])) || $field_def['type'] == 'assigned_user_name') {
                        continue;
                    }

                    $fieldName = $field_def['name'];
                    if ($field_def['type'] == 'enum') {
                        $translated = translate($field_def['options'], 'Accounts', $acct->$fieldName);

                        if (isset($translated) && !is_array($translated)) {
                            $repl_arr = EmailTemplate::add_replacement($repl_arr, $field_def, array(
                                'account_' . $fieldName => $translated,
                                'contact_account_' . $fieldName => $translated,
                            ));
                        } else { // unset enum field, make sure we have a match string to replace with ""
                            $repl_arr = EmailTemplate::add_replacement($repl_arr, $field_def, array(
                                'account_' . $fieldName => '',
                                'contact_account_' . $fieldName => '',
                            ));
                        }
                    } else {
                        // bug 47647 - allow for fields to translate before adding to template
                        $translated = self::_convertToType($field_def['type'], $acct->$fieldName);
                        $repl_arr = EmailTemplate::add_replacement($repl_arr, $field_def, array(
                            'account_' . $fieldName => $translated,
                            'contact_account_' . $fieldName => $translated,
                        ));
                    }
                }
            }

            if (!empty($focus->assigned_user_id)) {
                $user = new User();
                $user->retrieve($focus->assigned_user_id);
                $repl_arr = EmailTemplate::_parseUserValues($repl_arr, $user);
            }
        } elseif ($bean_name == 'Users') {
            /**
             * This section of code will on do work when a blank Contact, Lead,
             * etc. is passed in to parse the contact_* vars.  At this point,
             * $current_user will be used to fill in the blanks.
             */
            $repl_arr = EmailTemplate::_parseUserValues($repl_arr, $current_user);
        } else {
            // assumed we have an Account in focus
            foreach ($contact->field_defs as $field_def) {
                if (($field_def['type'] == 'relate' && empty($field_def['custom_type'])) || $field_def['type'] == 'assigned_user_name' || $field_def['type'] == 'link') {
                    continue;
                }

                $fieldName = $field_def['name'];
                if ($field_def['type'] == 'enum') {
                    $translated = translate($field_def['options'], 'Accounts', $contact->$fieldName);

                    if (isset($translated) && !is_array($translated)) {
                        $repl_arr = EmailTemplate::add_replacement($repl_arr, $field_def, array(
                            'contact_' . $fieldName => $translated,
                            'contact_account_' . $fieldName => $translated,
                        ));
                    } else { // unset enum field, make sure we have a match string to replace with ""
                        $repl_arr = EmailTemplate::add_replacement($repl_arr, $field_def, array(
                            'contact_' . $fieldName => '',
                            'contact_account_' . $fieldName => '',
                        ));
                    }
                } else {
                    if (isset($contact->$fieldName)) {
                        // bug 47647 - allow for fields to translate before adding to template
                        $translated = self::_convertToType($field_def['type'], $contact->$fieldName);
                        $repl_arr = EmailTemplate::add_replacement($repl_arr, $field_def, array(
                            'contact_' . $fieldName => $translated,
                            'contact_account_' . $fieldName => $translated,
                        ));
                    } // if
                }
            }
        }

        ///////////////////////////////////////////////////////////////////////
        ////	LOAD FOCUS DATA INTO REPL_ARR
        foreach ($focus->field_defs as $field_def) {
            $fieldName = $field_def['name'];
            if (isset($focus->$fieldName)) {
                if (($field_def['type'] == 'relate' && empty($field_def['custom_type'])) || $field_def['type'] == 'assigned_user_name') {
                    continue;
                }

                if ($field_def['type'] == 'enum' && isset($field_def['options'])) {
                    $translated = translate($field_def['options'], $bean_name, $focus->$fieldName);

                    if (isset($translated) && !is_array($translated)) {
                        $repl_arr = EmailTemplate::add_replacement($repl_arr, $field_def, array(
                            strtolower($beanList[$bean_name]) . "_" . $fieldName => $translated,
                        ));
                    } else { // unset enum field, make sure we have a match string to replace with ""
                        $repl_arr = EmailTemplate::add_replacement($repl_arr, $field_def, array(
                            strtolower($beanList[$bean_name]) . "_" . $fieldName => '',
                        ));
                    }
                } else {
                    // bug 47647 - translate currencies to appropriate values
                    $repl_arr = EmailTemplate::add_replacement($repl_arr, $field_def, array(
                        strtolower($beanList[$bean_name]) . "_" . $fieldName => self::_convertToType($field_def['type'], $focus->$fieldName),
                    ));
                }
            } else {
                if ($fieldName == 'full_name') {
                    $repl_arr = EmailTemplate::add_replacement($repl_arr, $field_def, array(
                        strtolower($beanList[$bean_name]) . '_full_name' => $focus->get_summary_text(),
                    ));
                } else {
                    $repl_arr = EmailTemplate::add_replacement($repl_arr, $field_def, array(
                        strtolower($beanList[$bean_name]) . "_" . $fieldName => '',
                    ));
                }
            }
        } // end foreach()

        krsort($repl_arr);
        reset($repl_arr);
        //20595 add nl2br() to respect the multi-lines formatting
        if (isset($repl_arr['contact_primary_address_street'])) {
            $repl_arr['contact_primary_address_street'] = nl2br($repl_arr['contact_primary_address_street']);
        }
        if (isset($repl_arr['contact_alt_address_street'])) {
            $repl_arr['contact_alt_address_street'] = nl2br($repl_arr['contact_alt_address_street']);
        }

        foreach ($repl_arr as $name => $value) {
            if ($value != '' && is_string($value)) {
                $string = str_replace("\$$name", $value, $string);
            } else {
                $string = str_replace("\$$name", ' ', $string);
            }
        }

        return $string;
    }

    /**
     * Add replacement(s) to the collection based on field definition
     *
     * @param array $data
     * @param array $field_def
     * @param array $replacement
     * @return array
     */
    protected static function add_replacement($data, $field_def, $replacement)
    {
        foreach ($replacement as $key => $value) {
            // @see defect #48641
            if ('multienum' == $field_def['type']) {
                $value = implode(', ', unencodeMultienum($value));
            }
            $data[$key] = $value;
        }
        return $data;
    }

    function parse_template($string, &$bean_arr)
    {
        foreach ($bean_arr as $bean_name => $bean_id) {

            $focus = BeanFactory::getBean($bean_name,$bean_id);

            if ($bean_name == 'Leads' || $bean_name == 'Prospects') {
                $bean_name = 'Contacts';
            }

            if (isset($this) && isset($this->module_dir) && $this->module_dir == 'EmailTemplates') {
                $string = $this->parse_template_bean($string, $bean_name, $focus);
            } else {
                $string = EmailTemplate::parse_template_bean($string, $bean_name, $focus);
            }
        }
        return $string;
    }

    function bean_implements($interface)
    {
        switch ($interface) {
            case 'ACL':
                return true;
        }
        return false;
    }

    static function getTypeOptionsForSearch()
    {
        $template = new EmailTemplate();
        $optionKey = $template->field_defs['type']['options'];
        $options = $GLOBALS['app_list_strings'][$optionKey];
        if (!is_admin($GLOBALS['current_user']) && isset($options['workflow']))
            unset($options['workflow']);

        return $options;
    }

    function is_used_by_email_marketing()
    {
        $query = "select id from email_marketing where template_id='$this->id' and deleted=0";
        $result = $this->db->query($query);
        if ($this->db->fetchByAssoc($result)) {
            return true;
        }
        return false;
    }

    /**
     * Allows us to save variables of template as they are
     */
    public function cleanBean()
    {
        $this->storedVariables = array();
        $this->body_html = preg_replace_callback('/\{::[^}]+::\}/', array($this, 'storeVariables'), $this->body_html);
        parent::cleanBean();
        $this->body_html = str_replace(array_values($this->storedVariables), array_keys($this->storedVariables), $this->body_html);
    }

    /**
     * Replacing variables of templates by their md5 hash
     *
     * @param array $text result of preg_replace_callback
     * @return string md5 hash of result
     */
    protected function storeVariables($text)
    {
        if (isset($this->storedVariables[$text[0]]) == false) {
            $this->storedVariables[$text[0]] = md5($text[0]);
        }
        return $this->storedVariables[$text[0]];
    }

    public function save($check_notify = FALSE)
    {
        $this->repairMozaikClears();
        return parent::save($check_notify);
    }

    public function retrieve($id = -1, $encode = true, $deleted = true)
    {
        $ret = parent::retrieve($id, $encode, $deleted);
        $this->repairMozaikClears();
        $this->imageLinkReplaced = false;
        $this->repairEntryPointImages();
        if($this->imageLinkReplaced) {
            $this->save();
        }
<<<<<<< HEAD
=======
        $this->addDomainToRelativeImagesSrc();
        return $ret;
    }

    public function addDomainToRelativeImagesSrc() {
        global $sugar_config;
        $domain = $sugar_config['site_url'] . '/';
        $ret = $this->body_html = preg_replace('/(&lt;img src=&quot;)(public\/[^.]*.(jpg|jpeg|png|gif|bmp))(&quot;)/', "$1" . $domain . "$2$4", $this->body_html);
>>>>>>> 67872cf2
        return $ret;
    }

    private function repairMozaikClears() {
        // repair tinymce auto correction in mozaik clears
        $this->body_html = str_replace('&lt;div class=&quot;mozaik-clear&quot;&gt;&nbsp;&lt;br&gt;&lt;/div&gt;', '&lt;div class=&quot;mozaik-clear&quot;&gt;&lt;/div&gt;', $this->body_html);
    }



    private function repairEntryPointImages() {
        global $sugar_config;

        // repair the images url at entry points, change to a public direct link for remote email clients..

        $siteUrlQuoted = str_replace(array(':', '/'), array('\:', '\/'), $sugar_config['site_url']);
        $regex = '/&lt;img src=&quot;(' . $siteUrlQuoted . '\/index\.php\?entryPoint=download&type=Notes&id=([a-f0-9]{8}\-[a-f0-9]{4}\-[a-f0-9]{4}\-[a-f0-9]{4}\-[a-f0-9]{12})&filename=[^&]+)&quot;/';

        if(preg_match($regex, $this->body_html, $match)) {
            $splits = explode('.', $match[1]);
            $fileExtension = end($splits);
<<<<<<< HEAD
            $this->makePublicImage($match[2]);
=======
            $this->makePublicImage($match[2], $fileExtension);
>>>>>>> 67872cf2
            $directLink = '&lt;img src=&quot;' . $sugar_config['site_url'] . '/public/' . $match[2] . '.' . $fileExtension . '&quot;';
            $this->body_html = str_replace($match[0], $directLink, $this->body_html);
            $this->imageLinkReplaced = true;
            $this->repairEntryPointImages();
        }

    }

<<<<<<< HEAD
    private function makePublicImage($id) {
        $toFile = 'public/' . $id . '.jpg';
=======
    private function makePublicImage($id, $ext = 'jpg') {
        $toFile = 'public/' . $id . '.' . $ext;
>>>>>>> 67872cf2
        if(file_exists($toFile)) {
            return;
        }
        $fromFile = 'upload://' . $id;
        if(!file_exists($fromFile)) {
            throw new Exceptin('file not found');
        }
        if(!file_exists('public')) {
            sugar_mkdir('public', 777);
        }
        $fdata = file_get_contents($fromFile);
        if(!file_put_contents($toFile, $fdata)) {
            throw new Exception('file write error');
        }
    }

    public function getAttachments() {
        return BeanFactory::getBean('Notes')->get_full_list('', "parent_id = '" . $this->id . "'");
    }

}

?><|MERGE_RESOLUTION|>--- conflicted
+++ resolved
@@ -846,8 +846,6 @@
         if($this->imageLinkReplaced) {
             $this->save();
         }
-<<<<<<< HEAD
-=======
         $this->addDomainToRelativeImagesSrc();
         return $ret;
     }
@@ -856,7 +854,6 @@
         global $sugar_config;
         $domain = $sugar_config['site_url'] . '/';
         $ret = $this->body_html = preg_replace('/(&lt;img src=&quot;)(public\/[^.]*.(jpg|jpeg|png|gif|bmp))(&quot;)/', "$1" . $domain . "$2$4", $this->body_html);
->>>>>>> 67872cf2
         return $ret;
     }
 
@@ -878,11 +875,7 @@
         if(preg_match($regex, $this->body_html, $match)) {
             $splits = explode('.', $match[1]);
             $fileExtension = end($splits);
-<<<<<<< HEAD
-            $this->makePublicImage($match[2]);
-=======
             $this->makePublicImage($match[2], $fileExtension);
->>>>>>> 67872cf2
             $directLink = '&lt;img src=&quot;' . $sugar_config['site_url'] . '/public/' . $match[2] . '.' . $fileExtension . '&quot;';
             $this->body_html = str_replace($match[0], $directLink, $this->body_html);
             $this->imageLinkReplaced = true;
@@ -891,13 +884,8 @@
 
     }
 
-<<<<<<< HEAD
-    private function makePublicImage($id) {
-        $toFile = 'public/' . $id . '.jpg';
-=======
     private function makePublicImage($id, $ext = 'jpg') {
         $toFile = 'public/' . $id . '.' . $ext;
->>>>>>> 67872cf2
         if(file_exists($toFile)) {
             return;
         }
