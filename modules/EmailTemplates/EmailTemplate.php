--- conflicted
+++ resolved
@@ -532,7 +532,6 @@
 
             $fieldName = isset($field_def['name']) ? $field_def['name'] : null;
             if ($field_def['type'] == 'enum') {
-<<<<<<< HEAD
                 if (!isset($fieldName)) {
                     LoggerManager::getLogger()->warn('Email Template / parse user level error: Field name not found');
                 } else {
@@ -544,17 +543,6 @@
                     }
 
                     $translated = translate($field_def['options'], 'Users', $userFieldName);
-=======
-                
-                $userFieldName = null;
-                if (isset($user->$fieldName)) {
-                    $userFieldName = $user->$fieldName;
-                } else {
-                    LoggerManager::getLogger()->warn('EmailTemplate::_parseUserValues: User Field name does not set: ' . $fieldName);
-                }
-                
-                $translated = translate($field_def['options'], 'Users', $userFieldName);
->>>>>>> f2b355db
 
                     if (isset($translated) && !is_array($translated)) {
                         $repl_arr["contact_user_" . $fieldName] = $translated;
@@ -687,22 +675,13 @@
 
                 $fieldName = $field_def['name'];
                 if ($field_def['type'] == 'enum') {
-<<<<<<< HEAD
                     if (!isset($contact->$fieldName)) {
                         LoggerManager::getLogger()->warn('Email Template / parse template bean error: Contact field not found. Field name was: "' . $fieldName . '"');
                         $contactFieldName = null;
                     } else {
                         $contactFieldName = $contact->$fieldName;
-=======
-                    
-                    $contactFieldName = null;
-                    if (isset($contact->$fieldName)) {
-                        $contactFieldName = $contact->$fieldName;
-                    } else {
-                        LoggerManager::getLogger()->warn('EmailTemplate::parse_template_bean: Contact Field name does not set: ' . $fieldName);
->>>>>>> f2b355db
-                    }
-                    
+                    }
+
                     $translated = translate($field_def['options'], 'Accounts', $contactFieldName);
 
                     if (isset($translated) && !is_array($translated)) {
@@ -731,32 +710,12 @@
 
         ///////////////////////////////////////////////////////////////////////
         ////	LOAD FOCUS DATA INTO REPL_ARR
-<<<<<<< HEAD
         if (!isset($focus->field_defs)) {
             LoggerManager::getLogger()->warn('Email Template / parse template bean error on load focus data into repl_arr: Focus field defs is undefined.');
         } else {
             foreach ($focus->field_defs as $field_def) {
                 if (!isset($field_def['name'])) {
                     LoggerManager::getLogger()->warn('Email Template / parse template bean error on load focus data into repl_arr: Focus field defs [name] is undefined.');
-=======
-        
-        if (!is_object($focus)) {
-            LoggerManager::getLogger()->warn('EmailTemplate::parse_template_bean: focus is not an object');
-        }
-        
-        $focusFieldDefs = null;
-        if (isset($focus->field_defs)) {
-            $focusFieldDefs = $focus->field_defs;
-        } else {
-            LoggerManager::getLogger()->warn('EmailTemplate::parse_template_bean: focus has not field_defs set');
-        }
-        
-        foreach ((array)$focusFieldDefs as $field_def) {
-            $fieldName = $field_def['name'];
-            if (isset($focus->$fieldName)) {
-                if (($field_def['type'] == 'relate' && empty($field_def['custom_type'])) || $field_def['type'] == 'assigned_user_name') {
-                    continue;
->>>>>>> f2b355db
                 }
                 $fieldName = isset($field_def['name']) ? $field_def['name'] : null;
                 if (isset($focus->$fieldName)) {
