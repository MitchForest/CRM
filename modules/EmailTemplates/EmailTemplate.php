<?php
if (!defined('sugarEntry') || !sugarEntry) die('Not A Valid Entry Point');
/*********************************************************************************
 * SugarCRM Community Edition is a customer relationship management program developed by
 * SugarCRM, Inc. Copyright (C) 2004-2013 SugarCRM Inc.
 *
 * SuiteCRM is an extension to SugarCRM Community Edition developed by Salesagility Ltd.
 * Copyright (C) 2011 - 2016 Salesagility Ltd.
 *
 * This program is free software; you can redistribute it and/or modify it under
 * the terms of the GNU Affero General Public License version 3 as published by the
 * Free Software Foundation with the addition of the following permission added
 * to Section 15 as permitted in Section 7(a): FOR ANY PART OF THE COVERED WORK
 * IN WHICH THE COPYRIGHT IS OWNED BY SUGARCRM, SUGARCRM DISCLAIMS THE WARRANTY
 * OF NON INFRINGEMENT OF THIRD PARTY RIGHTS.
 *
 * This program is distributed in the hope that it will be useful, but WITHOUT
 * ANY WARRANTY; without even the implied warranty of MERCHANTABILITY or FITNESS
 * FOR A PARTICULAR PURPOSE.  See the GNU Affero General Public License for more
 * details.
 *
 * You should have received a copy of the GNU Affero General Public License along with
 * this program; if not, see http://www.gnu.org/licenses or write to the Free
 * Software Foundation, Inc., 51 Franklin Street, Fifth Floor, Boston, MA
 * 02110-1301 USA.
 *
 * You can contact SugarCRM, Inc. headquarters at 10050 North Wolfe Road,
 * SW2-130, Cupertino, CA 95014, USA. or at email address contact@sugarcrm.com.
 *
 * The interactive user interfaces in modified source and object code versions
 * of this program must display Appropriate Legal Notices, as required under
 * Section 5 of the GNU Affero General Public License version 3.
 *
 * In accordance with Section 7(b) of the GNU Affero General Public License version 3,
 * these Appropriate Legal Notices must retain the display of the "Powered by
 * SugarCRM" logo and "Supercharged by SuiteCRM" logo. If the display of the logos is not
 * reasonably feasible for  technical reasons, the Appropriate Legal Notices must
 * display the words  "Powered by SugarCRM" and "Supercharged by SuiteCRM".
 ********************************************************************************/

/*********************************************************************************
 * Description:  TODO: To be written.
 * Portions created by SugarCRM are Copyright (C) SugarCRM, Inc.
 * All Rights Reserved.
 * Contributor(s): ______________________________________..
 ********************************************************************************/
// EmailTemplate is used to store email email_template information.
class EmailTemplate extends SugarBean
{
    var $field_name_map = array();
    // Stored fields
    var $id;
    var $date_entered;
    var $date_modified;
    var $modified_user_id;
    var $created_by;
    var $created_by_name;
    var $modified_by_name;
    var $assigned_user_id;
    var $assigned_user_name;
    var $name;
    var $published;
    var $description;
    var $body;
    var $body_html;
    var $subject;
    var $attachments;
    var $from_name;
    var $from_address;
    var $table_name = "email_templates";
    var $object_name = "EmailTemplate";
    var $module_dir = "EmailTemplates";
    var $new_schema = true;
    // This is used to retrieve related fields from form posts.
    var $additional_column_fields = array();
    // add fields here that would not make sense in an email template
    var $badFields = array(
        'account_description',
        'contact_id',
        'lead_id',
        'opportunity_amount',
        'opportunity_id',
        'opportunity_name',
        'opportunity_role_id',
        'opportunity_role_fields',
        'opportunity_role',
        'campaign_id',
        // User objects
        'id',
        'date_entered',
        'date_modified',
        'user_preferences',
        'accept_status',
        'user_hash',
        'authenticate_id',
        'sugar_login',
        'reports_to_id',
        'reports_to_name',
        'is_admin',
        'receive_notifications',
        'modified_user_id',
        'modified_by_name',
        'created_by',
        'created_by_name',
        'accept_status_id',
        'accept_status_name',
    );

    /**
     * @var array temp storage for template variables while cleanBean
     */
    protected $storedVariables = array();

    private $imageLinkReplaced = false;

    public function __construct()
    {
        parent::__construct();
    }

    /**
     * @deprecated deprecated since version 7.6, PHP4 Style Constructors are deprecated and will be remove in 7.8, please update your code, use __construct instead
     */
    public function EmailTemplate(){
        $deprecatedMessage = 'PHP4 Style Constructors are deprecated and will be remove in 7.8, please update your code';
        if(isset($GLOBALS['log'])) {
            $GLOBALS['log']->deprecated($deprecatedMessage);
        }
        else {
            trigger_error($deprecatedMessage, E_USER_DEPRECATED);
        }
        self::__construct();
    }


    /**
     * Generates the extended field_defs for creating macros
     * @return array
     */
    function generateFieldDefsJS()
    {
        global $current_user;


        $contact = new Contact();
        $account = new Account();
        $lead = new Lead();
        $prospect = new Prospect();


        $loopControl = array(
            'Contacts' => array(
                'Contacts' => $contact,
                'Leads' => $lead,
                'Prospects' => $prospect,
            ),
            'Accounts' => array(
                'Accounts' => $account,
            ),
            'Users' => array(
                'Users' => $current_user,
            ),
        );

        $prefixes = array(
            'Contacts' => 'contact_',
            'Accounts' => 'account_',
            'Users' => 'contact_user_',
        );

        $collection = array();
        foreach ($loopControl as $collectionKey => $beans) {
            $collection[$collectionKey] = array();
            foreach ($beans as $beankey => $bean) {

                foreach ($bean->field_defs as $key => $field_def) {
                    if (($field_def['type'] == 'relate' && empty($field_def['custom_type'])) ||
                        ($field_def['type'] == 'assigned_user_name' || $field_def['type'] == 'link') ||
                        ($field_def['type'] == 'bool') ||
                        (isset($field_def['name']) && in_array((array)$field_def['name'], $this->badFields))
                    ) {
                        continue;
                    }
                    if (!isset($field_def['vname'])) {
                        //echo $key;
                    }
                    // valid def found, process
                    $optionKey = strtolower("{$prefixes[$collectionKey]}{$key}");
                    if (!isset($field_def['vname'])) {
                        LoggerManager::getLogger()->warn('Filed def has not translatable name.');
                    }
                    $optionLabel = preg_replace('/:$/', "", translate(isset($field_def['vname']) ? $field_def['vname'] : null, $beankey));
                    $dup = 1;
                    foreach ($collection[$collectionKey] as $value) {
                        if ($value['name'] == $optionKey) {
                            $dup = 0;
                            break;
                        }
                    }
                    if ($dup)
                        $collection[$collectionKey][] = array("name" => $optionKey, "value" => $optionLabel);
                }
            }
        }

        $json = getJSONobj();
        $ret = "var field_defs = ";
        $ret .= $json->encode($collection, false);
        $ret .= ";";
        return $ret;
    }

    function generateFieldDefsJS2()
    {
        global $current_user;

        $contact = new Contact();
        $account = new Account();
        $lead = new Lead();
        $prospect = new Prospect();
        $event = new FP_events();


        $loopControl = array(
            'Contacts' => array(
                'Contacts' => $contact,
                'Leads' => $lead,
                'Prospects' => $prospect,
            ),
            'Accounts' => array(
                'Accounts' => $account,
            ),
            'Users' => array(
                'Users' => $current_user,
            ),
            'Events' => array(
                'Events' => $event,
            ),
        );

        $prefixes = array(
            'Contacts' => 'contact_',
            'Accounts' => 'account_',
            'Users' => 'contact_user_',
            'Events' => 'event_',
        );

        $collection = array();
        foreach ($loopControl as $collectionKey => $beans) {
            $collection[$collectionKey] = array();
            foreach ($beans as $beankey => $bean) {

                foreach ($bean->field_defs as $key => $field_def) {
                    if (($field_def['type'] == 'relate' && empty($field_def['custom_type'])) ||
                        ($field_def['type'] == 'assigned_user_name' || $field_def['type'] == 'link') ||
                        ($field_def['type'] == 'bool') ||
                        (in_array($field_def['name'], $this->badFields))
                    ) {
                        continue;
                    }
                    if (!isset($field_def['vname'])) {
                        //echo $key;
                    }
                    // valid def found, process
                    $optionKey = strtolower("{$prefixes[$collectionKey]}{$key}");
                    $optionLabel = preg_replace('/:$/', "", translate($field_def['vname'], $beankey));
                    $dup = 1;
                    foreach ($collection[$collectionKey] as $value) {
                        if ($value['name'] == $optionKey) {
                            $dup = 0;
                            break;
                        }
                    }
                    if ($dup)
                        $collection[$collectionKey][] = array("name" => $optionKey, "value" => $optionLabel);
                }
            }
        }

        $json = getJSONobj();
        $ret = "var field_defs = ";
        $ret .= $json->encode($collection, false);
        $ret .= ";";
        return $ret;
    }

    function get_summary_text()
    {
        return "$this->name";
    }

    function create_export_query($order_by, $where)
    {
        return $this->create_new_list_query($order_by, $where);
    }

    function fill_in_additional_list_fields()
    {
        $this->fill_in_additional_parent_fields();
    }

    function fill_in_additional_detail_fields()
    {
        if (empty($this->body) && !empty($this->body_html)) {
            global $sugar_config;

            $bodyCleanup = html_entity_decode($this->body_html, ENT_COMPAT, $sugar_config['default_charset']);

            // Template contents should contains at least one
            // white space character at after the variable names
            // to recognise it when parsing and replacing variables

            $bodyCleanup = preg_replace('/(\$\w+\b)([^\s])/', '$1 $2', $bodyCleanup);

            $bodyCleanup = strip_tags($bodyCleanup);

            $this->body = $bodyCleanup;
        }
        $this->created_by_name = get_assigned_user_name($this->created_by);
        $this->modified_by_name = get_assigned_user_name($this->modified_user_id);
        $this->assigned_user_name = get_assigned_user_name($this->assigned_user_id);
        $this->fill_in_additional_parent_fields();
    }

    function fill_in_additional_parent_fields()
    {
    }

//function all string that match the pattern {.} , also catches the list of found strings.
    //the cache will get refreshed when the template bean instance changes.
    //The found url key patterns are replaced with name value pairs provided as function parameter. $tracked_urls.
    //$url_template is used to construct the url for the email message. the template should have place holder for 1 variable parameter, represented by %1
    //$template_text_array is a list of text strings that need to be searched. usually the subject, html body and text body of the email message.
    //$removeme_url_template, if the url has is_optout property checked then use this template.
    function parse_tracker_urls($template_text_array, $url_template, $tracked_urls, $removeme_url_template)
    {
        global $beanFiles, $beanList, $app_list_strings, $sugar_config;
        if (!isset($this->parsed_urls))
            $this->parsed_urls = array();

        $return_array = $template_text_array;
        if (count($tracked_urls) > 0) {
            //parse the template and find all the dynamic strings that need replacement.
            foreach ($template_text_array as $key => $template_text) {
                if (!empty($template_text)) {

                    if (!isset($this->parsed_urls[$key]) || $this->parsed_urls[$key]['text'] != $template_text) {
                        // Fix for bug52014.
                        $template_text = urldecode($template_text);
                        $matches = $this->_preg_match_tracker_url($template_text);
                        $count = count($matches[0]);
                        $this->parsed_urls[$key] = array('matches' => $matches, 'text' => $template_text);
                    } else {
                        $matches = $this->parsed_urls[$key]['matches'];
                        if (!empty($matches[0])) {
                            $count = count($matches[0]);
                        } else {
                            $count = 0;
                        }
                    }

                    //navigate thru all the matched keys and replace the keys with actual strings.

                    if ($count > 0) {
                        for ($i = ($count - 1); $i >= 0; $i--) {
                            $url_key_name = $matches[0][$i][0];
                            if (!empty($tracked_urls[$url_key_name])) {
                                if ($tracked_urls[$url_key_name]['is_optout'] == 1) {
                                    $tracker_url = $removeme_url_template;
                                } else {
                                    $tracker_url = sprintf($url_template, $tracked_urls[$url_key_name]['id']);
                                }
                            }
                            if (!empty($tracker_url) && !empty($template_text) && !empty($matches[0][$i][0]) && !empty($tracked_urls[$matches[0][$i][0]])) {
                                $template_text = substr_replace($template_text, $tracker_url, $matches[0][$i][1], strlen($matches[0][$i][0]));
                                $template_text = str_replace($sugar_config['site_url'] . '/' . $sugar_config['site_url'], $sugar_config['site_url'], $template_text);
                            }
                        }
                    }
                }
                $return_array[$key] = $template_text;
            }
        }
        return $return_array;
    }

    /**
     *
     * Method for replace "preg_match_all" in method "parse_tracker_urls"
     * @param $text string String in which we need to search all string that match the pattern {.}
     * @return array result of search
     */
    private function _preg_match_tracker_url($text)
    {
        $result = array();
        $ind = 0;
        $switch = false;
        for ($i = 0; $i < strlen($text); $i++) {
            if ($text[$i] == '{') {
                $ind = $i;
                $switch = true;
            } elseif ($text[$i] == '}' && $switch === true) {
                $switch = false;
                array_push($result, array(substr($text, $ind, $i - $ind + 1), $ind));
            }
        }
        return array($result);
    }

    function parse_email_template($template_text_array, $focus_name, $focus, &$macro_nv)
    {
        global $beanList, $app_list_strings;

        // generate User instance that owns this "Contact" for contact_user_* macros
        $user = new User();
        if (isset($focus->assigned_user_id) && !empty($focus->assigned_user_id)) {
            $user->retrieve($focus->assigned_user_id);
        }

        if (!isset($this->parsed_entities))
            $this->parsed_entities = array();

        //parse the template and find all the dynamic strings that need replacement.
        // Bug #48111 It's strange why prefix for User module is contact_user (see self::generateFieldDefsJS method)
        if ($beanList[$focus_name] == 'User') {
            $pattern_prefix = '$contact_user_';
        } else {
            $pattern_prefix = '$' . strtolower($beanList[$focus_name]) . '_';
        }
        $pattern_prefix_length = strlen($pattern_prefix);
        $pattern = '/\\' . $pattern_prefix . '[A-Za-z_0-9]*/';

        $return_array = array();
        foreach ($template_text_array as $key => $template_text) {
            if (!isset($this->parsed_entities[$key])) {
                $matches = array();
                $count = preg_match_all($pattern, $template_text, $matches, PREG_OFFSET_CAPTURE);

                if ($count != 0) {
                    for ($i = ($count - 1); $i >= 0; $i--) {
                        if (!isset($matches[0][$i][2])) {
                            //find the field name in the bean.
                            $matches[0][$i][2] = substr($matches[0][$i][0], $pattern_prefix_length, strlen($matches[0][$i][0]) - $pattern_prefix_length);

                            //store the localized strings if the field is of type enum..
                            if (isset($focus->field_defs[$matches[0][$i][2]]) && $focus->field_defs[$matches[0][$i][2]]['type'] == 'enum' && isset($focus->field_defs[$matches[0][$i][2]]['options'])) {
                                $matches[0][$i][3] = $focus->field_defs[$matches[0][$i][2]]['options'];
                            }
                        }
                    }
                }
                $this->parsed_entities[$key] = $matches;
            } else {
                $matches = $this->parsed_entities[$key];
                if (!empty($matches[0])) {
                    $count = count($matches[0]);
                } else {
                    $count = 0;
                }
            }

            for ($i = ($count - 1); $i >= 0; $i--) {
                $field_name = $matches[0][$i][2];

                // cn: feel for User object attribute key and assign as found
                if (strpos($field_name, "user_") === 0) {
                    $userFieldName = substr($field_name, 5);
                    $value = $user->$userFieldName;
                    //_pp($userFieldName."[{$value}]");
                } else {
                    if(isset($focus->{$field_name})) {
                        $value = $focus->{$field_name};
                    } else {
                        $value = null;
                        $GLOBALS['log']->warn("Undefined field name in email template: $field_name");
                    }
                }

                //check dom
                if (isset($matches[0][$i][3])) {
                    if (isset($app_list_strings[$matches[0][$i][3]][$value])) {
                        $value = $app_list_strings[$matches[0][$i][3]][$value];
                    }
                }

                //generate name value pair array of macros and corresponding values for the targed.
                $macro_nv[$matches[0][$i][0]] = $value;

                $template_text = substr_replace($template_text, $value, $matches[0][$i][1], strlen($matches[0][$i][0]));
            }

            //parse the template for tracker url strings. patter for these strings in {[a-zA-Z_0-9]+}

            $return_array[$key] = $template_text;
        }

        return $return_array;
    }

    /**
     * Convenience method to convert raw value into appropriate type format
     * @param string $type
     * @param string $value
     * @return string
     */
    function _convertToType($type, $value)
    {
        switch ($type) {
            case 'currency' :
                return currency_format_number($value);
            default:
                return $value;
        }
    }

    /**
     * Convenience method to parse for user's values in a template
     * @param array $repl_arr
     * @param object $user
     * @return array
     */
    function _parseUserValues($repl_arr, &$user)
    {
        foreach ($user->field_defs as $field_def) {
            if (($field_def['type'] == 'relate' && empty($field_def['custom_type'])) || $field_def['type'] == 'assigned_user_name') {
                continue;
            }

            $fieldName = isset($field_def['name']) ? $field_def['name'] : null;
            if ($field_def['type'] == 'enum') {
                if (!isset($fieldName)) {
                    LoggerManager::getLogger()->warn('Email Template / parse user level error: Field name not found');
                } else {
                    
                    if (!isset($user->$fieldName)) {
                        LoggerManager::getLogger()->warn('Email Template / parse user level error: User field not found. Field name was: "' . $fieldName . '"');
                        $userFieldName = null;
                    } else {
                        $userFieldName = $user->$fieldName;
                    }

                    $translated = translate($field_def['options'], 'Users', $userFieldName);

                    if (isset($translated) && !is_array($translated)) {
                        $repl_arr["contact_user_" . $fieldName] = $translated;
                    } else { // unset enum field, make sure we have a match string to replace with ""
                        $repl_arr["contact_user_" . $fieldName] = '';
                    }
                }
            } else {
                if (isset($user->$fieldName)) {
                    // bug 47647 - allow for fields to translate before adding to template
                    $repl_arr["contact_user_" . $fieldName] = self::_convertToType($field_def['type'], $user->$fieldName);
                } else {
                    $repl_arr["contact_user_" . $fieldName] = "";
                }
            }
        }

        return $repl_arr;
    }


    function parse_template_bean($string, $bean_name, &$focus)
    {
        global $current_user;
        global $beanList;
        $repl_arr = array();

        // cn: bug 9277 - create a replace array with empty strings to blank-out invalid vars
        $acct = new Account();
        $contact = new Contact();
        $lead = new Lead();
        $prospect = new Prospect();

        foreach ($lead->field_defs as $field_def) {
            if (($field_def['type'] == 'relate' && empty($field_def['custom_type'])) || $field_def['type'] == 'assigned_user_name') {
                continue;
            }
            $repl_arr = EmailTemplate::add_replacement($repl_arr, $field_def, array(
                'contact_' . $field_def['name'] => '',
                'contact_account_' . $field_def['name'] => '',
            ));
        }
        foreach ($prospect->field_defs as $field_def) {
            if (($field_def['type'] == 'relate' && empty($field_def['custom_type'])) || $field_def['type'] == 'assigned_user_name') {
                continue;
            }
            $repl_arr = EmailTemplate::add_replacement($repl_arr, $field_def, array(
                'contact_' . $field_def['name'] => '',
                'contact_account_' . $field_def['name'] => '',
            ));
        }
        foreach ($contact->field_defs as $field_def) {
            if (($field_def['type'] == 'relate' && empty($field_def['custom_type'])) || $field_def['type'] == 'assigned_user_name') {
                continue;
            }
            $repl_arr = EmailTemplate::add_replacement($repl_arr, $field_def, array(
                'contact_' . $field_def['name'] => '',
                'contact_account_' . $field_def['name'] => '',
            ));
        }
        foreach ($acct->field_defs as $field_def) {
            if (($field_def['type'] == 'relate' && empty($field_def['custom_type'])) || $field_def['type'] == 'assigned_user_name') {
                continue;
            }
            $repl_arr = EmailTemplate::add_replacement($repl_arr, $field_def, array(
                'account_' . $field_def['name'] => '',
                'account_contact_' . $field_def['name'] => '',
            ));
        }
        // cn: end bug 9277 fix


        // feel for Parent account, only for Contacts traditionally, but written for future expansion
        if (isset($focus->account_id) && !empty($focus->account_id)) {
            $acct->retrieve($focus->account_id);
        }

        if ($bean_name == 'Contacts') {
            // cn: bug 9277 - email templates not loading account/opp info for templates
            if (!empty($acct->id)) {
                foreach ($acct->field_defs as $field_def) {
                    if (($field_def['type'] == 'relate' && empty($field_def['custom_type'])) || $field_def['type'] == 'assigned_user_name') {
                        continue;
                    }

                    $fieldName = $field_def['name'];
                    if ($field_def['type'] == 'enum') {
                        $translated = translate($field_def['options'], 'Accounts', $acct->$fieldName);

                        if (isset($translated) && !is_array($translated)) {
                            $repl_arr = EmailTemplate::add_replacement($repl_arr, $field_def, array(
                                'account_' . $fieldName => $translated,
                                'contact_account_' . $fieldName => $translated,
                            ));
                        } else { // unset enum field, make sure we have a match string to replace with ""
                            $repl_arr = EmailTemplate::add_replacement($repl_arr, $field_def, array(
                                'account_' . $fieldName => '',
                                'contact_account_' . $fieldName => '',
                            ));
                        }
                    } else {
                        // bug 47647 - allow for fields to translate before adding to template
                        $translated = self::_convertToType($field_def['type'], $acct->$fieldName);
                        $repl_arr = EmailTemplate::add_replacement($repl_arr, $field_def, array(
                            'account_' . $fieldName => $translated,
                            'contact_account_' . $fieldName => $translated,
                        ));
                    }
                }
            }

            if (!empty($focus->assigned_user_id)) {
                $user = new User();
                $user->retrieve($focus->assigned_user_id);
                $repl_arr = EmailTemplate::_parseUserValues($repl_arr, $user);
            }
        } elseif ($bean_name == 'Users') {
            /**
             * This section of code will on do work when a blank Contact, Lead,
             * etc. is passed in to parse the contact_* vars.  At this point,
             * $current_user will be used to fill in the blanks.
             */
            $repl_arr = EmailTemplate::_parseUserValues($repl_arr, $current_user);
        } else {
            // assumed we have an Account in focus
            foreach ($contact->field_defs as $field_def) {
                if (($field_def['type'] == 'relate' && empty($field_def['custom_type'])) || $field_def['type'] == 'assigned_user_name' || $field_def['type'] == 'link') {
                    continue;
                }

                $fieldName = $field_def['name'];
                if ($field_def['type'] == 'enum') {
                    
                    
                    if (!isset($contact->$fieldName)) {
                        LoggerManager::getLogger()->warn('Email Template / parse template bean error: Contact field not found. Field name was: "' . $fieldName . '"');
                        $contactFieldName = null;
                    } else {
                        $contactFieldName = $contact->$fieldName;
                    }
                    
                    $translated = translate($field_def['options'], 'Accounts', $contactFieldName);

                    if (isset($translated) && !is_array($translated)) {
                        $repl_arr = EmailTemplate::add_replacement($repl_arr, $field_def, array(
                            'contact_' . $fieldName => $translated,
                            'contact_account_' . $fieldName => $translated,
                        ));
                    } else { // unset enum field, make sure we have a match string to replace with ""
                        $repl_arr = EmailTemplate::add_replacement($repl_arr, $field_def, array(
                            'contact_' . $fieldName => '',
                            'contact_account_' . $fieldName => '',
                        ));
                    }
                } else {
                    if (isset($contact->$fieldName)) {
                        // bug 47647 - allow for fields to translate before adding to template
                        $translated = self::_convertToType($field_def['type'], $contact->$fieldName);
                        $repl_arr = EmailTemplate::add_replacement($repl_arr, $field_def, array(
                            'contact_' . $fieldName => $translated,
                            'contact_account_' . $fieldName => $translated,
                        ));
                    } // if
                }
            }
        }

        ///////////////////////////////////////////////////////////////////////
        ////	LOAD FOCUS DATA INTO REPL_ARR
        if (!isset($focus->field_defs)) {
            LoggerManager::getLogger()->warn('Email Template / parse template bean error on load focus data into repl_arr: Focus field defs is undefined.');
        } else { 
            foreach ($focus->field_defs as $field_def) {
                if(!isset($field_def['name'])) {
                    LoggerManager::getLogger()->warn('Email Template / parse template bean error on load focus data into repl_arr: Focus field defs [name] is undefined.');
                }
                $fieldName = isset($field_def['name']) ? $field_def['name'] : null;
                if (isset($focus->$fieldName)) {
                    if (($field_def['type'] == 'relate' && empty($field_def['custom_type'])) || $field_def['type'] == 'assigned_user_name') {
                        continue;
                    }

                    if ($field_def['type'] == 'enum' && isset($field_def['options'])) {
                        $translated = translate($field_def['options'], $bean_name, $focus->$fieldName);

                        if (isset($translated) && !is_array($translated)) {
                            $repl_arr = EmailTemplate::add_replacement($repl_arr, $field_def, array(
                                strtolower($beanList[$bean_name]) . "_" . $fieldName => $translated,
                            ));
                        } else { // unset enum field, make sure we have a match string to replace with ""
                            $repl_arr = EmailTemplate::add_replacement($repl_arr, $field_def, array(
                                strtolower($beanList[$bean_name]) . "_" . $fieldName => '',
                            ));
                        }
                    } else {
                        // bug 47647 - translate currencies to appropriate values
                        $repl_arr = EmailTemplate::add_replacement($repl_arr, $field_def, array(
                            strtolower($beanList[$bean_name]) . "_" . $fieldName => self::_convertToType($field_def['type'], $focus->$fieldName),
                        ));
                    }
                } else {
                    if ($fieldName == 'full_name') {
                        $repl_arr = EmailTemplate::add_replacement($repl_arr, $field_def, array(
                            strtolower($beanList[$bean_name]) . '_full_name' => $focus->get_summary_text(),
                        ));
                    } else {
                        $repl_arr = EmailTemplate::add_replacement($repl_arr, $field_def, array(
                            strtolower($beanList[$bean_name]) . "_" . $fieldName => '',
                        ));
                    }
                }
            } // end foreach()
        }

        krsort($repl_arr);
        reset($repl_arr);
        //20595 add nl2br() to respect the multi-lines formatting
        if (isset($repl_arr['contact_primary_address_street'])) {
            $repl_arr['contact_primary_address_street'] = nl2br($repl_arr['contact_primary_address_street']);
        }
        if (isset($repl_arr['contact_alt_address_street'])) {
            $repl_arr['contact_alt_address_street'] = nl2br($repl_arr['contact_alt_address_street']);
        }

        foreach ($repl_arr as $name => $value) {
            if ($value != '' && is_string($value)) {
                $string = str_replace("\$$name", $value, $string);
            } else {
                $string = str_replace("\$$name", ' ', $string);
            }
        }

        return $string;
    }

    /**
     * Add replacement(s) to the collection based on field definition
     *
     * @param array $data
     * @param array $field_def
     * @param array $replacement
     * @return array
     */
    protected static function add_replacement($data, $field_def, $replacement)
    {
        foreach ($replacement as $key => $value) {
            // @see defect #48641
            if ('multienum' == $field_def['type']) {
<<<<<<< HEAD
                 $mVals = unencodeMultienum($value);
                 $translatedVals = array();
                 foreach($mVals as $mVal){
                     $translatedVals[] = translate($field_def['options'], '', $mVal);
                 }
                 if (isset($translatedVals[0]) && is_array($translatedVals[0])) {
                     $value = implode(", ", $translatedVals[0]);
                 } else {
                     $value = implode(", ", $translatedVals);
                 }
                 
=======
                $mVals = unencodeMultienum($value);
                $translatedVals = array();
                foreach ($mVals as $mVal) {
                    $translatedVals[] = translate($field_def['options'], '', $mVal);
                }
                if (isset($translatedVals[0]) && is_array($translatedVals[0])) {
                    $value = implode(", ", $translatedVals[0]);
                } else {
                    $value = implode(", ", $translatedVals);
                }

>>>>>>> c0993fa1
            }
            $data[$key] = $value;
        }

        return $data;
    }

    function parse_template($string, &$bean_arr)
    {
        foreach ($bean_arr as $bean_name => $bean_id) {

            $focus = BeanFactory::getBean($bean_name,$bean_id);

            if ($bean_name == 'Leads' || $bean_name == 'Prospects') {
                $bean_name = 'Contacts';
            }

            if (isset($this) && isset($this->module_dir) && $this->module_dir == 'EmailTemplates') {
                $string = $this->parse_template_bean($string, $bean_name, $focus);
            } else {
                $string = EmailTemplate::parse_template_bean($string, $bean_name, $focus);
            }
        }
        return $string;
    }

    function bean_implements($interface)
    {
        switch ($interface) {
            case 'ACL':
                return true;
        }
        return false;
    }

    static function getTypeOptionsForSearch()
    {
        $template = new EmailTemplate();
        $optionKey = $template->field_defs['type']['options'];
        $options = $GLOBALS['app_list_strings'][$optionKey];
        if (!is_admin($GLOBALS['current_user']) && isset($options['workflow']))
            unset($options['workflow']);

        return $options;
    }

    function is_used_by_email_marketing()
    {
        $query = "select id from email_marketing where template_id='$this->id' and deleted=0";
        $result = $this->db->query($query);
        if ($this->db->fetchByAssoc($result)) {
            return true;
        }
        return false;
    }

    /**
     * Allows us to save variables of template as they are
     */
    public function cleanBean()
    {
        $this->storedVariables = array();
        $this->body_html = preg_replace_callback('/\{::[^}]+::\}/', array($this, 'storeVariables'), $this->body_html);
        parent::cleanBean();
        $this->body_html = str_replace(array_values($this->storedVariables), array_keys($this->storedVariables), $this->body_html);
    }

    /**
     * Replacing variables of templates by their md5 hash
     *
     * @param array $text result of preg_replace_callback
     * @return string md5 hash of result
     */
    protected function storeVariables($text)
    {
        if (isset($this->storedVariables[$text[0]]) == false) {
            $this->storedVariables[$text[0]] = md5($text[0]);
        }
        return $this->storedVariables[$text[0]];
    }

    public function save($check_notify = FALSE)
    {
        $this->repairMozaikClears();
        return parent::save($check_notify);
    }

    public function retrieve($id = -1, $encode = true, $deleted = true)
    {
        $ret = parent::retrieve($id, $encode, $deleted);
        $this->repairMozaikClears();
        $this->imageLinkReplaced = false;
        $this->repairEntryPointImages();
        if($this->imageLinkReplaced) {
            $this->save();
        }
        $this->addDomainToRelativeImagesSrc();
        return $ret;
    }

    public function addDomainToRelativeImagesSrc() {
        global $sugar_config;
        $domain = $sugar_config['site_url'] . '/';
        $ret = $this->body_html = preg_replace('/(&lt;img src=&quot;)(public\/[^.]*.(jpg|jpeg|png|gif|bmp))(&quot;)/', "$1" . $domain . "$2$4", $this->body_html);
        return $ret;
    }

    private function repairMozaikClears() {
        // repair tinymce auto correction in mozaik clears
        $this->body_html = str_replace('&lt;div class=&quot;mozaik-clear&quot;&gt;&nbsp;&lt;br&gt;&lt;/div&gt;', '&lt;div class=&quot;mozaik-clear&quot;&gt;&lt;/div&gt;', $this->body_html);
    }



    private function repairEntryPointImages() {
        global $sugar_config;

        // repair the images url at entry points, change to a public direct link for remote email clients..

        $siteUrlQuoted = str_replace(array(':', '/'), array('\:', '\/'), $sugar_config['site_url']);
        $regex = '/&lt;img src=&quot;(' . $siteUrlQuoted . '\/index\.php\?entryPoint=download&type=Notes&id=([a-f0-9]{8}\-[a-f0-9]{4}\-[a-f0-9]{4}\-[a-f0-9]{4}\-[a-f0-9]{12})&filename=[^&]+)&quot;/';

        if(preg_match($regex, $this->body_html, $match)) {
            $splits = explode('.', $match[1]);
            $fileExtension = end($splits);
            $this->makePublicImage($match[2], $fileExtension);
            $directLink = '&lt;img src=&quot;' . $sugar_config['site_url'] . '/public/' . $match[2] . '.' . $fileExtension . '&quot;';
            $this->body_html = str_replace($match[0], $directLink, $this->body_html);
            $this->imageLinkReplaced = true;
            $this->repairEntryPointImages();
        }

    }

    private function makePublicImage($id, $ext = 'jpg') {
        $toFile = 'public/' . $id . '.' . $ext;
        if(file_exists($toFile)) {
            return;
        }
        $fromFile = 'upload://' . $id;
        if(!file_exists($fromFile)) {
            throw new Exception('file not found');
        }
        if(!file_exists('public')) {
            sugar_mkdir('public', 0777);
        }
        $fdata = file_get_contents($fromFile);
        if(!file_put_contents($toFile, $fdata)) {
            throw new Exception('file write error');
        }
    }

    public function getAttachments() {
        return BeanFactory::getBean('Notes')->get_full_list('', "parent_id = '" . $this->id . "'");
    }

}
<|MERGE_RESOLUTION|>--- conflicted
+++ resolved
@@ -788,19 +788,7 @@
         foreach ($replacement as $key => $value) {
             // @see defect #48641
             if ('multienum' == $field_def['type']) {
-<<<<<<< HEAD
-                 $mVals = unencodeMultienum($value);
-                 $translatedVals = array();
-                 foreach($mVals as $mVal){
-                     $translatedVals[] = translate($field_def['options'], '', $mVal);
-                 }
-                 if (isset($translatedVals[0]) && is_array($translatedVals[0])) {
-                     $value = implode(", ", $translatedVals[0]);
-                 } else {
-                     $value = implode(", ", $translatedVals);
-                 }
-                 
-=======
+
                 $mVals = unencodeMultienum($value);
                 $translatedVals = array();
                 foreach ($mVals as $mVal) {
@@ -811,8 +799,6 @@
                 } else {
                     $value = implode(", ", $translatedVals);
                 }
-
->>>>>>> c0993fa1
             }
             $data[$key] = $value;
         }
