<?php
if (!defined('sugarEntry') || !sugarEntry) die('Not A Valid Entry Point');

function handleAttachmentForRemove() {
    if(!empty($_REQUEST['attachmentsRemove'])) {
        foreach($_REQUEST['attachmentsRemove'] as $attachmentIdForRemove) {
            if($bean = BeanFactory::getBean('Notes', $attachmentIdForRemove)) {
                $bean->mark_deleted($bean->id);
            }
        }
    }
}

$error = false;
$msgs = array();
$data = array();

$emailTemplateId = isset($_REQUEST['emailTemplateId']) && $_REQUEST['emailTemplateId'] ? $_REQUEST['emailTemplateId'] : null;
<<<<<<< HEAD
$_SESSION['campaignWizard'][$_REQUEST['campaignId']]['defaultSelectedTemplateId'] = $emailTemplateId;
=======
if(isset($_REQUEST['campaignId'])) {
    $_SESSION['campaignWizard'][$_REQUEST['campaignId']]['defaultSelectedTemplateId'] = $emailTemplateId;
}
>>>>>>> 67872cf2

if(preg_match('/^[a-f0-9]{8}-[a-f0-9]{4}-[a-f0-9]{4}-[a-f0-9]{4}-[a-f0-9]{12}$/', $emailTemplateId) || !$emailTemplateId) {

    $func = isset($_REQUEST['func']) ? $_REQUEST['func'] : null;

    $fields = array('body_html', 'subject', 'name');

    // TODO: validate for email template before save it!

    include_once 'modules/EmailTemplates/EmailTemplateFormBase.php';

    switch($func) {

        case 'update':
            $bean = BeanFactory::getBean('EmailTemplates', $emailTemplateId);
            foreach($bean as $key => $value) {
                if(in_array($key, $fields)) {
                    $bean->$key = $_POST[$key];
                }
            }
            $formBase = new EmailTemplateFormBase();
            $bean = $formBase->handleAttachmentsProcessImages($bean, false, true, 'download', true);
            if($bean->save()) {
                $msgs[] = 'LBL_TEMPLATE_SAVED';
            }
            //$formBase = new EmailTemplateFormBase();
            //$bean = $formBase->handleAttachmentsProcessImages($bean, false, true);
            $data['id'] = $bean->id;
            $data['name'] = $bean->name;
            handleAttachmentForRemove();

            // update marketing->template_id if we have a selected marketing..
<<<<<<< HEAD
            if(!empty($_SESSION['campaignWizard'][$_REQUEST['campaignId']]['defaultSelectedMarketingId']) && !empty($_REQUEST['campaignId'])) {
=======
            if(!empty($_REQUEST['campaignId']) && !empty($_SESSION['campaignWizard'][$_REQUEST['campaignId']]['defaultSelectedMarketingId'])) {
>>>>>>> 67872cf2
                $marketingId = $_SESSION['campaignWizard'][$_REQUEST['campaignId']]['defaultSelectedMarketingId'];

                $campaign = BeanFactory::getBean('Campaigns', $_REQUEST['campaignId']);
                $campaign->load_relationship('emailmarketing');
                $marketings = $campaign->emailmarketing->get();
                // just a double check for campaign->marketing relation correct is for e.g the user deleted the marketing record or something may could happened..
                if(in_array($marketingId, $marketings)) {
                    $marketing = BeanFactory::getBean('EmailMarketing', $marketingId);
                    $marketing->template_id = $emailTemplateId;
                    $marketing->save();
                }
                else {
                    // TODO something is not OK, the selected campaign isn't related to this marketing!!
                    $GLOBALS['log']->debug('Selected marketing not found!');
                }
            }
            break;

        case 'createCopy':
            $bean = BeanFactory::getBean('EmailTemplates', $emailTemplateId);
            $newBean = new EmailTemplate();
            $fieldsForCopy = array('type', 'description');
            foreach($bean as $key => $value) {
                if(in_array($key, $fields)) {
                    $newBean->$key = $_POST[$key];
                }
                else if(in_array($key, $fieldsForCopy)) {
                    $newBean->$key = $bean->$key;
                }
            }
            if($newBean->save()) {
                $msgs[] = 'LBL_TEMPLATE_SAVED';
            }
            //$formBase = new EmailTemplateFormBase();
            //$newBean = $formBase->handleAttachmentsProcessImages($newBean, false, true);
            $data['id'] = $newBean->id;
            $data['name'] = $newBean->name;
            break;

        case 'uploadAttachments':
            $formBase = new EmailTemplateFormBase();
            $focus = BeanFactory::getBean('EmailTemplates', $_REQUEST['attach_to_template_id']);
            //$data = $formBase->handleAttachments($focus, false, null);
            $data = $formBase->handleAttachmentsProcessImages($focus, false, true, 'download', true);
            $redirectUrl = 'index.php?module=Campaigns&action=WizardMarketing&campaign_id=' . $_REQUEST['campaign_id'] . "&jump=2&template_id=" . $_REQUEST['attach_to_template_id']; // . '&marketing_id=' . $_REQUEST['attach_to_marketing_id'] . '&record=' . $_REQUEST['attach_to_marketing_id'];
            header('Location: ' . $redirectUrl);
            die();
            break;

        default: case 'get':
            if($bean = BeanFactory::getBean('EmailTemplates', $emailTemplateId)) {
                $fields = array('id', 'name', 'body', 'body_html', 'subject');
                foreach ($bean as $key => $value) {
                    if (in_array($key, $fields)) {
                        $data[$key] = $bean->$key;
                    }
                }

                $data['body_from_html'] = from_html($bean->body_html);
                $attachmentBeans = $bean->getAttachments();
                if($attachmentBeans) {
                    $attachments = array();
                    foreach($attachmentBeans as $attachmentBean) {
                        $attachments[] = array(
                            'id' => $attachmentBean->id,
                            'name' => $attachmentBean->name,
                            'file_mime_type' => $attachmentBean->file_mime_type,
                            'filename' => $attachmentBean->filename,
                            'parent_type' => $attachmentBean->parent_type,
                            'parent_id' => $attachmentBean->parent_id,
                            'description' => $attachmentBean->description,
                        );
                    }
                    $data['attachments'] = $attachments;
                }
            }
            else {
                $error = 'Email Template not found.';
            }
            break;
    }


}
else {
    $error = 'Illegal GUID format.';
}

$results = array(
    'error' => $error,
    'msgs' => $msgs,
    'data' => $data,
);

$results = json_encode($results);
if(!$results) {
    if(json_last_error()) {
        $results = array(
            'error' => 'json_encode error: '.json_last_error_msg()
        );
        $results = json_encode($results);
    }
}
echo $results;<|MERGE_RESOLUTION|>--- conflicted
+++ resolved
@@ -16,13 +16,9 @@
 $data = array();
 
 $emailTemplateId = isset($_REQUEST['emailTemplateId']) && $_REQUEST['emailTemplateId'] ? $_REQUEST['emailTemplateId'] : null;
-<<<<<<< HEAD
-$_SESSION['campaignWizard'][$_REQUEST['campaignId']]['defaultSelectedTemplateId'] = $emailTemplateId;
-=======
 if(isset($_REQUEST['campaignId'])) {
     $_SESSION['campaignWizard'][$_REQUEST['campaignId']]['defaultSelectedTemplateId'] = $emailTemplateId;
 }
->>>>>>> 67872cf2
 
 if(preg_match('/^[a-f0-9]{8}-[a-f0-9]{4}-[a-f0-9]{4}-[a-f0-9]{4}-[a-f0-9]{12}$/', $emailTemplateId) || !$emailTemplateId) {
 
@@ -55,11 +51,7 @@
             handleAttachmentForRemove();
 
             // update marketing->template_id if we have a selected marketing..
-<<<<<<< HEAD
-            if(!empty($_SESSION['campaignWizard'][$_REQUEST['campaignId']]['defaultSelectedMarketingId']) && !empty($_REQUEST['campaignId'])) {
-=======
             if(!empty($_REQUEST['campaignId']) && !empty($_SESSION['campaignWizard'][$_REQUEST['campaignId']]['defaultSelectedMarketingId'])) {
->>>>>>> 67872cf2
                 $marketingId = $_SESSION['campaignWizard'][$_REQUEST['campaignId']]['defaultSelectedMarketingId'];
 
                 $campaign = BeanFactory::getBean('Campaigns', $_REQUEST['campaignId']);
