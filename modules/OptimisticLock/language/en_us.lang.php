<?php
/**
 *
 * SugarCRM Community Edition is a customer relationship management program developed by
 * SugarCRM, Inc. Copyright (C) 2004-2013 SugarCRM Inc.
 *
 * SuiteCRM is an extension to SugarCRM Community Edition developed by SalesAgility Ltd.
 * Copyright (C) 2011 - 2017 SalesAgility Ltd.
 *
 * This program is free software; you can redistribute it and/or modify it under
 * the terms of the GNU Affero General Public License version 3 as published by the
 * Free Software Foundation with the addition of the following permission added
 * to Section 15 as permitted in Section 7(a): FOR ANY PART OF THE COVERED WORK
 * IN WHICH THE COPYRIGHT IS OWNED BY SUGARCRM, SUGARCRM DISCLAIMS THE WARRANTY
 * OF NON INFRINGEMENT OF THIRD PARTY RIGHTS.
 *
 * This program is distributed in the hope that it will be useful, but WITHOUT
 * ANY WARRANTY; without even the implied warranty of MERCHANTABILITY or FITNESS
 * FOR A PARTICULAR PURPOSE. See the GNU Affero General Public License for more
 * details.
 *
 * You should have received a copy of the GNU Affero General Public License along with
 * this program; if not, see http://www.gnu.org/licenses or write to the Free
 * Software Foundation, Inc., 51 Franklin Street, Fifth Floor, Boston, MA
 * 02110-1301 USA.
 *
 * You can contact SugarCRM, Inc. headquarters at 10050 North Wolfe Road,
 * SW2-130, Cupertino, CA 95014, USA. or at email address contact@sugarcrm.com.
 *
 * The interactive user interfaces in modified source and object code versions
 * of this program must display Appropriate Legal Notices, as required under
 * Section 5 of the GNU Affero General Public License version 3.
 *
 * In accordance with Section 7(b) of the GNU Affero General Public License version 3,
 * these Appropriate Legal Notices must retain the display of the "Powered by
 * SugarCRM" logo and "Supercharged by SuiteCRM" logo. If the display of the logos is not
 * reasonably feasible for technical reasons, the Appropriate Legal Notices must
 * display the words "Powered by SugarCRM" and "Supercharged by SuiteCRM".
 */

if (!defined('sugarEntry') || !sugarEntry) {
    die('Not A Valid Entry Point');
}

<<<<<<< HEAD
$mod_strings = array (
   'LBL_YOURS' => 'Yours',
   'LBL_IN_DATABASE' => 'In Database',
   'LBL_CONFLICT_EXISTS' => 'A Conflict Exists For - ',
   'LBL_ACCEPT_DATABASE' => 'Accept Database',
   'LBL_ACCEPT_YOURS' => 'Accept Yours',
   'LBL_RECORDS_MATCH' => 'Records Match',
   'LBL_NO_LOCKED_OBJECTS' => 'No Locked Objects',
   
=======
$mod_strings = array(
    'LBL_YOURS' => 'Yours',
    'LBL_IN_DATABASE' => 'In Database',
    'LBL_CONFLICT_EXISTS' => 'A Conflict Exists For - ',
    'LBL_ACCEPT_DATABASE' => 'Accept Database',
    'LBL_ACCEPT_YOURS' => 'Accept Yours',
    'LBL_RECORDS_MATCH' => 'Records Match',
    'LBL_NO_LOCKED_OBJECTS' => 'No Locked Objects',

>>>>>>> 6fff9dbc
);<|MERGE_RESOLUTION|>--- conflicted
+++ resolved
@@ -42,17 +42,6 @@
     die('Not A Valid Entry Point');
 }
 
-<<<<<<< HEAD
-$mod_strings = array (
-   'LBL_YOURS' => 'Yours',
-   'LBL_IN_DATABASE' => 'In Database',
-   'LBL_CONFLICT_EXISTS' => 'A Conflict Exists For - ',
-   'LBL_ACCEPT_DATABASE' => 'Accept Database',
-   'LBL_ACCEPT_YOURS' => 'Accept Yours',
-   'LBL_RECORDS_MATCH' => 'Records Match',
-   'LBL_NO_LOCKED_OBJECTS' => 'No Locked Objects',
-   
-=======
 $mod_strings = array(
     'LBL_YOURS' => 'Yours',
     'LBL_IN_DATABASE' => 'In Database',
@@ -62,5 +51,4 @@
     'LBL_RECORDS_MATCH' => 'Records Match',
     'LBL_NO_LOCKED_OBJECTS' => 'No Locked Objects',
 
->>>>>>> 6fff9dbc
 );