--- conflicted
+++ resolved
@@ -366,9 +366,5 @@
     'LBL_WELCOME' => 'Welcome' /*for 508 compliance fix*/,
     'LBL_LOGO' => 'Logo' /*for 508 compliance fix*/,
     'LBL_ENABLE_HISTORY_CONTACTS_EMAILS' => 'Show related contacts\' emails in History subpanel for modules',
-<<<<<<< HEAD
-	
-=======
-
->>>>>>> 6fff9dbc
+
 );