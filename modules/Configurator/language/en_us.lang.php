--- conflicted
+++ resolved
@@ -43,7 +43,6 @@
  * Contributor(s): ______________________________________..
  ********************************************************************************/
 
-<<<<<<< HEAD
 $mod_strings = array(
     /*'ADMIN_EXPORT_ONLY'=>'Admin export only',*/
     'ADVANCED' => 'Advanced',
@@ -107,7 +106,6 @@
     'LBL_SKYPEOUT_TITLE' => 'Click-To-Call',
     'LBL_USE_REAL_NAMES' => 'Show Full Names',
     'LBL_USE_REAL_NAMES_DESC' => 'Display users\' full names instead of their User Names in assignment fields.',
-=======
 $mod_strings = array (
 	/*'ADMIN_EXPORT_ONLY'=>'Admin export only',*/
 	'ADVANCED'=>'Advanced',
@@ -180,7 +178,6 @@
 	'LBL_SKYPEOUT_TITLE' => 'Click-To-Call',
 	'LBL_USE_REAL_NAMES'	=> 'Show Full Names',
 	'LBL_USE_REAL_NAMES_DESC'			=> 'Display users\' full names instead of their User Names in assignment fields.',
->>>>>>> 0904f6cc
     'LBL_DISALBE_CONVERT_LEAD' => 'Disable convert lead action for converted leads',
     'LBL_DISALBE_CONVERT_LEAD_DESC' => 'If a lead has already been converted, enabling this option will remove the convert lead action.',
     'LBL_ENABLE_ACTION_MENU' => 'Display actions within menus',
@@ -255,7 +252,6 @@
     'LBL_SEARCH' => 'Search:',
     'LBL_REG_EXP' => 'Reg Exp:',
     'LBL_IGNORE_SELF' => 'Ignore Self:',
-<<<<<<< HEAD
     'LBL_MARKING_WHERE_START_LOGGING' => 'Marking Where To Start Logging From',
     'LBL_DISPLAYING_LOG' => 'Displaying Log',
     'LBL_YOUR_PROCESS_ID' => 'Your process ID',
@@ -266,7 +262,6 @@
     'LBL_ALERT_TYPE_IMAGE' => 'The file format of the image must be JPEG or PNG.  Upload a new file with the file extension .jpg or .png.',
     'LBL_ALERT_SIZE_RATIO' => 'The aspect ratio of the image should be between 1:1 and 10:1.  The image will be resized.',
     'LBL_ALERT_SIZE_RATIO_QUOTES' => 'The aspect ratio of the image must be between 3:1 and 20:1.  Upload a new file with this ratio.',
-=======
     'LBL_MARKING_WHERE_START_LOGGING'=>'Marking Where To Start Logging From',
     'LBL_DISPLAYING_LOG'=>'Displaying Log',
     'LBL_YOUR_PROCESS_ID'=>'Your process ID',
@@ -277,7 +272,6 @@
     'LBL_ALERT_TYPE_IMAGE' => 'The file format of the image must be JPEG or PNG. Upload a new file with the file extension .jpg or .png.',
     'LBL_ALERT_SIZE_RATIO' => 'The aspect ratio of the image should be between 1:1 and 10:1. The image will be resized.',
     'LBL_ALERT_SIZE_RATIO_QUOTES' => 'The aspect ratio of the image must be between 3:1 and 20:1. Upload a new file with this ratio.',
->>>>>>> 0904f6cc
     'ERR_ALERT_FILE_UPLOAD' => 'Error during the upload of the image.',
     'LBL_LOGGER' => 'Logger Settings',
     'LBL_LOGGER_FILENAME' => 'Log File Name',
@@ -294,11 +288,8 @@
     'LBL_VCAL_PERIOD' => 'vCal Updates Time Period:',
     'LBL_IMPORT_MAX_RECORDS' => 'Import - Maximum Number of Rows:',
     'LBL_IMPORT_MAX_RECORDS_HELP' => 'Specify how many rows are allowed within import files.<br>If the number of rows in an import file exceeds this number, the user will be alerted.<br>If no number is entered, an unlimited number of rows are allowed.',
-<<<<<<< HEAD
     'vCAL_HELP' => 'Use this setting to determine the number of months in advance of the current date that Free/Busy information for calls and meetings is published.<BR>To turn Free/Busy publishing off, enter "0".  The minimum is 1 month; the maximum is 12 months.',
-=======
 	'vCAL_HELP' => 'Use this setting to determine the number of months in advance of the current date that Free/Busy information for calls and meetings is published.<BR>To turn Free/Busy publishing off, enter "0". The minimum is 1 month; the maximum is 12 months.',
->>>>>>> 0904f6cc
     'LBL_PDFMODULE_NAME' => 'PDF Settings',
     'SUGARPDF_BASIC_SETTINGS' => 'Document Properties',
     'SUGARPDF_ADVANCED_SETTINGS' => 'Advanced Settings',
@@ -439,17 +430,14 @@
     'ERR_PDF_NO_UPLOAD' => 'Error during the upload of the font or metric file.',
 
 // Wizard
-<<<<<<< HEAD
     //Wizard Scenarios
     'LBL_WIZARD_SCENARIOS' => 'Your Scenarios',
     'LBL_WIZARD_SCENARIOS_EMPTY_LIST' => 'No scenarios have been configured',
     'LBL_WIZARD_SCENARIOS_DESC' => 'Choose which scenarios are appropriate for your installation.  These options can be changed post-install.',
-=======
 	//Wizard Scenarios
 	'LBL_WIZARD_SCENARIOS' => 'Your Scenarios',
 	'LBL_WIZARD_SCENARIOS_EMPTY_LIST' => 'No scenarios have been configured',
 	'LBL_WIZARD_SCENARIOS_DESC' => 'Choose which scenarios are appropriate for your installation. These options can be changed post-install.',
->>>>>>> 0904f6cc
 
     'LBL_WIZARD_TITLE' => 'Admin Wizard',
     'LBL_WIZARD_WELCOME_TAB' => 'Welcome',
@@ -459,12 +447,9 @@
     'LBL_WIZARD_BACK_BUTTON' => '< Back',
     'LBL_WIZARD_SKIP_BUTTON' => 'Skip',
     'LBL_WIZARD_CONTINUE_BUTTON' => 'Continue',
-<<<<<<< HEAD
-=======
     'LBL_WIZARD_FINISH_TAB' => 'Finish',
     'LBL_WIZARD_FINISH_TITLE' => 'Basic system configuration is complete',
     'LBL_WIZARD_FINISH' => 'Click <b>Continue</b> to configure your user settings.<br/><br />To configure additional system settings, click <a href="index.php?module=Administration&action=index" target="_blank">here</a>.',
->>>>>>> 0904f6cc
     'LBL_WIZARD_SYSTEM_TITLE' => 'Branding',
     'LBL_WIZARD_SYSTEM_DESC' => 'Provide your organization\'s name and logo in order to brand your SuiteCRM.',
     'LBL_WIZARD_LOCALE_DESC' => 'Specify how you would like data in SuiteCRM to be displayed, based on your geographical location. The settings you provide here will be the default settings. Users will be able set their own preferences.',
