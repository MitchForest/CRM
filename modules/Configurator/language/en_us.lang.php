<?php
/**
 *
 * SugarCRM Community Edition is a customer relationship management program developed by
 * SugarCRM, Inc. Copyright (C) 2004-2013 SugarCRM Inc.
<<<<<<< HEAD
 * SuiteCRM is an extension to SugarCRM Community Edition developed by Salesagility Ltd.
 * Copyright (C) 2011 - 2014 Salesagility Ltd.
=======
 *
 * SuiteCRM is an extension to SugarCRM Community Edition developed by SalesAgility Ltd.
 * Copyright (C) 2011 - 2017 SalesAgility Ltd.
>>>>>>> 50c5b6c7
 *
 * This program is free software; you can redistribute it and/or modify it under
 * the terms of the GNU Affero General Public License version 3 as published by the
 * Free Software Foundation with the addition of the following permission added
 * to Section 15 as permitted in Section 7(a): FOR ANY PART OF THE COVERED WORK
 * IN WHICH THE COPYRIGHT IS OWNED BY SUGARCRM, SUGARCRM DISCLAIMS THE WARRANTY
 * OF NON INFRINGEMENT OF THIRD PARTY RIGHTS.
 *
 * This program is distributed in the hope that it will be useful, but WITHOUT
 * ANY WARRANTY; without even the implied warranty of MERCHANTABILITY or FITNESS
 * FOR A PARTICULAR PURPOSE. See the GNU Affero General Public License for more
 * details.
 *
 * You should have received a copy of the GNU Affero General Public License along with
 * this program; if not, see http://www.gnu.org/licenses or write to the Free
 * Software Foundation, Inc., 51 Franklin Street, Fifth Floor, Boston, MA
 * 02110-1301 USA.
 *
 * You can contact SugarCRM, Inc. headquarters at 10050 North Wolfe Road,
 * SW2-130, Cupertino, CA 95014, USA. or at email address contact@sugarcrm.com.
 *
 * The interactive user interfaces in modified source and object code versions
 * of this program must display Appropriate Legal Notices, as required under
 * Section 5 of the GNU Affero General Public License version 3.
 *
 * In accordance with Section 7(b) of the GNU Affero General Public License version 3,
 * these Appropriate Legal Notices must retain the display of the "Powered by
 * SugarCRM" logo and "Supercharged by SuiteCRM" logo. If the display of the logos is not
<<<<<<< HEAD
 * reasonably feasible for  technical reasons, the Appropriate Legal Notices must
 * display the words  "Powered by SugarCRM" and "Supercharged by SuiteCRM".
 ********************************************************************************/

/*********************************************************************************
 * Description:  Defines the English language pack for the base application.
 * Portions created by SugarCRM are Copyright (C) SugarCRM, Inc.
 * All Rights Reserved.
 * Contributor(s): ______________________________________..
 ********************************************************************************/
=======
 * reasonably feasible for technical reasons, the Appropriate Legal Notices must
 * display the words "Powered by SugarCRM" and "Supercharged by SuiteCRM".
 */

if (!defined('sugarEntry') || !sugarEntry) {
    die('Not A Valid Entry Point');
}
>>>>>>> 50c5b6c7

$mod_strings = array(
    /*'ADMIN_EXPORT_ONLY'=>'Admin export only',*/
    'ADVANCED' => 'Advanced',
    'DEFAULT_CURRENCY_ISO4217' => 'ISO 4217 currency code',
    'DEFAULT_CURRENCY_NAME' => 'Currency name',
    'DEFAULT_CURRENCY_SYMBOL' => 'Currency symbol',
    'DEFAULT_CURRENCY' => 'Default Currency',
    'DEFAULT_DATE_FORMAT' => 'Default date format',
    'DEFAULT_DECIMAL_SEP' => 'Decimal symbol',
    'DEFAULT_LANGUAGE' => 'Default language',
    'DEFAULT_NUMBER_GROUPING_SEP' => '1000s separator',
    'DEFAULT_SYSTEM_SETTINGS' => 'User Interface',
    'DEFAULT_THEME' => 'Default theme',
    'DEFAULT_TIME_FORMAT' => 'Default time format',
    /*	'DISABLE_EXPORT'=>'Disable export',*/
    'DISPLAY_RESPONSE_TIME' => 'Display server response times',
    /*'EXPORT'=>'Export',
    'EXPORT_CHARSET' => 'Default Export Character Set',
    'EXPORT_DELIMITER' => 'Export Delimiter',*/
    'IMAGES' => 'Logos',
    'LBL_CONFIGURE_SETTINGS_TITLE' => 'System Settings',
    'LBL_LOGVIEW' => 'View Log',
    'LBL_MAIL_SMTPAUTH_REQ' => 'Use SMTP Authentication?',
    'LBL_MAIL_SMTPPASS' => 'SMTP Password:',
    'LBL_MAIL_SMTPPORT' => 'SMTP Port:',
    'LBL_MAIL_SMTPSERVER' => 'SMTP Server:',
    'LBL_MAIL_SMTPUSER' => 'SMTP Username:',
    'LBL_MAIL_SMTPTYPE' => 'SMTP Server Type:',
    'LBL_MAIL_SMTP_SETTINGS' => 'SMTP Server Specification',
    'LBL_CHOOSE_EMAIL_PROVIDER' => 'Choose your Email provider:',
    'LBL_YAHOOMAIL_SMTPPASS' => 'Yahoo! Mail Password:',
    'LBL_YAHOOMAIL_SMTPUSER' => 'Yahoo! Mail ID:',
    'LBL_GMAIL_SMTPPASS' => 'Gmail Password:',
    'LBL_GMAIL_SMTPUSER' => 'Gmail Email Address:',
    'LBL_EXCHANGE_SMTPPASS' => 'Exchange Password:',
    'LBL_EXCHANGE_SMTPUSER' => 'Exchange Username:',
    'LBL_EXCHANGE_SMTPPORT' => 'Exchange Server Port:',
    'LBL_EXCHANGE_SMTPSERVER' => 'Exchange Server:',
    'LBL_ALLOW_DEFAULT_SELECTION' => 'Allow users to use this account for outgoing email:',
    'LBL_ALLOW_DEFAULT_SELECTION_HELP' => 'When this option is selected, all users will be able to send emails using the same outgoing mail account used to send system notifications and alerts.  If the option is not selected, users can still use the outgoing mail server after providing their own account information.',
    'LBL_MIN_AUTO_REFRESH_INTERVAL' => 'Minimum Dashlet Auto-Refresh Interval',
    'LBL_MIN_AUTO_REFRESH_INTERVAL_HELP' => 'This is the minimum value one can choose to have dashlets auto-refresh. Setting to \'Never\' disables auto-refreshing of dashlets entirely.',
    'LBL_MODULE_FAVICON' => 'Display module icon as favicon',
    'LBL_MODULE_FAVICON_HELP' => 'If you are in a module with an icon, use the module\'s icon as the favicon, instead of the theme\'s favicon, in the browser tab.',
    'LBL_MODULE_NAME' => 'System Settings',
    'LBL_MODULE_ID' => 'Configurator',
    'LBL_NOTIFY_FROMADDRESS' => '"From" Address:',
    'LBL_NOTIFY_SUBJECT' => 'Email subject:',
    'LBL_PROXY_AUTH' => 'Authentication?',
    'LBL_PROXY_HOST' => 'Proxy Host',
    'LBL_PROXY_ON_DESC' => 'Configure proxy server address and authentication settings',
    'LBL_PROXY_ON' => 'Use proxy server?',
    'LBL_PROXY_PASSWORD' => 'Password',
    'LBL_PROXY_PORT' => 'Port',
    'LBL_PROXY_TITLE' => 'Proxy Settings',
    'LBL_PROXY_USERNAME' => 'User Name',
    'LBL_RESTORE_BUTTON_LABEL' => 'Restore',
    'LBL_SYSTEM_SETTINGS' => 'System Settings',
    'LBL_SKYPEOUT_ON_DESC' => 'Allows users to click on phone numbers to call using the phone dialer on your mobile device, or a telephony app on your computer (SkypeOut&reg;, etc.). The numbers must be formatted properly to make use of this feature. That is, it must be "+"  "The Country Code" "The Number", like +1 (555) 555-1234.',
    'LBL_SKYPEOUT_ON' => 'Enable click-to-call for phone numbers',
    'LBL_SKYPEOUT_TITLE' => 'Click-To-Call',
    'LBL_USE_REAL_NAMES' => 'Show Full Names',
    'LBL_USE_REAL_NAMES_DESC' => 'Display users\' full names instead of their User Names in assignment fields.',
$mod_strings = array (
	/*'ADMIN_EXPORT_ONLY'=>'Admin export only',*/
	'ADVANCED'=>'Advanced',
	'DEFAULT_CURRENCY_ISO4217'=>'ISO 4217 currency code',
	'DEFAULT_CURRENCY_NAME'=>'Currency name',
	'DEFAULT_CURRENCY_SYMBOL'=>'Currency symbol',
	'DEFAULT_CURRENCY'=>'Default Currency',
	'DEFAULT_DATE_FORMAT'=>'Default date format',
	'DEFAULT_DECIMAL_SEP'					=> 'Decimal symbol',
	'DEFAULT_LANGUAGE'=>'Default language',
	'DEFAULT_NUMBER_GROUPING_SEP'			=> '1000s separator',
	'DEFAULT_SYSTEM_SETTINGS'=>'User Interface',
	'DEFAULT_THEME'=> 'Default theme',
	'DEFAULT_TIME_FORMAT'=>'Default time format',
/*	'DISABLE_EXPORT'=>'Disable export',*/
	'DISPLAY_RESPONSE_TIME'=>'Display server response times',
	/*'EXPORT'=>'Export',
	'EXPORT_CHARSET' => 'Default Export Character Set',
	'EXPORT_DELIMITER' => 'Export Delimiter',*/
	'IMAGES'=>'Logos',
	'LBL_ADMIN_WIZARD' => 'Admin Wizard',
	'LBL_ALLOW_USER_TABS' => 'Allow users to hide tabs',
	'LBL_CONFIGURE_SETTINGS_TITLE' => 'System Settings',
	'LBL_ENABLE_MAILMERGE' => 'Enable mail merge?',
	'LBL_LOGVIEW' => 'View Log',
	'LBL_MAIL_SMTPAUTH_REQ'				=> 'Use SMTP Authentication?',
	'LBL_MAIL_SMTPPASS'					=> 'SMTP Password:',
	'LBL_MAIL_SMTPPORT'					=> 'SMTP Port:',
	'LBL_MAIL_SMTPSERVER'				=> 'SMTP Server:',
	'LBL_MAIL_SMTPUSER'					=> 'SMTP Username:',
	'LBL_MAIL_SMTPTYPE'                => 'SMTP Server Type:',
	'LBL_MAIL_SMTP_SETTINGS'           => 'SMTP Server Specification',
	'LBL_CHOOSE_EMAIL_PROVIDER'        => 'Choose your Email provider:',
	'LBL_YAHOOMAIL_SMTPPASS'					=> 'Yahoo! Mail Password:',
	'LBL_YAHOOMAIL_SMTPUSER'					=> 'Yahoo! Mail ID:',
	'LBL_GMAIL_SMTPPASS'					=> 'Gmail Password:',
	'LBL_GMAIL_SMTPUSER'					=> 'Gmail Email Address:',
	'LBL_EXCHANGE_SMTPPASS'					=> 'Exchange Password:',
	'LBL_EXCHANGE_SMTPUSER'					=> 'Exchange Username:',
	'LBL_EXCHANGE_SMTPPORT'					=> 'Exchange Server Port:',
	'LBL_EXCHANGE_SMTPSERVER'				=> 'Exchange Server:',
    'LBL_ALLOW_DEFAULT_SELECTION'           => 'Allow users to use this account for outgoing email:',
    'LBL_ALLOW_DEFAULT_SELECTION_HELP'          => 'When this option is selected, all users will be able to send emails using the same outgoing mail account used to send system notifications and alerts. If the option is not selected, users can still use the outgoing mail server after providing their own account information.',
	'LBL_MAILMERGE_DESC' => 'This flag should be checked only if you have the SuiteCRM Plugin for Microsoft&reg; Word&reg;.',
	'LBL_MAILMERGE' => 'Mail Merge',
	'LBL_MIN_AUTO_REFRESH_INTERVAL' => 'Minimum Dashlet Auto-Refresh Interval',
	'LBL_MIN_AUTO_REFRESH_INTERVAL_HELP' => 'This is the minimum value one can choose to have dashlets auto-refresh. Setting to \'Never\' disables auto-refreshing of dashlets entirely.',
	'LBL_MODULE_FAVICON'               => 'Display module icon as favicon',
    'LBL_MODULE_FAVICON_HELP'   => 'If you are in a module with an icon, use the module\'s icon as the favicon, instead of the theme\'s favicon, in the browser tab.',
	'LBL_MODULE_NAME'=>'System Settings',
    'LBL_MODULE_ID'  => 'Configurator',
	'LBL_MODULE_TITLE'=>'User Interface',
	'LBL_NOTIFY_FROMADDRESS' => '"From" Address:',
	'LBL_NOTIFY_SUBJECT' => 'Email subject:',
	'LBL_PORTAL_ON_DESC' => 'Allows users to manage portal user information within contact records. Portal users can access Cases, Bugs, Knowledge Base articles and other data through the SuiteCRM Portal application.',
	'LBL_PORTAL_ON' => 'Enable Portal User Management',
	'LBL_PORTAL_TITLE' => 'Customer Self-Service Portal',
	'LBL_PROXY_AUTH'=>'Authentication?',
	'LBL_PROXY_HOST'=>'Proxy Host',
	'LBL_PROXY_ON_DESC'=>'Configure proxy server address and authentication settings',
	'LBL_PROXY_ON'=>'Use proxy server?',
	'LBL_PROXY_PASSWORD'=>'Password',
	'LBL_PROXY_PORT'=>'Port',
	'LBL_PROXY_TITLE'=>'Proxy Settings',
	'LBL_PROXY_USERNAME'=>'User Name',
	'LBL_RESTORE_BUTTON_LABEL'=>'Restore',
	'LBL_SYSTEM_SETTINGS' => 'System Settings',
	'LBL_SKYPEOUT_ON_DESC' => 'Allows users to click on phone numbers to call using the phone dialer on your mobile device, or a telephony app on your computer (SkypeOut&reg;, etc.). The numbers must be formatted properly to make use of this feature. That is, it must be "+"  "The Country Code" "The Number", like +1 (555) 555-1234.',
	'LBL_SKYPEOUT_ON' => 'Enable click-to-call for phone numbers',
	'LBL_SKYPEOUT_TITLE' => 'Click-To-Call',
	'LBL_USE_REAL_NAMES'	=> 'Show Full Names',
	'LBL_USE_REAL_NAMES_DESC'			=> 'Display users\' full names instead of their User Names in assignment fields.',
    'LBL_DISALBE_CONVERT_LEAD' => 'Disable convert lead action for converted leads',
    'LBL_DISALBE_CONVERT_LEAD_DESC' => 'If a lead has already been converted, enabling this option will remove the convert lead action.',
    'LBL_ENABLE_ACTION_MENU' => 'Display actions within menus',
    'LBL_ENABLE_ACTION_MENU_DESC' => 'Select to display DetailView and subpanel actions within a dropdown menu. If un-selected, the actions will display as separate buttons.',
    'LBL_ENABLE_INLINE_EDITING_LIST' => 'Enable inline editing on list view',
    'LBL_ENABLE_INLINE_EDITING_LIST_DESC' => 'Select to enable Inline Editing for fields on the list view. If unselected Inline Editing will be disabled on list view.',
    'LBL_ENABLE_INLINE_EDITING_DETAIL' => 'Enable inline editing on detail view',
    'LBL_ENABLE_INLINE_EDITING_DETAIL_DESC' => 'Select to enable Inline Editing for fields on the detail view. If unselected Inline Editing will be disabled on detail view.',
    'LBL_HIDE_SUBPANELS' => 'Collapsed subpanels',
    'LIST_ENTRIES_PER_LISTVIEW' => 'Listview items per page',
    'LIST_ENTRIES_PER_SUBPANEL' => 'Subpanel items per page',
    'LOG_MEMORY_USAGE' => 'Log memory usage',
    'LOG_SLOW_QUERIES' => 'Log slow queries',
    'LOCK_HOMEPAGE_HELP' => 'This setting is to prevent<BR> 1) the addition of any dashlets to the home page, <BR>2) customization of dashlet placement in the home pages by dragging and dropping.',
    'CURRENT_LOGO' => 'Current Logo:',
    'CURRENT_LOGO_HELP' => 'This logo is displayed in the left-hand corner of the footer of the SuiteCRM application.',
    'NEW_LOGO' => 'Select Logo:',
    'NEW_LOGO_HELP' => 'The image file format can be either .png or .jpg. The maximum height is 170px, and the maximum width is 450px. Any image uploaded that is larger in any direction will be scaled to these max dimensions.',
    'NEW_LOGO_HELP_NO_SPACE' => 'The image file format can be either .png or .jpg. The maximum height is 170px, and the maximum width is 450px. Any image uploaded that is larger in any direction will be scaled to these max dimensions. Image file name must not contain a space character.',
    'SLOW_QUERY_TIME_MSEC' => 'Slow query time threshold (msec)',
    'STACK_TRACE_ERRORS' => 'Display stack trace of errors',
    'UPLOAD_MAX_SIZE' => 'Maximum upload size',
    'VERIFY_CLIENT_IP' => 'Validate user IP address',
    'LOCK_HOMEPAGE' => 'Prevent user customizable Homepage layout',
    'LOCK_SUBPANELS' => 'Prevent user customizable subpanel layout',
    'MAX_DASHLETS' => 'Maximum number of SuiteCRM Dashlets on Homepage',
    'SYSTEM_NAME' => 'System Name:',
    'SYSTEM_NAME_WIZARD' => 'Name:',
    'SYSTEM_NAME_HELP' => 'This is the name that displays in the title bar of your browser.',
    'LBL_LDAP_TITLE' => 'LDAP Authentication Support',
    'LBL_LDAP_ENABLE' => 'Enable LDAP',
    'LBL_LDAP_SERVER_HOSTNAME' => 'Server:',
    'LBL_LDAP_SERVER_PORT' => 'Port Number:',
    'LBL_LDAP_ADMIN_USER' => 'User Name:',
    'LBL_LDAP_ADMIN_USER_DESC' => 'Used to search for the SuiteCRM user. [May need to be fully qualified] It will bind anonymously if not provided.',
    'LBL_LDAP_ADMIN_PASSWORD' => 'Password:',
    'LBL_LDAP_AUTHENTICATION' => 'Authentication:',
    'LBL_LDAP_AUTHENTICATION_DESC' => 'Bind to the LDAP server using a specific users credentials',
    'LBL_LDAP_AUTO_CREATE_USERS' => 'Auto Create Users:',
    'LBL_LDAP_USER_DN' => 'User DN:',
    'LBL_LDAP_GROUP_DN' => 'Group DN:',
    'LBL_LDAP_GROUP_DN_DESC' => 'Example: <em>ou=groups,dc=example,dc=com</em>',
    'LBL_LDAP_USER_FILTER' => 'User Filter:',
    'LBL_LDAP_GROUP_MEMBERSHIP' => 'Group Membership:',
    'LBL_LDAP_GROUP_MEMBERSHIP_DESC' => 'Users must be a member of a specific group',
    'LBL_LDAP_GROUP_USER_ATTR' => 'User Attribute:',
    'LBL_LDAP_GROUP_USER_ATTR_DESC' => 'The unique identifier of the person that will be used to check if they are a member of the group Example: <em>uid</em>',
    'LBL_LDAP_GROUP_ATTR_DESC' => 'The attribute of the Group that will be used to filter against the User Attribute Example: <em>memberUid</em>',
    'LBL_LDAP_GROUP_ATTR' => 'Group Attribute:',
    'LBL_LDAP_USER_FILTER_DESC' => 'Any additional filter params to apply when authenticating users e.g.<em>is_suitecrm_user=1 or (is_suitecrm_user=1)(is_sales=1)</em>',
    'LBL_LDAP_LOGIN_ATTRIBUTE' => 'Login Attribute:',
    'LBL_LDAP_BIND_ATTRIBUTE' => 'Bind Attribute:',
    'LBL_LDAP_BIND_ATTRIBUTE_DESC' => 'For Binding the LDAP User Examples:[<b>AD:</b>&nbsp;userPrincipalName] [<b>openLDAP:</b>&nbsp;userPrincipalName] [<b>Mac&nbsp;OS&nbsp;X:</b>&nbsp;uid] ',
    'LBL_LDAP_LOGIN_ATTRIBUTE_DESC' => 'For searching for the LDAP User Examples:[<b>AD:</b>&nbsp;userPrincipalName] [<b>openLDAP:</b>&nbsp;dn] [<b>Mac&nbsp;OS&nbsp;X:</b>&nbsp;dn] ',
    'LBL_LDAP_SERVER_HOSTNAME_DESC' => 'Example: ldap.example.com or ldaps://ldap.example.com for SSL',
    'LBL_LDAP_SERVER_PORT_DESC' => 'Example: <em>389 or 636 for SSL</em>',
    'LBL_LDAP_GROUP_NAME' => 'Group Name:',
    'LBL_LDAP_GROUP_NAME_DESC' => 'Example <em>cn=suitecrm</em>',
    'LBL_LDAP_USER_DN_DESC' => 'Example: <em>ou=people,dc=example,dc=com</eM>',
    'LBL_LDAP_AUTO_CREATE_USERS_DESC' => 'If an authenticated user does not exist one will be created.',
    'LBL_LDAP_ENC_KEY' => 'Encryption Key:',
    'DEVELOPER_MODE' => 'Developer Mode',

    'SHOW_DOWNLOADS_TAB' => 'Display Downloads Tab',
    'SHOW_DOWNLOADS_TAB_HELP' => 'When selected, the Download tab will appear in the User settings and provide users with access to SuiteCRM plug-ins and other available files',
    'LBL_LDAP_ENC_KEY_DESC' => 'For SOAP authentication when using LDAP.',
    'LDAP_ENC_KEY_NO_FUNC_DESC' => 'The php_mcrypt extension must be enabled in your php.ini file.',
    'LBL_ALL' => 'All',
    'LBL_MARK_POINT' => 'Mark Point',
    'LBL_NEXT_' => 'Next>>',
    'LBL_REFRESH_FROM_MARK' => 'Refresh From Mark',
    'LBL_SEARCH' => 'Search:',
    'LBL_REG_EXP' => 'Reg Exp:',
    'LBL_IGNORE_SELF' => 'Ignore Self:',
    'LBL_MARKING_WHERE_START_LOGGING' => 'Marking Where To Start Logging From',
    'LBL_DISPLAYING_LOG' => 'Displaying Log',
    'LBL_YOUR_PROCESS_ID' => 'Your process ID',
    'LBL_YOUR_IP_ADDRESS' => 'Your IP Address is',
    'LBL_IT_WILL_BE_IGNORED' => ' It will be ignored ',
    'LBL_LOG_NOT_CHANGED' => 'Log has not changed',
    'LBL_ALERT_JPG_IMAGE' => 'The file format of the image must be JPEG.  Upload a new file with the file extension .jpg.',
    'LBL_ALERT_TYPE_IMAGE' => 'The file format of the image must be JPEG or PNG.  Upload a new file with the file extension .jpg or .png.',
    'LBL_ALERT_SIZE_RATIO' => 'The aspect ratio of the image should be between 1:1 and 10:1.  The image will be resized.',
    'LBL_ALERT_SIZE_RATIO_QUOTES' => 'The aspect ratio of the image must be between 3:1 and 20:1.  Upload a new file with this ratio.',
    'LBL_MARKING_WHERE_START_LOGGING'=>'Marking Where To Start Logging From',
    'LBL_DISPLAYING_LOG'=>'Displaying Log',
    'LBL_YOUR_PROCESS_ID'=>'Your process ID',
    'LBL_YOUR_IP_ADDRESS'=>'Your IP Address is',
    'LBL_IT_WILL_BE_IGNORED'=>' It will be ignored ',
    'LBL_LOG_NOT_CHANGED'=>'Log has not changed',
    'LBL_ALERT_JPG_IMAGE' => 'The file format of the image must be JPEG. Upload a new file with the file extension .jpg.',
    'LBL_ALERT_TYPE_IMAGE' => 'The file format of the image must be JPEG or PNG. Upload a new file with the file extension .jpg or .png.',
    'LBL_ALERT_SIZE_RATIO' => 'The aspect ratio of the image should be between 1:1 and 10:1. The image will be resized.',
    'LBL_ALERT_SIZE_RATIO_QUOTES' => 'The aspect ratio of the image must be between 3:1 and 20:1. Upload a new file with this ratio.',
    'ERR_ALERT_FILE_UPLOAD' => 'Error during the upload of the image.',
    'LBL_LOGGER' => 'Logger Settings',
    'LBL_LOGGER_FILENAME' => 'Log File Name',
    'LBL_LOGGER_FILE_EXTENSION' => 'Extension',
    'LBL_LOGGER_MAX_LOG_SIZE' => 'Maximum log size',
    'LBL_LOGGER_DEFAULT_DATE_FORMAT' => 'Default date format',
    'LBL_LOGGER_LOG_LEVEL' => 'Log Level',
    'LBL_LEAD_CONV_OPTION' => 'Lead Conversion Options',
    'LEAD_CONV_OPT_HELP' => "<b>Copy</b> - Creates and relates copies of all of the Lead's activities to new records that are selected by the user during conversion. Copies are created for each of the selected records.<br><br><b>Move</b> - Moves all of the Lead's activities to a new record that is selected by the user during conversion.<br><br><b>Do Nothing</b> - Does nothing with the Lead's activities during conversion. The activities remain related to the Lead only.",
    'LBL_CONFIG_AJAX' => 'Configure AJAX User Interface',
    'LBL_CONFIG_AJAX_DESC' => 'Enable or disable the use of the AJAX UI for specific modules.',
    'LBL_LOGGER_MAX_LOGS' => 'Maximum number of logs (before rolling)',
    'LBL_LOGGER_FILENAME_SUFFIX' => 'Append after filename',
    'LBL_VCAL_PERIOD' => 'vCal Updates Time Period:',
    'LBL_IMPORT_MAX_RECORDS' => 'Import - Maximum Number of Rows:',
    'LBL_IMPORT_MAX_RECORDS_HELP' => 'Specify how many rows are allowed within import files.<br>If the number of rows in an import file exceeds this number, the user will be alerted.<br>If no number is entered, an unlimited number of rows are allowed.',
    'vCAL_HELP' => 'Use this setting to determine the number of months in advance of the current date that Free/Busy information for calls and meetings is published.<BR>To turn Free/Busy publishing off, enter "0".  The minimum is 1 month; the maximum is 12 months.',
	'vCAL_HELP' => 'Use this setting to determine the number of months in advance of the current date that Free/Busy information for calls and meetings is published.<BR>To turn Free/Busy publishing off, enter "0". The minimum is 1 month; the maximum is 12 months.',
    'LBL_PDFMODULE_NAME' => 'PDF Settings',
    'SUGARPDF_BASIC_SETTINGS' => 'Document Properties',
    'SUGARPDF_ADVANCED_SETTINGS' => 'Advanced Settings',
    'SUGARPDF_LOGO_SETTINGS' => 'Images',

    'PDF_AUTHOR' => 'Author',
    'PDF_AUTHOR_INFO' => 'The Author appears in the document properties.',

    'PDF_HEADER_LOGO' => 'For Quotes PDF Documents',
    'PDF_HEADER_LOGO_INFO' => 'This image appears in the default Header in Quotes PDF Documents.',

    'PDF_NEW_HEADER_LOGO' => 'Select New Image for Quotes',
    'PDF_NEW_HEADER_LOGO_INFO' => 'The file format can be either .jpg or .png. (Only .jpg for EZPDF)<BR>The recommended size is 867x60 px.',

    'PDF_SMALL_HEADER_LOGO' => 'For Reports PDF Documents',
    'PDF_SMALL_HEADER_LOGO_INFO' => 'This image appears in the default Header in Reports PDF Documents.<br> This image also appears in the top left-hand corner of the SuiteCRM application.',

    'PDF_NEW_SMALL_HEADER_LOGO' => 'Select New Image for Reports',
    'PDF_NEW_SMALL_HEADER_LOGO_INFO' => 'The file format can be either .jpg or .png. (Only .jpg for EZPDF)<BR>The recommended size is 212x40 px.',

    'PDF_FILENAME' => 'Default Filename',
    'PDF_FILENAME_INFO' => 'Default filename for the generated PDF files',

    'PDF_TITLE' => 'Title',
    'PDF_TITLE_INFO' => 'The Title appears in the document properties.',

    'PDF_SUBJECT' => 'Subject',
    'PDF_SUBJECT_INFO' => 'The Subject appears in the document properties.',

    'PDF_KEYWORDS' => 'Keyword(s)',
    'PDF_KEYWORDS_INFO' => 'Associate Keywords with the document, generally in the form "keyword1 keyword2..."',

    'PDF_COMPRESSION' => 'Compression',
    'PDF_COMPRESSION_INFO' => 'Activates or deactivates page compression. <br>When activated, the internal representation of each page is compressed, which leads to a compression ratio of about 2 for the resulting document.',

    'PDF_JPEG_QUALITY' => 'JPEG Quality (1-100)',
    'PDF_JPEG_QUALITY_INFO' => 'Set the default JPEG compression quality (1-100)',

    'PDF_PDF_VERSION' => 'PDF Version',
    'PDF_PDF_VERSION_INFO' => 'Set the PDF version (check PDF reference for valid values).',

    'PDF_PROTECTION' => 'Document Protection',
    'PDF_PROTECTION_INFO' => 'Set document protection<br>- copy: copy text and images to the clipboard<br>- print: print the document<br>- modify: modify it (except for annotations and forms)<br>- annot-forms: add annotations and forms<br>Note: the protection against modification is for people who have the full Acrobat product.',

    'PDF_USER_PASSWORD' => 'User Password',
    'PDF_USER_PASSWORD_INFO' => 'If you don\\\'t set any password, the document will open as usual. <br>If you set a user password, the PDF viewer will ask for it before displaying the document. <br>The master password, if different from the user one, can be used to get full access.',

    'PDF_OWNER_PASSWORD' => 'Owner Password',
    'PDF_OWNER_PASSWORD_INFO' => 'If you don\\\'t set any password, the document will open as usual. <br>If you set a user password, the PDF viewer will ask for it before displaying the document. <br>The master password, if different from the user one, can be used to get full access.',

    'PDF_ACL_ACCESS' => 'Access Control',
    'PDF_ACL_ACCESS_INFO' => 'Default Access Control for the PDF generation.',

    'K_CELL_HEIGHT_RATIO' => 'Cell Height Ratio',
    'K_CELL_HEIGHT_RATIO_INFO' => 'If the height of a cell is smaller than (Font Height x Cell Height Ratio), then (Font Height x Cell Height Ratio) is used as the cell height.<br>(Font Height x Cell Height Ratio) is also used as the height of the cell when no height is define.',

    'K_SMALL_RATIO' => 'Small Font Factor',
    'K_SMALL_RATIO_INFO' => 'Reduction factor for small font.',

    'PDF_IMAGE_SCALE_RATIO' => 'Image scale ratio',
    'PDF_IMAGE_SCALE_RATIO_INFO' => 'Ratio used to scale the images',

    'PDF_UNIT' => 'Unit',
    'PDF_UNIT_INFO' => 'document unit of measure',
    'PDF_GD_WARNING' => 'You do not have the GD library installed for PHP. Without the GD library installed, only JPEG logos can be displayed in PDF documents.',
    'ERR_EZPDF_DISABLE' => 'Warning : The EZPDF class is disabled from the config table and it set as the PDF class. Please "Save" this form to set TCPDF as the PDF Class and return in a stable state.',
    'LBL_IMG_RESIZED' => "(resized for display)",


    'LBL_FONTMANAGER_BUTTON' => 'PDF Font Manager',
    'LBL_FONTMANAGER_TITLE' => 'PDF Font Manager',
    'LBL_FONT_BOLD' => 'Bold',
    'LBL_FONT_ITALIC' => 'Italic',
    'LBL_FONT_BOLDITALIC' => 'Bold/Italic',
    'LBL_FONT_REGULAR' => 'Regular',

    'LBL_FONT_TYPE_CID0' => 'CID-0',
    'LBL_FONT_TYPE_CORE' => 'Core',
    'LBL_FONT_TYPE_TRUETYPE' => 'TrueType',
    'LBL_FONT_TYPE_TYPE1' => 'Type1',
    'LBL_FONT_TYPE_TRUETYPEU' => 'TrueTypeUnicode',

    'LBL_FONT_LIST_NAME' => 'Name',
    'LBL_FONT_LIST_FILENAME' => 'Filename',
    'LBL_FONT_LIST_TYPE' => 'Type',
    'LBL_FONT_LIST_STYLE' => 'Style',
    'LBL_FONT_LIST_STYLE_INFO' => 'Style of the font',
    'LBL_FONT_LIST_ENC' => 'Encoding',
    'LBL_FONT_LIST_EMBEDDED' => 'Embedded',
    'LBL_FONT_LIST_EMBEDDED_INFO' => 'Check to embed the font into the PDF file',
    'LBL_FONT_LIST_CIDINFO' => 'CID Information',
    'LBL_FONT_LIST_CIDINFO_INFO' => 'Examples :
<ul><li>.
Chinese Traditional :<br>.
<pre>\$enc=\'UniCNS-UTF16-H\';<br>.
\$cidinfo=array(\'Registry\'=>\'Adobe\', \'Ordering\'=>\'CNS1\',\'Supplement\'=>0);<br>.
include(\'include/tcpdf/fonts/uni2cid_ac15.php\');</pre>.
</li><li>.
Chinese Simplified :<br>.
<pre>\$enc=\'UniGB-UTF16-H\';<br>.
\$cidinfo=array(\'Registry\'=>\'Adobe\', \'Ordering\'=>\'GB1\',\'Supplement\'=>2);<br>.
include(\'include/tcpdf/fonts/uni2cid_ag15.php\');</pre>.
</li><li>.
Korean :<br>.
<pre>\$enc=\'UniKS-UTF16-H\';<br>.
\$cidinfo=array(\'Registry\'=>\'Adobe\', \'Ordering\'=>\'Korea1\',\'Supplement\'=>0);<br>.
include(\'include/tcpdf/fonts/uni2cid_ak12.php\');</pre>.
</li><li>.
Japanese :<br>.
<pre>\$enc=\'UniJIS-UTF16-H\';<br>.
\$cidinfo=array(\'Registry\'=>\'Adobe\', \'Ordering\'=>\'Japan1\',\'Supplement\'=>5);<br>.
include(\'include/tcpdf/fonts/uni2cid_aj16.php\');</pre>.
</li></ul>.
More help : www.tcpdf.org',
    'LBL_FONT_LIST_FILESIZE' => 'Font Size (KB)',
    'LBL_ADD_FONT' => 'Add a font',
    'LBL_BACK' => 'Back',
    'LBL_REMOVE' => 'rem',
    'LBL_JS_CONFIRM_DELETE_FONT' => 'Are you sure that you want to delete this font?',

    'LBL_ADDFONT_TITLE' => 'Add a PDF Font',
    'LBL_PDF_PATCH' => 'Patch',
    'LBL_PDF_ENCODING_TABLE' => 'Encoding Table',
    'LBL_PDF_ENCODING_TABLE_INFO' => 'Name of the encoding table.<br>This option is ignored for TrueType Unicode, OpenType Unicode and symbolic fonts.<br>The encoding defines the association between a code (from 0 to 255) and a character contained in the font.<br>The first 128 are fixed and correspond to ASCII.',
    'LBL_PDF_FONT_FILE' => 'Font File',
    'LBL_PDF_FONT_FILE_INFO' => '.ttf or .otf or .pfb file',
    'LBL_PDF_METRIC_FILE' => 'Metric File',
    'LBL_PDF_METRIC_FILE_INFO' => '.afm or .ufm file',
    'LBL_ADD_FONT_BUTTON' => 'Add',
    'JS_ALERT_PDF_WRONG_EXTENSION' => 'This file do not have a good file extension.',

    'ERR_MISSING_CIDINFO' => 'The field CID Information cannot be empty.',
    'LBL_ADDFONTRESULT_TITLE' => 'Result of the add font process',
    'LBL_STATUS_FONT_SUCCESS' => 'SUCCESS : The font has been added to SuiteCRM.',
    'LBL_STATUS_FONT_ERROR' => 'ERROR : The font has not been added. Look at the log below.',

// Font manager
    'ERR_PDF_NO_UPLOAD' => 'Error during the upload of the font or metric file.',

// Wizard
    //Wizard Scenarios
    'LBL_WIZARD_SCENARIOS' => 'Your Scenarios',
    'LBL_WIZARD_SCENARIOS_EMPTY_LIST' => 'No scenarios have been configured',
    'LBL_WIZARD_SCENARIOS_DESC' => 'Choose which scenarios are appropriate for your installation.  These options can be changed post-install.',
	//Wizard Scenarios
	'LBL_WIZARD_SCENARIOS' => 'Your Scenarios',
	'LBL_WIZARD_SCENARIOS_EMPTY_LIST' => 'No scenarios have been configured',
	'LBL_WIZARD_SCENARIOS_DESC' => 'Choose which scenarios are appropriate for your installation. These options can be changed post-install.',

    'LBL_WIZARD_TITLE' => 'Admin Wizard',
    'LBL_WIZARD_WELCOME_TAB' => 'Welcome',
    'LBL_WIZARD_WELCOME_TITLE' => 'Welcome to SuiteCRM!',
    'LBL_WIZARD_WELCOME' => 'Click <b>Next</b> to brand, localize and configure SuiteCRM now. If you wish to configure SuiteCRM later, click <b>Skip</b>.',
    'LBL_WIZARD_NEXT_BUTTON' => 'Next >',
    'LBL_WIZARD_BACK_BUTTON' => '< Back',
    'LBL_WIZARD_SKIP_BUTTON' => 'Skip',
    'LBL_WIZARD_CONTINUE_BUTTON' => 'Continue',
    'LBL_WIZARD_FINISH_TAB' => 'Finish',
    'LBL_WIZARD_FINISH_TITLE' => 'Basic system configuration is complete',
    'LBL_WIZARD_FINISH' => 'Click <b>Continue</b> to configure your user settings.<br/><br />To configure additional system settings, click <a href="index.php?module=Administration&action=index" target="_blank">here</a>.',
    'LBL_WIZARD_SYSTEM_TITLE' => 'Branding',
    'LBL_WIZARD_SYSTEM_DESC' => 'Provide your organization\'s name and logo in order to brand your SuiteCRM.',
    'LBL_WIZARD_LOCALE_DESC' => 'Specify how you would like data in SuiteCRM to be displayed, based on your geographical location. The settings you provide here will be the default settings. Users will be able set their own preferences.',
    'LBL_WIZARD_SMTP_DESC' => 'Provide the email account that will be used to send emails, such as the assignment notifications and new user passwords. Users will receive emails from SuiteCRM, as sent from the specified email account.',
    'LBL_GMAIL_LOGO' => 'Gmail Logo' /*for 508 compliance fix*/,
    'LBL_YAHOO_MAIL' => 'Yahoo Mail' /*for 508 compliance fix*/,
    'LBL_EXCHANGE_LOGO' => 'Exchange' /*for 508 compliance fix*/,
    'LBL_LOADING' => 'Loading...' /*for 508 compliance fix*/,
    'LBL_DELETE' => 'Delete' /*for 508 compliance fix*/,
    'LBL_WELCOME' => 'Welcome' /*for 508 compliance fix*/,
    'LBL_LOGO' => 'Logo' /*for 508 compliance fix*/,
    'LBL_ENABLE_HISTORY_CONTACTS_EMAILS' => 'Show related contacts\' emails in History subpanel for modules',

);


?><|MERGE_RESOLUTION|>--- conflicted
+++ resolved
@@ -3,14 +3,9 @@
  *
  * SugarCRM Community Edition is a customer relationship management program developed by
  * SugarCRM, Inc. Copyright (C) 2004-2013 SugarCRM Inc.
-<<<<<<< HEAD
- * SuiteCRM is an extension to SugarCRM Community Edition developed by Salesagility Ltd.
- * Copyright (C) 2011 - 2014 Salesagility Ltd.
-=======
  *
  * SuiteCRM is an extension to SugarCRM Community Edition developed by SalesAgility Ltd.
  * Copyright (C) 2011 - 2017 SalesAgility Ltd.
->>>>>>> 50c5b6c7
  *
  * This program is free software; you can redistribute it and/or modify it under
  * the terms of the GNU Affero General Public License version 3 as published by the
@@ -39,18 +34,6 @@
  * In accordance with Section 7(b) of the GNU Affero General Public License version 3,
  * these Appropriate Legal Notices must retain the display of the "Powered by
  * SugarCRM" logo and "Supercharged by SuiteCRM" logo. If the display of the logos is not
-<<<<<<< HEAD
- * reasonably feasible for  technical reasons, the Appropriate Legal Notices must
- * display the words  "Powered by SugarCRM" and "Supercharged by SuiteCRM".
- ********************************************************************************/
-
-/*********************************************************************************
- * Description:  Defines the English language pack for the base application.
- * Portions created by SugarCRM are Copyright (C) SugarCRM, Inc.
- * All Rights Reserved.
- * Contributor(s): ______________________________________..
- ********************************************************************************/
-=======
  * reasonably feasible for technical reasons, the Appropriate Legal Notices must
  * display the words "Powered by SugarCRM" and "Supercharged by SuiteCRM".
  */
@@ -58,71 +41,7 @@
 if (!defined('sugarEntry') || !sugarEntry) {
     die('Not A Valid Entry Point');
 }
->>>>>>> 50c5b6c7
-
-$mod_strings = array(
-    /*'ADMIN_EXPORT_ONLY'=>'Admin export only',*/
-    'ADVANCED' => 'Advanced',
-    'DEFAULT_CURRENCY_ISO4217' => 'ISO 4217 currency code',
-    'DEFAULT_CURRENCY_NAME' => 'Currency name',
-    'DEFAULT_CURRENCY_SYMBOL' => 'Currency symbol',
-    'DEFAULT_CURRENCY' => 'Default Currency',
-    'DEFAULT_DATE_FORMAT' => 'Default date format',
-    'DEFAULT_DECIMAL_SEP' => 'Decimal symbol',
-    'DEFAULT_LANGUAGE' => 'Default language',
-    'DEFAULT_NUMBER_GROUPING_SEP' => '1000s separator',
-    'DEFAULT_SYSTEM_SETTINGS' => 'User Interface',
-    'DEFAULT_THEME' => 'Default theme',
-    'DEFAULT_TIME_FORMAT' => 'Default time format',
-    /*	'DISABLE_EXPORT'=>'Disable export',*/
-    'DISPLAY_RESPONSE_TIME' => 'Display server response times',
-    /*'EXPORT'=>'Export',
-    'EXPORT_CHARSET' => 'Default Export Character Set',
-    'EXPORT_DELIMITER' => 'Export Delimiter',*/
-    'IMAGES' => 'Logos',
-    'LBL_CONFIGURE_SETTINGS_TITLE' => 'System Settings',
-    'LBL_LOGVIEW' => 'View Log',
-    'LBL_MAIL_SMTPAUTH_REQ' => 'Use SMTP Authentication?',
-    'LBL_MAIL_SMTPPASS' => 'SMTP Password:',
-    'LBL_MAIL_SMTPPORT' => 'SMTP Port:',
-    'LBL_MAIL_SMTPSERVER' => 'SMTP Server:',
-    'LBL_MAIL_SMTPUSER' => 'SMTP Username:',
-    'LBL_MAIL_SMTPTYPE' => 'SMTP Server Type:',
-    'LBL_MAIL_SMTP_SETTINGS' => 'SMTP Server Specification',
-    'LBL_CHOOSE_EMAIL_PROVIDER' => 'Choose your Email provider:',
-    'LBL_YAHOOMAIL_SMTPPASS' => 'Yahoo! Mail Password:',
-    'LBL_YAHOOMAIL_SMTPUSER' => 'Yahoo! Mail ID:',
-    'LBL_GMAIL_SMTPPASS' => 'Gmail Password:',
-    'LBL_GMAIL_SMTPUSER' => 'Gmail Email Address:',
-    'LBL_EXCHANGE_SMTPPASS' => 'Exchange Password:',
-    'LBL_EXCHANGE_SMTPUSER' => 'Exchange Username:',
-    'LBL_EXCHANGE_SMTPPORT' => 'Exchange Server Port:',
-    'LBL_EXCHANGE_SMTPSERVER' => 'Exchange Server:',
-    'LBL_ALLOW_DEFAULT_SELECTION' => 'Allow users to use this account for outgoing email:',
-    'LBL_ALLOW_DEFAULT_SELECTION_HELP' => 'When this option is selected, all users will be able to send emails using the same outgoing mail account used to send system notifications and alerts.  If the option is not selected, users can still use the outgoing mail server after providing their own account information.',
-    'LBL_MIN_AUTO_REFRESH_INTERVAL' => 'Minimum Dashlet Auto-Refresh Interval',
-    'LBL_MIN_AUTO_REFRESH_INTERVAL_HELP' => 'This is the minimum value one can choose to have dashlets auto-refresh. Setting to \'Never\' disables auto-refreshing of dashlets entirely.',
-    'LBL_MODULE_FAVICON' => 'Display module icon as favicon',
-    'LBL_MODULE_FAVICON_HELP' => 'If you are in a module with an icon, use the module\'s icon as the favicon, instead of the theme\'s favicon, in the browser tab.',
-    'LBL_MODULE_NAME' => 'System Settings',
-    'LBL_MODULE_ID' => 'Configurator',
-    'LBL_NOTIFY_FROMADDRESS' => '"From" Address:',
-    'LBL_NOTIFY_SUBJECT' => 'Email subject:',
-    'LBL_PROXY_AUTH' => 'Authentication?',
-    'LBL_PROXY_HOST' => 'Proxy Host',
-    'LBL_PROXY_ON_DESC' => 'Configure proxy server address and authentication settings',
-    'LBL_PROXY_ON' => 'Use proxy server?',
-    'LBL_PROXY_PASSWORD' => 'Password',
-    'LBL_PROXY_PORT' => 'Port',
-    'LBL_PROXY_TITLE' => 'Proxy Settings',
-    'LBL_PROXY_USERNAME' => 'User Name',
-    'LBL_RESTORE_BUTTON_LABEL' => 'Restore',
-    'LBL_SYSTEM_SETTINGS' => 'System Settings',
-    'LBL_SKYPEOUT_ON_DESC' => 'Allows users to click on phone numbers to call using the phone dialer on your mobile device, or a telephony app on your computer (SkypeOut&reg;, etc.). The numbers must be formatted properly to make use of this feature. That is, it must be "+"  "The Country Code" "The Number", like +1 (555) 555-1234.',
-    'LBL_SKYPEOUT_ON' => 'Enable click-to-call for phone numbers',
-    'LBL_SKYPEOUT_TITLE' => 'Click-To-Call',
-    'LBL_USE_REAL_NAMES' => 'Show Full Names',
-    'LBL_USE_REAL_NAMES_DESC' => 'Display users\' full names instead of their User Names in assignment fields.',
+
 $mod_strings = array (
 	/*'ADMIN_EXPORT_ONLY'=>'Admin export only',*/
 	'ADVANCED'=>'Advanced',
@@ -269,16 +188,6 @@
     'LBL_SEARCH' => 'Search:',
     'LBL_REG_EXP' => 'Reg Exp:',
     'LBL_IGNORE_SELF' => 'Ignore Self:',
-    'LBL_MARKING_WHERE_START_LOGGING' => 'Marking Where To Start Logging From',
-    'LBL_DISPLAYING_LOG' => 'Displaying Log',
-    'LBL_YOUR_PROCESS_ID' => 'Your process ID',
-    'LBL_YOUR_IP_ADDRESS' => 'Your IP Address is',
-    'LBL_IT_WILL_BE_IGNORED' => ' It will be ignored ',
-    'LBL_LOG_NOT_CHANGED' => 'Log has not changed',
-    'LBL_ALERT_JPG_IMAGE' => 'The file format of the image must be JPEG.  Upload a new file with the file extension .jpg.',
-    'LBL_ALERT_TYPE_IMAGE' => 'The file format of the image must be JPEG or PNG.  Upload a new file with the file extension .jpg or .png.',
-    'LBL_ALERT_SIZE_RATIO' => 'The aspect ratio of the image should be between 1:1 and 10:1.  The image will be resized.',
-    'LBL_ALERT_SIZE_RATIO_QUOTES' => 'The aspect ratio of the image must be between 3:1 and 20:1.  Upload a new file with this ratio.',
     'LBL_MARKING_WHERE_START_LOGGING'=>'Marking Where To Start Logging From',
     'LBL_DISPLAYING_LOG'=>'Displaying Log',
     'LBL_YOUR_PROCESS_ID'=>'Your process ID',
@@ -305,7 +214,6 @@
     'LBL_VCAL_PERIOD' => 'vCal Updates Time Period:',
     'LBL_IMPORT_MAX_RECORDS' => 'Import - Maximum Number of Rows:',
     'LBL_IMPORT_MAX_RECORDS_HELP' => 'Specify how many rows are allowed within import files.<br>If the number of rows in an import file exceeds this number, the user will be alerted.<br>If no number is entered, an unlimited number of rows are allowed.',
-    'vCAL_HELP' => 'Use this setting to determine the number of months in advance of the current date that Free/Busy information for calls and meetings is published.<BR>To turn Free/Busy publishing off, enter "0".  The minimum is 1 month; the maximum is 12 months.',
 	'vCAL_HELP' => 'Use this setting to determine the number of months in advance of the current date that Free/Busy information for calls and meetings is published.<BR>To turn Free/Busy publishing off, enter "0". The minimum is 1 month; the maximum is 12 months.',
     'LBL_PDFMODULE_NAME' => 'PDF Settings',
     'SUGARPDF_BASIC_SETTINGS' => 'Document Properties',
@@ -447,10 +355,6 @@
     'ERR_PDF_NO_UPLOAD' => 'Error during the upload of the font or metric file.',
 
 // Wizard
-    //Wizard Scenarios
-    'LBL_WIZARD_SCENARIOS' => 'Your Scenarios',
-    'LBL_WIZARD_SCENARIOS_EMPTY_LIST' => 'No scenarios have been configured',
-    'LBL_WIZARD_SCENARIOS_DESC' => 'Choose which scenarios are appropriate for your installation.  These options can be changed post-install.',
 	//Wizard Scenarios
 	'LBL_WIZARD_SCENARIOS' => 'Your Scenarios',
 	'LBL_WIZARD_SCENARIOS_EMPTY_LIST' => 'No scenarios have been configured',
