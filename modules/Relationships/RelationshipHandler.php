--- conflicted
+++ resolved
@@ -1,14 +1,9 @@
 <?php
-<<<<<<< HEAD
-if(!defined('sugarEntry') || !sugarEntry) die('Not A Valid Entry Point');
-/*********************************************************************************
-=======
 if (!defined('sugarEntry') || !sugarEntry) {
     die('Not A Valid Entry Point');
 }
 /**
  *
->>>>>>> b29c16a8
  * SugarCRM Community Edition is a customer relationship management program developed by
  * SugarCRM, Inc. Copyright (C) 2004-2013 SugarCRM Inc.
  *
@@ -54,311 +49,237 @@
 
 
 
-class RelationshipHandler extends Relationship {
-
-	var $db;							//Database link by reference
-
-	var $base_module;					//name of module
-	var $base_bean;						//actual object
-	var $base_vardef_field;				//base's vardef field name of relationship with rel1
-
-	var $rel1_module;					//name of related module
-	var $rel1_bean;						//actual related object
-	var $rel1_relationship_name;		//Relationship name between base and rel1
-	var $rel1_vardef_field;				//rel1's vardef field name of relationship with rel2
-	var $rel1_vardef_field_base;		//rel1's vardef field name of relationship with base
-
-	var $rel2_module;					//name of related related module
-	var $rel2_bean;						//actual related related object
-	var $rel2_relationship_name;		//Relationship name between rel1 and rel2
-	var $rel2_vardef_field;				//rel2's vardef field name of relationship with rel1
-
-
-	var $base_array;					//Info array
-	var $rel1_array;					//Info array
-	var $rel2_array;					//Info array
-
-
-	/*
-
-	info arrays contain:
-
-		'slabel' ->		singular module name in correct language
-		'plabel' ->  	plural module name in correct language
-
-
-
-	*/
-
-
-///////////////////////////Setup and populate functions//////////////////////////////
-
-	function __construct(& $db, $base_module=""){
-
-		$this->db = $db;
-		$this->base_module = $base_module;
-
-	//end function RelationshipHandler
-	}
+class RelationshipHandler extends Relationship
+{
+    public $db;							//Database link by reference
+
+    public $base_module;					//name of module
+    public $base_bean;						//actual object
+    public $base_vardef_field;				//base's vardef field name of relationship with rel1
+
+    public $rel1_module;					//name of related module
+    public $rel1_bean;						//actual related object
+    public $rel1_relationship_name;		//Relationship name between base and rel1
+    public $rel1_vardef_field;				//rel1's vardef field name of relationship with rel2
+    public $rel1_vardef_field_base;		//rel1's vardef field name of relationship with base
+
+    public $rel2_module;					//name of related related module
+    public $rel2_bean;						//actual related related object
+    public $rel2_relationship_name;		//Relationship name between rel1 and rel2
+    public $rel2_vardef_field;				//rel2's vardef field name of relationship with rel1
+
+
+    public $base_array;					//Info array
+    public $rel1_array;					//Info array
+    public $rel2_array;					//Info array
+
+
+    /*
+
+    info arrays contain:
+
+        'slabel' ->		singular module name in correct language
+        'plabel' ->  	plural module name in correct language
+
+
+
+    */
+
+
+    ///////////////////////////Setup and populate functions//////////////////////////////
+
+    public function __construct(& $db, $base_module="")
+    {
+        $this->db = $db;
+        $this->base_module = $base_module;
+
+        //end function RelationshipHandler
+    }
 
     /**
      * @deprecated deprecated since version 7.6, PHP4 Style Constructors are deprecated and will be remove in 7.8, please update your code, use __construct instead
      */
-    function RelationshipHandler(& $db, $base_module=""){
+    public function RelationshipHandler(& $db, $base_module="")
+    {
         $deprecatedMessage = 'PHP4 Style Constructors are deprecated and will be remove in 7.8, please update your code';
-        if(isset($GLOBALS['log'])) {
+        if (isset($GLOBALS['log'])) {
             $GLOBALS['log']->deprecated($deprecatedMessage);
-        }
-        else {
+        } else {
             trigger_error($deprecatedMessage, E_USER_DEPRECATED);
         }
-        self::__construct( $db, $base_module);
-    }
-
-
-	function set_rel_vardef_fields($base_vardef_field, $rel1_vardef_field=""){
-
-		$this->base_vardef_field = $base_vardef_field;
-		$this->rel1_vardef_field = $rel1_vardef_field;
-
-	//end function set_rel_vardef_fields
-	}
-
-
-	function set_rel_relationship_names($build_rel2=false){
-
-		$this->rel1_relationship_name = $this->base_bean->field_defs[$this->base_vardef_field]['relationship'];
-
-	if($build_rel2==true){
-		$this->rel2_relationship_name = $this->rel1_bean->field_defs[$this->rel1_vardef_field]['relationship'];
-	}
-
-	//end function set_rel_relationship_names
-	}
-
-
-
-
-///////////////////////////////END Setup and populate functions/////////////////////
-
-
-	/*
-	set the build_rel2 to true if you want the rel2 info array as well
-	This function will build all the relationship info it can based on values set in the setup functions
-	When you use the info arrays (rel1_array) or (rel2_array), make sure you always check for empty values
-	*/
-	function build_info($build_rel2=false){
-		if($this->base_bean == null){
-			$this->base_bean = get_module_info($this->base_module);
-		}
-
-		if(empty($this->rel1_bean)){
-			$this->build_rel1_info();
-			$this->rel1_module = $this->rel1_bean->module_dir;
-		}
-
-		if($build_rel2==true && $this->rel2_bean==""){
-			$this->build_rel2_info();
-			$this->rel2_module = $this->rel2_bean->module_dir;
-		}
-
-		//translate the module titles to the proper language
-		$this->build_module_labels($build_rel2);
-
-	//end function build_info
-	}
-
-	function build_rel1_info(){
-
-			$this->rel1_bean = $this->trace_relationship_module($this->base_module, $this->base_vardef_field);
-
-	//end function build_rel1_info
-	}
-
-	function build_rel2_info(){
-
-			$this->rel2_bean = $this->trace_relationship_module($this->base_module, $this->base_vardef_field, $this->rel1_vardef_field);
-
-	//end function build_rel1_info
-	}
-
-	/*
-	Translates the module names to their singular and plural label and puts them in
-	the info arrays.  Does it for base, rel1, and rel2 if specified
-	*/
-
-	function build_module_labels($build_rel2=false){
-		global $app_list_strings;
-
-<<<<<<< HEAD
-		///Base Module Labels
-		if(!empty($app_list_strings['moduleList'][$this->base_bean->module_dir])){
-			$this->base_array['plabel'] = $app_list_strings['moduleList'][$this->base_bean->module_dir];
-		} else {
-			$this->base_array['plabel'] = $this->base_bean->module_dir;
-		}
-		if(!empty($app_list_strings['moduleListSingular'][$this->base_bean->module_dir])){
-			$this->base_array['slabel'] = $app_list_strings['moduleListSingular'][$this->base_bean->module_dir];
-		} else {
-			$this->base_array['slabel'] = $this->base_bean->object_name;
-		}
-=======
+        self::__construct($db, $base_module);
+    }
+
+
+    public function set_rel_vardef_fields($base_vardef_field, $rel1_vardef_field="")
+    {
+        $this->base_vardef_field = $base_vardef_field;
+        $this->rel1_vardef_field = $rel1_vardef_field;
+
+        //end function set_rel_vardef_fields
+    }
+
+
+    public function set_rel_relationship_names($build_rel2=false)
+    {
+        $this->rel1_relationship_name = $this->base_bean->field_defs[$this->base_vardef_field]['relationship'];
+
+        if ($build_rel2==true) {
+            $this->rel2_relationship_name = $this->rel1_bean->field_defs[$this->rel1_vardef_field]['relationship'];
+        }
+
+        //end function set_rel_relationship_names
+    }
+
+
+
+
+    ///////////////////////////////END Setup and populate functions/////////////////////
+
+
+    /*
+    set the build_rel2 to true if you want the rel2 info array as well
+    This function will build all the relationship info it can based on values set in the setup functions
+    When you use the info arrays (rel1_array) or (rel2_array), make sure you always check for empty values
+    */
+    public function build_info($build_rel2=false)
+    {
+        if ($this->base_bean == null) {
+            $this->base_bean = get_module_info($this->base_module);
+        }
+
+        if (empty($this->rel1_bean)) {
+            $this->build_rel1_info();
+            $this->rel1_module = $this->rel1_bean->module_dir;
+        }
+
+        if ($build_rel2==true && $this->rel2_bean=="") {
+            $this->build_rel2_info();
+            $this->rel2_module = $this->rel2_bean->module_dir;
+        }
+
+        //translate the module titles to the proper language
+        $this->build_module_labels($build_rel2);
+
+        //end function build_info
+    }
+
+    public function build_rel1_info()
+    {
+        $this->rel1_bean = $this->trace_relationship_module($this->base_module, $this->base_vardef_field);
+
+        //end function build_rel1_info
+    }
+
+    public function build_rel2_info()
+    {
+        $this->rel2_bean = $this->trace_relationship_module($this->base_module, $this->base_vardef_field, $this->rel1_vardef_field);
+
+        //end function build_rel1_info
+    }
+
+    /*
+    Translates the module names to their singular and plural label and puts them in
+    the info arrays.  Does it for base, rel1, and rel2 if specified
+    */
+
+    public function build_module_labels($build_rel2=false)
+    {
+        global $app_list_strings;
+
+        ///Base Module Labels
+        if (!empty($app_list_strings['moduleList'][$this->base_bean->module_dir])) {
+            $this->base_array['plabel'] = $app_list_strings['moduleList'][$this->base_bean->module_dir];
+        } else {
+            $this->base_array['plabel'] = $this->base_bean->module_dir;
+        }
+        if (!empty($app_list_strings['moduleListSingular'][$this->base_bean->module_dir])) {
+            $this->base_array['slabel'] = $app_list_strings['moduleListSingular'][$this->base_bean->module_dir];
+        } else {
+            $this->base_array['slabel'] = $this->base_bean->object_name;
+        }
+
+        ///Rel1 Module Labels
+        if (!empty($app_list_strings['moduleList'][$this->rel1_bean->module_dir])) {
+            $this->rel1_array['plabel'] = $app_list_strings['moduleList'][$this->rel1_bean->module_dir];
+        } else {
+            $this->rel1_array['plabel'] = $this->rel1_bean->module_dir;
+        }
+
+        if (!empty($app_list_strings['moduleListSingular'][$this->rel1_bean->module_dir])) {
+            $this->rel1_array['slabel'] = $app_list_strings['moduleListSingular'][$this->rel1_bean->module_dir];
+        } else {
+            $this->rel1_array['slabel'] = $this->rel1_bean->object_name;
+        }
+
+
+        //Rel2 Module Labels
+        if ($build_rel2==true) {
+            if (!empty($app_list_strings['moduleList'][$this->rel2_bean->module_dir])) {
+                $this->rel2_array['plabel'] = $app_list_strings['moduleList'][$this->rel2_bean->module_dir];
+            } else {
+                $this->rel2_array['plabel'] = $this->rel2_bean->module_dir;
+            }
+            if (!empty($app_list_strings['moduleListSingular'][$this->rel2_bean->module_dir])) {
+                $this->rel2_array['slabel'] = $app_list_strings['moduleListSingular'][$this->rel2_bean->module_dir];
+            } else {
+                $this->rel2_array['slabel'] = $this->rel2_bean->module_dir;
+            }
+            //end if build_rel2 is true
+        }
+
+        //end function buld_module_lables
+    }
+
+
+
+
+
     public function build_related_list($query = 'base', &$template, $row_offset = 0, $limit = -1)
     {
         $type = $query;
         //type can be base, rel1
->>>>>>> b29c16a8
-
-		///Rel1 Module Labels
-		if(!empty($app_list_strings['moduleList'][$this->rel1_bean->module_dir])){
-			$this->rel1_array['plabel'] = $app_list_strings['moduleList'][$this->rel1_bean->module_dir];
-		} else {
-			$this->rel1_array['plabel'] = $this->rel1_bean->module_dir;
-		}
-
-		if(!empty($app_list_strings['moduleListSingular'][$this->rel1_bean->module_dir])){
-			$this->rel1_array['slabel'] = $app_list_strings['moduleListSingular'][$this->rel1_bean->module_dir];
-		} else {
-			$this->rel1_array['slabel'] = $this->rel1_bean->object_name;
-		}
-
-
-		//Rel2 Module Labels
-		if($build_rel2==true){
-
-			if(!empty($app_list_strings['moduleList'][$this->rel2_bean->module_dir])){
-				$this->rel2_array['plabel'] = $app_list_strings['moduleList'][$this->rel2_bean->module_dir];
-			} else {
-				$this->rel2_array['plabel'] = $this->rel2_bean->module_dir;
-			}
-			if(!empty($app_list_strings['moduleListSingular'][$this->rel2_bean->module_dir])){
-				$this->rel2_array['slabel'] = $app_list_strings['moduleListSingular'][$this->rel2_bean->module_dir];
-			} else {
-				$this->rel2_array['slabel'] = $this->rel2_bean->module_dir;
-			}
-		//end if build_rel2 is true
-		}
-
-	//end function buld_module_lables
-	}
-
-
-
-
-
-	public function build_related_list($type="base", &$template, $row_offset = 0, $limit = -1){
-		//type can be base, rel1
-
-		$target_list = "";
-
-		if($type=="base"){
-			$target_list = $this->base_bean->get_linked_beans($this->base_vardef_field, $this->rel1_bean->object_name);
-		//Possibility exists that this is a new relationship, so capture via relationship fields
-			if(empty($target_list)){
-				$target_list = search_filter_rel_info($this->base_bean, $this->rel1_bean->module_dir, $this->base_vardef_field);
-			//end if the target list is empty
-			}
-		}
-
-		if($type=="rel1"){
-			$target_list = $this->rel1_bean->get_linked_beans($this->rel1_vardef_field, $this->rel2_bean->object_name);
-
-			//Possibility exists that this is a new relationship, so capture via relationship fields
-			if(empty($target_list)){
-				$target_list = search_filter_rel_info($this->rel1_bean, $this->rel2_bean->module_dir, $this->rel1_vardef_field);
-			//end if the target list is empty
-			}
-		}
-
-		return $target_list;
-
-	//end function build_related_list
-	}
-
-
-
-
-///////BEGIN Functions to find relationships/////////////////////////////////
-
-function get_relationship_information(& $target_bean, $get_upstream_rel_field_name = false){
-
-	$target_module_name = $target_bean->module_dir;
-	$current_module_name = $this->base_module;
-
-	//Look for downstream connection
-	$rel_array = $this->retrieve_by_sides($current_module_name, $target_module_name, $this->db);
-
-
-	//Does a downstream relationship exist
-	if($rel_array!=null){
-		if($rel_array['relationship_type']=="many-to-many"){
-			$joinKeyLHS = $rel_array['join_key_lhs'];
-			$target_bean->$joinKeyLHS = $this->base_bean->id;
-			if($rel_array['relationship_role_column']!=""){
-				$relRole = $rel_array['relationship_role_column'];
-				$target_bean->$relRole = $rel_array['relationship_role_column_value'];
-			}				
-		//end if many-to-many	
-		}	
-		
-		if($rel_array['relationship_type']=="one-to-many"){
-			$RHSKey = $rel_array['rhs_key'];
-			$target_bean->$RHSKey = $this->base_bean->id;
-			if($rel_array['relationship_role_column']!=""){
-				$relRole = $rel_array['relationship_role_column'];
-				$target_bean->$relRole = $rel_array['relationship_role_column_value'];
-			}
-		//end if one-to-many
-		}
-
-		return;
-	//end if downstream relationship exists
-	}
-
-
-
-	//Look for upstream connection
-	$rel_array = $this->retrieve_by_sides($target_module_name, $current_module_name, $this->db);
-
-	//Does an upstream relationship exist
-	if($rel_array!=null){
-		if($rel_array['relationship_type']=="many-to-many"){
-			$joinKeyRHS = $rel_array['join_key_rhs'];
-			$target_bean->$joinKeyRHS = $this->base_bean->id;
-			if($rel_array['relationship_role_column']!=""){
-				$relRole = $rel_array['relationship_role_column'];
-				$target_bean->$relRole = $rel_array['relationship_role_column_value'];
-			}				
-		//end if many-to-many	
-		}	
-		
-		if($rel_array['relationship_type']=="one-to-many"){
-			$RHSKey = $rel_array['rhs_key'];
-			$target_bean->$RHSKey = $this->base_bean->id;
-			if($rel_array['relationship_role_column']!=""){
-				$relRole = $rel_array['relationship_role_column'];
-				$target_bean->$relRole = $rel_array['relationship_role_column_value'];
-			}
-		//end if one-to-many
-		}
-
-
-		///Fill additional id field if necessary
-		if(($id_name = $this->traverse_rel_meta($current_module_name, $target_bean, $rel_array['relationship_name'])) != null){
-			$target_bean->$id_name = $this->base_bean->id;
-            if($get_upstream_rel_field_name) {
-                $target_bean->new_rel_relname = $id_name;
-                $target_bean->new_rel_id = $this->base_bean->id;
-            }
-		}
-
-	//end if an upstream relationship exists
-	}
-
-<<<<<<< HEAD
-//end function get_relationship_information
-}
-=======
+
+        $target_list = "";
+
+        if ($type=="base") {
+            $target_list = $this->base_bean->get_linked_beans($this->base_vardef_field, $this->rel1_bean->object_name);
+            //Possibility exists that this is a new relationship, so capture via relationship fields
+            if (empty($target_list)) {
+                $target_list = search_filter_rel_info($this->base_bean, $this->rel1_bean->module_dir, $this->base_vardef_field);
+                //end if the target list is empty
+            }
+        }
+
+        if ($type=="rel1") {
+            $target_list = $this->rel1_bean->get_linked_beans($this->rel1_vardef_field, $this->rel2_bean->object_name);
+
+            //Possibility exists that this is a new relationship, so capture via relationship fields
+            if (empty($target_list)) {
+                $target_list = search_filter_rel_info($this->rel1_bean, $this->rel2_bean->module_dir, $this->rel1_vardef_field);
+                //end if the target list is empty
+            }
+        }
+
+        return $target_list;
+
+        //end function build_related_list
+    }
+
+
+
+
+    ///////BEGIN Functions to find relationships/////////////////////////////////
+
+    public function get_relationship_information(& $target_bean, $get_upstream_rel_field_name = false)
+    {
+        $target_module_name = $target_bean->module_dir;
+        $current_module_name = $this->base_module;
+
+        //Look for downstream connection
+        $rel_array = $this->retrieve_by_sides($current_module_name, $target_module_name, $this->db);
+
+
         //Does a downstream relationship exist
         if ($rel_array!=null) {
             if ($rel_array['relationship_type']=="many-to-many") {
@@ -380,26 +301,16 @@
                 }
                 //end if one-to-many
             }
->>>>>>> b29c16a8
-
-function traverse_rel_meta($base_module, & $target_bean, $target_rel_name){
-	$id_name = null;
-
-	//returns name of variable to store id in
-	//if none exists, then returns null
-	foreach($target_bean->field_defs as $field_array){
-
-		if(!empty($field_array['relationship']) && $field_array['relationship']==$target_rel_name){
-
-			$id_name = $this->get_id_name($target_bean, $field_array['name']);
-			return $id_name;
-		//end if rel name match
-		}
-
-<<<<<<< HEAD
-	//end foreach field def
-	}
-=======
+
+            return;
+            //end if downstream relationship exists
+        }
+
+
+
+        //Look for upstream connection
+        $rel_array = $this->retrieve_by_sides($target_module_name, $current_module_name, $this->db);
+
         //Does an upstream relationship exist
         if ($rel_array!=null) {
             if ($rel_array['relationship_type']=="many-to-many") {
@@ -421,76 +332,105 @@
                 }
                 //end if one-to-many
             }
->>>>>>> b29c16a8
-
-	return null;
-
-//end function traverse_rel_meta
-}
-
-
-function get_id_name(& $target_bean, $field_name){
-
-	foreach($target_bean->relationship_fields as $target_id => $rel_name){
-
-		if($rel_name == $field_name){
-			//relationship id found
-			return $target_id;
-		//end if match
-		}
-	//end foreach
-	}
-
-	return null;
-//end function get_id_name
-}
-
-///////////////////////////END functions to find relationships //////////////////////
-
-
-function process_by_rel_bean($rel1_module){
-
-	$this->rel1_relationship_name = $this::retrieve_by_modules($this->base_module, $rel1_module, $this->db);
-	$this->rel1_module = $rel1_module;
-	$this->rel1_bean = get_module_info($this->rel1_module);
-
-//end function process_by_rel_bean
-}
-
-
-function get_rel1_vardef_field_base($field_defs){
-	foreach($field_defs as $field_array){
-
-		if(!empty($field_array['relationship']) && $field_array['relationship']==$this->rel1_relationship_name){
-
-			$this->rel1_vardef_field_base = $field_array['name'];
-		//end if rel name match
-		}
-
-	//end foreach field def
-	}
-
-	return null;
-
-
-//end get_rel1_vardef_field_base
-}
-
-
-function get_farthest_reach(){
-
-	if($this->rel1_vardef_field!=""){
-		//the farthest reach is rel2
-		$this->build_info(true);
-		return $this->rel2_bean;
-	}
-
-	//the farthest reach is rel1
-	$this->build_info(false);
-	return $this->rel1_bean;
-
-//end function get_farthest_reach
-}
-
-//end class RelationshipHandler
+
+
+            ///Fill additional id field if necessary
+            if (($id_name = $this->traverse_rel_meta($current_module_name, $target_bean, $rel_array['relationship_name'])) != null) {
+                $target_bean->$id_name = $this->base_bean->id;
+                if ($get_upstream_rel_field_name) {
+                    $target_bean->new_rel_relname = $id_name;
+                    $target_bean->new_rel_id = $this->base_bean->id;
+                }
+            }
+
+            //end if an upstream relationship exists
+        }
+
+        //end function get_relationship_information
+    }
+
+    public function traverse_rel_meta($base_module, & $target_bean, $target_rel_name)
+    {
+        $id_name = null;
+
+        //returns name of variable to store id in
+        //if none exists, then returns null
+        foreach ($target_bean->field_defs as $field_array) {
+            if (!empty($field_array['relationship']) && $field_array['relationship']==$target_rel_name) {
+                $id_name = $this->get_id_name($target_bean, $field_array['name']);
+                return $id_name;
+                //end if rel name match
+            }
+
+            //end foreach field def
+        }
+
+        return null;
+
+        //end function traverse_rel_meta
+    }
+
+
+    public function get_id_name(& $target_bean, $field_name)
+    {
+        foreach ($target_bean->relationship_fields as $target_id => $rel_name) {
+            if ($rel_name == $field_name) {
+                //relationship id found
+                return $target_id;
+                //end if match
+            }
+            //end foreach
+        }
+
+        return null;
+        //end function get_id_name
+    }
+
+    ///////////////////////////END functions to find relationships //////////////////////
+
+
+    public function process_by_rel_bean($rel1_module)
+    {
+        $this->rel1_relationship_name = $this::retrieve_by_modules($this->base_module, $rel1_module, $this->db);
+        $this->rel1_module = $rel1_module;
+        $this->rel1_bean = get_module_info($this->rel1_module);
+
+        //end function process_by_rel_bean
+    }
+
+
+    public function get_rel1_vardef_field_base($field_defs)
+    {
+        foreach ($field_defs as $field_array) {
+            if (!empty($field_array['relationship']) && $field_array['relationship']==$this->rel1_relationship_name) {
+                $this->rel1_vardef_field_base = $field_array['name'];
+                //end if rel name match
+            }
+
+            //end foreach field def
+        }
+
+        return null;
+
+
+        //end get_rel1_vardef_field_base
+    }
+
+
+    public function get_farthest_reach()
+    {
+        if ($this->rel1_vardef_field!="") {
+            //the farthest reach is rel2
+            $this->build_info(true);
+            return $this->rel2_bean;
+        }
+
+        //the farthest reach is rel1
+        $this->build_info(false);
+        return $this->rel1_bean;
+
+        //end function get_farthest_reach
+    }
+
+    //end class RelationshipHandler
 }