--- conflicted
+++ resolved
@@ -42,25 +42,6 @@
     die('Not A Valid Entry Point');
 }
 
-<<<<<<< HEAD
-$mod_strings = array (
-  'LBL_ID' => 'Relationship Id',
-  'LBL_RELATIONSHIP_NAME' => 'Relationship Name',
-  'LBL_LHS_MODULE' => 'LHS Module Name',
-  'LBL_LHS_TABLE' => 'LHS Table Name',
-  'LBL_LHS_KEY' => 'LHS Key Name',
-  'LBL_RHS_MODULE' => 'RHS Module Name',
-  'LBL_RHS_TABLE' => 'RHS Table Name',
-  'LBL_RHS_KEY' => 'RHS Key Name',
-  'LBL_JOIN_TABLE' => 'Join Table Name',
-  'LBL_JOIN_KEY_LHS' => 'Join Key LHS',
-  'LBL_JOIN_KEY_RHS' => 'Join Key RHS',
-  'LBL_RELATIONSHIP_TYPE' => 'Relationship Type',
-  'LBL_RELATIONSHIP_ROLE_COLUMN' => 'Relationship Role Column Name',
-  'LBL_RELATIONSHIP_ROLE_COLUMN_VALUE' => 'Relationship Role Column Value',
-  'LBL_REVERSE' => 'Reverse' ,
-  'LBL_DELETED' => 'Deleted',
-=======
 $mod_strings = array(
     'LBL_ID' => 'Relationship Id',
     'LBL_RELATIONSHIP_NAME' => 'Relationship Name',
@@ -78,5 +59,4 @@
     'LBL_RELATIONSHIP_ROLE_COLUMN_VALUE' => 'Relationship Role Column Value',
     'LBL_REVERSE' => 'Reverse',
     'LBL_DELETED' => 'Deleted',
->>>>>>> 6fff9dbc
 );