--- conflicted
+++ resolved
@@ -45,12 +45,6 @@
     'templateMeta' => 
     array (
       'maxColumns' => '2',
-<<<<<<< HEAD
-      'form' => 
-      array (
-        'hidden' => 
-        array (
-=======
       'form' =>
       array(
         'buttons' =>
@@ -64,7 +58,6 @@
       array(
         'hidden' =>
         array(
->>>>>>> 920133ee
           0 => '<input type="hidden" name="old_id" value="{$fields.document_revision_id.value}">',
         ),
       ),
