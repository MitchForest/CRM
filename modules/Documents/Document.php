<?php
/**
 *
 * SugarCRM Community Edition is a customer relationship management program developed by
 * SugarCRM, Inc. Copyright (C) 2004-2013 SugarCRM Inc.
 *
 * SuiteCRM is an extension to SugarCRM Community Edition developed by SalesAgility Ltd.
 * Copyright (C) 2011 - 2018 SalesAgility Ltd.
 *
 * This program is free software; you can redistribute it and/or modify it under
 * the terms of the GNU Affero General Public License version 3 as published by the
 * Free Software Foundation with the addition of the following permission added
 * to Section 15 as permitted in Section 7(a): FOR ANY PART OF THE COVERED WORK
 * IN WHICH THE COPYRIGHT IS OWNED BY SUGARCRM, SUGARCRM DISCLAIMS THE WARRANTY
 * OF NON INFRINGEMENT OF THIRD PARTY RIGHTS.
 *
 * This program is distributed in the hope that it will be useful, but WITHOUT
 * ANY WARRANTY; without even the implied warranty of MERCHANTABILITY or FITNESS
 * FOR A PARTICULAR PURPOSE. See the GNU Affero General Public License for more
 * details.
 *
 * You should have received a copy of the GNU Affero General Public License along with
 * this program; if not, see http://www.gnu.org/licenses or write to the Free
 * Software Foundation, Inc., 51 Franklin Street, Fifth Floor, Boston, MA
 * 02110-1301 USA.
 *
 * You can contact SugarCRM, Inc. headquarters at 10050 North Wolfe Road,
 * SW2-130, Cupertino, CA 95014, USA. or at email address contact@sugarcrm.com.
 *
 * The interactive user interfaces in modified source and object code versions
 * of this program must display Appropriate Legal Notices, as required under
 * Section 5 of the GNU Affero General Public License version 3.
 *
 * In accordance with Section 7(b) of the GNU Affero General Public License version 3,
 * these Appropriate Legal Notices must retain the display of the "Powered by
 * SugarCRM" logo and "Supercharged by SuiteCRM" logo. If the display of the logos is not
 * reasonably feasible for technical reasons, the Appropriate Legal Notices must
 * display the words "Powered by SugarCRM" and "Supercharged by SuiteCRM".
 */

if (!defined('sugarEntry') || !sugarEntry) {
    die('Not A Valid Entry Point');
}

require_once('include/SugarObjects/templates/file/File.php');


// User is used to store Forecast information.
class Document extends File
{

    var $id;
    var $document_name;
    var $description;
    var $category_id;
    var $subcategory_id;
    var $status_id;
    var $status;
    var $created_by;
    var $date_entered;
    var $date_modified;
    var $modified_user_id;
    var $assigned_user_id;
    var $active_date;
    var $exp_date;
    var $document_revision_id;
    var $filename;
    var $doc_type;

    var $img_name;
    var $img_name_bare;
    var $related_doc_id;
    var $related_doc_name;
    var $related_doc_rev_id;
    var $related_doc_rev_number;
    var $is_template;
    var $template_type;

    //additional fields.
    var $revision;
    var $last_rev_create_date;
    var $last_rev_created_by;
    var $last_rev_created_name;
    var $file_url;
    var $file_url_noimage;

    var $table_name = "documents";
    var $object_name = "Document";
    var $user_preferences;

    var $encodeFields = Array();

    // This is used to retrieve related fields from form posts.
    var $additional_column_fields = Array('revision');

    var $new_schema = true;
    var $module_dir = 'Documents';

    var $relationship_fields = Array(
        'contract_id' => 'contracts',
    );


    function __construct()
    {
        parent::__construct();
        $this->setupCustomFields('Documents'); //parameter is module name
        $this->disable_row_level_security = false;
    }

    /**
     * @deprecated deprecated since version 7.6, PHP4 Style Constructors are deprecated and will be remove in 7.8, please update your code, use __construct instead
     */
    function Document()
    {
        $deprecatedMessage = 'PHP4 Style Constructors are deprecated and will be remove in 7.8, please update your code';
        if (isset($GLOBALS['log'])) {
            $GLOBALS['log']->deprecated($deprecatedMessage);
        } else {
            trigger_error($deprecatedMessage, E_USER_DEPRECATED);
        }
        self::__construct();
    }


    function save($check_notify = false)
    {

        if (empty($this->doc_type)) {
            $this->doc_type = 'Sugar';
        }
        if (empty($this->id) || $this->new_with_id) {
            if (empty($this->id)) {
                $this->id = create_guid();
                $this->new_with_id = true;
            }

            if (isset($_REQUEST) && isset($_REQUEST['duplicateSave']) && $_REQUEST['duplicateSave'] == true && isset($_REQUEST['filename_old_doctype'])) {
                $this->doc_type = $_REQUEST['filename_old_doctype'];
                $isDuplicate = true;
            } else {
                $isDuplicate = false;
            }

            $Revision = new DocumentRevision();
            //save revision.
            $Revision->in_workflow = true;
            $Revision->not_use_rel_in_req = true;
            $Revision->new_rel_id = $this->id;
            $Revision->new_rel_relname = 'Documents';
            $Revision->change_log = translate('DEF_CREATE_LOG', 'Documents');
            $Revision->revision = $this->revision;
            $Revision->document_id = $this->id;
            $Revision->filename = $this->filename;

            if (isset($this->file_ext)) {
                $Revision->file_ext = $this->file_ext;
            }

            if (isset($this->file_mime_type)) {
                $Revision->file_mime_type = $this->file_mime_type;
            }

            $Revision->doc_type = $this->doc_type;
            if (isset($this->doc_id)) {
                $Revision->doc_id = $this->doc_id;
            }
            if (isset($this->doc_url)) {
                $Revision->doc_url = $this->doc_url;
            }

            $Revision->id = create_guid();
            $Revision->new_with_id = true;

            $createRevision = false;
            //Move file saved during populatefrompost to match the revision id rather than document id
            if (!empty($_FILES['filename_file'])) {
                rename("upload://{$this->id}", "upload://{$Revision->id}");
                $createRevision = true;
            } else {
                if ($isDuplicate && (empty($this->doc_type) || $this->doc_type == 'Sugar')) {
                    // Looks like we need to duplicate a file, this is tricky
                    $oldDocument = new Document();
                    $oldDocument->retrieve($_REQUEST['duplicateId']);
                    $old_name = "upload://{$oldDocument->document_revision_id}";
                    $new_name = "upload://{$Revision->id}";
                    $GLOBALS['log']->debug("Attempting to copy from $old_name to $new_name");
                    copy($old_name, $new_name);
                    $createRevision = true;
                }
            }

            // For external documents, we just need to make sure we have a doc_id
            if (!empty($this->doc_id) && $this->doc_type != 'Sugar') {
                $createRevision = true;
            }

            if ($createRevision) {
                $Revision->save();
                //update document with latest revision id
                $this->process_save_dates = false; //make sure that conversion does not happen again.
                $this->document_revision_id = $Revision->id;
            }


            //set relationship field values if contract_id is passed (via subpanel create)
            if (!empty($_POST['contract_id'])) {
                $save_revision['document_revision_id'] = $this->document_revision_id;
                $this->load_relationship('contracts');
                $this->contracts->add($_POST['contract_id'], $save_revision);
            }

            if ((isset($_POST['load_signed_id']) and !empty($_POST['load_signed_id']))) {
<<<<<<< HEAD
                $query = "update linked_documents set deleted=1 where id='" . $_POST['load_signed_id'] . "'";
=======
                $loadSignedIdQuoted = $this->db->quote($_POST['load_signed_id']);
                $query="update linked_documents set deleted=1 where id='".$loadSignedIdQuoted."'";
>>>>>>> 9dec1a80
                $this->db->query($query);
            }
        }

        return parent:: save($check_notify);
    }

    function get_summary_text()
    {
        return "$this->document_name";
    }

    function is_authenticated()
    {
        return $this->authenticated;
    }

    function fill_in_additional_list_fields()
    {
        $this->fill_in_additional_detail_fields();
    }

    function fill_in_additional_detail_fields()
    {
        global $theme;
        global $current_language;
        global $timedate;
        global $locale;

        parent::fill_in_additional_detail_fields();

        $mod_strings = return_module_language($current_language, 'Documents');

        if (!empty($this->document_revision_id)) {

            $query = "SELECT users.first_name AS first_name, users.last_name AS last_name, document_revisions.date_entered AS rev_date,
            	 document_revisions.filename AS filename, document_revisions.revision AS revision,
            	 document_revisions.file_ext AS file_ext, document_revisions.file_mime_type AS file_mime_type
            	 FROM users, document_revisions
            	 WHERE users.id = document_revisions.created_by AND document_revisions.id = '$this->document_revision_id'";

            $result = $this->db->query($query);
            $row = $this->db->fetchByAssoc($result);

            //populate name
            if (isset($this->document_name)) {
                $this->name = $this->document_name;
            }

            if (isset($row['filename'])) {
                $this->filename = $row['filename'];
            }
            //$this->latest_revision = $row['revision'];
            if (isset($row['revision'])) {
                $this->revision = $row['revision'];
            }

            //image is selected based on the extension name <ext>_icon_inline, extension is stored in document_revisions.
            //if file is not found then default image file will be used.
            global $img_name;
            global $img_name_bare;
            if (!empty ($row['file_ext'])) {
                $img_name = SugarThemeRegistry::current()->getImageURL(strtolower($row['file_ext']) . "_image_inline.gif");
                $img_name_bare = strtolower($row['file_ext']) . "_image_inline";
            }
        }

        //set default file name.
        if (!empty ($img_name) && file_exists($img_name)) {
            $img_name = $img_name_bare;
        } else {
            $img_name = "def_image_inline"; //todo change the default image.
        }
        if ($this->ACLAccess('DetailView')) {
            if (!empty($this->doc_type) && $this->doc_type != 'Sugar' && !empty($this->doc_url)) {
                $file_url = "<a href='" . $this->doc_url . "' target='_blank'>" . SugarThemeRegistry::current()->getImage($this->doc_type . '_image_inline',
                        'border="0"', null, null, '.png', $mod_strings['LBL_LIST_VIEW_DOCUMENT']) . "</a>";
            } else {
                $file_url = "<a href='index.php?entryPoint=download&id={$this->document_revision_id}&type=Documents' target='_blank'>" . SugarThemeRegistry::current()->getImage($img_name,
                        'border="0"', null, null, '.gif', $mod_strings['LBL_LIST_VIEW_DOCUMENT']) . "</a>";
            }

            $this->file_url = $file_url;
            $this->file_url_noimage = "index.php?entryPoint=download&type=Documents&id={$this->document_revision_id}";
        } else {
            $this->file_url = "";
            $this->file_url_noimage = "";
        }

        //get last_rev_by user name.
        if (!empty ($row)) {
            $this->last_rev_created_name = $locale->getLocaleFormattedName($row['first_name'], $row['last_name']);

            $this->last_rev_create_date = $timedate->to_display_date_time($this->db->fromConvert($row['rev_date'],
                'datetime'));
            $this->last_rev_mime_type = $row['file_mime_type'];
        }

        global $app_list_strings;
        if (!empty($this->status_id)) {
            //_pp($this->status_id);
            $this->status = $app_list_strings['document_status_dom'][$this->status_id];
        }
        if (!empty($this->related_doc_id)) {
            $this->related_doc_name = Document::get_document_name($this->related_doc_id);
            $this->related_doc_rev_number = DocumentRevision::get_document_revision_name($this->related_doc_rev_id);
        }
    }

    function list_view_parse_additional_sections(&$list_form/*, $xTemplateSection*/)
    {
        return $list_form;
    }

    function create_export_query($order_by, $where, $relate_link_join = '')
    {
        $custom_join = $this->getCustomJoin(true, true, $where);
        $custom_join['join'] .= $relate_link_join;
        $query = "SELECT
						documents.*";
        $query .= $custom_join['select'];
        $query .= " FROM documents ";
        $query .= $custom_join['join'];

        $where_auto = " documents.deleted = 0";

        if ($where != "") {
            $query .= " WHERE $where AND " . $where_auto;
        } else {
            $query .= " WHERE " . $where_auto;
        }

        if ($order_by != "") {
            $query .= " ORDER BY $order_by";
        } else {
            $query .= " ORDER BY documents.document_name";
        }

        return $query;
    }

    function get_list_view_data()
    {
        global $current_language;
        $app_list_strings = return_app_list_strings_language($current_language);

        $document_fields = $this->get_list_view_array();

        $this->fill_in_additional_list_fields();


        $document_fields['FILENAME'] = $this->filename;
        $document_fields['FILE_URL'] = $this->file_url;
        $document_fields['FILE_URL_NOIMAGE'] = $this->file_url_noimage;
        $document_fields['LAST_REV_CREATED_BY'] = $this->last_rev_created_name;
        $document_fields['CATEGORY_ID'] = empty ($this->category_id) ? "" : $app_list_strings['document_category_dom'][$this->category_id];
        $document_fields['SUBCATEGORY_ID'] = empty ($this->subcategory_id) ? "" : $app_list_strings['document_subcategory_dom'][$this->subcategory_id];
        $document_fields['NAME'] = $this->document_name;
        $document_fields['DOCUMENT_NAME_JAVASCRIPT'] = $GLOBALS['db']->quote($document_fields['DOCUMENT_NAME']);

        return $document_fields;
    }


    /**
     * mark_relationships_deleted
     *
     * Override method from SugarBean to handle deleting relationships associated with a Document.  This method will
     * remove DocumentRevision relationships and then optionally delete Contracts depending on the version.
     *
     * @param $id String The record id of the Document instance
     */
    function mark_relationships_deleted($id)
    {
        $this->load_relationships('revisions');
        $revisions = $this->get_linked_beans('revisions', 'DocumentRevision');

        if (!empty($revisions) && is_array($revisions)) {
            foreach ($revisions as $key => $version) {
                UploadFile::unlink_file($version->id, $version->filename);
                //mark the version deleted.
                $version->mark_deleted($version->id);
            }
        }

    }


    function bean_implements($interface)
    {
        switch ($interface) {
            case 'ACL' :
                return true;
            case 'FILE' :
                return true;
        }

        return false;
    }

    //static function.
    function get_document_name($doc_id)
    {
        if (empty($doc_id)) {
            return null;
        }

        $db = DBManagerFactory::getInstance();
        $query = "select document_name from documents where id='$doc_id'  and deleted=0";
        $result = $db->query($query);
        if (!empty($result)) {
            $row = $db->fetchByAssoc($result);
            if (!empty($row)) {
                return $row['document_name'];
            }
        }

        return null;
    }
}

require_once('modules/Documents/DocumentExternalApiDropDown.php');
<|MERGE_RESOLUTION|>--- conflicted
+++ resolved
@@ -211,12 +211,8 @@
             }
 
             if ((isset($_POST['load_signed_id']) and !empty($_POST['load_signed_id']))) {
-<<<<<<< HEAD
-                $query = "update linked_documents set deleted=1 where id='" . $_POST['load_signed_id'] . "'";
-=======
                 $loadSignedIdQuoted = $this->db->quote($_POST['load_signed_id']);
                 $query="update linked_documents set deleted=1 where id='".$loadSignedIdQuoted."'";
->>>>>>> 9dec1a80
                 $this->db->query($query);
             }
         }
