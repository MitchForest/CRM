<?php
/**
 *
 * SugarCRM Community Edition is a customer relationship management program developed by
 * SugarCRM, Inc. Copyright (C) 2004-2013 SugarCRM Inc.
 *
 * SuiteCRM is an extension to SugarCRM Community Edition developed by SalesAgility Ltd.
 * Copyright (C) 2011 - 2018 SalesAgility Ltd.
 *
 * This program is free software; you can redistribute it and/or modify it under
 * the terms of the GNU Affero General Public License version 3 as published by the
 * Free Software Foundation with the addition of the following permission added
 * to Section 15 as permitted in Section 7(a): FOR ANY PART OF THE COVERED WORK
 * IN WHICH THE COPYRIGHT IS OWNED BY SUGARCRM, SUGARCRM DISCLAIMS THE WARRANTY
 * OF NON INFRINGEMENT OF THIRD PARTY RIGHTS.
 *
 * This program is distributed in the hope that it will be useful, but WITHOUT
 * ANY WARRANTY; without even the implied warranty of MERCHANTABILITY or FITNESS
 * FOR A PARTICULAR PURPOSE. See the GNU Affero General Public License for more
 * details.
 *
 * You should have received a copy of the GNU Affero General Public License along with
 * this program; if not, see http://www.gnu.org/licenses or write to the Free
 * Software Foundation, Inc., 51 Franklin Street, Fifth Floor, Boston, MA
 * 02110-1301 USA.
 *
 * You can contact SugarCRM, Inc. headquarters at 10050 North Wolfe Road,
 * SW2-130, Cupertino, CA 95014, USA. or at email address contact@sugarcrm.com.
 *
 * The interactive user interfaces in modified source and object code versions
 * of this program must display Appropriate Legal Notices, as required under
 * Section 5 of the GNU Affero General Public License version 3.
 *
 * In accordance with Section 7(b) of the GNU Affero General Public License version 3,
 * these Appropriate Legal Notices must retain the display of the "Powered by
 * SugarCRM" logo and "Supercharged by SuiteCRM" logo. If the display of the logos is not
 * reasonably feasible for technical reasons, the Appropriate Legal Notices must
 * display the words "Powered by SugarCRM" and "Supercharged by SuiteCRM".
 */

if (!defined('sugarEntry') || !sugarEntry) {
    die('Not A Valid Entry Point');
}

require_once('include/SugarObjects/templates/file/File.php');


// User is used to store Forecast information.
class Document extends File
{
    public $id;
    public $document_name;
    public $description;
    public $category_id;
    public $subcategory_id;
    public $status_id;
    public $status;
    public $created_by;
    public $date_entered;
    public $date_modified;
    public $modified_user_id;
    public $assigned_user_id;
    public $active_date;
    public $exp_date;
    public $document_revision_id;
    public $filename;
    public $doc_type;

    public $img_name;
    public $img_name_bare;
    public $related_doc_id;
    public $related_doc_name;
    public $related_doc_rev_id;
    public $related_doc_rev_number;
    public $is_template;
    public $template_type;

    //additional fields.
    public $revision;
    public $last_rev_create_date;
    public $last_rev_created_by;
    public $last_rev_created_name;
    public $file_url;
    public $file_url_noimage;

    public $table_name = "documents";
    public $object_name = "Document";
    public $user_preferences;

    public $encodeFields = array();

    // This is used to retrieve related fields from form posts.
    public $additional_column_fields = array('revision');

    public $new_schema = true;
    public $module_dir = 'Documents';

    public $relationship_fields = array(
        'contract_id' => 'contracts',
    );

    public $authenticated = null;

    public function __construct()
    {
        parent::__construct();
        $this->setupCustomFields('Documents'); //parameter is module name
        $this->disable_row_level_security = false;
    }

    /**
     * @deprecated deprecated since version 7.6, PHP4 Style Constructors are deprecated and will be remove in 7.8, please update your code, use __construct instead
     */
    public function Document()
    {
        $deprecatedMessage = 'PHP4 Style Constructors are deprecated and will be remove in 7.8, please update your code';
        if (isset($GLOBALS['log'])) {
            $GLOBALS['log']->deprecated($deprecatedMessage);
        } else {
            trigger_error($deprecatedMessage, E_USER_DEPRECATED);
        }
        self::__construct();
    }


    public function save($check_notify = false)
    {
        if (empty($this->doc_type)) {
            $this->doc_type = 'Sugar';
        }
        if (empty($this->id) || $this->new_with_id) {
            if (empty($this->id)) {
                $this->id = create_guid();
                $this->new_with_id = true;
            }

            if (isset($_REQUEST) && isset($_REQUEST['duplicateSave']) && $_REQUEST['duplicateSave'] == true && isset($_REQUEST['filename_old_doctype'])) {
                $this->doc_type = $_REQUEST['filename_old_doctype'];
                $isDuplicate = true;
            } else {
                $isDuplicate = false;
            }

            $Revision = new DocumentRevision();
            //save revision.
            $Revision->in_workflow = true;
            $Revision->not_use_rel_in_req = true;
            $Revision->new_rel_id = $this->id;
            $Revision->new_rel_relname = 'Documents';
            $Revision->change_log = translate('DEF_CREATE_LOG', 'Documents');
            $Revision->revision = $this->revision;
            $Revision->document_id = $this->id;
            $Revision->filename = $this->filename;

            if (isset($this->file_ext)) {
                $Revision->file_ext = $this->file_ext;
            }

            if (isset($this->file_mime_type)) {
                $Revision->file_mime_type = $this->file_mime_type;
            }

            $Revision->doc_type = $this->doc_type;
            if (isset($this->doc_id)) {
                $Revision->doc_id = $this->doc_id;
            }
            if (isset($this->doc_url)) {
                $Revision->doc_url = $this->doc_url;
            }

            $Revision->id = create_guid();
            $Revision->new_with_id = true;

            $createRevision = false;
            //Move file saved during populatefrompost to match the revision id rather than document id
            if (!empty($_FILES['filename_file'])) {
                rename("upload://{$this->id}", "upload://{$Revision->id}");
                $createRevision = true;
            } else {
                if ($isDuplicate && (empty($this->doc_type) || $this->doc_type == 'Sugar')) {
                    // Looks like we need to duplicate a file, this is tricky
                    $oldDocument = new Document();
                    $oldDocument->retrieve($_REQUEST['duplicateId']);
                    $old_name = "upload://{$oldDocument->document_revision_id}";
                    $new_name = "upload://{$Revision->id}";
                    $GLOBALS['log']->debug("Attempting to copy from $old_name to $new_name");
                    copy($old_name, $new_name);
                    $createRevision = true;
                }
            }

            // For external documents, we just need to make sure we have a doc_id
            if (!empty($this->doc_id) && $this->doc_type != 'Sugar') {
                $createRevision = true;
            }

            if ($createRevision) {
                $Revision->save();
                //update document with latest revision id
                $this->process_save_dates = false; //make sure that conversion does not happen again.
                $this->document_revision_id = $Revision->id;
            }


            //set relationship field values if contract_id is passed (via subpanel create)
            if (!empty($_POST['contract_id'])) {
                $save_revision['document_revision_id'] = $this->document_revision_id;
                $this->load_relationship('contracts');
                $this->contracts->add($_POST['contract_id'], $save_revision);
            }

            if ((isset($_POST['load_signed_id']) and !empty($_POST['load_signed_id']))) {
                $loadSignedIdQuoted = $this->db->quote($_POST['load_signed_id']);
                $query="update linked_documents set deleted=1 where id='".$loadSignedIdQuoted."'";
                $this->db->query($query);
            }
        }

        return parent:: save($check_notify);
    }

<<<<<<< HEAD
    public function get_summary_text()
    {
        return "$this->document_name";
    }
=======
	function is_authenticated() {
            if (!isset($this->authenticated)) {
                LoggerManager::getLogger()->warn('Document::$authenticated is not set');
                return null;
            }
		return $this->authenticated;
	}
>>>>>>> f2b355db

    public function is_authenticated()
    {
        return $this->authenticated;
    }

    public function fill_in_additional_list_fields()
    {
        $this->fill_in_additional_detail_fields();
    }

    public function fill_in_additional_detail_fields()
    {
        global $theme;
        global $current_language;
        global $timedate;
        global $locale;

        parent::fill_in_additional_detail_fields();

        $mod_strings = return_module_language($current_language, 'Documents');

        if (!empty($this->document_revision_id)) {
            $query = "SELECT users.first_name AS first_name, users.last_name AS last_name, document_revisions.date_entered AS rev_date,
            	 document_revisions.filename AS filename, document_revisions.revision AS revision,
            	 document_revisions.file_ext AS file_ext, document_revisions.file_mime_type AS file_mime_type
            	 FROM users, document_revisions
            	 WHERE users.id = document_revisions.created_by AND document_revisions.id = '$this->document_revision_id'";

            $result = $this->db->query($query);
            $row = $this->db->fetchByAssoc($result);

            //populate name
            if (isset($this->document_name)) {
                $this->name = $this->document_name;
            }

            if (isset($row['filename'])) {
                $this->filename = $row['filename'];
            }
            //$this->latest_revision = $row['revision'];
            if (isset($row['revision'])) {
                $this->revision = $row['revision'];
            }

            //image is selected based on the extension name <ext>_icon_inline, extension is stored in document_revisions.
            //if file is not found then default image file will be used.
            global $img_name;
            global $img_name_bare;
            if (!empty($row['file_ext'])) {
                $img_name = SugarThemeRegistry::current()->getImageURL(strtolower($row['file_ext']) . "_image_inline.gif");
                $img_name_bare = strtolower($row['file_ext']) . "_image_inline";
            }
        }

        //set default file name.
        if (!empty($img_name) && file_exists($img_name)) {
            $img_name = $img_name_bare;
        } else {
            $img_name = "def_image_inline"; //todo change the default image.
        }
        if ($this->ACLAccess('DetailView')) {
            if (!empty($this->doc_type) && $this->doc_type != 'Sugar' && !empty($this->doc_url)) {
                $file_url = "<a href='" . $this->doc_url . "' target='_blank'>" . SugarThemeRegistry::current()->getImage(
                    $this->doc_type . '_image_inline',
                        'border="0"',
                    null,
                    null,
                    '.png',
                    $mod_strings['LBL_LIST_VIEW_DOCUMENT']
                ) . "</a>";
            } else {
                $file_url = "<a href='index.php?entryPoint=download&id={$this->document_revision_id}&type=Documents' target='_blank'>" . SugarThemeRegistry::current()->getImage(
                    $img_name,
                        'border="0"',
                    null,
                    null,
                    '.gif',
                    $mod_strings['LBL_LIST_VIEW_DOCUMENT']
                ) . "</a>";
            }

            $this->file_url = $file_url;
            $this->file_url_noimage = "index.php?entryPoint=download&type=Documents&id={$this->document_revision_id}";
        } else {
            $this->file_url = "";
            $this->file_url_noimage = "";
        }

        //get last_rev_by user name.
        if (!empty($row)) {
            $this->last_rev_created_name = $locale->getLocaleFormattedName($row['first_name'], $row['last_name']);

            $this->last_rev_create_date = $timedate->to_display_date_time($this->db->fromConvert(
                $row['rev_date'],
                'datetime'
            ));
            $this->last_rev_mime_type = $row['file_mime_type'];
        }

        global $app_list_strings;
        if (!empty($this->status_id)) {
            //_pp($this->status_id);
            $this->status = $app_list_strings['document_status_dom'][$this->status_id];
        }
        if (!empty($this->related_doc_id)) {
            $this->related_doc_name = Document::get_document_name($this->related_doc_id);
            $this->related_doc_rev_number = DocumentRevision::get_document_revision_name($this->related_doc_rev_id);
        }
    }

    public function list_view_parse_additional_sections(&$list_form/*, $xTemplateSection*/)
    {
        return $list_form;
    }

    public function create_export_query($order_by, $where, $relate_link_join = '')
    {
        $custom_join = $this->getCustomJoin(true, true, $where);
        $custom_join['join'] .= $relate_link_join;
        $query = "SELECT
						documents.*";
        $query .= $custom_join['select'];
        $query .= " FROM documents ";
        $query .= $custom_join['join'];

        $where_auto = " documents.deleted = 0";

        if ($where != "") {
            $query .= " WHERE $where AND " . $where_auto;
        } else {
            $query .= " WHERE " . $where_auto;
        }

        if ($order_by != "") {
            $query .= " ORDER BY $order_by";
        } else {
            $query .= " ORDER BY documents.document_name";
        }

        return $query;
    }

    public function get_list_view_data()
    {
        global $current_language;
        $app_list_strings = return_app_list_strings_language($current_language);

        $document_fields = $this->get_list_view_array();

        $this->fill_in_additional_list_fields();


<<<<<<< HEAD
        $document_fields['FILENAME'] = $this->filename;
        $document_fields['FILE_URL'] = $this->file_url;
        $document_fields['FILE_URL_NOIMAGE'] = $this->file_url_noimage;
        $document_fields['LAST_REV_CREATED_BY'] = $this->last_rev_created_name;
        if (!isset($app_list_strings['document_category_dom'][$this->category_id])) {
            if (!isset($this->category_id)) {
                LoggerManager::getLogger()->warn('Undefined category id for document list view data.');
            } else {
                LoggerManager::getLogger()->warn('In language app strings[document_category_dom] does not found for category id for document list view data: ' . $this->category_id);
            }
        }
        
        if (!isset($app_list_strings['document_category_dom'][$this->category_id])) {
            LoggerManager::getLogger()->warn('Category ID is not found in document_category_dom in app_list_string for getting list view date of Document.');
            $appListStringDocumentCategoryDomForThisCategoryId = null;
        } else {
            $appListStringDocumentCategoryDomForThisCategoryId = $app_list_strings['document_category_dom'][$this->category_id];
        }
        
        if (!isset($app_list_strings['document_category_dom'][$this->category_id])) {
            LoggerManager::getLogger()->warn('Category ID is not found in document_category_dom in app_list_string for getting list view date of Document.');
            $appListStringDocumentCategoryDomForThisSubCategoryId = null;
        } else {
            $appListStringDocumentCategoryDomForThisSubCategoryId = $app_list_strings['document_subcategory_dom'][$this->subcategory_id];
        }
        
        $document_fields['CATEGORY_ID'] = empty($this->category_id) ? "" : $appListStringDocumentCategoryDomForThisCategoryId;
        $document_fields['SUBCATEGORY_ID'] = empty($this->subcategory_id) ? "" : $appListStringDocumentCategoryDomForThisSubCategoryId;
        $document_fields['NAME'] = $this->document_name;
        $document_fields['DOCUMENT_NAME_JAVASCRIPT'] = DBManagerFactory::getInstance()->quote($document_fields['DOCUMENT_NAME']);

        return $document_fields;
    }
=======
		$document_fields['FILENAME'] = $this->filename;
		$document_fields['FILE_URL'] = $this->file_url;
		$document_fields['FILE_URL_NOIMAGE'] = $this->file_url_noimage;
		$document_fields['LAST_REV_CREATED_BY'] = $this->last_rev_created_name;
                
                $value = null;
                if (empty ($this->category_id)) {
                    $value = '';
                } else {
                    if (isset($app_list_strings['document_category_dom'][$this->category_id])) {                    
                        $value = $app_list_strings['document_category_dom'][$this->category_id];
                    } else {
                        LoggerManager::getLogger()->warn('Categori ID is not set for Document list view data in $app_list_strings[document_category_dom]['.$this->category_id.']');
                    }
                }
                
		$document_fields['CATEGORY_ID'] = $value;
                
                $value = null;
                if (empty ($this->subcategory_id)) {
                    $value = '';
                } else {
                    if (isset($app_list_strings['document_subcategory_dom'][$this->subcategory_id])) {                    
                        $value = $app_list_strings['document_subcategory_dom'][$this->subcategory_id];
                    } else {
                        LoggerManager::getLogger()->warn('Categori ID is not set for Document list view data in $app_list_strings[document_subcategory_dom]['.$this->subcategory_id.']');
                    }
                }
                
		$document_fields['SUBCATEGORY_ID'] = $value;
        $document_fields['NAME'] = $this->document_name;
		$document_fields['DOCUMENT_NAME_JAVASCRIPT'] = DBManagerFactory::getInstance()->quote($document_fields['DOCUMENT_NAME']);
		return $document_fields;
	}
>>>>>>> f2b355db


    /**
     * mark_relationships_deleted
     *
     * Override method from SugarBean to handle deleting relationships associated with a Document.  This method will
     * remove DocumentRevision relationships and then optionally delete Contracts depending on the version.
     *
     * @param $id String The record id of the Document instance
     */
    public function mark_relationships_deleted($id)
    {
        $this->load_relationships('revisions');
        $revisions = $this->get_linked_beans('revisions', 'DocumentRevision');

        if (!empty($revisions) && is_array($revisions)) {
            foreach ($revisions as $key => $version) {
                UploadFile::unlink_file($version->id, $version->filename);
                //mark the version deleted.
                $version->mark_deleted($version->id);
            }
        }
    }


    public function bean_implements($interface)
    {
        switch ($interface) {
            case 'ACL':
                return true;
            case 'FILE':
                return true;
        }

        return false;
    }

    //static function.
    public function get_document_name($doc_id)
    {
        if (empty($doc_id)) {
            return null;
        }

        $db = DBManagerFactory::getInstance();
        $query = "select document_name from documents where id='$doc_id'  and deleted=0";
        $result = $db->query($query);
        if (!empty($result)) {
            $row = $db->fetchByAssoc($result);
            if (!empty($row)) {
                return $row['document_name'];
            }
        }

        return null;
    }
}

require_once('modules/Documents/DocumentExternalApiDropDown.php');<|MERGE_RESOLUTION|>--- conflicted
+++ resolved
@@ -219,23 +219,17 @@
         return parent:: save($check_notify);
     }
 
-<<<<<<< HEAD
     public function get_summary_text()
     {
         return "$this->document_name";
     }
-=======
-	function is_authenticated() {
-            if (!isset($this->authenticated)) {
-                LoggerManager::getLogger()->warn('Document::$authenticated is not set');
-                return null;
-            }
-		return $this->authenticated;
-	}
->>>>>>> f2b355db
 
     public function is_authenticated()
     {
+        if (!isset($this->authenticated)) {
+            LoggerManager::getLogger()->warn('Document::$authenticated is not set');
+            return null;
+        }
         return $this->authenticated;
     }
 
@@ -386,7 +380,6 @@
         $this->fill_in_additional_list_fields();
 
 
-<<<<<<< HEAD
         $document_fields['FILENAME'] = $this->filename;
         $document_fields['FILE_URL'] = $this->file_url;
         $document_fields['FILE_URL_NOIMAGE'] = $this->file_url_noimage;
@@ -398,21 +391,21 @@
                 LoggerManager::getLogger()->warn('In language app strings[document_category_dom] does not found for category id for document list view data: ' . $this->category_id);
             }
         }
-        
+
         if (!isset($app_list_strings['document_category_dom'][$this->category_id])) {
             LoggerManager::getLogger()->warn('Category ID is not found in document_category_dom in app_list_string for getting list view date of Document.');
             $appListStringDocumentCategoryDomForThisCategoryId = null;
         } else {
             $appListStringDocumentCategoryDomForThisCategoryId = $app_list_strings['document_category_dom'][$this->category_id];
         }
-        
+
         if (!isset($app_list_strings['document_category_dom'][$this->category_id])) {
             LoggerManager::getLogger()->warn('Category ID is not found in document_category_dom in app_list_string for getting list view date of Document.');
             $appListStringDocumentCategoryDomForThisSubCategoryId = null;
         } else {
             $appListStringDocumentCategoryDomForThisSubCategoryId = $app_list_strings['document_subcategory_dom'][$this->subcategory_id];
         }
-        
+
         $document_fields['CATEGORY_ID'] = empty($this->category_id) ? "" : $appListStringDocumentCategoryDomForThisCategoryId;
         $document_fields['SUBCATEGORY_ID'] = empty($this->subcategory_id) ? "" : $appListStringDocumentCategoryDomForThisSubCategoryId;
         $document_fields['NAME'] = $this->document_name;
@@ -420,42 +413,6 @@
 
         return $document_fields;
     }
-=======
-		$document_fields['FILENAME'] = $this->filename;
-		$document_fields['FILE_URL'] = $this->file_url;
-		$document_fields['FILE_URL_NOIMAGE'] = $this->file_url_noimage;
-		$document_fields['LAST_REV_CREATED_BY'] = $this->last_rev_created_name;
-                
-                $value = null;
-                if (empty ($this->category_id)) {
-                    $value = '';
-                } else {
-                    if (isset($app_list_strings['document_category_dom'][$this->category_id])) {                    
-                        $value = $app_list_strings['document_category_dom'][$this->category_id];
-                    } else {
-                        LoggerManager::getLogger()->warn('Categori ID is not set for Document list view data in $app_list_strings[document_category_dom]['.$this->category_id.']');
-                    }
-                }
-                
-		$document_fields['CATEGORY_ID'] = $value;
-                
-                $value = null;
-                if (empty ($this->subcategory_id)) {
-                    $value = '';
-                } else {
-                    if (isset($app_list_strings['document_subcategory_dom'][$this->subcategory_id])) {                    
-                        $value = $app_list_strings['document_subcategory_dom'][$this->subcategory_id];
-                    } else {
-                        LoggerManager::getLogger()->warn('Categori ID is not set for Document list view data in $app_list_strings[document_subcategory_dom]['.$this->subcategory_id.']');
-                    }
-                }
-                
-		$document_fields['SUBCATEGORY_ID'] = $value;
-        $document_fields['NAME'] = $this->document_name;
-		$document_fields['DOCUMENT_NAME_JAVASCRIPT'] = DBManagerFactory::getInstance()->quote($document_fields['DOCUMENT_NAME']);
-		return $document_fields;
-	}
->>>>>>> f2b355db
 
 
     /**
