--- conflicted
+++ resolved
@@ -424,11 +424,7 @@
                 $version->mark_deleted($version->id);
             }
         }
-<<<<<<< HEAD
-
-=======
         parent::mark_relationships_deleted($id);
->>>>>>> 920133ee
     }
 
 
