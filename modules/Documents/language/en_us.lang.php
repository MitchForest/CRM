--- conflicted
+++ resolved
@@ -165,10 +165,5 @@
     'LBL_CASES_SUBPANEL_TITLE' => 'Cases',
     'LBL_BUGS_SUBPANEL_TITLE' => 'Bugs',
 
-<<<<<<< HEAD
-	'LBL_AOS_CONTRACTS' => 'Contracts',
-);
-=======
     'LBL_AOS_CONTRACTS' => 'Contracts',
 );
->>>>>>> 6fff9dbc
