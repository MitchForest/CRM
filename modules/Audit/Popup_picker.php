<?php
/**
 *
 * SugarCRM Community Edition is a customer relationship management program developed by
 * SugarCRM, Inc. Copyright (C) 2004-2013 SugarCRM Inc.
 *
 * SuiteCRM is an extension to SugarCRM Community Edition developed by SalesAgility Ltd.
 * Copyright (C) 2011 - 2017 SalesAgility Ltd.
 *
 * This program is free software; you can redistribute it and/or modify it under
 * the terms of the GNU Affero General Public License version 3 as published by the
 * Free Software Foundation with the addition of the following permission added
 * to Section 15 as permitted in Section 7(a): FOR ANY PART OF THE COVERED WORK
 * IN WHICH THE COPYRIGHT IS OWNED BY SUGARCRM, SUGARCRM DISCLAIMS THE WARRANTY
 * OF NON INFRINGEMENT OF THIRD PARTY RIGHTS.
 *
 * This program is distributed in the hope that it will be useful, but WITHOUT
 * ANY WARRANTY; without even the implied warranty of MERCHANTABILITY or FITNESS
 * FOR A PARTICULAR PURPOSE. See the GNU Affero General Public License for more
 * details.
 *
 * You should have received a copy of the GNU Affero General Public License along with
 * this program; if not, see http://www.gnu.org/licenses or write to the Free
 * Software Foundation, Inc., 51 Franklin Street, Fifth Floor, Boston, MA
 * 02110-1301 USA.
 *
 * You can contact SugarCRM, Inc. headquarters at 10050 North Wolfe Road,
 * SW2-130, Cupertino, CA 95014, USA. or at email address contact@sugarcrm.com.
 *
 * The interactive user interfaces in modified source and object code versions
 * of this program must display Appropriate Legal Notices, as required under
 * Section 5 of the GNU Affero General Public License version 3.
 *
 * In accordance with Section 7(b) of the GNU Affero General Public License version 3,
 * these Appropriate Legal Notices must retain the display of the "Powered by
 * SugarCRM" logo and "Supercharged by SuiteCRM" logo. If the display of the logos is not
 * reasonably feasible for technical reasons, the Appropriate Legal Notices must
 * display the words "Powered by SugarCRM" and "Supercharged by SuiteCRM".
 */

if (!defined('sugarEntry') || !sugarEntry) {
    die('Not A Valid Entry Point');
}

require_once("include/upload_file.php");
require_once('include/utils/db_utils.php');
require_once('modules/Audit/Audit.php');

global $beanList, $beanFiles, $currentModule, $focus, $action, $app_strings, $app_list_strings, $current_language, $timedate, $mod_strings;
//we don't want the parent module's string file, but rather the string file specific to this subpanel

$bean = $beanList[$_REQUEST['module_name']];
require_once($beanFiles[$bean]);
$focus = new $bean;

class Popup_Picker
{


	/*
	 *
	 */
	function __construct()
	{

	}

    /**
     * @deprecated deprecated since version 7.6, PHP4 Style Constructors are deprecated and will be remove in 7.8, please update your code, use __construct instead
     */
    function Popup_Picker(){
        $deprecatedMessage = 'PHP4 Style Constructors are deprecated and will be remove in 7.8, please update your code';
        if(isset($GLOBALS['log'])) {
            $GLOBALS['log']->deprecated($deprecatedMessage);
        }
        else {
            trigger_error($deprecatedMessage, E_USER_DEPRECATED);
        }
        self::__construct();
    }


	/**
	 *
	 */
	function process_page()
	{
		global $theme;
		global $focus;
		global $mod_strings;
		global $app_strings;
		global $app_list_strings;
		global $currentModule;
		global $odd_bg;
 		global $even_bg;

        global $audit;
        global $current_language;

        $auditObject = new Audit();
        $audit_list =  $auditObject->get_audit_list();
        $xtpl=new XTemplate ('modules/Audit/Popup_picker.html');

		$xtpl->assign('MOD', $mod_strings);
		$xtpl->assign('APP', $app_strings);
		insert_popup_header($theme);

		//output header
		echo "<table width='100%' cellpadding='0' cellspacing='0'><tr><td>";
		$mod_strings = return_module_language($current_language, $focus->module_dir);

		$printImageURL = SugarThemeRegistry::current()->getImageURL('print.gif');
		$titleExtra = <<<EOHTML
<a href="javascript:void window.open('index.php?{$GLOBALS['request_string']}','printwin','menubar=1,status=0,resizable=1,scrollbars=1,toolbar=0,location=1')" class='utilsLink'>
<!--not_in_theme!--><img src="{$printImageURL}" alt="{$GLOBALS['app_strings']['LNK_PRINT']}"></a>
<a href="javascript:void window.open('index.php?{$GLOBALS['request_string']}','printwin','menubar=1,status=0,resizable=1,scrollbars=1,toolbar=0,location=1')" class='utilsLink'>
{$GLOBALS['app_strings']['LNK_PRINT']}
</a>
EOHTML;

		$params = array();
		$params[] = translate('LBL_MODULE_NAME', $focus->module_dir);
		$params[] = $focus->get_summary_text();
		$params[] = translate('LBL_CHANGE_LOG', 'Audit');
		echo str_replace('</div>',"<span class='utils'>$titleExtra</span></div>",getClassicModuleTitle($focus->module_dir, $params, false));

		$oddRow = true;
		$audited_fields = $focus->getAuditEnabledFieldDefinitions();
		asort($audited_fields);
		$fields = '';
		$field_count = count($audited_fields);
		$start_tag = "<table><tr><td >";
		$end_tag = "</td></tr></table>";

		if($field_count > 0)
		{
			$index = 0;
    		foreach($audited_fields as $key=>$value)
			{
				$index++;
				$vname = '';
				if(isset($value['vname']))
					$vname = $value['vname'];
				else if(isset($value['label']))
					$vname = $value['label'];
				$fields .= str_replace(':', '', translate($vname, $focus->module_dir));

    			if($index < $field_count)
    			{
    				$fields .= ", ";
    			}
    		}

    		echo $start_tag.translate('LBL_AUDITED_FIELDS', 'Audit').$fields.$end_tag;
    	}
    	else
    	{
    		echo $start_tag.translate('LBL_AUDITED_FIELDS', 'Audit').$end_tag;
    	}

		foreach($audit_list as $audit)
		{
			if(empty($audit['before_value_string']) && empty($audit['after_value_string']))
			{
				$before_value = $audit['before_value_text'];
				$after_value = $audit['after_value_text'];
            }
            else {
				$before_value = $audit['before_value_string'];
				$after_value = $audit['after_value_string'];
			}

            // Let's run the audit data through the sugar field system
            if(isset($audit['data_type'])){
                require_once('include/SugarFields/SugarFieldHandler.php');
                $vardef = array('name'=>'audit_field','type'=>$audit['data_type']);
                $field = SugarFieldHandler::getSugarField($audit['data_type']);
                $before_value = $field->getChangeLogSmarty(array($vardef['name']=>$before_value), $vardef, array(), $vardef['name']);
                $after_value = $field->getChangeLogSmarty(array($vardef['name']=>$after_value), $vardef, array(), $vardef['name']);
            }

            $activity_fields = array(
                'ID' => $audit['id'],
			    'NAME' => $audit['field_name'],
                'BEFORE_VALUE' => $before_value,
                'AFTER_VALUE' => $after_value,
                'CREATED_BY' => $audit['created_by'],
                'DATE_CREATED' => $audit['date_created'],
			);

			$xtpl->assign("ACTIVITY", $activity_fields);

			if($oddRow)
   			{
        		//todo move to themes
				$xtpl->assign("ROW_COLOR", 'oddListRow');
				$xtpl->assign("BG_COLOR", $odd_bg);
    		}
    		else
    		{
        		//todo move to themes
				$xtpl->assign("ROW_COLOR", 'evenListRow');
				$xtpl->assign("BG_COLOR", $even_bg);
    		}
   			$oddRow = !$oddRow;

			$xtpl->parse("audit.row");
		// Put the rows in.
        }//end foreach

		$xtpl->parse("audit");
		$xtpl->out("audit");
		insert_popup_footer();
    }
<<<<<<< HEAD
} // end of class Popup_Picker
=======
} // end of class Popup_Picker
>>>>>>> 73e1357e
<|MERGE_RESOLUTION|>--- conflicted
+++ resolved
@@ -212,8 +212,4 @@
 		$xtpl->out("audit");
 		insert_popup_footer();
     }
-<<<<<<< HEAD
-} // end of class Popup_Picker
-=======
-} // end of class Popup_Picker
->>>>>>> 73e1357e
+} // end of class Popup_Picker