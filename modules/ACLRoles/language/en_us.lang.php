<?php
/**
 *
 * SugarCRM Community Edition is a customer relationship management program developed by
 * SugarCRM, Inc. Copyright (C) 2004-2013 SugarCRM Inc.
 *
 * SuiteCRM is an extension to SugarCRM Community Edition developed by SalesAgility Ltd.
 * Copyright (C) 2011 - 2017 SalesAgility Ltd.
 *
 * This program is free software; you can redistribute it and/or modify it under
 * the terms of the GNU Affero General Public License version 3 as published by the
 * Free Software Foundation with the addition of the following permission added
 * to Section 15 as permitted in Section 7(a): FOR ANY PART OF THE COVERED WORK
 * IN WHICH THE COPYRIGHT IS OWNED BY SUGARCRM, SUGARCRM DISCLAIMS THE WARRANTY
 * OF NON INFRINGEMENT OF THIRD PARTY RIGHTS.
 *
 * This program is distributed in the hope that it will be useful, but WITHOUT
 * ANY WARRANTY; without even the implied warranty of MERCHANTABILITY or FITNESS
 * FOR A PARTICULAR PURPOSE. See the GNU Affero General Public License for more
 * details.
 *
 * You should have received a copy of the GNU Affero General Public License along with
 * this program; if not, see http://www.gnu.org/licenses or write to the Free
 * Software Foundation, Inc., 51 Franklin Street, Fifth Floor, Boston, MA
 * 02110-1301 USA.
 *
 * You can contact SugarCRM, Inc. headquarters at 10050 North Wolfe Road,
 * SW2-130, Cupertino, CA 95014, USA. or at email address contact@sugarcrm.com.
 *
 * The interactive user interfaces in modified source and object code versions
 * of this program must display Appropriate Legal Notices, as required under
 * Section 5 of the GNU Affero General Public License version 3.
 *
 * In accordance with Section 7(b) of the GNU Affero General Public License version 3,
 * these Appropriate Legal Notices must retain the display of the "Powered by
 * SugarCRM" logo and "Supercharged by SuiteCRM" logo. If the display of the logos is not
 * reasonably feasible for technical reasons, the Appropriate Legal Notices must
 * display the words "Powered by SugarCRM" and "Supercharged by SuiteCRM".
 */

if (!defined('sugarEntry') || !sugarEntry) {
    die('Not A Valid Entry Point');
}

$mod_strings = array(
    'LBL_MODULE_NAME' => 'Roles',
    'LBL_MODULE_TITLE' => 'Roles: Home',
    'LBL_ROLE' => 'Role',
    'LBL_NAME' => 'Name',
    'LBL_DESCRIPTION' => 'Description',
    'LIST_ROLES' => 'List Roles',
    'LBL_USERS_SUBPANEL_TITLE' => 'Users',
    'LIST_ROLES_BY_USER' => 'List Roles By User',
    'LBL_LIST_FORM_TITLE' => 'Roles',
    'LBL_ROLES_SUBPANEL_TITLE' => 'User Roles',
    'LBL_SEARCH_FORM_TITLE' => 'Search',
    'LBL_CREATE_ROLE' => 'Create Role',
    'LBL_EDIT_VIEW_DIRECTIONS' => 'Double click on a cell to change value.',
    'LBL_ACCESS_DEFAULT' => 'Not Set',
    'LBL_ACTION_ADMIN' => 'Access Type',
    'LBL_ALL' => 'All',
    'LBL_DUPLICATE_OF' => 'Duplicate Of ',

<<<<<<< HEAD
'LBL_SECURITYGROUPS' => 'Security Groups',
=======
    'LBL_SECURITYGROUPS' => 'Security Groups',
>>>>>>> 6fff9dbc
);<|MERGE_RESOLUTION|>--- conflicted
+++ resolved
@@ -61,9 +61,5 @@
     'LBL_ALL' => 'All',
     'LBL_DUPLICATE_OF' => 'Duplicate Of ',
 
-<<<<<<< HEAD
-'LBL_SECURITYGROUPS' => 'Security Groups',
-=======
     'LBL_SECURITYGROUPS' => 'Security Groups',
->>>>>>> 6fff9dbc
 );