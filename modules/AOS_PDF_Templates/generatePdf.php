--- conflicted
+++ resolved
@@ -348,15 +348,8 @@
             }
         }
 
-<<<<<<< HEAD
-	for ($i = 1; $i < count($parts); $i++) {
-            $text .= $parts[$i];
+for ($i = 1; $i < count($parts); $i++) {        $text .= $parts[$i];
 	}
-=======
-        for ($i = 1; $i < count($parts); $i++) {
-            $text .= $parts[$i];
-        }
->>>>>>> 460b91ab
     }
     return $text;
 }
@@ -432,15 +425,8 @@
             }
         }
 
-<<<<<<< HEAD
-	for ($i = 1; $i < count($parts); $i++) {
-            $text .= $parts[$i];
+for ($i = 1; $i < count($parts); $i++) {        $text .= $parts[$i];
 	}
-=======
-        for ($i = 1; $i < count($parts); $i++) {
-            $text .= $parts[$i];
-        }
->>>>>>> 460b91ab
     }
     return $text;
 }