--- conflicted
+++ resolved
@@ -93,18 +93,10 @@
                     if(!copy($file_location, "public/{$focus->id}".  '_' . "$fieldName")) {
                         $secureLink = $sugar_config['site_url'] . '/'. $file_location;
                     }
-<<<<<<< HEAD
-                    
-                    if(empty($focus->$fieldName)){
-                        $repl_arr[$key . "_" . $fieldName] = ""; 
-                    }
-                    else{
-=======
 
                     if (empty($focus->$fieldName)) {
                         $repl_arr[$key . "_" . $fieldName] = "";
                     } else {
->>>>>>> b29c16a8
                         $link = $secureLink;
                         $repl_arr[$key . "_" . $fieldName] = '<img src="' . $link . '" width="'.$field_def['width'].'" height="'.$field_def['height'].'"/>';
                     }
