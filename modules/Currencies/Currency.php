--- conflicted
+++ resolved
@@ -1,14 +1,9 @@
 <?php
-<<<<<<< HEAD
-if(!defined('sugarEntry') || !sugarEntry) die('Not A Valid Entry Point');
-/*********************************************************************************
-=======
 if (!defined('sugarEntry') || !sugarEntry) {
     die('Not A Valid Entry Point');
 }
 /**
  *
->>>>>>> b29c16a8
  * SugarCRM Community Edition is a customer relationship management program developed by
  * SugarCRM, Inc. Copyright (C) 2004-2013 SugarCRM Inc.
  *
@@ -556,32 +551,6 @@
                 $value = -99;
             }
         }
-<<<<<<< HEAD
-		require_once('modules/Currencies/ListCurrency.php');
-		$currency_fields = array();
-		//Bug 18276 - Fix for php 5.1.6
-                
-                if (!isset($focus)) {
-                    LoggerManager::getLogger()->warn('Currency Dorp-down error: Focus not defined.');
-                    $defs = null;
-                } elseif (!isset($focus->field_defs)) {
-                    LoggerManager::getLogger()->warn('Currency Dorp-down error: Undefined field definition for focus. Focus was: ' . get_class($focus));
-                    $defs = null;
-                } elseif (!is_object($focus)) {
-                    LoggerManager::getLogger()->warn('Currency Dorp-down error: Focus is not an object. Given type of focus was: ' . gettype($focus));
-                    $defs = null;
-                } else {
-                    $defs = isset($focus->field_defs) ? $focus->field_defs : null;
-                }
-                
-		//
-		foreach((array)$defs as $name=>$key){
-			if($key['type'] == 'currency'){
-				$currency_fields[]= $name;
-			}
-		}
-		$currency = new ListCurrency();
-=======
         require_once('modules/Currencies/ListCurrency.php');
         $currency_fields = array();
         //Bug 18276 - Fix for php 5.1.6
@@ -606,7 +575,6 @@
             }
         }
         $currency = new ListCurrency();
->>>>>>> b29c16a8
         $selectCurrency = $currency->getSelectOptions($value);
 
 		$currency->setCurrencyFields($currency_fields);
@@ -633,33 +601,6 @@
 
 function getCurrencyNameDropDown($focus, $field='currency_name', $value='', $view='DetailView')
 {
-<<<<<<< HEAD
-    if($view == 'EditView' || $view == 'MassUpdate' || $view == 'QuickCreate'){
-		require_once('modules/Currencies/ListCurrency.php');
-		$currency_fields = array();
-		//Bug 18276 - Fix for php 5.1.6
-                
-                if (!isset($focus)) {
-                    LoggerManager::getLogger()->warn('Currency Dorp-down error: Focus not defined.');
-                    $defs = null;
-                } elseif (!isset($focus->field_defs)) {
-                    LoggerManager::getLogger()->warn('Currency Dorp-down error: Undefined field definition for focus. Focus was: ' . get_class($focus));
-                    $defs = null;
-                } elseif (!is_object($focus)) {
-                    LoggerManager::getLogger()->warn('Currency Dorp-down error: Focus is not an object. Given type of focus was: ' . gettype($focus));
-                    $defs = null;
-                } else {
-                    $defs = isset($focus->field_defs) ? $focus->field_defs : null;
-                }
-                
-		//
-		foreach((array)$defs as $name=>$key){
-			if($key['type'] == 'currency'){
-				$currency_fields[]= $name;
-			}
-		}
-		$currency = new ListCurrency();
-=======
     if ($view == 'EditView' || $view == 'MassUpdate' || $view == 'QuickCreate') {
         require_once('modules/Currencies/ListCurrency.php');
         $currency_fields = array();
@@ -685,7 +626,6 @@
             }
         }
         $currency = new ListCurrency();
->>>>>>> b29c16a8
         $currency->lookupCurrencies();
         $listitems = array();
         foreach ( $currency->list as $item )
@@ -707,33 +647,6 @@
 
 function getCurrencySymbolDropDown($focus, $field='currency_name', $value='', $view='DetailView')
 {
-<<<<<<< HEAD
-    if($view == 'EditView' || $view == 'MassUpdate' || $view == 'QuickCreate'){
-		require_once('modules/Currencies/ListCurrency.php');
-		$currency_fields = array();
-		//Bug 18276 - Fix for php 5.1.6
-                
-                if (!isset($focus)) {
-                    LoggerManager::getLogger()->warn('Currency Dorp-down error: Focus not defined.');
-                    $defs = null;
-                } elseif (!isset($focus->field_defs)) {
-                    LoggerManager::getLogger()->warn('Currency Dorp-down error: Undefined field definition for focus. Focus was: ' . get_class($focus));
-                    $defs = null;
-                } elseif (!is_object($focus)) {
-                    LoggerManager::getLogger()->warn('Currency Dorp-down error: Focus is not an object. Given type of focus was: ' . gettype($focus));
-                    $defs = null;
-                } else {
-                    $defs = isset($focus->field_defs) ? $focus->field_defs : null;
-                }
-                
-		//
-		foreach((array)$defs as $name=>$key){
-			if($key['type'] == 'currency'){
-				$currency_fields[]= $name;
-			}
-		}
-		$currency = new ListCurrency();
-=======
     if ($view == 'EditView' || $view == 'MassUpdate' || $view == 'QuickCreate') {
         require_once('modules/Currencies/ListCurrency.php');
         $currency_fields = array();
@@ -759,7 +672,6 @@
             }
         }
         $currency = new ListCurrency();
->>>>>>> b29c16a8
         $currency->lookupCurrencies();
         $listitems = array();
         foreach ( $currency->list as $item )
