--- conflicted
+++ resolved
@@ -34,55 +34,6 @@
  * In accordance with Section 7(b) of the GNU Affero General Public License version 3,
  * these Appropriate Legal Notices must retain the display of the "Powered by
  * SugarCRM" logo and "Supercharged by SuiteCRM" logo. If the display of the logos is not
-<<<<<<< HEAD
- * reasonably feasible for  technical reasons, the Appropriate Legal Notices must
- * display the words  "Powered by SugarCRM" and "Supercharged by SuiteCRM".
- ********************************************************************************/
-
-/*********************************************************************************
-
- * Description:  Defines the English language pack for the base application.
- * Portions created by SugarCRM are Copyright (C) SugarCRM, Inc.
- * All Rights Reserved.
- * Contributor(s): ______________________________________..
- ********************************************************************************/
-
-$mod_strings = array (
-  'LBL_MODULE_NAME' => 'Currencies',
-  'LBL_LIST_FORM_TITLE' => 'Currencies',
-  'LBL_CURRENCY' => 'Currency',
-  'LBL_ADD' => 'Add',
-  'LBL_MERGE' => 'Merge',
-  'LBL_MERGE_TXT' => 'Please select the currencies you would like to map to the selected currency. This will delete all the currencies with a checkmark and reassign any value associated with them to the selected currency.',
-  'LBL_US_DOLLAR' => 'U.S. Dollar',
-  'LBL_DELETE' => 'Delete',
-  'LBL_LIST_SYMBOL' => 'Currency Symbol',
-  'LBL_LIST_NAME' => 'Currency Name',
-  'LBL_LIST_ISO4217' => 'ISO 4217 Code',
-  'LBL_LIST_ISO4217_HELP' => 'Enter a three-letter ISO 4217 code that defines the currency name and currency symbol.',
-  'LBL_UPDATE' => 'Update',
-  'LBL_LIST_RATE' => 'Conversion Rate',
-  'LBL_LIST_RATE_HELP' => 'A Conversion Rate of 0.5 for Euro means that 10 USD = 5 Euro.',
-  'LBL_LIST_STATUS' => 'Status',
-  'LNK_NEW_CONTACT' => 'New Contact',
-  'LNK_NEW_ACCOUNT' => 'New Account',
-  'LNK_NEW_OPPORTUNITY' => 'New Opportunity',
-  'LNK_NEW_CASE' => 'New Case',
-  'LNK_NEW_NOTE' => 'Create Note or Attachment',
-  'LNK_NEW_CALL' => 'New Call',
-  'LNK_NEW_EMAIL' => 'New Email',
-  'LNK_NEW_MEETING' => 'New Meeting',
-  'LNK_NEW_TASK' => 'Create Task',
-  'NTC_DELETE_CONFIRMATION' => 'Are you sure you want to delete this record? Any record using this currency will be converted to the system default currency when they are accessed. It may be better to set the status to inactive.',
-  'LBL_BELOW_MIN' => 'Conversion rate has to be above 0',
-  'currency_status_dom' => 
-  array (
-    'Active' => 'Active',
-    'Inactive' => 'Inactive',
-  ),
-  'LBL_CREATED_BY' => 'Created By',
-	'LBL_EDIT_LAYOUT' => 'Edit Layout' /*for 508 compliance fix*/,
-=======
  * reasonably feasible for technical reasons, the Appropriate Legal Notices must
  * display the words "Powered by SugarCRM" and "Supercharged by SuiteCRM".
  */
@@ -126,5 +77,4 @@
         ),
     'LBL_CREATED_BY' => 'Created By',
     'LBL_EDIT_LAYOUT' => 'Edit Layout' /*for 508 compliance fix*/,
->>>>>>> 6fff9dbc
 );