--- conflicted
+++ resolved
@@ -44,15 +44,7 @@
 
 require_once "include/utils/additional_details.php";
 
-<<<<<<< HEAD
-function additionalDetailsTask($fields, SugarBean $bean, $params = array()) {
-	return additional_details($fields, $bean, $params);
-}
- 
-?>
-=======
-function additionalDetailsTask($fields = array(), SugarBean $bean = null, $params = array())
+function additionalDetailsTask($fields, SugarBean $bean = null, $params = array())
 {
     return additional_details($fields, $bean, $params);
-}
->>>>>>> f5d9dabf
+}