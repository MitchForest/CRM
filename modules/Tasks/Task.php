<?php
<<<<<<< HEAD
if(!defined('sugarEntry') || !sugarEntry) die('Not A Valid Entry Point');
/*********************************************************************************
=======
if (!defined('sugarEntry') || !sugarEntry) {
    die('Not A Valid Entry Point');
}
/**
 *
>>>>>>> b29c16a8
 * SugarCRM Community Edition is a customer relationship management program developed by
 * SugarCRM, Inc. Copyright (C) 2004-2013 SugarCRM Inc.
 *
 * SuiteCRM is an extension to SugarCRM Community Edition developed by SalesAgility Ltd.
 * Copyright (C) 2011 - 2018 SalesAgility Ltd.
 *
 * This program is free software; you can redistribute it and/or modify it under
 * the terms of the GNU Affero General Public License version 3 as published by the
 * Free Software Foundation with the addition of the following permission added
 * to Section 15 as permitted in Section 7(a): FOR ANY PART OF THE COVERED WORK
 * IN WHICH THE COPYRIGHT IS OWNED BY SUGARCRM, SUGARCRM DISCLAIMS THE WARRANTY
 * OF NON INFRINGEMENT OF THIRD PARTY RIGHTS.
 *
 * This program is distributed in the hope that it will be useful, but WITHOUT
 * ANY WARRANTY; without even the implied warranty of MERCHANTABILITY or FITNESS
 * FOR A PARTICULAR PURPOSE. See the GNU Affero General Public License for more
 * details.
 *
 * You should have received a copy of the GNU Affero General Public License along with
 * this program; if not, see http://www.gnu.org/licenses or write to the Free
 * Software Foundation, Inc., 51 Franklin Street, Fifth Floor, Boston, MA
 * 02110-1301 USA.
 *
 * You can contact SugarCRM, Inc. headquarters at 10050 North Wolfe Road,
 * SW2-130, Cupertino, CA 95014, USA. or at email address contact@sugarcrm.com.
 *
 * The interactive user interfaces in modified source and object code versions
 * of this program must display Appropriate Legal Notices, as required under
 * Section 5 of the GNU Affero General Public License version 3.
 *
 * In accordance with Section 7(b) of the GNU Affero General Public License version 3,
 * these Appropriate Legal Notices must retain the display of the "Powered by
 * SugarCRM" logo and "Supercharged by SuiteCRM" logo. If the display of the logos is not
 * reasonably feasible for technical reasons, the Appropriate Legal Notices must
 * display the words "Powered by SugarCRM" and "Supercharged by SuiteCRM".
 */


// Task is used to store customer information.
class Task extends SugarBean {
        var $field_name_map;

	// Stored fields
	var $id;
	var $date_entered;
	var $date_modified;
	var $assigned_user_id;
	var $modified_user_id;
	var $created_by;
	var $created_by_name;
	var $modified_by_name;
	var $description;
	var $name;
	var $status;
	var $date_due_flag;
	var $date_due;
	var $time_due;
	var $date_start_flag;
	var $date_start;
	var $time_start;
	var $priority;
	var $parent_type;
	var $parent_id;
	var $contact_id;

	var $parent_name;
	var $contact_name;
	var $contact_phone;
	var $contact_email;
	var $assigned_user_name;

//bug 28138 todo
//	var $default_task_name_values = array('Assemble catalogs', 'Make travel arrangements', 'Send a letter', 'Send contract', 'Send fax', 'Send a follow-up letter', 'Send literature', 'Send proposal', 'Send quote', 'Call to schedule meeting', 'Setup evaluation', 'Get demo feedback', 'Arrange introduction', 'Escalate support request', 'Close out support request', 'Ship product', 'Arrange reference call', 'Schedule training', 'Send local user group information', 'Add to mailing list');

	var $table_name = "tasks";

	var $object_name = "Task";
	var $module_dir = 'Tasks';

	var $importable = true;
	// This is used to retrieve related fields from form posts.
	var $additional_column_fields = Array('assigned_user_name', 'assigned_user_id', 'contact_name', 'contact_phone', 'contact_email', 'parent_name');


    public function __construct() {
		parent::__construct();
	}

    /**
     * @deprecated deprecated since version 7.6, PHP4 Style Constructors are deprecated and will be remove in 7.8, please update your code, use __construct instead
     */
    public function Task(){
        $deprecatedMessage = 'PHP4 Style Constructors are deprecated and will be remove in 7.8, please update your code';
        if(isset($GLOBALS['log'])) {
            $GLOBALS['log']->deprecated($deprecatedMessage);
        }
        else {
            trigger_error($deprecatedMessage, E_USER_DEPRECATED);
        }
        self::__construct();
    }


	var $new_schema = true;

    function save($check_notify = FALSE)
    {
        if (empty($this->status) ) {
            $this->status = $this->getDefaultStatus();
        }
        return parent::save($check_notify);
    }

	function get_summary_text()
	{
		return "$this->name";
	}

    function create_export_query($order_by, $where, $relate_link_join='')
    {
        $custom_join = $this->getCustomJoin(true, true, $where);
        $custom_join['join'] .= $relate_link_join;
                $contact_required = stristr($where,"contacts");
                if($contact_required)
                {
                        $query = "SELECT tasks.*, contacts.first_name, contacts.last_name, users.user_name as assigned_user_name ";
                        $query .= $custom_join['select'];
                        $query .= " FROM contacts, tasks ";
                        $where_auto = "tasks.contact_id = contacts.id AND tasks.deleted=0 AND contacts.deleted=0";
                }
                else
                {
                        $query = 'SELECT tasks.*, users.user_name as assigned_user_name ';
                        $query .= $custom_join['select'];
                        $query .= ' FROM tasks ';
                        $where_auto = "tasks.deleted=0";
                }


        $query .= $custom_join['join'];
		$query .= "  LEFT JOIN users ON tasks.assigned_user_id=users.id ";

                if($where != "")
                        $query .= "where $where AND ".$where_auto;
                else
                        $query .= "where ".$where_auto;

        $order_by = $this->process_order_by($order_by);
        if (empty($order_by)) {
            $order_by = 'tasks.name';
        }
        $query .= ' ORDER BY ' . $order_by;

                return $query;

        }

	function fill_in_additional_detail_fields()
	{
        parent::fill_in_additional_detail_fields();
		global $app_strings;

		if (isset($this->contact_id)) {

			$contact = new Contact();
			$contact->retrieve($this->contact_id);

			if($contact->id != "") {
				$this->contact_name = $contact->full_name;
				$this->contact_name_owner = $contact->assigned_user_id;
				$this->contact_name_mod = 'Contacts';
				$this->contact_phone = $contact->phone_work;
				$this->contact_email = $contact->emailAddress->getPrimaryAddress($contact);
			} else {
				$this->contact_name_mod = '';
				$this->contact_name_owner = '';
				$this->contact_name='';
				$this->contact_email = '';
				$this->contact_id='';
			}

		}

		$this->fill_in_additional_parent_fields();
	}

	function fill_in_additional_parent_fields()
	{

		$this->parent_name = '';
		global $app_strings, $beanFiles, $beanList, $locale;
		if ( ! isset($beanList[$this->parent_type]))
		{
			$this->parent_name = '';
			return;
		}

	    $beanType = $beanList[$this->parent_type];
		require_once($beanFiles[$beanType]);
		$parent = new $beanType();

		if (is_subclass_of($parent, 'Person')) {
			$query = "SELECT first_name, last_name, assigned_user_id parent_name_owner from $parent->table_name where id = '$this->parent_id'";
		}
		else if (is_subclass_of($parent, 'File')) {
			$query = "SELECT document_name, assigned_user_id parent_name_owner from $parent->table_name where id = '$this->parent_id'";
		}
		else {

			$query = "SELECT name ";
			if(isset($parent->field_defs['assigned_user_id'])){
				$query .= " , assigned_user_id parent_name_owner ";
			}else{
				$query .= " , created_by parent_name_owner ";
			}
			$query .= " from $parent->table_name where id = '$this->parent_id'";
		}
		$result = $this->db->query($query,true," Error filling in additional detail fields: ");

		// Get the id and the name.
		$row = $this->db->fetchByAssoc($result);

		if ($row && !empty($row['parent_name_owner'])){
			$this->parent_name_owner = $row['parent_name_owner'];
			$this->parent_name_mod = $this->parent_type;
		}
		if (is_subclass_of($parent, 'Person') and $row != null)
		{
			$this->parent_name = $locale->getLocaleFormattedName(stripslashes($row['first_name']), stripslashes($row['last_name']));
		}
		else if (is_subclass_of($parent, 'File') && $row != null) {
			$this->parent_name = $row['document_name'];
		}
		elseif($row != null)
		{
			$this->parent_name = stripslashes($row['name']);
		}
		else {
			$this->parent_name = '';
		}
	}


    protected function formatStartAndDueDates(&$task_fields, $dbtime, $override_date_for_subpanel)
    {
        global $timedate;

        if(empty($dbtime)) return;

        $today = $timedate->nowDbDate();

        $task_fields['TIME_DUE'] = $timedate->to_display_time($dbtime);
        $task_fields['DATE_DUE'] = $timedate->to_display_date($dbtime);

        $date_due = $task_fields['DATE_DUE'];

        $dd = $timedate->to_db_date($date_due, false);
        $taskClass = 'futureTask';
		if ($dd < $today){
            if($task_fields['STATUS']=='Completed' || $task_fields['STATUS']=='Deferred')
			{ 
				$taskClass = '';
			} 
			else 
			{ 
				$taskClass = 'overdueTask'; 
			}
		}else if( $dd	== $today ){
            $taskClass = 'todaysTask';
		}
        $task_fields['DATE_DUE']= "<font class='$taskClass'>$date_due</font>";
        if($override_date_for_subpanel){
            $task_fields['DATE_START']= "<font class='$taskClass'>$date_due</font>";
        }
    }

	function get_list_view_data(){
		global $action, $currentModule, $focus, $current_module_strings, $app_list_strings, $timedate;

		$override_date_for_subpanel = false;
		if(!empty($_REQUEST['module']) && $_REQUEST['module'] !='Calendar' && $_REQUEST['module'] !='Tasks' && $_REQUEST['module'] !='Home'){
			//this is a subpanel list view, so override the due date with start date so that collections subpanel works as expected
			$override_date_for_subpanel = true;
		}

<<<<<<< HEAD
		$today = $timedate->nowDb();
		$task_fields = $this->get_list_view_array();
                
                if (!isset($task_fields['DATE_DUE'])) {
                    LoggerManager::getLogger()->warn('Task get_list_view_data: Undefined index: DATE_DUE');
                    $taskFieldsDateDue = null;
                } else {
                    $taskFieldsDateDue = $task_fields['DATE_DUE'];
                }
                
		$dbtime = $timedate->to_db($taskFieldsDateDue);
		if($override_date_for_subpanel){
			$dbtime = $timedate->to_db($task_fields['DATE_START']);
		}
=======
        $today = $timedate->nowDb();
        $task_fields = $this->get_list_view_array();

        if (!isset($task_fields['DATE_DUE'])) {
            LoggerManager::getLogger()->warn('Task get_list_view_data: Undefined index: DATE_DUE');
            $taskFieldsDateDue = null;
        } else {
            $taskFieldsDateDue = $task_fields['DATE_DUE'];
        }

        $dbtime = $timedate->to_db($taskFieldsDateDue);
        if ($override_date_for_subpanel) {
            $dbtime = $timedate->to_db($task_fields['DATE_START']);
        }
>>>>>>> b29c16a8

        if(!empty($dbtime))
        {
            $task_fields['TIME_DUE'] = $timedate->to_display_time($dbtime);
            $task_fields['DATE_DUE'] = $timedate->to_display_date($dbtime);
            $this->formatStartAndDueDates($task_fields, $dbtime, $override_date_for_subpanel);
        }

		if (!empty($this->priority))
			$task_fields['PRIORITY'] = $app_list_strings['task_priority_dom'][$this->priority];
		if (isset($this->parent_type))
			$task_fields['PARENT_MODULE'] = $this->parent_type;
		if ($this->status != "Completed" && $this->status != "Deferred" )
		{
            $setCompleteUrl = "<b><a id='{$this->id}' class='list-view-data-icon' title='".translate('LBL_LIST_CLOSE','Tasks')."' onclick='SUGAR.util.closeActivityPanel.show(\"{$this->module_dir}\",\"{$this->id}\",\"Completed\",\"listview\",\"1\");'>";
            $task_fields['SET_COMPLETE'] = $setCompleteUrl . "<span class='suitepicon suitepicon-action-clear'></span></a></b>";
		}

        // make sure we grab the localized version of the contact name, if a contact is provided
        if (!empty($this->contact_id))
        {
            $contact_temp = BeanFactory::getBean("Contacts", $this->contact_id);
            if (!empty($contact_temp))
            {
                // Make first name, last name, salutation and title of Contacts respect field level ACLs
                $contact_temp->_create_proper_name_field();
                $this->contact_name = $contact_temp->full_name;
                $this->contact_phone = $contact_temp->phone_work;
            }
        }

		$task_fields['CONTACT_NAME']= $this->contact_name;
		$task_fields['CONTACT_PHONE']= $this->contact_phone;
		$task_fields['TITLE'] = '';
		if (!empty($task_fields['CONTACT_NAME'])) {
			$task_fields['TITLE'] .= $current_module_strings['LBL_LIST_CONTACT'].": ".$task_fields['CONTACT_NAME'];
		}
		if (!empty($this->parent_name)) {
			$task_fields['TITLE'] .= "\n".$app_list_strings['parent_type_display'][$this->parent_type].": ".$this->parent_name;
			$task_fields['PARENT_NAME']=$this->parent_name;
		}

		return $task_fields;
	}

	function set_notification_body($xtpl, $task)
	{
		global $app_list_strings;
        global $timedate;
        $notifyUser = $task->current_notify_user;
        $prefDate = $notifyUser->getUserDateTimePreferences();
		$xtpl->assign("TASK_SUBJECT", $task->name);
		//MFH #13507
		$xtpl->assign("TASK_PRIORITY", (isset($task->priority)?$app_list_strings['task_priority_dom'][$task->priority]:""));

        if(!empty($task->date_due))
        {
		    $duedate = $timedate->fromDb($task->date_due);
            $xtpl->assign("TASK_DUEDATE", $timedate->asUser($duedate, $notifyUser)." ".TimeDate::userTimezoneSuffix($duedate, $notifyUser));
        } else {
            $xtpl->assign("TASK_DUEDATE", '');
        }

		$xtpl->assign("TASK_STATUS", (isset($task->status)?$app_list_strings['task_status_dom'][$task->status]:""));
		$xtpl->assign("TASK_DESCRIPTION", $task->description);

		return $xtpl;
	}

	function bean_implements($interface){
		switch($interface){
			case 'ACL':return true;
		}
		return false;
	}
	function listviewACLHelper(){
		$array_assign = parent::listviewACLHelper();
		$is_owner = false;
		$in_group = false; //SECURITY GROUPS
		if(!empty($this->parent_name)){
			if(!empty($this->parent_name_owner)){
				global $current_user;
				$is_owner = $current_user->id == $this->parent_name_owner;
			}
			/* BEGIN - SECURITY GROUPS */
			//parent_name_owner not being set for whatever reason so we need to figure this out
			else if(!empty($this->parent_type) && !empty($this->parent_id)) {
				global $current_user;
                $parent_bean = BeanFactory::getBean($this->parent_type,$this->parent_id);
                if($parent_bean !== false) {
                	$is_owner = $current_user->id == $parent_bean->assigned_user_id;
                }
			}
			require_once("modules/SecurityGroups/SecurityGroup.php");
			$in_group = SecurityGroup::groupHasAccess($this->parent_type, $this->parent_id, 'view');
        	/* END - SECURITY GROUPS */
		}

			/* BEGIN - SECURITY GROUPS */
			/**
			if(!ACLController::moduleSupportsACL($this->parent_type) || ACLController::checkAccess($this->parent_type, 'view', $is_owner)){
			*/
			if(!ACLController::moduleSupportsACL($this->parent_type) || ACLController::checkAccess($this->parent_type, 'view', $is_owner, 'module', $in_group)){
        	/* END - SECURITY GROUPS */
				$array_assign['PARENT'] = 'a';
			}else{
				$array_assign['PARENT'] = 'span';
			}
		$is_owner = false;
		$in_group = false; //SECURITY GROUPS
		if(!empty($this->contact_name)){
			if(!empty($this->contact_name_owner)){
				global $current_user;
				$is_owner = $current_user->id == $this->contact_name_owner;
			}
			/* BEGIN - SECURITY GROUPS */
			//contact_name_owner not being set for whatever reason so we need to figure this out
			else {
				global $current_user;
                $parent_bean = BeanFactory::getBean('Contacts',$this->contact_id);
                if($parent_bean !== false) {
                	$is_owner = $current_user->id == $parent_bean->assigned_user_id;
                }
			}
			require_once("modules/SecurityGroups/SecurityGroup.php");
			$in_group = SecurityGroup::groupHasAccess('Contacts', $this->contact_id, 'view');
        	/* END - SECURITY GROUPS */
		}

		/* BEGIN - SECURITY GROUPS */
		/**
		if( ACLController::checkAccess('Contacts', 'view', $is_owner)){
		*/
		if( ACLController::checkAccess('Contacts', 'view', $is_owner, 'module', $in_group)) {
        /* END - SECURITY GROUPS */
				$array_assign['CONTACT'] = 'a';
		}else{
				$array_assign['CONTACT'] = 'span';
		}

		return $array_assign;
	}

	public function getDefaultStatus()
    {
         $def = $this->field_defs['status'];
         if (isset($def['default'])) {
             return $def['default'];
         } else {
            $app = return_app_list_strings_language($GLOBALS['current_language']);
            if (isset($def['options']) && isset($app[$def['options']])) {
                $keys = array_keys($app[$def['options']]);
                return $keys[0];
            }
        }
<<<<<<< HEAD
=======

>>>>>>> b29c16a8
        return '';
    }

}<|MERGE_RESOLUTION|>--- conflicted
+++ resolved
@@ -1,14 +1,9 @@
 <?php
-<<<<<<< HEAD
-if(!defined('sugarEntry') || !sugarEntry) die('Not A Valid Entry Point');
-/*********************************************************************************
-=======
 if (!defined('sugarEntry') || !sugarEntry) {
     die('Not A Valid Entry Point');
 }
 /**
  *
->>>>>>> b29c16a8
  * SugarCRM Community Edition is a customer relationship management program developed by
  * SugarCRM, Inc. Copyright (C) 2004-2013 SugarCRM Inc.
  *
@@ -294,22 +289,6 @@
 			$override_date_for_subpanel = true;
 		}
 
-<<<<<<< HEAD
-		$today = $timedate->nowDb();
-		$task_fields = $this->get_list_view_array();
-                
-                if (!isset($task_fields['DATE_DUE'])) {
-                    LoggerManager::getLogger()->warn('Task get_list_view_data: Undefined index: DATE_DUE');
-                    $taskFieldsDateDue = null;
-                } else {
-                    $taskFieldsDateDue = $task_fields['DATE_DUE'];
-                }
-                
-		$dbtime = $timedate->to_db($taskFieldsDateDue);
-		if($override_date_for_subpanel){
-			$dbtime = $timedate->to_db($task_fields['DATE_START']);
-		}
-=======
         $today = $timedate->nowDb();
         $task_fields = $this->get_list_view_array();
 
@@ -324,7 +303,6 @@
         if ($override_date_for_subpanel) {
             $dbtime = $timedate->to_db($task_fields['DATE_START']);
         }
->>>>>>> b29c16a8
 
         if(!empty($dbtime))
         {
@@ -480,10 +458,7 @@
                 return $keys[0];
             }
         }
-<<<<<<< HEAD
-=======
-
->>>>>>> b29c16a8
+
         return '';
     }
 
