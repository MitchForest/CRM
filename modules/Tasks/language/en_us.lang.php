--- conflicted
+++ resolved
@@ -94,12 +94,8 @@
   'LBL_CONTACT_ID' => 'Contact ID:',
   'LBL_PARENT_ID' => 'Parent ID:',
   'LBL_CONTACT_PHONE' => 'Contact Phone:',
-<<<<<<< HEAD
-  'LBL_PARENT_NAME' => 'Parent Type:',
-=======
   'LBL_PARENT_TYPE' => 'Parent Type:',
   'LBL_ACTIVITIES_REPORTS' => 'Activities Report',
->>>>>>> 77159ba2
   'LBL_TASK_INFORMATION' => 'TASK OVERVIEW',
   'LBL_EDITLAYOUT' => 'Edit Layout' /*for 508 compliance fix*/,
   'LBL_HISTORY_SUBPANEL_TITLE' => 'Notes',
