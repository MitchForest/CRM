<?php
/**
 *
 * SugarCRM Community Edition is a customer relationship management program developed by
 * SugarCRM, Inc. Copyright (C) 2004-2013 SugarCRM Inc.
 *
 * SuiteCRM is an extension to SugarCRM Community Edition developed by SalesAgility Ltd.
 * Copyright (C) 2011 - 2017 SalesAgility Ltd.
 *
 * This program is free software; you can redistribute it and/or modify it under
 * the terms of the GNU Affero General Public License version 3 as published by the
 * Free Software Foundation with the addition of the following permission added
 * to Section 15 as permitted in Section 7(a): FOR ANY PART OF THE COVERED WORK
 * IN WHICH THE COPYRIGHT IS OWNED BY SUGARCRM, SUGARCRM DISCLAIMS THE WARRANTY
 * OF NON INFRINGEMENT OF THIRD PARTY RIGHTS.
 *
 * This program is distributed in the hope that it will be useful, but WITHOUT
 * ANY WARRANTY; without even the implied warranty of MERCHANTABILITY or FITNESS
 * FOR A PARTICULAR PURPOSE. See the GNU Affero General Public License for more
 * details.
 *
 * You should have received a copy of the GNU Affero General Public License along with
 * this program; if not, see http://www.gnu.org/licenses or write to the Free
 * Software Foundation, Inc., 51 Franklin Street, Fifth Floor, Boston, MA
 * 02110-1301 USA.
 *
 * You can contact SugarCRM, Inc. headquarters at 10050 North Wolfe Road,
 * SW2-130, Cupertino, CA 95014, USA. or at email address contact@sugarcrm.com.
 *
 * The interactive user interfaces in modified source and object code versions
 * of this program must display Appropriate Legal Notices, as required under
 * Section 5 of the GNU Affero General Public License version 3.
 *
 * In accordance with Section 7(b) of the GNU Affero General Public License version 3,
 * these Appropriate Legal Notices must retain the display of the "Powered by
 * SugarCRM" logo and "Supercharged by SuiteCRM" logo. If the display of the logos is not
 * reasonably feasible for technical reasons, the Appropriate Legal Notices must
 * display the words "Powered by SugarCRM" and "Supercharged by SuiteCRM".
 */
if (!defined('sugarEntry') || !sugarEntry) {
    die('Not A Valid Entry Point');
}

require_once('include/MVC/View/views/view.detail.php');

/**
 * Class AOS_QuotesViewDetail
 */
class AOS_QuotesViewDetail extends ViewDetail
{
    /**
     * @var AOS_Quotes $bean;
     */
    public $bean;

    /**
     * AOS_QuotesViewDetail constructor.
     */
    public function __construct()
    {
        parent::__construct();
    }

    /**
     * @deprecated deprecated since version 7.6, PHP4 Style Constructors are deprecated and will be remove in 7.8, please update your code, use __construct instead
     */
    public function AOS_QuotesViewDetail()
    {
        $deprecatedMessage = 'PHP4 Style Constructors are deprecated and will be remove in 7.8, please update your code';
        if (isset($GLOBALS['log'])) {
            $GLOBALS['log']->deprecated($deprecatedMessage);
        } else {
            trigger_error($deprecatedMessage, E_USER_DEPRECATED);
        }
        $this->__construct();
    }


    public function display()
    {
        $this->populateQuoteTemplates();
        $this->displayPopupHtml();
        parent::display();
    }

    protected function populateQuoteTemplates()
    {
        global $app_list_strings;

        $sql = "SELECT id, name FROM aos_pdf_templates WHERE deleted=0 AND type='AOS_Quotes' AND active = 1";

        $res = $this->bean->db->query($sql);

        $app_list_strings['template_ddown_c_list'] = array();
        while ($row = $this->bean->db->fetchByAssoc($res)) {
            if ($row['id']) {
                $app_list_strings['template_ddown_c_list'][$row['id']] = $row['name'];
            }
        }
    }

    protected function displayPopupHtml()
    {
        global $app_list_strings, $app_strings, $mod_strings;
        $templatesList = array_keys($app_list_strings['template_ddown_c_list']);
        $template = new Sugar_Smarty();
        $template->assign('APP_LIST_STRINGS', $app_list_strings);
        $template->assign('APP', $app_strings);
        $template->assign('MOD', $mod_strings);
        $template->assign('FOCUS', $this->bean);
        $template->assign('TEMPLATES', $templatesList);

<<<<<<< HEAD
                }
				$template = str_replace('^','',$template);
				$js = "document.getElementById('popupDivBack_ara').style.display='none';document.getElementById('popupDiv_ara').style.display='none';var form=document.getElementById('popupForm');if(form!=null){form.templateID.value='".$template."';form.submit();}else{alert('Error!');}";
				echo '<tr height="20">
				<td width="17" valign="center"><a href="#" onclick="'.$js.'"><img src="themes/default/images/txt_image_inline.gif" width="16" height="16" /></a></td>
				<td><b><a href="#" onclick="'.$js.'">'.$app_list_strings['template_ddown_c_list'][$template].'</a></b></td></tr>';
			}
		echo '		<input type="hidden" name="templateID" value="" />
				<input type="hidden" name="task" value="pdf" />
				<input type="hidden" name="module" value="'.$_REQUEST['module'].'" />
				<input type="hidden" name="uid" value="'.$this->bean->id.'" />
				</form>
				<tr style="height:10px;"><tr><tr><td colspan="2"><button style=" display: block;margin-left: auto;margin-right: auto" onclick="document.getElementById(\'popupDivBack_ara\').style.display=\'none\';document.getElementById(\'popupDiv_ara\').style.display=\'none\';return false;">Cancel</button></td></tr>
				</table>
				</div>
				<div id="popupDivBack_ara" onclick="this.style.display=\'none\';document.getElementById(\'popupDiv_ara\').style.display=\'none\';" style="top:0px;left:0px;position:fixed;height:100%;width:100%;background:#000000;opacity:0.5;display:none;vertical-align:middle;text-align:center;z-index:9998;">
				</div>
				<script>
					function showPopup(task){
						var form=document.getElementById(\'popupForm\');
						var ppd=document.getElementById(\'popupDivBack_ara\');
						var ppd2=document.getElementById(\'popupDiv_ara\');
						if('.count($templates).' == 1){
							form.task.value=task;
							form.templateID.value=\''.$template.'\';
							form.submit();
						}else if(form!=null && ppd!=null && ppd2!=null){
							ppd.style.display=\'block\';
							ppd2.style.display=\'block\';
							form.task.value=task;
						}else{
							alert(\'Error!\');
						}
					}
				</script>';
		}
		else{
			echo '<script>
				function showPopup(task){
				alert(\''.$mod_strings['LBL_NO_TEMPLATE'].'\');
				}
			</script>';
		}
	}
=======
        if ($templatesList) {
            $template->assign('TOTAL_TEMPLATES', count($templatesList));
            foreach ($templatesList as $t => $templatesListItem) {
                $templatesList[$t] = str_replace('^', '', $templatesListItem);
            }
            echo $template->fetch('modules/AOS_Quotes/templates/showPopupWithTemplates.tpl');
        } else {
            echo $template->fetch('modules/AOS_Quotes/templates/showPopupWithOutTemplates.tpl');
        }
    }
>>>>>>> 6fff9dbc
}<|MERGE_RESOLUTION|>--- conflicted
+++ resolved
@@ -110,52 +110,6 @@
         $template->assign('FOCUS', $this->bean);
         $template->assign('TEMPLATES', $templatesList);
 
-<<<<<<< HEAD
-                }
-				$template = str_replace('^','',$template);
-				$js = "document.getElementById('popupDivBack_ara').style.display='none';document.getElementById('popupDiv_ara').style.display='none';var form=document.getElementById('popupForm');if(form!=null){form.templateID.value='".$template."';form.submit();}else{alert('Error!');}";
-				echo '<tr height="20">
-				<td width="17" valign="center"><a href="#" onclick="'.$js.'"><img src="themes/default/images/txt_image_inline.gif" width="16" height="16" /></a></td>
-				<td><b><a href="#" onclick="'.$js.'">'.$app_list_strings['template_ddown_c_list'][$template].'</a></b></td></tr>';
-			}
-		echo '		<input type="hidden" name="templateID" value="" />
-				<input type="hidden" name="task" value="pdf" />
-				<input type="hidden" name="module" value="'.$_REQUEST['module'].'" />
-				<input type="hidden" name="uid" value="'.$this->bean->id.'" />
-				</form>
-				<tr style="height:10px;"><tr><tr><td colspan="2"><button style=" display: block;margin-left: auto;margin-right: auto" onclick="document.getElementById(\'popupDivBack_ara\').style.display=\'none\';document.getElementById(\'popupDiv_ara\').style.display=\'none\';return false;">Cancel</button></td></tr>
-				</table>
-				</div>
-				<div id="popupDivBack_ara" onclick="this.style.display=\'none\';document.getElementById(\'popupDiv_ara\').style.display=\'none\';" style="top:0px;left:0px;position:fixed;height:100%;width:100%;background:#000000;opacity:0.5;display:none;vertical-align:middle;text-align:center;z-index:9998;">
-				</div>
-				<script>
-					function showPopup(task){
-						var form=document.getElementById(\'popupForm\');
-						var ppd=document.getElementById(\'popupDivBack_ara\');
-						var ppd2=document.getElementById(\'popupDiv_ara\');
-						if('.count($templates).' == 1){
-							form.task.value=task;
-							form.templateID.value=\''.$template.'\';
-							form.submit();
-						}else if(form!=null && ppd!=null && ppd2!=null){
-							ppd.style.display=\'block\';
-							ppd2.style.display=\'block\';
-							form.task.value=task;
-						}else{
-							alert(\'Error!\');
-						}
-					}
-				</script>';
-		}
-		else{
-			echo '<script>
-				function showPopup(task){
-				alert(\''.$mod_strings['LBL_NO_TEMPLATE'].'\');
-				}
-			</script>';
-		}
-	}
-=======
         if ($templatesList) {
             $template->assign('TOTAL_TEMPLATES', count($templatesList));
             foreach ($templatesList as $t => $templatesListItem) {
@@ -166,5 +120,4 @@
             echo $template->fetch('modules/AOS_Quotes/templates/showPopupWithOutTemplates.tpl');
         }
     }
->>>>>>> 6fff9dbc
 }