--- conflicted
+++ resolved
@@ -76,23 +76,14 @@
 
         perform_aos_save($this);
 
-<<<<<<< HEAD
         $return_id = parent::save($check_notify);
-
-		require_once('modules/AOS_Line_Item_Groups/AOS_Line_Item_Groups.php');
-		$productQuoteGroup = new AOS_Line_Item_Groups();
-		$productQuoteGroup->save_groups($_POST, $this, 'group_');
-
-        return $return_id;
-	}
-=======
-        parent::save($check_notify);
 
         require_once('modules/AOS_Line_Item_Groups/AOS_Line_Item_Groups.php');
         $productQuoteGroup = new AOS_Line_Item_Groups();
         $productQuoteGroup->save_groups($_POST, $this, 'group_');
+
+        return $return_id;
     }
->>>>>>> 1534b88d
 
     public function mark_deleted($id)
     {
