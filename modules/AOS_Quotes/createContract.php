--- conflicted
+++ resolved
@@ -29,7 +29,7 @@
 
     require_once('modules/AOS_Quotes/AOS_Quotes.php');
     require_once('modules/AOS_Contracts/AOS_Contracts.php');
-    
+
     //Setting values in Quotes
     $quote = new AOS_Quotes();
     $quote->retrieve($_REQUEST['record']);
@@ -117,7 +117,6 @@
         $prod_contract->save();
     }
 
-<<<<<<< HEAD
     //Setting contract quote relationship
     require_once('modules/Relationships/Relationship.php');
     $key = Relationship::retrieve_by_modules('AOS_Quotes', 'AOS_Contracts', $GLOBALS['db']);
@@ -126,16 +125,4 @@
         $quote->$key->add($contract->id);
     }
     ob_clean();
-    header('Location: index.php?module=AOS_Contracts&action=EditView&record='.$contract->id);
-=======
-	//Setting contract quote relationship
-	require_once('modules/Relationships/Relationship.php');
-	$key = Relationship::retrieve_by_modules('AOS_Quotes', 'AOS_Contracts', DBManagerFactory::getInstance());
-	if (!empty($key)) {
-		$quote->load_relationship($key);
-		$quote->$key->add($contract->id);
-	} 
-	ob_clean();
-	header('Location: index.php?module=AOS_Contracts&action=EditView&record='.$contract->id);
-?>
->>>>>>> f2b355db
+    header('Location: index.php?module=AOS_Contracts&action=EditView&record='.$contract->id);