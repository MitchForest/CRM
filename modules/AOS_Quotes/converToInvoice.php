<?php
/**
 * Advanced OpenSales, Advanced, robust set of sales modules.
 * @package Advanced OpenSales for SugarCRM
 * @copyright SalesAgility Ltd http://www.salesagility.com
 *
 * This program is free software; you can redistribute it and/or modify
 * it under the terms of the GNU AFFERO GENERAL PUBLIC LICENSE as published by
 * the Free Software Foundation; either version 3 of the License, or
 * (at your option) any later version.
 *
 * This program is distributed in the hope that it will be useful,
 * but WITHOUT ANY WARRANTY; without even the implied warranty of
 * MERCHANTABILITY or FITNESS FOR A PARTICULAR PURPOSE.  See the
 * GNU General Public License for more details.
 *
 * You should have received a copy of the GNU AFFERO GENERAL PUBLIC LICENSE
 * along with this program; if not, see http://www.gnu.org/licenses
 * or write to the Free Software Foundation,Inc., 51 Franklin Street,
 * Fifth Floor, Boston, MA 02110-1301  USA
 *
 * @author SalesAgility <info@salesagility.com>
 */

    if (!(ACLController::checkAccess('AOS_Invoices', 'edit', true))) {
        ACLController::displayNoAccess();
        die;
    }

<<<<<<< HEAD
    require_once('modules/AOS_Quotes/AOS_Quotes.php');
    require_once('modules/AOS_Invoices/AOS_Invoices.php');
    require_once('modules/AOS_Products_Quotes/AOS_Products_Quotes.php');
    
    global $timedate;
    //Setting values in Quotes
    $quote = new AOS_Quotes();
    $quote->retrieve($_REQUEST['record']);
    $quote->invoice_status = 'Invoiced';
    $quote->total_amt = format_number($quote->total_amt);
    $quote->discount_amount = format_number($quote->discount_amount);
    $quote->subtotal_amount = format_number($quote->subtotal_amount);
    $quote->tax_amount = format_number($quote->tax_amount);
    if ($quote->shipping_amount != null) {
        $quote->shipping_amount = format_number($quote->shipping_amount);
    }
    $quote->total_amount = format_number($quote->total_amount);
    $quote->save();
    
    //Setting Invoice Values
    $invoice = new AOS_Invoices();
    $rawRow = $quote->fetched_row;
    $rawRow['id'] = '';
    $rawRow['template_ddown_c'] = ' ';
    $rawRow['quote_number'] = $rawRow['number'];
    $rawRow['number'] = '';
    $dt = explode(' ', $rawRow['date_entered']);
    $rawRow['quote_date'] = $dt[0];
    $rawRow['invoice_date'] = date('Y-m-d');
    $rawRow['total_amt'] = format_number($rawRow['total_amt']);
    $rawRow['discount_amount'] = format_number($rawRow['discount_amount']);
    $rawRow['subtotal_amount'] = format_number($rawRow['subtotal_amount']);
    $rawRow['tax_amount'] = format_number($rawRow['tax_amount']);
    $rawRow['date_entered'] = '';
    $rawRow['date_modified'] = '';
    if ($rawRow['shipping_amount'] != null) {
        $rawRow['shipping_amount'] = format_number($rawRow['shipping_amount']);
    }
    $rawRow['total_amount'] = format_number($rawRow['total_amount']);
    $invoice->populateFromRow($rawRow);
    $invoice->process_save_dates =false;
    $invoice->save();
    
    //Setting invoice quote relationship
    require_once('modules/Relationships/Relationship.php');
    $key = Relationship::retrieve_by_modules('AOS_Quotes', 'AOS_Invoices', $GLOBALS['db']);
    if (!empty($key)) {
        $quote->load_relationship($key);
        $quote->$key->add($invoice->id);
    }
    
    //Setting Group Line Items
    $sql = "SELECT * FROM aos_line_item_groups WHERE parent_type = 'AOS_Quotes' AND parent_id = '".$quote->id."' AND deleted = 0";
    $result = $this->bean->db->query($sql);
    $quoteToInvoiceGroupIds = array();
    while ($row = $this->bean->db->fetchByAssoc($result)) {
=======
	require_once('modules/AOS_Quotes/AOS_Quotes.php');
	require_once('modules/AOS_Invoices/AOS_Invoices.php');
	require_once('modules/AOS_Products_Quotes/AOS_Products_Quotes.php');
	
	global $timedate;
	//Setting values in Quotes
	$quote = new AOS_Quotes();
	$quote->retrieve($_REQUEST['record']);
	$quote->invoice_status = 'Invoiced';
	$quote->total_amt = format_number($quote->total_amt);
	$quote->discount_amount = format_number($quote->discount_amount);
	$quote->subtotal_amount = format_number($quote->subtotal_amount);
	$quote->tax_amount = format_number($quote->tax_amount);
	if($quote->shipping_amount != null)
	{
		$quote->shipping_amount = format_number($quote->shipping_amount);
	}
	$quote->total_amount = format_number($quote->total_amount);
	$quote->save();
	
	//Setting Invoice Values
	$invoice = new AOS_Invoices();
	$rawRow = $quote->fetched_row;
	$rawRow['id'] = '';
	$rawRow['template_ddown_c'] = ' ';
	$rawRow['quote_number'] = $rawRow['number'];
	$rawRow['number'] = '';
	$dt = explode(' ',$rawRow['date_entered']);
	$rawRow['quote_date'] = $dt[0];
	$rawRow['invoice_date'] = date('Y-m-d');
	$rawRow['total_amt'] = format_number($rawRow['total_amt']);
	$rawRow['discount_amount'] = format_number($rawRow['discount_amount']);
	$rawRow['subtotal_amount'] = format_number($rawRow['subtotal_amount']);
	$rawRow['tax_amount'] = format_number($rawRow['tax_amount']);
	$rawRow['date_entered'] = '';
	$rawRow['date_modified'] = '';
	if($rawRow['shipping_amount'] != null)
	{
		$rawRow['shipping_amount'] = format_number($rawRow['shipping_amount']);
	}
	$rawRow['total_amount'] = format_number($rawRow['total_amount']);
	$invoice->populateFromRow($rawRow);
	$invoice->process_save_dates =false;
	$invoice->save();
	
	//Setting invoice quote relationship
	require_once('modules/Relationships/Relationship.php');
	$key = Relationship::retrieve_by_modules('AOS_Quotes', 'AOS_Invoices', DBManagerFactory::getInstance());
	if (!empty($key)) {
		$quote->load_relationship($key);
		$quote->$key->add($invoice->id);
	} 
	
	//Setting Group Line Items
	$sql = "SELECT * FROM aos_line_item_groups WHERE parent_type = 'AOS_Quotes' AND parent_id = '".$quote->id."' AND deleted = 0";
  	$result = $this->bean->db->query($sql);
  	$quoteToInvoiceGroupIds = array();
	while ($row = $this->bean->db->fetchByAssoc($result)) {
>>>>>>> f2b355db
        $quoteGroupId = $row['id'];
        $row['id'] = '';
        $row['parent_id'] = $invoice->id;
        $row['parent_type'] = 'AOS_Invoices';
        if ($row['total_amt'] != null) {
            $row['total_amt'] = format_number($row['total_amt']);
        }
        if ($row['discount_amount'] != null) {
            $row['discount_amount'] = format_number($row['discount_amount']);
        }
        if ($row['subtotal_amount'] != null) {
            $row['subtotal_amount'] = format_number($row['subtotal_amount']);
        }
        if ($row['tax_amount'] != null) {
            $row['tax_amount'] = format_number($row['tax_amount']);
        }
        if ($row['subtotal_tax_amount'] != null) {
            $row['subtotal_tax_amount'] = format_number($row['subtotal_tax_amount']);
        }
        if ($row['total_amount'] != null) {
            $row['total_amount'] = format_number($row['total_amount']);
        }
        $group_invoice = new AOS_Line_Item_Groups();
        $group_invoice->populateFromRow($row);
        $group_invoice->save();
        $quoteToInvoiceGroupIds[$quoteGroupId] = $group_invoice->id;
    }
    
    //Setting Line Items
    $sql = "SELECT * FROM aos_products_quotes WHERE parent_type = 'AOS_Quotes' AND parent_id = '".$quote->id."' AND deleted = 0";
    $result = $this->bean->db->query($sql);
    while ($row = $this->bean->db->fetchByAssoc($result)) {
        $row['id'] = '';
        $row['parent_id'] = $invoice->id;
        $row['parent_type'] = 'AOS_Invoices';
        $row['group_id'] = $quoteToInvoiceGroupIds[$row['group_id']];
        if ($row['product_cost_price'] != null) {
            $row['product_cost_price'] = format_number($row['product_cost_price']);
        }
        $row['product_list_price'] = format_number($row['product_list_price']);
        if ($row['product_discount'] != null) {
            $row['product_discount'] = format_number($row['product_discount']);
            $row['product_discount_amount'] = format_number($row['product_discount_amount']);
        }
        $row['product_unit_price'] = format_number($row['product_unit_price']);
        $row['vat_amt'] = format_number($row['vat_amt']);
        $row['product_total_price'] = format_number($row['product_total_price']);
        $row['product_qty'] = format_number($row['product_qty']);
        $prod_invoice = new AOS_Products_Quotes();
        $prod_invoice->populateFromRow($row);
        $prod_invoice->save();
    }
    ob_clean();
    header('Location: index.php?module=AOS_Invoices&action=EditView&record='.$invoice->id);<|MERGE_RESOLUTION|>--- conflicted
+++ resolved
@@ -27,11 +27,10 @@
         die;
     }
 
-<<<<<<< HEAD
     require_once('modules/AOS_Quotes/AOS_Quotes.php');
     require_once('modules/AOS_Invoices/AOS_Invoices.php');
     require_once('modules/AOS_Products_Quotes/AOS_Products_Quotes.php');
-    
+
     global $timedate;
     //Setting values in Quotes
     $quote = new AOS_Quotes();
@@ -46,7 +45,7 @@
     }
     $quote->total_amount = format_number($quote->total_amount);
     $quote->save();
-    
+
     //Setting Invoice Values
     $invoice = new AOS_Invoices();
     $rawRow = $quote->fetched_row;
@@ -70,7 +69,7 @@
     $invoice->populateFromRow($rawRow);
     $invoice->process_save_dates =false;
     $invoice->save();
-    
+
     //Setting invoice quote relationship
     require_once('modules/Relationships/Relationship.php');
     $key = Relationship::retrieve_by_modules('AOS_Quotes', 'AOS_Invoices', $GLOBALS['db']);
@@ -78,72 +77,12 @@
         $quote->load_relationship($key);
         $quote->$key->add($invoice->id);
     }
-    
+
     //Setting Group Line Items
     $sql = "SELECT * FROM aos_line_item_groups WHERE parent_type = 'AOS_Quotes' AND parent_id = '".$quote->id."' AND deleted = 0";
     $result = $this->bean->db->query($sql);
     $quoteToInvoiceGroupIds = array();
     while ($row = $this->bean->db->fetchByAssoc($result)) {
-=======
-	require_once('modules/AOS_Quotes/AOS_Quotes.php');
-	require_once('modules/AOS_Invoices/AOS_Invoices.php');
-	require_once('modules/AOS_Products_Quotes/AOS_Products_Quotes.php');
-	
-	global $timedate;
-	//Setting values in Quotes
-	$quote = new AOS_Quotes();
-	$quote->retrieve($_REQUEST['record']);
-	$quote->invoice_status = 'Invoiced';
-	$quote->total_amt = format_number($quote->total_amt);
-	$quote->discount_amount = format_number($quote->discount_amount);
-	$quote->subtotal_amount = format_number($quote->subtotal_amount);
-	$quote->tax_amount = format_number($quote->tax_amount);
-	if($quote->shipping_amount != null)
-	{
-		$quote->shipping_amount = format_number($quote->shipping_amount);
-	}
-	$quote->total_amount = format_number($quote->total_amount);
-	$quote->save();
-	
-	//Setting Invoice Values
-	$invoice = new AOS_Invoices();
-	$rawRow = $quote->fetched_row;
-	$rawRow['id'] = '';
-	$rawRow['template_ddown_c'] = ' ';
-	$rawRow['quote_number'] = $rawRow['number'];
-	$rawRow['number'] = '';
-	$dt = explode(' ',$rawRow['date_entered']);
-	$rawRow['quote_date'] = $dt[0];
-	$rawRow['invoice_date'] = date('Y-m-d');
-	$rawRow['total_amt'] = format_number($rawRow['total_amt']);
-	$rawRow['discount_amount'] = format_number($rawRow['discount_amount']);
-	$rawRow['subtotal_amount'] = format_number($rawRow['subtotal_amount']);
-	$rawRow['tax_amount'] = format_number($rawRow['tax_amount']);
-	$rawRow['date_entered'] = '';
-	$rawRow['date_modified'] = '';
-	if($rawRow['shipping_amount'] != null)
-	{
-		$rawRow['shipping_amount'] = format_number($rawRow['shipping_amount']);
-	}
-	$rawRow['total_amount'] = format_number($rawRow['total_amount']);
-	$invoice->populateFromRow($rawRow);
-	$invoice->process_save_dates =false;
-	$invoice->save();
-	
-	//Setting invoice quote relationship
-	require_once('modules/Relationships/Relationship.php');
-	$key = Relationship::retrieve_by_modules('AOS_Quotes', 'AOS_Invoices', DBManagerFactory::getInstance());
-	if (!empty($key)) {
-		$quote->load_relationship($key);
-		$quote->$key->add($invoice->id);
-	} 
-	
-	//Setting Group Line Items
-	$sql = "SELECT * FROM aos_line_item_groups WHERE parent_type = 'AOS_Quotes' AND parent_id = '".$quote->id."' AND deleted = 0";
-  	$result = $this->bean->db->query($sql);
-  	$quoteToInvoiceGroupIds = array();
-	while ($row = $this->bean->db->fetchByAssoc($result)) {
->>>>>>> f2b355db
         $quoteGroupId = $row['id'];
         $row['id'] = '';
         $row['parent_id'] = $invoice->id;
@@ -171,7 +110,7 @@
         $group_invoice->save();
         $quoteToInvoiceGroupIds[$quoteGroupId] = $group_invoice->id;
     }
-    
+
     //Setting Line Items
     $sql = "SELECT * FROM aos_products_quotes WHERE parent_type = 'AOS_Quotes' AND parent_id = '".$quote->id."' AND deleted = 0";
     $result = $this->bean->db->query($sql);
