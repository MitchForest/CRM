<?php
/**
 *
 * SugarCRM Community Edition is a customer relationship management program developed by
 * SugarCRM, Inc. Copyright (C) 2004-2013 SugarCRM Inc.
 *
 * SuiteCRM is an extension to SugarCRM Community Edition developed by SalesAgility Ltd.
 * Copyright (C) 2011 - 2017 SalesAgility Ltd.
 *
 * This program is free software; you can redistribute it and/or modify it under
 * the terms of the GNU Affero General Public License version 3 as published by the
 * Free Software Foundation with the addition of the following permission added
 * to Section 15 as permitted in Section 7(a): FOR ANY PART OF THE COVERED WORK
 * IN WHICH THE COPYRIGHT IS OWNED BY SUGARCRM, SUGARCRM DISCLAIMS THE WARRANTY
 * OF NON INFRINGEMENT OF THIRD PARTY RIGHTS.
 *
 * This program is distributed in the hope that it will be useful, but WITHOUT
 * ANY WARRANTY; without even the implied warranty of MERCHANTABILITY or FITNESS
 * FOR A PARTICULAR PURPOSE. See the GNU Affero General Public License for more
 * details.
 *
 * You should have received a copy of the GNU Affero General Public License along with
 * this program; if not, see http://www.gnu.org/licenses or write to the Free
 * Software Foundation, Inc., 51 Franklin Street, Fifth Floor, Boston, MA
 * 02110-1301 USA.
 *
 * You can contact SugarCRM, Inc. headquarters at 10050 North Wolfe Road,
 * SW2-130, Cupertino, CA 95014, USA. or at email address contact@sugarcrm.com.
 *
 * The interactive user interfaces in modified source and object code versions
 * of this program must display Appropriate Legal Notices, as required under
 * Section 5 of the GNU Affero General Public License version 3.
 *
 * In accordance with Section 7(b) of the GNU Affero General Public License version 3,
 * these Appropriate Legal Notices must retain the display of the "Powered by
 * SugarCRM" logo and "Supercharged by SuiteCRM" logo. If the display of the logos is not
 * reasonably feasible for technical reasons, the Appropriate Legal Notices must
 * display the words "Powered by SugarCRM" and "Supercharged by SuiteCRM".
 */

if (!defined('sugarEntry') || !sugarEntry) {
    die('Not A Valid Entry Point');
}

$mod_strings = array(
    'LBL_EMAIL_INFORMATION' => 'EMAIL',
    'LBL_FW' => 'FW:',
    'LBL_RE' => 'RE:',

    'LBL_BUTTON_CREATE' => 'Create',
    'LBL_BUTTON_EDIT' => 'Edit',
    'LBL_BUTTON_EDIT_EDIT_DRAFT' => 'Edit Draft',
    'LBL_QS_DISABLED' => '(QuickSearch is not available for this module. Please use the select button.)',
    'LBL_SIGNATURE_PREPEND' => 'Signature above reply',
    'LBL_IMPORT' => 'Import',
    'LBL_LOADING' => 'Loading',
    'LBL_MARKING' => 'Marking',

    'LBL_CONFIRM_DELETE_EMAIL' => 'Are you sure you want to delete this email?',
    'LBL_ENTER_FOLDER_NAME' => 'Please enter a folder name',

    'LBL_ERROR_SELECT_MODULE' => 'Please select a module for the Related to field',

    'ERR_ARCHIVE_EMAIL' => 'Error: Select emails to archive.',
    'ERR_DELETE_RECORD' => 'Error: You must specify a record number to delete the account.',
    'LBL_ACCOUNTS_SUBPANEL_TITLE' => 'Accounts',
    'LBL_ADD_DASHLETS' => 'Add SuiteCRM Dashlets',
    'LBL_ADD_DOCUMENT' => 'Add Documents',
    'LBL_ADD_ENTRIES' => 'Add Entries',
    'LBL_ADD_FILE' => 'Add Files',
    'LBL_ATTACHMENTS' => 'Attachments:',
    'LBL_ATTACH_FILES' => 'Attach Files',
    'LBL_ATTACH_DOCUMENTS' => 'Attach Documents',
    'LBL_HAS_ATTACHMENT' => 'Has Attachment?:',
    'LBL_BCC' => 'Bcc:',
    'LBL_BODY' => 'Body:',
    'LBL_BUGS_SUBPANEL_TITLE' => 'Bugs',
    'LBL_CC' => 'Cc:',
    'LBL_COMPOSE_MODULE_NAME' => 'Compose Email',
    'LBL_CONTACT_NAME' => 'Contact:',
    'LBL_CONTACTS_SUBPANEL_TITLE' => 'Contacts',
    'LBL_CREATED_BY' => 'Created by',
    'LBL_DATE_SENT' => 'Date Sent:',
    'LBL_DATE' => 'Date Sent:',
    'LBL_DELETE_FROM_SERVER' => 'Delete message from server',
    'LBL_DESCRIPTION' => 'Description',
    'LBL_EDIT_ALT_TEXT' => 'Edit Plain Text',
    'LBL_SEND_IN_PLAIN_TEXT' => 'Send in Plain Text',
    'LBL_EMAIL_ATTACHMENT' => 'Email Attachment',
    'LBL_EMAIL_SELECTOR_SELECT' => 'Select',
    'LBL_EMAIL_SELECTOR_CLEAR' => 'Clear',
    'LBL_EMAIL' => 'Email Address:',
    'LBL_EMAILS_ACCOUNTS_REL' => 'Emails:Accounts',
    'LBL_EMAILS_BUGS_REL' => 'Emails:Bugs',
    'LBL_EMAILS_CASES_REL' => 'Emails:Cases',
    'LBL_EMAILS_CONTACTS_REL' => 'Emails:Contacts',
    'LBL_EMAILS_LEADS_REL' => 'Emails:Leads',
    'LBL_EMAILS_OPPORTUNITIES_REL' => 'Emails:Opportunities',
    'LBL_EMAILS_NOTES_REL' => 'Emails:Notes',
    'LBL_EMAILS_PROJECT_REL' => 'Emails:Project',
    'LBL_EMAILS_PROJECT_TASK_REL' => 'Emails:ProjectTask',
    'LBL_EMAILS_PROSPECT_REL' => 'Emails:Prospect',
    'LBL_EMAILS_CONTRACTS_REL' => 'Emails:Contract',
    'LBL_EMAILS_TASKS_REL' => 'Emails:Tasks',
    'LBL_EMAILS_USERS_REL' => 'Emails:Users',
    'LBL_EMPTY_FOLDER' => 'No Emails to display',
    'LBL_SELECT_FOLDER' => 'Select Folder',
    'LBL_ERROR_SENDING_EMAIL' => 'Error Sending email',
    'LBL_ERROR_SAVING_DRAFT' => 'Error Saving Draft',
    'LBL_FROM_NAME' => 'From Name',
    'LBL_FROM' => 'From:',
    'LBL_REPLY_TO' => 'Reply To:',
    'LBL_HTML_BODY' => 'HTML Body',
    'LBL_INVITEE' => 'Recipients',
    'LBL_LEADS_SUBPANEL_TITLE' => 'Leads',
    'LBL_MESSAGE_SENT' => 'Message Sent',
    'LBL_MODIFIED_BY' => 'Modified By',
    'LBL_MODULE_NAME' => 'All Emails',
    'LBL_MODULE_TITLE' => 'Emails: ',
    'LBL_MY_EMAILS' => 'Emails',
    'LBL_NEW_FORM_TITLE' => 'Archive Email',
    'LBL_NONE' => 'None',
    'LBL_NOT_SENT' => 'Send Error',
    'LBL_NOTES_SUBPANEL_TITLE' => 'Attachments',
    'LBL_OPPORTUNITY_SUBPANEL_TITLE' => 'Opportunities',
    'LBL_PROJECT_SUBPANEL_TITLE' => 'Projects',
    'LBL_PROJECT_TASK_SUBPANEL_TITLE' => 'Project Tasks',
    'LBL_RAW' => 'Raw Email',
    'LBL_SAVE_AS_DRAFT_BUTTON_TITLE' => 'Save Draft',
    'LBL_DISREGARD_DRAFT_BUTTON_TITLE' => 'Disregard Draft',
    'LBL_SEARCH_FORM_TITLE' => 'Email Search',
    'LBL_SEND_ANYWAYS' => 'This email has no subject. Send/save anyway?',
    'LBL_SEND_BUTTON_LABEL' => 'Send',
    'LBL_SEND_BUTTON_TITLE' => 'Send',
    'LBL_SEND' => 'SEND',
    'LBL_SENT_MODULE_NAME' => 'Sent Emails',
    'LBL_SHOW_ALT_TEXT' => 'Show Plain Text',
    'LBL_SIGNATURE' => 'Signature',
    'LBL_SUBJECT' => 'Subject:',
    'LBL_TEXT_BODY' => 'Text Body',
    'LBL_TIME' => 'Time Sent:',
    'LBL_TO_ADDRS' => 'To',
    'LBL_USERS_SUBPANEL_TITLE' => 'Users',
    'LBL_USERS' => 'Users',

    'LNK_CALL_LIST' => 'Calls',
    'LBL_EMAIL_RELATE' => 'Related To',
    'LNK_EMAIL_TEMPLATE_LIST' => 'View Email Templates',
    'LNK_MEETING_LIST' => 'Meetings',
    'LNK_NEW_CALL' => 'Log Call',
    'LNK_NEW_EMAIL_TEMPLATE' => 'Create Email Template',
    'LNK_NEW_EMAIL' => 'Send Email',
    'LNK_NEW_MEETING' => 'Schedule Meeting',
    'LNK_NEW_NOTE' => 'Create Note or Attachment',
    'LNK_NEW_SEND_EMAIL' => 'Compose',
    'LNK_NEW_TASK' => 'Create Task',
    'LNK_NOTE_LIST' => 'Notes',
    'LNK_SENT_EMAIL_LIST' => 'Sent Emails',
    'LNK_TASK_LIST' => 'Tasks',
    'LNK_VIEW_CALENDAR' => 'Today',

    'LBL_LIST_ASSIGNED' => 'Assigned',
    'LBL_LIST_CONTACT_NAME' => 'Contact Name',
    'LBL_LIST_DATE_SENT' => 'Date Sent',
    'LBL_LIST_DATE' => 'Date Sent',
    'LBL_LIST_FORM_DRAFTS_TITLE' => 'Draft',
    'LBL_LIST_FORM_SENT_TITLE' => 'Sent Emails',
    'LBL_LIST_FORM_TITLE' => 'Email List',
    'LBL_LIST_FROM_ADDR' => 'From',
    'LBL_LIST_RELATED_TO' => 'Recipient Type',
    'LBL_LIST_SUBJECT' => 'Subject',
    'LBL_LIST_TO_ADDR' => 'To',
    'LBL_LIST_TYPE' => 'Type',

    'WARNING_SETTINGS_NOT_CONF' => 'Warning: Your email settings are not configured to send email.',

    // for All emails
    'LBL_BUTTON_RAW_LABEL' => 'Show Raw',
    'LBL_BUTTON_RAW_LABEL_HIDE' => 'Hide Raw',

    // for InboundEmail
    'LBL_BUTTON_CHECK' => 'Check Mail',
    'LBL_BUTTON_CHECK_TITLE' => 'Check For New Email',
    'LBL_BUTTON_FORWARD' => 'Forward',
    'LBL_BUTTON_REPLY_TITLE' => 'Reply',
    'LBL_BUTTON_REPLY_ALL' => 'Reply All',
    'LBL_CASES_SUBPANEL_TITLE' => 'Cases',
    'LBL_INBOUND_TITLE' => 'Inbound Email',
    'LBL_INTENT' => 'Intent',
    'LBL_MESSAGE_ID' => 'Message ID',
    'LBL_REPLY_HEADER_1' => 'On ',
    'LBL_REPLY_HEADER_2' => 'wrote:',
    'LBL_REPLY_TO_ADDRESS' => 'Reply-to Address',
    'LBL_REPLY_TO_NAME' => 'Reply-to Name',

    'LBL_LIST_BUG' => 'Bugs',
    'LBL_LIST_CASE' => 'Cases',
    'LBL_LIST_CONTACT' => 'Contacts',
    'LBL_LIST_LEAD' => 'Leads',
    'LBL_LIST_TASK' => 'Tasks',
    'LBL_LIST_ASSIGNED_TO_NAME' => 'Assigned User',

    // for Inbox
    'LBL_ALL' => 'All',
    'LBL_ASSIGN_WARN' => 'Ensure that all 2 options are selected.',
    'LBL_BACK_TO_GROUP' => 'Back to Group Inbox',
    'LBL_BUTTON_DISTRIBUTE_TITLE' => 'Assign',
    'LBL_BUTTON_DISTRIBUTE' => 'Assign',
    'LBL_BUTTON_GRAB_TITLE' => 'Take from Group',
    'LBL_BUTTON_GRAB' => 'Take from Group',
    'LBL_CREATE_BUG' => 'Create Bug',
    'LBL_CREATE_CASE' => 'Create Case',
    'LBL_CREATE_CONTACT' => 'Create Contact',
    'LBL_CREATE_LEAD' => 'Create Lead',
    'LBL_CREATE_TASK' => 'Create Task',
    'LBL_DIST_TITLE' => 'Assignment',
    'LBL_LOCK_FAIL_DESC' => 'The chosen item is unavailable currently.',
    'LBL_LOCK_FAIL_USER' => ' has taken ownership.',
    'LBL_MASS_DELETE_ERROR' => 'No checked items were passed for deletion.',
    'LBL_NEW' => 'New',
    'LBL_NEXT_EMAIL' => 'Next Free Item',
    'LBL_REPLIED' => 'Replied',
    'LBL_TO' => 'To: ',
    'LBL_TOGGLE_ALL' => 'Toggle All',
    'LBL_UNKNOWN' => 'Unknown',
    'LBL_USE' => 'Assign:',
    'LBL_ASSIGN_SELECTED_RESULTS_TO' => 'Assign Selected Results To: ',
    'LBL_USER_SELECT' => 'Select Users',
    'LBL_USING_RULES' => 'Using Rules:',
    'LBL_WARN_NO_DIST' => 'No Distribution Method Selected',
    'LBL_WARN_NO_USERS' => 'No Users are selected',
    'LBL_IMPORT_STATUS_TITLE' => 'Status',
    'LBL_INDICATOR' => 'Indicator',
    'LBL_LIST_STATUS' => 'Status',
    'LBL_LIST_TITLE_GROUP_INBOX' => 'Group Inbox',
    'LBL_LIST_TITLE_MY_DRAFTS' => 'Drafts',
    'LBL_LIST_TITLE_MY_INBOX' => 'Inbox',
    'LBL_LIST_TITLE_MY_SENT' => 'Sent Email',
    'LBL_LIST_TITLE_MY_ARCHIVES' => 'Archived Emails',

    'LNK_MY_DRAFTS' => 'Drafts',
    'LNK_MY_INBOX' => 'Email',
    'LNK_VIEW_MY_INBOX' => 'View Email',
    'LNK_QUICK_REPLY' => 'Reply',
    'LBL_EMAILS_NO_PRIMARY_TEAM_SPECIFIED' => 'No Primary Team specified',
    'LBL_INSERT_CONTACT_EMAIL' => 'Insert Email Address from a Contact',
    'LBL_INSERT_ACCOUNT_EMAIL' => 'Insert Email Address from an Account',
    'LBL_INSERT_TARGET_EMAIL' => 'Insert Email Address from a Target',
    'LBL_INSERT_USER_EMAIL' => 'Insert Email Address from an User',
    'LBL_INSERT_LEAD_EMAIL' => 'Insert Email Address from a Lead',
    'LBL_INSERT_ERROR_BLANK_EMAIL' => 'Invalid email address',

    // advanced search
    'LBL_ASSIGNED_TO' => 'Assigned To:',
    'LBL_MEMBER_OF' => 'Parent',
    'LBL_QUICK_CREATE' => 'Quick Create',
    'LBL_STATUS' => 'Email Status:',
    'LBL_EMAIL_FLAGGED' => 'Flagged:',
    'LBL_EMAIL_REPLY_TO_STATUS' => 'Reply To Status:',
    'LBL_TYPE' => 'Type:',
    //#20680 EmialTemplate Ext.Message.show;
    'LBL_EMAILTEMPLATE_MESSAGE_SHOW_TITLE' => 'Please check!',
    'LBL_EMAILTEMPLATE_MESSAGE_SHOW_MSG' => 'Selecting this template will overwrite any data already entered within the email body. Do you wish to continue?',
    'LBL_EMAILTEMPLATE_MESSAGE_CLEAR_MSG' => 'Selecting "--None--" will clear any data already entered within the email body. Do you wish to continue?',
    'LBL_EMAILTEMPLATE_MESSAGE_WARNING_TITLE' => 'Warning',
    'LBL_EMAILTEMPLATE_MESSAGE_MULTIPLE_RECIPIENTS' => 'Using an email template containing contact variables, such as the contact name, to send emails to multiple recipients may have unexpected results. It is recommended that you use an email campaign for mass mailings.',
    'LBL_CHECK_ATTACHMENTS' => 'Please Check Attachments!',
    'LBL_HAS_ATTACHMENTS' => 'This email already has attachment(s). Would you like to keep the attachment(s)?',
    'LBL_HAS_ATTACHMENT_INDICATOR' => 'Has Attachments',
    'ERR_MISSING_REQUIRED_FIELDS' => 'Missing required field',
    'ERR_INVALID_REQUIRED_FIELDS' => 'Invalid required field',
    'LBL_FILTER_BY_RELATED_BEAN' => 'Only show recipients related to',
    'LBL_ADD_INBOUND_ACCOUNT' => 'Add',
    'LBL_ADD_OUTBOUND_ACCOUNT' => 'Add',
    'LBL_EMAIL_ACCOUNTS_INBOUND' => 'Mail Account Properties',
    'LBL_EMAIL_SETTINGS_OUTBOUND_ACCOUNT' => 'Outgoing SMTP Mail Server',
    'LBL_EMAIL_SETTINGS_OUTBOUND_ACCOUNTS' => 'Outgoing SMTP Mail Servers',
    'LBL_EMAIL_SETTINGS_INBOUND_ACCOUNTS' => 'Mail Accounts',
    'LBL_EMAIL_SETTINGS_INBOUND' => 'Incoming Email',
    'LBL_EMAIL_SETTINGS_OUTBOUND' => 'Outgoing Email',
    'LBL_ADD_CC' => 'Add Cc',
    'LBL_ADD_BCC' => 'Add Bcc',
    'LBL_MOVE_TO_BCC' => 'Move To Bcc',
    'LBL_ADD_TO_ADDR' => 'Add To',
    'LBL_SELECTED_ADDR' => 'Selected',
    'LBL_ADD_CC_BCC_SEP' => '|',
    'LBL_SEND_EMAIL_FAIL_TITLE' => 'Error Sending Email',
    'LBL_EMAIL_DETAIL_VIEW_SHOW' => 'show ',
    'LBL_EMAIL_DETAIL_VIEW_MORE' => ' more',
    'LBL_MORE_OPTIONS' => 'More',
    'LBL_LESS_OPTIONS' => 'Less',
    'LBL_MAILBOX_TYPE_PERSONAL' => 'Personal',
    'LBL_MAILBOX_TYPE_GROUP' => 'Group',
    'LBL_MAILBOX_TYPE_GROUP_FOLDER' => 'Group - Auto-Import',
    'LBL_SEARCH_FOR' => 'Search For',
    'LBL_EMAIL_INBOUND_TYPE_HELP' => '<b>Personal</b>: Email account accessible by you. Only you can manage and import emails from this account.<br><b>Group</b>: Email account accessible by members of specified teams. Team members can manage and import emails from this account.<br><b>Group - auto-import</b>: Email account accessible by members of specified teams. Emails are automatically imported as records.',
    'LBL_ADDRESS_BOOK_SEARCH_HELP' => 'Enter an email address, First Name, Last Name or Account Name to find recipients.',
    'LBL_TEST_SETTINGS' => 'Test Settings',
    'LBL_EMPTY_EMAIL_BODY' => '<p><span style="color: #888888;"><em>This Message Has No Content</em></span></p>',
    'LBL_HAS_EMPTY_EMAIL_SUBJECT' => 'Please specify the subject',
    'LBL_HAS_EMPTY_EMAIL_BODY' => 'Please specify your message in the body',
    'LBL_HAS_INVALID_EMAIL_CC' => 'The address(es) in the Cc field are invalid',
    'LBL_HAS_INVALID_EMAIL_BCC' => 'The address(es) in the Bcc field are invalid',
    'LBL_HAS_INVALID_EMAIL_TO' => 'The address(es) in the To field are invalid',
    'LBL_TEST_EMAIL_SUBJECT' => 'Test Email from SuiteCRM',
    'LBL_NO_SUBJECT' => '(no subject)',
    'LBL_CHECKING_ACCOUNT' => 'Checking Account',
    'LBL_OF' => 'of',
    'LBL_TEST_EMAIL_BODY' => 'This email was sent in order to test the outgoing mail server information provided in the SuiteCRM application. A successful receipt of this email indicates that the outgoing mail server information provided is valid.',

    // for outbound email dialog
    'LBL_MISSING_DEFAULT_OUTBOUND_SMTP_SETTINGS' => 'The administrator has not yet configured the default outbound account. Unable to send test email.',
    'LBL_MAIL_SMTPAUTH_REQ' => 'Use SMTP Authentication?',
    'LBL_MAIL_SMTPPASS' => 'SMTP Password:',
    'LBL_MAIL_SMTPPORT' => 'SMTP Port:',
    'LBL_MAIL_SMTPSERVER' => 'SMTP Server:',
    'LBL_MAIL_SMTPUSER' => 'SMTP Username:',
    'LBL_MAIL_SMTP_SETTINGS' => 'SMTP Server Specification',
    'LBL_CHOOSE_EMAIL_PROVIDER' => 'Choose your Email provider:',
    'LBL_YAHOOMAIL_SMTPPASS' => 'Yahoo! Mail Password:',
    'LBL_YAHOOMAIL_SMTPUSER' => 'Yahoo! Mail ID:',
    'LBL_GMAIL_SMTPPASS' => 'Gmail Password:',
    'LBL_GMAIL_SMTPUSER' => 'Gmail Email Address:',
    'LBL_EXCHANGE_SMTPPASS' => 'Exchange Password:',
    'LBL_EXCHANGE_SMTPUSER' => 'Exchange Username:',
    'LBL_EXCHANGE_SMTPPORT' => 'Exchange Server Port:',
    'LBL_EXCHANGE_SMTPSERVER' => 'Exchange Server:',

    'LBL_EDIT_LAYOUT' => 'Edit Layout' /*for 508 compliance fix*/,
    'LBL_ATTACHMENT' => 'Attachment' /*for 508 compliance fix*/,
    'LBL_DELETE_INLINE' => 'Delete' /*for 508 compliance fix*/,
    'LBL_CREATE_CASES' => 'Create Cases' /*for 508 compliance fix*/,
    'LBL_CREATE_LEADS' => 'Create Leads' /*for 508 compliance fix*/,
    'LBL_CREATE_CONTACTS' => 'Create Contacts' /*for 508 compliance fix*/,
    'LBL_CREATE_BUGS' => 'Create Bugs' /*for 508 compliance fix*/,
    'LBL_CREATE_TASKS' => 'Create Tasks' /*for 508 compliance fix*/,
    'LBL_CHECK_INLINE' => 'Correct' /*for 508 compliance fix*/,
    'LBL_CLOSE' => 'Close' /*for 508 compliance fix*/,
    'LBL_HELP' => 'Help' /*for 508 compliance fix*/,
    'LBL_WAIT' => 'Wait' /*for 508 compliance fix*/,
    'LBL_CHECKEMAIL' => 'Check Email' /*for 508 compliance fix*/,
    'LBL_COMPOSEEMAIL' => 'Compose Email' /*for 508 compliance fix*/,
    'LBL_EMAILSETTINGS' => 'Email Settings' /*for 508 compliance fix*/,

    // SNIP
    'LBL_EMAILS_MEETINGS_REL' => 'Emails:Meetings',
    'LBL_DATE_MODIFIED' => 'Date Modified',

    'LBL_CATEGORY' => 'Category',
    'LBL_LIST_CATEGORY' => 'Category',
    'LBL_EMAIL_TEMPLATE' => 'Email Template',

    'LBL_CONFIRM_DISREGARD_DRAFT_TITLE' => 'Disregard draft',
    'LBL_CONFIRM_DISREGARD_DRAFT_BODY' => 'This operation will delete this email, do you want to continue?',
    'LBL_EMAIL_DRAFT_DELETED' => 'Draft has been deleted',
    'LBL_EMAIL_DRAFT_ERROR_DELETING' => 'An error has occurred while trying to delete draft.',

    'LBL_CONFIRM_APPLY_EMAIL_TEMPLATE_TITLE' => 'Apply an Email Template',
    'LBL_CONFIRM_APPLY_EMAIL_TEMPLATE_BODY' => 'This operation will override the email Body and Subject fields, do you want to continue?',

    'LBL_MAILBOX_ID' => 'Mailbox ID',
    'LBL_PARENT_ID' => 'Parent ID',
    'LBL_LAST_SYNCED' => 'Last Synchronised',
    'LBL_ORPHANED' => 'Orphaned',
    'LBL_IMAP_KEYWORDS' => 'IMAP Keywords',
    'LBL_ERROR_NO_FOLDERS' => 'Error: There are no folders available. Please check your email settings.',
    'LBL_ORIGINAL_MESSAGE_SEPERATOR' => '---',

<<<<<<< HEAD
    'LBL_MARK_UNREAD' => 'Mark As Unread',
    'LBL_MARK_READ' => 'Mark As Read',
    'LBL_MARK_FLAGGED' => 'Mark As Flagged',
    'LBL_MARK_UNFLAGGED' => 'Mark As Unflagged',
    
    'ERR_NO_RETURN_ID' => 'Attachment not found.',
=======
	'LBL_MAILBOX_ID' => 'Mailbox ID',
	'LBL_PARENT_ID' => 'Parent ID',

    'LBL_LIST_DATE_MODIFIED' => 'Last Modified',
>>>>>>> 460b91ab
);
<|MERGE_RESOLUTION|>--- conflicted
+++ resolved
@@ -366,17 +366,12 @@
     'LBL_ERROR_NO_FOLDERS' => 'Error: There are no folders available. Please check your email settings.',
     'LBL_ORIGINAL_MESSAGE_SEPERATOR' => '---',
 
-<<<<<<< HEAD
     'LBL_MARK_UNREAD' => 'Mark As Unread',
     'LBL_MARK_READ' => 'Mark As Read',
     'LBL_MARK_FLAGGED' => 'Mark As Flagged',
     'LBL_MARK_UNFLAGGED' => 'Mark As Unflagged',
-    
+
     'ERR_NO_RETURN_ID' => 'Attachment not found.',
-=======
-	'LBL_MAILBOX_ID' => 'Mailbox ID',
-	'LBL_PARENT_ID' => 'Parent ID',
 
     'LBL_LIST_DATE_MODIFIED' => 'Last Modified',
->>>>>>> 460b91ab
 );
