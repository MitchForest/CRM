--- conflicted
+++ resolved
@@ -1606,13 +1606,6 @@
             $q2 = "INSERT INTO emails_email_addr_rel VALUES('{$guid}', '{$this->id}', '{$type}', '{$id}', 0)";
             $r2 = $this->db->query($q2);
         }
-<<<<<<< HEAD
-=======
-        $guid = create_guid();
-        $q2 = "INSERT INTO emails_email_addr_rel VALUES('{$guid}', '{$this->id}', '{$type}', '{$id}', 0)";
-        $r2 = $this->db->query($q2);
-
->>>>>>> b29c16a8
 
         return $guid;
     }
@@ -2796,17 +2789,10 @@
         $ieId = $this->mailbox_id;
         $mail = $this->setMailer($mail, '', $ieId);
         
-<<<<<<< HEAD
-        if ($mail->oe->type === 'system') {
-            $mail->From = 
-                $sender = 
-                $ReplyToAddr = $mail->oe->smtp_from_addr;
-=======
         if (($mail->oe->type === 'system') && (!isset($sugar_config['email_allow_send_as_user']) || (!$sugar_config['email_allow_send_as_user']))) {
             $mail->From =
             $sender =
             $ReplyToAddr = $mail->oe->smtp_from_addr;
->>>>>>> b29c16a8
             isValidEmailAddress($mail->From);
             $ReplyToName = $mail->oe->smtp_from_name;
         } else {
