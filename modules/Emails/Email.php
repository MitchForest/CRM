<?php
/**
 *
 * SugarCRM Community Edition is a customer relationship management program developed by
 * SugarCRM, Inc. Copyright (C) 2004-2013 SugarCRM Inc.
 *
 * SuiteCRM is an extension to SugarCRM Community Edition developed by SalesAgility Ltd.
 * Copyright (C) 2011 - 2017 SalesAgility Ltd.
 *
 * This program is free software; you can redistribute it and/or modify it under
 * the terms of the GNU Affero General Public License version 3 as published by the
 * Free Software Foundation with the addition of the following permission added
 * to Section 15 as permitted in Section 7(a): FOR ANY PART OF THE COVERED WORK
 * IN WHICH THE COPYRIGHT IS OWNED BY SUGARCRM, SUGARCRM DISCLAIMS THE WARRANTY
 * OF NON INFRINGEMENT OF THIRD PARTY RIGHTS.
 *
 * This program is distributed in the hope that it will be useful, but WITHOUT
 * ANY WARRANTY; without even the implied warranty of MERCHANTABILITY or FITNESS
 * FOR A PARTICULAR PURPOSE. See the GNU Affero General Public License for more
 * details.
 *
 * You should have received a copy of the GNU Affero General Public License along with
 * this program; if not, see http://www.gnu.org/licenses or write to the Free
 * Software Foundation, Inc., 51 Franklin Street, Fifth Floor, Boston, MA
 * 02110-1301 USA.
 *
 * You can contact SugarCRM, Inc. headquarters at 10050 North Wolfe Road,
 * SW2-130, Cupertino, CA 95014, USA. or at email address contact@sugarcrm.com.
 *
 * The interactive user interfaces in modified source and object code versions
 * of this program must display Appropriate Legal Notices, as required under
 * Section 5 of the GNU Affero General Public License version 3.
 *
 * In accordance with Section 7(b) of the GNU Affero General Public License version 3,
 * these Appropriate Legal Notices must retain the display of the "Powered by
 * SugarCRM" logo and "Supercharged by SuiteCRM" logo. If the display of the logos is not
 * reasonably feasible for technical reasons, the Appropriate Legal Notices must
 * display the words "Powered by SugarCRM" and "Supercharged by SuiteCRM".
 */

if (!defined('sugarEntry') || !sugarEntry) {
    die('Not A Valid Entry Point');
}

include_once('modules/Emails/EmailException.php');
require_once('include/SugarPHPMailer.php');
require_once 'include/UploadFile.php';
require_once 'include/UploadMultipleFiles.php';


class Email extends Basic
{
    /**
     * @var string $from_addr
     */
    public $from_addr;

    /**
     * @var string $reply_to_addr
     */
    public $reply_to_addr;

    /**
     * @var string $to_addrs
     */
    public $to_addrs;

    /**
     * @var string $cc_addrs
     */
    public $cc_addrs;

    /**
     * @var string $bcc_addrs
     */
    public $bcc_addrs;

    /**
     * @var string $message_id
     */
    public $message_id;

    /**
     * @var string $type
     */
    public $type = 'archived';

    /**
     * @var string $date_sent
     */
    public $date_sent;

    /**
     * @var string $status dom_email_status
     */
    public $status;

    /**
     * @var string $intent
     */
    public $intent;

    /**
     * @var string $mailbox_id
     */
    public $mailbox_id;

    /**
     * @var string $from_name
     */
    public $from_name;

    /**
     * @var string $reply_to_status
     */
    public $reply_to_status;

    /**
     * @var string $reply_to_name
     */
    public $reply_to_name;

    /**
     * @var string $reply_to_email
     */
    public $reply_to_email;

    /**
     * @var string $description_html
     */
    public $description_html;

    /**
     * @var string $raw_source html
     */
    public $raw_source;

    /**
     * @var string $parent_id
     */
    public $parent_id;

    /**
     * @var string $parent_type
     */
    public $parent_type;

    /**
     * @var string $parent_name
     */
    public $parent_name;

    // legacy
    /**
     * @var string $date_start
     */
    public $date_start;

    /**
     * @var string $time_start
     */
    public $time_start;

    /**
     * @var string $from_addr_name
     */
    public $from_addr_name;

    /**
     * @var array $to_addrs_arr
     */
    public $to_addrs_arr;

    /**
     * @var array $cc_addrs_arr
     */
    public $cc_addrs_arr;

    /**
     * @var array $bcc_addrs_arr
     */
    public $bcc_addrs_arr;

    /**
     * @var string $to_addrs_ids
     */
    public $to_addrs_ids;

    /**
     * @var string $to_addrs_names
     */
    public $to_addrs_names;

    /**
     * @var string $to_addrs_emails
     */
    public $to_addrs_emails;

    /**
     * @var string $cc_addrs_ids
     */
    public $cc_addrs_ids;

    /**
     * @var string $cc_addrs_names
     */
    public $cc_addrs_names;

    /**
     * @var string $cc_addrs_emails
     */
    public $cc_addrs_emails;

    /**
     * @var string $bcc_addrs_ids
     */
    public $bcc_addrs_ids;

    /**
     * @var string $bcc_addrs_names
     */
    public $bcc_addrs_names;

    /**
     * @var string $bcc_addrs_emails
     */
    public $bcc_addrs_emails;

    /**
     * @var string $contact_id
     */
    public $contact_id;

    /**
     * @var string $contact_name
     */
    public $contact_name;

    // Archive Email attributes
    /**
     * @var string $duration_hours
     */
    public $duration_hours;

    /**
     * @var bool $new_schema
     */
    public $new_schema = true;

    /**
     * @var string $table_name
     */
    public $table_name = 'emails';

    /**
     * @var string $module_dir
     */
    public $module_dir = 'Emails';

    /**
     * @var string $module_name
     */
    public $module_name = 'Emails';

    /**
     * @var string $object_name
     */
    public $object_name = 'Email';


    /**
     * @var string $rolloverStyle
     */
    public $rolloverStyle = "";

    /**
     * @var string $cachePath
     */
    public $cachePath;

    /**
     * @var string $cacheFile
     */
    public $cacheFile = 'robin.cache.php';

    /**
     * @var string $replyDelimiter
     */
    public $replyDelimiter = "> ";

    /**
     * @var string $emailRawSource
     */
    public $emailRawSource;

    /**
     * @var string $link_action eg DetailView
     */
    public $link_action;

    /**
     * @var SugarEmailAddress $emailAddress
     */
    public $emailAddress;

    /**
     * @var array $attachments
     */
    public $attachments = array();

    /**
     * @var bool $isDuplicate
     */
    public $isDuplicate;

    /**
     * IMAP UID
     *
     * @var uid
     */
    public $uid;

    /**
     * @var string $to
     */
    public $to;

    /**
     * @var integer $flagged 0 === false, 1 === true
     */
    public $flagged;

    /**
     * @var integer $answered 0 === false, 1 === true
     */
    public $answered;

    /**
     * @var integer $seen 0 === false, 1 === true
     */
    public $seen;

    /**
     * @var integer $draft 0 === false, 1 === true
     */
    public $draft;

    /**
     * @var array $relationshipMap
     */
    public $relationshipMap = array(
        'Contacts' => 'emails_contacts_rel',
        'Accounts' => 'emails_accounts_rel',
        'Leads' => 'emails_leads_rel',
        'Users' => 'emails_users_rel',
        'Prospects' => 'emails_prospects_rel',
    );

    /**
     * @var EmailUI $et
     */
    public $et;        // EmailUI object

    /**
     * @var string $imagePrefix prefix to use when importing inlinge images in emails
     */
    public $imagePrefix;

    /**
     * Used for keeping track of field defs that have been modified
     *
     * @var array
     */
    public $modifiedFieldDefs = array();

    /**
     * @var string $attachment_image
     */
    public $attachment_image;

    /**
     * @var Link2
     */
    public $cases;

    /**
     * @var string $category_id
     */
    public $category_id;

    /**
     * orphaned on IMAP
     *
     * @var bool
     */
    public $orphaned;

    /**
     * @var Link2 $notes
     */
    public $notes;

    /**
     * @var string
     */
    public $From;

    /**
     * @var string
     */
    public $FromName;

    /**
     * @var string
     */
    public $Subject;

    /**
     * @var string
     */
    public $Body;

    /**
     * @var string
     */
    public $AltBody;
    
    public $msgNo;

    /**
     * @var string
     */
    public $to_name;

    protected static $validFieldNames = array(
        'email_address',
        'to',
        'from',
        'from_name',
        'cc',
        'bcc'
    );

    /**
     * sole constructor
     * @global $current_user
     */
    public function __construct()
    {
        global $current_user;
        $this->cachePath = sugar_cached('modules/Emails');
        parent::__construct();

        $this->emailAddress = new SugarEmailAddress();

        $this->imagePrefix = rtrim($GLOBALS['sugar_config']['site_url'], "/") . "/cache/images/";
    }

    /**
     * @deprecated deprecated since version 7.6, PHP4 Style Constructors are deprecated and will be remove in 7.8, please update your code, use __construct instead
     */
    public function Email()
    {
        $deprecatedMessage = 'PHP4 Style Constructors are deprecated and will be remove in 7.8, please update your code';
        if (isset($GLOBALS['log'])) {
            $GLOBALS['log']->deprecated($deprecatedMessage);
        } else {
            trigger_error($deprecatedMessage, E_USER_DEPRECATED);
        }
        self::__construct();
    }

    /**
     * assigns $this->ev with EmailUI
     */
    public function email2init()
    {
        require_once('modules/Emails/EmailUI.php');
        $this->et = new EmailUI();
    }

    /**
     * @param $interface
     * @return bool
     */
    public function bean_implements($interface)
    {
        switch ($interface) {
            case 'ACL':
                return true;
            default:
                return false;
        }

    }

    /**
     * Presaves one attachment for new email 2.0 spec
     * DOES NOT CREATE A NOTE
     * @return array ID of note associated with the attachment
     */
    public function email2saveAttachment()
    {
        $email_uploads = "modules/Emails/{$GLOBALS['current_user']->id}";
        $upload = new UploadFile('email_attachment');
        if (!$upload->confirm_upload()) {
            $err = $upload->get_upload_error();
            if ($err) {
                $GLOBALS['log']->error("Email Attachment could not be attached due to error: $err");
            }

            return array();
        }

        $guid = create_guid();
        $fileName = $upload->create_stored_filename();
        $GLOBALS['log']->debug("Email Attachment [$fileName]");
        if ($upload->final_move($guid)) {
            copy("upload://$guid", sugar_cached("$email_uploads/$guid"));

            return array(
                'guid' => $guid,
                'name' => $GLOBALS['db']->quote($fileName),
                'nameForDisplay' => $fileName
            );
        } else {
            $GLOBALS['log']->debug("Email Attachment [$fileName] could not be moved to upload dir");

            return array();
        }
    }

    /**
     * @param string $filename
     * @global $sugar_config
     * @return bool
     */
    public function safeAttachmentName($filename)
    {
        global $sugar_config;
        $badExtension = false;
        //get position of last "." in file name
        $file_ext_beg = strrpos($filename, ".");
        $file_ext = "";

        //get file extension
        if ($file_ext_beg !== false) {
            $file_ext = substr($filename, $file_ext_beg + 1);
        }

        //check to see if this is a file with extension located in "badext"
        foreach ($sugar_config['upload_badext'] as $badExt) {
            if (strtolower($file_ext) == strtolower($badExt)) {
                //if found, then append with .txt and break out of lookup
                $filename = $filename . ".txt";
                $badExtension = true;
                break; // no need to look for more
            } // if
        } // foreach

        return $badExtension;
    } // fn

    /**
     * takes output from email 2.0 to/cc/bcc fields and returns appropriate arrays for usage by PHPMailer
     * @param string $addresses
     * @return array
     */
    public function email2ParseAddresses($addresses)
    {
        $addresses = from_html($addresses);
        $addresses = $this->et->unifyEmailString($addresses);

        $pattern = '/@.*,/U';
        preg_match_all($pattern, $addresses, $matchs);
        if (!empty($matchs[0])) {
            $total = $matchs[0];
            foreach ($total as $match) {
                $convertedPattern = str_replace(',', '::;::', $match);
                $addresses = str_replace($match, $convertedPattern, $addresses);
            } //foreach
        }

        $exAddr = explode("::;::", $addresses);

        $ret = array();
        $clean = array("<", ">");
        $dirty = array("&lt;", "&gt;");

        foreach ($exAddr as $addr) {
            $name = '';

            $addr = str_replace($dirty, $clean, $addr);

            if ((strpos($addr, "<") === false) && (strpos($addr, ">") === false)) {
                $address = $addr;
            } else {
                $address = substr($addr, strpos($addr, "<") + 1, strpos($addr, ">") - 1 - strpos($addr, "<"));
                $name = substr($addr, 0, strpos($addr, "<"));
            }

            $addrTemp = array();
            $addrTemp['email'] = trim($address);
            $addrTemp['display'] = trim($name);
            $ret[] = $addrTemp;
        }

        return $ret;
    }

    /**
     * takes output from email 2.0 to/cc/bcc fields and returns appropriate arrays for usage by PHPMailer
     * @param string $addresses
     * @return array
     */
    function email2ParseAddressesForAddressesOnly($addresses)
    {
        $addresses = from_html($addresses);
        $pattern = '/@.*,/U';
        preg_match_all($pattern, $addresses, $matchs);
        if (!empty($matchs[0])) {
            $total = $matchs[0];
            foreach ($total as $match) {
                $convertedPattern = str_replace(',', '::;::', $match);
                $addresses = str_replace($match, $convertedPattern, $addresses);
            } //foreach
        }

        $exAddr = explode("::;::", $addresses);

        $ret = array();
        $clean = array("<", ">");
        $dirty = array("&lt;", "&gt;");

        foreach ($exAddr as $addr) {
            $name = '';

            $addr = str_replace($dirty, $clean, $addr);

            if (strpos($addr, "<") && strpos($addr, ">")) {
                $address = substr($addr, strpos($addr, "<") + 1, strpos($addr, ">") - 1 - strpos($addr, "<"));
            } else {
                $address = $addr;
            }

            $ret[] = trim($address);
        }

        return $ret;
    }

    /**
     * Determines MIME-type encoding as possible.
     * @param string $fileLocation relative path to file
     * @return string MIME-type
     */
    public function email2GetMime($fileLocation)
    {
        if (!is_readable($fileLocation)) {
            return 'application/octet-stream';
        }
        if (function_exists('mime_content_type')) {
            $mime = mime_content_type($fileLocation);
        } elseif (function_exists('ext2mime')) {
            $mime = ext2mime($fileLocation);
        } else {
            $mime = 'application/octet-stream';
        }

        return $mime;
    }


    /**
     * @param $mailserver_url
     * @param $port
     * @param $ssltls
     * @param $smtp_auth_req
     * @param $smtp_username
     * @param $smtppassword
     * @param $fromaddress
     * @param $toaddress
     * @param string $mail_sendtype
     * @param string $fromname
     * @global $current_user
     * @global $app_strings
     * @return array
     */
    public function sendEmailTest(
        $mailserver_url,
        $port,
        $ssltls,
        $smtp_auth_req,
        $smtp_username,
        $smtppassword,
        $fromaddress,
        $toaddress,
        $mail_sendtype = 'smtp',
        $fromname = ''
    ) {
        global $current_user, $app_strings;
        $mod_strings = return_module_language($GLOBALS['current_language'], 'Emails'); //Called from EmailMan as well.
        $mail = new SugarPHPMailer();
        $mail->Mailer = strtolower($mail_sendtype);
        if ($mail->Mailer == 'smtp') {
            $mail->Host = $mailserver_url;
            $mail->Port = $port;
            if (isset($ssltls) && !empty($ssltls)) {
                $mail->protocol = "ssl://";
                if ($ssltls == 1) {
                    $mail->SMTPSecure = 'ssl';
                } // if
                if ($ssltls == 2) {
                    $mail->SMTPSecure = 'tls';
                } // if
            } else {
                $mail->protocol = "tcp://";
            }
            if ($smtp_auth_req) {
                $mail->SMTPAuth = true;
                $mail->Username = $smtp_username;
                $mail->Password = $smtppassword;
            }
        } else {
            $mail->Mailer = 'sendmail';
        }

        $mail->Subject = from_html($mod_strings['LBL_TEST_EMAIL_SUBJECT']);
        $mail->From = $fromaddress;

        if ($fromname != '') {
            $mail->FromName = html_entity_decode($fromname, ENT_QUOTES);
        } else {
            $mail->FromName = $current_user->name;
        }

        $mail->Sender = $mail->From;
        $mail->AddAddress($toaddress);
        $mail->Body = $mod_strings['LBL_TEST_EMAIL_BODY'];

        $return = array();

        if (!$mail->Send()) {
            ob_clean();
            $return['status'] = false;
            $return['errorMessage'] = $app_strings['LBL_EMAIL_ERROR_PREPEND'] . $mail->ErrorInfo;

            return $return;
        } // if
        $return['status'] = true;

        return $return;
    } // fn

    /**
     * @param $htmlData
     * @return mixed
     */
    public function decodeDuringSend($htmlData)
    {
        $htmlData = str_replace("sugarLessThan", "&lt;", $htmlData);
        $htmlData = str_replace("sugarGreaterThan", "&gt;", $htmlData);

        return $htmlData;
    }

    /**
     * Returns true or false if this email is a draft.
     *
     * @param array $request
     * @return bool True indicates this email is a draft.
     */
    public function isDraftEmail($request)
    {
        return (isset($request['saveDraft']) || ($this->type == 'draft' && $this->status == 'draft'));
    }

    /**
     *
     * Sends Email for Email 2.0
     *
     * @param $request
     * @global $mod_strings
     * @global $app_strings
     * @global $current_user
     * @global $sugar_config
     * @global $locale
     * @global $timedate
     * @global $beanList
     * @global $beanFiles
     * @return bool
     */
    public function email2Send($request)
    {
        global $mod_strings;
        global $app_strings;
        global $current_user;
        global $sugar_config;
        global $locale;
        global $timedate;
        global $beanList;
        global $beanFiles;
        $OBCharset = $locale->getPrecedentPreference('default_email_charset');

        /**********************************************************************
         * Sugar Email PREP
         */
        /* preset GUID */

        $orignialId = "";
        if (!empty($this->id)) {
            $orignialId = $this->id;
        } // if

        if (empty($this->id)) {
            $this->id = create_guid();
            $this->new_with_id = true;
        }

        /* satisfy basic HTML email requirements */
        $this->name = $request['sendSubject'];
        $this->description_html = '&lt;html&gt;&lt;body&gt;' . $request['sendDescription'] . '&lt;/body&gt;&lt;/html&gt;';

        /**********************************************************************
         * PHPMAILER PREP
         */
        $mail = new SugarPHPMailer();
        $mail = $this->setMailer($mail, '', $_REQUEST['fromAccount']);
        if (empty($mail->Host) && !$this->isDraftEmail($request)) {
            $this->status = 'send_error';

            if ($mail->oe->type == 'system') {
                echo($app_strings['LBL_EMAIL_ERROR_PREPEND'] . $app_strings['LBL_EMAIL_INVALID_SYSTEM_OUTBOUND']);
            } else {
                echo($app_strings['LBL_EMAIL_ERROR_PREPEND'] . $app_strings['LBL_EMAIL_INVALID_PERSONAL_OUTBOUND']);
            }

            return false;
        }

        $subject = $this->name;
        $mail->Subject = from_html($this->name);

        // work-around legacy code in SugarPHPMailer
        if ($_REQUEST['setEditor'] == 1) {
            $_REQUEST['description_html'] = $_REQUEST['sendDescription'];
            $this->description_html = $_REQUEST['description_html'];
        } else {
            $this->description_html = '';
            $this->description = $_REQUEST['sendDescription'];
        }
        // end work-around

        if ($this->isDraftEmail($request)) {
            if ($this->type != 'draft' && $this->status != 'draft') {
                $this->id = create_guid();
                $this->new_with_id = true;
                $this->date_entered = "";
            } // if
            $q1 = "update emails_email_addr_rel set deleted = 1 WHERE email_id = '{$this->id}'";
            $r1 = $this->db->query($q1);
        } // if

        if (isset($request['saveDraft'])) {
            $this->type = 'draft';
            $this->status = 'draft';
            $forceSave = true;
        } else {
            /* Apply Email Templates */
            // do not parse email templates if the email is being saved as draft....
            $toAddresses = $this->email2ParseAddresses($_REQUEST['sendTo']);
            $sea = new SugarEmailAddress();
            $object_arr = array();

            if (isset($_REQUEST['parent_type']) && !empty($_REQUEST['parent_type']) &&
                isset($_REQUEST['parent_id']) && !empty($_REQUEST['parent_id']) &&
                ($_REQUEST['parent_type'] == 'Accounts' ||
                    $_REQUEST['parent_type'] == 'Contacts' ||
                    $_REQUEST['parent_type'] == 'Leads' ||
                    $_REQUEST['parent_type'] == 'Users' ||
                    $_REQUEST['parent_type'] == 'Prospects')
            ) {
                if (isset($beanList[$_REQUEST['parent_type']]) && !empty($beanList[$_REQUEST['parent_type']])) {
                    $className = $beanList[$_REQUEST['parent_type']];
                    if (isset($beanFiles[$className]) && !empty($beanFiles[$className])) {
                        if (!class_exists($className)) {
                            require_once($beanFiles[$className]);
                        }
                        $bean = new $className();
                        $bean->retrieve($_REQUEST['parent_id']);
                        $object_arr[$bean->module_dir] = $bean->id;
                    } // if
                } // if
            }
            foreach ($toAddresses as $addrMeta) {
                $addr = $addrMeta['email'];
                $beans = $sea->getBeansByEmailAddress($addr);
                foreach ($beans as $bean) {
                    if (!isset($object_arr[$bean->module_dir])) {
                        $object_arr[$bean->module_dir] = $bean->id;
                    }
                }
            }

            /* template parsing */
            if (empty($object_arr)) {
                $object_arr = array('Contacts' => '123');
            }
            $object_arr['Users'] = $current_user->id;
            $this->description_html = EmailTemplate::parse_template($this->description_html, $object_arr);
            $this->name = EmailTemplate::parse_template($this->name, $object_arr);
            $this->description = EmailTemplate::parse_template($this->description, $object_arr);
            $this->description = html_entity_decode($this->description, ENT_COMPAT, 'UTF-8');
            if ($this->type != 'draft' && $this->status != 'draft') {
                $this->id = create_guid();
                $this->date_entered = "";
                $this->new_with_id = true;
                $this->type = 'out';
                $this->status = 'sent';
            }
        }

        if (isset($_REQUEST['parent_type']) && empty($_REQUEST['parent_type']) &&
            isset($_REQUEST['parent_id']) && empty($_REQUEST['parent_id'])
        ) {
            $this->parent_id = "";
            $this->parent_type = "";
        } // if


        $mail->Subject = $this->name;
        $mail = $this->handleBody($mail);
        $mail->Subject = $this->name;
        $this->description_html = from_html($this->description_html);
        $this->description_html = $this->decodeDuringSend($this->description_html);
        $this->description = $this->decodeDuringSend($this->description);

        /* from account */
        $replyToAddress = $current_user->emailAddress->getReplyToAddress($current_user, true);
        $replyToName = "";
        if (empty($request['fromAccount'])) {
            $defaults = $current_user->getPreferredEmail();
            $mail->From = $defaults['email'];
            $mail->FromName = $defaults['name'];
            $replyToName = $mail->FromName;
            //$replyToAddress = $current_user->emailAddress->getReplyToAddress($current_user);
        } else {
            // passed -> user -> system default
            $ie = new InboundEmail();
            $ie->retrieve($request['fromAccount']);
            $storedOptions = unserialize(base64_decode($ie->stored_options));
            $fromName = "";
            $fromAddress = "";
            $replyToName = "";
            //$replyToAddress = "";
            if (!empty($storedOptions)) {
                $fromAddress = $storedOptions['from_addr'];
                $fromName = from_html($storedOptions['from_name']);
                $replyToAddress = (isset($storedOptions['reply_to_addr']) ? $storedOptions['reply_to_addr'] : "");
                $replyToName = (isset($storedOptions['reply_to_name']) ? from_html($storedOptions['reply_to_name']) : "");
            } // if
            $defaults = $current_user->getPreferredEmail();
            // Personal Account doesn't have reply To Name and Reply To Address. So add those columns on UI
            // After adding remove below code

            // code to remove
            if ($ie->is_personal) {
                if (empty($replyToAddress)) {
                    $replyToAddress = $current_user->emailAddress->getReplyToAddress($current_user, true);
                } // if
                if (empty($replyToName)) {
                    $replyToName = $defaults['name'];
                } // if
                //Personal accounts can have a reply_address, which should
                //overwrite the users set default.
                if (!empty($storedOptions['reply_to_addr'])) {
                    $replyToAddress = $storedOptions['reply_to_addr'];
                }

            }
            // end of code to remove
            $mail->From = (!empty($fromAddress)) ? $fromAddress : $defaults['email'];
            $mail->FromName = (!empty($fromName)) ? $fromName : $defaults['name'];
            $replyToName = (!empty($replyToName)) ? $replyToName : $mail->FromName;
        }

        $mail->Sender = $mail->From; /* set Return-Path field in header to reduce spam score in emails sent via Sugar's Email module */

        if (!empty($replyToAddress)) {
            $mail->AddReplyTo($replyToAddress, $locale->translateCharsetMIME(trim($replyToName), 'UTF-8', $OBCharset));
        } else {
            $mail->AddReplyTo($mail->From, $locale->translateCharsetMIME(trim($mail->FromName), 'UTF-8', $OBCharset));
        } // else
        $emailAddressCollection = array(); // used in linking to beans below
        // handle to/cc/bcc
        foreach ($this->email2ParseAddresses($request['sendTo']) as $addr_arr) {
            if (empty($addr_arr['email'])) {
                continue;
            }

            if (empty($addr_arr['display'])) {
                $mail->AddAddress($addr_arr['email'], "");
            } else {
                $mail->AddAddress($addr_arr['email'],
                    $locale->translateCharsetMIME(trim($addr_arr['display']), 'UTF-8', $OBCharset));
            }
            $emailAddressCollection[] = $addr_arr['email'];
        }
        foreach ($this->email2ParseAddresses($request['sendCc']) as $addr_arr) {
            if (empty($addr_arr['email'])) {
                continue;
            }

            if (empty($addr_arr['display'])) {
                $mail->AddCC($addr_arr['email'], "");
            } else {
                $mail->AddCC($addr_arr['email'],
                    $locale->translateCharsetMIME(trim($addr_arr['display']), 'UTF-8', $OBCharset));
            }
            $emailAddressCollection[] = $addr_arr['email'];
        }

        foreach ($this->email2ParseAddresses($request['sendBcc']) as $addr_arr) {
            if (empty($addr_arr['email'])) {
                continue;
            }

            if (empty($addr_arr['display'])) {
                $mail->AddBCC($addr_arr['email'], "");
            } else {
                $mail->AddBCC($addr_arr['email'],
                    $locale->translateCharsetMIME(trim($addr_arr['display']), 'UTF-8', $OBCharset));
            }
            $emailAddressCollection[] = $addr_arr['email'];
        }


        /* parse remove attachments array */
        $removeAttachments = array();
        if (!empty($request['templateAttachmentsRemove'])) {
            $exRemove = explode("::", $request['templateAttachmentsRemove']);

            foreach ($exRemove as $file) {
                $removeAttachments = substr($file, 0, 36);
            }
        }

        /* handle attachments */
        if (!empty($request['attachments'])) {
            $exAttachments = explode("::", $request['attachments']);

            foreach ($exAttachments as $file) {
                $file = trim(from_html($file));
                $file = str_replace("\\", "", $file);
                if (!empty($file)) {
                    //$fileLocation = $this->et->userCacheDir."/{$file}";
                    $fileGUID = preg_replace('/[^a-z0-9\-]/', "", substr($file, 0, 36));
                    $fileLocation = $this->et->userCacheDir . "/{$fileGUID}";
                    $filename = substr($file, 36,
                        strlen($file)); // strip GUID	for PHPMailer class to name outbound file

                    $mail->AddAttachment($fileLocation, $filename, 'base64', $this->email2GetMime($fileLocation));
                    //$mail->AddAttachment($fileLocation, $filename, 'base64');

                    // only save attachments if we're archiving or drafting
                    if ((($this->type == 'draft') && !empty($this->id)) || (isset($request['saveToSugar']) && $request['saveToSugar'] == 1)) {
                        $note = new Note();
                        $note->id = create_guid();
                        $note->new_with_id = true; // duplicating the note with files
                        $note->parent_id = $this->id;
                        $note->parent_type = $this->module_dir;
                        $note->name = $filename;
                        $note->filename = $filename;
                        $note->file_mime_type = $this->email2GetMime($fileLocation);
                        $dest = "upload://{$note->id}";
                        if (!copy($fileLocation, $dest)) {
                            $GLOBALS['log']->debug("EMAIL 2.0: could not copy attachment file to $fileLocation => $dest");
                        }

                        $note->save();
                    }
                }
            }
        }

        /* handle sugar documents */
        if (!empty($request['documents'])) {
            $exDocs = explode("::", $request['documents']);

            foreach ($exDocs as $docId) {
                $docId = trim($docId);
                if (!empty($docId)) {
                    $doc = new Document();
                    $docRev = new DocumentRevision();
                    $doc->retrieve($docId);
                    $docRev->retrieve($doc->document_revision_id);

                    $filename = $docRev->filename;
                    $docGUID = preg_replace('/[^a-z0-9\-]/', "", $docRev->id);
                    $fileLocation = "upload://{$docGUID}";
                    $mime_type = $docRev->file_mime_type;
                    $mail->AddAttachment($fileLocation,
                        $locale->translateCharsetMIME(trim($filename), 'UTF-8', $OBCharset), 'base64', $mime_type);

                    // only save attachments if we're archiving or drafting
                    if ((($this->type == 'draft') && !empty($this->id)) || (isset($request['saveToSugar']) && $request['saveToSugar'] == 1)) {
                        $note = new Note();
                        $note->id = create_guid();
                        $note->new_with_id = true; // duplicating the note with files
                        $note->parent_id = $this->id;
                        $note->parent_type = $this->module_dir;
                        $note->name = $filename;
                        $note->filename = $filename;
                        $note->file_mime_type = $mime_type;
                        $dest = "upload://{$note->id}";
                        if (!copy($fileLocation, $dest)) {
                            $GLOBALS['log']->debug("EMAIL 2.0: could not copy SugarDocument revision file $fileLocation => $dest");
                        }

                        $note->save();
                    }
                }
            }
        }

        /* handle template attachments */
        if (!empty($request['templateAttachments'])) {

            $exNotes = explode("::", $request['templateAttachments']);
            foreach ($exNotes as $noteId) {
                $noteId = trim($noteId);
                if (!empty($noteId)) {
                    $note = new Note();
                    $note->retrieve($noteId);
                    if (!empty($note->id)) {
                        $filename = $note->filename;
                        $noteGUID = preg_replace('/[^a-z0-9\-]/', "", $note->id);
                        $fileLocation = "upload://{$noteGUID}";
                        $mime_type = $note->file_mime_type;
                        if (!$note->embed_flag) {
                            $mail->AddAttachment($fileLocation, $filename, 'base64', $mime_type);
                            // only save attachments if we're archiving or drafting
                            if ((($this->type == 'draft') && !empty($this->id)) || (isset($request['saveToSugar']) && $request['saveToSugar'] == 1)) {

                                if ($note->parent_id != $this->id) {
                                    $this->saveTempNoteAttachments($filename, $fileLocation, $mime_type);
                                }
                            } // if

                        } // if
                    } else {
                        //$fileLocation = $this->et->userCacheDir."/{$file}";
                        $fileGUID = preg_replace('/[^a-z0-9\-]/', "", substr($noteId, 0, 36));
                        $fileLocation = $this->et->userCacheDir . "/{$fileGUID}";
                        //$fileLocation = $this->et->userCacheDir."/{$noteId}";
                        $filename = substr($noteId, 36,
                            strlen($noteId)); // strip GUID	for PHPMailer class to name outbound file

                        $mail->AddAttachment($fileLocation,
                            $locale->translateCharsetMIME(trim($filename), 'UTF-8', $OBCharset), 'base64',
                            $this->email2GetMime($fileLocation));

                        //If we are saving an email we were going to forward we need to save the attachments as well.
                        if ((($this->type == 'draft') && !empty($this->id))
                            || (isset($request['saveToSugar']) && $request['saveToSugar'] == 1)
                        ) {
                            $mimeType = $this->email2GetMime($fileLocation);
                            $this->saveTempNoteAttachments($filename, $fileLocation, $mimeType);
                        } // if
                    }
                }
            }
        }


        /**********************************************************************
         * Final Touches
         */
        /* save email to sugar? */
        $forceSave = false;

        if ($this->type == 'draft' && !isset($request['saveDraft'])) {
            // sending a draft email
            $this->type = 'out';
            $this->status = 'sent';
            $forceSave = true;
        } elseif (isset($request['saveDraft'])) {
            $this->type = 'draft';
            $this->status = 'draft';
            $forceSave = true;
        }

        /**********************************************************************
         * SEND EMAIL (finally!)
         */
        $mailSent = false;
        if ($this->type != 'draft') {
            $mail->prepForOutbound();
            $mail->Body = $this->decodeDuringSend($mail->Body);
            $mail->AltBody = $this->decodeDuringSend($mail->AltBody);
            if (!$mail->Send()) {
                $this->status = 'send_error';
                ob_clean();
                echo($app_strings['LBL_EMAIL_ERROR_PREPEND'] . $mail->ErrorInfo);

                return false;
            }
        }

        if ((!(empty($orignialId) || isset($request['saveDraft']) || ($this->type == 'draft' && $this->status == 'draft'))) &&
            (($_REQUEST['composeType'] == 'reply') || ($_REQUEST['composeType'] == 'replyAll') || ($_REQUEST['composeType'] == 'replyCase')) && ($orignialId != $this->id)
        ) {
            $originalEmail = new Email();
            $originalEmail->retrieve($orignialId);
            $originalEmail->reply_to_status = 1;
            $originalEmail->save();
            $this->reply_to_status = 0;
        } // if

        if ($_REQUEST['composeType'] == 'reply' || $_REQUEST['composeType'] == 'replyCase') {
            if (isset($_REQUEST['ieId']) && isset($_REQUEST['mbox'])) {
                $emailFromIe = new InboundEmail();
                $emailFromIe->retrieve($_REQUEST['ieId']);
                $emailFromIe->mailbox = $_REQUEST['mbox'];
                if (isset($emailFromIe->id) && $emailFromIe->is_personal) {
                    if ($emailFromIe->isPop3Protocol()) {
                        $emailFromIe->mark_answered($this->uid, 'pop3');
                    } elseif ($emailFromIe->connectMailserver() == 'true') {
                        $emailFromIe->markEmails($this->uid, 'answered');
                        $emailFromIe->mark_answered($this->uid);
                    }
                }
            }
        }


        if ($forceSave ||
            $this->type == 'draft' ||
            (isset($request['saveToSugar']) && $request['saveToSugar'] == 1)
        ) {

            // saving a draft OR saving a sent email
            $decodedFromName = mb_decode_mimeheader($mail->FromName);
            $this->from_addr = "{$decodedFromName} <{$mail->From}>";
            $this->from_addr_name = $this->from_addr;
            $this->to_addrs = $_REQUEST['sendTo'];
            $this->to_addrs_names = $_REQUEST['sendTo'];
            $this->cc_addrs = $_REQUEST['sendCc'];
            $this->cc_addrs_names = $_REQUEST['sendCc'];
            $this->bcc_addrs = $_REQUEST['sendBcc'];
            $this->bcc_addrs_names = $_REQUEST['sendBcc'];
            $this->assigned_user_id = $current_user->id;

            $this->date_sent = $timedate->now();
            ///////////////////////////////////////////////////////////////////
            ////	LINK EMAIL TO SUGARBEANS BASED ON EMAIL ADDY

            if (isset($_REQUEST['parent_type']) && !empty($_REQUEST['parent_type']) &&
                isset($_REQUEST['parent_id']) && !empty($_REQUEST['parent_id'])
            ) {
                $this->parent_id = $_REQUEST['parent_id'];
                $this->parent_type = $_REQUEST['parent_type'];
                $q = "SELECT count(*) c FROM emails_beans WHERE  email_id = '{$this->id}' AND bean_id = '{$_REQUEST['parent_id']}' AND bean_module = '{$_REQUEST['parent_type']}'";
                $r = $this->db->query($q);
                $a = $this->db->fetchByAssoc($r);
                if ($a['c'] <= 0) {
                    if (isset($beanList[$_REQUEST['parent_type']]) && !empty($beanList[$_REQUEST['parent_type']])) {
                        $className = $beanList[$_REQUEST['parent_type']];
                        if (isset($beanFiles[$className]) && !empty($beanFiles[$className])) {
                            if (!class_exists($className)) {
                                require_once($beanFiles[$className]);
                            }
                            $bean = new $className();
                            $bean->retrieve($_REQUEST['parent_id']);
                            if ($bean->load_relationship('emails')) {
                                $bean->emails->add($this->id);
                            } // if

                        } // if

                    } // if

                } // if

            } else {
                if (!class_exists('aCase')) {

                } else {
                    $c = new aCase();
                    if ($caseId = InboundEmail::getCaseIdFromCaseNumber($mail->Subject, $c)) {
                        $c->retrieve($caseId);
                        $c->load_relationship('emails');
                        $c->emails->add($this->id);
                        $this->parent_type = "Cases";
                        $this->parent_id = $caseId;
                    } // if
                }

            } // else

            ////	LINK EMAIL TO SUGARBEANS BASED ON EMAIL ADDY
            ///////////////////////////////////////////////////////////////////
            $this->save();
        }

        if (!empty($request['fromAccount'])) {
            if (isset($ie->id) && !$ie->isPop3Protocol() && $mail->oe->mail_smtptype != 'gmail') {
                $sentFolder = $ie->get_stored_options("sentFolder");
                if (!empty($sentFolder)) {
                    $data = $mail->CreateHeader() . "\r\n" . $mail->CreateBody() . "\r\n";
                    $ie->mailbox = $sentFolder;
                    if ($ie->connectMailserver() == 'true') {
                        $connectString = $ie->getConnectString($ie->getServiceString(), $ie->mailbox);
                        $returnData = imap_append($ie->conn, $connectString, $data, "\\Seen");
                        if (!$returnData) {
                            $GLOBALS['log']->debug("could not copy email to {$ie->mailbox} for {$ie->name}");
                        } // if
                    } else {
                        $GLOBALS['log']->debug("could not connect to mail serve for folder {$ie->mailbox} for {$ie->name}");
                    } // else
                } else {
                    $GLOBALS['log']->debug("could not copy email to {$ie->mailbox} sent folder as its empty");
                } // else
            } // if
        } // if

        return true;
    } // end email2send

    /**
     * Generates a config-specified separated name and addresses to be used in compose email screen for
     * contacts or leads from listview
     * By default, use comma, but allow for non-standard delimiters as specified in email_address_separator
     *
     * @param $module string module name
     * @param $idsArray array of record ids to get the email address for
     * @global $local
     * @return string (config-specified) delimited list of email addresses
     */
    public function getNamePlusEmailAddressesForCompose($module, $idsArray)
    {
        global $locale;
        $result = array();

        foreach ($idsArray as $id) {
            // Load bean
            $bean = BeanFactory::getBean($module, $id);

            // Got a bean
            if (!empty($bean)) {
                // For CE, just get primary e-mail address
                $emailAddress = $bean->email1;


                // If we have an e-mail address loaded
                if (!empty($emailAddress)) {
                    // Use bean name by default
                    $fullName = $bean->name;

                    // Depending on module, format the name
                    if (in_array($module, array('Users', 'Employees'))) {
                        $fullName = from_html(
                            $locale->getLocaleFormattedName(
                                $bean->first_name,
                                $bean->last_name,
                                '',
                                $bean->title
                            )
                        );
                    } else {
                        if (SugarModule::get($module)->moduleImplements('Person')) {
                            $fullName = from_html(
                                $locale->getLocaleFormattedName(
                                    $bean->first_name,
                                    $bean->last_name,
                                    $bean->salutation,
                                    $bean->title
                                )
                            );
                        }
                    }

                    // Make e-mail address in format "Name <@email>"
                    $result[$bean->id] = $fullName . " <" . from_html($emailAddress) . ">";
                }
            }
        }

        // Broken out of method to facilitate unit testing
        return $this->_arrayToDelimitedString($result);
    }

    /**
     * @param Array $arr - list of strings
     * @return string the list of strings delimited by email_address_separator
     */
    function _arrayToDelimitedString($arr)
    {
        // bug 51804: outlook does not respect the correct email address separator (',') , so let
        // clients override the default.
        $separator = (isset($GLOBALS['sugar_config']['email_address_separator']) &&
            !empty($GLOBALS['sugar_config']['email_address_separator'])) ?
            $GLOBALS['sugar_config']['email_address_separator'] :
            ',';

        return join($separator, array_values($arr));
    }

    /**
     * Overrides
     */
    ///////////////////////////////////////////////////////////////////////////
    ////	SAVERS
    /**
     * @param bool $check_notify
     * @global $current_user
     * @return bool|string
     */
    public function save($check_notify = false)
    {
        global $current_user;

        $id = false;

        if ($this->isDuplicate) {
            $GLOBALS['log']->debug("EMAIL - tried to save a duplicate Email record");
        } else {

            if (empty($this->id)) {
                $this->id = create_guid();
                $this->new_with_id = true;
            }

            if ($this->cleanEmails($this->from_addr_name) === '') {
                $this->from_addr_name = $this->cleanEmails($this->from_name);
            } else {
                $this->from_addr_name = $this->cleanEmails($this->from_addr_name);
            }
            $this->to_addrs_names = $this->cleanEmails($this->to_addrs_names);
            $this->cc_addrs_names = $this->cleanEmails($this->cc_addrs_names);
            $this->bcc_addrs_names = $this->cleanEmails($this->bcc_addrs_names);
            $this->reply_to_addr = $this->cleanEmails($this->reply_to_addr);
            $this->description = SugarCleaner::cleanHtml($this->description);
            if (empty($this->description_html)) {
                $this->description_html = $this->description;
                $this->description_html = nl2br($this->description_html);
            }
            $this->description_html = SugarCleaner::cleanHtml($this->description_html, true);
            $this->raw_source = SugarCleaner::cleanHtml($this->raw_source, true);
            $this->saveEmailText();
            $this->saveEmailAddresses();


            if (empty($this->assigned_user_id)) {
                $this->assigned_user_id = $current_user->id;
            }

            $GLOBALS['log']->debug('-------------------------------> Email called save()');

            // handle legacy concatenation of date and time fields
            //Bug 39503 - SugarBean is not setting date_sent when seconds missing
            if (empty($this->date_sent)) {
                global $timedate;
                $date_sent_obj = $timedate->fromUser($timedate->merge_date_time($this->date_start, $this->time_start),
                    $current_user);
                if (!empty($date_sent_obj) && ($date_sent_obj instanceof SugarDateTime)) {
                    $this->date_sent = $date_sent_obj->asDb();
                }
            }

            $id = parent::save($check_notify);

            if (!empty($this->parent_type) && !empty($this->parent_id)) {
                if (!empty($this->fetched_row) && !empty($this->fetched_row['parent_id']) && !empty($this->fetched_row['parent_type'])) {
                    if ($this->fetched_row['parent_id'] != $this->parent_id || $this->fetched_row['parent_type'] != $this->parent_type) {
                        $mod = strtolower($this->fetched_row['parent_type']);
                        $rel = array_key_exists($mod,
                            $this->field_defs) ? $mod : $mod . "_activities_emails"; //Custom modules rel name
                        if ($this->load_relationship($rel)) {
                            $this->$rel->delete($this->id, $this->fetched_row['parent_id']);
                        }
                    }
                }
                $mod = strtolower($this->parent_type);
                $rel = array_key_exists($mod,
                    $this->field_defs) ? $mod : $mod . "_activities_emails"; //Custom modules rel name
                if ($this->load_relationship($rel)) {
                    $this->$rel->add($this->parent_id);
                }
            }
        }
        $GLOBALS['log']->debug('-------------------------------> Email save() done');

        return $id;
    }

    /**
     * Helper function to save temporary attachments assocaited to an email as note.
     *
     * @param string $filename
     * @param string $fileLocation
     * @param string $mimeType
     */
    public function saveTempNoteAttachments($filename, $fileLocation, $mimeType)
    {
        $tmpNote = new Note();
        $tmpNote->id = create_guid();
        $tmpNote->new_with_id = true;
        $tmpNote->parent_id = $this->id;
        $tmpNote->parent_type = $this->module_dir;
        $tmpNote->name = $filename;
        $tmpNote->filename = $filename;
        $tmpNote->file_mime_type = $mimeType;
        $noteFile = "upload://{$tmpNote->id}";
        if (!copy($fileLocation, $noteFile)) {
            $GLOBALS['log']->fatal("EMAIL 2.0: could not copy SugarDocument revision file $fileLocation => $noteFile");
        }
        $tmpNote->save();
    }

    /**
     * Handles normalization of Email Addressess
     */
    public function saveEmailAddresses()
    {
        // from, single address
        $fromId = $this->emailAddress->getEmailGUID(from_html($this->from_addr));
        if (!empty($fromId)) {
            $this->linkEmailToAddress($fromId, 'from');
        }

        // to, multiple
        $replace = array(",", ";");
        $toaddrs = str_replace($replace, "::", from_html($this->to_addrs));
        $exToAddrs = explode("::", $toaddrs);

        if (!empty($exToAddrs)) {
            foreach ($exToAddrs as $toaddr) {
                $toaddr = trim($toaddr);
                if (!empty($toaddr)) {
                    $toId = $this->emailAddress->getEmailGUID($toaddr);
                    $this->linkEmailToAddress($toId, 'to');
                    $this->sendOptInEmailToEmailAddressById($toId);
                }
            }
        }

        // cc, multiple
        $ccAddrs = str_replace($replace, "::", from_html($this->cc_addrs));
        $exccAddrs = explode("::", $ccAddrs);

        if (!empty($exccAddrs)) {
            foreach ($exccAddrs as $ccAddr) {
                $ccAddr = trim($ccAddr);
                if (!empty($ccAddr)) {
                    $ccId = $this->emailAddress->getEmailGUID($ccAddr);
                    $this->linkEmailToAddress($ccId, 'cc');
                    $this->sendOptInEmailToEmailAddressById($ccId);
                }
            }
        }

        // bcc, multiple
        $bccAddrs = str_replace($replace, "::", from_html($this->bcc_addrs));
        $exbccAddrs = explode("::", $bccAddrs);
        if (!empty($exbccAddrs)) {
            foreach ($exbccAddrs as $bccAddr) {
                $bccAddr = trim($bccAddr);
                if (!empty($bccAddr)) {
                    $bccId = $this->emailAddress->getEmailGUID($bccAddr);
                    $this->linkEmailToAddress($bccId, 'bcc');
                    $this->sendOptInEmailToEmailAddressById($bccId);
                }
            }
        }
    }

    function linkEmailToAddress($id, $type)
    {
        // TODO: make this update?
        $q1 = "SELECT * FROM emails_email_addr_rel WHERE email_id = '{$this->id}' AND email_address_id = '{$id}' AND address_type = '{$type}' AND deleted = 0";
        $r1 = $this->db->query($q1);
        $a1 = $this->db->fetchByAssoc($r1);

        if (!empty($a1) && !empty($a1['id'])) {
            return $a1['id'];
        } else {
            $guid = create_guid();
            $q2 = "INSERT INTO emails_email_addr_rel VALUES('{$guid}', '{$this->id}', '{$type}', '{$id}', 0)";
            $r2 = $this->db->query($q2);
        }

        return $guid;
    }

    protected $email_to_text = array(
        "email_id" => "id",
        "description" => "description",
        "description_html" => "description_html",
        "raw_source" => "raw_source",
        "from_addr" => "from_addr_name",
        "reply_to_addr" => "reply_to_addr",
        "to_addrs" => "to_addrs_names",
        "cc_addrs" => "cc_addrs_names",
        "bcc_addrs" => "bcc_addrs_names",
    );

    function cleanEmails($emails)
    {
        if (empty($emails)) {
            return '';
        }
        $emails = str_replace(array(",", ";"), "::", from_html($emails));
        $addrs = explode("::", $emails);
        $res = array();
        foreach ($addrs as $addr) {
            $parts = $this->emailAddress->splitEmailAddress($addr);
            if (empty($parts["email"])) {
                continue;
            }
            if (!empty($parts["name"])) {
                $res[] = "{$parts['name']} <{$parts['email']}>";
            } else {
                $res[] .= $parts["email"];
            }
        }

        return implode(", ", $res);
    }

    protected function saveEmailText()
    {
        $emailText = SugarModule::get("EmailText")->loadBean();
        foreach ($this->email_to_text as $textfield => $mailfield) {
            $emailText->{$textfield} = $this->{$mailfield};
        }
        $emailText->email_id = $this->id;
        if (!$this->new_with_id) {
            $this->db->update($emailText);
        } else {
            $this->db->insert($emailText);
        }
    }

    ///////////////////////////////////////////////////////////////////////////
    ////	RETRIEVERS
    public function retrieve($id = -1, $encoded = true, $deleted = true)
    {
        // cn: bug 11915, return SugarBean's retrieve() call bean instead of $this
        $email = parent::retrieve($id, $encoded, $deleted);

        if ($email) {
            $email->retrieveEmailText();
            //$ret->raw_source = SugarCleaner::cleanHtml($ret->raw_source);
            $email->description = $email->description;
            if (empty($email->description_html)) {
                $email->description_html = $email->description;
                $email->description_html = nl2br($email->description_html);
            }
            //$ret->description_html = SugarCleaner::cleanHtml($ret->description_html);
            $email->retrieveEmailAddresses();

            $email->date_start = '';
            $email->time_start = '';
            $dateSent = explode(' ', $email->date_sent);
            if (!empty($dateSent)) {
                $email->date_start = $dateSent[0];
                if (isset($dateSent[1])) {
                    $email->time_start = $dateSent[1];
                }
            }
        }

        return $email;
    }


    /**
     * Retrieves email addresses from GUIDs
     */
    public function retrieveEmailAddresses()
    {
        $return = array();

        $q = "SELECT email_address, address_type
				FROM emails_email_addr_rel eam
				JOIN email_addresses ea ON ea.id = eam.email_address_id
				WHERE eam.email_id = '{$this->id}' AND eam.deleted=0";
        $r = $this->db->query($q);

        while ($a = $this->db->fetchByAssoc($r)) {
            if (!isset($return[$a['address_type']])) {
                $return[$a['address_type']] = array();
            }
            $return[$a['address_type']][] = $a['email_address'];
        }

        if (count($return) > 0) {
            if (isset($return['from'])) {
                $this->from_addr = implode(", ", $return['from']);
            }
            if (isset($return['to'])) {
                $this->to_addrs = implode(", ", $return['to']);
            }
            if (isset($return['cc'])) {
                $this->cc_addrs = implode(", ", $return['cc']);
            }
            if (isset($return['bcc'])) {
                $this->bcc_addrs = implode(", ", $return['bcc']);
            }
        }
    }

    /**
     * Handles longtext fields
     */
    public function retrieveEmailText()
    {
        $q = "SELECT from_addr, reply_to_addr, to_addrs, cc_addrs, bcc_addrs, description, description_html, raw_source FROM emails_text WHERE email_id = '{$this->id}'";
        $r = $this->db->query($q);
        $a = $this->db->fetchByAssoc($r, false);

        $this->description = $a['description'];
        $this->description_html = $a['description_html'];
        $this->raw_source = $a['raw_source'];
        $this->from_addr_name = $a['from_addr'];
        $this->reply_to_addr = $a['reply_to_addr'];
        $this->to_addrs_names = $a['to_addrs'];
        $this->cc_addrs_names = $a['cc_addrs'];
        $this->bcc_addrs_names = $a['bcc_addrs'];
    }

    /**
     * @param string $id
     */
    public function delete($id = '')
    {
        if (empty($id)) {
            $id = $this->id;
        }

        $id = $this->db->quote($id);

        $q = "UPDATE emails SET deleted = 1 WHERE id = '{$id}'";
        $qt = "UPDATE emails_text SET deleted = 1 WHERE email_id = '{$id}'";
        $qf = "UPDATE folders_rel SET deleted = 1 WHERE polymorphic_id = '{$id}' AND polymorphic_module = 'Emails'";
        $qn = "UPDATE notes SET deleted = 1 WHERE parent_id = '{$id}' AND parent_type = 'Emails'";
        $this->db->query($q);
        $this->db->query($qt);
        $this->db->query($qf);
        $this->db->query($qn);
    }

    /**
     * creates the standard "Forward" info at the top of the forwarded message
     * @return string
     */
    public function getForwardHeader()
    {
        global $mod_strings;
        global $current_user;

        //$from = str_replace(array("&gt;","&lt;"), array(")","("), $this->from_name);
        $from = to_html($this->from_name);
        $subject = to_html($this->name);
        $ret = "<br /><br />";
        $ret .= $this->replyDelimiter . "{$mod_strings['LBL_FROM']} {$from}<br />";
        $ret .= $this->replyDelimiter . "{$mod_strings['LBL_DATE_SENT']} {$this->date_sent}<br />";
        $ret .= $this->replyDelimiter . "{$mod_strings['LBL_TO']} {$this->to_addrs}<br />";
        $ret .= $this->replyDelimiter . "{$mod_strings['LBL_CC']} {$this->cc_addrs}<br />";
        $ret .= $this->replyDelimiter . "{$mod_strings['LBL_SUBJECT']} {$subject}<br />";
        $ret .= $this->replyDelimiter . "<br />";

        return $ret;
        //return from_html($ret);
    }

    /**
     * retrieves Notes that belong to this Email and stuffs them into the "attachments" attribute
     */
    public function getNotes($id, $duplicate = false)
    {
        if (!class_exists('Note')) {

        }

        $exRemoved = array();
        if (isset($_REQUEST['removeAttachment'])) {
            $exRemoved = explode('::', $_REQUEST['removeAttachment']);
        }

        $noteArray = array();
        $q = "SELECT id FROM notes WHERE parent_id = '" . $id . "'";
        $r = $this->db->query($q);

        while ($a = $this->db->fetchByAssoc($r)) {
            if (!in_array($a['id'], $exRemoved)) {
                $note = new Note();
                $note->retrieve($a['id']);

                // duplicate actual file when creating forwards
                if ($duplicate) {
                    if (!class_exists('UploadFile')) {
                        require_once('include/upload_file.php');
                    }
                    // save a brand new Note
                    $noteDupe->id = create_guid();
                    $noteDupe->new_with_id = true;
                    $noteDupe->parent_id = $this->id;
                    $noteDupe->parent_type = $this->module_dir;

                    $noteFile = new UploadFile();
                    $noteFile->duplicate_file($a['id'], $note->id, $note->filename);

                    $note->save();
                }
                // add Note to attachments array
                $this->attachments[] = $note;
            }
        }
    }

    /**
     * creates the standard "Reply" info at the top of the forwarded message
     * @global $mod_string
     * @global $current_user
     * @return string
     */
    public function getReplyHeader()
    {
        global $mod_strings;
        global $current_user;

        $from = str_replace(array("&gt;", "&lt;", ">", "<"), array(")", "(", ")", "("), $this->from_name);
        $ret = "<br>{$mod_strings['LBL_REPLY_HEADER_1']} {$this->date_start}, {$this->time_start}, {$from} {$mod_strings['LBL_REPLY_HEADER_2']}";

        return from_html($ret);
    }

    /**
     * Quotes plain-text email text
     * @param string $text
     * @return string
     */
    public function quotePlainTextEmail($text)
    {
        $quoted = "\n";

        // plain-text
        $desc = nl2br(trim($text));
        $exDesc = explode('<br />', $desc);

        foreach ($exDesc as $k => $line) {
            $quoted .= '> ' . trim($line) . "\r";
        }

        return $quoted;
    }

    /**
     * "quotes" (i.e., "> my text yadda" the HTML part of an email
     * @param string $text HTML text to quote
     * @return string
     */
    public function quoteHtmlEmail($text)
    {
        $text = trim(from_html($text));

        if (empty($text)) {
            return '';
        }
        $out = "<div style='border-left:1px solid #00c; padding:5px; margin-left:10px;'>{$text}</div>";

        return $out;
    }

    /**
     * "quotes" (i.e., "> my text yadda" the HTML part of an email
     * @param string $text HTML text to quote
     * @return string
     */
    public function quoteHtmlEmailForNewEmailUI($text)
    {
        $text = trim($text);

        if (empty($text)) {
            return '';
        }
        $text = str_replace("\n", "<BR/>", $text);
        $out = "<div style='border-left:1px solid #00c; padding:5px; margin-left:10px;'>{$text}</div>";

        return $out;
    }

    /**
     * Ensures that the user is able to send outbound emails
     * @global $current_user
     */
    public function check_email_settings()
    {
        global $current_user;

        $mail_fromaddress = $current_user->emailAddress->getPrimaryAddress($current_user);
        $replyToName = $current_user->getPreference('mail_fromname');
        $mail_fromname = (!empty($replyToName)) ? $current_user->getPreference('mail_fromname') : $current_user->full_name;

        if (empty($mail_fromaddress)) {
            return false;
        }
        if (empty($mail_fromname)) {
            return false;
        }

        $send_type = $current_user->getPreference('mail_sendtype');
        if (!empty($send_type) && $send_type == "SMTP") {
            $mail_smtpserver = $current_user->getPreference('mail_smtpserver');
            $mail_smtpport = $current_user->getPreference('mail_smtpport');
            $mail_smtpauth_req = $current_user->getPreference('mail_smtpauth_req');
            $mail_smtpuser = $current_user->getPreference('mail_smtpuser');
            $mail_smtppass = $current_user->getPreference('mail_smtppass');
            if (empty($mail_smtpserver) ||
                empty($mail_smtpport) ||
                (!empty($mail_smtpauth_req) && (empty($mail_smtpuser) || empty($mail_smtppass)))
            ) {
                return false;
            }
        }

        return true;
    }

    /**
     * outputs JS to set fields in the MassUpdate form in the "My Inbox" view
     * @global $mod_strings
     * @return string
     */
    public function js_set_archived()
    {
        global $mod_strings;
        $script = '
		<script type="text/javascript" language="JavaScript"><!-- Begin
			function setArchived() {
				var form = document.getElementById("MassUpdate");
				var status = document.getElementById("mass_status");
				var ok = false;

				for(var i=0; i < form.elements.length; i++) {
					if(form.elements[i].name == "mass[]") {
						if(form.elements[i].checked == true) {
							ok = true;
						}
					}
				}

				if(ok == true) {
					var user = document.getElementById("mass_assigned_user_name");
					var team = document.getElementById("team");

					user.value = "";
					for(var j=0; j<status.length; j++) {
						if(status.options[j].value == "archived") {
							status.options[j].selected = true;
							status.selectedIndex = j; // for IE
						}
					}

					form.submit();
				} else {
					alert("' . $mod_strings['ERR_ARCHIVE_EMAIL'] . '");
				}

			}
		//  End --></script>';

        return $script;
    }

    /**
     * replaces the javascript in utils.php - more specialized
     * @param string $type
     * @param string $group
     * @param string $assigned_user_id
     * @return string
     */
    public function u_get_clear_form_js($type = '', $group = '', $assigned_user_id = '')
    {
        $uType = '';
        $uGroup = '';
        $uAssigned_user_id = '';

        if (!empty($type)) {
            $uType = '&type=' . $type;
        }
        if (!empty($group)) {
            $uGroup = '&group=' . $group;
        }
        if (!empty($assigned_user_id)) {
            $uAssigned_user_id = '&assigned_user_id=' . $assigned_user_id;
        }

        $the_script = '
		<script type="text/javascript" language="JavaScript"><!-- Begin
			function clear_form(form) {
				var newLoc = "index.php?action=" + form.action.value + "&module=" + form.module.value + "&query=true&clear_query=true' . $uType . $uGroup . $uAssigned_user_id . '";
				if(typeof(form.advanced) != "undefined"){
					newLoc += "&advanced=" + form.advanced.value;
				}
				document.location.href= newLoc;
			}
		//  End --></script>';

        return $the_script;
    }

    /**
     * @global $theme
     * @global $mod_strings
     * @return string
     */
    public function pickOneButton()
    {
        global $theme;
        global $mod_strings;
        $out = '<div><input	title="' . $mod_strings['LBL_BUTTON_GRAB_TITLE'] . '"
						class="button"
						type="button" name="button"
						onClick="window.location=\'index.php?module=Emails&action=Grab\';"
						style="margin-bottom:2px"
						value="  ' . $mod_strings['LBL_BUTTON_GRAB'] . '  "></div>';

        return $out;
    }

    /**
     * Determines what Editor (HTML or Plain-text) the current_user uses;
     * @return string Editor type
     */
    public function getUserEditorPreference()
    {
        global $sugar_config;
        global $current_user;

        $editor = '';

        if (!isset($sugar_config['email_default_editor'])) {
            $sugar_config = $current_user->setDefaultsInConfig();
        }

        $userEditor = $current_user->getPreference('email_editor_option');
        $systemEditor = $sugar_config['email_default_editor'];

        if ($userEditor != '') {
            $editor = $userEditor;
        } else {
            $editor = $systemEditor;
        }

        return $editor;
    }

    /**
     * takes the mess we pass from EditView and tries to create some kind of order
     * @param array $addrs
     * @param array $addrs_ids (from contacts)
     * @param array $addrs_names (from contacts);
     * @param array $addrs_emails (from contacts);
     * @return array Parsed assoc array to feed to PHPMailer
     */
    public function parse_addrs($addrs, $addrs_ids, $addrs_names, $addrs_emails)
    {
        // cn: bug 9406 - enable commas to separate email addresses
        $addrs = str_replace(",", ";", $addrs);

        $ltgt = array('&lt;', '&gt;');
        $gtlt = array('<', '>');

        $return = array();
        $addrs = str_replace($ltgt, '', $addrs);
        $addrs_arr = explode(";", $addrs);
        $addrs_arr = $this->remove_empty_fields($addrs_arr);
        $addrs_ids_arr = explode(";", $addrs_ids);
        $addrs_ids_arr = $this->remove_empty_fields($addrs_ids_arr);
        $addrs_emails_arr = explode(";", $addrs_emails);
        $addrs_emails_arr = $this->remove_empty_fields($addrs_emails_arr);
        $addrs_names_arr = explode(";", $addrs_names);
        $addrs_names_arr = $this->remove_empty_fields($addrs_names_arr);

        ///////////////////////////////////////////////////////////////////////
        ////	HANDLE EMAILS HAND-WRITTEN
        $contactRecipients = array();
        $knownEmails = array();

        foreach ($addrs_arr as $i => $v) {
            if (trim($v) == "") {
                continue;
            } // skip any "blanks" - will always have 1

            $recipient = array();

            //// get the email to see if we're dealing with a dupe
            //// what crappy coding
            preg_match("/[A-Z0-9._%-\']+@[A-Z0-9.-]+\.[A-Z]{2,}/i", $v, $match);


            if (!empty($match[0]) && !in_array(trim($match[0]), $knownEmails)) {
                $knownEmails[] = $match[0];
                $recipient['email'] = $match[0];

                //// handle the Display name
                $display = trim(str_replace($match[0], '', $v));

                //// only trigger a "displayName" <email@address> when necessary
                if (isset($addrs_names_arr[$i])) {
                    $recipient['display'] = $addrs_names_arr[$i];
                } else {
                    if (!empty($display)) {
                        $recipient['display'] = $display;
                    }
                }
                if (isset($addrs_ids_arr[$i]) && $addrs_emails_arr[$i] == $match[0]) {
                    $recipient['contact_id'] = $addrs_ids_arr[$i];
                }
                $return[] = $recipient;
            }
        }

        return $return;
    }

    /**
     * @param $arr
     * @return array
     */
    public function remove_empty_fields(&$arr)
    {
        $newarr = array();

        foreach ($arr as $field) {
            $field = trim($field);
            if (empty($field)) {
                continue;
            }
            array_push($newarr, $field);
        }

        return $newarr;
    }

    /**
     * handles attachments of various kinds when sending email
     * @global $mod_strings
     */
    public function handleAttachments()
    {


        global $mod_strings;

        ///////////////////////////////////////////////////////////////////////////
        ////    ATTACHMENTS FROM DRAFTS
        if (($this->type == 'out' || $this->type == 'draft') && $this->status == 'draft' && isset($_REQUEST['record'])) {
            $this->getNotes($_REQUEST['record']); // cn: get notes from OLD email for use in new email
        }
        ////    END ATTACHMENTS FROM DRAFTS
        ///////////////////////////////////////////////////////////////////////////

        ///////////////////////////////////////////////////////////////////////////
        ////    ATTACHMENTS FROM FORWARDS
        // Bug 8034 Jenny - Need the check for type 'draft' here to handle cases where we want to save
        // forwarded messages as drafts.  We still need to save the original message's attachments.
        if (($this->type == 'out' || $this->type == 'draft') &&
            isset($_REQUEST['origType']) && $_REQUEST['origType'] == 'forward' &&
            isset($_REQUEST['return_id']) && !empty($_REQUEST['return_id'])
        ) {
            $this->getNotes($_REQUEST['return_id'], true);
        }

        // cn: bug 8034 - attachments from forward/replies lost when saving in draft
        if (isset($_REQUEST['prior_attachments']) && !empty($_REQUEST['prior_attachments']) && $this->new_with_id == true) {
            $exIds = explode(",", $_REQUEST['prior_attachments']);
            if (!isset($_REQUEST['template_attachment'])) {
                $_REQUEST['template_attachment'] = array();
            }
            $_REQUEST['template_attachment'] = array_merge($_REQUEST['template_attachment'], $exIds);
        }
        ////    END ATTACHMENTS FROM FORWARDS
        ///////////////////////////////////////////////////////////////////////////

        ///////////////////////////////////////////////////////////////////////////
        ////	ATTACHMENTS FROM TEMPLATES
        // to preserve individual email integrity, we must dupe Notes and associated files
        // for each outbound email - good for integrity, bad for filespace
        if (isset($_REQUEST['template_attachment']) && !empty($_REQUEST['template_attachment'])) {
            $removeArr = array();
            $noteArray = array();

            if (isset($_REQUEST['temp_remove_attachment']) && !empty($_REQUEST['temp_remove_attachment'])) {
                $removeArr = $_REQUEST['temp_remove_attachment'];
            }


            foreach ($_REQUEST['template_attachment'] as $noteId) {
                if (in_array($noteId, $removeArr)) {
                    continue;
                }
                $noteTemplate = new Note();
                $noteTemplate->retrieve($noteId);
                $noteTemplate->id = create_guid();
                $noteTemplate->new_with_id = true; // duplicating the note with files
                $noteTemplate->parent_id = $this->id;
                $noteTemplate->parent_type = $this->module_dir;
                $noteTemplate->date_entered = '';
                $noteTemplate->save();

                $noteFile = new UploadFile();
                $noteFile->duplicate_file($noteId, $noteTemplate->id, $noteTemplate->filename);
                $noteArray[] = $noteTemplate;
            }
            $this->attachments = array_merge($this->attachments, $noteArray);
        }
        ////	END ATTACHMENTS FROM TEMPLATES
        ///////////////////////////////////////////////////////////////////////////

        ///////////////////////////////////////////////////////////////////////////
        ////	ADDING NEW ATTACHMENTS
        $max_files_upload = 10;
        // Jenny - Bug 8211 Since attachments for drafts have already been processed,
        // we don't need to re-process them.
        if ($this->status != "draft") {
            $notes_list = array();
            if (!empty($this->id) && !$this->new_with_id) {
                $note = new Note();
                $where = "notes.parent_id='{$this->id}'";
                $notes_list = $note->get_full_list("", $where, true);
            }
            $this->attachments = array_merge($this->attachments, $notes_list);
        }
        // cn: Bug 5995 - rudimentary error checking
        $filesError = array(
            0 => 'UPLOAD_ERR_OK - There is no error, the file uploaded with success.',
            1 => 'UPLOAD_ERR_INI_SIZE - The uploaded file exceeds the upload_max_filesize directive in php.ini.',
            2 => 'UPLOAD_ERR_FORM_SIZE - The uploaded file exceeds the MAX_FILE_SIZE directive that was specified in the HTML form.',
            3 => 'UPLOAD_ERR_PARTIAL - The uploaded file was only partially uploaded.',
            4 => 'UPLOAD_ERR_NO_FILE - No file was uploaded.',
            5 => 'UNKNOWN ERROR',
            6 => 'UPLOAD_ERR_NO_TMP_DIR - Missing a temporary folder. Introduced in PHP 4.3.10 and PHP 5.0.3.',
            7 => 'UPLOAD_ERR_CANT_WRITE - Failed to write file to disk. Introduced in PHP 5.1.0.',
        );

        for ($i = 0; $i < $max_files_upload; $i++) {
            // cn: Bug 5995 - rudimentary error checking
            if (!isset($_FILES["email_attachment{$i}"])) {
                $GLOBALS['log']->debug("Email Attachment {$i} does not exist.");
                continue;
            }
            if ($_FILES['email_attachment' . $i]['error'] != 0 && $_FILES['email_attachment' . $i]['error'] != 4) {
                $GLOBALS['log']->debug('Email Attachment could not be attach due to error: ' . $filesError[$_FILES['email_attachment' . $i]['error']]);
                continue;
            }

            $note = new Note();
            $note->parent_id = $this->id;
            $note->parent_type = $this->module_dir;
            $upload_file = new UploadFile('email_attachment' . $i);

            if (empty($upload_file)) {
                continue;
            }

            if (isset($_FILES['email_attachment' . $i]) && $upload_file->confirm_upload()) {
                $note->filename = $upload_file->get_stored_file_name();
                $note->file = $upload_file;
                $note->name = $mod_strings['LBL_EMAIL_ATTACHMENT'] . ': ' . $note->file->original_file_name;

                $this->attachments[] = $note;
            }
        }

        $this->saved_attachments = array();
        foreach ($this->attachments as $note) {
            if (!empty($note->id)) {
                array_push($this->saved_attachments, $note);
                continue;
            }
            $note->parent_id = $this->id;
            $note->parent_type = 'Emails';
            $note->file_mime_type = $note->file->mime_type;
            $note_id = $note->save();

            $this->saved_attachments[] = $note;

            $note->id = $note_id;
            $note->file->final_move($note->id);
        }
        ////	END NEW ATTACHMENTS
        ///////////////////////////////////////////////////////////////////////////

        ///////////////////////////////////////////////////////////////////////////
        ////	ATTACHMENTS FROM DOCUMENTS
        for ($i = 0; $i < 10; $i++) {
            if (isset($_REQUEST['documentId' . $i]) && !empty($_REQUEST['documentId' . $i])) {
                $doc = new Document();
                $docRev = new DocumentRevision();
                $docNote = new Note();
                $noteFile = new UploadFile();

                $doc->retrieve($_REQUEST['documentId' . $i]);
                $docRev->retrieve($doc->document_revision_id);

                $this->saved_attachments[] = $docRev;

                // cn: bug 9723 - Emails with documents send GUID instead of Doc name
                $docNote->name = $docRev->getDocumentRevisionNameForDisplay();
                $docNote->filename = $docRev->filename;
                $docNote->description = $doc->description;
                $docNote->parent_id = $this->id;
                $docNote->parent_type = 'Emails';
                $docNote->file_mime_type = $docRev->file_mime_type;
                $docId = $docNote = $docNote->save();

                $noteFile->duplicate_file($docRev->id, $docId, $docRev->filename);
            }
        }

        ////	END ATTACHMENTS FROM DOCUMENTS
        ///////////////////////////////////////////////////////////////////////////

        ///////////////////////////////////////////////////////////////////////////
        ////	REMOVE ATTACHMENTS
        if (isset($_REQUEST['remove_attachment']) && !empty($_REQUEST['remove_attachment'])) {
            foreach ($_REQUEST['remove_attachment'] as $noteId) {
                $q = 'UPDATE notes SET deleted = 1 WHERE id = \'' . $noteId . '\'';
                $this->db->query($q);
            }
        }

        //this will remove attachments that have been selected to be removed from drafts.
        if (isset($_REQUEST['removeAttachment']) && !empty($_REQUEST['removeAttachment'])) {
            $exRemoved = explode('::', $_REQUEST['removeAttachment']);
            foreach ($exRemoved as $noteId) {
                $q = 'UPDATE notes SET deleted = 1 WHERE id = \'' . $noteId . '\'';
                $this->db->query($q);
            }
        }
        ////	END REMOVE ATTACHMENTS
        ///////////////////////////////////////////////////////////////////////////
    }


    /**
     * Handles file attachments with multiple files
     * @global $mod_strings
     */
    public function handleMultipleFileAttachments()
    {
        global $mod_strings;

        ///////////////////////////////////////////////////////////////////////////
        ////    ATTACHMENTS FROM DRAFTS
        if (($this->type == 'out' || $this->type == 'draft') && $this->status == 'draft' && isset($_REQUEST['record'])) {
            $this->getNotes($_REQUEST['record']); // cn: get notes from OLD email for use in new email
        }
        ////    END ATTACHMENTS FROM DRAFTS
        ///////////////////////////////////////////////////////////////////////////

        ///////////////////////////////////////////////////////////////////////////
        ////    ATTACHMENTS FROM FORWARDS
        // Bug 8034 Jenny - Need the check for type 'draft' here to handle cases where we want to save
        // forwarded messages as drafts.  We still need to save the original message's attachments.
        if (($this->type == 'out' || $this->type == 'draft') &&
            isset($_REQUEST['origType']) && $_REQUEST['origType'] == 'forward' &&
            isset($_REQUEST['return_id']) && !empty($_REQUEST['return_id'])
        ) {
            $this->getNotes($_REQUEST['return_id'], true);
        }

        // cn: bug 8034 - attachments from forward/replies lost when saving in draft
        if (isset($_REQUEST['prior_attachments']) && !empty($_REQUEST['prior_attachments']) && $this->new_with_id == true) {
            $exIds = explode(",", $_REQUEST['prior_attachments']);
            if (!isset($_REQUEST['template_attachment'])) {
                $_REQUEST['template_attachment'] = array();
            }
            $_REQUEST['template_attachment'] = array_merge($_REQUEST['template_attachment'], $exIds);
        }
        ////    END ATTACHMENTS FROM FORWARDS
        ///////////////////////////////////////////////////////////////////////////

        ///////////////////////////////////////////////////////////////////////////
        ////	ATTACHMENTS FROM TEMPLATES
        // to preserve individual email integrity, we must dupe Notes and associated files
        // for each outbound email - good for integrity, bad for filespace
        if (isset($_REQUEST['template_attachment']) && !empty($_REQUEST['template_attachment'])) {
            $removeArr = array();
            $noteArray = array();

            if (isset($_REQUEST['temp_remove_attachment']) && !empty($_REQUEST['temp_remove_attachment'])) {
                $removeArr = $_REQUEST['temp_remove_attachment'];
            }

            foreach ($_REQUEST['template_attachment'] as $noteId) {
                if (in_array($noteId, $removeArr)) {
                    continue;
                }
                $noteTemplate = new Note();
                $noteTemplate->retrieve($noteId);
                $noteTemplate->id = create_guid();
                $noteTemplate->new_with_id = true; // duplicating the note with files
                $noteTemplate->parent_id = $this->id;
                $noteTemplate->parent_type = $this->module_dir;
                $noteTemplate->date_entered = '';
                $noteTemplate->save();

                $noteFile = new UploadFile();
                $noteFile->duplicate_file($noteId, $noteTemplate->id, $noteTemplate->filename);
                $noteArray[] = $noteTemplate;
            }
            $this->attachments = array_merge($this->attachments, $noteArray);
        }
        ////	END ATTACHMENTS FROM TEMPLATES
        ///////////////////////////////////////////////////////////////////////////

        ///////////////////////////////////////////////////////////////////////////
        ////	ADDING NEW ATTACHMENTS
        $max_files_upload = 10;
        // Jenny - Bug 8211 Since attachments for drafts have already been processed,
        // we don't need to re-process them.
        if ($this->status != "draft") {
            $notes_list = array();
            if (!empty($this->id) && !$this->new_with_id) {
                $note = new Note();
                $where = "notes.parent_id='{$this->id}'";
                $notes_list = (array)$note->get_full_list("", $where, true);
            }
            $this->attachments = array_merge($this->attachments, $notes_list);
        }
        // cn: Bug 5995 - rudimentary error checking
        $filesError = array(
            0 => 'UPLOAD_ERR_OK - There is no error, the file uploaded with success.',
            1 => 'UPLOAD_ERR_INI_SIZE - The uploaded file exceeds the upload_max_filesize directive in php.ini.',
            2 => 'UPLOAD_ERR_FORM_SIZE - The uploaded file exceeds the MAX_FILE_SIZE directive that was specified in the HTML form.',
            3 => 'UPLOAD_ERR_PARTIAL - The uploaded file was only partially uploaded.',
            4 => 'UPLOAD_ERR_NO_FILE - No file was uploaded.',
            5 => 'UNKNOWN ERROR',
            6 => 'UPLOAD_ERR_NO_TMP_DIR - Missing a temporary folder. Introduced in PHP 4.3.10 and PHP 5.0.3.',
            7 => 'UPLOAD_ERR_CANT_WRITE - Failed to write file to disk. Introduced in PHP 5.1.0.',
        );

        for ($i = 0; $i < $max_files_upload; $i++) {
            // cn: Bug 5995 - rudimentary error checking
            if (!isset($_FILES["email_attachment"]['name'][$i])) {
                $GLOBALS['log']->debug("Email Attachment {$i} does not exist.");
                continue;
            }
            if ($_FILES['email_attachment']['error'][$i] != 0 && $_FILES['email_attachment']['error'][$i] != 4) {
                $GLOBALS['log']->debug('Email Attachment could not be attach due to error: ' . $filesError[$_FILES['email_attachment']['error'][$i]]);
                continue;
            }

            $note = new Note();
            $note->parent_id = $this->id;
            $note->parent_type = $this->module_dir;
            $upload_file = new UploadMultipleFiles('email_attachment', $i);

            if (empty($upload_file)) {
                continue;
            }

            if (isset($_FILES['email_attachment']['name'][$i]) && $upload_file->confirm_upload()) {
                $note->filename = $upload_file->get_stored_file_name();
                $note->file = $upload_file;
                $note->name = $mod_strings['LBL_EMAIL_ATTACHMENT'] . ': ' . $note->file->original_file_name;

                $this->attachments[] = $note;
            }
        }

        $this->saved_attachments = array();
        foreach ((array)$this->attachments as $note) {
            if (!empty($note->id)) {
                array_push($this->saved_attachments, $note);
                continue;
            }
            $note->parent_id = $this->id;
            $note->parent_type = 'Emails';
            $note->file_mime_type = $note->file->mime_type;
            $note_id = $note->save();

            $this->saved_attachments[] = $note;

            $note->id = $note_id;
            $note->file->final_move($note->id);
        }
        ////	END NEW ATTACHMENTS
        ///////////////////////////////////////////////////////////////////////////

        ///////////////////////////////////////////////////////////////////////////
        ////	ATTACHMENTS FROM DOCUMENTS
        for ($i = 0; $i < $max_files_upload; $i++) {
            if (isset($_REQUEST['documentId' . $i]) && !empty($_REQUEST['documentId' . $i])) {
                $doc = new Document();
                $docRev = new DocumentRevision();
                $docNote = new Note();
                $noteFile = new UploadFile();

                $doc->retrieve($_REQUEST['documentId' . $i]);
                $docRev->retrieve($doc->document_revision_id);

                $this->saved_attachments[] = $docRev;

                // cn: bug 9723 - Emails with documents send GUID instead of Doc name
                $docNote->name = $docRev->getDocumentRevisionNameForDisplay();
                $docNote->filename = $docRev->filename;
                $docNote->description = $doc->description;
                $docNote->parent_id = $this->id;
                $docNote->parent_type = 'Emails';
                $docNote->file_mime_type = $docRev->file_mime_type;
                $docId = $docNote = $docNote->save();

                $noteFile->duplicate_file($docRev->id, $docId, $docRev->filename);
            }
        }

        ////	END ATTACHMENTS FROM DOCUMENTS
        ///////////////////////////////////////////////////////////////////////////

        ///////////////////////////////////////////////////////////////////////////
        ////	REMOVE ATTACHMENTS
        if (isset($_REQUEST['remove_attachment']) && !empty($_REQUEST['remove_attachment'])) {
            foreach ($_REQUEST['remove_attachment'] as $noteId) {
                $q = 'UPDATE notes SET deleted = 1 WHERE id = \'' . $noteId . '\'';
                $this->db->query($q);
            }
        }

        //this will remove attachments that have been selected to be removed from drafts.
        if (isset($_REQUEST['removeAttachment']) && !empty($_REQUEST['removeAttachment'])) {
            $exRemoved = explode('::', $_REQUEST['removeAttachment']);
            foreach ($exRemoved as $noteId) {
                $q = 'UPDATE notes SET deleted = 1 WHERE id = \'' . $noteId . '\'';
                $this->db->query($q);
            }
        }
        ////	END REMOVE ATTACHMENTS
        ///////////////////////////////////////////////////////////////////////////
    }

    /**
     * Determines if an email body (HTML or Plain) has a User signature already in the content
     * @param array Array of signatures
     * @return bool
     */
    function hasSignatureInBody($sig)
    {
        // strpos can't handle line breaks - normalize
        $html = $this->removeAllNewlines($this->description_html);
        $htmlSig = $this->removeAllNewlines($sig['signature_html']);
        $plain = $this->removeAllNewlines($this->description);
        $plainSig = $this->removeAllNewlines($sig['signature']);

        // cn: bug 11621 - empty sig triggers notice error
        if (!empty($htmlSig) && false !== strpos($html, $htmlSig)) {
            return true;
        } elseif (!empty($plainSig) && false !== strpos($plain, $plainSig)) {
            return true;
        } else {
            return false;
        }
    }

    /**
     * internal helper
     * @param string $str to be normalized
     * @return string
     */
    public function removeAllNewlines($str)
    {
        $bad = array("\r\n", "\n\r", "\n", "\r");
        $good = array('', '', '', '');

        return str_replace($bad, $good, strip_tags(br2nl(from_html($str))));
    }


    /**
     * Set navigation anchors to aid DetailView record navigation (VCR buttons)
     * @param string $uri The URI from the referring page (always ListView)
     * @return array start Array of the URI broken down with a special "current_view" for My Inbox Navs
     */
    public function getStartPage($uri)
    {
        if (strpos($uri,
            '&')) { // "&" to ensure that we can explode the GET vars - else we're gonna trigger a Notice error
            $serial = substr($uri, (strpos($uri, '?') + 1), strlen($uri));
            $exUri = explode('&', $serial);
            $start = array('module' => '', 'action' => '', 'group' => '', 'record' => '', 'type' => '');

            foreach ($exUri as $k => $pair) {
                $exPair = explode('=', $pair);
                $start[$exPair[0]] = $exPair[1];
            }

            // specific views for current_user
            if (isset($start['assigned_user_id'])) {
                $start['current_view'] = "{$start['action']}&module={$start['module']}&assigned_user_id={$start['assigned_user_id']}&type={$start['type']}";
            }

            return $start;
        } else {
            return array();
        }
    }

    /**
     * preps SMTP info for email transmission
     * @param object $mail SugarPHPMailer object
     * @param string $mailer_id
     * @param string $ieId
     * @global $current_user
     * @return object mail SugarPHPMailer object
     */
    public function setMailer($mail, $mailer_id = '', $ieId = '')
    {
        global $current_user;

        require_once("include/OutboundEmail/OutboundEmail.php");
        $oe = new OutboundEmail();
        $oe = $oe->getInboundMailerSettings($current_user, $mailer_id, $ieId);

        // ssl or tcp - keeping outside isSMTP b/c a default may inadvertantly set ssl://
        $mail->protocol = ($oe->mail_smtpssl) ? "ssl://" : "tcp://";
        if ($oe->mail_sendtype == "SMTP") {
            //Set mail send type information
            $mail->Mailer = "smtp";
            $mail->Host = $oe->mail_smtpserver;
            $mail->Port = $oe->mail_smtpport;
            if ($oe->mail_smtpssl == 1) {
                $mail->SMTPSecure = 'ssl';
            } // if
            if ($oe->mail_smtpssl == 2) {
                $mail->SMTPSecure = 'tls';
            } // if

            if ($oe->mail_smtpauth_req) {
                $mail->SMTPAuth = true;
                $mail->Username = $oe->mail_smtpuser;
                $mail->Password = $oe->mail_smtppass;
            }
        } else {
            $mail->Mailer = "sendmail";
        }

        $mail->oe = $oe;

        return $mail;
    }

    /**
     * Preps SugarPHPMailer object for HTML or Plain text sends
     * @param SugarPHPMailer $mail
     * @global $current_user
     * @return Email
     */
    public function handleBody($mail)
    {
        global $current_user;

        // User preferences should takee precedence over everything else
        $emailSettings = $current_user->getPreference('emailSettings', 'Emails');
        $alwaysSendEmailsInPlainText = $emailSettings['sendPlainText'] === '1';

        $sendEmailsInPlainText = false;
        if (isset($_REQUEST['is_only_plain_text']) && $_REQUEST['is_only_plain_text'] === 'true') {
            $sendEmailsInPlainText = true;
        }

        if ($alwaysSendEmailsInPlainText === true) {
            // plain text only
            $this->handleBodyInPlainTextFormat($mail);
        } elseif ($alwaysSendEmailsInPlainText === false && $sendEmailsInPlainText === true) {
            $this->handleBodyInPlainTextFormat($mail);
        } else {
            $this->handleBodyInHTMLformat($mail);
        }

        // wp: if plain text version has lines greater than 998, use base64 encoding
        foreach (explode("\n", ($mail->ContentType == "text/html") ? $mail->AltBody : $mail->Body) as $line) {
            if (strlen($line) > 998) {
                $mail->Encoding = 'base64';
                break;
            }
        }

        return $mail;
    }

    /**
     * Retrieve function from handlebody() to unit test easily
     * @sugar_config
     * @param SugarPHPMailer $mail
     */
    public function handleBodyInHTMLformat($mail)
    {
        global $sugar_config;
        // wp: if body is html, then insert new lines at 996 characters. no effect on client side
        // due to RFC 2822 which limits email lines to 998
        $mail->IsHTML(true);
        $body = from_html(wordwrap($this->description_html, 996));
        $mail->Body = $body;

        // cn: bug 9725
        // new plan is to use the selected type (html or plain) to fill the other
        $plainText = from_html($this->description_html);
        $plainText = strip_tags(br2nl($plainText));
        $mail->AltBody = $plainText;
        $this->description = $plainText;

        $mail->replaceImageByRegex("(?:{$sugar_config['site_url']})?/?cache/images/", sugar_cached("images/"));

        //Replace any embeded images using the secure entryPoint for src url.
        $mail->replaceImageByRegex("(?:{$sugar_config['site_url']})?/?index.php[?]entryPoint=download&(?:amp;)?[^\"]+?id=",
            "upload://", true);

        $mail->Body = from_html($mail->Body);
    }

    /**
     * Sends Email
     * @global $mod_strings
     * @global $current_user
     * @global $sugar_config
     * @global $locale
     * @return bool True on success
     */
    public function send()
    {
        global $mod_strings, $app_strings;
        global $current_user;
        global $sugar_config;
        global $locale;
        $OBCharset = $locale->getPrecedentPreference('default_email_charset');
        $mail = new SugarPHPMailer();

        foreach ($this->to_addrs_arr as $addr_arr) {
            if (empty($addr_arr['display'])) {
                $mail->AddAddress($addr_arr['email'], "");
            } else {
                $mail->AddAddress($addr_arr['email'],
                    $locale->translateCharsetMIME(trim($addr_arr['display']), 'UTF-8', $OBCharset));
            }
        }
        foreach ($this->cc_addrs_arr as $addr_arr) {
            if (empty($addr_arr['display'])) {
                $mail->AddCC($addr_arr['email'], "");
            } else {
                $mail->AddCC($addr_arr['email'],
                    $locale->translateCharsetMIME(trim($addr_arr['display']), 'UTF-8', $OBCharset));
            }
        }

        foreach ($this->bcc_addrs_arr as $addr_arr) {
            if (empty($addr_arr['display'])) {
                $mail->AddBCC($addr_arr['email'], "");
            } else {
                $mail->AddBCC($addr_arr['email'],
                    $locale->translateCharsetMIME(trim($addr_arr['display']), 'UTF-8', $OBCharset));
            }
        }

        $ieId = $this->mailbox_id;
        $mail = $this->setMailer($mail, '', $ieId);

        // FROM ADDRESS
        if (!empty($this->from_addr)) {
            $mail->From = $this->from_addr;
        } else {
            $mail->From = $current_user->getPreference('mail_fromaddress');
            $this->from_addr = $mail->From;
        }
        // FROM NAME
        if (!empty($this->from_name)) {
            $mail->FromName = $this->from_name;
        } elseif (!empty($this->from_addr_name)) {
            $mail->FromName = $this->from_addr_name;
        } else {
            $mail->FromName = $current_user->getPreference('mail_fromname');
            $this->from_name = $mail->FromName;
        }

        //Reply to information for case create and autoreply.
        if (!empty($this->reply_to_name)) {
            $ReplyToName = $this->reply_to_name;
        } else {
            $ReplyToName = $mail->FromName;
        }
        if (!empty($this->reply_to_addr)) {
            $ReplyToAddr = $this->reply_to_addr;
        } else {
            $ReplyToAddr = $mail->From;
        }
        $mail->Sender = $mail->From; /* set Return-Path field in header to reduce spam score in emails sent via Sugar's Email module */
        $mail->AddReplyTo($ReplyToAddr, $locale->translateCharsetMIME(trim($ReplyToName), 'UTF-8', $OBCharset));

        //$mail->Subject = html_entity_decode($this->name, ENT_QUOTES, 'UTF-8');
        $mail->Subject = $this->name;

        ///////////////////////////////////////////////////////////////////////
        ////	ATTACHMENTS
        foreach ($this->saved_attachments as $note) {
            $mime_type = 'text/plain';
            if ($note->object_name == 'Note') {
                if (!empty($note->file->temp_file_location) && is_file($note->file->temp_file_location)) { // brandy-new file upload/attachment
                    $file_location = "file://" . $note->file->temp_file_location;
                    $filename = $note->file->original_file_name;
                    $mime_type = $note->file->mime_type;
                } else { // attachment coming from template/forward
                    $file_location = "upload://{$note->id}";
                    // cn: bug 9723 - documents from EmailTemplates sent with Doc Name, not file name.
                    $filename = !empty($note->filename) ? $note->filename : $note->name;
                    $mime_type = $note->file_mime_type;
                }
            } elseif ($note->object_name == 'DocumentRevision') { // from Documents
                $filePathName = $note->id;
                // cn: bug 9723 - Emails with documents send GUID instead of Doc name
                $filename = $note->getDocumentRevisionNameForDisplay();
                $file_location = "upload://$note->id";
                $mime_type = $note->file_mime_type;
            }

            // strip out the "Email attachment label if exists
            $filename = str_replace($mod_strings['LBL_EMAIL_ATTACHMENT'] . ': ', '', $filename);
            $file_ext = pathinfo($filename, PATHINFO_EXTENSION);
            //is attachment in our list of bad files extensions?  If so, append .txt to file location
            //check to see if this is a file with extension located in "badext"
            foreach ($sugar_config['upload_badext'] as $badExt) {
                if (strtolower($file_ext) == strtolower($badExt)) {
                    //if found, then append with .txt to filename and break out of lookup
                    //this will make sure that the file goes out with right extension, but is stored
                    //as a text in db.
                    $file_location = $file_location . ".txt";
                    break; // no need to look for more
                }
            }
            $mail->AddAttachment($file_location, $locale->translateCharsetMIME(trim($filename), 'UTF-8', $OBCharset),
                'base64', $mime_type);

            // embedded Images
            if ($note->embed_flag == true) {
                $cid = $filename;
                $mail->AddEmbeddedImage($file_location, $cid, $filename, 'base64', $mime_type);
            }
        }
        ////	END ATTACHMENTS
        ///////////////////////////////////////////////////////////////////////

        $mail = $this->handleBody($mail);

        $GLOBALS['log']->debug('Email sending --------------------- ');

        ///////////////////////////////////////////////////////////////////////
        ////	I18N TRANSLATION
        $mail->prepForOutbound();
        ////	END I18N TRANSLATION
        ///////////////////////////////////////////////////////////////////////

        if ($mail->Send()) {
            ///////////////////////////////////////////////////////////////////
            ////	INBOUND EMAIL HANDLING
            // mark replied
            if (!empty($_REQUEST['inbound_email_id'])) {
                $ieMail = new Email();
                $ieMail->retrieve($_REQUEST['inbound_email_id']);
                $ieMail->status = 'replied';
                $ieMail->save();
            }
            $GLOBALS['log']->debug(' --------------------- buh bye -- sent successful');
            ////	END INBOUND EMAIL HANDLING
            ///////////////////////////////////////////////////////////////////
            return true;
        }
        $GLOBALS['log']->debug($app_strings['LBL_EMAIL_ERROR_PREPEND'] . $mail->ErrorInfo);

        return false;
    }


    /**
     * @return string[]
     */
    public function listviewACLHelper()
    {
        $array_assign = parent::listviewACLHelper();
        $is_owner = false;
        $in_group = false; //SECURITY GROUPS
        if (!empty($this->parent_name)) {

            if (!empty($this->parent_name_owner)) {
                global $current_user;
                $is_owner = $current_user->id == $this->parent_name_owner;
            }
            /* BEGIN - SECURITY GROUPS */
            //parent_name_owner not being set for whatever reason so we need to figure this out
            else {
                if (!empty($this->parent_type) && !empty($this->parent_id)) {
                    global $current_user;
                    $parent_bean = BeanFactory::getBean($this->parent_type, $this->parent_id);
                    if ($parent_bean !== false) {
                        $is_owner = $current_user->id == $parent_bean->assigned_user_id;
                    }
                }
            }
            require_once("modules/SecurityGroups/SecurityGroup.php");
            $in_group = SecurityGroup::groupHasAccess($this->parent_type, $this->parent_id, 'view');
            /* END - SECURITY GROUPS */
        }
        /* BEGIN - SECURITY GROUPS */
        /**
         * if(!ACLController::moduleSupportsACL($this->parent_type) || ACLController::checkAccess($this->parent_type, 'view', $is_owner)){
         */
        if (!ACLController::moduleSupportsACL($this->parent_type) || ACLController::checkAccess($this->parent_type,
                'view', $is_owner, 'module', $in_group)
        ) {
            /* END - SECURITY GROUPS */
            $array_assign['PARENT'] = 'a';
        } else {
            $array_assign['PARENT'] = 'span';
        }
        $is_owner = false;
        $in_group = false; //SECURITY GROUPS
        if (!empty($this->contact_name)) {
            if (!empty($this->contact_name_owner)) {
                global $current_user;
                $is_owner = $current_user->id == $this->contact_name_owner;
            }
            /* BEGIN - SECURITY GROUPS */
            //contact_name_owner not being set for whatever reason so we need to figure this out
            else {
                global $current_user;
                $parent_bean = BeanFactory::getBean('Contacts', $this->contact_id);
                if ($parent_bean !== false) {
                    $is_owner = $current_user->id == $parent_bean->assigned_user_id;
                }
            }
            require_once("modules/SecurityGroups/SecurityGroup.php");
            $in_group = SecurityGroup::groupHasAccess('Contacts', $this->contact_id, 'view');
            /* END - SECURITY GROUPS */
        }
        /* BEGIN - SECURITY GROUPS */
        /**
         * if(ACLController::checkAccess('Contacts', 'view', $is_owner)) {
         */
        if (ACLController::checkAccess('Contacts', 'view', $is_owner, 'module', $in_group)) {
            /* END - SECURITY GROUPS */
            $array_assign['CONTACT'] = 'a';
        } else {
            $array_assign['CONTACT'] = 'span';
        }

        return $array_assign;
    }

    /**
     * @return array
     */
    public function getSystemDefaultEmail()
    {
        $email = array();

        $r1 = $this->db->query('SELECT config.value FROM config WHERE name=\'fromaddress\'');
        $r2 = $this->db->query('SELECT config.value FROM config WHERE name=\'fromname\'');
        $a1 = $this->db->fetchByAssoc($r1);
        $a2 = $this->db->fetchByAssoc($r2);

        $email['email'] = $a1['value'];
        $email['name'] = $a2['value'];

        return $email;
    }


    /**
     * @param string $order_by
     * @param string $where
     * @param array $filter
     * @param array $params
     * @param int $show_deleted
     * @param string $join_type
     * @param bool $return_array
     * @param null $parentbean
     * @param bool $singleSelect
     * @param bool $ifListForExport
     * @return string
     */
    public function create_new_list_query(
        $order_by,
        $where,
        $filter = array(),
        $params = array(),
        $show_deleted = 0,
        $join_type = '',
        $return_array = false,
        $parentbean = null,
        $singleSelect = false,
        $ifListForExport = false
    ) {

        if ($return_array) {
            return parent::create_new_list_query($order_by, $where, $filter, $params, $show_deleted, $join_type,
                $return_array, $parentbean, $singleSelect);
        }
        $custom_join = $this->getCustomJoin();

        $query = "SELECT " . $this->table_name . ".*, users.user_name as assigned_user_name\n";

        $query .= $custom_join['select'];
        $query .= " FROM emails\n";
        if ($where != "" && (strpos($where, "contacts.first_name") > 0)) {
            $query .= " LEFT JOIN emails_beans ON emails.id = emails_beans.email_id\n";
        }

        $query .= " LEFT JOIN users ON emails.assigned_user_id=users.id \n";
        if ($where != "" && (strpos($where, "contacts.first_name") > 0)) {

            $query .= " JOIN contacts ON contacts.id= emails_beans.bean_id AND emails_beans.bean_module='Contacts' and contacts.deleted=0 \n";
        }

        $query .= $custom_join['join'];

        if ($show_deleted == 0) {
            $where_auto = " emails.deleted=0 \n";
        } else {
            if ($show_deleted == 1) {
                $where_auto = " emails.deleted=1 \n";
            }
        }

        if ($where != "") {
            $query .= "WHERE $where AND " . $where_auto;
        } else {
            $query .= "WHERE " . $where_auto;
        }

        if ($order_by != "") {
            $query .= " ORDER BY $order_by";
        } else {
            $query .= " ORDER BY date_sent DESC";
        }

        return $query;
    } // fn

    /**
     * @global $timedate
     * @global $mod_strings
     * fill_in_additional_list_fields
     */
    public function fill_in_additional_list_fields()
    {
        global $timedate, $mod_strings;
        $this->fill_in_additional_detail_fields();

        $this->link_action = 'DetailView';
        ///////////////////////////////////////////////////////////////////////
        //populate attachment_image, used to display attachment icon.
        $query = "select 1 from notes where notes.parent_id = '$this->id' and notes.deleted = 0";
        $result = $this->db->query($query, true, " Error filling in additional list fields: ");

        $row = $this->db->fetchByAssoc($result);

        if ($row) {
            $this->attachment_image = SugarThemeRegistry::current()->getImage(
                'attachment',
                '',
                null,
                null,
                '.gif',
                translate('LBL_ATTACHMENT', 'Emails')
            );
        } else {
            $this->attachment_image = '';
        }

        ///////////////////////////////////////////////////////////////////////
        if (empty($this->contact_id) && !empty($this->parent_id) && !empty($this->parent_type) && $this->parent_type === 'Contacts' && !empty($this->parent_name)) {
            $this->contact_id = $this->parent_id;
            $this->contact_name = $this->parent_name;
        }
    }

    /**
     * @global $app_list_strings
     * @global $mod_strings
     * fill_in_additional_detail_fields
     */
    public function fill_in_additional_detail_fields()
    {
        global $app_list_strings, $mod_strings;
        // Fill in the assigned_user_name
        $this->assigned_user_name = get_assigned_user_name($this->assigned_user_id, '');
        //if ($this->parent_type == 'Contacts') {
        $query = "SELECT contacts.first_name, contacts.last_name, contacts.phone_work, contacts.id, contacts.assigned_user_id contact_name_owner, 'Contacts' contact_name_mod FROM contacts, emails_beans ";
        $query .= "WHERE emails_beans.email_id='$this->id' AND emails_beans.bean_id=contacts.id AND emails_beans.bean_module = 'Contacts' AND emails_beans.deleted=0 AND contacts.deleted=0";
        if (!empty($this->parent_id) && $this->parent_type == 'Contacts') {
            $query .= " AND contacts.id= '" . $this->parent_id . "' ";
        } else {
            if (!empty($_REQUEST['record']) && !empty($_REQUEST['module']) && $_REQUEST['module'] == 'Contacts') {
                $query .= " AND contacts.id= '" . $_REQUEST['record'] . "' ";
            }
        }
        $result = $this->db->query($query, true, " Error filling in additional detail fields: ");

        // Get the id and the name.
        $row = $this->db->fetchByAssoc($result);
        if ($row != null) {

            $contact = new Contact();
            $contact->retrieve($row['id']);
            $this->contact_name = $contact->full_name;
            $this->contact_phone = $row['phone_work'];
            $this->contact_id = $row['id'];
            $this->contact_email = $contact->emailAddress->getPrimaryAddress($contact);
            $this->contact_name_owner = $row['contact_name_owner'];
            $this->contact_name_mod = $row['contact_name_mod'];
            $GLOBALS['log']->debug("Call($this->id): contact_name = $this->contact_name");
            $GLOBALS['log']->debug("Call($this->id): contact_phone = $this->contact_phone");
            $GLOBALS['log']->debug("Call($this->id): contact_id = $this->contact_id");
            $GLOBALS['log']->debug("Call($this->id): contact_email1 = $this->contact_email");
        } else {
            $this->contact_name = '';
            $this->contact_phone = '';
            $this->contact_id = '';
            $this->contact_email = '';
            $this->contact_name_owner = '';
            $this->contact_name_mod = '';
            $GLOBALS['log']->debug("Call($this->id): contact_name = $this->contact_name");
            $GLOBALS['log']->debug("Call($this->id): contact_phone = $this->contact_phone");
            $GLOBALS['log']->debug("Call($this->id): contact_id = $this->contact_id");
            $GLOBALS['log']->debug("Call($this->id): contact_email1 = $this->contact_email");
        }
        //}
        $this->created_by_name = get_assigned_user_name($this->created_by);
        $this->modified_by_name = get_assigned_user_name($this->modified_user_id);

        $this->link_action = 'DetailView';

        if (!empty($this->type)) {
            if ($this->type == 'out' && $this->status == 'send_error') {
                $this->type_name = $mod_strings['LBL_NOT_SENT'];
            } else {
                $this->type_name = $app_list_strings['dom_email_types'][$this->type];
            }

            if (($this->type == 'out' && $this->status == 'send_error') || $this->type == 'draft') {
                $this->link_action = 'EditView';
            }
        }

        //todo this  isset( $app_list_strings['dom_email_status'][$this->status]) is hack for 3261.
        if (!empty($this->status) && isset($app_list_strings['dom_email_status'][$this->status])) {
            $this->status_name = $app_list_strings['dom_email_status'][$this->status];
        }

        if (empty($this->name) && empty($_REQUEST['record'])) {
            $this->name = $mod_strings['LBL_NO_SUBJECT'];
        }

        $this->fill_in_additional_parent_fields();
    }

    /**
     * @param string $order_by
     * @param string $where
     * @return string
     */
    public function create_export_query($order_by, $where)
    {
        $contact_required = stristr($where, "contacts");
        $custom_join = $this->getCustomJoin(true, true, $where);

        if ($contact_required) {
            $query = "SELECT emails.*, contacts.first_name, contacts.last_name";
            $query .= $custom_join['select'];

            $query .= " FROM contacts, emails, emails_contacts ";
            $where_auto = "emails_contacts.contact_id = contacts.id AND emails_contacts.email_id = emails.id AND emails.deleted=0 AND contacts.deleted=0";
        } else {
            $query = 'SELECT emails.*';
            $query .= $custom_join['select'];

            $query .= ' FROM emails ';
            $where_auto = "emails.deleted=0";
        }

        $query .= $custom_join['join'];

        if ($where != "") {
            $query .= "where $where AND " . $where_auto;
        } else {
            $query .= "where " . $where_auto;
        }

        if ($order_by != "") {
            $query .= " ORDER BY $order_by";
        } else {
            $query .= " ORDER BY emails.name";
        }

        return $query;
    }

    /**
     * @global $app_list_strings
     * @global $theme
     * @global $current_user
     * @global $timedate
     * @global $mod_strings
     * @return array
     */
    public function get_list_view_data()
    {
        global $app_list_strings;
        global $theme;
        global $current_user;
        global $timedate;
        global $mod_strings;

        $email_fields = $this->get_list_view_array();
        $this->retrieveEmailText();
        $email_fields['FROM_ADDR'] = $this->from_addr_name;
        $email_fields['FROM_ADDR_NAME'] = $this->from_addr_name;
        $email_fields['TO_ADDRS'] = $this->to_addrs;
        $email_fields['TO_ADDRS_NAMES'] = $this->to_addrs_names;
        $mod_strings = return_module_language($GLOBALS['current_language'],
            'Emails'); // hard-coding for Home screen ListView

        if ($this->status != 'replied') {
            $email_fields['QUICK_REPLY'] = '<a  href="index.php?module=Emails&action=Compose&replyForward=true&reply=reply&record=' . $this->id . '&inbound_email_id=' . $this->id . '">' . $mod_strings['LNK_QUICK_REPLY'] . '</a>';
            $email_fields['STATUS'] = ($email_fields['REPLY_TO_STATUS'] == 1 ? $mod_strings['LBL_REPLIED'] : $email_fields['STATUS']);
        } else {
            $email_fields['QUICK_REPLY'] = $mod_strings['LBL_REPLIED'];
        }
        if (!empty($this->parent_type)) {
            $email_fields['PARENT_MODULE'] = $this->parent_type;
        } else {
            switch ($this->intent) {
                case 'support':
                    $email_fields['CREATE_RELATED'] = '<a href="index.php?module=Cases&action=EditView&inbound_email_id=' . $this->id . '" >' . SugarThemeRegistry::current()->getImage('CreateCases',
                            'border="0"', null, null, ".gif",
                            $mod_strings['LBL_CREATE_CASES']) . $mod_strings['LBL_CREATE_CASE'] . '</a>';
                    break;

                case 'sales':
                    $email_fields['CREATE_RELATED'] = '<a href="index.php?module=Leads&action=EditView&inbound_email_id=' . $this->id . '" >' . SugarThemeRegistry::current()->getImage('CreateLeads',
                            'border="0"', null, null, ".gif",
                            $mod_strings['LBL_CREATE_LEADS']) . $mod_strings['LBL_CREATE_LEAD'] . '</a>';
                    break;

                case 'contact':
                    $email_fields['CREATE_RELATED'] = '<a href="index.php?module=Contacts&action=EditView&inbound_email_id=' . $this->id . '" >' . SugarThemeRegistry::current()->getImage('CreateContacts',
                            'border="0"', null, null, ".gif",
                            $mod_strings['LBL_CREATE_CONTACTS']) . $mod_strings['LBL_CREATE_CONTACT'] . '</a>';
                    break;

                case 'bug':
                    $email_fields['CREATE_RELATED'] = '<a href="index.php?module=Bugs&action=EditView&inbound_email_id=' . $this->id . '" >' . SugarThemeRegistry::current()->getImage('CreateBugs',
                            'border="0"', null, null, ".gif",
                            $mod_strings['LBL_CREATE_BUGS']) . $mod_strings['LBL_CREATE_BUG'] . '</a>';
                    break;

                case 'task':
                    $email_fields['CREATE_RELATED'] = '<a href="index.php?module=Tasks&action=EditView&inbound_email_id=' . $this->id . '" >' . SugarThemeRegistry::current()->getImage('CreateTasks',
                            'border="0"', null, null, ".gif",
                            $mod_strings['LBL_CREATE_TASKS']) . $mod_strings['LBL_CREATE_TASK'] . '</a>';
                    break;

                case 'bounce':
                    break;

                case 'pick':
                    // break;

                case 'info':
                    //break;

                default:
                    $email_fields['CREATE_RELATED'] = $this->quickCreateForm();
                    break;
            }
        }

        //BUG 17098 - MFH changed $this->from_addr to $this->to_addrs
        $email_fields['CONTACT_NAME'] = empty($this->contact_name) ? '</a>' . $this->trimLongTo($this->to_addrs) . '<a>' : $this->contact_name;
        $email_fields['CONTACT_ID'] = empty($this->contact_id) ? '' : $this->contact_id;
        $email_fields['ATTACHMENT_IMAGE'] = $this->attachment_image;
        $email_fields['LINK_ACTION'] = $this->link_action;

        if (isset($this->type_name)) {
            $email_fields['TYPE_NAME'] = $this->type_name;
        }

        $email_fields['CATEGORY_ID'] = empty ($this->category_id) ? "" : $app_list_strings['email_category_dom'][$this->category_id];

        return $email_fields;
    }

    /**
     * @global $mod_strings
     * @global $app_strings
     * @global $currentModule
     * @global $current_language
     * @return string
     */
    public function quickCreateForm()
    {
        global $mod_strings, $app_strings, $currentModule, $current_language;

        // Coming from the home page via Dashlets
        if ($currentModule != 'Email') {
            $mod_strings = return_module_language($current_language, 'Emails');
        }

        return $mod_strings['LBL_QUICK_CREATE'] . "&nbsp;<a id='$this->id' onclick='return quick_create_overlib(\"{$this->id}\", \"" . SugarThemeRegistry::current()->__toString() . "\", this);' href=\"#\" >" . SugarThemeRegistry::current()->getImage("advanced_search",
                "border='0' align='absmiddle'", null, null, '.gif', $mod_strings['LBL_QUICK_CREATE']) . "</a>";
    }

    /**
     * @global timedate
     * @global $current_user
     * @global $beanList
     * @global $sugar_config
     * @gloabl $app_strings
     *  Searches all imported emails and returns the result set as an array.
     * @param string $sort
     * @param string $direction
     * @return array
     */
    public function searchImportedEmails($sort = '', $direction = '')
    {
        require_once('include/TimeDate.php');
        global $timedate;
        global $current_user;
        global $beanList;
        global $sugar_config;
        global $app_strings;

        $emailSettings = $current_user->getPreference('emailSettings', 'Emails');
        // cn: default to a low number until user specifies otherwise
        if (empty($emailSettings['showNumInList'])) {
            $pageSize = 20;
        } else {
            $pageSize = $emailSettings['showNumInList'];
        }

        if (isset($_REQUEST['start']) && isset($_REQUEST['limit'])) {
            $page = ceil($_REQUEST['start'] / $_REQUEST['limit']) + 1;
        } else {
            $page = 1;
        }

        //Determine sort ordering

        //Sort ordering parameters in the request do not coincide with actual column names
        //so we need to remap them.
        $hrSortLocal = array(
            'flagged' => 'type',
            'status' => 'reply_to_status',
            'from' => 'emails_text.from_addr',
            'subject' => 'name',
            'date' => 'date_sent',
            'AssignedTo' => 'assigned_user_id',
            'flagged' => 'flagged'
        );

        $sort = !empty($_REQUEST['sort']) ? $this->db->getValidDBName($_REQUEST['sort']) : "";
        $direction = !empty($_REQUEST['dir']) && in_array(strtolower($_REQUEST['dir']),
            array("asc", "desc")) ? $_REQUEST['dir'] : "";

        $order = (!empty($sort) && !empty($direction)) ? " ORDER BY {$hrSortLocal[$sort]} {$direction}" : "";

        //Get our main query.
        $fullQuery = $this->_genereateSearchImportedEmailsQuery();

        //Perform a count query needed for pagination.
        $countQuery = $this->create_list_count_query($fullQuery);

        $count_rs = $this->db->query($countQuery, false, 'Error executing count query for imported emails search');
        $count_row = $this->db->fetchByAssoc($count_rs);
        $total_count = ($count_row != null) ? $count_row['c'] : 0;

        $start = ($page - 1) * $pageSize;

        //Execute the query
        $rs = $this->db->limitQuery($fullQuery . $order, $start, $pageSize);

        $return = array();

        while ($a = $this->db->fetchByAssoc($rs)) {
            $temp = array();
            $temp['flagged'] = (is_null($a['flagged']) || $a['flagged'] == '0') ? '' : 1;
            $temp['status'] = (is_null($a['reply_to_status']) || $a['reply_to_status'] == '0') ? '' : 1;
            $temp['subject'] = $a['name'];
            $temp['date'] = $timedate->to_display_date_time($a['date_sent']);
            $temp['uid'] = $a['id'];
            $temp['ieId'] = $a['mailbox_id'];
            $temp['site_url'] = $sugar_config['site_url'];
            $temp['seen'] = ($a['status'] == 'unread') ? 0 : 1;
            $temp['type'] = $a['type'];
            $temp['mbox'] = 'sugar::Emails';
            $temp['hasAttach'] = $this->doesImportedEmailHaveAttachment($a['id']);
            //To and from addresses may be stored in emails_text, if nothing is found, revert to
            //regular email addresses.
            $temp['to_addrs'] = preg_replace('/[\x00-\x08\x0B-\x1F]/', '', $a['to_addrs']);
            $temp['from'] = preg_replace('/[\x00-\x08\x0B-\x1F]/', '', $a['from_addr']);
            if (empty($temp['from']) || empty($temp['to_addrs'])) {
                //Retrieve email addresses seperatly.
                $tmpEmail = new Email();
                $tmpEmail->id = $a['id'];
                $tmpEmail->retrieveEmailAddresses();
                $temp['from'] = $tmpEmail->from_addr;
                $temp['to_addrs'] = $tmpEmail->to_addrs;
            }

            $return[] = $temp;
        }

        $metadata = array();
        $metadata['totalCount'] = $total_count;
        $metadata['out'] = $return;

        return $metadata;
    }

    /**
     * Determine if an imported email has an attachment by examining the relationship to notes.
     *
     * @param string $id
     * @return boolean
     */
    function doesImportedEmailHaveAttachment($id)
    {
        $hasAttachment = false;
        $query = "SELECT id FROM notes where parent_id='$id' AND parent_type='Emails' AND file_mime_type is not null AND deleted=0";
        $rs = $this->db->limitQuery($query, 0, 1);
        $row = $this->db->fetchByAssoc($rs);
        if (!empty($row['id'])) {
            $hasAttachment = true;
        }

        return (int)$hasAttachment;
    }

    /**
     * @global $timedate
     * Generate the query used for searching imported emails.
     *
     * @return String Query to be executed.
     */
    function _genereateSearchImportedEmailsQuery()
    {
        global $timedate;

        $additionalWhereClause = $this->_generateSearchImportWhereClause();

        $query = array();
        $fullQuery = "";
        $query['select'] = "emails.id , emails.mailbox_id, emails.name, emails.date_sent, emails.status, emails.type, emails.flagged, emails.reply_to_status,
		                      emails_text.from_addr, emails_text.to_addrs  FROM emails ";

        $query['joins'] = " JOIN emails_text on emails.id = emails_text.email_id ";

        //Handle from and to addr joins
        if (!empty($_REQUEST['from_addr'])) {
            $from_addr = $this->db->quote(strtolower($_REQUEST['from_addr']));
            $query['joins'] .= "INNER JOIN emails_email_addr_rel er_from ON er_from.email_id = emails.id AND er_from.deleted = 0 INNER JOIN email_addresses ea_from ON ea_from.id = er_from.email_address_id
                                AND er_from.address_type='from' AND emails_text.from_addr LIKE '%" . $from_addr . "%'";
        }

        if (!empty($_REQUEST['to_addrs'])) {
            $to_addrs = $this->db->quote(strtolower($_REQUEST['to_addrs']));
            $query['joins'] .= "INNER JOIN emails_email_addr_rel er_to ON er_to.email_id = emails.id AND er_to.deleted = 0 INNER JOIN email_addresses ea_to ON ea_to.id = er_to.email_address_id
                                    AND er_to.address_type='to' AND ea_to.email_address LIKE '%" . $to_addrs . "%'";
        }

        $query['where'] = " WHERE (emails.type= 'inbound' OR emails.type='archived' OR emails.type='out') AND emails.deleted = 0 ";
        if (!empty($additionalWhereClause)) {
            $query['where'] .= "AND $additionalWhereClause";
        }

        //If we are explicitly looking for attachments.  Do not use a distinct query as the to_addr is defined
        //as a text which equals clob in oracle and the distinct query can not be executed correctly.
        $addDistinctKeyword = "";
        if (!empty($_REQUEST['attachmentsSearch']) && $_REQUEST['attachmentsSearch'] == 1) //1 indicates yes
        {
            $query['where'] .= " AND EXISTS ( SELECT id FROM notes n WHERE n.parent_id = emails.id AND n.deleted = 0 AND n.filename is not null )";
        } else {
            if (!empty($_REQUEST['attachmentsSearch']) && $_REQUEST['attachmentsSearch'] == 2) {
                $query['where'] .= " AND NOT EXISTS ( SELECT id FROM notes n WHERE n.parent_id = emails.id AND n.deleted = 0 AND n.filename is not null )";
            }
        }

        $fullQuery = "SELECT " . $query['select'] . " " . $query['joins'] . " " . $query['where'];

        return $fullQuery;
    }

    /**
     * @global $timedate
     * Generate the where clause for searching imported emails.
     * @return array|string
     */
    public function _generateSearchImportWhereClause()
    {
        global $timedate;

        //The clear button was removed so if a user removes the asisgned user name, do not process the id.
        if (empty($_REQUEST['assigned_user_name']) && !empty($_REQUEST['assigned_user_id'])) {
            unset($_REQUEST['assigned_user_id']);
        }

        $availableSearchParam = array(
            'name' => array('table_name' => 'emails'),
            'data_parent_id_search' => array('table_name' => 'emails', 'db_key' => 'parent_id', 'opp' => '='),
            'assigned_user_id' => array('table_name' => 'emails', 'opp' => '=')
        );

        $additionalWhereClause = array();
        foreach ($availableSearchParam as $key => $properties) {
            if (!empty($_REQUEST[$key])) {
                $db_key = isset($properties['db_key']) ? $properties['db_key'] : $key;
                $searchValue = $this->db->quote($_REQUEST[$key]);

                $opp = isset($properties['opp']) ? $properties['opp'] : 'like';
                if ($opp == 'like') {
                    $searchValue = "%" . $searchValue . "%";
                }

                $additionalWhereClause[] = "{$properties['table_name']}.$db_key $opp '$searchValue' ";
            }
        }


        $isDateFromSearchSet = !empty($_REQUEST['searchDateFrom']);
        $isdateToSearchSet = !empty($_REQUEST['searchDateTo']);
        $bothDateRangesSet = $isDateFromSearchSet & $isdateToSearchSet;

        //Hanlde date from and to separately
        if ($bothDateRangesSet) {
            $dbFormatDateFrom = $timedate->to_db_date($_REQUEST['searchDateFrom'], false);
            $dbFormatDateFrom = db_convert("'" . $dbFormatDateFrom . "'", 'datetime');

            $dbFormatDateTo = $timedate->to_db_date($_REQUEST['searchDateTo'], false);
            $dbFormatDateTo = db_convert("'" . $dbFormatDateTo . "'", 'datetime');

            $additionalWhereClause[] = "( emails.date_sent >= $dbFormatDateFrom AND
                                          emails.date_sent <= $dbFormatDateTo )";
        } elseif ($isdateToSearchSet) {
            $dbFormatDateTo = $timedate->to_db_date($_REQUEST['searchDateTo'], false);
            $dbFormatDateTo = db_convert("'" . $dbFormatDateTo . "'", 'datetime');
            $additionalWhereClause[] = "emails.date_sent <= $dbFormatDateTo ";
        } elseif ($isDateFromSearchSet) {
            $dbFormatDateFrom = $timedate->to_db_date($_REQUEST['searchDateFrom'], false);
            $dbFormatDateFrom = db_convert("'" . $dbFormatDateFrom . "'", 'datetime');
            $additionalWhereClause[] = "emails.date_sent >= $dbFormatDateFrom ";
        }

        $additionalWhereClause = implode(" AND ", $additionalWhereClause);

        return $additionalWhereClause;
    }

    /**
     *
     * takes a long TO: string of emails and returns the first appended by an elipse
     * @param string $str
     * @return string
     */
    public function trimLongTo($str)
    {
        if (strpos($str, ',')) {
            $exStr = explode(',', $str);

            return $exStr[0] . '...';
        } elseif (strpos($str, ';')) {
            $exStr = explode(';', $str);

            return $exStr[0] . '...';
        } else {
            return $str;
        }
    }

    /**
     * @return string
     */
    public function get_summary_text()
    {
        return $this->name;
    }


    /**
     * @global $app_list_strings
     * @global $app_strings
     * @global $mod_strings
     * @global $theme
     * @global $current_user
     * @param string $where
     * @return string
     */
    public function distributionForm($where)
    {
        global $app_list_strings;
        global $app_strings;
        global $mod_strings;
        global $theme;
        global $current_user;

        $distribution = get_select_options_with_id($app_list_strings['dom_email_distribution'], '');
        $_SESSION['distribute_where'] = $where;


        $out = '<form name="Distribute" id="Distribute">';
        $out .= get_form_header($mod_strings['LBL_DIST_TITLE'], '', false);
        $out .= <<<eoq
		<script>
			enableQS(true);
		</script>
eoq;
        $out .= '
		<table cellpadding="0" cellspacing="0" width="100%" border="0">
			<tr>
				<td>
					<script type="text/javascript">


						function checkDeps(form) {
							return;
						}

						function mySubmit() {
							var assform = document.getElementById("Distribute");
							var select = document.getElementById("userSelect");
							var assign1 = assform.r1.checked;
							var assign2 = assform.r2.checked;
							var dist = assform.dm.value;
							var assign = false;
							var users = false;
							var rules = false;
							var warn1 = "' . $mod_strings['LBL_WARN_NO_USERS'] . '";
							var warn2 = "";

							if(assign1 || assign2) {
								assign = true;

							}

							for(i=0; i<select.options.length; i++) {
								if(select.options[i].selected == true) {
									users = true;
									warn1 = "";
								}
							}

							if(dist != "") {
								rules = true;
							} else {
								warn2 = "' . $mod_strings['LBL_WARN_NO_DIST'] . '";
							}

							if(assign && users && rules) {

								if(document.getElementById("r1").checked) {
									var mu = document.getElementById("MassUpdate");
									var grabbed = "";

									for(i=0; i<mu.elements.length; i++) {
										if(mu.elements[i].type == "checkbox" && mu.elements[i].checked && mu.elements[i].name.value != "massall") {
											if(grabbed != "") { grabbed += "::"; }
											grabbed += mu.elements[i].value;
										}
									}
									var formgrab = document.getElementById("grabbed");
									formgrab.value = grabbed;
								}
								assform.submit();
							} else {
								alert("' . $mod_strings['LBL_ASSIGN_WARN'] . '" + "\n" + warn1 + "\n" + warn2);
							}
						}

						function submitDelete() {
							if(document.getElementById("r1").checked) {
								var mu = document.getElementById("MassUpdate");
								var grabbed = "";

								for(i=0; i<mu.elements.length; i++) {
									if(mu.elements[i].type == "checkbox" && mu.elements[i].checked && mu.elements[i].name != "massall") {
										if(grabbed != "") { grabbed += "::"; }
										grabbed += mu.elements[i].value;
									}
								}
								var formgrab = document.getElementById("grabbed");
								formgrab.value = grabbed;
							}
							if(grabbed == "") {
								alert("' . $mod_strings['LBL_MASS_DELETE_ERROR'] . '");
							} else {
								document.getElementById("Distribute").submit();
							}
						}

					</script>
						<input type="hidden" name="module" value="Emails">
						<input type="hidden" name="action" id="action">
						<input type="hidden" name="grabbed" id="grabbed">

					<table cellpadding="1" cellspacing="0" width="100%" border="0" class="edit view">
						<tr height="20">
							<td scope="col" scope="row" NOWRAP align="center">
								&nbsp;' . $mod_strings['LBL_ASSIGN_SELECTED_RESULTS_TO'] . '&nbsp;';
        $out .= $this->userSelectTable();
        $out .= '</td>
							<td scope="col" scope="row" NOWRAP align="left">
								&nbsp;' . $mod_strings['LBL_USING_RULES'] . '&nbsp;
								<select name="distribute_method" id="dm" onChange="checkDeps(this.form);">' . $distribution . '</select>
							</td>';


        $out .= '</td>
							</tr>';


        $out .= '<tr>
								<td scope="col" width="50%" scope="row" NOWRAP align="right" colspan="2">
								<input title="' . $mod_strings['LBL_BUTTON_DISTRIBUTE_TITLE'] . '"
									id="dist_button"
									class="button" onClick="AjaxObject.detailView.handleAssignmentDialogAssignAction();"
									type="button" name="button"
									value="  ' . $mod_strings['LBL_BUTTON_DISTRIBUTE'] . '  ">';
        $out .= '</tr>
					</table>
				</td>
			</tr>
		</table>
		</form>';

        return $out;
    }

    /**
     * @global $theme
     * @global $mod_strings
     * @return string
     */
    public function userSelectTable()
    {
        global $theme;
        global $mod_strings;

        $colspan = 1;
        $setTeamUserFunction = '';


        // get users
        $r = $this->db->query("SELECT users.id, users.user_name, users.first_name, users.last_name FROM users WHERE deleted=0 AND status = 'Active' AND is_group=0 ORDER BY users.last_name, users.first_name");

        $userTable = '<table cellpadding="0" cellspacing="0" border="0">';
        $userTable .= '<tr><td colspan="2"><b>' . $mod_strings['LBL_USER_SELECT'] . '</b></td></tr>';
        $userTable .= '<tr><td><input type="checkbox" style="border:0px solid #000000" onClick="toggleAll(this); setCheckMark(); checkDeps(this.form);"></td> <td>' . $mod_strings['LBL_TOGGLE_ALL'] . '</td></tr>';
        $userTable .= '<tr><td colspan="2"><select style="visibility:hidden;" name="users[]" id="userSelect" multiple size="12">';

        while ($a = $this->db->fetchByAssoc($r)) {
            $userTable .= '<option value="' . $a['id'] . '" id="' . $a['id'] . '">' . $a['first_name'] . ' ' . $a['last_name'] . '</option>';
        }
        $userTable .= '</select></td></tr>';
        $userTable .= '</table>';

        $out = '<script type="text/javascript">';
        $out .= $setTeamUserFunction;
        $out .= '
					function setCheckMark() {
						var select = document.getElementById("userSelect");

						for(i=0 ; i<select.options.length; i++) {
							if(select.options[i].selected == true) {
								document.getElementById("checkMark").style.display="";
								return;
							}
						}

						document.getElementById("checkMark").style.display="none";
						return;
					}

					function showUserSelect() {
						var targetTable = document.getElementById("user_select");
						targetTable.style.visibility="visible";
						var userSelectTable = document.getElementById("userSelect");
						userSelectTable.style.visibility="visible";
						return;
					}
					function hideUserSelect() {
						var targetTable = document.getElementById("user_select");
						targetTable.style.visibility="hidden";
						var userSelectTable = document.getElementById("userSelect");
						userSelectTable.style.visibility="hidden";
						return;
					}
					function toggleAll(toggle) {
						if(toggle.checked) {
							var stat = true;
						} else {
							var stat = false;
						}
						var form = document.getElementById("userSelect");
						for(i=0; i<form.options.length; i++) {
							form.options[i].selected = stat;
						}
					}


				</script>
			<span id="showUsersDiv" style="position:relative;">
				<a href="#" id="showUsers" onClick="javascript:showUserSelect();">
					' . SugarThemeRegistry::current()->getImage('Users', '', null, null, ".gif",
                $mod_strings['LBL_USERS']) . '</a>&nbsp;
				<a href="#" id="showUsers" onClick="javascript:showUserSelect();">
					<span style="display:none;" id="checkMark">' . SugarThemeRegistry::current()->getImage('check_inline',
                'border="0"', null, null, ".gif", $mod_strings['LBL_CHECK_INLINE']) . '</span>
				</a>


				<div id="user_select" style="width:200px;position:absolute;left:2;top:2;visibility:hidden;z-index:1000;">
				<table cellpadding="0" cellspacing="0" border="0" class="list view">
					<tr height="20">
						<td  colspan="' . $colspan . '" id="hiddenhead" onClick="hideUserSelect();" onMouseOver="this.style.border = \'outset red 1px\';" onMouseOut="this.style.border = \'inset white 0px\';this.style.borderBottom = \'inset red 1px\';">
							<a href="#" onClick="javascript:hideUserSelect();">' . SugarThemeRegistry::current()->getImage('close',
                'border="0"', null, null, ".gif", $mod_strings['LBL_CLOSE']) . '</a>
							' . $mod_strings['LBL_USER_SELECT'] . '
						</td>
					</tr>
					<tr>';
//<td valign="middle" height="30"  colspan="'.$colspan.'" id="hiddenhead" onClick="hideUserSelect();" onMouseOver="this.style.border = \'outset red 1px\';" onMouseOut="this.style.border = \'inset white 0px\';this.style.borderBottom = \'inset red 1px\';">
        $out .= '		<td style="padding:5px" class="oddListRowS1" bgcolor="#fdfdfd" valign="top" align="left" style="left:0;top:0;">
							' . $userTable . '
						</td>
					</tr>
				</table></div>
			</span>';

        return $out;
    }

    /**
     * @global $theme
     * @global $mod_strings
     * @param string $type
     * @return string
     */
    public function checkInbox($type)
    {
        global $theme;
        global $mod_strings;
        $out = '<div><input	title="' . $mod_strings['LBL_BUTTON_CHECK_TITLE'] . '"
						class="button"
						type="button" name="button"
						onClick="window.location=\'index.php?module=Emails&action=Check&type=' . $type . '\';"
						style="margin-bottom:2px"
						value="  ' . $mod_strings['LBL_BUTTON_CHECK'] . '  "></div>';

        return $out;
    }

    /**
     * Guesses Primary Parent id from From: email address.  Cascades guesses from Accounts to Contacts to Leads to
     * Users.  This will not affect the many-to-many relationships already constructed as this is, at best,
     * informational linking.
     */
    public function fillPrimaryParentFields()
    {
        if (empty($this->from_addr)) {
            return;
        }

        $GLOBALS['log']->debug("*** Email trying to guess Primary Parent from address [ {$this->from_addr} ]");

        $tables = array('accounts');
        $ret = array();
        // loop through types to get hits
        foreach ($tables as $table) {
            $q = "SELECT name, id FROM {$table} WHERE email1 = '{$this->from_addr}' OR email2 = '{$this->from_addr}' AND deleted = 0";
            $r = $this->db->query($q);
            while ($a = $this->db->fetchByAssoc($r)) {
                if (!empty($a['name']) && !empty($a['id'])) {
                    $this->parent_type = ucwords($table);
                    $this->parent_id = $a['id'];
                    $this->parent_name = $a['name'];

                    return;
                }
            }
        }
    }

    /**
     * Convert reference to inline image (stored as Note) to URL link
     * Enter description here ...
     * @param string $noteId of the note
     * @param string $noteType of the note
     */
    public function cid2Link($noteId, $noteType)
    {
        if (empty($this->description_html)) {
            return;
        }
        list($type, $subtype) = explode('/', $noteType);
        if (strtolower($type) != 'image') {
            return;
        }
        $upload = new UploadFile();
        $this->description_html = preg_replace("#class=\"image\" src=\"cid:$noteId\.(.+?)\"#",
            "class=\"image\" src=\"{$this->imagePrefix}{$noteId}.\\1\"", $this->description_html);
        // ensure the image is in the cache
        $imgfilename = sugar_cached("images/") . "$noteId." . strtolower($subtype);
        $src = "upload://$noteId";
        if (!file_exists($imgfilename) && file_exists($src)) {
            copy($src, $imgfilename);
        }
    }

    /**
     * Convert all cid: links in this email into URLs
     */
    public function cids2Links()
    {
        if (empty($this->description_html)) {
            return;
        }
        $q = "SELECT id, file_mime_type FROM notes WHERE parent_id = '{$this->id}' AND deleted = 0";
        $r = $this->db->query($q);
        while ($a = $this->db->fetchByAssoc($r)) {
            $this->cid2Link($a['id'], $a['file_mime_type']);
        }
    }

    /**
     * Bugs 50972, 50973
     * Sets the field def for a field to allow null values
     *
     * @todo Consider moving to SugarBean to allow other models to set fields to NULL
     * @param string $field The field name to modify
     * @return void
     */
    public function setFieldNullable($field)
    {
        if (isset($this->field_defs[$field]) && is_array($this->field_defs[$field])) {
            if (empty($this->modifiedFieldDefs[$field])) {
                if (
                    isset($this->field_defs[$field]['isnull']) &&
                    (strtolower($this->field_defs[$field]['isnull']) == 'false' || $this->field_defs[$field]['isnull'] === false)
                ) {
                    $this->modifiedFieldDefs[$field]['isnull'] = $this->field_defs[$field]['isnull'];
                    unset($this->field_defs[$field]['isnull']);
                }

                if (isset($this->field_defs[$field]['dbType']) && $this->field_defs[$field]['dbType'] == 'id') {
                    $this->modifiedFieldDefs[$field]['dbType'] = $this->field_defs[$field]['dbType'];
                    unset($this->field_defs[$field]['dbType']);
                }
            }
        }
    }

    /**
     * Bugs 50972, 50973
     * Set the field def back to the way it was prior to modification
     *
     * @param $field
     * @return void
     */
    public function revertFieldNullable($field)
    {
        if (!empty($this->modifiedFieldDefs[$field]) && is_array($this->modifiedFieldDefs[$field])) {
            foreach ($this->modifiedFieldDefs[$field] as $k => $v) {
                $this->field_defs[$field][$k] = $v;
            }

            unset($this->modifiedFieldDefs[$field]);
        }
    }

    /**
     * Uses the $_REQUEST to populate the fields of an Email SugarBean.
     *
     * @param Email $bean
     * @param array $request TODO: implement PSR 7 interface and refactor
     * @return bool|Email|SugarBean
     */
    public function populateBeanFromRequest($bean, $request)
    {
        if (empty($bean)) {
            $bean = BeanFactory::getBean('Emails');
        }

        if (isset($request['id'])) {
            $bean = $bean->retrieve($_REQUEST['id']);
        }


        foreach ($request as $fieldName => $field) {
            if (array_key_exists($fieldName, $bean->field_defs)) {
                $bean->$fieldName = $field;
            }
        }

        if (isset($_REQUEST['inbound_email_id'])) {
            $bean->mailbox_id = $_REQUEST['inbound_email_id'];
        }


        $old = array('&lt;', '&gt;');
        $new = array('<', '>');


        // Validation first: we have to check that there is
        // 'from' email and/or name in the request and
        // if is not, then use the default one

        // Let's pretend that everything is ok..

        $useDefaultFromAddressName = false;
        $useDefaultFromAddressEmail = false;

        // is from address in the request?

        if (!isset($request['from_addr_name']) || !$request['from_addr_name']) {
            $useDefaultFromAddressName = true;
        }

        // is from name in the request?

        if (!isset($request['from_addr_email']) || !$request['from_addr_email']) {
            $useDefaultFromAddressEmail = true;
        }

        // so, do we have to use any default data?

        if ($useDefaultFromAddressName || $useDefaultFromAddressEmail) {

            // get the default data
            // (curently the system default will be used)

            $defaultEmail = $bean->getSystemDefaultEmail();

            // do we have to use the default from address?

            if ($useDefaultFromAddressEmail) {

                // just make sure are there any default 'from' address set? (validation)

                if (!isset($defaultEmail['email']) || !$defaultEmail['email']) {
                    throw new EmailException("No system default 'from' email address", NO_DEFAULT_FROM_ADDR);
                }

                // use the default one

                $request['from_addr_email'] = $defaultEmail['email'];
            }

            // do we have to use the default name?

            if ($useDefaultFromAddressName) {

                // just make sure are there any default 'from' address set? (validation)

                if (!isset($defaultEmail['name']) || !$defaultEmail['name']) {
                    throw new EmailException("No system default 'from' name", NO_DEFAULT_FROM_NAME);
                }

                // use the default one

                $request['from_addr_name'] = $defaultEmail['name'];
            }
        }

        if (isset($request['from_addr']) && $request['from_addr'] != $request['from_addr_name'] . ' &lt;' . $request['from_addr_email'] . '&gt;') {
            if (false === strpos($request['from_addr'], '&lt;')) { // we have an email only?
                $bean->from_addr = $request['from_addr'];
                $bean->from_name = '';
                $bean->reply_to_addr = $bean->from_addr;
                $bean->reply_to_name = $bean->from_name;
            } else { // we have a compound string
                $newFromAddr = str_replace($old, $new, $request['from_addr']);
                $bean->from_addr = substr($newFromAddr, (1 + strpos($newFromAddr, '<')),
                    (strpos($newFromAddr, '>') - strpos($newFromAddr, '<')) - 1);
                $bean->from_name = substr($newFromAddr, 0, (strpos($newFromAddr, '<') - 1));
                $bean->reply_to_addr = $bean->from_addr;
                $bean->reply_to_name = $bean->from_name;
            }
        } elseif (!empty($request['from_addr_email']) && isset($request['from_addr_email'])) {
            $bean->from_addr = $request['from_addr_email'];
            $bean->from_name = $request['from_addr_name'];
        } else {
            $bean->from_addr = $bean->getSystemDefaultEmail();
            $bean->reply_to_addr = $bean->from_addr['email'];
            $bean->reply_to_name = $bean->from_addr['name'];
        }



        if (!empty($request['to_addrs_names'])) {
            $bean->to_addrs_names = htmlspecialchars_decode($request['to_addrs_names']);
        }

        if (!empty($bean->to_addrs_names)) {
            $bean->to_addrs = htmlspecialchars_decode($bean->to_addrs_names);
        }


        $toEmailAddresses = preg_split('/[,;]/', $bean->to_addrs, null, PREG_SPLIT_NO_EMPTY);
        $bean->to_addr_arr = array();
        foreach ($toEmailAddresses as $ea => $address) {
            preg_match(
                '/([a-zA-z0-9\!\#\$\%\&\'\*\+\-\/\ =\?\^\`\{\|\}\~\.\[\]\"\(\)\s]+)((<[a-zA-z0-9\!\#\$\%\&\'\*\+\-\/\=\?\^\_\`\{\|\}\~\.\[\]\"\(\)]+)(@)([a-zA-z0-9\-\.]+\>))$/',
                $address,
                $matches
            );

            // Strip out name from email address
            // eg Angel Mcmahon <sales.vegan@example.it>
            if (count($matches) > 3) {
                $email = $matches[2];
                $display = (str_replace($email, '', $address));
                $display = (trim(str_replace('"', '', $display)));
            } else {
                $email = $address;
                $display = '';
            }

            $email = str_ireplace('<', '', $email);
            $email = str_ireplace('>', '', $email);
            $email = str_ireplace('&lt;', '', $email);
            $email = str_ireplace('&rt;', '', $email);


            $bean->to_addrs_arr[] = array(
                'email' => $email,
                'display' => mb_encode_mimeheader($display, 'UTF-8', 'Q')
            );
        }


        if (empty($bean->cc_addrs)) {
            if (!empty($request['cc_addrs_names'])) {
                $bean->cc_addrs_names = htmlspecialchars_decode($request['cc_addrs_names']);
            }

            if (!empty($bean->cc_addrs_names)) {
                $bean->cc_addrs = htmlspecialchars_decode($bean->cc_addrs_names);
            }
        }

        $ccEmailAddresses = preg_split('/[,;]/', $bean->cc_addrs, null, PREG_SPLIT_NO_EMPTY);
        $bean->cc_addrs_arr = array();
        foreach ($ccEmailAddresses as $ea => $address) {
            $email = '';
            $display = '';
            preg_match(
                '/([a-zA-z0-9\!\#\$\%\&\'\*\+\-\/\ =\?\^\`\{\|\}\~\.\[\]\"\(\)\s]+)((<[a-zA-z0-9\!\#\$\%\&\'\*\+\-\/\=\?\^\_\`\{\|\}\~\.\[\]\"\(\)]+)(@)([a-zA-z0-9\-\.]+\>))$/',
                $address,
                $matches
            );

            // Strip out name from email address
            // eg Angel Mcmahon <sales.vegan@example.it>
            if (count($matches) > 3) {
                $display = trim($matches[1]);
                $email = $matches[2];
            } else {
                $email = $address;
                $display = '';
            }

            $email = str_ireplace('<', '', $email);
            $email = str_ireplace('>', '', $email);
            $email = str_ireplace('&lt;', '', $email);
            $email = str_ireplace('&rt;', '', $email);


            $bean->cc_addrs_arr[] = array(
                'email' => $email,
                'display' => $display,
            );
        }


        if (empty($bean->bcc_addrs)) {
            if (!empty($request['bcc_addrs_names'])) {
                $bean->bcc_addrs_names = htmlspecialchars_decode($request['bcc_addrs_names']);
            }

            if (!empty($bean->bcc_addrs_names)) {
                $bean->bcc_addrs = htmlspecialchars_decode($bean->bcc_addrs_names);
            }
        }

        $bccEmailAddresses = preg_split('/[,;]/', $bean->bcc_addrs, null, PREG_SPLIT_NO_EMPTY);
        $bean->bcc_addrs_arr = array();
        foreach ($bccEmailAddresses as $ea => $address) {
            $email = '';
            $display = '';
            preg_match(
                '/([a-zA-z0-9\!\#\$\%\&\'\*\+\-\/\ =\?\^\`\{\|\}\~\.\[\]\"\(\)\s]+)((<[a-zA-z0-9\!\#\$\%\&\'\*\+\-\/\=\?\^\_\`\{\|\}\~\.\[\]\"\(\)]+)(@)([a-zA-z0-9\-\.]+\>))$/',
                $address,
                $matches
            );

            // Strip out name from email address
            // eg Angel Mcmahon <sales.vegan@example.it>
            if (count($matches) > 3) {
                $display = trim($matches[1]);
                $email = $matches[2];
            } else {
                $email = $address;
                $display = '';
            }

            $email = str_ireplace('<', '', $email);
            $email = str_ireplace('>', '', $email);
            $email = str_ireplace('&lt;', '', $email);
            $email = str_ireplace('&rt;', '', $email);


            $bean->bcc_addrs_arr[] = array(
                'email' => $email,
                'display' => $display,
            );
        }

        if (empty($bean->name)) {
            if (!empty($request['name'])) {
                $bean->name = $request['name'];
            }
        }

        if (empty($bean->description_html)) {
            if (!empty($request['description_html'])) {
                $bean->description_html = $request['description_html'];
            }
        }

        if (empty($bean->description)) {
            if (!empty($request['description'])) {
                $bean->description = $request['description'];
            }
        }

        // When use is sending email after selecting forward or reply to
        // We need to generate a new id
        if (isset($_REQUEST['refer_action']) && !empty($_REQUEST['refer_action'])) {
            $referActions = array('Forward', 'ReplyTo', 'ReplyToAll');
            if (in_array($_REQUEST['refer_action'], $referActions)) {
                $bean->id = create_guid();
                $bean->new_with_id = true;
                $bean->type = 'out';
                $bean->status = 'draft';
            }
        }

        return $bean;
    }

    /**
     * @param Note $note
     */
    public function attachNote(Note $note)
    {
        $this->load_relationship('notes');
        $this->notes->addBean($note);
    }

    /**
     * @param $mail
     */
    protected function handleBodyInPlainTextFormat($mail)
    {
        $this->description_html = '';
        $mail->IsHTML(false);
        $plainText = from_html($this->description);
        $plainText = str_replace("&nbsp;", " ", $plainText);
        $plainText = str_replace("</p>", "</p><br />", $plainText);
        $plainText = strip_tags(br2nl($plainText));
        $plainText = str_replace("&amp;", "&", $plainText);
        $plainText = str_replace("&#39;", "'", $plainText);
        $mail->Body = wordwrap($plainText, 996);
        $mail->Body = $this->decodeDuringSend($mail->Body);
        $this->description = $mail->Body;
    }

    /**
     * @global $sugar_config
     * @param string $emailField
     * @return string
     */
    public function getEmailAddressConfirmOptInTick($emailField)
    {
        global $sugar_config;

        $tickHtml = '';

        if ($sugar_config['email_enable_confirm_opt_in']) {
            $template = new Sugar_Smarty();
            $template->assign('OPT_IN', $this->getEmailAddressOptInStatus($emailField));
            $tickHtml = $template->fetch('include/SugarObjects/templates/basic/tpls/displayEmailAddressOptInField.tpl');
        }

        return $tickHtml;
    }

    /**
     *
     * @global array $sugar_config
     * @global \LoggerManager $log
     * @param string $emailField
     * @return \EmailAddress
     * @throws RuntimeException
     * @throws InvalidArgumentException
     */
    public function getEmailAddressConfirmOptIn($emailField)
    {
        global $sugar_config;

        if (!$sugar_config['email_enable_confirm_opt_in']) {
            global $log;
            $log->warn('Confirm Opt In is not enabled.');

            return false;
        }

        $emailAddressId = $this->getEmailAddressId($emailField);

        return BeanFactory::getBean('EmailAddresses', $emailAddressId);
    }

    /**
     * Send OptIn Email to EmailAddress By Id
     * return success state or false if it's disabled in config
     * 
     * @global $sugar_config
     * @global $log
     * @param string $id
     * @param bool|null $sendOptInCheckbox  - optional, default is true. Overwrite by $_REQUEST
     * @return bool
     */
    private function sendOptInEmailToEmailAddressById($id, $sendOptInCheckbox = null)
    {
        global $sugar_config;
        global $log;
        
        if(is_null($sendOptInCheckbox)) {
            if(!isset($_REQUEST['send_opt_in_checkbox'])) {
                $sendOptInCheckbox = true;
            } else {
                $sendOptInCheckbox = $_REQUEST['send_opt_in_checkbox'] == 'true' ? true : false;
            }
        }
        
        $ret = false;

        if (!$id) {
            $log->fatal('Empty Email Id');
        } elseif (isset($sugar_config['email_enable_auto_send_opt_in']) && $sugar_config['email_enable_auto_send_opt_in']) {
            /** @var \EmailAddress $emailAddress */
            $emailAddresses = BeanFactory::getBean('EmailAddresses');
            $emailAddress = $emailAddresses->retrieve($id);
<<<<<<< HEAD
            if ($emailAddress->confirm_opt_in != 'confirmed-opt-in' && empty($emailAddress->opt_in_email_created)) {
                $this->sendOptInEmail($emailAddress);
=======
            if (
                ($emailAddress->confirm_opt_in != '1' && empty($emailAddress->opt_in_email_created))
                || $sendOptInCheckbox
            ) {
                $ret = $this->sendOptInEmail($emailAddress);
>>>>>>> d6a44aed
            }
        }
        
        return $ret;
    }

    /**
     * @global array $sugar_config
     * @global array $app_strings
     * @global SugarDateTime $timedate
     * @global LoggerManager $log
     * @global DBManager $db
     * @param EmailAddress $emailAddress
     * @return bool
     */
    public function sendOptInEmail(EmailAddress $emailAddress)
    {
        global $sugar_config;
        global $app_strings;
        global $timedate;
        global $log;
        global $db;

        require_once __DIR__ . '/../AOW_Actions/actions/actionSendEmail.php';

        if (!$sugar_config['email_enable_confirm_opt_in']) {
            $log->warning('Confirm Opt In is not enabled.');

            return false;
        }


        if (!$sugar_config['aop']['confirmed_opt_in_template_id']) {
            $log->fatal('Opt In Email Template is not configured. Please set up in email settings');
            SugarApplication::appendErrorMessage($app_strings['ERR_OPT_IN_TPL_NOT_SET']);
            return false;
        }
        

        if (!$this->parent_name || !$this->parent_type) {
            $msg = 'Opt in requires the email to be related to Account/Contact/Lead/Target';
            $log->warning($msg);

            return false;
        }

        // Send email template

        $params = array(
            'individual_email' => '1',
            'email_template' => $sugar_config['aop']['confirmed_opt_in_template_id'],
            'email_to_type' => array(
                0 => 'to',
            ),
            'email_target_type' => array(
                0 => 'Email Address',
            ),
            'email' => array(
                0 => $emailAddress->email_address,
            ),
        );


        // Get Related Contact | Lead | Target
        $query = ' SELECT * FROM email_addresses' .
            ' JOIN email_addr_bean_rel ON email_addresses.id = email_addr_bean_rel.email_address_id' .
            ' WHERE email_address LIKE \'' . $db->quote($emailAddress->email_address) . '\'';

        $dbResult = $db->query($query);
        $row = $db->fetchByAssoc($dbResult);

        $bean = BeanFactory::getBean($row['bean_module'], $row['bean_id']);

        $actionSendEmail = new actionSendEmail();
        $actionSendEmail->run_action($bean, $params);

        $date = new DateTime();
        $emailAddress->opt_in_email_created = $date->format($timedate::DB_DATETIME_FORMAT);
        $emailAddress->save();

        return true;
    }

    /**
     * @param string $emailField eg from_name
     */
    protected function validateSugarEmailAddressField($emailField)
    {
        if (!is_string($emailField)) {
            throw new InvalidArgumentException('Invalid type. $emailField must be a string value, eg. from_name');
        }
    }
} // end class def<|MERGE_RESOLUTION|>--- conflicted
+++ resolved
@@ -4372,16 +4372,9 @@
             /** @var \EmailAddress $emailAddress */
             $emailAddresses = BeanFactory::getBean('EmailAddresses');
             $emailAddress = $emailAddresses->retrieve($id);
-<<<<<<< HEAD
+
             if ($emailAddress->confirm_opt_in != 'confirmed-opt-in' && empty($emailAddress->opt_in_email_created)) {
                 $this->sendOptInEmail($emailAddress);
-=======
-            if (
-                ($emailAddress->confirm_opt_in != '1' && empty($emailAddress->opt_in_email_created))
-                || $sendOptInCheckbox
-            ) {
-                $ret = $this->sendOptInEmail($emailAddress);
->>>>>>> d6a44aed
             }
         }
         
