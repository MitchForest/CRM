--- conflicted
+++ resolved
@@ -4347,12 +4347,7 @@
      * 
      * @global $sugar_config
      * @global $log
-<<<<<<< HEAD
      * @param string $id
-=======
-     * @param string $id EmailAddresses bean ID
-     * @param bool|null $sendOptInCheckbox  - optional, default is true. Overwrite by $_REQUEST
->>>>>>> a3a29415
      * @return bool
      */
     private function sendOptInEmailToEmailAddressById($id)
@@ -4368,25 +4363,17 @@
             /** @var \EmailAddress $emailAddress */
             $emailAddresses = BeanFactory::getBean('EmailAddresses');
             $emailAddress = $emailAddresses->retrieve($id);
-<<<<<<< HEAD
-
-            if ($emailAddress->confirm_opt_in != 'confirmed-opt-in' && empty($emailAddress->opt_in_email_created)) {
+
+            if ($emailAddress->confirm_opt_in != 'confirmed-opt-in' && empty($emailAddress->confirm_opt_in_sent_date)) {
                 $this->sendOptInEmail($emailAddress);
-=======
-            if (
-                ($emailAddress->confirm_opt_in != '1' && empty($emailAddress->confirm_opt_in_sent_date))
-                || $sendOptInCheckbox
-            ) {
-                $ret = $this->sendOptInEmail($emailAddress);
->>>>>>> a3a29415
             }
         }
         
         return $ret;
     }
-    
-    /**
-     * 
+
+    /**
+     *
      * @global array $sugar_config
      * @global array $app_strings
      * @global SugarDateTime $timedate
@@ -4403,9 +4390,9 @@
         global $timedate;
         global $log;
         global $db;
-        
+
         global $sugar_config;
-        
+
         $confirmOptInEnabled = isset($sugar_config['email_enable_confirm_opt_in']) && $sugar_config['email_enable_confirm_opt_in'];
 
         if (!$confirmOptInEnabled) {
@@ -4421,7 +4408,7 @@
             return false;
         }
 
-        
+
         $confirmOptInTemplateId = $sugar_config['aop']['confirm_opt_in_template_id'];
         if(!$confirmOptInTemplateId) {
             $configurator = new Configurator();
@@ -4435,14 +4422,14 @@
         }
 
         // Send email template
-        
+
         if (!$this->parent_name || !$this->parent_type) {
             $msg = 'Opt in requires the email to be related to Account/Contact/Lead/Target';
             SugarApplication::appendErrorMessage($app_strings['ERR_OPT_IN_RELATION_INCORRECT']);
             $log->fatal($msg);
             return false;
         }
-        
+
         $emailAddressString = $emailAddress->email_address;
         if(!$this->isValidEmail($emailAddressString)) {
             $emailAddressString = $emailAddress->email_address[0]['email_address'];
@@ -4489,14 +4476,14 @@
     }
 
     /**
-     * 
+     *
      * @param string $emailAddressString
      * @return boolean
      */
     private function isValidEmail($emailAddressString) {
         return filter_var($emailAddressString, FILTER_VALIDATE_EMAIL);
     }
-    
+
     /**
      * @param string $emailField eg from_name
      */
