--- conflicted
+++ resolved
@@ -2789,18 +2789,11 @@
         $ieId = $this->mailbox_id;
         $mail = $this->setMailer($mail, '', $ieId);
         
-<<<<<<< HEAD
-        
-        if ($mail->oe->type === 'system') {
-            $mail->From = 
-                $sender =
-                $ReplyToAddr = $mail->oe->smtp_from_addr;
-=======
+
         if (($mail->oe->type === 'system') && (!isset($sugar_config['email_allow_send_as_user']) || (!$sugar_config['email_allow_send_as_user']))) {
             $mail->From =
             $sender =
             $ReplyToAddr = $mail->oe->smtp_from_addr;
->>>>>>> fa67f9df
             isValidEmailAddress($mail->From);
             $ReplyToName = $mail->oe->smtp_from_name;
         } else {
