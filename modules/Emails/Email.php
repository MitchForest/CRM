--- conflicted
+++ resolved
@@ -920,16 +920,7 @@
         global $timedate;
         global $beanList;
         global $beanFiles;
-<<<<<<< HEAD
-
-        if (null === $imap) {
-            $imapFactory = new ImapHandlerFactory();
-            $imap = $imapFactory->getImapHandler();
-        }
-
-=======
         
->>>>>>> 920133ee
         $OBCharset = $locale->getPrecedentPreference('default_email_charset');
 
         /**********************************************************************
@@ -4703,14 +4694,8 @@
             $bean = BeanFactory::getBean($row['bean_module'], $row['bean_id']);
 
             $actionSendEmail = new actionSendEmail();
-<<<<<<< HEAD
-            $date = new DateTime();
-            $now = $date->format($timedate::DB_DATETIME_FORMAT);
-            if(!$actionSendEmail->run_action($bean, $params)) {
-=======
             $now = TimeDate::getInstance()->nowDb();
             if (!$actionSendEmail->run_action($bean, $params)) {
->>>>>>> 920133ee
                 $emailAddress->confirm_opt_in_fail_date = $now;
             } else {
                 $emailAddress->confirm_opt_in_sent_date = $now;
