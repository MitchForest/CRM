<?php
/**
 *
 * SugarCRM Community Edition is a customer relationship management program developed by
 * SugarCRM, Inc. Copyright (C) 2004-2013 SugarCRM Inc.
 *
 * SuiteCRM is an extension to SugarCRM Community Edition developed by SalesAgility Ltd.
 * Copyright (C) 2011 - 2018 SalesAgility Ltd.
 *
 * This program is free software; you can redistribute it and/or modify it under
 * the terms of the GNU Affero General Public License version 3 as published by the
 * Free Software Foundation with the addition of the following permission added
 * to Section 15 as permitted in Section 7(a): FOR ANY PART OF THE COVERED WORK
 * IN WHICH THE COPYRIGHT IS OWNED BY SUGARCRM, SUGARCRM DISCLAIMS THE WARRANTY
 * OF NON INFRINGEMENT OF THIRD PARTY RIGHTS.
 *
 * This program is distributed in the hope that it will be useful, but WITHOUT
 * ANY WARRANTY; without even the implied warranty of MERCHANTABILITY or FITNESS
 * FOR A PARTICULAR PURPOSE. See the GNU Affero General Public License for more
 * details.
 *
 * You should have received a copy of the GNU Affero General Public License along with
 * this program; if not, see http://www.gnu.org/licenses or write to the Free
 * Software Foundation, Inc., 51 Franklin Street, Fifth Floor, Boston, MA
 * 02110-1301 USA.
 *
 * You can contact SugarCRM, Inc. headquarters at 10050 North Wolfe Road,
 * SW2-130, Cupertino, CA 95014, USA. or at email address contact@sugarcrm.com.
 *
 * The interactive user interfaces in modified source and object code versions
 * of this program must display Appropriate Legal Notices, as required under
 * Section 5 of the GNU Affero General Public License version 3.
 *
 * In accordance with Section 7(b) of the GNU Affero General Public License version 3,
 * these Appropriate Legal Notices must retain the display of the "Powered by
 * SugarCRM" logo and "Supercharged by SuiteCRM" logo. If the display of the logos is not
 * reasonably feasible for technical reasons, the Appropriate Legal Notices must
 * display the words "Powered by SugarCRM" and "Supercharged by SuiteCRM".
 */

if (!defined('sugarEntry') || !sugarEntry) {
    die('Not A Valid Entry Point');
}

include_once('modules/Emails/EmailException.php');
require_once('include/SugarPHPMailer.php');
require_once 'include/UploadFile.php';
require_once 'include/UploadMultipleFiles.php';

require_once __DIR__ . '/NonGmailSentFolderHandler.php';


class Email extends Basic
{
    /**
     * @var string $from_addr
     */
    public $from_addr;

    /**
     * @var string $reply_to_addr
     */
    public $reply_to_addr;

    /**
     * @var string $to_addrs
     */
    public $to_addrs;

    /**
     * @var string $cc_addrs
     */
    public $cc_addrs;

    /**
     * @var string $bcc_addrs
     */
    public $bcc_addrs;

    /**
     * @var string $message_id
     */
    public $message_id;

    /**
     * @var string $type
     */
    public $type = 'archived';

    /**
     * @var string $date_sent
     */
    public $date_sent;

    /**
     * @var string $status dom_email_status
     */
    public $status;

    /**
     * @var string $intent
     */
    public $intent;

    /**
     * @var string $mailbox_id
     */
    public $mailbox_id;

    /**
     * @var string $from_name
     */
    public $from_name;

    /**
     * @var string $reply_to_status
     */
    public $reply_to_status;

    /**
     * @var string $reply_to_name
     */
    public $reply_to_name;

    /**
     * @var string $reply_to_email
     */
    public $reply_to_email;

    /**
     * @var string $description_html
     */
    public $description_html;

    /**
     * @var string $raw_source html
     */
    public $raw_source;

    /**
     * @var string $parent_id
     */
    public $parent_id;

    /**
     * @var string $parent_type
     */
    public $parent_type;

    /**
     * @var string $parent_name
     */
    public $parent_name;

    // legacy
    /**
     * @var string $date_start
     */
    public $date_start;

    /**
     * @var string $time_start
     */
    public $time_start;

    /**
     * @var string $from_addr_name
     */
    public $from_addr_name;

    /**
     * @var array $to_addrs_arr
     */
    public $to_addrs_arr;

    /**
     * @var array $cc_addrs_arr
     */
    public $cc_addrs_arr;

    /**
     * @var array $bcc_addrs_arr
     */
    public $bcc_addrs_arr;

    /**
     * @var string $to_addrs_ids
     */
    public $to_addrs_ids;

    /**
     * @var string $to_addrs_names
     */
    public $to_addrs_names;

    /**
     * @var string $to_addrs_emails
     */
    public $to_addrs_emails;

    /**
     * @var string $cc_addrs_ids
     */
    public $cc_addrs_ids;

    /**
     * @var string $cc_addrs_names
     */
    public $cc_addrs_names;

    /**
     * @var string $cc_addrs_emails
     */
    public $cc_addrs_emails;

    /**
     * @var string $bcc_addrs_ids
     */
    public $bcc_addrs_ids;

    /**
     * @var string $bcc_addrs_names
     */
    public $bcc_addrs_names;

    /**
     * @var string $bcc_addrs_emails
     */
    public $bcc_addrs_emails;

    /**
     * @var string $contact_id
     */
    public $contact_id;

    /**
     * @var string $contact_name
     */
    public $contact_name;

    // Archive Email attributes
    /**
     * @var string $duration_hours
     */
    public $duration_hours;

    /**
     * @var bool $new_schema
     */
    public $new_schema = true;

    /**
     * @var string $table_name
     */
    public $table_name = 'emails';

    /**
     * @var string $module_dir
     */
    public $module_dir = 'Emails';

    /**
     * @var string $module_name
     */
    public $module_name = 'Emails';

    /**
     * @var string $object_name
     */
    public $object_name = 'Email';


    /**
     * @var string $rolloverStyle
     */
    public $rolloverStyle = "";

    /**
     * @var string $cachePath
     */
    public $cachePath;

    /**
     * @var string $cacheFile
     */
    public $cacheFile = 'robin.cache.php';

    /**
     * @var string $replyDelimiter
     */
    public $replyDelimiter = "> ";

    /**
     * @var string $emailRawSource
     */
    public $emailRawSource;

    /**
     * @var string $link_action eg DetailView
     */
    public $link_action;

    /**
     * @var SugarEmailAddress $emailAddress
     */
    public $emailAddress;

    /**
     * @var array $attachments
     */
    public $attachments = array();

    /**
     * @var bool $isDuplicate
     */
    public $isDuplicate;

    /**
     * IMAP UID
     *
     * @var uid
     */
    public $uid;

    /**
     * @var string $to
     */
    public $to;

    /**
     * @var integer $flagged 0 === false, 1 === true
     */
    public $flagged;

    /**
     * @var integer $answered 0 === false, 1 === true
     */
    public $answered;

    /**
     * @var integer $seen 0 === false, 1 === true
     */
    public $seen;

    /**
     * @var integer $draft 0 === false, 1 === true
     */
    public $draft;

    /**
     * @var array $relationshipMap
     */
    public $relationshipMap = array(
        'Contacts' => 'emails_contacts_rel',
        'Accounts' => 'emails_accounts_rel',
        'Leads' => 'emails_leads_rel',
        'Users' => 'emails_users_rel',
        'Prospects' => 'emails_prospects_rel',
    );

    /**
     * @var EmailUI $et
     */
    public $et;        // EmailUI object

    /**
     * @var string $imagePrefix prefix to use when importing inlinge images in emails
     */
    public $imagePrefix;

    /**
     * Used for keeping track of field defs that have been modified
     *
     * @var array
     */
    public $modifiedFieldDefs = array();

    /**
     * @var string $attachment_image
     */
    public $attachment_image;

    /**
     * @var Link2
     */
    public $cases;

    /**
     * @var string $category_id
     */
    public $category_id;

    /**
     * orphaned on IMAP
     *
     * @var bool
     */
    public $orphaned;

    /**
     * @var Link2 $notes
     */
    public $notes;

    /**
     * @var string
     */
    public $From;

    /**
     * @var string
     */
    public $FromName;

    /**
     * @var string
     */
    public $Subject;

    /**
     * @var string
     */
    public $Body;

    /**
     * @var string
     */
    public $AltBody;

    public $msgNo;

    /**
     * @var string
     */
    public $to_name;

    protected static $validFieldNames = array(
        'email_address',
        'to',
        'from',
        'from_name',
        'cc',
        'bcc'
    );
    
<<<<<<< HEAD
    const NO_ERROR = 0;
    const ERR_NOT_STORED_AS_SENT = 1;
    const ERR_NO_IE = 2;
    const ERR_NO_IE_MAIL_ID = 3;
    const ERR_CODE_SHOULD_BE_INT = 4;
    const ERR_IE_RETRIEVE = 5;
    const UNHANDLED_LAST_ERROR = 6;
    
    /**
     *
     * @var int
     */
    protected $lastSaveAndStoreInSentError = null;
    
    /**
     *
     * @var NonGmailSentFolderHandler
     */
    protected $nonGmailSentFolderHandler = null;
    
    /**
     *
     * @var Email
     */
    protected $tempEmailAtSend = null;
    
    /**
     *
     * @param int $err
     */
    protected function setLastSaveAndStoreInSentError($err)
    {
        if (!is_int($err)) {
            throw new InvalidArgumentException('Error code should be an integer.', self::ERR_CODE_SHOULD_BE_INT);
        }
        
        if (null !== $this->lastSaveAndStoreInSentError) {
            throw new EmailException(
                'Last Error for method SaveAndStoreInSentFolder() already set but never checked: ' .
                $this->lastSaveAndStoreInSentError, self::UNHANDLED_LAST_ERROR);
        }
        $this->lastSaveAndStoreInSentError = $err;
    }
    
    /**
     *
     * @return int
     */
    public function getLastSaveAndStoreInSentError()
    {
        $ret = $this->lastSaveAndStoreInSentError;
        $this->lastSaveAndStoreInSentError = null;
        return $ret;
    }
    
    /**
     *
     * @param NonGmailSentFolderHandler $nonGmailSentFolderHandler
     */
    protected function setNonGmailSentFolderHandler(NonGmailSentFolderHandler $nonGmailSentFolderHandler)
    {
        $this->nonGmailSentFolderHandler = $nonGmailSentFolderHandler;
    }
    
    /**
     *
     * @return NonGmailSentFolderHandler
     */
    public function getNonGmailSentFolderHandler()
    {
        return $this->nonGmailSentFolderHandler;
    }
    
    /**
     *
     */
    protected function clearTempEmailAtSend()
    {
        $this->tempEmailAtSend = null;
    }
    
    /**
     *
     * @param Email $email
     */
    protected function createTempEmailAtSend(Email $email = null)
    {
        $this->tempEmailAtSend = $email ? $email : new Email();
    }
    
    /**
     *
     * @return Email
     */
    public function getTempEmailAtSend()
    {
        return $this->tempEmailAtSend;
    }
=======
    /**
     *
     * @var string
     */
    public $assigned_user_name;
>>>>>>> d84385e2

    /**
     * sole constructor
     * @global $current_user
     */
    public function __construct()
    {
        global $current_user;
        $this->cachePath = sugar_cached('modules/Emails');
        parent::__construct();

        $this->emailAddress = new SugarEmailAddress();

        $this->imagePrefix = rtrim($GLOBALS['sugar_config']['site_url'], "/") . "/cache/images/";
    }
    
    /**
     *
     */
    public function __destruct()
    {
        $err = $this->getLastSaveAndStoreInSentError();
        if (null !== $err) {
            LoggerManager::getLogger()->error('Unhandled email save and store as sent error: ' . $err, self::UNHANDLED_LAST_ERROR);
        }
    }
    

    /**
     * @deprecated deprecated since version 7.6, PHP4 Style Constructors are deprecated and will be remove in 7.8, please update your code, use __construct instead
     */
    public function Email()
    {
        $deprecatedMessage = 'PHP4 Style Constructors are deprecated and will be remove in 7.8, please update your code';
        if (isset($GLOBALS['log'])) {
            $GLOBALS['log']->deprecated($deprecatedMessage);
        } else {
            trigger_error($deprecatedMessage, E_USER_DEPRECATED);
        }
        self::__construct();
    }

    /**
     * assigns $this->ev with EmailUI
     */
    public function email2init()
    {
        require_once('modules/Emails/EmailUI.php');
        $this->et = new EmailUI();
    }

    /**
     * @param $interface
     * @return bool
     */
    public function bean_implements($interface)
    {
        switch ($interface) {
            case 'ACL':
                return true;
            default:
                return false;
        }
    }

    /**
     * Presaves one attachment for new email 2.0 spec
     * DOES NOT CREATE A NOTE
     * @return array ID of note associated with the attachment
     */
    public function email2saveAttachment()
    {
        $email_uploads = "modules/Emails/{$GLOBALS['current_user']->id}";
        $upload = new UploadFile('email_attachment');
        if (!$upload->confirm_upload()) {
            $err = $upload->get_upload_error();
            if ($err) {
                $GLOBALS['log']->error("Email Attachment could not be attached due to error: $err");
            }

            return array();
        }

        $guid = create_guid();
        $fileName = $upload->create_stored_filename();
        $GLOBALS['log']->debug("Email Attachment [$fileName]");
        if ($upload->final_move($guid)) {
            copy("upload://$guid", sugar_cached("$email_uploads/$guid"));

            return array(
                'guid' => $guid,
                'name' => DBManagerFactory::getInstance()->quote($fileName),
                'nameForDisplay' => $fileName
            );
        }
        $GLOBALS['log']->debug("Email Attachment [$fileName] could not be moved to upload dir");

        return array();
    }

    /**
     * @param string $filename
     * @global $sugar_config
     * @return bool
     */
    public function safeAttachmentName($filename)
    {
        global $sugar_config;
        $badExtension = false;
        //get position of last "." in file name
        $file_ext_beg = strrpos($filename, ".");
        $file_ext = "";

        //get file extension
        if ($file_ext_beg !== false) {
            $file_ext = substr($filename, $file_ext_beg + 1);
        }

        //check to see if this is a file with extension located in "badext"
        foreach ($sugar_config['upload_badext'] as $badExt) {
            if (strtolower($file_ext) == strtolower($badExt)) {
                //if found, then append with .txt and break out of lookup
                $filename = $filename . ".txt";
                $badExtension = true;
                break; // no need to look for more
            } // if
        } // foreach

        return $badExtension;
    } // fn

    /**
     * takes output from email 2.0 to/cc/bcc fields and returns appropriate arrays for usage by PHPMailer
     * @param string $addresses
     * @return array
     */
    public function email2ParseAddresses($addresses)
    {
        $addresses = from_html($addresses);
        $addresses = $this->et->unifyEmailString($addresses);

        $pattern = '/@.*,/U';
        preg_match_all($pattern, $addresses, $matchs);
        if (!empty($matchs[0])) {
            $total = $matchs[0];
            foreach ($total as $match) {
                $convertedPattern = str_replace(',', '::;::', $match);
                $addresses = str_replace($match, $convertedPattern, $addresses);
            } //foreach
        }

        $exAddr = explode("::;::", $addresses);

        $ret = array();
        $clean = array("<", ">");
        $dirty = array("&lt;", "&gt;");

        foreach ($exAddr as $addr) {
            $name = '';

            $addr = str_replace($dirty, $clean, $addr);

            if ((strpos($addr, "<") === false) && (strpos($addr, ">") === false)) {
                $address = $addr;
            } else {
                $address = substr($addr, strpos($addr, "<") + 1, strpos($addr, ">") - 1 - strpos($addr, "<"));
                $name = substr($addr, 0, strpos($addr, "<"));
            }

            $addrTemp = array();
            $addrTemp['email'] = trim($address);
            $addrTemp['display'] = trim($name);
            $ret[] = $addrTemp;
        }

        return $ret;
    }

    /**
     * takes output from email 2.0 to/cc/bcc fields and returns appropriate arrays for usage by PHPMailer
     * @param string $addresses
     * @return array
     */
    public function email2ParseAddressesForAddressesOnly($addresses)
    {
        $addresses = from_html($addresses);
        $pattern = '/@.*,/U';
        preg_match_all($pattern, $addresses, $matchs);
        if (!empty($matchs[0])) {
            $total = $matchs[0];
            foreach ($total as $match) {
                $convertedPattern = str_replace(',', '::;::', $match);
                $addresses = str_replace($match, $convertedPattern, $addresses);
            } //foreach
        }

        $exAddr = explode("::;::", $addresses);

        $ret = array();
        $clean = array("<", ">");
        $dirty = array("&lt;", "&gt;");

        foreach ($exAddr as $addr) {
            $name = '';

            $addr = str_replace($dirty, $clean, $addr);

            if (strpos($addr, "<") && strpos($addr, ">")) {
                $address = substr($addr, strpos($addr, "<") + 1, strpos($addr, ">") - 1 - strpos($addr, "<"));
            } else {
                $address = $addr;
            }

            $ret[] = trim($address);
        }

        return $ret;
    }

    /**
     * Determines MIME-type encoding as possible.
     * @param string $fileLocation relative path to file
     * @return string MIME-type
     */
    public function email2GetMime($fileLocation)
    {
        if (!is_readable($fileLocation)) {
            return 'application/octet-stream';
        }
        if (function_exists('mime_content_type')) {
            $mime = mime_content_type($fileLocation);
        } elseif (function_exists('ext2mime')) {
            $mime = ext2mime($fileLocation);
        } else {
            $mime = 'application/octet-stream';
        }

        return $mime;
    }


    /**
     * @param $mailserver_url
     * @param $port
     * @param $ssltls
     * @param $smtp_auth_req
     * @param $smtp_username
     * @param $smtppassword
     * @param $fromaddress
     * @param $toaddress
     * @param string $mail_sendtype
     * @param string $fromname
     * @global $current_user
     * @global $app_strings
     * @return array
     */
    public function sendEmailTest(
        $mailserver_url,
        $port,
        $ssltls,
        $smtp_auth_req,
        $smtp_username,
        $smtppassword,
        $fromaddress,
        $toaddress,
        $mail_sendtype = 'smtp',
        $fromname = ''
    ) {
        global $current_user, $app_strings;
        $mod_strings = return_module_language($GLOBALS['current_language'], 'Emails'); //Called from EmailMan as well.
        $mail = new SugarPHPMailer(true);
        $mail->Mailer = strtolower($mail_sendtype);
        if ($mail->Mailer == 'smtp') {
            $mail->Host = $mailserver_url;
            $mail->Port = $port;
            if (isset($ssltls) && !empty($ssltls)) {
                $mail->protocol = "ssl://";
                if ($ssltls == 1) {
                    $mail->SMTPSecure = 'ssl';
                } // if
                if ($ssltls == 2) {
                    $mail->SMTPSecure = 'tls';
                } // if
            } else {
                $mail->protocol = "tcp://";
            }
            if ($smtp_auth_req) {
                $mail->SMTPAuth = true;
                $mail->Username = $smtp_username;
                $mail->Password = $smtppassword;
            }
        } else {
            $mail->Mailer = 'sendmail';
        }

        $mail->Subject = from_html($mod_strings['LBL_TEST_EMAIL_SUBJECT']);
        $mail->From = $fromaddress;
        isValidEmailAddress($mail->From);

        if ($fromname != '') {
            $mail->FromName = html_entity_decode($fromname, ENT_QUOTES);
        } else {
            $mail->FromName = $current_user->name;
        }

        $mail->Sender = $mail->From;
        isValidEmailAddress($mail->Sender);
        $mail->AddAddress($toaddress);
        $mail->Body = $mod_strings['LBL_TEST_EMAIL_BODY'];

        $return = array();

        if (!$mail->Send()) {
            ob_clean();
            $return['status'] = false;
            $return['errorMessage'] = $app_strings['LBL_EMAIL_ERROR_PREPEND'] . $mail->ErrorInfo;
            $return['fullSmtpLog'] = $mail->fullSmtpLog;
            return $return;
        } // if
        $return['status'] = true;

        return $return;
    } // fn

    /**
     * @param $htmlData
     * @return mixed
     */
    public function decodeDuringSend($htmlData)
    {
        $htmlData = str_replace("sugarLessThan", "&lt;", $htmlData);
        $htmlData = str_replace("sugarGreaterThan", "&gt;", $htmlData);

        return $htmlData;
    }

    /**
     * Returns true or false if this email is a draft.
     *
     * @param array $request
     * @return bool True indicates this email is a draft.
     */
    public function isDraftEmail($request)
    {
        return (isset($request['saveDraft']) || ($this->type == 'draft' && $this->status == 'draft'));
    }

    /**
     *
     * Sends Email for Email 2.0
     *
     * @param $request
     * @global $mod_strings
     * @global $app_strings
     * @global $current_user
     * @global $sugar_config
     * @global $locale
     * @global $timedate
     * @global $beanList
     * @global $beanFiles
     * @return bool
     */
    public function email2Send($request)
    {
        global $mod_strings;
        global $app_strings;
        global $current_user;
        global $sugar_config;
        global $locale;
        global $timedate;
        global $beanList;
        global $beanFiles;
        
        $OBCharset = $locale->getPrecedentPreference('default_email_charset');

        /**********************************************************************
         * Sugar Email PREP
         */
        /* preset GUID */

        $orignialId = "";
        if (!empty($this->id)) {
            $orignialId = $this->id;
        } // if

        if (empty($this->id)) {
            $this->id = create_guid();
            $this->new_with_id = true;
        }

        /* satisfy basic HTML email requirements */
        $this->name = $request['sendSubject'];
        $this->description_html = '&lt;html&gt;&lt;body&gt;' . $request['sendDescription'] . '&lt;/body&gt;&lt;/html&gt;';

        /**********************************************************************
         * PHPMAILER PREP
         */
        $mail = new SugarPHPMailer();
        $mail = $this->setMailer($mail, '', $request['fromAccount']);
        if (empty($mail->Host) && !$this->isDraftEmail($request)) {
            $this->status = 'send_error';

            if ($mail->oe->type == 'system') {
                echo($app_strings['LBL_EMAIL_ERROR_PREPEND'] . $app_strings['LBL_EMAIL_INVALID_SYSTEM_OUTBOUND']);
            } else {
                echo($app_strings['LBL_EMAIL_ERROR_PREPEND'] . $app_strings['LBL_EMAIL_INVALID_PERSONAL_OUTBOUND']);
            }

            return false;
        }

        $subject = $this->name;
        $mail->Subject = from_html($this->name);

        // work-around legacy code in SugarPHPMailer
        if ($request['setEditor'] == 1) {
            $request['description_html'] = $request['sendDescription'];
            $this->description_html = $request['description_html'];
        } else {
            $this->description_html = '';
            $this->description = $request['sendDescription'];
        }
        // end work-around

        if ($this->isDraftEmail($request)) {
            if ($this->type != 'draft' && $this->status != 'draft') {
                $this->id = create_guid();
                $this->new_with_id = true;
                $this->date_entered = "";
            } // if
            $q1 = "update emails_email_addr_rel set deleted = 1 WHERE email_id = '{$this->id}'";
            $r1 = $this->db->query($q1);
        } // if

        if (isset($request['saveDraft'])) {
            $this->type = 'draft';
            $this->status = 'draft';
            $forceSave = true;
        } else {
            /* Apply Email Templates */
            // do not parse email templates if the email is being saved as draft....
            $toAddresses = $this->email2ParseAddresses($request['sendTo']);
            $sea = new SugarEmailAddress();
            $object_arr = array();

            if (isset($request['parent_type']) && !empty($request['parent_type']) &&
                isset($request['parent_id']) && !empty($request['parent_id']) &&
                ($request['parent_type'] == 'Accounts' ||
                $request['parent_type'] == 'Contacts' ||
                $request['parent_type'] == 'Leads' ||
                $request['parent_type'] == 'Users' ||
                $request['parent_type'] == 'Prospects')) {
                if (isset($beanList[$request['parent_type']]) && !empty($beanList[$request['parent_type']])) {
                    $className = $beanList[$request['parent_type']];
                    if (isset($beanFiles[$className]) && !empty($beanFiles[$className])) {
                        if (!class_exists($className)) {
                            require_once($beanFiles[$className]);
                        }
                        $bean = new $className();
                        $bean->retrieve($request['parent_id']);
                        $object_arr[$bean->module_dir] = $bean->id;
                    } // if
                } // if
            }
            foreach ($toAddresses as $addrMeta) {
                $addr = $addrMeta['email'];
                $beans = $sea->getBeansByEmailAddress($addr);
                foreach ($beans as $bean) {
                    if (!isset($object_arr[$bean->module_dir])) {
                        $object_arr[$bean->module_dir] = $bean->id;
                    }
                }
            }

            /* template parsing */
            if (empty($object_arr)) {
                $object_arr= array('Contacts' => '123');
            }
            $object_arr['Users'] = $current_user->id;
            $this->description_html = EmailTemplate::parse_template($this->description_html, $object_arr);
            $this->name = EmailTemplate::parse_template($this->name, $object_arr);
            $this->description = EmailTemplate::parse_template($this->description, $object_arr);
            $this->description = html_entity_decode($this->description, ENT_COMPAT, 'UTF-8');
            if ($this->type != 'draft' && $this->status != 'draft') {
                $this->id = create_guid();
                $this->date_entered = "";
                $this->new_with_id = true;
                $this->type = 'out';
                $this->status = 'sent';
            }
        }

        if (isset($request['parent_type']) && empty($request['parent_type']) &&
            isset($request['parent_id']) && empty($request['parent_id'])) {
            $this->parent_id = "";
            $this->parent_type = "";
        } // if


        $mail->Subject = $this->name;
        $mail = $this->handleBody($mail);
        $mail->Subject = $this->name;
        $this->description_html = from_html($this->description_html);
        $this->description_html = $this->decodeDuringSend($this->description_html);
        $this->description = $this->decodeDuringSend($this->description);

        /* from account */
        $replyToAddress = $current_user->emailAddress->getReplyToAddress($current_user, true);
        $replyToName = "";
        if (empty($request['fromAccount'])) {
            $defaults = $current_user->getPreferredEmail();
            $mail->From = $defaults['email'];
            isValidEmailAddress($mail->From);
            $mail->FromName = $defaults['name'];
            $replyToName = $mail->FromName;
        //$replyToAddress = $current_user->emailAddress->getReplyToAddress($current_user);
        } else {
            // passed -> user -> system default
            $ie = new InboundEmail();
            $ie->retrieve($request['fromAccount']);
            $storedOptions = unserialize(base64_decode($ie->stored_options));
            $fromName = "";
            $fromAddress = "";
            $replyToName = "";
            //$replyToAddress = "";
            if (!empty($storedOptions)) {
                $fromAddress = $storedOptions['from_addr'];
                isValidEmailAddress($fromAddress);
                $fromName = from_html($storedOptions['from_name']);
                $replyToAddress = (isset($storedOptions['reply_to_addr']) ? $storedOptions['reply_to_addr'] : "");
                $replyToName = (isset($storedOptions['reply_to_name']) ? from_html($storedOptions['reply_to_name']) : "");
            } // if
            $defaults = $current_user->getPreferredEmail();
            // Personal Account doesn't have reply To Name and Reply To Address. So add those columns on UI
            // After adding remove below code

            // code to remove
            if ($ie->is_personal) {
                if (empty($replyToAddress)) {
                    $replyToAddress = $current_user->emailAddress->getReplyToAddress($current_user, true);
                } // if
                if (empty($replyToName)) {
                    $replyToName = $defaults['name'];
                } // if
                //Personal accounts can have a reply_address, which should
                //overwrite the users set default.
                if (!empty($storedOptions['reply_to_addr'])) {
                    $replyToAddress = $storedOptions['reply_to_addr'];
                }
            }
            // end of code to remove
            $mail->From = (!empty($fromAddress)) ? $fromAddress : $defaults['email'];
            isValidEmailAddress($mail->From);
            $mail->FromName = (!empty($fromName)) ? $fromName : $defaults['name'];
            $replyToName = (!empty($replyToName)) ? $replyToName : $mail->FromName;
        }

        $mail->Sender = $mail->From; /* set Return-Path field in header to reduce spam score in emails sent via Sugar's Email module */
        isValidEmailAddress($mail->Sender);

        if (!empty($replyToAddress)) {
            $mail->AddReplyTo($replyToAddress, $locale->translateCharsetMIME(trim($replyToName), 'UTF-8', $OBCharset));
        } else {
            $mail->AddReplyTo($mail->From, $locale->translateCharsetMIME(trim($mail->FromName), 'UTF-8', $OBCharset));
        } // else
        $emailAddressCollection = array(); // used in linking to beans below
        // handle to/cc/bcc
        foreach ($this->email2ParseAddresses($request['sendTo']) as $addr_arr) {
            if (empty($addr_arr['email'])) {
                continue;
            }

            if (empty($addr_arr['display'])) {
                $mail->AddAddress($addr_arr['email'], "");
            } else {
                $mail->AddAddress(
                    $addr_arr['email'],
                    $locale->translateCharsetMIME(trim($addr_arr['display']), 'UTF-8', $OBCharset)
                );
            }
            $emailAddressCollection[] = $addr_arr['email'];
        }
        foreach ($this->email2ParseAddresses($request['sendCc']) as $addr_arr) {
            if (empty($addr_arr['email'])) {
                continue;
            }

            if (empty($addr_arr['display'])) {
                $mail->AddCC($addr_arr['email'], "");
            } else {
                $mail->AddCC(
                    $addr_arr['email'],
                    $locale->translateCharsetMIME(trim($addr_arr['display']), 'UTF-8', $OBCharset)
                );
            }
            $emailAddressCollection[] = $addr_arr['email'];
        }

        foreach ($this->email2ParseAddresses($request['sendBcc']) as $addr_arr) {
            if (empty($addr_arr['email'])) {
                continue;
            }

            if (empty($addr_arr['display'])) {
                $mail->AddBCC($addr_arr['email'], "");
            } else {
                $mail->AddBCC(
                    $addr_arr['email'],
                    $locale->translateCharsetMIME(trim($addr_arr['display']), 'UTF-8', $OBCharset)
                );
            }
            $emailAddressCollection[] = $addr_arr['email'];
        }


        /* parse remove attachments array */
        $removeAttachments = array();
        if (!empty($request['templateAttachmentsRemove'])) {
            $exRemove = explode("::", $request['templateAttachmentsRemove']);

            foreach ($exRemove as $file) {
                $removeAttachments = substr($file, 0, 36);
            }
        }

        /* handle attachments */
        if (!empty($request['attachments'])) {
            $exAttachments = explode("::", $request['attachments']);

            foreach ($exAttachments as $file) {
                $file = trim(from_html($file));
                $file = str_replace("\\", "", $file);
                if (!empty($file)) {
                    //$fileLocation = $this->et->userCacheDir."/{$file}";
                    $fileGUID = preg_replace('/[^a-z0-9\-]/', "", substr($file, 0, 36));
                    $fileLocation = $this->et->userCacheDir . "/{$fileGUID}";
                    $filename = substr(
                        $file,
                        36,
                        strlen($file)
                    ); // strip GUID	for PHPMailer class to name outbound file

                    $mail->AddAttachment($fileLocation, $filename, 'base64', $this->email2GetMime($fileLocation));
                    //$mail->AddAttachment($fileLocation, $filename, 'base64');

                    // only save attachments if we're archiving or drafting
                    if ((($this->type == 'draft') && !empty($this->id)) || (isset($request['saveToSugar']) && $request['saveToSugar'] == 1)) {
                        $note = new Note();
                        $note->id = create_guid();
                        $note->new_with_id = true; // duplicating the note with files
                        $note->parent_id = $this->id;
                        $note->parent_type = $this->module_dir;
                        $note->name = $filename;
                        $note->filename = $filename;
                        $note->file_mime_type = $this->email2GetMime($fileLocation);
                        $dest = "upload://{$note->id}";
                        if (!copy($fileLocation, $dest)) {
                            $GLOBALS['log']->debug("EMAIL 2.0: could not copy attachment file to $fileLocation => $dest");
                        }

                        $note->save();
                    }
                }
            }
        }

        /* handle sugar documents */
        if (!empty($request['documents'])) {
            $exDocs = explode("::", $request['documents']);

            foreach ($exDocs as $docId) {
                $docId = trim($docId);
                if (!empty($docId)) {
                    $doc = new Document();
                    $docRev = new DocumentRevision();
                    $doc->retrieve($docId);
                    $docRev->retrieve($doc->document_revision_id);

                    $filename = $docRev->filename;
                    $docGUID = preg_replace('/[^a-z0-9\-]/', "", $docRev->id);
                    $fileLocation = "upload://{$docGUID}";
                    $mime_type = $docRev->file_mime_type;
                    $mail->AddAttachment(
                        $fileLocation,
                        $locale->translateCharsetMIME(trim($filename), 'UTF-8', $OBCharset),
                        'base64',
                        $mime_type
                    );

                    // only save attachments if we're archiving or drafting
                    if ((($this->type == 'draft') && !empty($this->id)) || (isset($request['saveToSugar']) && $request['saveToSugar'] == 1)) {
                        $note = new Note();
                        $note->id = create_guid();
                        $note->new_with_id = true; // duplicating the note with files
                        $note->parent_id = $this->id;
                        $note->parent_type = $this->module_dir;
                        $note->name = $filename;
                        $note->filename = $filename;
                        $note->file_mime_type = $mime_type;
                        $dest = "upload://{$note->id}";
                        if (!copy($fileLocation, $dest)) {
                            $GLOBALS['log']->debug("EMAIL 2.0: could not copy SugarDocument revision file $fileLocation => $dest");
                        }

                        $note->save();
                    }
                }
            }
        }

        /* handle template attachments */
        if (!empty($request['templateAttachments'])) {
            $exNotes = explode("::", $request['templateAttachments']);
            foreach ($exNotes as $noteId) {
                $noteId = trim($noteId);
                if (!empty($noteId)) {
                    $note = new Note();
                    $note->retrieve($noteId);
                    if (!empty($note->id)) {
                        $filename = $note->filename;
                        $noteGUID = preg_replace('/[^a-z0-9\-]/', "", $note->id);
                        $fileLocation = "upload://{$noteGUID}";
                        $mime_type = $note->file_mime_type;
                        if (!$note->embed_flag) {
                            $mail->AddAttachment($fileLocation, $filename, 'base64', $mime_type);
                            // only save attachments if we're archiving or drafting
                            if ((($this->type == 'draft') && !empty($this->id)) || (isset($request['saveToSugar']) && $request['saveToSugar'] == 1)) {
                                if ($note->parent_id != $this->id) {
                                    $this->saveTempNoteAttachments($filename, $fileLocation, $mime_type);
                                }
                            } // if
                        } // if
                    } else {
                        //$fileLocation = $this->et->userCacheDir."/{$file}";
                        $fileGUID = preg_replace('/[^a-z0-9\-]/', "", substr($noteId, 0, 36));
                        $fileLocation = $this->et->userCacheDir . "/{$fileGUID}";
                        //$fileLocation = $this->et->userCacheDir."/{$noteId}";
                        $filename = substr(
                            $noteId,
                            36,
                            strlen($noteId)
                        ); // strip GUID	for PHPMailer class to name outbound file

                        $mail->AddAttachment(
                            $fileLocation,
                            $locale->translateCharsetMIME(trim($filename), 'UTF-8', $OBCharset),
                            'base64',
                            $this->email2GetMime($fileLocation)
                        );

                        //If we are saving an email we were going to forward we need to save the attachments as well.
                        if ((($this->type == 'draft') && !empty($this->id))
                            || (isset($request['saveToSugar']) && $request['saveToSugar'] == 1)
                        ) {
                            $mimeType = $this->email2GetMime($fileLocation);
                            $this->saveTempNoteAttachments($filename, $fileLocation, $mimeType);
                        } // if
                    }
                }
            }
        }


        /**********************************************************************
         * Final Touches
         */
        /* save email to sugar? */
        $forceSave = false;

        if ($this->type == 'draft' && !isset($request['saveDraft'])) {
            // sending a draft email
            $this->type = 'out';
            $this->status = 'sent';
            $forceSave = true;
        } elseif (isset($request['saveDraft'])) {
            $this->type = 'draft';
            $this->status = 'draft';
            $forceSave = true;
        }

        /**********************************************************************
         * SEND EMAIL (finally!)
         */
        $mailSent = false;
        if ($this->type != 'draft') {
            $mail->prepForOutbound();
            $mail->Body = $this->decodeDuringSend($mail->Body);
            $mail->AltBody = $this->decodeDuringSend($mail->AltBody);
            if (!$mail->Send()) {
                $this->status = 'send_error';
                ob_clean();
                echo($app_strings['LBL_EMAIL_ERROR_PREPEND'] . $mail->ErrorInfo);

                return false;
            }
        }

        if ((!(empty($orignialId) || isset($request['saveDraft']) || ($this->type == 'draft' && $this->status == 'draft'))) &&
            (($request['composeType'] == 'reply') || ($request['composeType'] == 'replyAll') || ($request['composeType'] == 'replyCase')) && ($orignialId != $this->id)) {
            $originalEmail = new Email();
            $originalEmail->retrieve($orignialId);
            $originalEmail->reply_to_status = 1;
            $originalEmail->save();
            $this->reply_to_status = 0;
        } // if

        if ($request['composeType'] == 'reply' || $request['composeType'] == 'replyCase') {
            if (isset($request['ieId']) && isset($request['mbox'])) {
                $emailFromIe = new InboundEmail();
                $emailFromIe->retrieve($request['ieId']);
                $emailFromIe->mailbox = $request['mbox'];
                if (isset($emailFromIe->id) && $emailFromIe->is_personal) {
                    if ($emailFromIe->isPop3Protocol()) {
                        $emailFromIe->mark_answered($this->uid, 'pop3');
                    } elseif ($emailFromIe->connectMailserver() == 'true') {
                        $emailFromIe->markEmails($this->uid, 'answered');
                        $emailFromIe->mark_answered($this->uid);
                    }
                }
            }
        }


        if ($forceSave ||
            $this->type == 'draft' ||
            (isset($request['saveToSugar']) && $request['saveToSugar'] == 1)
        ) {

            // saving a draft OR saving a sent email
            $decodedFromName = mb_decode_mimeheader($mail->FromName);
            $this->from_addr = "{$decodedFromName} <{$mail->From}>";
            $this->from_addr_name = $this->from_addr;
            $this->to_addrs = $request['sendTo'];
            $this->to_addrs_names = $request['sendTo'];
            $this->cc_addrs = $request['sendCc'];
            $this->cc_addrs_names = $request['sendCc'];
            $this->bcc_addrs = $request['sendBcc'];
            $this->bcc_addrs_names = $request['sendBcc'];
            $this->assigned_user_id = $current_user->id;

            $this->date_sent = $timedate->now();
            ///////////////////////////////////////////////////////////////////
            ////	LINK EMAIL TO SUGARBEANS BASED ON EMAIL ADDY

            if (isset($request['parent_type']) && !empty($request['parent_type']) &&
                isset($request['parent_id']) && !empty($request['parent_id'])) {
                $this->parent_id = $request['parent_id'];
                $this->parent_type = $request['parent_type'];
                $q = "SELECT count(*) c FROM emails_beans WHERE  email_id = '{$this->id}' AND bean_id = '{$request['parent_id']}' AND bean_module = '{$request['parent_type']}'";
                $r = $this->db->query($q);
                $a = $this->db->fetchByAssoc($r);
                if ($a['c'] <= 0) {
                    if (isset($beanList[$request['parent_type']]) && !empty($beanList[$request['parent_type']])) {
                        $className = $beanList[$request['parent_type']];
                        if (isset($beanFiles[$className]) && !empty($beanFiles[$className])) {
                            if (!class_exists($className)) {
                                require_once($beanFiles[$className]);
                            }
                            $bean = new $className();
                            $bean->retrieve($request['parent_id']);
                            if ($bean->load_relationship('emails')) {
                                $bean->emails->add($this->id);
                            } // if
                        } // if
                    } // if
                } // if
            } else {
                if (!class_exists('aCase')) {
                } else {
                    $c = new aCase();
                    if ($caseId = InboundEmail::getCaseIdFromCaseNumber($mail->Subject, $c)) {
                        $c->retrieve($caseId);
                        $c->load_relationship('emails');
                        $c->emails->add($this->id);
                        $this->parent_type = "Cases";
                        $this->parent_id = $caseId;
                    } // if
                }
            } // else

            ////	LINK EMAIL TO SUGARBEANS BASED ON EMAIL ADDY
            ///////////////////////////////////////////////////////////////////
            $this->save();
        }

        if (!empty($request['fromAccount'])) {
            if (isset($ie->id) && !$ie->isPop3Protocol() && $mail->oe->mail_smtptype != 'gmail') {
                $sentFolder = $ie->get_stored_options("sentFolder");
                if (!empty($sentFolder)) {
                    // Call CreateBody() before CreateHeader() as that is where boundary IDs are generated.
                    $emailbody = $mail->CreateBody();
                    $emailheader = $mail->CreateHeader();
                    $data = $emailheader . "\r\n" . $emailbody . "\r\n";
                    $ie->mailbox = $sentFolder;
                    if ($ie->connectMailserver() == 'true') {
                        $connectString = $ie->getConnectString($ie->getServiceString(), $ie->mailbox);
                        $returnData = $ie->getImap()->append($connectString, $data, "\\Seen");
                        if (!$returnData) {
                            $GLOBALS['log']->debug("could not copy email to {$ie->mailbox} for {$ie->name}");
                        } // if
                    } else {
                        $GLOBALS['log']->debug("could not connect to mail serve for folder {$ie->mailbox} for {$ie->name}");
                    } // else
                } else {
                    $GLOBALS['log']->debug("could not copy email to {$ie->mailbox} sent folder as its empty");
                } // else
            } // if
        } // if
        return true;
    } // end email2send

    /**
     * Generates a config-specified separated name and addresses to be used in compose email screen for
     * contacts or leads from listview
     * By default, use comma, but allow for non-standard delimiters as specified in email_address_separator
     *
     * @param $module string module name
     * @param $idsArray array of record ids to get the email address for
     * @global $local
     * @return string (config-specified) delimited list of email addresses
     */
    public function getNamePlusEmailAddressesForCompose($module, $idsArray)
    {
        global $locale;
        $result = array();

        foreach ($idsArray as $id) {
            // Load bean
            $bean = BeanFactory::getBean($module, $id);

            // Got a bean
            if (!empty($bean)) {
                // For CE, just get primary e-mail address
                $emailAddress = $bean->email1;


                // If we have an e-mail address loaded
                if (!empty($emailAddress)) {
                    // Use bean name by default
                    $fullName = $bean->name;

                    // Depending on module, format the name
                    if (in_array($module, array('Users', 'Employees'))) {
                        $fullName = from_html(
                            $locale->getLocaleFormattedName(
                                $bean->first_name,
                                $bean->last_name,
                                '',
                                $bean->title
                            )
                        );
                    } else {
                        if (SugarModule::get($module)->moduleImplements('Person')) {
                            $fullName = from_html(
                                $locale->getLocaleFormattedName(
                                    $bean->first_name,
                                    $bean->last_name,
                                    $bean->salutation,
                                    $bean->title
                                )
                            );
                        }
                    }

                    // Make e-mail address in format "Name <@email>"
                    $result[$bean->id] = $fullName . " <" . from_html($emailAddress) . ">";
                }
            }
        }

        // Broken out of method to facilitate unit testing
        return $this->_arrayToDelimitedString($result);
    }

    /**
     * @param Array $arr - list of strings
     * @return string the list of strings delimited by email_address_separator
     */
    public function _arrayToDelimitedString($arr)
    {
        // bug 51804: outlook does not respect the correct email address separator (',') , so let
        // clients override the default.
        $separator = (isset($GLOBALS['sugar_config']['email_address_separator']) &&
            !empty($GLOBALS['sugar_config']['email_address_separator'])) ?
            $GLOBALS['sugar_config']['email_address_separator'] :
            ',';

        return join($separator, array_values($arr));
    }

    /**
     * Overrides
     */
    ///////////////////////////////////////////////////////////////////////////
    ////	SAVERS
    /**
     * @param bool $check_notify
     * @global $current_user
     * @return bool|string
     */
    public function save($check_notify = false)
    {
        global $current_user;

        $id = false;

        if ($this->isDuplicate) {
            $GLOBALS['log']->debug("EMAIL - tried to save a duplicate Email record");
        } else {
            if (empty($this->id)) {
                $this->id = create_guid();
                $this->new_with_id = true;
            }

            if ($this->cleanEmails($this->from_addr_name) === '') {
                $this->from_addr_name = $this->cleanEmails($this->from_name);
            } else {
                $this->from_addr_name = $this->cleanEmails($this->from_addr_name);
            }
            $this->to_addrs_names = $this->cleanEmails($this->to_addrs_names);
            $this->cc_addrs_names = $this->cleanEmails($this->cc_addrs_names);
            $this->bcc_addrs_names = $this->cleanEmails($this->bcc_addrs_names);
            $this->reply_to_addr = $this->cleanEmails($this->reply_to_addr);
            $this->description = SugarCleaner::cleanHtml($this->description);
            if (empty($this->description_html)) {
                $this->description_html = $this->description;
                $this->description_html = nl2br($this->description_html);
            }
            $this->description_html = SugarCleaner::cleanHtml($this->description_html, true);
            $this->raw_source = SugarCleaner::cleanHtml($this->raw_source, true);
            $this->saveEmailText();
            $this->saveEmailAddresses();


            if (empty($this->assigned_user_id)) {
                $this->assigned_user_id = $current_user->id;
            }

            $GLOBALS['log']->debug('-------------------------------> Email called save()');

            // handle legacy concatenation of date and time fields
            //Bug 39503 - SugarBean is not setting date_sent when seconds missing
            if (empty($this->date_sent)) {
                global $timedate;
                $date_sent_obj = $timedate->fromUser(
                    $timedate->merge_date_time($this->date_start, $this->time_start),
                    $current_user
                );
                if (!empty($date_sent_obj) && ($date_sent_obj instanceof SugarDateTime)) {
                    $this->date_sent = $date_sent_obj->asDb();
                }
            }

            $id = parent::save($check_notify);

            if (!empty($this->parent_type) && !empty($this->parent_id)) {
                if (!empty($this->fetched_row) && !empty($this->fetched_row['parent_id']) && !empty($this->fetched_row['parent_type'])) {
                    if ($this->fetched_row['parent_id'] != $this->parent_id || $this->fetched_row['parent_type'] != $this->parent_type) {
                        $mod = strtolower($this->fetched_row['parent_type']);
                        $rel = array_key_exists(
                            $mod,
                            $this->field_defs
                        ) ? $mod : $mod . "_activities_emails"; //Custom modules rel name
                        if ($this->load_relationship($rel)) {
                            $this->$rel->delete($this->id, $this->fetched_row['parent_id']);
                        }
                    }
                }
                $mod = strtolower($this->parent_type);
                $rel = array_key_exists(
                    $mod,
                    $this->field_defs
                ) ? $mod : $mod . "_activities_emails"; //Custom modules rel name
                if ($this->load_relationship($rel)) {
                    $this->$rel->add($this->parent_id);
                }
            }
        }
        $GLOBALS['log']->debug('-------------------------------> Email save() done');
        
        return $id;
    }

    /**
     * Helper function to save temporary attachments assocaited to an email as note.
     *
     * @param string $filename
     * @param string $fileLocation
     * @param string $mimeType
     * @return boolean success/failed
     */
    public function saveTempNoteAttachments($filename, $fileLocation, $mimeType)
    {
        $tmpNote = new Note();
        $tmpNote->id = create_guid();
        $tmpNote->new_with_id = true;
        $tmpNote->parent_id = $this->id;
        $tmpNote->parent_type = $this->module_dir;
        $tmpNote->name = $filename;
        $tmpNote->filename = $filename;
        $tmpNote->file_mime_type = $mimeType;
        $noteFile = "upload://{$tmpNote->id}";

        if (!file_exists($fileLocation)) {
            LoggerManager::getLogger()->warn('Email error: File Location not found for save temp note attachments. File location was: "' . $fileLocation . '"');
        } else {
            if (!copy($fileLocation, $noteFile)) {
                $GLOBALS['log']->fatal("EMAIL 2.0: could not copy SugarDocument revision file $fileLocation => $noteFile");
            } else {
                if (!$tmpNote->save()) {
                    return false;
                }
            }
        }

        return true;
    }

    /**
     * Handles normalization of Email Addressess
     */
    public function saveEmailAddresses()
    {
        // from, single address
        $fromId = $this->emailAddress->getEmailGUID(from_html($this->from_addr));
        if (!empty($fromId)) {
            $this->linkEmailToAddress($fromId, 'from');
        }

        // to, multiple
        $replace = array(",", ";");
        $toaddrs = str_replace($replace, "::", from_html($this->to_addrs));
        $exToAddrs = explode("::", $toaddrs);

        if (!empty($exToAddrs)) {
            foreach ($exToAddrs as $toaddr) {
                $toaddr = trim($toaddr);
                if (!empty($toaddr)) {
                    $toId = $this->emailAddress->getEmailGUID($toaddr);
                    $this->linkEmailToAddress($toId, 'to');
                    $this->sendOptInEmailToEmailAddressById($toId);
                }
            }
        }

        // cc, multiple
        $ccAddrs = str_replace($replace, "::", from_html($this->cc_addrs));
        $exccAddrs = explode("::", $ccAddrs);

        if (!empty($exccAddrs)) {
            foreach ($exccAddrs as $ccAddr) {
                $ccAddr = trim($ccAddr);
                if (!empty($ccAddr)) {
                    $ccId = $this->emailAddress->getEmailGUID($ccAddr);
                    $this->linkEmailToAddress($ccId, 'cc');
                    $this->sendOptInEmailToEmailAddressById($ccId);
                }
            }
        }

        // bcc, multiple
        $bccAddrs = str_replace($replace, "::", from_html($this->bcc_addrs));
        $exbccAddrs = explode("::", $bccAddrs);
        if (!empty($exbccAddrs)) {
            foreach ($exbccAddrs as $bccAddr) {
                $bccAddr = trim($bccAddr);
                if (!empty($bccAddr)) {
                    $bccId = $this->emailAddress->getEmailGUID($bccAddr);
                    $this->linkEmailToAddress($bccId, 'bcc');
                    $this->sendOptInEmailToEmailAddressById($bccId);
                }
            }
        }
    }

    public function linkEmailToAddress($id, $type)
    {
        // TODO: make this update?
        $q1 = "SELECT * FROM emails_email_addr_rel WHERE email_id = '{$this->id}' AND email_address_id = '{$id}' AND address_type = '{$type}' AND deleted = 0";
        $r1 = $this->db->query($q1);
        $a1 = $this->db->fetchByAssoc($r1);

        if (!empty($a1) && !empty($a1['id'])) {
            return $a1['id'];
        }
        $guid = create_guid();
        $q2 = "INSERT INTO emails_email_addr_rel VALUES('{$guid}', '{$this->id}', '{$type}', '{$id}', 0)";
        $r2 = $this->db->query($q2);


        return $guid;
    }

    protected $email_to_text = array(
        "email_id" => "id",
        "description" => "description",
        "description_html" => "description_html",
        "raw_source" => "raw_source",
        "from_addr" => "from_addr_name",
        "reply_to_addr" => "reply_to_addr",
        "to_addrs" => "to_addrs_names",
        "cc_addrs" => "cc_addrs_names",
        "bcc_addrs" => "bcc_addrs_names",
    );

    public function cleanEmails($emails)
    {
        if (empty($emails)) {
            return '';
        }
        $emails = str_replace(array(",", ";"), "::", from_html($emails));
        $addrs = explode("::", $emails);
        $res = array();
        foreach ($addrs as $addr) {
            $parts = $this->emailAddress->splitEmailAddress($addr);
            if (empty($parts["email"])) {
                continue;
            }
            if (!empty($parts["name"])) {
                $res[] = "{$parts['name']} <{$parts['email']}>";
            } else {
                $res[] .= $parts["email"];
            }
        }

        return implode(", ", $res);
    }

    protected function saveEmailText()
    {
        $emailText = SugarModule::get("EmailText")->loadBean();
        foreach ($this->email_to_text as $textfield => $mailfield) {
            $emailText->{$textfield} = $this->{$mailfield};
        }
        $emailText->email_id = $this->id;
        if (!$this->new_with_id) {
            $this->db->update($emailText);
        } else {
            $this->db->insert($emailText);
        }
    }

    ///////////////////////////////////////////////////////////////////////////
    ////	RETRIEVERS
    public function retrieve($id = -1, $encoded = true, $deleted = true)
    {
        // cn: bug 11915, return SugarBean's retrieve() call bean instead of $this
        $email = parent::retrieve($id, $encoded, $deleted);

        if ($email) {
            $email->retrieveEmailText();
            //$ret->raw_source = SugarCleaner::cleanHtml($ret->raw_source);
            $email->description = $email->description;
            if (empty($email->description_html)) {
                $email->description_html = $email->description;
                $email->description_html = nl2br($email->description_html);
            }
            //$ret->description_html = SugarCleaner::cleanHtml($ret->description_html);
            $email->retrieveEmailAddresses();

            $email->date_start = '';
            $email->time_start = '';
            $dateSent = explode(' ', $email->date_sent);
            if (!empty($dateSent)) {
                $email->date_start = $dateSent[0];
                if (isset($dateSent[1])) {
                    $email->time_start = $dateSent[1];
                }
            }
        }

        return $email;
    }


    /**
     * Retrieves email addresses from GUIDs
     */
    public function retrieveEmailAddresses()
    {
        $return = array();

        $q = "SELECT email_address, address_type
				FROM emails_email_addr_rel eam
				JOIN email_addresses ea ON ea.id = eam.email_address_id
				WHERE eam.email_id = '{$this->id}' AND eam.deleted=0";
        $r = $this->db->query($q);

        while ($a = $this->db->fetchByAssoc($r)) {
            if (!isset($return[$a['address_type']])) {
                $return[$a['address_type']] = array();
            }
            $return[$a['address_type']][] = $a['email_address'];
        }

        if (count($return) > 0) {
            if (isset($return['from'])) {
                $this->from_addr_name = implode(", ", $return['from']);
            }
            if (isset($return['to'])) {
                $this->to_addrs_names = implode(", ", $return['to']);
            }
            if (isset($return['cc'])) {
                $this->cc_addrs_names = implode(", ", $return['cc']);
            }
            if (isset($return['bcc'])) {
                $this->bcc_addrs_names = implode(", ", $return['bcc']);
            }
        }
    }

    /**
     * Handles longtext fields
     */
    public function retrieveEmailText()
    {
        $q = "SELECT from_addr, reply_to_addr, to_addrs, cc_addrs, bcc_addrs, description, description_html, raw_source FROM emails_text WHERE email_id = '{$this->id}'";
        $r = $this->db->query($q);
        $a = $this->db->fetchByAssoc($r, false);

        $this->description = $a['description'];
        $this->description_html = $a['description_html'];
        $this->raw_source = $a['raw_source'];
        $this->from_addr_name = $a['from_addr'];
        $this->reply_to_addr = $a['reply_to_addr'];
        $this->to_addrs_names = $a['to_addrs'];
        $this->cc_addrs_names = $a['cc_addrs'];
        $this->bcc_addrs_names = $a['bcc_addrs'];
    }

    /**
     * @param string $id
     */
    public function delete($id = '')
    {
        if (empty($id)) {
            $id = $this->id;
        }

        $id = $this->db->quote($id);

        $q = "UPDATE emails SET deleted = 1 WHERE id = '{$id}'";
        $qt = "UPDATE emails_text SET deleted = 1 WHERE email_id = '{$id}'";
        $qf = "UPDATE folders_rel SET deleted = 1 WHERE polymorphic_id = '{$id}' AND polymorphic_module = 'Emails'";
        $qn = "UPDATE notes SET deleted = 1 WHERE parent_id = '{$id}' AND parent_type = 'Emails'";
        $this->db->query($q);
        $this->db->query($qt);
        $this->db->query($qf);
        $this->db->query($qn);
    }

    /**
     * creates the standard "Forward" info at the top of the forwarded message
     * @return string
     */
    public function getForwardHeader()
    {
        global $mod_strings;
        global $current_user;

        //$from = str_replace(array("&gt;","&lt;"), array(")","("), $this->from_name);
        $from = to_html($this->from_name);
        $subject = to_html($this->name);
        $ret = "<br /><br />";
        $ret .= $this->replyDelimiter . "{$mod_strings['LBL_FROM']} {$from}<br />";
        $ret .= $this->replyDelimiter . "{$mod_strings['LBL_DATE_SENT']} {$this->date_sent}<br />";
        $ret .= $this->replyDelimiter . "{$mod_strings['LBL_TO']} {$this->to_addrs}<br />";
        $ret .= $this->replyDelimiter . "{$mod_strings['LBL_CC']} {$this->cc_addrs}<br />";
        $ret .= $this->replyDelimiter . "{$mod_strings['LBL_SUBJECT']} {$subject}<br />";
        $ret .= $this->replyDelimiter . "<br />";

        return $ret;
        //return from_html($ret);
    }

    /**
     * retrieves Notes that belong to this Email and stuffs them into the "attachments" attribute
     */
    public function getNotes($id, $duplicate = false)
    {
        if (!class_exists('Note')) {
        }

        $exRemoved = array();
        if (isset($_REQUEST['removeAttachment'])) {
            $exRemoved = explode('::', $_REQUEST['removeAttachment']);
        }

        $noteArray = array();
        $q = "SELECT id FROM notes WHERE deleted = 0 AND parent_id = '" . $id . "'";
        $r = $this->db->query($q);

        while ($a = $this->db->fetchByAssoc($r)) {
            if (!in_array($a['id'], $exRemoved)) {
                $note = new Note();
                $note->retrieve($a['id']);

                // duplicate actual file when creating forwards
                if ($duplicate) {
                    if (!class_exists('UploadFile')) {
                        require_once('include/upload_file.php');
                    }
                    // save a brand new Note
                    $noteDupe->id = create_guid();
                    $noteDupe->new_with_id = true;
                    $noteDupe->parent_id = $this->id;
                    $noteDupe->parent_type = $this->module_dir;

                    $noteFile = new UploadFile();
                    $noteFile->duplicate_file($a['id'], $note->id, $note->filename);

                    $note->save();
                }
                // add Note to attachments array
                $this->attachments[] = $note;
            }
        }
    }

    /**
     * creates the standard "Reply" info at the top of the forwarded message
     * @global $mod_string
     * @global $current_user
     * @return string
     */
    public function getReplyHeader()
    {
        global $mod_strings;
        global $current_user;

        $from = str_replace(array("&gt;", "&lt;", ">", "<"), array(")", "(", ")", "("), $this->from_name);
        $ret = "<br>{$mod_strings['LBL_REPLY_HEADER_1']} {$this->date_start}, {$this->time_start}, {$from} {$mod_strings['LBL_REPLY_HEADER_2']}";

        return from_html($ret);
    }

    /**
     * Quotes plain-text email text
     * @param string $text
     * @return string
     */
    public function quotePlainTextEmail($text)
    {
        $quoted = "\n";

        // plain-text
        $desc = nl2br(trim($text));
        $exDesc = explode('<br />', $desc);

        foreach ($exDesc as $k => $line) {
            $quoted .= '> ' . trim($line) . "\r";
        }

        return $quoted;
    }

    /**
     * "quotes" (i.e., "> my text yadda" the HTML part of an email
     * @param string $text HTML text to quote
     * @return string
     */
    public function quoteHtmlEmail($text)
    {
        $text = trim(from_html($text));

        if (empty($text)) {
            return '';
        }
        $out = "<div style='border-left:1px solid #00c; padding:5px; margin-left:10px;'>{$text}</div>";

        return $out;
    }

    /**
     * "quotes" (i.e., "> my text yadda" the HTML part of an email
     * @param string $text HTML text to quote
     * @return string
     */
    public function quoteHtmlEmailForNewEmailUI($text)
    {
        $text = trim($text);

        if (empty($text)) {
            return '';
        }
        $text = str_replace("\n", "<BR/>", $text);
        $out = "<div style='border-left:1px solid #00c; padding:5px; margin-left:10px;'>{$text}</div>";

        return $out;
    }

    /**
     * Ensures that the user is able to send outbound emails
     * @global $current_user
     */
    public function check_email_settings()
    {
        global $current_user;

        $mail_fromaddress = $current_user->emailAddress->getPrimaryAddress($current_user);
        $replyToName = $current_user->getPreference('mail_fromname');
        $mail_fromname = (!empty($replyToName)) ? $current_user->getPreference('mail_fromname') : $current_user->full_name;

        if (empty($mail_fromaddress)) {
            return false;
        }
        if (empty($mail_fromname)) {
            return false;
        }

        $send_type = $current_user->getPreference('mail_sendtype');
        if (!empty($send_type) && $send_type == "SMTP") {
            $mail_smtpserver = $current_user->getPreference('mail_smtpserver');
            $mail_smtpport = $current_user->getPreference('mail_smtpport');
            $mail_smtpauth_req = $current_user->getPreference('mail_smtpauth_req');
            $mail_smtpuser = $current_user->getPreference('mail_smtpuser');
            $mail_smtppass = $current_user->getPreference('mail_smtppass');
            if (empty($mail_smtpserver) ||
                empty($mail_smtpport) ||
                (!empty($mail_smtpauth_req) && (empty($mail_smtpuser) || empty($mail_smtppass)))
            ) {
                return false;
            }
        }

        return true;
    }

    /**
     * outputs JS to set fields in the MassUpdate form in the "My Inbox" view
     * @global $mod_strings
     * @return string
     */
    public function js_set_archived()
    {
        global $mod_strings;
        $script = '
		<script type="text/javascript" language="JavaScript"><!-- Begin
			function setArchived() {
				var form = document.getElementById("MassUpdate");
				var status = document.getElementById("mass_status");
				var ok = false;

				for(var i=0; i < form.elements.length; i++) {
					if(form.elements[i].name == "mass[]") {
						if(form.elements[i].checked == true) {
							ok = true;
						}
					}
				}

				if(ok == true) {
					var user = document.getElementById("mass_assigned_user_name");
					var team = document.getElementById("team");

					user.value = "";
					for(var j=0; j<status.length; j++) {
						if(status.options[j].value == "archived") {
							status.options[j].selected = true;
							status.selectedIndex = j; // for IE
						}
					}

					form.submit();
				} else {
					alert("' . $mod_strings['ERR_ARCHIVE_EMAIL'] . '");
				}

			}
		//  End --></script>';

        return $script;
    }

    /**
     * replaces the javascript in utils.php - more specialized
     * @param string $type
     * @param string $group
     * @param string $assigned_user_id
     * @return string
     */
    public function u_get_clear_form_js($type = '', $group = '', $assigned_user_id = '')
    {
        $uType = '';
        $uGroup = '';
        $uAssigned_user_id = '';

        if (!empty($type)) {
            $uType = '&type=' . $type;
        }
        if (!empty($group)) {
            $uGroup = '&group=' . $group;
        }
        if (!empty($assigned_user_id)) {
            $uAssigned_user_id = '&assigned_user_id=' . $assigned_user_id;
        }

        $the_script = '
		<script type="text/javascript" language="JavaScript"><!-- Begin
			function clear_form(form) {
				var newLoc = "index.php?action=" + form.action.value + "&module=" + form.module.value + "&query=true&clear_query=true' . $uType . $uGroup . $uAssigned_user_id . '";
				if(typeof(form.advanced) != "undefined"){
					newLoc += "&advanced=" + form.advanced.value;
				}
				document.location.href= newLoc;
			}
		//  End --></script>';

        return $the_script;
    }

    /**
     * @global $theme
     * @global $mod_strings
     * @return string
     */
    public function pickOneButton()
    {
        global $theme;
        global $mod_strings;
        $out = '<div><input	title="' . $mod_strings['LBL_BUTTON_GRAB_TITLE'] . '"
						class="button"
						type="button" name="button"
						onClick="window.location=\'index.php?module=Emails&action=Grab\';"
						style="margin-bottom:2px"
						value="  ' . $mod_strings['LBL_BUTTON_GRAB'] . '  "></div>';

        return $out;
    }

    /**
     * Determines what Editor (HTML or Plain-text) the current_user uses;
     * @return string Editor type
     */
    public function getUserEditorPreference()
    {
        global $sugar_config;
        global $current_user;

        $editor = '';

        if (!isset($sugar_config['email_default_editor'])) {
            $sugar_config = $current_user->setDefaultsInConfig();
        }

        $userEditor = $current_user->getPreference('email_editor_option');
        $systemEditor = $sugar_config['email_default_editor'];

        if ($userEditor != '') {
            $editor = $userEditor;
        } else {
            $editor = $systemEditor;
        }

        return $editor;
    }

    /**
     * takes the mess we pass from EditView and tries to create some kind of order
     * @param array $addrs
     * @param array $addrs_ids (from contacts)
     * @param array $addrs_names (from contacts);
     * @param array $addrs_emails (from contacts);
     * @return array Parsed assoc array to feed to PHPMailer
     */
    public function parse_addrs($addrs, $addrs_ids, $addrs_names, $addrs_emails)
    {
        // cn: bug 9406 - enable commas to separate email addresses
        $addrs = str_replace(",", ";", $addrs);

        $ltgt = array('&lt;', '&gt;');
        $gtlt = array('<', '>');

        $return = array();
        $addrs = str_replace($ltgt, '', $addrs);
        $addrs_arr = explode(";", $addrs);
        $addrs_arr = $this->remove_empty_fields($addrs_arr);
        $addrs_ids_arr = explode(";", $addrs_ids);
        $addrs_ids_arr = $this->remove_empty_fields($addrs_ids_arr);
        $addrs_emails_arr = explode(";", $addrs_emails);
        $addrs_emails_arr = $this->remove_empty_fields($addrs_emails_arr);
        $addrs_names_arr = explode(";", $addrs_names);
        $addrs_names_arr = $this->remove_empty_fields($addrs_names_arr);

        ///////////////////////////////////////////////////////////////////////
        ////	HANDLE EMAILS HAND-WRITTEN
        $contactRecipients = array();
        $knownEmails = array();

        foreach ($addrs_arr as $i => $v) {
            if (trim($v) == "") {
                continue;
            } // skip any "blanks" - will always have 1

            $recipient = array();

            //// get the email to see if we're dealing with a dupe
            //// what crappy coding
            preg_match("/[A-Z0-9._%-\']+@[A-Z0-9.-]+\.[A-Z]{2,}/i", $v, $match);


            if (!empty($match[0]) && !in_array(trim($match[0]), $knownEmails)) {
                $knownEmails[] = $match[0];
                $recipient['email'] = $match[0];

                //// handle the Display name
                $display = trim(str_replace($match[0], '', $v));

                //// only trigger a "displayName" <email@address> when necessary
                if (isset($addrs_names_arr[$i])) {
                    $recipient['display'] = $addrs_names_arr[$i];
                } else {
                    if (!empty($display)) {
                        $recipient['display'] = $display;
                    }
                }
                if (isset($addrs_ids_arr[$i]) && $addrs_emails_arr[$i] == $match[0]) {
                    $recipient['contact_id'] = $addrs_ids_arr[$i];
                }
                $return[] = $recipient;
            }
        }

        return $return;
    }

    /**
     * @param $arr
     * @return array
     */
    public function remove_empty_fields(&$arr)
    {
        $newarr = array();

        foreach ($arr as $field) {
            $field = trim($field);
            if (empty($field)) {
                continue;
            }
            array_push($newarr, $field);
        }

        return $newarr;
    }

    /**
     * handles attachments of various kinds when sending email
     * @global $mod_strings
     */
    public function handleAttachments()
    {
        global $mod_strings;

        ///////////////////////////////////////////////////////////////////////////
        ////    ATTACHMENTS FROM DRAFTS
        if (($this->type == 'out' || $this->type == 'draft') && $this->status == 'draft' && isset($_REQUEST['record'])) {
            $this->getNotes($_REQUEST['record']); // cn: get notes from OLD email for use in new email
        }
        ////    END ATTACHMENTS FROM DRAFTS
        ///////////////////////////////////////////////////////////////////////////

        ///////////////////////////////////////////////////////////////////////////
        ////    ATTACHMENTS FROM FORWARDS
        // Bug 8034 Jenny - Need the check for type 'draft' here to handle cases where we want to save
        // forwarded messages as drafts.  We still need to save the original message's attachments.
        if (($this->type == 'out' || $this->type == 'draft') &&
            isset($_REQUEST['origType']) && $_REQUEST['origType'] == 'forward' &&
            isset($_REQUEST['return_id']) && !empty($_REQUEST['return_id'])
        ) {
            $this->getNotes($_REQUEST['return_id'], true);
        }

        // cn: bug 8034 - attachments from forward/replies lost when saving in draft
        if (isset($_REQUEST['prior_attachments']) && !empty($_REQUEST['prior_attachments']) && $this->new_with_id == true) {
            $exIds = explode(",", $_REQUEST['prior_attachments']);
            if (!isset($_REQUEST['template_attachment'])) {
                $_REQUEST['template_attachment'] = array();
            }
            $_REQUEST['template_attachment'] = array_merge($_REQUEST['template_attachment'], $exIds);
        }
        ////    END ATTACHMENTS FROM FORWARDS
        ///////////////////////////////////////////////////////////////////////////

        ///////////////////////////////////////////////////////////////////////////
        ////	ATTACHMENTS FROM TEMPLATES
        // to preserve individual email integrity, we must dupe Notes and associated files
        // for each outbound email - good for integrity, bad for filespace
        if (isset($_REQUEST['template_attachment']) && !empty($_REQUEST['template_attachment'])) {
            $removeArr = array();
            $noteArray = array();

            if (isset($_REQUEST['temp_remove_attachment']) && !empty($_REQUEST['temp_remove_attachment'])) {
                $removeArr = $_REQUEST['temp_remove_attachment'];
            }


            foreach ($_REQUEST['template_attachment'] as $noteId) {
                if (in_array($noteId, $removeArr)) {
                    continue;
                }
                $noteTemplate = new Note();
                $noteTemplate->retrieve($noteId);
                $noteTemplate->id = create_guid();
                $noteTemplate->new_with_id = true; // duplicating the note with files
                $noteTemplate->parent_id = $this->id;
                $noteTemplate->parent_type = $this->module_dir;
                $noteTemplate->date_entered = '';
                $noteTemplate->save();

                $noteFile = new UploadFile();
                $noteFile->duplicate_file($noteId, $noteTemplate->id, $noteTemplate->filename);
                $noteArray[] = $noteTemplate;
            }
            $this->attachments = array_merge($this->attachments, $noteArray);
        }
        ////	END ATTACHMENTS FROM TEMPLATES
        ///////////////////////////////////////////////////////////////////////////

        ///////////////////////////////////////////////////////////////////////////
        ////	ADDING NEW ATTACHMENTS
        $max_files_upload = 10;
        // Jenny - Bug 8211 Since attachments for drafts have already been processed,
        // we don't need to re-process them.
        if ($this->status != "draft") {
            $notes_list = array();
            if (!empty($this->id) && !$this->new_with_id) {
                $note = new Note();
                $where = "notes.parent_id='{$this->id}'";
                $notes_list = $note->get_full_list("", $where, true);
            }
            $this->attachments = array_merge($this->attachments, $notes_list);
        }
        // cn: Bug 5995 - rudimentary error checking
        $filesError = array(
            0 => 'UPLOAD_ERR_OK - There is no error, the file uploaded with success.',
            1 => 'UPLOAD_ERR_INI_SIZE - The uploaded file exceeds the upload_max_filesize directive in php.ini.',
            2 => 'UPLOAD_ERR_FORM_SIZE - The uploaded file exceeds the MAX_FILE_SIZE directive that was specified in the HTML form.',
            3 => 'UPLOAD_ERR_PARTIAL - The uploaded file was only partially uploaded.',
            4 => 'UPLOAD_ERR_NO_FILE - No file was uploaded.',
            5 => 'UNKNOWN ERROR',
            6 => 'UPLOAD_ERR_NO_TMP_DIR - Missing a temporary folder. Introduced in PHP 4.3.10 and PHP 5.0.3.',
            7 => 'UPLOAD_ERR_CANT_WRITE - Failed to write file to disk. Introduced in PHP 5.1.0.',
        );

        for ($i = 0; $i < $max_files_upload; $i++) {
            // cn: Bug 5995 - rudimentary error checking
            if (!isset($_FILES["email_attachment{$i}"])) {
                $GLOBALS['log']->debug("Email Attachment {$i} does not exist.");
                continue;
            }
            if ($_FILES['email_attachment' . $i]['error'] != 0 && $_FILES['email_attachment' . $i]['error'] != 4) {
                $GLOBALS['log']->debug('Email Attachment could not be attach due to error: ' . $filesError[$_FILES['email_attachment' . $i]['error']]);
                continue;
            }

            $note = new Note();
            $note->parent_id = $this->id;
            $note->parent_type = $this->module_dir;
            $upload_file = new UploadFile('email_attachment' . $i);

            if (empty($upload_file)) {
                continue;
            }

            if (isset($_FILES['email_attachment' . $i]) && $upload_file->confirm_upload()) {
                $note->filename = $upload_file->get_stored_file_name();
                $note->file = $upload_file;
                $note->name = $mod_strings['LBL_EMAIL_ATTACHMENT'] . ': ' . $note->file->original_file_name;

                $this->attachments[] = $note;
            }
        }

        $this->saved_attachments = array();
        foreach ($this->attachments as $note) {
            if (!empty($note->id)) {
                array_push($this->saved_attachments, $note);
                continue;
            }
            $note->parent_id = $this->id;
            $note->parent_type = 'Emails';
            $note->file_mime_type = $note->file->mime_type;
            $note_id = $note->save();

            $this->saved_attachments[] = $note;

            $note->id = $note_id;
            $note->file->final_move($note->id);
        }
        ////	END NEW ATTACHMENTS
        ///////////////////////////////////////////////////////////////////////////

        ///////////////////////////////////////////////////////////////////////////
        ////	ATTACHMENTS FROM DOCUMENTS
        for ($i = 0; $i < 10; $i++) {
            if (isset($_REQUEST['documentId' . $i]) && !empty($_REQUEST['documentId' . $i])) {
                $doc = new Document();
                $docRev = new DocumentRevision();
                $docNote = new Note();
                $noteFile = new UploadFile();

                $doc->retrieve($_REQUEST['documentId' . $i]);
                $docRev->retrieve($doc->document_revision_id);

                $this->saved_attachments[] = $docRev;

                // cn: bug 9723 - Emails with documents send GUID instead of Doc name
                $docNote->name = $docRev->getDocumentRevisionNameForDisplay();
                $docNote->filename = $docRev->filename;
                $docNote->description = $doc->description;
                $docNote->parent_id = $this->id;
                $docNote->parent_type = 'Emails';
                $docNote->file_mime_type = $docRev->file_mime_type;
                $docId = $docNote = $docNote->save();

                $noteFile->duplicate_file($docRev->id, $docId, $docRev->filename);
            }
        }

        ////	END ATTACHMENTS FROM DOCUMENTS
        ///////////////////////////////////////////////////////////////////////////

        ///////////////////////////////////////////////////////////////////////////
        ////	REMOVE ATTACHMENTS
        if (isset($_REQUEST['remove_attachment']) && !empty($_REQUEST['remove_attachment'])) {
            foreach ($_REQUEST['remove_attachment'] as $noteId) {
                $q = 'UPDATE notes SET deleted = 1 WHERE id = \'' . $noteId . '\'';
                $this->db->query($q);
            }
        }

        //this will remove attachments that have been selected to be removed from drafts.
        if (isset($_REQUEST['removeAttachment']) && !empty($_REQUEST['removeAttachment'])) {
            $exRemoved = explode('::', $_REQUEST['removeAttachment']);
            foreach ($exRemoved as $noteId) {
                $q = 'UPDATE notes SET deleted = 1 WHERE id = \'' . $noteId . '\'';
                $this->db->query($q);
            }
        }
        ////	END REMOVE ATTACHMENTS
        ///////////////////////////////////////////////////////////////////////////
    }


    /**
     * Handles file attachments with multiple files
     * @global $mod_strings
     */
    public function handleMultipleFileAttachments()
    {
        global $mod_strings;

        ///////////////////////////////////////////////////////////////////////////
        ////    ATTACHMENTS FROM DRAFTS
        if (($this->type == 'out' || $this->type == 'draft')
            && $this->status == 'draft'
            && isset($_REQUEST['record'])
            && empty($_REQUEST['ignoreParentAttachments'])) {
            $this->getNotes($_REQUEST['record']); // cn: get notes from OLD email for use in new email
        }
        ////    END ATTACHMENTS FROM DRAFTS
        ///////////////////////////////////////////////////////////////////////////

        ///////////////////////////////////////////////////////////////////////////
        ////    ATTACHMENTS FROM FORWARDS
        // Bug 8034 Jenny - Need the check for type 'draft' here to handle cases where we want to save
        // forwarded messages as drafts.  We still need to save the original message's attachments.
        if (($this->type == 'out' || $this->type == 'draft') &&
            isset($_REQUEST['origType']) && $_REQUEST['origType'] == 'forward' &&
            isset($_REQUEST['return_id']) && !empty($_REQUEST['return_id'])
        ) {
            $this->getNotes($_REQUEST['return_id'], true);
        }

        // cn: bug 8034 - attachments from forward/replies lost when saving in draft
        if (isset($_REQUEST['prior_attachments']) && !empty($_REQUEST['prior_attachments']) && $this->new_with_id == true) {
            $exIds = explode(",", $_REQUEST['prior_attachments']);
            if (!isset($_REQUEST['template_attachment'])) {
                $_REQUEST['template_attachment'] = array();
            }
            $_REQUEST['template_attachment'] = array_merge($_REQUEST['template_attachment'], $exIds);
        }
        ////    END ATTACHMENTS FROM FORWARDS
        ///////////////////////////////////////////////////////////////////////////

        ///////////////////////////////////////////////////////////////////////////
        ////	ATTACHMENTS FROM TEMPLATES
        // to preserve individual email integrity, we must dupe Notes and associated files
        // for each outbound email - good for integrity, bad for filespace
        if (isset($_REQUEST['template_attachment']) && !empty($_REQUEST['template_attachment'])) {
            $removeArr = array();
            $noteArray = array();

            if (isset($_REQUEST['temp_remove_attachment']) && !empty($_REQUEST['temp_remove_attachment'])) {
                $removeArr = $_REQUEST['temp_remove_attachment'];
            }

            foreach ($_REQUEST['template_attachment'] as $noteId) {
                if (in_array($noteId, $removeArr)) {
                    continue;
                }
                $noteTemplate = new Note();
                $noteTemplate->retrieve($noteId);
                $noteTemplate->id = create_guid();
                $noteTemplate->new_with_id = true; // duplicating the note with files
                $noteTemplate->parent_id = $this->id;
                $noteTemplate->parent_type = $this->module_dir;
                $noteTemplate->date_entered = '';
                $noteTemplate->save();

                $noteFile = new UploadFile();
                $noteFile->duplicate_file($noteId, $noteTemplate->id, $noteTemplate->filename);
                $noteArray[] = $noteTemplate;
            }
            $this->attachments = array_merge($this->attachments, $noteArray);
        }
        ////	END ATTACHMENTS FROM TEMPLATES
        ///////////////////////////////////////////////////////////////////////////

        ///////////////////////////////////////////////////////////////////////////
        ////	ADDING NEW ATTACHMENTS
        $max_files_upload = 10;
        // Jenny - Bug 8211 Since attachments for drafts have already been processed,
        // we don't need to re-process them.
        if ($this->status != "draft") {
            $notes_list = array();
            if (!empty($this->id) && !$this->new_with_id) {
                $note = new Note();
                $where = "notes.parent_id='{$this->id}'";
                $notes_list = (array)$note->get_full_list("", $where, true);
            }
            $this->attachments = array_merge($this->attachments, $notes_list);
        }
        // cn: Bug 5995 - rudimentary error checking
        $filesError = array(
            0 => 'UPLOAD_ERR_OK - There is no error, the file uploaded with success.',
            1 => 'UPLOAD_ERR_INI_SIZE - The uploaded file exceeds the upload_max_filesize directive in php.ini.',
            2 => 'UPLOAD_ERR_FORM_SIZE - The uploaded file exceeds the MAX_FILE_SIZE directive that was specified in the HTML form.',
            3 => 'UPLOAD_ERR_PARTIAL - The uploaded file was only partially uploaded.',
            4 => 'UPLOAD_ERR_NO_FILE - No file was uploaded.',
            5 => 'UNKNOWN ERROR',
            6 => 'UPLOAD_ERR_NO_TMP_DIR - Missing a temporary folder. Introduced in PHP 4.3.10 and PHP 5.0.3.',
            7 => 'UPLOAD_ERR_CANT_WRITE - Failed to write file to disk. Introduced in PHP 5.1.0.',
        );

        for ($i = 0; $i < $max_files_upload; $i++) {
            // cn: Bug 5995 - rudimentary error checking
            if (!isset($_FILES["email_attachment"]['name'][$i])) {
                $GLOBALS['log']->debug("Email Attachment {$i} does not exist.");
                continue;
            }
            if ($_FILES['email_attachment']['error'][$i] != 0 && $_FILES['email_attachment']['error'][$i] != 4) {
                $GLOBALS['log']->debug('Email Attachment could not be attach due to error: ' . $filesError[$_FILES['email_attachment']['error'][$i]]);
                continue;
            }

            $note = new Note();
            $note->parent_id = $this->id;
            $note->parent_type = $this->module_dir;
            $upload_file = new UploadMultipleFiles('email_attachment', $i);

            if (empty($upload_file)) {
                continue;
            }

            if (isset($_FILES['email_attachment']['name'][$i]) && $upload_file->confirm_upload()) {
                $note->filename = $upload_file->get_stored_file_name();
                $note->file = $upload_file;
                $note->name = $mod_strings['LBL_EMAIL_ATTACHMENT'] . ': ' . $note->file->original_file_name;

                $this->attachments[] = $note;
            }
        }

        $this->saved_attachments = array();
        foreach ((array)$this->attachments as $note) {
            if (!empty($note->id)) {
                array_push($this->saved_attachments, $note);
                continue;
            }
            $note->parent_id = $this->id;
            $note->parent_type = 'Emails';
            $note->file_mime_type = $note->file->mime_type;
            $note_id = $note->save();

            $this->saved_attachments[] = $note;

            $note->id = $note_id;
            $note->file->final_move($note->id);
        }
        ////	END NEW ATTACHMENTS
        ///////////////////////////////////////////////////////////////////////////

        ///////////////////////////////////////////////////////////////////////////
        ////	ATTACHMENTS FROM DOCUMENTS
        for ($i = 0; $i < $max_files_upload; $i++) {
            if (isset($_REQUEST['documentId' . $i]) && !empty($_REQUEST['documentId' . $i])) {
                $doc = new Document();
                $docRev = new DocumentRevision();
                $docNote = new Note();
                $noteFile = new UploadFile();

                $doc->retrieve($_REQUEST['documentId' . $i]);
                $docRev->retrieve($doc->document_revision_id);

                $this->saved_attachments[] = $docRev;

                // cn: bug 9723 - Emails with documents send GUID instead of Doc name
                $docNote->name = $docRev->getDocumentRevisionNameForDisplay();
                $docNote->filename = $docRev->filename;
                $docNote->description = $doc->description;
                $docNote->parent_id = $this->id;
                $docNote->parent_type = 'Emails';
                $docNote->file_mime_type = $docRev->file_mime_type;
                $docId = $docNote = $docNote->save();

                $noteFile->duplicate_file($docRev->id, $docId, $docRev->filename);
            }
        }

        ////	END ATTACHMENTS FROM DOCUMENTS
        ///////////////////////////////////////////////////////////////////////////

        ///////////////////////////////////////////////////////////////////////////
        ////	REMOVE ATTACHMENTS
        if (isset($_REQUEST['remove_attachment']) && !empty($_REQUEST['remove_attachment'])) {
            foreach ($_REQUEST['remove_attachment'] as $noteId) {
                $q = 'UPDATE notes SET deleted = 1 WHERE id = \'' . $noteId . '\'';
                $this->db->query($q);
            }
        }

        //this will remove attachments that have been selected to be removed from drafts.
        if (isset($_REQUEST['removeAttachment']) && !empty($_REQUEST['removeAttachment'])) {
            $exRemoved = explode('::', $_REQUEST['removeAttachment']);
            foreach ($exRemoved as $noteId) {
                $q = 'UPDATE notes SET deleted = 1 WHERE id = \'' . $noteId . '\'';
                $this->db->query($q);
            }
        }
        ////	END REMOVE ATTACHMENTS
        ///////////////////////////////////////////////////////////////////////////
    }

    /**
     * Determines if an email body (HTML or Plain) has a User signature already in the content
     * @param array Array of signatures
     * @return bool
     */
    public function hasSignatureInBody($sig)
    {
        // strpos can't handle line breaks - normalize
        $html = $this->removeAllNewlines($this->description_html);
        $htmlSig = $this->removeAllNewlines($sig['signature_html']);
        $plain = $this->removeAllNewlines($this->description);
        $plainSig = $this->removeAllNewlines($sig['signature']);

        // cn: bug 11621 - empty sig triggers notice error
        if (!empty($htmlSig) && false !== strpos($html, $htmlSig)) {
            return true;
        } elseif (!empty($plainSig) && false !== strpos($plain, $plainSig)) {
            return true;
        }
        return false;
    }

    /**
     * internal helper
     * @param string $str to be normalized
     * @return string
     */
    public function removeAllNewlines($str)
    {
        $bad = array("\r\n", "\n\r", "\n", "\r");
        $good = array('', '', '', '');

        return str_replace($bad, $good, strip_tags(br2nl(from_html($str))));
    }


    /**
     * Set navigation anchors to aid DetailView record navigation (VCR buttons)
     * @param string $uri The URI from the referring page (always ListView)
     * @return array start Array of the URI broken down with a special "current_view" for My Inbox Navs
     */
    public function getStartPage($uri)
    {
        if (strpos(
            $uri,
            '&'
        )) { // "&" to ensure that we can explode the GET vars - else we're gonna trigger a Notice error
            $serial = substr($uri, (strpos($uri, '?') + 1), strlen($uri));
            $exUri = explode('&', $serial);
            $start = array('module' => '', 'action' => '', 'group' => '', 'record' => '', 'type' => '');

            foreach ($exUri as $k => $pair) {
                $exPair = explode('=', $pair);
                $start[$exPair[0]] = $exPair[1];
            }

            // specific views for current_user
            if (isset($start['assigned_user_id'])) {
                $start['current_view'] = "{$start['action']}&module={$start['module']}&assigned_user_id={$start['assigned_user_id']}&type={$start['type']}";
            }

            return $start;
        }
        return array();
    }

    /**
     * preps SMTP info for email transmission
     * @param object $mail SugarPHPMailer object
     * @param string $mailer_id
     * @param string $ieId
     * @global $current_user
     * @return object mail SugarPHPMailer object
     */
    public function setMailer($mail, $mailer_id = '', $ieId = '')
    {
        global $current_user;

        require_once("include/OutboundEmail/OutboundEmail.php");
        $oe = new OutboundEmail();
        $oe = $oe->getInboundMailerSettings($current_user, $mailer_id, $ieId);

        // ssl or tcp - keeping outside isSMTP b/c a default may inadvertantly set ssl://
        $mail->protocol = ($oe->mail_smtpssl) ? "ssl://" : "tcp://";
        if ($oe->mail_sendtype == "SMTP") {
            //Set mail send type information
            $mail->Mailer = "smtp";
            $mail->Host = $oe->mail_smtpserver;
            $mail->Port = $oe->mail_smtpport;
            if ($oe->mail_smtpssl == 1) {
                $mail->SMTPSecure = 'ssl';
            } // if
            if ($oe->mail_smtpssl == 2) {
                $mail->SMTPSecure = 'tls';
            } // if

            if ($oe->mail_smtpauth_req) {
                $mail->SMTPAuth = true;
                $mail->Username = $oe->mail_smtpuser;
                $mail->Password = $oe->mail_smtppass;
            }
        } else {
            $mail->Mailer = "sendmail";
        }

        $mail->oe = $oe;

        return $mail;
    }

    /**
     * Preps SugarPHPMailer object for HTML or Plain text sends
     * @param SugarPHPMailer $mail
     * @global $current_user
     * @return Email
     */
    public function handleBody($mail)
    {
        global $current_user;

        // User preferences should takee precedence over everything else
        $emailSettings = $current_user->getPreference('emailSettings', 'Emails');
        $alwaysSendEmailsInPlainText = $emailSettings['sendPlainText'] === '1';

        $sendEmailsInPlainText = false;
        if (isset($_REQUEST['is_only_plain_text']) && $_REQUEST['is_only_plain_text'] === 'true') {
            $sendEmailsInPlainText = true;
        }

        if ($alwaysSendEmailsInPlainText === true) {
            // plain text only
            $this->handleBodyInPlainTextFormat($mail);
        } elseif ($alwaysSendEmailsInPlainText === false && $sendEmailsInPlainText === true) {
            $this->handleBodyInPlainTextFormat($mail);
        } else {
            $this->handleBodyInHTMLformat($mail);
        }

        // wp: if plain text version has lines greater than 998, use base64 encoding
        foreach (explode("\n", ($mail->ContentType == "text/html") ? $mail->AltBody : $mail->Body) as $line) {
            if (strlen($line) > 998) {
                $mail->Encoding = 'base64';
                break;
            }
        }

        return $mail;
    }

    /**
     * Retrieve function from handlebody() to unit test easily
     * @sugar_config
     * @param SugarPHPMailer $mail
     */
    public function handleBodyInHTMLformat($mail)
    {
        global $sugar_config;
        // wp: if body is html, then insert new lines at 996 characters. no effect on client side
        // due to RFC 2822 which limits email lines to 998
        $mail->IsHTML(true);
        $body = from_html(wordwrap($this->description_html, 996));
        $mail->Body = $body;

        // cn: bug 9725
        // new plan is to use the selected type (html or plain) to fill the other
        $plainText = from_html($this->description_html);
        $plainText = strip_tags(br2nl($plainText));
        $mail->AltBody = $plainText;
        $this->description = $plainText;

        $mail->replaceImageByRegex("(?:{$sugar_config['site_url']})?/?cache/images/", sugar_cached("images/"));

        //Replace any embeded images using the secure entryPoint for src url.
        $mail->replaceImageByRegex(
            "(?:{$sugar_config['site_url']})?/?index.php[?]entryPoint=download&(?:amp;)?[^\"]+?id=",
            "upload://",
            true
        );

        $mail->Body = from_html($mail->Body);
    }

    /**
     * Sends Email
     * @global array $mod_strings
     * @global array $app_strings
     * @global User $current_user
     * @global array $sugar_config
     * @global Localization $locale
     * @param SugarPHPMailer $mail
     * @param NonGmailSentFolderHandler $nonGmailSentFolder
     * @return boolean True on success
     */
    public function send(
        SugarPHPMailer $mail = null,
        NonGmailSentFolderHandler $nonGmailSentFolder = null,
        InboundEmail $ie = null,
        Email $tempEmail = null,
        $check_notify = false,
        $options = "\\Seen")
    {
        global $mod_strings, $app_strings;
        global $current_user;
        global $sugar_config;
        global $locale;
        
        $this->clearTempEmailAtSend();
        
        $OBCharset = $locale->getPrecedentPreference('default_email_charset');
        $mail = $mail ? $mail : new SugarPHPMailer();

        if (!$this->to_addrs_arr) {
            LoggerManager::getLogger()->error('"To" address(es) is not set or empty to sending email.');
            return false; // return false as error, to-address is required to sending an email
        }
        foreach ((array)$this->to_addrs_arr as $addr_arr) {
            if (empty($addr_arr['display'])) {
                if (!isset($addr_arr['email']) || !$addr_arr['email']) {
                    LoggerManager::getLogger()->error('"To" email address is missing!');
                } else {
                    $mail->AddAddress($addr_arr['email'], "");
                }
            } else {
                $mail->AddAddress(
                    $addr_arr['email'],
                    $locale->translateCharsetMIME(trim($addr_arr['display']), 'UTF-8', $OBCharset)
                );
            }
        }
        
        if (!$this->cc_addrs_arr) {
            LoggerManager::getLogger()->warn('"CC" address(es) is not set or empty to sending email.');
        }
        foreach ((array)$this->cc_addrs_arr as $addr_arr) {
            if (empty($addr_arr['display'])) {
                $mail->AddCC($addr_arr['email'], "");
            } else {
                $mail->AddCC(
                    $addr_arr['email'],
                    $locale->translateCharsetMIME(trim($addr_arr['display']), 'UTF-8', $OBCharset)
                );
            }
        }

        if (!$this->bcc_addrs_arr) {
            LoggerManager::getLogger()->warn('"BCC" address(es) is not set or empty to sending email.');
        }
        foreach ((array)$this->bcc_addrs_arr as $addr_arr) {
            if (empty($addr_arr['display'])) {
                $mail->AddBCC($addr_arr['email'], "");
            } else {
                $mail->AddBCC(
                    $addr_arr['email'],
                    $locale->translateCharsetMIME(trim($addr_arr['display']), 'UTF-8', $OBCharset)
                );
            }
        }

        $ieId = $this->mailbox_id;
        $mail = $this->setMailer($mail, '', $ieId);
        
        if (($mail->oe->type === 'system') && (!isset($sugar_config['email_allow_send_as_user']) || (!$sugar_config['email_allow_send_as_user']))) {
            $mail->From =
            $sender =
            $ReplyToAddr = $mail->oe->smtp_from_addr;
            isValidEmailAddress($mail->From);
            $ReplyToName = $mail->oe->smtp_from_name;
        } else {

            // FROM ADDRESS
            if (!empty($this->from_addr)) {
                $mail->From = $this->from_addr;
                isValidEmailAddress($mail->From);
            } else {
                $mail->From = $current_user->getPreference('mail_fromaddress');
                isValidEmailAddress($mail->From);
                $this->from_addr = $mail->From;
                isValidEmailAddress($this->from_addr);
            }
            // FROM NAME
            if (!empty($this->from_name)) {
                $mail->FromName = $this->from_name;
            } elseif (!empty($this->from_addr_name)) {
                $mail->FromName = $this->from_addr_name;
            } else {
                $mail->FromName = $current_user->getPreference('mail_fromname');
                $this->from_name = $mail->FromName;
            }

            //Reply to information for case create and autoreply.
            if (!empty($this->reply_to_name)) {
                $ReplyToName = $this->reply_to_name;
            } else {
                $ReplyToName = $mail->FromName;
            }

            $sender = $mail->From;
            isValidEmailAddress($sender);
            if (!empty($this->reply_to_addr)) {
                $ReplyToAddr = $this->reply_to_addr;
            } else {
                $ReplyToAddr = $mail->From;
            }
            isValidEmailAddress($ReplyToAddr);
        }


        $mail->Sender = $sender; /* set Return-Path field in header to reduce spam score in emails sent via Sugar's Email module */
        isValidEmailAddress($mail->Sender);
        $mail->AddReplyTo($ReplyToAddr, $locale->translateCharsetMIME(trim($ReplyToName), 'UTF-8', $OBCharset));

        //$mail->Subject = html_entity_decode($this->name, ENT_QUOTES, 'UTF-8');
        $mail->Subject = $this->name;

        ///////////////////////////////////////////////////////////////////////
        ////	ATTACHMENTS
        if (isset($this->saved_attachments)) {
            foreach ($this->saved_attachments as $note) {
                $mime_type = 'text/plain';
                if ($note->object_name == 'Note') {
                    if (!empty($note->file->temp_file_location) && is_file($note->file->temp_file_location)) { // brandy-new file upload/attachment
                        $file_location = "file://" . $note->file->temp_file_location;
                        $filename = $note->file->original_file_name;
                        $mime_type = $note->file->mime_type;
                    } else { // attachment coming from template/forward
                        $file_location = "upload://{$note->id}";
                        // cn: bug 9723 - documents from EmailTemplates sent with Doc Name, not file name.
                        $filename = !empty($note->filename) ? $note->filename : $note->name;
                        $mime_type = $note->file_mime_type;
                    }
                } elseif ($note->object_name == 'DocumentRevision') { // from Documents
                    $filePathName = $note->id;
                    // cn: bug 9723 - Emails with documents send GUID instead of Doc name
                    $filename = $note->getDocumentRevisionNameForDisplay();
                    $file_location = "upload://$note->id";
                    $mime_type = $note->file_mime_type;
                }

                // strip out the "Email attachment label if exists
                $filename = str_replace($mod_strings['LBL_EMAIL_ATTACHMENT'] . ': ', '', $filename);
                $file_ext = pathinfo($filename, PATHINFO_EXTENSION);
                //is attachment in our list of bad files extensions?  If so, append .txt to file location
                //check to see if this is a file with extension located in "badext"
                foreach ($sugar_config['upload_badext'] as $badExt) {
                    if (strtolower($file_ext) == strtolower($badExt)) {
                        //if found, then append with .txt to filename and break out of lookup
                        //this will make sure that the file goes out with right extension, but is stored
                        //as a text in db.
                        $file_location = $file_location . ".txt";
                        break; // no need to look for more
                    }
                }
                $mail->AddAttachment(
                    $file_location,
                    $locale->translateCharsetMIME(trim($filename), 'UTF-8', $OBCharset),
                    'base64',
                    $mime_type
                );

                // embedded Images
                if ($note->embed_flag == true) {
                    $cid = $filename;
                    $mail->AddEmbeddedImage($file_location, $cid, $filename, 'base64', $mime_type);
                }
            }
        } else {
            LoggerManager::getLogger()->fatal('Attachements not found');
        }
        ////	END ATTACHMENTS
        ///////////////////////////////////////////////////////////////////////

        $mail = $this->handleBody($mail);

        $GLOBALS['log']->debug('Email sending --------------------- ');

        ///////////////////////////////////////////////////////////////////////
        ////	I18N TRANSLATION
        $mail->prepForOutbound();
        ////	END I18N TRANSLATION
        ///////////////////////////////////////////////////////////////////////

        if ($mail->send()) {
            ///////////////////////////////////////////////////////////////////
            ////	INBOUND EMAIL HANDLING
            // mark replied
            
            if (!empty($_REQUEST['inbound_email_id'])) {
                $ieId = $_REQUEST['inbound_email_id'];
                $this->createTempEmailAtSend($tempEmail);
                $this->getTempEmailAtSend()->status = 'replied';
                $ie = $ie ? $ie : new InboundEmail();
                $nonGmailSentFolder = $nonGmailSentFolder ? $nonGmailSentFolder : new NonGmailSentFolderHandler();
                $ieMailId = $this->getTempEmailAtSend()->saveAndStoreInSentFolderIfNoGmail($ie, $ieId, $mail, $nonGmailSentFolder, $check_notify, $options);
                LoggerManager::getLogger()->debug('IE Mail ID is ' . ($ieMailId === null ? 'null' : $ieMailId) . ' after save and store in non-gmail sent folder.');
            }
            $GLOBALS['log']->debug(' --------------------- buh bye -- sent successful');
            ////	END INBOUND EMAIL HANDLING
            ///////////////////////////////////////////////////////////////////
            return true;
        }
        $GLOBALS['log']->debug($app_strings['LBL_EMAIL_ERROR_PREPEND'] . $mail->ErrorInfo);

        return false;
    }
    
    /**
     *
     * @param InboundEmail $ie
     * @param string $ieId
     * @param SugarPHPMailer $mail
     * @param NonGmailSentFolderHandler $nonGmailSentFolder
     * @return int|null null if error
     */
    public function saveAndStoreInSentFolderIfNoGmail(
        InboundEmail $ie,
        $ieId,
        SugarPHPMailer $mail,
        NonGmailSentFolderHandler $nonGmailSentFolder,
        $check_notify = false,
        $options = "\\Seen")
    {
        $ieMailId = null;
        if (!$ie) {
            $ie = new InboundEmail();
        }
        if (!$ie->id) {
            if (!$ie->retrieve($ieId)) {
                LoggerManager::getLogger()->warn('Error retrieve InboundEmail, requested ID was: ' . $ieId);
                $this->setLastSaveAndStoreInSentError(self::ERR_IE_RETRIEVE);
            }
        }
        if ($ie && $ie->id) {
            $ieMailId = $this->saveAndStoreInSent($mail, $ie, $nonGmailSentFolder, $check_notify, $options);
            if (!$ieMailId) {
                LoggerManager::getLogger()->warn('Email save and store in sent folder error. Inbound email ID was: ' . $ieId);
            }
        }
        return $ieMailId;
    }
    
    /**
     *
     * @param SugarPHPMailer $mail
     * @param InboundEmail $ie
     * @param NonGmailSentFolderHandler $nonGmailSentFolder
     * @param bool $check_notify
     * @return string
     */
    protected function saveAndStoreInSent(
        SugarPHPMailer $mail,
        InboundEmail $ie,
        NonGmailSentFolderHandler $nonGmailSentFolder = null,
        $check_notify = false,
        $options = "\\Seen")
    {
        $ieMailId = $this->save($check_notify);
        if ($ieMailId) {
            // mark SEEN (STORE MAIL IN SENT BOX)
            $this->setNonGmailSentFolderHandler($nonGmailSentFolder ? $nonGmailSentFolder : new NonGmailSentFolderHandler());
            if (!($ie && $ie->id)) {
                LoggerManager::getLogger()->warn('Exists and retrieved InboundEmail needed for storing email as sent.');
                $this->setLastSaveAndStoreInSentError(self::ERR_NO_IE);
            } else {
                $stored = $this->getNonGmailSentFolderHandler()->storeInSentFolder($ie, $mail, $options);
                if (!$stored) {
                    LoggerManager::getLogger()->warn('Email storing in non gmail sent folder was not necessary. Inbound email ID was: ' . $ie->id);
                    $this->setLastSaveAndStoreInSentError(self::ERR_NOT_STORED_AS_SENT);
                } else {
                    LoggerManager::getLogger()->debug('Email storing in non gmail sent folder success. Inbound email ID was: ' . $ie->id);
                    $this->setLastSaveAndStoreInSentError(self::NO_ERROR);
                }
            }
        } else {
            $this->setLastSaveAndStoreInSentError(self::ERR_NO_IE_MAIL_ID);
        }

        return $ieMailId;
    }
    
    /**
     * @return string[]
     */
    public function listviewACLHelper()
    {
        $array_assign = parent::listviewACLHelper();
        $is_owner = false;
        $in_group = false; //SECURITY GROUPS
        if (!empty($this->parent_name)) {
            if (!empty($this->parent_name_owner)) {
                global $current_user;
                $is_owner = $current_user->id == $this->parent_name_owner;
            }
            /* BEGIN - SECURITY GROUPS */
            //parent_name_owner not being set for whatever reason so we need to figure this out
            else {
                if (!empty($this->parent_type) && !empty($this->parent_id)) {
                    global $current_user;
                    $parent_bean = BeanFactory::getBean($this->parent_type, $this->parent_id);
                    if ($parent_bean !== false) {
                        $is_owner = $current_user->id == $parent_bean->assigned_user_id;
                    }
                }
            }
            require_once("modules/SecurityGroups/SecurityGroup.php");
            $in_group = SecurityGroup::groupHasAccess($this->parent_type, $this->parent_id, 'view');
            /* END - SECURITY GROUPS */
        }
        /* BEGIN - SECURITY GROUPS */
        /**
         * if(!ACLController::moduleSupportsACL($this->parent_type) || ACLController::checkAccess($this->parent_type, 'view', $is_owner)){
         */
        if (!ACLController::moduleSupportsACL($this->parent_type) || ACLController::checkAccess(
            $this->parent_type,
                'view',
            $is_owner,
            'module',
            $in_group
        )
        ) {
            /* END - SECURITY GROUPS */
            $array_assign['PARENT'] = 'a';
        } else {
            $array_assign['PARENT'] = 'span';
        }
        $is_owner = false;
        $in_group = false; //SECURITY GROUPS
        if (!empty($this->contact_name)) {
            if (!empty($this->contact_name_owner)) {
                global $current_user;
                $is_owner = $current_user->id == $this->contact_name_owner;
            }
            /* BEGIN - SECURITY GROUPS */
            //contact_name_owner not being set for whatever reason so we need to figure this out
            else {
                global $current_user;
                $parent_bean = BeanFactory::getBean('Contacts', $this->contact_id);
                if ($parent_bean !== false) {
                    $is_owner = $current_user->id == $parent_bean->assigned_user_id;
                }
            }
            require_once("modules/SecurityGroups/SecurityGroup.php");
            $in_group = SecurityGroup::groupHasAccess('Contacts', $this->contact_id, 'view');
            /* END - SECURITY GROUPS */
        }
        /* BEGIN - SECURITY GROUPS */
        /**
         * if(ACLController::checkAccess('Contacts', 'view', $is_owner)) {
         */
        if (ACLController::checkAccess('Contacts', 'view', $is_owner, 'module', $in_group)) {
            /* END - SECURITY GROUPS */
            $array_assign['CONTACT'] = 'a';
        } else {
            $array_assign['CONTACT'] = 'span';
        }

        return $array_assign;
    }

    /**
     * @return array
     */
    public function getSystemDefaultEmail()
    {
        $email = array();

        $r1 = $this->db->query('SELECT config.value FROM config WHERE name=\'fromaddress\'');
        $r2 = $this->db->query('SELECT config.value FROM config WHERE name=\'fromname\'');
        $a1 = $this->db->fetchByAssoc($r1);
        $a2 = $this->db->fetchByAssoc($r2);

        $email['email'] = $a1['value'];
        $email['name'] = $a2['value'];

        return $email;
    }


    /**
     * @param string $order_by
     * @param string $where
     * @param array $filter
     * @param array $params
     * @param int $show_deleted
     * @param string $join_type
     * @param bool $return_array
     * @param null $parentbean
     * @param bool $singleSelect
     * @param bool $ifListForExport
     * @return string
     */
    public function create_new_list_query(
        $order_by,
        $where,
        $filter = array(),
        $params = array(),
        $show_deleted = 0,
        $join_type = '',
        $return_array = false,
        $parentbean = null,
        $singleSelect = false,
        $ifListForExport = false
    ) {
        if ($return_array) {
            return parent::create_new_list_query(
                $order_by,
                $where,
                $filter,
                $params,
                $show_deleted,
                $join_type,
                $return_array,
                $parentbean,
                $singleSelect
            );
        }
        $custom_join = $this->getCustomJoin();

        $query = "SELECT " . $this->table_name . ".*, users.user_name as assigned_user_name\n";

        $query .= $custom_join['select'];
        $query .= " FROM emails\n";
        if ($where != "" && (strpos($where, "contacts.first_name") > 0)) {
            $query .= " LEFT JOIN emails_beans ON emails.id = emails_beans.email_id\n";
        }

        $query .= " LEFT JOIN users ON emails.assigned_user_id=users.id \n";
        if ($where != "" && (strpos($where, "contacts.first_name") > 0)) {
            $query .= " JOIN contacts ON contacts.id= emails_beans.bean_id AND emails_beans.bean_module='Contacts' and contacts.deleted=0 \n";
        }

        $query .= $custom_join['join'];

        if ($show_deleted == 0) {
            $where_auto = " emails.deleted=0 \n";
        } else {
            if ($show_deleted == 1) {
                $where_auto = " emails.deleted=1 \n";
            }
        }

        if ($where != "") {
            $query .= "WHERE $where AND " . $where_auto;
        } else {
            $query .= "WHERE " . $where_auto;
        }

        if ($order_by != "") {
            $query .= " ORDER BY $order_by";
        } else {
            $query .= " ORDER BY date_sent DESC";
        }

        return $query;
    } // fn

    /**
     * @global $timedate
     * @global $mod_strings
     * fill_in_additional_list_fields
     */
    public function fill_in_additional_list_fields()
    {
        global $timedate, $mod_strings;
        $this->fill_in_additional_detail_fields();

        $this->link_action = 'DetailView';
        ///////////////////////////////////////////////////////////////////////
        //populate attachment_image, used to display attachment icon.
        $query = "select 1 from notes where notes.parent_id = '$this->id' and notes.deleted = 0";
        $result = $this->db->query($query, true, " Error filling in additional list fields: ");

        $row = $this->db->fetchByAssoc($result);

        if ($row) {
            $this->attachment_image = SugarThemeRegistry::current()->getImage(
                'attachment',
                '',
                null,
                null,
                '.gif',
                translate('LBL_ATTACHMENT', 'Emails')
            );
        } else {
            $this->attachment_image = '';
        }

        ///////////////////////////////////////////////////////////////////////
        if (empty($this->contact_id) && !empty($this->parent_id) && !empty($this->parent_type) && $this->parent_type === 'Contacts' && !empty($this->parent_name)) {
            $this->contact_id = $this->parent_id;
            $this->contact_name = $this->parent_name;
        }
    }

    /**
     * @global $app_list_strings
     * @global $mod_strings
     * fill_in_additional_detail_fields
     */
    public function fill_in_additional_detail_fields()
    {
        global $app_list_strings;

        $mod_strings = return_module_language($GLOBALS['current_language'], 'Emails'); //Called from EmailMan as well.

        // Fill in the assigned_user_name
        $this->assigned_user_name = get_assigned_user_name($this->assigned_user_id, '');
        //if ($this->parent_type == 'Contacts') {
        $query = "SELECT contacts.first_name, contacts.last_name, contacts.phone_work, contacts.id, contacts.assigned_user_id contact_name_owner, 'Contacts' contact_name_mod FROM contacts, emails_beans ";
        $query .= "WHERE emails_beans.email_id='$this->id' AND emails_beans.bean_id=contacts.id AND emails_beans.bean_module = 'Contacts' AND emails_beans.deleted=0 AND contacts.deleted=0";
        if (!empty($this->parent_id) && $this->parent_type == 'Contacts') {
            $query .= " AND contacts.id= '" . $this->parent_id . "' ";
        } else {
            if (!empty($_REQUEST['record']) && !empty($_REQUEST['module']) && $_REQUEST['module'] == 'Contacts') {
                $query .= " AND contacts.id= '" . $_REQUEST['record'] . "' ";
            }
        }
        $result = $this->db->query($query, true, " Error filling in additional detail fields: ");

        // Get the id and the name.
        $row = $this->db->fetchByAssoc($result);
        if ($row != null) {
            $contact = new Contact();
            $contact->retrieve($row['id']);
            $this->contact_name = $contact->full_name;
            $this->contact_phone = $row['phone_work'];
            $this->contact_id = $row['id'];
            $this->contact_email = $contact->emailAddress->getPrimaryAddress($contact);
            $this->contact_name_owner = $row['contact_name_owner'];
            $this->contact_name_mod = $row['contact_name_mod'];
            $GLOBALS['log']->debug("Call($this->id): contact_name = $this->contact_name");
            $GLOBALS['log']->debug("Call($this->id): contact_phone = $this->contact_phone");
            $GLOBALS['log']->debug("Call($this->id): contact_id = $this->contact_id");
            $GLOBALS['log']->debug("Call($this->id): contact_email1 = $this->contact_email");
        } else {
            $this->contact_name = '';
            $this->contact_phone = '';
            $this->contact_id = '';
            $this->contact_email = '';
            $this->contact_name_owner = '';
            $this->contact_name_mod = '';
            $GLOBALS['log']->debug("Call($this->id): contact_name = $this->contact_name");
            $GLOBALS['log']->debug("Call($this->id): contact_phone = $this->contact_phone");
            $GLOBALS['log']->debug("Call($this->id): contact_id = $this->contact_id");
            $GLOBALS['log']->debug("Call($this->id): contact_email1 = $this->contact_email");
        }
        //}
        $this->created_by_name = get_assigned_user_name($this->created_by);
        $this->modified_by_name = get_assigned_user_name($this->modified_user_id);

        $this->link_action = 'DetailView';

        if (!empty($this->type)) {
            if ($this->type == 'out' && $this->status == 'send_error') {
                $this->type_name = $mod_strings['LBL_NOT_SENT'];
            } else {
                $this->type_name = $app_list_strings['dom_email_types'][$this->type];
            }

            if (($this->type == 'out' && $this->status == 'send_error') || $this->type == 'draft') {
                $this->link_action = 'EditView';
            }
        }

        //todo this  isset( $app_list_strings['dom_email_status'][$this->status]) is hack for 3261.
        if (!empty($this->status) && isset($app_list_strings['dom_email_status'][$this->status])) {
            $this->status_name = $app_list_strings['dom_email_status'][$this->status];
        }

        if (empty($this->name) && empty($_REQUEST['record']) && !empty($mod_strings['LBL_NO_SUBJECT'])) {
            $this->name = $mod_strings['LBL_NO_SUBJECT'];
        }

        $this->fill_in_additional_parent_fields();
    }

    /**
     * @param string $order_by
     * @param string $where
     * @return string
     */
    public function create_export_query($order_by, $where)
    {
        $contact_required = stristr($where, "contacts");
        $custom_join = $this->getCustomJoin(true, true, $where);

        if ($contact_required) {
            $query = "SELECT emails.*, contacts.first_name, contacts.last_name";
            $query .= $custom_join['select'];

            $query .= " FROM contacts, emails, emails_contacts ";
            $where_auto = "emails_contacts.contact_id = contacts.id AND emails_contacts.email_id = emails.id AND emails.deleted=0 AND contacts.deleted=0";
        } else {
            $query = 'SELECT emails.*';
            $query .= $custom_join['select'];

            $query .= ' FROM emails ';
            $where_auto = "emails.deleted=0";
        }

        $query .= $custom_join['join'];

        if ($where != "") {
            $query .= "where $where AND " . $where_auto;
        } else {
            $query .= "where " . $where_auto;
        }

        if ($order_by != "") {
            $query .= " ORDER BY $order_by";
        } else {
            $query .= " ORDER BY emails.name";
        }

        return $query;
    }

    /**
     * @global $app_list_strings
     * @global $theme
     * @global $current_user
     * @global $timedate
     * @global $mod_strings
     * @return array
     */
    public function get_list_view_data()
    {
        global $app_list_strings;
        global $theme;
        global $current_user;
        global $timedate;
        global $mod_strings;

        $email_fields = $this->get_list_view_array();
        $this->retrieveEmailText();
        $email_fields['FROM_ADDR'] = $this->from_addr_name;
        isValidEmailAddress($email_fields['FROM_ADDR']);
        $email_fields['FROM_ADDR_NAME'] = $this->from_addr_name;
        $email_fields['TO_ADDRS'] = $this->to_addrs;
        $email_fields['TO_ADDRS_NAMES'] = $this->to_addrs_names;
        $mod_strings = return_module_language(
            $GLOBALS['current_language'],
            'Emails'
        ); // hard-coding for Home screen ListView

        if ($this->status != 'replied') {
            $email_fields['QUICK_REPLY'] = '<a href="index.php?module=Emails&action=ReplyTo&record='. $this->id .'">'
                . $mod_strings['LNK_QUICK_REPLY'] . '</a>';
            $email_fields['STATUS'] = ($email_fields['REPLY_TO_STATUS'] == 1 ? $mod_strings['LBL_REPLIED'] : $email_fields['STATUS']);
        } else {
            $email_fields['QUICK_REPLY'] = $mod_strings['LBL_REPLIED'];
        }
        if (!empty($this->parent_type)) {
            $email_fields['PARENT_MODULE'] = $this->parent_type;
        } else {
            switch ($this->intent) {
                case 'support':
                    $email_fields['CREATE_RELATED'] = '<a href="index.php?module=Cases&action=EditView&inbound_email_id=' . $this->id . '" >' . SugarThemeRegistry::current()->getImage(
                        'CreateCases',
                            'border="0"',
                        null,
                        null,
                        ".gif",
                            $mod_strings['LBL_CREATE_CASES']
                    ) . $mod_strings['LBL_CREATE_CASE'] . '</a>';
                    break;

                case 'sales':
                    $email_fields['CREATE_RELATED'] = '<a href="index.php?module=Leads&action=EditView&inbound_email_id=' . $this->id . '" >' . SugarThemeRegistry::current()->getImage(
                        'CreateLeads',
                            'border="0"',
                        null,
                        null,
                        ".gif",
                            $mod_strings['LBL_CREATE_LEADS']
                    ) . $mod_strings['LBL_CREATE_LEAD'] . '</a>';
                    break;

                case 'contact':
                    $email_fields['CREATE_RELATED'] = '<a href="index.php?module=Contacts&action=EditView&inbound_email_id=' . $this->id . '" >' . SugarThemeRegistry::current()->getImage(
                        'CreateContacts',
                            'border="0"',
                        null,
                        null,
                        ".gif",
                            $mod_strings['LBL_CREATE_CONTACTS']
                    ) . $mod_strings['LBL_CREATE_CONTACT'] . '</a>';
                    break;

                case 'bug':
                    $email_fields['CREATE_RELATED'] = '<a href="index.php?module=Bugs&action=EditView&inbound_email_id=' . $this->id . '" >' . SugarThemeRegistry::current()->getImage(
                        'CreateBugs',
                            'border="0"',
                        null,
                        null,
                        ".gif",
                            $mod_strings['LBL_CREATE_BUGS']
                    ) . $mod_strings['LBL_CREATE_BUG'] . '</a>';
                    break;

                case 'task':
                    $email_fields['CREATE_RELATED'] = '<a href="index.php?module=Tasks&action=EditView&inbound_email_id=' . $this->id . '" >' . SugarThemeRegistry::current()->getImage(
                        'CreateTasks',
                            'border="0"',
                        null,
                        null,
                        ".gif",
                            $mod_strings['LBL_CREATE_TASKS']
                    ) . $mod_strings['LBL_CREATE_TASK'] . '</a>';
                    break;

                case 'bounce':
                    break;

                case 'pick':
                    // break;

                case 'info':
                    //break;

                default:
                    $email_fields['CREATE_RELATED'] = $this->quickCreateForm();
                    break;
            }
        }

        //BUG 17098 - MFH changed $this->from_addr to $this->to_addrs
        $email_fields['CONTACT_NAME'] = empty($this->contact_name) ? '</a>' . $this->trimLongTo($this->to_addrs) . '<a>' : $this->contact_name;
        $email_fields['CONTACT_ID'] = empty($this->contact_id) ? '' : $this->contact_id;
        $email_fields['ATTACHMENT_IMAGE'] = $this->attachment_image;
        $email_fields['LINK_ACTION'] = $this->link_action;

        if (isset($this->type_name)) {
            $email_fields['TYPE_NAME'] = $this->type_name;
        }

        $email_fields['CATEGORY_ID'] = empty($this->category_id) ? "" : $app_list_strings['email_category_dom'][$this->category_id];

        return $email_fields;
    }

    /**
     * @global $mod_strings
     * @global $app_strings
     * @global $currentModule
     * @global $current_language
     * @return string
     */
    public function quickCreateForm()
    {
        global $mod_strings, $app_strings, $currentModule, $current_language;

        // Coming from the home page via Dashlets
        if ($currentModule != 'Email') {
            $mod_strings = return_module_language($current_language, 'Emails');
        }

        return $mod_strings['LBL_QUICK_CREATE'] . "&nbsp;<a id='$this->id' onclick='return quick_create_overlib(\"{$this->id}\", \"" . SugarThemeRegistry::current()->__toString() . "\", this);' href=\"#\" >" . SugarThemeRegistry::current()->getImage(
            "advanced_search",
                "border='0' align='absmiddle'",
            null,
            null,
            '.gif',
            $mod_strings['LBL_QUICK_CREATE']
        ) . "</a>";
    }

    /**
     * @global timedate
     * @global $current_user
     * @global $beanList
     * @global $sugar_config
     * @gloabl $app_strings
     *  Searches all imported emails and returns the result set as an array.
     * @param string $sort
     * @param string $direction
     * @return array
     */
    public function searchImportedEmails($sort = '', $direction = '')
    {
        require_once('include/TimeDate.php');
        global $timedate;
        global $current_user;
        global $beanList;
        global $sugar_config;
        global $app_strings;

        $emailSettings = $current_user->getPreference('emailSettings', 'Emails');
        // cn: default to a low number until user specifies otherwise
        if (empty($emailSettings['showNumInList'])) {
            $pageSize = 20;
        } else {
            $pageSize = $emailSettings['showNumInList'];
        }

        if (isset($_REQUEST['start']) && isset($_REQUEST['limit'])) {
            $page = ceil($_REQUEST['start'] / $_REQUEST['limit']) + 1;
        } else {
            $page = 1;
        }

        //Determine sort ordering

        //Sort ordering parameters in the request do not coincide with actual column names
        //so we need to remap them.
        $hrSortLocal = array(
            'flagged' => 'type',
            'status' => 'reply_to_status',
            'from' => 'emails_text.from_addr',
            'subject' => 'name',
            'date' => 'date_sent',
            'AssignedTo' => 'assigned_user_id',
            'flagged' => 'flagged'
        );

        $sort = !empty($_REQUEST['sort']) ? $this->db->getValidDBName($_REQUEST['sort']) : "";
        $direction = !empty($_REQUEST['dir']) && in_array(
            strtolower($_REQUEST['dir']),
            array("asc", "desc")
        ) ? $_REQUEST['dir'] : "";

        $order = (!empty($sort) && !empty($direction)) ? " ORDER BY {$hrSortLocal[$sort]} {$direction}" : "";

        //Get our main query.
        $fullQuery = $this->_genereateSearchImportedEmailsQuery();

        //Perform a count query needed for pagination.
        $countQuery = $this->create_list_count_query($fullQuery);

        $count_rs = $this->db->query($countQuery, false, 'Error executing count query for imported emails search');
        $count_row = $this->db->fetchByAssoc($count_rs);
        $total_count = ($count_row != null) ? $count_row['c'] : 0;

        $start = ($page - 1) * $pageSize;

        //Execute the query
        $rs = $this->db->limitQuery($fullQuery . $order, $start, $pageSize);

        $return = array();

        while ($a = $this->db->fetchByAssoc($rs)) {
            $temp = array();
            $temp['flagged'] = (is_null($a['flagged']) || $a['flagged'] == '0') ? '' : 1;
            $temp['status'] = (is_null($a['reply_to_status']) || $a['reply_to_status'] == '0') ? '' : 1;
            $temp['subject'] = $a['name'];
            $temp['date'] = $timedate->to_display_date_time($a['date_sent']);
            $temp['uid'] = $a['id'];
            $temp['ieId'] = $a['mailbox_id'];
            $temp['site_url'] = $sugar_config['site_url'];
            $temp['seen'] = ($a['status'] == 'unread') ? 0 : 1;
            $temp['type'] = $a['type'];
            $temp['mbox'] = 'sugar::Emails';
            $temp['hasAttach'] = $this->doesImportedEmailHaveAttachment($a['id']);
            //To and from addresses may be stored in emails_text, if nothing is found, revert to
            //regular email addresses.
            $temp['to_addrs'] = preg_replace('/[\x00-\x08\x0B-\x1F]/', '', $a['to_addrs']);
            $temp['from'] = preg_replace('/[\x00-\x08\x0B-\x1F]/', '', $a['from_addr']);
            isValidEmailAddress($temp['from']);
            if (empty($temp['from']) || empty($temp['to_addrs'])) {
                //Retrieve email addresses seperatly.
                $tmpEmail = new Email();
                $tmpEmail->id = $a['id'];
                $tmpEmail->retrieveEmailAddresses();
                $temp['from'] = $tmpEmail->from_addr;
                isValidEmailAddress($temp['from']);
                $temp['to_addrs'] = $tmpEmail->to_addrs;
            }

            $return[] = $temp;
        }

        $metadata = array();
        $metadata['totalCount'] = $total_count;
        $metadata['out'] = $return;

        return $metadata;
    }

    /**
     * Determine if an imported email has an attachment by examining the relationship to notes.
     *
     * @param string $id
     * @return boolean
     */
    public function doesImportedEmailHaveAttachment($id)
    {
        $hasAttachment = false;
        $query = "SELECT id FROM notes where parent_id='$id' AND parent_type='Emails' AND file_mime_type is not null AND deleted=0";
        $rs = $this->db->limitQuery($query, 0, 1);
        $row = $this->db->fetchByAssoc($rs);
        if (!empty($row['id'])) {
            $hasAttachment = true;
        }

        return (int)$hasAttachment;
    }

    /**
     * @global $timedate
     * Generate the query used for searching imported emails.
     *
     * @return String Query to be executed.
     */
    public function _genereateSearchImportedEmailsQuery()
    {
        global $timedate;

        $additionalWhereClause = $this->_generateSearchImportWhereClause();

        $query = array();
        $fullQuery = "";
        $query['select'] = "emails.id , emails.mailbox_id, emails.name, emails.date_sent, emails.status, emails.type, emails.flagged, emails.reply_to_status,
		                      emails_text.from_addr, emails_text.to_addrs  FROM emails ";

        $query['joins'] = " JOIN emails_text on emails.id = emails_text.email_id ";

        //Handle from and to addr joins
        if (!empty($_REQUEST['from_addr'])) {
            $from_addr = $this->db->quote(strtolower($_REQUEST['from_addr']));
            isValidEmailAddress($from_addr);
            $query['joins'] .= "INNER JOIN emails_email_addr_rel er_from ON er_from.email_id = emails.id AND er_from.deleted = 0 INNER JOIN email_addresses ea_from ON ea_from.id = er_from.email_address_id
                                AND er_from.address_type='from' AND emails_text.from_addr LIKE '%" . $from_addr . "%'";
        }

        if (!empty($_REQUEST['to_addrs'])) {
            $to_addrs = $this->db->quote(strtolower($_REQUEST['to_addrs']));
            $query['joins'] .= "INNER JOIN emails_email_addr_rel er_to ON er_to.email_id = emails.id AND er_to.deleted = 0 INNER JOIN email_addresses ea_to ON ea_to.id = er_to.email_address_id
                                    AND er_to.address_type='to' AND ea_to.email_address LIKE '%" . $to_addrs . "%'";
        }

        $query['where'] = " WHERE (emails.type= 'inbound' OR emails.type='archived' OR emails.type='out') AND emails.deleted = 0 ";
        if (!empty($additionalWhereClause)) {
            $query['where'] .= "AND $additionalWhereClause";
        }

        //If we are explicitly looking for attachments.  Do not use a distinct query as the to_addr is defined
        //as a text which equals clob in oracle and the distinct query can not be executed correctly.
        $addDistinctKeyword = "";
        if (!empty($_REQUEST['attachmentsSearch']) && $_REQUEST['attachmentsSearch'] == 1) { //1 indicates yes
            $query['where'] .= " AND EXISTS ( SELECT id FROM notes n WHERE n.parent_id = emails.id AND n.deleted = 0 AND n.filename is not null )";
        } else {
            if (!empty($_REQUEST['attachmentsSearch']) && $_REQUEST['attachmentsSearch'] == 2) {
                $query['where'] .= " AND NOT EXISTS ( SELECT id FROM notes n WHERE n.parent_id = emails.id AND n.deleted = 0 AND n.filename is not null )";
            }
        }

        $fullQuery = "SELECT " . $query['select'] . " " . $query['joins'] . " " . $query['where'];

        return $fullQuery;
    }

    /**
     * @global $timedate
     * Generate the where clause for searching imported emails.
     * @return array|string
     */
    public function _generateSearchImportWhereClause()
    {
        global $timedate;

        //The clear button was removed so if a user removes the asisgned user name, do not process the id.
        if (empty($_REQUEST['assigned_user_name']) && !empty($_REQUEST['assigned_user_id'])) {
            unset($_REQUEST['assigned_user_id']);
        }

        $availableSearchParam = array(
            'name' => array('table_name' => 'emails'),
            'data_parent_id_search' => array('table_name' => 'emails', 'db_key' => 'parent_id', 'opp' => '='),
            'assigned_user_id' => array('table_name' => 'emails', 'opp' => '=')
        );

        $additionalWhereClause = array();
        foreach ($availableSearchParam as $key => $properties) {
            if (!empty($_REQUEST[$key])) {
                $db_key = isset($properties['db_key']) ? $properties['db_key'] : $key;
                $searchValue = $this->db->quote($_REQUEST[$key]);

                $opp = isset($properties['opp']) ? $properties['opp'] : 'like';
                if ($opp == 'like') {
                    $searchValue = "%" . $searchValue . "%";
                }

                $additionalWhereClause[] = "{$properties['table_name']}.$db_key $opp '$searchValue' ";
            }
        }


        $isDateFromSearchSet = !empty($_REQUEST['searchDateFrom']);
        $isdateToSearchSet = !empty($_REQUEST['searchDateTo']);
        $bothDateRangesSet = $isDateFromSearchSet & $isdateToSearchSet;

        //Hanlde date from and to separately
        if ($bothDateRangesSet) {
            $dbFormatDateFrom = $timedate->to_db_date($_REQUEST['searchDateFrom'], false);
            $dbFormatDateFrom = db_convert("'" . $dbFormatDateFrom . "'", 'datetime');

            $dbFormatDateTo = $timedate->to_db_date($_REQUEST['searchDateTo'], false);
            $dbFormatDateTo = db_convert("'" . $dbFormatDateTo . "'", 'datetime');

            $additionalWhereClause[] = "( emails.date_sent >= $dbFormatDateFrom AND
                                          emails.date_sent <= $dbFormatDateTo )";
        } elseif ($isdateToSearchSet) {
            $dbFormatDateTo = $timedate->to_db_date($_REQUEST['searchDateTo'], false);
            $dbFormatDateTo = db_convert("'" . $dbFormatDateTo . "'", 'datetime');
            $additionalWhereClause[] = "emails.date_sent <= $dbFormatDateTo ";
        } elseif ($isDateFromSearchSet) {
            $dbFormatDateFrom = $timedate->to_db_date($_REQUEST['searchDateFrom'], false);
            $dbFormatDateFrom = db_convert("'" . $dbFormatDateFrom . "'", 'datetime');
            $additionalWhereClause[] = "emails.date_sent >= $dbFormatDateFrom ";
        }

        $additionalWhereClause = implode(" AND ", $additionalWhereClause);

        return $additionalWhereClause;
    }

    /**
     *
     * takes a long TO: string of emails and returns the first appended by an elipse
     * @param string $str
     * @return string
     */
    public function trimLongTo($str)
    {
        if (strpos($str, ',')) {
            $exStr = explode(',', $str);

            return $exStr[0] . '...';
        } elseif (strpos($str, ';')) {
            $exStr = explode(';', $str);

            return $exStr[0] . '...';
        }
        return $str;
    }

    /**
     * @return string
     */
    public function get_summary_text()
    {
        return $this->name;
    }


    /**
     * @global $app_list_strings
     * @global $app_strings
     * @global $mod_strings
     * @global $theme
     * @global $current_user
     * @param string $where
     * @return string
     */
    public function distributionForm($where)
    {
        global $app_list_strings;
        global $app_strings;
        global $mod_strings;
        global $theme;
        global $current_user;

        $distribution = get_select_options_with_id($app_list_strings['dom_email_distribution'], '');
        $_SESSION['distribute_where'] = $where;


        $out = '<form name="Distribute" id="Distribute">';
        $out .= get_form_header($mod_strings['LBL_DIST_TITLE'], '', false);
        $out .= <<<eoq
		<script>
			enableQS(true);
		</script>
eoq;
        $out .= '
		<table cellpadding="0" cellspacing="0" width="100%" border="0">
			<tr>
				<td>
					<script type="text/javascript">


						function checkDeps(form) {
							return;
						}

						function mySubmit() {
							var assform = document.getElementById("Distribute");
							var select = document.getElementById("userSelect");
							var assign1 = assform.r1.checked;
							var assign2 = assform.r2.checked;
							var dist = assform.dm.value;
							var assign = false;
							var users = false;
							var rules = false;
							var warn1 = "' . $mod_strings['LBL_WARN_NO_USERS'] . '";
							var warn2 = "";

							if(assign1 || assign2) {
								assign = true;

							}

							for(i=0; i<select.options.length; i++) {
								if(select.options[i].selected == true) {
									users = true;
									warn1 = "";
								}
							}

							if(dist != "") {
								rules = true;
							} else {
								warn2 = "' . $mod_strings['LBL_WARN_NO_DIST'] . '";
							}

							if(assign && users && rules) {

								if(document.getElementById("r1").checked) {
									var mu = document.getElementById("MassUpdate");
									var grabbed = "";

									for(i=0; i<mu.elements.length; i++) {
										if(mu.elements[i].type == "checkbox" && mu.elements[i].checked && mu.elements[i].name.value != "massall") {
											if(grabbed != "") { grabbed += "::"; }
											grabbed += mu.elements[i].value;
										}
									}
									var formgrab = document.getElementById("grabbed");
									formgrab.value = grabbed;
								}
								assform.submit();
							} else {
								alert("' . $mod_strings['LBL_ASSIGN_WARN'] . '" + "\n" + warn1 + "\n" + warn2);
							}
						}

						function submitDelete() {
							if(document.getElementById("r1").checked) {
								var mu = document.getElementById("MassUpdate");
								var grabbed = "";

								for(i=0; i<mu.elements.length; i++) {
									if(mu.elements[i].type == "checkbox" && mu.elements[i].checked && mu.elements[i].name != "massall") {
										if(grabbed != "") { grabbed += "::"; }
										grabbed += mu.elements[i].value;
									}
								}
								var formgrab = document.getElementById("grabbed");
								formgrab.value = grabbed;
							}
							if(grabbed == "") {
								alert("' . $mod_strings['LBL_MASS_DELETE_ERROR'] . '");
							} else {
								document.getElementById("Distribute").submit();
							}
						}

					</script>
						<input type="hidden" name="module" value="Emails">
						<input type="hidden" name="action" id="action">
						<input type="hidden" name="grabbed" id="grabbed">

					<table cellpadding="1" cellspacing="0" width="100%" border="0" class="edit view">
						<tr height="20">
							<td scope="col" scope="row" NOWRAP align="center">
								&nbsp;' . $mod_strings['LBL_ASSIGN_SELECTED_RESULTS_TO'] . '&nbsp;';
        $out .= $this->userSelectTable();
        $out .= '</td>
							<td scope="col" scope="row" NOWRAP align="left">
								&nbsp;' . $mod_strings['LBL_USING_RULES'] . '&nbsp;
								<select name="distribute_method" id="dm" onChange="checkDeps(this.form);">' . $distribution . '</select>
							</td>';


        $out .= '</td>
							</tr>';


        $out .= '<tr>
								<td scope="col" width="50%" scope="row" NOWRAP align="right" colspan="2">
								<input title="' . $mod_strings['LBL_BUTTON_DISTRIBUTE_TITLE'] . '"
									id="dist_button"
									class="button" onClick="AjaxObject.detailView.handleAssignmentDialogAssignAction();"
									type="button" name="button"
									value="  ' . $mod_strings['LBL_BUTTON_DISTRIBUTE'] . '  ">';
        $out .= '</tr>
					</table>
				</td>
			</tr>
		</table>
		</form>';

        return $out;
    }

    /**
     * @global $theme
     * @global $mod_strings
     * @return string
     */
    public function userSelectTable()
    {
        global $theme;
        global $mod_strings;

        $colspan = 1;
        $setTeamUserFunction = '';


        // get users
        $r = $this->db->query("SELECT users.id, users.user_name, users.first_name, users.last_name FROM users WHERE deleted=0 AND status = 'Active' AND is_group=0 ORDER BY users.last_name, users.first_name");

        $userTable = '<table cellpadding="0" cellspacing="0" border="0">';
        $userTable .= '<tr><td colspan="2"><b>' . $mod_strings['LBL_USER_SELECT'] . '</b></td></tr>';
        $userTable .= '<tr><td><input type="checkbox" style="border:0px solid #000000" onClick="toggleAll(this); setCheckMark(); checkDeps(this.form);"></td> <td>' . $mod_strings['LBL_TOGGLE_ALL'] . '</td></tr>';
        $userTable .= '<tr><td colspan="2"><select style="visibility:hidden;" name="users[]" id="userSelect" multiple size="12">';

        while ($a = $this->db->fetchByAssoc($r)) {
            $userTable .= '<option value="' . $a['id'] . '" id="' . $a['id'] . '">' . $a['first_name'] . ' ' . $a['last_name'] . '</option>';
        }
        $userTable .= '</select></td></tr>';
        $userTable .= '</table>';

        $out = '<script type="text/javascript">';
        $out .= $setTeamUserFunction;
        $out .= '
					function setCheckMark() {
						var select = document.getElementById("userSelect");

						for(i=0 ; i<select.options.length; i++) {
							if(select.options[i].selected == true) {
								document.getElementById("checkMark").style.display="";
								return;
							}
						}

						document.getElementById("checkMark").style.display="none";
						return;
					}

					function showUserSelect() {
						var targetTable = document.getElementById("user_select");
						targetTable.style.visibility="visible";
						var userSelectTable = document.getElementById("userSelect");
						userSelectTable.style.visibility="visible";
						return;
					}
					function hideUserSelect() {
						var targetTable = document.getElementById("user_select");
						targetTable.style.visibility="hidden";
						var userSelectTable = document.getElementById("userSelect");
						userSelectTable.style.visibility="hidden";
						return;
					}
					function toggleAll(toggle) {
						if(toggle.checked) {
							var stat = true;
						} else {
							var stat = false;
						}
						var form = document.getElementById("userSelect");
						for(i=0; i<form.options.length; i++) {
							form.options[i].selected = stat;
						}
					}


				</script>
			<span id="showUsersDiv" style="position:relative;">
				<a href="#" id="showUsers" onClick="javascript:showUserSelect();">
					' . SugarThemeRegistry::current()->getImage(
            'Users',
            '',
            null,
            null,
            ".gif",
                $mod_strings['LBL_USERS']
        ) . '</a>&nbsp;
				<a href="#" id="showUsers" onClick="javascript:showUserSelect();">
					<span style="display:none;" id="checkMark">' . SugarThemeRegistry::current()->getImage(
                    'check_inline',
                'border="0"',
                    null,
                    null,
                    ".gif",
                    $mod_strings['LBL_CHECK_INLINE']
                ) . '</span>
				</a>


				<div id="user_select" style="width:200px;position:absolute;left:2;top:2;visibility:hidden;z-index:1000;">
				<table cellpadding="0" cellspacing="0" border="0" class="list view">
					<tr height="20">
						<td  colspan="' . $colspan . '" id="hiddenhead" onClick="hideUserSelect();" onMouseOver="this.style.border = \'outset red 1px\';" onMouseOut="this.style.border = \'inset white 0px\';this.style.borderBottom = \'inset red 1px\';">
							<a href="#" onClick="javascript:hideUserSelect();">' . SugarThemeRegistry::current()->getImage(
                    'close',
                'border="0"',
                    null,
                    null,
                    ".gif",
                    $mod_strings['LBL_CLOSE']
                ) . '</a>
							' . $mod_strings['LBL_USER_SELECT'] . '
						</td>
					</tr>
					<tr>';
        //<td valign="middle" height="30"  colspan="'.$colspan.'" id="hiddenhead" onClick="hideUserSelect();" onMouseOver="this.style.border = \'outset red 1px\';" onMouseOut="this.style.border = \'inset white 0px\';this.style.borderBottom = \'inset red 1px\';">
        $out .= '		<td style="padding:5px" class="oddListRowS1" bgcolor="#fdfdfd" valign="top" align="left" style="left:0;top:0;">
							' . $userTable . '
						</td>
					</tr>
				</table></div>
			</span>';

        return $out;
    }

    /**
     * @global $theme
     * @global $mod_strings
     * @param string $type
     * @return string
     */
    public function checkInbox($type)
    {
        global $theme;
        global $mod_strings;
        $out = '<div><input	title="' . $mod_strings['LBL_BUTTON_CHECK_TITLE'] . '"
						class="button"
						type="button" name="button"
						onClick="window.location=\'index.php?module=Emails&action=Check&type=' . $type . '\';"
						style="margin-bottom:2px"
						value="  ' . $mod_strings['LBL_BUTTON_CHECK'] . '  "></div>';

        return $out;
    }

    /**
     * Guesses Primary Parent id from From: email address.  Cascades guesses from Accounts to Contacts to Leads to
     * Users.  This will not affect the many-to-many relationships already constructed as this is, at best,
     * informational linking.
     */
    public function fillPrimaryParentFields()
    {
        if (empty($this->from_addr)) {
            return;
        }

        $GLOBALS['log']->debug("*** Email trying to guess Primary Parent from address [ {$this->from_addr} ]");

        $tables = array('accounts');
        $ret = array();
        // loop through types to get hits
        foreach ($tables as $table) {
            $q = "SELECT name, id FROM {$table} WHERE email1 = '{$this->from_addr}' OR email2 = '{$this->from_addr}' AND deleted = 0";
            $r = $this->db->query($q);
            while ($a = $this->db->fetchByAssoc($r)) {
                if (!empty($a['name']) && !empty($a['id'])) {
                    $this->parent_type = ucwords($table);
                    $this->parent_id = $a['id'];
                    $this->parent_name = $a['name'];

                    return;
                }
            }
        }
    }

    /**
     * Convert reference to inline image (stored as Note) to URL link
     * Enter description here ...
     * @param string $noteId of the note
     * @param string $noteType of the note
     */
    public function cid2Link($noteId, $noteType)
    {
        if (empty($this->description_html)) {
            return;
        }
        list($type, $subtype) = explode('/', $noteType);
        if (strtolower($type) != 'image') {
            return;
        }
        $upload = new UploadFile();
        $this->description_html = preg_replace(
            "#class=\"image\" src=\"cid:$noteId\.(.+?)\"#",
            "class=\"image\" src=\"{$this->imagePrefix}{$noteId}.\\1\"",
            $this->description_html
        );
        // ensure the image is in the cache
        $imgfilename = sugar_cached("images/") . "$noteId." . strtolower($subtype);
        $src = "upload://$noteId";
        if (!file_exists($imgfilename) && file_exists($src)) {
            copy($src, $imgfilename);
        }
    }

    /**
     * Convert all cid: links in this email into URLs
     */
    public function cids2Links()
    {
        if (empty($this->description_html)) {
            return;
        }
        $q = "SELECT id, file_mime_type FROM notes WHERE parent_id = '{$this->id}' AND deleted = 0";
        $r = $this->db->query($q);
        while ($a = $this->db->fetchByAssoc($r)) {
            $this->cid2Link($a['id'], $a['file_mime_type']);
        }
    }

    /**
     * Bugs 50972, 50973
     * Sets the field def for a field to allow null values
     *
     * @todo Consider moving to SugarBean to allow other models to set fields to NULL
     * @param string $field The field name to modify
     * @return void
     */
    public function setFieldNullable($field)
    {
        if (isset($this->field_defs[$field]) && is_array($this->field_defs[$field])) {
            if (empty($this->modifiedFieldDefs[$field])) {
                if (
                    isset($this->field_defs[$field]['isnull']) &&
                    (strtolower($this->field_defs[$field]['isnull']) == 'false' || $this->field_defs[$field]['isnull'] === false)
                ) {
                    $this->modifiedFieldDefs[$field]['isnull'] = $this->field_defs[$field]['isnull'];
                    unset($this->field_defs[$field]['isnull']);
                }

                if (isset($this->field_defs[$field]['dbType']) && $this->field_defs[$field]['dbType'] == 'id') {
                    $this->modifiedFieldDefs[$field]['dbType'] = $this->field_defs[$field]['dbType'];
                    unset($this->field_defs[$field]['dbType']);
                }
            }
        }
    }

    /**
     * Bugs 50972, 50973
     * Set the field def back to the way it was prior to modification
     *
     * @param $field
     * @return void
     */
    public function revertFieldNullable($field)
    {
        if (!empty($this->modifiedFieldDefs[$field]) && is_array($this->modifiedFieldDefs[$field])) {
            foreach ($this->modifiedFieldDefs[$field] as $k => $v) {
                $this->field_defs[$field][$k] = $v;
            }

            unset($this->modifiedFieldDefs[$field]);
        }
    }

    /**
     * Uses the $_REQUEST to populate the fields of an Email SugarBean.
     *
     * @param Email $bean
     * @param array $request TODO: implement PSR 7 interface and refactor
     * @return bool|Email|SugarBean
     */
    public function populateBeanFromRequest($bean, $request)
    {
        if (empty($bean)) {
            $bean = BeanFactory::getBean('Emails');
        }

        if (isset($request['id'])) {
            $bean = $bean->retrieve($_REQUEST['id']);
        }


        foreach ($request as $fieldName => $field) {
            if (array_key_exists($fieldName, $bean->field_defs)) {
                $bean->$fieldName = $field;
            }
        }

        if (isset($_REQUEST['inbound_email_id'])) {
            $bean->mailbox_id = $_REQUEST['inbound_email_id'];
        }


        $old = array('&lt;', '&gt;');
        $new = array('<', '>');


        // Validation first: we have to check that there is
        // 'from' email and/or name in the request and
        // if is not, then use the default one

        // Let's pretend that everything is ok..

        $useDefaultFromAddressName = false;
        $useDefaultFromAddressEmail = false;

        // is from address in the request?

        if (!isset($request['from_addr_name']) || !$request['from_addr_name']) {
            $useDefaultFromAddressName = true;
        }

        // is from name in the request?

        if (!isset($request['from_addr_email']) || !$request['from_addr_email']) {
            $useDefaultFromAddressEmail = true;
        }

        // so, do we have to use any default data?

        if ($useDefaultFromAddressName || $useDefaultFromAddressEmail) {

            // get the default data
            // (curently the system default will be used)

            $defaultEmail = $bean->getSystemDefaultEmail();

            // do we have to use the default from address?

            if ($useDefaultFromAddressEmail) {

                // just make sure are there any default 'from' address set? (validation)

                if (!isset($defaultEmail['email']) || !$defaultEmail['email']) {
                    throw new EmailException("No system default 'from' email address", NO_DEFAULT_FROM_ADDR);
                }

                // use the default one

                $request['from_addr_email'] = $defaultEmail['email'];
            }

            // do we have to use the default name?

            if ($useDefaultFromAddressName) {

                // just make sure are there any default 'from' address set? (validation)

                if (!isset($defaultEmail['name']) || !$defaultEmail['name']) {
                    throw new EmailException("No system default 'from' name", NO_DEFAULT_FROM_NAME);
                }

                // use the default one

                $request['from_addr_name'] = $defaultEmail['name'];
            }
        }

        if (isset($request['from_addr']) && $request['from_addr'] != $request['from_addr_name'] . ' &lt;' . $request['from_addr_email'] . '&gt;') {
            if (false === strpos($request['from_addr'], '&lt;')) { // we have an email only?
                $bean->from_addr = $request['from_addr'];
                isValidEmailAddress($bean->from_addr);
                $bean->from_name = '';
                $bean->reply_to_addr = $bean->from_addr;
                $bean->reply_to_name = $bean->from_name;
            } else { // we have a compound string
                $newFromAddr = str_replace($old, $new, $request['from_addr']);
                $bean->from_addr = substr(
                    $newFromAddr,
                    (1 + strpos($newFromAddr, '<')),
                    (strpos($newFromAddr, '>') - strpos($newFromAddr, '<')) - 1
                );
                isValidEmailAddress($bean->from_addr);
                $bean->from_name = substr($newFromAddr, 0, (strpos($newFromAddr, '<') - 1));
                $bean->reply_to_addr = $bean->from_addr;
                $bean->reply_to_name = $bean->from_name;
            }
        } elseif (!empty($request['from_addr_email']) && isset($request['from_addr_email'])) {
            $bean->from_addr = $request['from_addr_email'];
            isValidEmailAddress($bean->from_addr);
            $bean->from_name = $request['from_addr_name'];
        } else {
            $bean->from_addr = $bean->getSystemDefaultEmail();
            isValidEmailAddress($bean->from_addr);
            $bean->reply_to_addr = $bean->from_addr['email'];
            $bean->reply_to_name = $bean->from_addr['name'];
        }



        if (!empty($request['to_addrs_names'])) {
            $bean->to_addrs_names = htmlspecialchars_decode($request['to_addrs_names']);
        }

        if (!empty($bean->to_addrs_names)) {
            $bean->to_addrs = htmlspecialchars_decode($bean->to_addrs_names);
        }


        $toEmailAddresses = preg_split('/[,;]/', $bean->to_addrs, null, PREG_SPLIT_NO_EMPTY);
        $bean->to_addr_arr = array();
        foreach ($toEmailAddresses as $ea => $address) {
            preg_match(
                '/([a-zA-z0-9\!\#\$\%\&\'\*\+\-\/\ =\?\^\`\{\|\}\~\.\[\]\"\(\)\s]+)((<[a-zA-z0-9\!\#\$\%\&\'\*\+\-\/\=\?\^\_\`\{\|\}\~\.\[\]\"\(\)]+)(@)([a-zA-z0-9\-\.]+\>))$/',
                $address,
                $matches
            );

            // Strip out name from email address
            // eg Angel Mcmahon <sales.vegan@example.it>
            if (count($matches) > 3) {
                $email = $matches[2];
                $display = (str_replace($email, '', $address));
                $display = (trim(str_replace('"', '', $display)));
            } else {
                $email = $address;
                $display = '';
            }

            $email = str_ireplace('<', '', $email);
            $email = str_ireplace('>', '', $email);
            $email = str_ireplace('&lt;', '', $email);
            $email = str_ireplace('&rt;', '', $email);


            $bean->to_addrs_arr[] = array(
                'email' => $email,
                'display' => mb_encode_mimeheader($display, 'UTF-8', 'Q')
            );
        }


        if (empty($bean->cc_addrs)) {
            if (!empty($request['cc_addrs_names'])) {
                $bean->cc_addrs_names = htmlspecialchars_decode($request['cc_addrs_names']);
            }

            if (!empty($bean->cc_addrs_names)) {
                $bean->cc_addrs = htmlspecialchars_decode($bean->cc_addrs_names);
            }
        }

        $ccEmailAddresses = preg_split('/[,;]/', $bean->cc_addrs, null, PREG_SPLIT_NO_EMPTY);
        $bean->cc_addrs_arr = array();
        foreach ($ccEmailAddresses as $ea => $address) {
            $email = '';
            $display = '';
            preg_match(
                '/([a-zA-z0-9\!\#\$\%\&\'\*\+\-\/\ =\?\^\`\{\|\}\~\.\[\]\"\(\)\s]+)((<[a-zA-z0-9\!\#\$\%\&\'\*\+\-\/\=\?\^\_\`\{\|\}\~\.\[\]\"\(\)]+)(@)([a-zA-z0-9\-\.]+\>))$/',
                $address,
                $matches
            );

            // Strip out name from email address
            // eg Angel Mcmahon <sales.vegan@example.it>
            if (count($matches) > 3) {
                $display = trim($matches[1]);
                $email = $matches[2];
            } else {
                $email = $address;
                $display = '';
            }

            $email = str_ireplace('<', '', $email);
            $email = str_ireplace('>', '', $email);
            $email = str_ireplace('&lt;', '', $email);
            $email = str_ireplace('&rt;', '', $email);


            $bean->cc_addrs_arr[] = array(
                'email' => $email,
                'display' => $display,
            );
        }


        if (empty($bean->bcc_addrs)) {
            if (!empty($request['bcc_addrs_names'])) {
                $bean->bcc_addrs_names = htmlspecialchars_decode($request['bcc_addrs_names']);
            }

            if (!empty($bean->bcc_addrs_names)) {
                $bean->bcc_addrs = htmlspecialchars_decode($bean->bcc_addrs_names);
            }
        }

        $bccEmailAddresses = preg_split('/[,;]/', $bean->bcc_addrs, null, PREG_SPLIT_NO_EMPTY);
        $bean->bcc_addrs_arr = array();
        foreach ($bccEmailAddresses as $ea => $address) {
            $email = '';
            $display = '';
            preg_match(
                '/([a-zA-z0-9\!\#\$\%\&\'\*\+\-\/\ =\?\^\`\{\|\}\~\.\[\]\"\(\)\s]+)((<[a-zA-z0-9\!\#\$\%\&\'\*\+\-\/\=\?\^\_\`\{\|\}\~\.\[\]\"\(\)]+)(@)([a-zA-z0-9\-\.]+\>))$/',
                $address,
                $matches
            );

            // Strip out name from email address
            // eg Angel Mcmahon <sales.vegan@example.it>
            if (count($matches) > 3) {
                $display = trim($matches[1]);
                $email = $matches[2];
            } else {
                $email = $address;
                $display = '';
            }

            $email = str_ireplace('<', '', $email);
            $email = str_ireplace('>', '', $email);
            $email = str_ireplace('&lt;', '', $email);
            $email = str_ireplace('&rt;', '', $email);


            $bean->bcc_addrs_arr[] = array(
                'email' => $email,
                'display' => $display,
            );
        }

        if (empty($bean->name)) {
            if (!empty($request['name'])) {
                $bean->name = $request['name'];
            }
        }

        if (empty($bean->description_html)) {
            if (!empty($request['description_html'])) {
                $bean->description_html = $request['description_html'];
            }
        }

        if (empty($bean->description)) {
            if (!empty($request['description'])) {
                $bean->description = $request['description'];
            }
        }

        // When use is sending email after selecting forward or reply to
        // We need to generate a new id
        if (isset($_REQUEST['refer_action']) && !empty($_REQUEST['refer_action'])) {
            $referActions = array('Forward', 'ReplyTo', 'ReplyToAll');
            if (in_array($_REQUEST['refer_action'], $referActions)) {
                $bean->id = create_guid();
                $bean->new_with_id = true;
                $bean->type = 'out';
                $bean->status = 'draft';
            }
        }

        return $bean;
    }

    /**
     * @param Note $note
     */
    public function attachNote(Note $note)
    {
        $this->load_relationship('notes');
        $this->notes->addBean($note);
    }

    /**
     * @param $mail
     */
    protected function handleBodyInPlainTextFormat($mail)
    {
        $this->description_html = '';
        $mail->IsHTML(false);
        $plainText = from_html($this->description);
        $plainText = str_replace("&nbsp;", " ", $plainText);
        $plainText = str_replace("</p>", "</p><br />", $plainText);
        $plainText = strip_tags(br2nl($plainText));
        $plainText = str_replace("&amp;", "&", $plainText);
        $plainText = str_replace("&#39;", "'", $plainText);
        $mail->Body = wordwrap($plainText, 996);
        $mail->Body = $this->decodeDuringSend($mail->Body);
        $this->description = $mail->Body;
    }


    /**
     * Send OptIn Email to EmailAddress By Id
     * return success state or false if it's disabled in config
     *
     * @global array $sugar_config
     * @global LoggerManager $log
     * @param string $id
     * @return bool
     */
    private function sendOptInEmailToEmailAddressById($id)
    {
        global $sugar_config;
        global $log;

        $ret = false;

        if (!$id) {
            $log->fatal('Empty Email Id');
        } elseif (
            isset($sugar_config['email_enable_auto_send_opt_in'])
            && $sugar_config['email_enable_auto_send_opt_in']
        ) {
            /** @var \EmailAddress $emailAddress */
            $emailAddresses = BeanFactory::getBean('EmailAddresses');
            $emailAddress = $emailAddresses->retrieve($id);

            if (
                $emailAddress !== null
                && $emailAddress->getConfirmedOptInState() != EmailAddress::COI_STAT_CONFIRMED_OPT_IN
                && empty($emailAddress->confirm_opt_in_sent_date)) {
                $this->sendOptInEmail($emailAddress);
            }
        }

        return $ret;
    }

    /**
     * @deprecated DO NOT CALL THIS, remove this function as we have a similar working version in EmailMan.php
     * @see same functionality implemented in EmailMam::sendOptInEmail() method. Use that instead this
     * @global array $app_strings
     * @param EmailAddress $emailAddress
     * @return boolean
     * @throws Exception
     */
    private function sendOptInEmail(EmailAddress $emailAddress)
    {
        global $app_strings;

        $ret = false;

        $db = $this->db;
        $log = LoggerManager::getLogger();
        $timedate = new TimeDate();
        $configurator = new Configurator();
        $sugar_config =  $configurator->config;
        if (!$configurator->isConfirmOptInEnabled()) {
            return $ret;
        }

        require_once __DIR__ . '/../AOW_Actions/actions/actionSendEmail.php';

        $confirmOptInTemplateId = $configurator->getConfirmOptInTemplateId();

        if (!$confirmOptInTemplateId) {
            $log->fatal('Opt In Email Template is not configured. Please set up in email settings');
            SugarApplication::appendErrorMessage($app_strings['ERR_OPT_IN_TPL_NOT_SET']);
            return $ret;
        }

        // Prevent sending an opt in email multiple time
        if (!$this->parent_name || !$this->parent_type) {
            return $ret;
        }

        $emailAddressString = $emailAddress->email_address;
        if (!$this->isValidEmail($emailAddressString)) {
            $emailAddressString = $emailAddress->email_address[0]['email_address'];
            if (!$this->isValidEmail($emailAddressString)) {
                throw new Exception('Invalid email address: ' . $emailAddressString);
            }
        }

        // Send email template

        $params = array(
            'individual_email' => '1',
            'email_template' => $confirmOptInTemplateId,
            'email_to_type' => array(
                0 => 'to',
            ),
            'email_target_type' => array(
                0 => 'Email Address',
            ),
            'email' => array(
                0 => $emailAddressString,
            ),
        );


        // Get Related Contact | Lead | Target etc.
        $query = ' SELECT * FROM email_addresses' .
            ' JOIN email_addr_bean_rel ON email_addresses.id = email_addr_bean_rel.email_address_id' .
            ' WHERE email_address_id LIKE \'' . $db->quote($emailAddress->id) . '\'' .
                ' AND email_addr_bean_rel.primary_address = 1 '
                . 'AND email_addresses.deleted = 0 AND email_addr_bean_rel.deleted = 0';

        $dbResult = $db->query($query);
        while ($row = $db->fetchByAssoc($dbResult)) {
            if ($ret) {
                throw new RuntimeException('More than one bean related to a primary email address: ' . $emailAddressString);
            }

            $bean = BeanFactory::getBean($row['bean_module'], $row['bean_id']);

            $actionSendEmail = new actionSendEmail();
            $date = new DateTime();
            $now = $date->format($timedate::DB_DATETIME_FORMAT);
            if (!$actionSendEmail->run_action($bean, $params)) {
                $emailAddress->confirm_opt_in_fail_date = $now;
            } else {
                $emailAddress->confirm_opt_in_sent_date = $now;
            }
            $emailAddress->save();

            $ret = true;
        }

        return $ret;
    }

    /**
     *
     * @param string $emailAddressString
     * @return boolean
     */
    private function isValidEmail($emailAddressString)
    {
        return filter_var($emailAddressString, FILTER_VALIDATE_EMAIL);
    }

    /**
     * @param string $emailField eg from_name
     */
    protected function validateSugarEmailAddressField($emailField)
    {
        if (!is_string($emailField)) {
            throw new InvalidArgumentException('Invalid type. $emailField must be a string value, eg. from_name');
        }

        if ($emailField === 'from_name') {
            LoggerManager::getLogger()->error('from_name is invalid email address field.');
        }
    }
} // end class def<|MERGE_RESOLUTION|>--- conflicted
+++ resolved
@@ -443,7 +443,11 @@
         'bcc'
     );
     
-<<<<<<< HEAD
+    /**
+     *
+     * @var string
+     */
+    public $assigned_user_name;
     const NO_ERROR = 0;
     const ERR_NOT_STORED_AS_SENT = 1;
     const ERR_NO_IE = 2;
@@ -542,13 +546,6 @@
     {
         return $this->tempEmailAtSend;
     }
-=======
-    /**
-     *
-     * @var string
-     */
-    public $assigned_user_name;
->>>>>>> d84385e2
 
     /**
      * sole constructor
