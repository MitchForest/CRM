--- conflicted
+++ resolved
@@ -2814,23 +2814,12 @@
 
         $ieId = $this->mailbox_id;
         $mail = $this->setMailer($mail, '', $ieId);
-
-<<<<<<< HEAD
-        
         
         if (($mail->oe->type === 'system') && (!isset($sugar_config['email_allow_send_as_user']) && (!$sugar_config['email_allow_send_as_user']))) {
             $mail->From = 
             $sender = 
             $ReplyToAddr = $mail->oe->smtp_from_addr;
-=======
-
-
-        if ($mail->oe->type === 'system') {
-            $mail->From =
-                $sender =
-                $ReplyToAddr = $mail->oe->smtp_from_addr;
-            isValidEmailAddress($mail->From);
->>>>>>> 02875b34
+          isValidEmailAddress($mail->From);
             $ReplyToName = $mail->oe->smtp_from_name;
         } else {
 
