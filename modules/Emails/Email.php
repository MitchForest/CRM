<?php
/**
 *
 * SugarCRM Community Edition is a customer relationship management program developed by
 * SugarCRM, Inc. Copyright (C) 2004-2013 SugarCRM Inc.
 *
 * SuiteCRM is an extension to SugarCRM Community Edition developed by SalesAgility Ltd.
 * Copyright (C) 2011 - 2017 SalesAgility Ltd.
 *
 * This program is free software; you can redistribute it and/or modify it under
 * the terms of the GNU Affero General Public License version 3 as published by the
 * Free Software Foundation with the addition of the following permission added
 * to Section 15 as permitted in Section 7(a): FOR ANY PART OF THE COVERED WORK
 * IN WHICH THE COPYRIGHT IS OWNED BY SUGARCRM, SUGARCRM DISCLAIMS THE WARRANTY
 * OF NON INFRINGEMENT OF THIRD PARTY RIGHTS.
 *
 * This program is distributed in the hope that it will be useful, but WITHOUT
 * ANY WARRANTY; without even the implied warranty of MERCHANTABILITY or FITNESS
 * FOR A PARTICULAR PURPOSE. See the GNU Affero General Public License for more
 * details.
 *
 * You should have received a copy of the GNU Affero General Public License along with
 * this program; if not, see http://www.gnu.org/licenses or write to the Free
 * Software Foundation, Inc., 51 Franklin Street, Fifth Floor, Boston, MA
 * 02110-1301 USA.
 *
 * You can contact SugarCRM, Inc. headquarters at 10050 North Wolfe Road,
 * SW2-130, Cupertino, CA 95014, USA. or at email address contact@sugarcrm.com.
 *
 * The interactive user interfaces in modified source and object code versions
 * of this program must display Appropriate Legal Notices, as required under
 * Section 5 of the GNU Affero General Public License version 3.
 *
 * In accordance with Section 7(b) of the GNU Affero General Public License version 3,
 * these Appropriate Legal Notices must retain the display of the "Powered by
 * SugarCRM" logo and "Supercharged by SuiteCRM" logo. If the display of the logos is not
 * reasonably feasible for technical reasons, the Appropriate Legal Notices must
 * display the words "Powered by SugarCRM" and "Supercharged by SuiteCRM".
 */

if (!defined('sugarEntry') || !sugarEntry) {
    die('Not A Valid Entry Point');
}

include_once('modules/Emails/EmailException.php');
require_once('include/SugarPHPMailer.php');
require_once 'include/UploadFile.php';
require_once 'include/UploadMultipleFiles.php';

class Email extends Basic
{
    /**
     * @var string $from_addr
     */
    public $from_addr;

    /**
     * @var string $reply_to_addr
     */
    public $reply_to_addr;

    /**
     * @var string $to_addrs
     */
    public $to_addrs;

    /**
     * @var string $cc_addrs
     */
    public $cc_addrs;

    /**
     * @var string $bcc_addrs
     */
    public $bcc_addrs;

    /**
     * @var string $message_id
     */
    public $message_id;

    /**
     * @var string $type
     */
    public $type = 'archived';

    /**
     * @var string $date_sent
     */
    public $date_sent;

    /**
     * @var string $status dom_email_status
     */
    public $status;

    /**
     * @var string $intent
     */
    public $intent;

    /**
     * @var string $mailbox_id
     */
    public $mailbox_id;

    /**
     * @var string $from_name
     */
    public $from_name;

    /**
     * @var string $reply_to_status
     */
    public $reply_to_status;

    /**
     * @var string $reply_to_name
     */
    public $reply_to_name;

    /**
     * @var string $reply_to_email
     */
    public $reply_to_email;

    /**
     * @var string $description_html
     */
    public $description_html;

    /**
     * @var string $raw_source html
     */
    public $raw_source;

    /**
     * @var string $parent_id
     */
    public $parent_id;

    /**
     * @var string $parent_type
     */
    public $parent_type;

    /**
     * @var string $parent_name
     */
    public $parent_name;

    // legacy
    /**
     * @var string $date_start
     */
    public $date_start;

    /**
     * @var string $time_start
     */
    public $time_start;

    /**
     * @var string $from_addr_name
     */
    public $from_addr_name;

    /**
     * @var array $to_addrs_arr
     */
    public $to_addrs_arr;

    /**
     * @var array $cc_addrs_arr
     */
    public $cc_addrs_arr;

    /**
     * @var array $bcc_addrs_arr
     */
    public $bcc_addrs_arr;

    /**
     * @var string $to_addrs_ids
     */
    public $to_addrs_ids;

    /**
     * @var string $to_addrs_names
     */
    public $to_addrs_names;

    /**
     * @var string $to_addrs_emails
     */
    public $to_addrs_emails;

    /**
     * @var string $cc_addrs_ids
     */
    public $cc_addrs_ids;

    /**
     * @var string $cc_addrs_names
     */
    public $cc_addrs_names;

    /**
     * @var string $cc_addrs_emails
     */
    public $cc_addrs_emails;

    /**
     * @var string $bcc_addrs_ids
     */
    public $bcc_addrs_ids;

    /**
     * @var string $bcc_addrs_names
     */
    public $bcc_addrs_names;

    /**
     * @var string $bcc_addrs_emails
     */
    public $bcc_addrs_emails;

    /**
     * @var string $contact_id
     */
    public $contact_id;

    /**
     * @var string $contact_name
     */
    public $contact_name;

    // Archive Email attributes
    /**
     * @var string $duration_hours
     */
    public $duration_hours;

    /**
     * @var bool $new_schema
     */
    public $new_schema = true;

    /**
     * @var string $table_name
     */
    public $table_name = 'emails';

    /**
     * @var string $module_dir
     */
    public $module_dir = 'Emails';

    /**
     * @var string $module_name
     */
    public $module_name = 'Emails';

    /**
     * @var string $object_name
     */
    public $object_name = 'Email';


    /**
     * @var string $rolloverStyle
     */
    public $rolloverStyle = "";

    /**
     * @var string $cachePath
     */
    public $cachePath;

    /**
     * @var string $cacheFile
     */
    public $cacheFile = 'robin.cache.php';

    /**
     * @var string $replyDelimiter
     */
    public $replyDelimiter = "> ";

    /**
     * @var string $emailRawSource
     */
    public $emailRawSource;

    /**
     * @var string $link_action eg DetailView
     */
    public $link_action;

    /**
     * @var SugarEmailAddress $emailAddress
     */
    public $emailAddress;

    /**
     * @var array $attachments
     */
    public $attachments = array();

    /**
     * @var bool $isDuplicate
     */
    public $isDuplicate;

    /**
     * IMAP UID
     *
     * @var uid
     */
    public $uid;

    /**
     * @var string $to
     */
    public $to;

    /**
     * @var integer $flagged 0 === false, 1 === true
     */
    public $flagged;

    /**
     * @var integer $answered 0 === false, 1 === true
     */
    public $answered;

    /**
     * @var integer $seen 0 === false, 1 === true
     */
    public $seen;

    /**
     * @var integer $draft 0 === false, 1 === true
     */
    public $draft;

    /**
     * @var array $relationshipMap
     */
    public $relationshipMap = array(
        'Contacts' => 'emails_contacts_rel',
        'Accounts' => 'emails_accounts_rel',
        'Leads' => 'emails_leads_rel',
        'Users' => 'emails_users_rel',
        'Prospects' => 'emails_prospects_rel',
    );

    /**
     * @var EmailUI $et
     */
    public $et;        // EmailUI object

    /**
     * @var string $imagePrefix prefix to use when importing inlinge images in emails
     */
    public $imagePrefix;

    /**
     * Used for keeping track of field defs that have been modified
     *
     * @var array
     */
    public $modifiedFieldDefs = array();

    /**
     * @var string $attachment_image
     */
    public $attachment_image;

    /**
     * @var Link2
     */
    public $cases;

    /**
     * @var string $category_id
     */
    public $category_id;

    /**
     * orphaned on IMAP
     *
     * @var bool
     */
    public $orphaned;

    /**
     * @var Link2 $notes
     */
    public $notes;

    /**
     * sole constructor
     */
    public function __construct()
    {
        global $current_user;
        $this->cachePath = sugar_cached('modules/Emails');
        parent::__construct();

        $this->emailAddress = new SugarEmailAddress();

        $this->imagePrefix = rtrim($GLOBALS['sugar_config']['site_url'], "/") . "/cache/images/";
    }

    /**
     * @deprecated deprecated since version 7.6, PHP4 Style Constructors are deprecated and will be remove in 7.8, please update your code, use __construct instead
     */
    public function Email()
    {
        $deprecatedMessage = 'PHP4 Style Constructors are deprecated and will be remove in 7.8, please update your code';
        if (isset($GLOBALS['log'])) {
            $GLOBALS['log']->deprecated($deprecatedMessage);
        } else {
            trigger_error($deprecatedMessage, E_USER_DEPRECATED);
        }
        self::__construct();
    }

    /**
     * assigns $this->ev with EmailUI
     */
    public function email2init()
    {
        require_once('modules/Emails/EmailUI.php');
        $this->et = new EmailUI();
    }

    /**
     * @param $interface
     * @return bool
     */
    public function bean_implements($interface)
    {
        switch ($interface) {
            case 'ACL':
                return true;
            default:
                return false;
        }

    }

    /**
     * Presaves one attachment for new email 2.0 spec
     * DOES NOT CREATE A NOTE
     * @return array ID of note associated with the attachment
     */
    public function email2saveAttachment()
    {
        $email_uploads = "modules/Emails/{$GLOBALS['current_user']->id}";
        $upload = new UploadFile('email_attachment');
        if (!$upload->confirm_upload()) {
            $err = $upload->get_upload_error();
            if ($err) {
                $GLOBALS['log']->error("Email Attachment could not be attached due to error: $err");
            }

            return array();
        }

        $guid = create_guid();
        $fileName = $upload->create_stored_filename();
        $GLOBALS['log']->debug("Email Attachment [$fileName]");
        if ($upload->final_move($guid)) {
            copy("upload://$guid", sugar_cached("$email_uploads/$guid"));

            return array(
                'guid' => $guid,
                'name' => $GLOBALS['db']->quote($fileName),
                'nameForDisplay' => $fileName
            );
        } else {
            $GLOBALS['log']->debug("Email Attachment [$fileName] could not be moved to upload dir");

            return array();
        }
    }

    /**
     * @param string $filename
     * @return bool
     */
    public function safeAttachmentName($filename)
    {
        global $sugar_config;
        $badExtension = false;
        //get position of last "." in file name
        $file_ext_beg = strrpos($filename, ".");
        $file_ext = "";

        //get file extension
        if ($file_ext_beg !== false) {
            $file_ext = substr($filename, $file_ext_beg + 1);
        }

        //check to see if this is a file with extension located in "badext"
        foreach ($sugar_config['upload_badext'] as $badExt) {
            if (strtolower($file_ext) == strtolower($badExt)) {
                //if found, then append with .txt and break out of lookup
                $filename = $filename . ".txt";
                $badExtension = true;
                break; // no need to look for more
            } // if
        } // foreach

        return $badExtension;
    } // fn

    /**
     * takes output from email 2.0 to/cc/bcc fields and returns appropriate arrays for usage by PHPMailer
     * @param string $addresses
     * @return array
     */
    public function email2ParseAddresses($addresses)
    {
        $addresses = from_html($addresses);
        $addresses = $this->et->unifyEmailString($addresses);

        $pattern = '/@.*,/U';
        preg_match_all($pattern, $addresses, $matchs);
        if (!empty($matchs[0])) {
            $total = $matchs[0];
            foreach ($total as $match) {
                $convertedPattern = str_replace(',', '::;::', $match);
                $addresses = str_replace($match, $convertedPattern, $addresses);
            } //foreach
        }

        $exAddr = explode("::;::", $addresses);

        $ret = array();
        $clean = array("<", ">");
        $dirty = array("&lt;", "&gt;");

        foreach ($exAddr as $addr) {
            $name = '';

            $addr = str_replace($dirty, $clean, $addr);

            if ((strpos($addr, "<") === false) && (strpos($addr, ">") === false)) {
                $address = $addr;
            } else {
                $address = substr($addr, strpos($addr, "<") + 1, strpos($addr, ">") - 1 - strpos($addr, "<"));
                $name = substr($addr, 0, strpos($addr, "<"));
            }

            $addrTemp = array();
            $addrTemp['email'] = trim($address);
            $addrTemp['display'] = trim($name);
            $ret[] = $addrTemp;
        }

        return $ret;
    }

    /**
     * takes output from email 2.0 to/cc/bcc fields and returns appropriate arrays for usage by PHPMailer
     * @param string $addresses
     * @return array
     */
    function email2ParseAddressesForAddressesOnly($addresses)
    {
        $addresses = from_html($addresses);
        $pattern = '/@.*,/U';
        preg_match_all($pattern, $addresses, $matchs);
        if (!empty($matchs[0])) {
            $total = $matchs[0];
            foreach ($total as $match) {
                $convertedPattern = str_replace(',', '::;::', $match);
                $addresses = str_replace($match, $convertedPattern, $addresses);
            } //foreach
        }

        $exAddr = explode("::;::", $addresses);

        $ret = array();
        $clean = array("<", ">");
        $dirty = array("&lt;", "&gt;");

        foreach ($exAddr as $addr) {
            $name = '';

            $addr = str_replace($dirty, $clean, $addr);

            if (strpos($addr, "<") && strpos($addr, ">")) {
                $address = substr($addr, strpos($addr, "<") + 1, strpos($addr, ">") - 1 - strpos($addr, "<"));
            } else {
                $address = $addr;
            }

            $ret[] = trim($address);
        }

        return $ret;
    }

    /**
     * Determines MIME-type encoding as possible.
     * @param string $fileLocation relative path to file
     * @return string MIME-type
     */
    public function email2GetMime($fileLocation)
    {
        if (!is_readable($fileLocation)) {
            return 'application/octet-stream';
        }
        if (function_exists('mime_content_type')) {
            $mime = mime_content_type($fileLocation);
        } elseif (function_exists('ext2mime')) {
            $mime = ext2mime($fileLocation);
        } else {
            $mime = 'application/octet-stream';
        }

        return $mime;
    }


    /**
     * @param $mailserver_url
     * @param $port
     * @param $ssltls
     * @param $smtp_auth_req
     * @param $smtp_username
     * @param $smtppassword
     * @param $fromaddress
     * @param $toaddress
     * @param string $mail_sendtype
     * @param string $fromname
     * @return array
     */
    public function sendEmailTest(
        $mailserver_url,
        $port,
        $ssltls,
        $smtp_auth_req,
        $smtp_username,
        $smtppassword,
        $fromaddress,
        $toaddress,
        $mail_sendtype = 'smtp',
        $fromname = ''
    ) {
        global $current_user, $app_strings;
        $mod_strings = return_module_language($GLOBALS['current_language'], 'Emails'); //Called from EmailMan as well.
        $mail = new SugarPHPMailer(true);
        $mail->Mailer = strtolower($mail_sendtype);
        if ($mail->Mailer == 'smtp') {
            $mail->Host = $mailserver_url;
            $mail->Port = $port;
            if (isset($ssltls) && !empty($ssltls)) {
                $mail->protocol = "ssl://";
                if ($ssltls == 1) {
                    $mail->SMTPSecure = 'ssl';
                } // if
                if ($ssltls == 2) {
                    $mail->SMTPSecure = 'tls';
                } // if
            } else {
                $mail->protocol = "tcp://";
            }
            if ($smtp_auth_req) {
                $mail->SMTPAuth = true;
                $mail->Username = $smtp_username;
                $mail->Password = $smtppassword;
            }
        } else {
            $mail->Mailer = 'sendmail';
        }

        $mail->Subject = from_html($mod_strings['LBL_TEST_EMAIL_SUBJECT']);
        $mail->From = $fromaddress;

        if ($fromname != '') {
            $mail->FromName = html_entity_decode($fromname, ENT_QUOTES);
        } else {
            $mail->FromName = $current_user->name;
        }

        $mail->Sender = $mail->From;
        $mail->AddAddress($toaddress);
        $mail->Body = $mod_strings['LBL_TEST_EMAIL_BODY'];

        $return = array();

        if (!$mail->Send()) {
            ob_clean();
            $return['status'] = false;
            $return['errorMessage'] = $app_strings['LBL_EMAIL_ERROR_PREPEND'] . $mail->ErrorInfo;
            $return['fullSmtpLog'] = $mail->fullSmtpLog;
            return $return;
        } // if
        $return['status'] = true;

        return $return;
    } // fn

    /**
     * @param $htmlData
     * @return mixed
     */
    public function decodeDuringSend($htmlData)
    {
        $htmlData = str_replace("sugarLessThan", "&lt;", $htmlData);
        $htmlData = str_replace("sugarGreaterThan", "&gt;", $htmlData);

        return $htmlData;
    }

    /**
     * Returns true or false if this email is a draft.
     *
     * @param array $request
     * @return bool True indicates this email is a draft.
     */
    public function isDraftEmail($request)
    {
        return (isset($request['saveDraft']) || ($this->type == 'draft' && $this->status == 'draft'));
    }

    /**
     *
     * Sends Email for Email 2.0
     *
     * @param $request
     * @return bool
     */
    public function email2Send($request)
    {
        global $mod_strings;
        global $app_strings;
        global $current_user;
        global $sugar_config;
        global $locale;
        global $timedate;
        global $beanList;
        global $beanFiles;
        $OBCharset = $locale->getPrecedentPreference('default_email_charset');

        /**********************************************************************
         * Sugar Email PREP
         */
        /* preset GUID */

        $orignialId = "";
        if (!empty($this->id)) {
            $orignialId = $this->id;
        } // if

        if (empty($this->id)) {
            $this->id = create_guid();
            $this->new_with_id = true;
        }

        /* satisfy basic HTML email requirements */
        $this->name = $request['sendSubject'];
        $this->description_html = '&lt;html&gt;&lt;body&gt;' . $request['sendDescription'] . '&lt;/body&gt;&lt;/html&gt;';

        /**********************************************************************
         * PHPMAILER PREP
         */
        $mail = new SugarPHPMailer();
        $mail = $this->setMailer($mail, '', $_REQUEST['fromAccount']);
        if (empty($mail->Host) && !$this->isDraftEmail($request)) {
            $this->status = 'send_error';

            if ($mail->oe->type == 'system') {
                echo($app_strings['LBL_EMAIL_ERROR_PREPEND'] . $app_strings['LBL_EMAIL_INVALID_SYSTEM_OUTBOUND']);
            } else {
                echo($app_strings['LBL_EMAIL_ERROR_PREPEND'] . $app_strings['LBL_EMAIL_INVALID_PERSONAL_OUTBOUND']);
            }

            return false;
        }

        $subject = $this->name;
        $mail->Subject = from_html($this->name);

        // work-around legacy code in SugarPHPMailer
        if ($_REQUEST['setEditor'] == 1) {
            $_REQUEST['description_html'] = $_REQUEST['sendDescription'];
            $this->description_html = $_REQUEST['description_html'];
        } else {
            $this->description_html = '';
            $this->description = $_REQUEST['sendDescription'];
        }
        // end work-around

        if ($this->isDraftEmail($request)) {
            if ($this->type != 'draft' && $this->status != 'draft') {
                $this->id = create_guid();
                $this->new_with_id = true;
                $this->date_entered = "";
            } // if
            $q1 = "update emails_email_addr_rel set deleted = 1 WHERE email_id = '{$this->id}'";
            $r1 = $this->db->query($q1);
        } // if

        if (isset($request['saveDraft'])) {
            $this->type = 'draft';
            $this->status = 'draft';
            $forceSave = true;
        } else {
            /* Apply Email Templates */
            // do not parse email templates if the email is being saved as draft....
            $toAddresses = $this->email2ParseAddresses($_REQUEST['sendTo']);
            $sea = new SugarEmailAddress();
            $object_arr = array();

            if (isset($_REQUEST['parent_type']) && !empty($_REQUEST['parent_type']) &&
                isset($_REQUEST['parent_id']) && !empty($_REQUEST['parent_id']) &&
                ($_REQUEST['parent_type'] == 'Accounts' ||
                    $_REQUEST['parent_type'] == 'Contacts' ||
                    $_REQUEST['parent_type'] == 'Leads' ||
                    $_REQUEST['parent_type'] == 'Users' ||
                    $_REQUEST['parent_type'] == 'Prospects')
            ) {
                if (isset($beanList[$_REQUEST['parent_type']]) && !empty($beanList[$_REQUEST['parent_type']])) {
                    $className = $beanList[$_REQUEST['parent_type']];
                    if (isset($beanFiles[$className]) && !empty($beanFiles[$className])) {
                        if (!class_exists($className)) {
                            require_once($beanFiles[$className]);
                        }
                        $bean = new $className();
                        $bean->retrieve($_REQUEST['parent_id']);
                        $object_arr[$bean->module_dir] = $bean->id;
                    } // if
                } // if
            }
            foreach ($toAddresses as $addrMeta) {
                $addr = $addrMeta['email'];
                $beans = $sea->getBeansByEmailAddress($addr);
                foreach ($beans as $bean) {
                    if (!isset($object_arr[$bean->module_dir])) {
                        $object_arr[$bean->module_dir] = $bean->id;
                    }
                }
            }

            /* template parsing */
            if (empty($object_arr)) {
                $object_arr = array('Contacts' => '123');
            }
            $object_arr['Users'] = $current_user->id;
            $this->description_html = EmailTemplate::parse_template($this->description_html, $object_arr);
            $this->name = EmailTemplate::parse_template($this->name, $object_arr);
            $this->description = EmailTemplate::parse_template($this->description, $object_arr);
            $this->description = html_entity_decode($this->description, ENT_COMPAT, 'UTF-8');
            if ($this->type != 'draft' && $this->status != 'draft') {
                $this->id = create_guid();
                $this->date_entered = "";
                $this->new_with_id = true;
                $this->type = 'out';
                $this->status = 'sent';
            }

        // This code is 7.8.x LTS specific, from 7.9 onwards it is found in EmailsController and can be deleted here
        if (!empty($_REQUEST['parent_type']) && !empty($_REQUEST['parent_id'])) {
            $macro_nv = array();
            $focusName = $request['parent_type'];
            $focus = BeanFactory::getBean($focusName, $request['parent_id']);
            if ($this->module_dir == 'Accounts') {
                $focusName = 'Accounts';
            }

            $emailTemplate = BeanFactory::getBean(
                'EmailTemplates',
                isset($request['emails_email_templates_idb']) ?
                    $request['emails_email_templates_idb'] :
                    null
            );
            $templateData = $emailTemplate->parse_email_template(
                array(
                    'subject' => $this->name,
                    'body_html' => $this->description_html,
                    'body' => $this->description,
                ),
                $focusName,
                $focus,
                $macro_nv
            );

            $this->description_html = $templateData['body_html'];
            $this->description = $templateData['body'];

        } // End of 7.8.x code
    }

        if (isset($_REQUEST['parent_type']) && empty($_REQUEST['parent_type']) &&
            isset($_REQUEST['parent_id']) && empty($_REQUEST['parent_id'])
        ) {
            $this->parent_id = "";
            $this->parent_type = "";
        } // if


        $mail->Subject = $this->name;
        $mail = $this->handleBody($mail);
        $mail->Subject = $this->name;
        $this->description_html = from_html($this->description_html);
        $this->description_html = $this->decodeDuringSend($this->description_html);
        $this->description = $this->decodeDuringSend($this->description);

        /* from account */
        $replyToAddress = $current_user->emailAddress->getReplyToAddress($current_user, true);
        $replyToName = "";
        if (empty($request['fromAccount'])) {
            $defaults = $current_user->getPreferredEmail();
            $mail->From = $defaults['email'];
            $mail->FromName = $defaults['name'];
            $replyToName = $mail->FromName;
            //$replyToAddress = $current_user->emailAddress->getReplyToAddress($current_user);
        } else {
            // passed -> user -> system default
            $ie = new InboundEmail();
            $ie->retrieve($request['fromAccount']);
            $storedOptions = unserialize(base64_decode($ie->stored_options));
            $fromName = "";
            $fromAddress = "";
            $replyToName = "";
            //$replyToAddress = "";
            if (!empty($storedOptions)) {
                $fromAddress = $storedOptions['from_addr'];
                $fromName = from_html($storedOptions['from_name']);
                $replyToAddress = (isset($storedOptions['reply_to_addr']) ? $storedOptions['reply_to_addr'] : "");
                $replyToName = (isset($storedOptions['reply_to_name']) ? from_html($storedOptions['reply_to_name']) : "");
            } // if
            $defaults = $current_user->getPreferredEmail();
            // Personal Account doesn't have reply To Name and Reply To Address. So add those columns on UI
            // After adding remove below code

            // code to remove
            if ($ie->is_personal) {
                if (empty($replyToAddress)) {
                    $replyToAddress = $current_user->emailAddress->getReplyToAddress($current_user, true);
                } // if
                if (empty($replyToName)) {
                    $replyToName = $defaults['name'];
                } // if
                //Personal accounts can have a reply_address, which should
                //overwrite the users set default.
                if (!empty($storedOptions['reply_to_addr'])) {
                    $replyToAddress = $storedOptions['reply_to_addr'];
                }

            }
            // end of code to remove
            $mail->From = (!empty($fromAddress)) ? $fromAddress : $defaults['email'];
            $mail->FromName = (!empty($fromName)) ? $fromName : $defaults['name'];
            $replyToName = (!empty($replyToName)) ? $replyToName : $mail->FromName;
        }

        $mail->Sender = $mail->From; /* set Return-Path field in header to reduce spam score in emails sent via Sugar's Email module */

        if (!empty($replyToAddress)) {
            $mail->AddReplyTo($replyToAddress, $locale->translateCharsetMIME(trim($replyToName), 'UTF-8', $OBCharset));
        } else {
            $mail->AddReplyTo($mail->From, $locale->translateCharsetMIME(trim($mail->FromName), 'UTF-8', $OBCharset));
        } // else
        $emailAddressCollection = array(); // used in linking to beans below
        // handle to/cc/bcc
        foreach ($this->email2ParseAddresses($request['sendTo']) as $addr_arr) {
            if (empty($addr_arr['email'])) {
                continue;
            }

            if (empty($addr_arr['display'])) {
                $mail->AddAddress($addr_arr['email'], "");
            } else {
                $mail->AddAddress($addr_arr['email'],
                    $locale->translateCharsetMIME(trim($addr_arr['display']), 'UTF-8', $OBCharset));
            }
            $emailAddressCollection[] = $addr_arr['email'];
        }
        foreach ($this->email2ParseAddresses($request['sendCc']) as $addr_arr) {
            if (empty($addr_arr['email'])) {
                continue;
            }

            if (empty($addr_arr['display'])) {
                $mail->AddCC($addr_arr['email'], "");
            } else {
                $mail->AddCC($addr_arr['email'],
                    $locale->translateCharsetMIME(trim($addr_arr['display']), 'UTF-8', $OBCharset));
            }
            $emailAddressCollection[] = $addr_arr['email'];
        }

        foreach ($this->email2ParseAddresses($request['sendBcc']) as $addr_arr) {
            if (empty($addr_arr['email'])) {
                continue;
            }

            if (empty($addr_arr['display'])) {
                $mail->AddBCC($addr_arr['email'], "");
            } else {
                $mail->AddBCC($addr_arr['email'],
                    $locale->translateCharsetMIME(trim($addr_arr['display']), 'UTF-8', $OBCharset));
            }
            $emailAddressCollection[] = $addr_arr['email'];
        }


        /* parse remove attachments array */
        $removeAttachments = array();
        if (!empty($request['templateAttachmentsRemove'])) {
            $exRemove = explode("::", $request['templateAttachmentsRemove']);

            foreach ($exRemove as $file) {
                $removeAttachments = substr($file, 0, 36);
            }
        }

        /* handle attachments */
        if (!empty($request['attachments'])) {
            $exAttachments = explode("::", $request['attachments']);

            foreach ($exAttachments as $file) {
                $file = trim(from_html($file));
                $file = str_replace("\\", "", $file);
                if (!empty($file)) {
                    //$fileLocation = $this->et->userCacheDir."/{$file}";
                    $fileGUID = preg_replace('/[^a-z0-9\-]/', "", substr($file, 0, 36));
                    $fileLocation = $this->et->userCacheDir . "/{$fileGUID}";
                    $filename = substr($file, 36,
                        strlen($file)); // strip GUID	for PHPMailer class to name outbound file

                    $mail->AddAttachment($fileLocation, $filename, 'base64', $this->email2GetMime($fileLocation));
                    //$mail->AddAttachment($fileLocation, $filename, 'base64');

                    // only save attachments if we're archiving or drafting
                    if ((($this->type == 'draft') && !empty($this->id)) || (isset($request['saveToSugar']) && $request['saveToSugar'] == 1)) {
                        $note = new Note();
                        $note->id = create_guid();
                        $note->new_with_id = true; // duplicating the note with files
                        $note->parent_id = $this->id;
                        $note->parent_type = $this->module_dir;
                        $note->name = $filename;
                        $note->filename = $filename;
                        $note->file_mime_type = $this->email2GetMime($fileLocation);
                        $dest = "upload://{$note->id}";
                        if (!copy($fileLocation, $dest)) {
                            $GLOBALS['log']->debug("EMAIL 2.0: could not copy attachment file to $fileLocation => $dest");
                        }

                        $note->save();
                    }
                }
            }
        }

        /* handle sugar documents */
        if (!empty($request['documents'])) {
            $exDocs = explode("::", $request['documents']);

            foreach ($exDocs as $docId) {
                $docId = trim($docId);
                if (!empty($docId)) {
                    $doc = new Document();
                    $docRev = new DocumentRevision();
                    $doc->retrieve($docId);
                    $docRev->retrieve($doc->document_revision_id);

                    $filename = $docRev->filename;
                    $docGUID = preg_replace('/[^a-z0-9\-]/', "", $docRev->id);
                    $fileLocation = "upload://{$docGUID}";
                    $mime_type = $docRev->file_mime_type;
                    $mail->AddAttachment($fileLocation,
                        $locale->translateCharsetMIME(trim($filename), 'UTF-8', $OBCharset), 'base64', $mime_type);

                    // only save attachments if we're archiving or drafting
                    if ((($this->type == 'draft') && !empty($this->id)) || (isset($request['saveToSugar']) && $request['saveToSugar'] == 1)) {
                        $note = new Note();
                        $note->id = create_guid();
                        $note->new_with_id = true; // duplicating the note with files
                        $note->parent_id = $this->id;
                        $note->parent_type = $this->module_dir;
                        $note->name = $filename;
                        $note->filename = $filename;
                        $note->file_mime_type = $mime_type;
                        $dest = "upload://{$note->id}";
                        if (!copy($fileLocation, $dest)) {
                            $GLOBALS['log']->debug("EMAIL 2.0: could not copy SugarDocument revision file $fileLocation => $dest");
                        }

                        $note->save();
                    }
                }
            }
        }

        /* handle template attachments */
        if (!empty($request['templateAttachments'])) {

            $exNotes = explode("::", $request['templateAttachments']);
            foreach ($exNotes as $noteId) {
                $noteId = trim($noteId);
                if (!empty($noteId)) {
                    $note = new Note();
                    $note->retrieve($noteId);
                    if (!empty($note->id)) {
                        $filename = $note->filename;
                        $noteGUID = preg_replace('/[^a-z0-9\-]/', "", $note->id);
                        $fileLocation = "upload://{$noteGUID}";
                        $mime_type = $note->file_mime_type;
                        if (!$note->embed_flag) {
                            $mail->AddAttachment($fileLocation, $filename, 'base64', $mime_type);
                            // only save attachments if we're archiving or drafting
                            if ((($this->type == 'draft') && !empty($this->id)) || (isset($request['saveToSugar']) && $request['saveToSugar'] == 1)) {

                                if ($note->parent_id != $this->id) {
                                    $this->saveTempNoteAttachments($filename, $fileLocation, $mime_type);
                                }
                            } // if

                        } // if
                    } else {
                        //$fileLocation = $this->et->userCacheDir."/{$file}";
                        $fileGUID = preg_replace('/[^a-z0-9\-]/', "", substr($noteId, 0, 36));
                        $fileLocation = $this->et->userCacheDir . "/{$fileGUID}";
                        //$fileLocation = $this->et->userCacheDir."/{$noteId}";
                        $filename = substr($noteId, 36,
                            strlen($noteId)); // strip GUID	for PHPMailer class to name outbound file

                        $mail->AddAttachment($fileLocation,
                            $locale->translateCharsetMIME(trim($filename), 'UTF-8', $OBCharset), 'base64',
                            $this->email2GetMime($fileLocation));

                        //If we are saving an email we were going to forward we need to save the attachments as well.
                        if ((($this->type == 'draft') && !empty($this->id))
                            || (isset($request['saveToSugar']) && $request['saveToSugar'] == 1)
                        ) {
                            $mimeType = $this->email2GetMime($fileLocation);
                            $this->saveTempNoteAttachments($filename, $fileLocation, $mimeType);
                        } // if
                    }
                }
            }
        }


        /**********************************************************************
         * Final Touches
         */
        /* save email to sugar? */
        $forceSave = false;

        if ($this->type == 'draft' && !isset($request['saveDraft'])) {
            // sending a draft email
            $this->type = 'out';
            $this->status = 'sent';
            $forceSave = true;
        } elseif (isset($request['saveDraft'])) {
            $this->type = 'draft';
            $this->status = 'draft';
            $forceSave = true;
        }

        /**********************************************************************
         * SEND EMAIL (finally!)
         */
        $mailSent = false;
        if ($this->type != 'draft') {
            $mail->prepForOutbound();
            $mail->Body = $this->decodeDuringSend($mail->Body);
            $mail->AltBody = $this->decodeDuringSend($mail->AltBody);
            if (!$mail->Send()) {
                $this->status = 'send_error';
                ob_clean();
                echo($app_strings['LBL_EMAIL_ERROR_PREPEND'] . $mail->ErrorInfo);

                return false;
            }
        }

        if ((!(empty($orignialId) || isset($request['saveDraft']) || ($this->type == 'draft' && $this->status == 'draft'))) &&
            (($_REQUEST['composeType'] == 'reply') || ($_REQUEST['composeType'] == 'replyAll') || ($_REQUEST['composeType'] == 'replyCase')) && ($orignialId != $this->id)
        ) {
            $originalEmail = new Email();
            $originalEmail->retrieve($orignialId);
            $originalEmail->reply_to_status = 1;
            $originalEmail->save();
            $this->reply_to_status = 0;
        } // if

        if ($_REQUEST['composeType'] == 'reply' || $_REQUEST['composeType'] == 'replyCase') {
            if (isset($_REQUEST['ieId']) && isset($_REQUEST['mbox'])) {
                $emailFromIe = new InboundEmail();
                $emailFromIe->retrieve($_REQUEST['ieId']);
                $emailFromIe->mailbox = $_REQUEST['mbox'];
                if (isset($emailFromIe->id) && $emailFromIe->is_personal) {
                    if ($emailFromIe->isPop3Protocol()) {
                        $emailFromIe->mark_answered($this->uid, 'pop3');
                    } elseif ($emailFromIe->connectMailserver() == 'true') {
                        $emailFromIe->markEmails($this->uid, 'answered');
                        $emailFromIe->mark_answered($this->uid);
                    }
                }
            }
        }


        if ($forceSave ||
            $this->type == 'draft' ||
            (isset($request['saveToSugar']) && $request['saveToSugar'] == 1)
        ) {

            // saving a draft OR saving a sent email
            $decodedFromName = mb_decode_mimeheader($mail->FromName);
            $this->from_addr = "{$decodedFromName} <{$mail->From}>";
            $this->from_addr_name = $this->from_addr;
            $this->to_addrs = $_REQUEST['sendTo'];
            $this->to_addrs_names = $_REQUEST['sendTo'];
            $this->cc_addrs = $_REQUEST['sendCc'];
            $this->cc_addrs_names = $_REQUEST['sendCc'];
            $this->bcc_addrs = $_REQUEST['sendBcc'];
            $this->bcc_addrs_names = $_REQUEST['sendBcc'];
            $this->assigned_user_id = $current_user->id;

            $this->date_sent = $timedate->now();
            ///////////////////////////////////////////////////////////////////
            ////	LINK EMAIL TO SUGARBEANS BASED ON EMAIL ADDY

            if (isset($_REQUEST['parent_type']) && !empty($_REQUEST['parent_type']) &&
                isset($_REQUEST['parent_id']) && !empty($_REQUEST['parent_id'])
            ) {
                $this->parent_id = $_REQUEST['parent_id'];
                $this->parent_type = $_REQUEST['parent_type'];
                $q = "SELECT count(*) c FROM emails_beans WHERE  email_id = '{$this->id}' AND bean_id = '{$_REQUEST['parent_id']}' AND bean_module = '{$_REQUEST['parent_type']}'";
                $r = $this->db->query($q);
                $a = $this->db->fetchByAssoc($r);
                if ($a['c'] <= 0) {
                    if (isset($beanList[$_REQUEST['parent_type']]) && !empty($beanList[$_REQUEST['parent_type']])) {
                        $className = $beanList[$_REQUEST['parent_type']];
                        if (isset($beanFiles[$className]) && !empty($beanFiles[$className])) {
                            if (!class_exists($className)) {
                                require_once($beanFiles[$className]);
                            }
                            $bean = new $className();
                            $bean->retrieve($_REQUEST['parent_id']);
                            if ($bean->load_relationship('emails')) {
                                $bean->emails->add($this->id);
                            } // if

                        } // if

                    } // if

                } // if

            } else {
                if (!class_exists('aCase')) {

                } else {
                    $c = new aCase();
                    if ($caseId = InboundEmail::getCaseIdFromCaseNumber($mail->Subject, $c)) {
                        $c->retrieve($caseId);
                        $c->load_relationship('emails');
                        $c->emails->add($this->id);
                        $this->parent_type = "Cases";
                        $this->parent_id = $caseId;
                    } // if
                }

            } // else

            ////	LINK EMAIL TO SUGARBEANS BASED ON EMAIL ADDY
            ///////////////////////////////////////////////////////////////////
            $this->save();
        }

        if (!empty($request['fromAccount'])) {
            if (isset($ie->id) && !$ie->isPop3Protocol() && $mail->oe->mail_smtptype != 'gmail') {
                $sentFolder = $ie->get_stored_options("sentFolder");
                if (!empty($sentFolder)) {
                    $data = $mail->CreateHeader() . "\r\n" . $mail->CreateBody() . "\r\n";
                    $ie->mailbox = $sentFolder;
                    if ($ie->connectMailserver() == 'true') {
                        $connectString = $ie->getConnectString($ie->getServiceString(), $ie->mailbox);
                        $returnData = imap_append($ie->conn, $connectString, $data, "\\Seen");
                        if (!$returnData) {
                            $GLOBALS['log']->debug("could not copy email to {$ie->mailbox} for {$ie->name}");
                        } // if
                    } else {
                        $GLOBALS['log']->debug("could not connect to mail serve for folder {$ie->mailbox} for {$ie->name}");
                    } // else
                } else {
                    $GLOBALS['log']->debug("could not copy email to {$ie->mailbox} sent folder as its empty");
                } // else
            } // if
        } // if

<<<<<<< HEAD
        return true;
    } // end email2send
=======
		if(!empty($request['fromAccount'])) {
			if (isset($ie->id) && !$ie->isPop3Protocol() && $mail->oe->mail_smtptype != 'gmail') {
				$sentFolder = $ie->get_stored_options("sentFolder");
				if (!empty($sentFolder)) {
					// Call CreateBody() before CreateHeader() as that is where boundary IDs are generated.
					$emailbody = $mail->CreateBody();
					$emailheader = $mail->CreateHeader();
					$data = $emailheader . "\r\n" . $emailbody . "\r\n";
					$ie->mailbox = $sentFolder;
					if ($ie->connectMailserver() == 'true') {
						$connectString = $ie->getConnectString($ie->getServiceString(), $ie->mailbox);
						$returnData = imap_append($ie->conn,$connectString, $data, "\\Seen");
						if (!$returnData) {
							$GLOBALS['log']->debug("could not copy email to {$ie->mailbox} for {$ie->name}");
						} // if
					} else {
						$GLOBALS['log']->debug("could not connect to mail serve for folder {$ie->mailbox} for {$ie->name}");
					} // else
				} else {
					$GLOBALS['log']->debug("could not copy email to {$ie->mailbox} sent folder as its empty");
				} // else
			} // if
		} // if
		return true;
	} // end email2send
>>>>>>> e9c25de1

    /**
     * Generates a config-specified separated name and addresses to be used in compose email screen for
     * contacts or leads from listview
     * By default, use comma, but allow for non-standard delimiters as specified in email_address_separator
     *
     * @param $module string module name
     * @param $idsArray array of record ids to get the email address for
     * @return string (config-specified) delimited list of email addresses
     */
    public function getNamePlusEmailAddressesForCompose($module, $idsArray)
    {
        global $locale;
        $result = array();

        foreach ($idsArray as $id) {
            // Load bean
            $bean = BeanFactory::getBean($module, $id);

            // Got a bean
            if (!empty($bean)) {
                // For CE, just get primary e-mail address
                $emailAddress = $bean->email1;


                // If we have an e-mail address loaded
                if (!empty($emailAddress)) {
                    // Use bean name by default
                    $fullName = $bean->name;

                    // Depending on module, format the name
                    if (in_array($module, array('Users', 'Employees'))) {
                        $fullName = from_html(
                            $locale->getLocaleFormattedName(
                                $bean->first_name,
                                $bean->last_name,
                                '',
                                $bean->title
                            )
                        );
                    } else {
                        if (SugarModule::get($module)->moduleImplements('Person')) {
                            $fullName = from_html(
                                $locale->getLocaleFormattedName(
                                    $bean->first_name,
                                    $bean->last_name,
                                    $bean->salutation,
                                    $bean->title
                                )
                            );
                        }
                    }

                    // Make e-mail address in format "Name <@email>"
                    $result[$bean->id] = $fullName . " <" . from_html($emailAddress) . ">";
                }
            }
        }

        // Broken out of method to facilitate unit testing
        return $this->_arrayToDelimitedString($result);
    }

    /**
     * @param Array $arr - list of strings
     * @return string the list of strings delimited by email_address_separator
     */
    function _arrayToDelimitedString($arr)
    {
        // bug 51804: outlook does not respect the correct email address separator (',') , so let
        // clients override the default.
        $separator = (isset($GLOBALS['sugar_config']['email_address_separator']) &&
            !empty($GLOBALS['sugar_config']['email_address_separator'])) ?
            $GLOBALS['sugar_config']['email_address_separator'] :
            ',';

        return join($separator, array_values($arr));
    }

    /**
     * Overrides
     */
    ///////////////////////////////////////////////////////////////////////////
    ////	SAVERS
    /**
     * @param bool $check_notify
     * @return bool|string
     */
    public function save($check_notify = false)
    {
        global $current_user;

        $id = false;

        if ($this->isDuplicate) {
            $GLOBALS['log']->debug("EMAIL - tried to save a duplicate Email record");
        } else {

            if (empty($this->id)) {
                $this->id = create_guid();
                $this->new_with_id = true;
            }

            if ($this->cleanEmails($this->from_addr_name) === '') {
                $this->from_addr_name = $this->cleanEmails($this->from_name);
            } else {
                $this->from_addr_name = $this->cleanEmails($this->from_addr_name);
            }
            $this->to_addrs_names = $this->cleanEmails($this->to_addrs_names);
            $this->cc_addrs_names = $this->cleanEmails($this->cc_addrs_names);
            $this->bcc_addrs_names = $this->cleanEmails($this->bcc_addrs_names);
            $this->reply_to_addr = $this->cleanEmails($this->reply_to_addr);
            $this->description = SugarCleaner::cleanHtml($this->description);
            if(empty($this->description_html)) {
                $this->description_html = $this->description;
                $this->description_html = nl2br($this->description_html);
            }
            $this->description_html = SugarCleaner::cleanHtml($this->description_html, true);
            $this->raw_source = SugarCleaner::cleanHtml($this->raw_source, true);
            $this->saveEmailText();
            $this->saveEmailAddresses();


            if (empty($this->assigned_user_id)) {
                $this->assigned_user_id = $current_user->id;
            }

            $GLOBALS['log']->debug('-------------------------------> Email called save()');

            // handle legacy concatenation of date and time fields
            //Bug 39503 - SugarBean is not setting date_sent when seconds missing
            if (empty($this->date_sent)) {
                global $timedate;
                $date_sent_obj = $timedate->fromUser($timedate->merge_date_time($this->date_start, $this->time_start),
                    $current_user);
                if (!empty($date_sent_obj) && ($date_sent_obj instanceof SugarDateTime)) {
                    $this->date_sent = $date_sent_obj->asDb();
                }
            }

            $id = parent::save($check_notify);

            if (!empty($this->parent_type) && !empty($this->parent_id)) {
                if (!empty($this->fetched_row) && !empty($this->fetched_row['parent_id']) && !empty($this->fetched_row['parent_type'])) {
                    if ($this->fetched_row['parent_id'] != $this->parent_id || $this->fetched_row['parent_type'] != $this->parent_type) {
                        $mod = strtolower($this->fetched_row['parent_type']);
                        $rel = array_key_exists($mod,
                            $this->field_defs) ? $mod : $mod . "_activities_emails"; //Custom modules rel name
                        if ($this->load_relationship($rel)) {
                            $this->$rel->delete($this->id, $this->fetched_row['parent_id']);
                        }
                    }
                }
                $mod = strtolower($this->parent_type);
                $rel = array_key_exists($mod,
                    $this->field_defs) ? $mod : $mod . "_activities_emails"; //Custom modules rel name
                if ($this->load_relationship($rel)) {
                    $this->$rel->add($this->parent_id);
                }
            }
        }
        $GLOBALS['log']->debug('-------------------------------> Email save() done');

        return $id;
    }

    /**
     * Helper function to save temporary attachments assocaited to an email as note.
     *
     * @param string $filename
     * @param string $fileLocation
     * @param string $mimeType
     */
    public function saveTempNoteAttachments($filename, $fileLocation, $mimeType)
    {
        $tmpNote = new Note();
        $tmpNote->id = create_guid();
        $tmpNote->new_with_id = true;
        $tmpNote->parent_id = $this->id;
        $tmpNote->parent_type = $this->module_dir;
        $tmpNote->name = $filename;
        $tmpNote->filename = $filename;
        $tmpNote->file_mime_type = $mimeType;
        $noteFile = "upload://{$tmpNote->id}";
        if (!copy($fileLocation, $noteFile)) {
            $GLOBALS['log']->fatal("EMAIL 2.0: could not copy SugarDocument revision file $fileLocation => $noteFile");
        }
        $tmpNote->save();
    }

    /**
     * Handles normalization of Email Addressess
     */
    public function saveEmailAddresses()
    {
        // from, single address
        $fromId = $this->emailAddress->getEmailGUID(from_html($this->from_addr));
        if (!empty($fromId)) {
            $this->linkEmailToAddress($fromId, 'from');
        }

        // to, multiple
        $replace = array(",", ";");
        $toaddrs = str_replace($replace, "::", from_html($this->to_addrs));
        $exToAddrs = explode("::", $toaddrs);

        if (!empty($exToAddrs)) {
            foreach ($exToAddrs as $toaddr) {
                $toaddr = trim($toaddr);
                if (!empty($toaddr)) {
                    $toId = $this->emailAddress->getEmailGUID($toaddr);
                    $this->linkEmailToAddress($toId, 'to');
                }
            }
        }

        // cc, multiple
        $ccAddrs = str_replace($replace, "::", from_html($this->cc_addrs));
        $exccAddrs = explode("::", $ccAddrs);

        if (!empty($exccAddrs)) {
            foreach ($exccAddrs as $ccAddr) {
                $ccAddr = trim($ccAddr);
                if (!empty($ccAddr)) {
                    $ccId = $this->emailAddress->getEmailGUID($ccAddr);
                    $this->linkEmailToAddress($ccId, 'cc');
                }
            }
        }

        // bcc, multiple
        $bccAddrs = str_replace($replace, "::", from_html($this->bcc_addrs));
        $exbccAddrs = explode("::", $bccAddrs);
        if (!empty($exbccAddrs)) {
            foreach ($exbccAddrs as $bccAddr) {
                $bccAddr = trim($bccAddr);
                if (!empty($bccAddr)) {
                    $bccId = $this->emailAddress->getEmailGUID($bccAddr);
                    $this->linkEmailToAddress($bccId, 'bcc');
                }
            }
        }
    }

    function linkEmailToAddress($id, $type)
    {
        // TODO: make this update?
        $q1 = "SELECT * FROM emails_email_addr_rel WHERE email_id = '{$this->id}' AND email_address_id = '{$id}' AND address_type = '{$type}' AND deleted = 0";
        $r1 = $this->db->query($q1);
        $a1 = $this->db->fetchByAssoc($r1);

        if (!empty($a1) && !empty($a1['id'])) {
            return $a1['id'];
        } else {
            $guid = create_guid();
            $q2 = "INSERT INTO emails_email_addr_rel VALUES('{$guid}', '{$this->id}', '{$type}', '{$id}', 0)";
            $r2 = $this->db->query($q2);
        }

        return $guid;
    }

    protected $email_to_text = array(
        "email_id" => "id",
        "description" => "description",
        "description_html" => "description_html",
        "raw_source" => "raw_source",
        "from_addr" => "from_addr_name",
        "reply_to_addr" => "reply_to_addr",
        "to_addrs" => "to_addrs_names",
        "cc_addrs" => "cc_addrs_names",
        "bcc_addrs" => "bcc_addrs_names",
    );

    function cleanEmails($emails)
    {
        if (empty($emails)) {
            return '';
        }
        $emails = str_replace(array(",", ";"), "::", from_html($emails));
        $addrs = explode("::", $emails);
        $res = array();
        foreach ($addrs as $addr) {
            $parts = $this->emailAddress->splitEmailAddress($addr);
            if (empty($parts["email"])) {
                continue;
            }
            if (!empty($parts["name"])) {
                $res[] = "{$parts['name']} <{$parts['email']}>";
            } else {
                $res[] .= $parts["email"];
            }
        }

        return implode(", ", $res);
    }

    protected function saveEmailText()
    {
        $emailText = SugarModule::get("EmailText")->loadBean();
        foreach ($this->email_to_text as $textfield => $mailfield) {
            $emailText->{$textfield} = $this->{$mailfield};
        }
        $emailText->email_id = $this->id;
        if (!$this->new_with_id) {
            $this->db->update($emailText);
        } else {
            $this->db->insert($emailText);
        }
    }

    ///////////////////////////////////////////////////////////////////////////
    ////	RETRIEVERS
    public function retrieve($id = -1, $encoded = true, $deleted = true)
    {
        // cn: bug 11915, return SugarBean's retrieve() call bean instead of $this
        $email = parent::retrieve($id, $encoded, $deleted);

        if ($email) {
            $email->retrieveEmailText();
            //$ret->raw_source = SugarCleaner::cleanHtml($ret->raw_source);
            $email->description = $email->description;
            if(empty($email->description_html)) {
                $email->description_html = $email->description;
                $email->description_html = nl2br($email->description_html);
            }
            //$ret->description_html = SugarCleaner::cleanHtml($ret->description_html);
            $email->retrieveEmailAddresses();

            $email->date_start = '';
            $email->time_start = '';
            $dateSent = explode(' ', $email->date_sent);
            if (!empty($dateSent)) {
                $email->date_start = $dateSent[0];
                if (isset($dateSent[1])) {
                    $email->time_start = $dateSent[1];
                }
            }
        }

        return $email;
    }


    /**
     * Retrieves email addresses from GUIDs
     */
    public function retrieveEmailAddresses()
    {
        $return = array();

        $q = "SELECT email_address, address_type
				FROM emails_email_addr_rel eam
				JOIN email_addresses ea ON ea.id = eam.email_address_id
				WHERE eam.email_id = '{$this->id}' AND eam.deleted=0";
        $r = $this->db->query($q);

        while ($a = $this->db->fetchByAssoc($r)) {
            if (!isset($return[$a['address_type']])) {
                $return[$a['address_type']] = array();
            }
            $return[$a['address_type']][] = $a['email_address'];
        }

        if (count($return) > 0) {
            if (isset($return['from'])) {
                $this->from_addr_name = implode(", ", $return['from']);
            }
            if (isset($return['to'])) {
                $this->to_addrs_names = implode(", ", $return['to']);
            }
            if (isset($return['cc'])) {
                $this->cc_addrs_names = implode(", ", $return['cc']);
            }
            if (isset($return['bcc'])) {
                $this->bcc_addrs_names = implode(", ", $return['bcc']);
            }
        }
    }

    /**
     * Handles longtext fields
     */
    public function retrieveEmailText()
    {
        $q = "SELECT from_addr, reply_to_addr, to_addrs, cc_addrs, bcc_addrs, description, description_html, raw_source FROM emails_text WHERE email_id = '{$this->id}'";
        $r = $this->db->query($q);
        $a = $this->db->fetchByAssoc($r, false);

        $this->description = $a['description'];
        $this->description_html = $a['description_html'];
        $this->raw_source = $a['raw_source'];
        $this->from_addr_name = $a['from_addr'];
        $this->reply_to_addr = $a['reply_to_addr'];
        $this->to_addrs_names = $a['to_addrs'];
        $this->cc_addrs_names = $a['cc_addrs'];
        $this->bcc_addrs_names = $a['bcc_addrs'];
    }

    /**
     * @param string $id
     */
    public function delete($id = '')
    {
        if (empty($id)) {
            $id = $this->id;
        }

        $id = $this->db->quote($id);

        $q = "UPDATE emails SET deleted = 1 WHERE id = '{$id}'";
        $qt = "UPDATE emails_text SET deleted = 1 WHERE email_id = '{$id}'";
        $qf = "UPDATE folders_rel SET deleted = 1 WHERE polymorphic_id = '{$id}' AND polymorphic_module = 'Emails'";
        $qn = "UPDATE notes SET deleted = 1 WHERE parent_id = '{$id}' AND parent_type = 'Emails'";
        $this->db->query($q);
        $this->db->query($qt);
        $this->db->query($qf);
        $this->db->query($qn);
    }

    /**
     * creates the standard "Forward" info at the top of the forwarded message
     * @return string
     */
    public function getForwardHeader()
    {
        global $mod_strings;
        global $current_user;

        //$from = str_replace(array("&gt;","&lt;"), array(")","("), $this->from_name);
        $from = to_html($this->from_name);
        $subject = to_html($this->name);
        $ret = "<br /><br />";
        $ret .= $this->replyDelimiter . "{$mod_strings['LBL_FROM']} {$from}<br />";
        $ret .= $this->replyDelimiter . "{$mod_strings['LBL_DATE_SENT']} {$this->date_sent}<br />";
        $ret .= $this->replyDelimiter . "{$mod_strings['LBL_TO']} {$this->to_addrs}<br />";
        $ret .= $this->replyDelimiter . "{$mod_strings['LBL_CC']} {$this->cc_addrs}<br />";
        $ret .= $this->replyDelimiter . "{$mod_strings['LBL_SUBJECT']} {$subject}<br />";
        $ret .= $this->replyDelimiter . "<br />";

        return $ret;
        //return from_html($ret);
    }

    /**
     * retrieves Notes that belong to this Email and stuffs them into the "attachments" attribute
     */
    public function getNotes($id, $duplicate = false)
    {
        if (!class_exists('Note')) {

        }

        $exRemoved = array();
        if (isset($_REQUEST['removeAttachment'])) {
            $exRemoved = explode('::', $_REQUEST['removeAttachment']);
        }

        $noteArray = array();
        $q = "SELECT id FROM notes WHERE deleted = 0 AND parent_id = '" . $id . "'";
        $r = $this->db->query($q);

        while ($a = $this->db->fetchByAssoc($r)) {
            if (!in_array($a['id'], $exRemoved)) {
                $note = new Note();
                $note->retrieve($a['id']);

                // duplicate actual file when creating forwards
                if ($duplicate) {
                    if (!class_exists('UploadFile')) {
                        require_once('include/upload_file.php');
                    }
                    // save a brand new Note
                    $noteDupe->id = create_guid();
                    $noteDupe->new_with_id = true;
                    $noteDupe->parent_id = $this->id;
                    $noteDupe->parent_type = $this->module_dir;

                    $noteFile = new UploadFile();
                    $noteFile->duplicate_file($a['id'], $note->id, $note->filename);

                    $note->save();
                }
                // add Note to attachments array
                $this->attachments[] = $note;
            }
        }
    }

    /**
     * creates the standard "Reply" info at the top of the forwarded message
     * @return string
     */
    public function getReplyHeader()
    {
        global $mod_strings;
        global $current_user;

        $from = str_replace(array("&gt;", "&lt;", ">", "<"), array(")", "(", ")", "("), $this->from_name);
        $ret = "<br>{$mod_strings['LBL_REPLY_HEADER_1']} {$this->date_start}, {$this->time_start}, {$from} {$mod_strings['LBL_REPLY_HEADER_2']}";

        return from_html($ret);
    }

    /**
     * Quotes plain-text email text
     * @param string $text
     * @return string
     */
    public function quotePlainTextEmail($text)
    {
        $quoted = "\n";

        // plain-text
        $desc = nl2br(trim($text));
        $exDesc = explode('<br />', $desc);

        foreach ($exDesc as $k => $line) {
            $quoted .= '> ' . trim($line) . "\r";
        }

        return $quoted;
    }

    /**
     * "quotes" (i.e., "> my text yadda" the HTML part of an email
     * @param string $text HTML text to quote
     * @return string
     */
    public function quoteHtmlEmail($text)
    {
        $text = trim(from_html($text));

        if (empty($text)) {
            return '';
        }
        $out = "<div style='border-left:1px solid #00c; padding:5px; margin-left:10px;'>{$text}</div>";

        return $out;
    }

    /**
     * "quotes" (i.e., "> my text yadda" the HTML part of an email
     * @param string $text HTML text to quote
     * @return string
     */
    public function quoteHtmlEmailForNewEmailUI($text)
    {
        $text = trim($text);

        if (empty($text)) {
            return '';
        }
        $text = str_replace("\n", "<BR/>", $text);
        $out = "<div style='border-left:1px solid #00c; padding:5px; margin-left:10px;'>{$text}</div>";

        return $out;
    }

    /**
     * Ensures that the user is able to send outbound emails
     */
    public function check_email_settings()
    {
        global $current_user;

        $mail_fromaddress = $current_user->emailAddress->getPrimaryAddress($current_user);
        $replyToName = $current_user->getPreference('mail_fromname');
        $mail_fromname = (!empty($replyToName)) ? $current_user->getPreference('mail_fromname') : $current_user->full_name;

        if (empty($mail_fromaddress)) {
            return false;
        }
        if (empty($mail_fromname)) {
            return false;
        }

        $send_type = $current_user->getPreference('mail_sendtype');
        if (!empty($send_type) && $send_type == "SMTP") {
            $mail_smtpserver = $current_user->getPreference('mail_smtpserver');
            $mail_smtpport = $current_user->getPreference('mail_smtpport');
            $mail_smtpauth_req = $current_user->getPreference('mail_smtpauth_req');
            $mail_smtpuser = $current_user->getPreference('mail_smtpuser');
            $mail_smtppass = $current_user->getPreference('mail_smtppass');
            if (empty($mail_smtpserver) ||
                empty($mail_smtpport) ||
                (!empty($mail_smtpauth_req) && (empty($mail_smtpuser) || empty($mail_smtppass)))
            ) {
                return false;
            }
        }

        return true;
    }

    /**
     * outputs JS to set fields in the MassUpdate form in the "My Inbox" view
     */
    public function js_set_archived()
    {
        global $mod_strings;
        $script = '
		<script type="text/javascript" language="JavaScript"><!-- Begin
			function setArchived() {
				var form = document.getElementById("MassUpdate");
				var status = document.getElementById("mass_status");
				var ok = false;

				for(var i=0; i < form.elements.length; i++) {
					if(form.elements[i].name == "mass[]") {
						if(form.elements[i].checked == true) {
							ok = true;
						}
					}
				}

				if(ok == true) {
					var user = document.getElementById("mass_assigned_user_name");
					var team = document.getElementById("team");

					user.value = "";
					for(var j=0; j<status.length; j++) {
						if(status.options[j].value == "archived") {
							status.options[j].selected = true;
							status.selectedIndex = j; // for IE
						}
					}

					form.submit();
				} else {
					alert("' . $mod_strings['ERR_ARCHIVE_EMAIL'] . '");
				}

			}
		//  End --></script>';

        return $script;
    }

    /**
     * replaces the javascript in utils.php - more specialized
     * @param string $type
     * @param string $group
     * @param string $assigned_user_id
     * @return string
     */
    public function u_get_clear_form_js($type = '', $group = '', $assigned_user_id = '')
    {
        $uType = '';
        $uGroup = '';
        $uAssigned_user_id = '';

        if (!empty($type)) {
            $uType = '&type=' . $type;
        }
        if (!empty($group)) {
            $uGroup = '&group=' . $group;
        }
        if (!empty($assigned_user_id)) {
            $uAssigned_user_id = '&assigned_user_id=' . $assigned_user_id;
        }

        $the_script = '
		<script type="text/javascript" language="JavaScript"><!-- Begin
			function clear_form(form) {
				var newLoc = "index.php?action=" + form.action.value + "&module=" + form.module.value + "&query=true&clear_query=true' . $uType . $uGroup . $uAssigned_user_id . '";
				if(typeof(form.advanced) != "undefined"){
					newLoc += "&advanced=" + form.advanced.value;
				}
				document.location.href= newLoc;
			}
		//  End --></script>';

        return $the_script;
    }

    /**
     * @return string
     */
    public function pickOneButton()
    {
        global $theme;
        global $mod_strings;
        $out = '<div><input	title="' . $mod_strings['LBL_BUTTON_GRAB_TITLE'] . '"
						class="button"
						type="button" name="button"
						onClick="window.location=\'index.php?module=Emails&action=Grab\';"
						style="margin-bottom:2px"
						value="  ' . $mod_strings['LBL_BUTTON_GRAB'] . '  "></div>';

        return $out;
    }

    /**
     * Determines what Editor (HTML or Plain-text) the current_user uses;
     * @return string Editor type
     */
    public function getUserEditorPreference()
    {
        global $sugar_config;
        global $current_user;

        $editor = '';

        if (!isset($sugar_config['email_default_editor'])) {
            $sugar_config = $current_user->setDefaultsInConfig();
        }

        $userEditor = $current_user->getPreference('email_editor_option');
        $systemEditor = $sugar_config['email_default_editor'];

        if ($userEditor != '') {
            $editor = $userEditor;
        } else {
            $editor = $systemEditor;
        }

        return $editor;
    }

    /**
     * takes the mess we pass from EditView and tries to create some kind of order
     * @param array $addrs
     * @param array $addrs_ids (from contacts)
     * @param array $addrs_names (from contacts);
     * @param array $addrs_emails (from contacts);
     * @return array Parsed assoc array to feed to PHPMailer
     */
    public function parse_addrs($addrs, $addrs_ids, $addrs_names, $addrs_emails)
    {
        // cn: bug 9406 - enable commas to separate email addresses
        $addrs = str_replace(",", ";", $addrs);

        $ltgt = array('&lt;', '&gt;');
        $gtlt = array('<', '>');

        $return = array();
        $addrs = str_replace($ltgt, '', $addrs);
        $addrs_arr = explode(";", $addrs);
        $addrs_arr = $this->remove_empty_fields($addrs_arr);
        $addrs_ids_arr = explode(";", $addrs_ids);
        $addrs_ids_arr = $this->remove_empty_fields($addrs_ids_arr);
        $addrs_emails_arr = explode(";", $addrs_emails);
        $addrs_emails_arr = $this->remove_empty_fields($addrs_emails_arr);
        $addrs_names_arr = explode(";", $addrs_names);
        $addrs_names_arr = $this->remove_empty_fields($addrs_names_arr);

        ///////////////////////////////////////////////////////////////////////
        ////	HANDLE EMAILS HAND-WRITTEN
        $contactRecipients = array();
        $knownEmails = array();

        foreach ($addrs_arr as $i => $v) {
            if (trim($v) == "") {
                continue;
            } // skip any "blanks" - will always have 1

            $recipient = array();

            //// get the email to see if we're dealing with a dupe
            //// what crappy coding
            preg_match("/[A-Z0-9._%-\']+@[A-Z0-9.-]+\.[A-Z]{2,}/i", $v, $match);


            if (!empty($match[0]) && !in_array(trim($match[0]), $knownEmails)) {
                $knownEmails[] = $match[0];
                $recipient['email'] = $match[0];

                //// handle the Display name
                $display = trim(str_replace($match[0], '', $v));

                //// only trigger a "displayName" <email@address> when necessary
                if (isset($addrs_names_arr[$i])) {
                    $recipient['display'] = $addrs_names_arr[$i];
                } else {
                    if (!empty($display)) {
                        $recipient['display'] = $display;
                    }
                }
                if (isset($addrs_ids_arr[$i]) && $addrs_emails_arr[$i] == $match[0]) {
                    $recipient['contact_id'] = $addrs_ids_arr[$i];
                }
                $return[] = $recipient;
            }
        }

        return $return;
    }

    /**
     * @param $arr
     * @return array
     */
    public function remove_empty_fields(&$arr)
    {
        $newarr = array();

        foreach ($arr as $field) {
            $field = trim($field);
            if (empty($field)) {
                continue;
            }
            array_push($newarr, $field);
        }

        return $newarr;
    }

    /**
     * handles attachments of various kinds when sending email
     */
    public function handleAttachments()
    {


        global $mod_strings;

        ///////////////////////////////////////////////////////////////////////////
        ////    ATTACHMENTS FROM DRAFTS
        if (($this->type == 'out' || $this->type == 'draft') && $this->status == 'draft' && isset($_REQUEST['record'])) {
            $this->getNotes($_REQUEST['record']); // cn: get notes from OLD email for use in new email
        }
        ////    END ATTACHMENTS FROM DRAFTS
        ///////////////////////////////////////////////////////////////////////////

        ///////////////////////////////////////////////////////////////////////////
        ////    ATTACHMENTS FROM FORWARDS
        // Bug 8034 Jenny - Need the check for type 'draft' here to handle cases where we want to save
        // forwarded messages as drafts.  We still need to save the original message's attachments.
        if (($this->type == 'out' || $this->type == 'draft') &&
            isset($_REQUEST['origType']) && $_REQUEST['origType'] == 'forward' &&
            isset($_REQUEST['return_id']) && !empty($_REQUEST['return_id'])
        ) {
            $this->getNotes($_REQUEST['return_id'], true);
        }

        // cn: bug 8034 - attachments from forward/replies lost when saving in draft
        if (isset($_REQUEST['prior_attachments']) && !empty($_REQUEST['prior_attachments']) && $this->new_with_id == true) {
            $exIds = explode(",", $_REQUEST['prior_attachments']);
            if (!isset($_REQUEST['template_attachment'])) {
                $_REQUEST['template_attachment'] = array();
            }
            $_REQUEST['template_attachment'] = array_merge($_REQUEST['template_attachment'], $exIds);
        }
        ////    END ATTACHMENTS FROM FORWARDS
        ///////////////////////////////////////////////////////////////////////////

        ///////////////////////////////////////////////////////////////////////////
        ////	ATTACHMENTS FROM TEMPLATES
        // to preserve individual email integrity, we must dupe Notes and associated files
        // for each outbound email - good for integrity, bad for filespace
        if (isset($_REQUEST['template_attachment']) && !empty($_REQUEST['template_attachment'])) {
            $removeArr = array();
            $noteArray = array();

            if (isset($_REQUEST['temp_remove_attachment']) && !empty($_REQUEST['temp_remove_attachment'])) {
                $removeArr = $_REQUEST['temp_remove_attachment'];
            }


            foreach ($_REQUEST['template_attachment'] as $noteId) {
                if (in_array($noteId, $removeArr)) {
                    continue;
                }
                $noteTemplate = new Note();
                $noteTemplate->retrieve($noteId);
                $noteTemplate->id = create_guid();
                $noteTemplate->new_with_id = true; // duplicating the note with files
                $noteTemplate->parent_id = $this->id;
                $noteTemplate->parent_type = $this->module_dir;
                $noteTemplate->date_entered = '';
                $noteTemplate->save();

                $noteFile = new UploadFile();
                $noteFile->duplicate_file($noteId, $noteTemplate->id, $noteTemplate->filename);
                $noteArray[] = $noteTemplate;
            }
            $this->attachments = array_merge($this->attachments, $noteArray);
        }
        ////	END ATTACHMENTS FROM TEMPLATES
        ///////////////////////////////////////////////////////////////////////////

        ///////////////////////////////////////////////////////////////////////////
        ////	ADDING NEW ATTACHMENTS
        $max_files_upload = 10;
        // Jenny - Bug 8211 Since attachments for drafts have already been processed,
        // we don't need to re-process them.
        if ($this->status != "draft") {
            $notes_list = array();
            if (!empty($this->id) && !$this->new_with_id) {
                $note = new Note();
                $where = "notes.parent_id='{$this->id}'";
                $notes_list = $note->get_full_list("", $where, true);
            }
            $this->attachments = array_merge($this->attachments, $notes_list);
        }
        // cn: Bug 5995 - rudimentary error checking
        $filesError = array(
            0 => 'UPLOAD_ERR_OK - There is no error, the file uploaded with success.',
            1 => 'UPLOAD_ERR_INI_SIZE - The uploaded file exceeds the upload_max_filesize directive in php.ini.',
            2 => 'UPLOAD_ERR_FORM_SIZE - The uploaded file exceeds the MAX_FILE_SIZE directive that was specified in the HTML form.',
            3 => 'UPLOAD_ERR_PARTIAL - The uploaded file was only partially uploaded.',
            4 => 'UPLOAD_ERR_NO_FILE - No file was uploaded.',
            5 => 'UNKNOWN ERROR',
            6 => 'UPLOAD_ERR_NO_TMP_DIR - Missing a temporary folder. Introduced in PHP 4.3.10 and PHP 5.0.3.',
            7 => 'UPLOAD_ERR_CANT_WRITE - Failed to write file to disk. Introduced in PHP 5.1.0.',
        );

        for ($i = 0; $i < $max_files_upload; $i++) {
            // cn: Bug 5995 - rudimentary error checking
            if (!isset($_FILES["email_attachment{$i}"])) {
                $GLOBALS['log']->debug("Email Attachment {$i} does not exist.");
                continue;
            }
            if ($_FILES['email_attachment' . $i]['error'] != 0 && $_FILES['email_attachment' . $i]['error'] != 4) {
                $GLOBALS['log']->debug('Email Attachment could not be attach due to error: ' . $filesError[$_FILES['email_attachment' . $i]['error']]);
                continue;
            }

            $note = new Note();
            $note->parent_id = $this->id;
            $note->parent_type = $this->module_dir;
            $upload_file = new UploadFile('email_attachment' . $i);

            if (empty($upload_file)) {
                continue;
            }

            if (isset($_FILES['email_attachment' . $i]) && $upload_file->confirm_upload()) {
                $note->filename = $upload_file->get_stored_file_name();
                $note->file = $upload_file;
                $note->name = $mod_strings['LBL_EMAIL_ATTACHMENT'] . ': ' . $note->file->original_file_name;

                $this->attachments[] = $note;
            }
        }

        $this->saved_attachments = array();
        foreach ($this->attachments as $note) {
            if (!empty($note->id)) {
                array_push($this->saved_attachments, $note);
                continue;
            }
            $note->parent_id = $this->id;
            $note->parent_type = 'Emails';
            $note->file_mime_type = $note->file->mime_type;
            $note_id = $note->save();

            $this->saved_attachments[] = $note;

            $note->id = $note_id;
            $note->file->final_move($note->id);
        }
        ////	END NEW ATTACHMENTS
        ///////////////////////////////////////////////////////////////////////////

        ///////////////////////////////////////////////////////////////////////////
        ////	ATTACHMENTS FROM DOCUMENTS
        for ($i = 0; $i < 10; $i++) {
            if (isset($_REQUEST['documentId' . $i]) && !empty($_REQUEST['documentId' . $i])) {
                $doc = new Document();
                $docRev = new DocumentRevision();
                $docNote = new Note();
                $noteFile = new UploadFile();

                $doc->retrieve($_REQUEST['documentId' . $i]);
                $docRev->retrieve($doc->document_revision_id);

                $this->saved_attachments[] = $docRev;

                // cn: bug 9723 - Emails with documents send GUID instead of Doc name
                $docNote->name = $docRev->getDocumentRevisionNameForDisplay();
                $docNote->filename = $docRev->filename;
                $docNote->description = $doc->description;
                $docNote->parent_id = $this->id;
                $docNote->parent_type = 'Emails';
                $docNote->file_mime_type = $docRev->file_mime_type;
                $docId = $docNote = $docNote->save();

                $noteFile->duplicate_file($docRev->id, $docId, $docRev->filename);
            }
        }

        ////	END ATTACHMENTS FROM DOCUMENTS
        ///////////////////////////////////////////////////////////////////////////

        ///////////////////////////////////////////////////////////////////////////
        ////	REMOVE ATTACHMENTS
        if (isset($_REQUEST['remove_attachment']) && !empty($_REQUEST['remove_attachment'])) {
            foreach ($_REQUEST['remove_attachment'] as $noteId) {
                $q = 'UPDATE notes SET deleted = 1 WHERE id = \'' . $noteId . '\'';
                $this->db->query($q);
            }
        }

        //this will remove attachments that have been selected to be removed from drafts.
        if (isset($_REQUEST['removeAttachment']) && !empty($_REQUEST['removeAttachment'])) {
            $exRemoved = explode('::', $_REQUEST['removeAttachment']);
            foreach ($exRemoved as $noteId) {
                $q = 'UPDATE notes SET deleted = 1 WHERE id = \'' . $noteId . '\'';
                $this->db->query($q);
            }
        }
        ////	END REMOVE ATTACHMENTS
        ///////////////////////////////////////////////////////////////////////////
    }


    /**
     * Handles file attachments with multiple files
     */
    public function handleMultipleFileAttachments()
    {
        global $mod_strings;

        ///////////////////////////////////////////////////////////////////////////
        ////    ATTACHMENTS FROM DRAFTS
        if (($this->type == 'out' || $this->type == 'draft')
            && $this->status == 'draft'
            && isset($_REQUEST['record'])
            && empty($_REQUEST['ignoreParentAttachments'])) {
            $this->getNotes($_REQUEST['record']); // cn: get notes from OLD email for use in new email
        }
        ////    END ATTACHMENTS FROM DRAFTS
        ///////////////////////////////////////////////////////////////////////////

        ///////////////////////////////////////////////////////////////////////////
        ////    ATTACHMENTS FROM FORWARDS
        // Bug 8034 Jenny - Need the check for type 'draft' here to handle cases where we want to save
        // forwarded messages as drafts.  We still need to save the original message's attachments.
        if (($this->type == 'out' || $this->type == 'draft') &&
            isset($_REQUEST['origType']) && $_REQUEST['origType'] == 'forward' &&
            isset($_REQUEST['return_id']) && !empty($_REQUEST['return_id'])
        ) {
            $this->getNotes($_REQUEST['return_id'], true);
        }

        // cn: bug 8034 - attachments from forward/replies lost when saving in draft
        if (isset($_REQUEST['prior_attachments']) && !empty($_REQUEST['prior_attachments']) && $this->new_with_id == true) {
            $exIds = explode(",", $_REQUEST['prior_attachments']);
            if (!isset($_REQUEST['template_attachment'])) {
                $_REQUEST['template_attachment'] = array();
            }
            $_REQUEST['template_attachment'] = array_merge($_REQUEST['template_attachment'], $exIds);
        }
        ////    END ATTACHMENTS FROM FORWARDS
        ///////////////////////////////////////////////////////////////////////////

        ///////////////////////////////////////////////////////////////////////////
        ////	ATTACHMENTS FROM TEMPLATES
        // to preserve individual email integrity, we must dupe Notes and associated files
        // for each outbound email - good for integrity, bad for filespace
        if (isset($_REQUEST['template_attachment']) && !empty($_REQUEST['template_attachment'])) {
            $removeArr = array();
            $noteArray = array();

            if (isset($_REQUEST['temp_remove_attachment']) && !empty($_REQUEST['temp_remove_attachment'])) {
                $removeArr = $_REQUEST['temp_remove_attachment'];
            }

            foreach ($_REQUEST['template_attachment'] as $noteId) {
                if (in_array($noteId, $removeArr)) {
                    continue;
                }
                $noteTemplate = new Note();
                $noteTemplate->retrieve($noteId);
                $noteTemplate->id = create_guid();
                $noteTemplate->new_with_id = true; // duplicating the note with files
                $noteTemplate->parent_id = $this->id;
                $noteTemplate->parent_type = $this->module_dir;
                $noteTemplate->date_entered = '';
                $noteTemplate->save();

                $noteFile = new UploadFile();
                $noteFile->duplicate_file($noteId, $noteTemplate->id, $noteTemplate->filename);
                $noteArray[] = $noteTemplate;
            }
            $this->attachments = array_merge($this->attachments, $noteArray);
        }
        ////	END ATTACHMENTS FROM TEMPLATES
        ///////////////////////////////////////////////////////////////////////////

        ///////////////////////////////////////////////////////////////////////////
        ////	ADDING NEW ATTACHMENTS
        $max_files_upload = 10;
        // Jenny - Bug 8211 Since attachments for drafts have already been processed,
        // we don't need to re-process them.
        if ($this->status != "draft") {
            $notes_list = array();
            if (!empty($this->id) && !$this->new_with_id) {
                $note = new Note();
                $where = "notes.parent_id='{$this->id}'";
                $notes_list = (array)$note->get_full_list("", $where, true);
            }
            $this->attachments = array_merge($this->attachments, $notes_list);
        }
        // cn: Bug 5995 - rudimentary error checking
        $filesError = array(
            0 => 'UPLOAD_ERR_OK - There is no error, the file uploaded with success.',
            1 => 'UPLOAD_ERR_INI_SIZE - The uploaded file exceeds the upload_max_filesize directive in php.ini.',
            2 => 'UPLOAD_ERR_FORM_SIZE - The uploaded file exceeds the MAX_FILE_SIZE directive that was specified in the HTML form.',
            3 => 'UPLOAD_ERR_PARTIAL - The uploaded file was only partially uploaded.',
            4 => 'UPLOAD_ERR_NO_FILE - No file was uploaded.',
            5 => 'UNKNOWN ERROR',
            6 => 'UPLOAD_ERR_NO_TMP_DIR - Missing a temporary folder. Introduced in PHP 4.3.10 and PHP 5.0.3.',
            7 => 'UPLOAD_ERR_CANT_WRITE - Failed to write file to disk. Introduced in PHP 5.1.0.',
        );

        for ($i = 0; $i < $max_files_upload; $i++) {
            // cn: Bug 5995 - rudimentary error checking
            if (!isset($_FILES["email_attachment"]['name'][$i])) {
                $GLOBALS['log']->debug("Email Attachment {$i} does not exist.");
                continue;
            }
            if ($_FILES['email_attachment']['error'][$i] != 0 && $_FILES['email_attachment']['error'][$i] != 4) {
                $GLOBALS['log']->debug('Email Attachment could not be attach due to error: ' . $filesError[$_FILES['email_attachment']['error'][$i]]);
                continue;
            }

            $note = new Note();
            $note->parent_id = $this->id;
            $note->parent_type = $this->module_dir;
            $upload_file = new UploadMultipleFiles('email_attachment', $i);

            if (empty($upload_file)) {
                continue;
            }

            if (isset($_FILES['email_attachment']['name'][$i]) && $upload_file->confirm_upload()) {
                $note->filename = $upload_file->get_stored_file_name();
                $note->file = $upload_file;
                $note->name = $mod_strings['LBL_EMAIL_ATTACHMENT'] . ': ' . $note->file->original_file_name;

                $this->attachments[] = $note;
            }
        }

        $this->saved_attachments = array();
        foreach ((array)$this->attachments as $note) {
            if (!empty($note->id)) {
                array_push($this->saved_attachments, $note);
                continue;
            }
            $note->parent_id = $this->id;
            $note->parent_type = 'Emails';
            $note->file_mime_type = $note->file->mime_type;
            $note_id = $note->save();

            $this->saved_attachments[] = $note;

            $note->id = $note_id;
            $note->file->final_move($note->id);
        }
        ////	END NEW ATTACHMENTS
        ///////////////////////////////////////////////////////////////////////////

        ///////////////////////////////////////////////////////////////////////////
        ////	ATTACHMENTS FROM DOCUMENTS
        for ($i = 0; $i < $max_files_upload; $i++) {
            if (isset($_REQUEST['documentId' . $i]) && !empty($_REQUEST['documentId' . $i])) {
                $doc = new Document();
                $docRev = new DocumentRevision();
                $docNote = new Note();
                $noteFile = new UploadFile();

                $doc->retrieve($_REQUEST['documentId' . $i]);
                $docRev->retrieve($doc->document_revision_id);

                $this->saved_attachments[] = $docRev;

                // cn: bug 9723 - Emails with documents send GUID instead of Doc name
                $docNote->name = $docRev->getDocumentRevisionNameForDisplay();
                $docNote->filename = $docRev->filename;
                $docNote->description = $doc->description;
                $docNote->parent_id = $this->id;
                $docNote->parent_type = 'Emails';
                $docNote->file_mime_type = $docRev->file_mime_type;
                $docId = $docNote = $docNote->save();

                $noteFile->duplicate_file($docRev->id, $docId, $docRev->filename);
            }
        }

        ////	END ATTACHMENTS FROM DOCUMENTS
        ///////////////////////////////////////////////////////////////////////////

        ///////////////////////////////////////////////////////////////////////////
        ////	REMOVE ATTACHMENTS
        if (isset($_REQUEST['remove_attachment']) && !empty($_REQUEST['remove_attachment'])) {
            foreach ($_REQUEST['remove_attachment'] as $noteId) {
                $q = 'UPDATE notes SET deleted = 1 WHERE id = \'' . $noteId . '\'';
                $this->db->query($q);
            }
        }

        //this will remove attachments that have been selected to be removed from drafts.
        if (isset($_REQUEST['removeAttachment']) && !empty($_REQUEST['removeAttachment'])) {
            $exRemoved = explode('::', $_REQUEST['removeAttachment']);
            foreach ($exRemoved as $noteId) {
                $q = 'UPDATE notes SET deleted = 1 WHERE id = \'' . $noteId . '\'';
                $this->db->query($q);
            }
        }
        ////	END REMOVE ATTACHMENTS
        ///////////////////////////////////////////////////////////////////////////
    }

    /**
     * Determines if an email body (HTML or Plain) has a User signature already in the content
     * @param array Array of signatures
     * @return bool
     */
    function hasSignatureInBody($sig)
    {
        // strpos can't handle line breaks - normalize
        $html = $this->removeAllNewlines($this->description_html);
        $htmlSig = $this->removeAllNewlines($sig['signature_html']);
        $plain = $this->removeAllNewlines($this->description);
        $plainSig = $this->removeAllNewlines($sig['signature']);

        // cn: bug 11621 - empty sig triggers notice error
        if (!empty($htmlSig) && false !== strpos($html, $htmlSig)) {
            return true;
        } elseif (!empty($plainSig) && false !== strpos($plain, $plainSig)) {
            return true;
        } else {
            return false;
        }
    }

    /**
     * internal helper
     * @param string $str to be normalized
     * @return string
     */
    public function removeAllNewlines($str)
    {
        $bad = array("\r\n", "\n\r", "\n", "\r");
        $good = array('', '', '', '');

        return str_replace($bad, $good, strip_tags(br2nl(from_html($str))));
    }


    /**
     * Set navigation anchors to aid DetailView record navigation (VCR buttons)
     * @param string $uri The URI from the referring page (always ListView)
     * @return array start Array of the URI broken down with a special "current_view" for My Inbox Navs
     */
    public function getStartPage($uri)
    {
        if (strpos($uri,
            '&')) { // "&" to ensure that we can explode the GET vars - else we're gonna trigger a Notice error
            $serial = substr($uri, (strpos($uri, '?') + 1), strlen($uri));
            $exUri = explode('&', $serial);
            $start = array('module' => '', 'action' => '', 'group' => '', 'record' => '', 'type' => '');

            foreach ($exUri as $k => $pair) {
                $exPair = explode('=', $pair);
                $start[$exPair[0]] = $exPair[1];
            }

            // specific views for current_user
            if (isset($start['assigned_user_id'])) {
                $start['current_view'] = "{$start['action']}&module={$start['module']}&assigned_user_id={$start['assigned_user_id']}&type={$start['type']}";
            }

            return $start;
        } else {
            return array();
        }
    }

    /**
     * preps SMTP info for email transmission
     * @param object $mail SugarPHPMailer object
     * @param string $mailer_id
     * @param string $ieId
     * @return object mail SugarPHPMailer object
     */
    public function setMailer($mail, $mailer_id = '', $ieId = '')
    {
        global $current_user;

        require_once("include/OutboundEmail/OutboundEmail.php");
        $oe = new OutboundEmail();
        $oe = $oe->getInboundMailerSettings($current_user, $mailer_id, $ieId);

        // ssl or tcp - keeping outside isSMTP b/c a default may inadvertantly set ssl://
        $mail->protocol = ($oe->mail_smtpssl) ? "ssl://" : "tcp://";
        if ($oe->mail_sendtype == "SMTP") {
            //Set mail send type information
            $mail->Mailer = "smtp";
            $mail->Host = $oe->mail_smtpserver;
            $mail->Port = $oe->mail_smtpport;
            if ($oe->mail_smtpssl == 1) {
                $mail->SMTPSecure = 'ssl';
            } // if
            if ($oe->mail_smtpssl == 2) {
                $mail->SMTPSecure = 'tls';
            } // if

            if ($oe->mail_smtpauth_req) {
                $mail->SMTPAuth = true;
                $mail->Username = $oe->mail_smtpuser;
                $mail->Password = $oe->mail_smtppass;
            }
        } else {
            $mail->Mailer = "sendmail";
        }

        $mail->oe = $oe;

        return $mail;
    }

    /**
     * Preps SugarPHPMailer object for HTML or Plain text sends
     * @param SugarPHPMailer $mail
     * @return Email
     */
    public function handleBody($mail)
    {
        global $current_user;

        // User preferences should takee precedence over everything else
        $emailSettings = $current_user->getPreference('emailSettings',  'Emails');
        $alwaysSendEmailsInPlainText = $emailSettings['sendPlainText'] === '1';

        $sendEmailsInPlainText = false;
        if(isset($_REQUEST['is_only_plain_text']) && $_REQUEST['is_only_plain_text'] === 'true') {
            $sendEmailsInPlainText = true;
        }

        if($alwaysSendEmailsInPlainText === true) {
            // plain text only
            $this->handleBodyInPlainTextFormat($mail);
        } else if($alwaysSendEmailsInPlainText === false && $sendEmailsInPlainText === true) {
            $this->handleBodyInPlainTextFormat($mail);
        } else {
            $this->handleBodyInHTMLformat($mail);
        }

        // wp: if plain text version has lines greater than 998, use base64 encoding
        foreach (explode("\n", ($mail->ContentType == "text/html") ? $mail->AltBody : $mail->Body) as $line) {
            if (strlen($line) > 998) {
                $mail->Encoding = 'base64';
                break;
            }
        }

        return $mail;
    }

    /**
     * Retrieve function from handlebody() to unit test easily
     * @param SugarPHPMailer $mail
     */
    public function handleBodyInHTMLformat($mail)
    {
        global $sugar_config;
        // wp: if body is html, then insert new lines at 996 characters. no effect on client side
        // due to RFC 2822 which limits email lines to 998
        $mail->IsHTML(true);
        $body = from_html(wordwrap($this->description_html, 996));
        $mail->Body = $body;

        // cn: bug 9725
        // new plan is to use the selected type (html or plain) to fill the other
        $plainText = from_html($this->description_html);
        $plainText = strip_tags(br2nl($plainText));
        $mail->AltBody = $plainText;
        $this->description = $plainText;

        $mail->replaceImageByRegex("(?:{$sugar_config['site_url']})?/?cache/images/", sugar_cached("images/"));

        //Replace any embeded images using the secure entryPoint for src url.
        $mail->replaceImageByRegex("(?:{$sugar_config['site_url']})?/?index.php[?]entryPoint=download&(?:amp;)?[^\"]+?id=",
            "upload://", true);

        $mail->Body = from_html($mail->Body);
    }

    /**
     * Sends Email
     * @return bool True on success
     */
    public function send()
    {
        global $mod_strings, $app_strings;
        global $current_user;
        global $sugar_config;
        global $locale;
        $OBCharset = $locale->getPrecedentPreference('default_email_charset');
        $mail = new SugarPHPMailer();

        foreach ($this->to_addrs_arr as $addr_arr) {
            if (empty($addr_arr['display'])) {
                $mail->AddAddress($addr_arr['email'], "");
            } else {
                $mail->AddAddress($addr_arr['email'],
                    $locale->translateCharsetMIME(trim($addr_arr['display']), 'UTF-8', $OBCharset));
            }
        }
        foreach ($this->cc_addrs_arr as $addr_arr) {
            if (empty($addr_arr['display'])) {
                $mail->AddCC($addr_arr['email'], "");
            } else {
                $mail->AddCC($addr_arr['email'],
                    $locale->translateCharsetMIME(trim($addr_arr['display']), 'UTF-8', $OBCharset));
            }
        }

        foreach ($this->bcc_addrs_arr as $addr_arr) {
            if (empty($addr_arr['display'])) {
                $mail->AddBCC($addr_arr['email'], "");
            } else {
                $mail->AddBCC($addr_arr['email'],
                    $locale->translateCharsetMIME(trim($addr_arr['display']), 'UTF-8', $OBCharset));
            }
        }

        $ieId = $this->mailbox_id;
        $mail = $this->setMailer($mail, '', $ieId);

        // FROM ADDRESS
        if (!empty($this->from_addr)) {
            $mail->From = $this->from_addr;
        } else {
            $mail->From = $current_user->getPreference('mail_fromaddress');
            $this->from_addr = $mail->From;
        }
        // FROM NAME
        if (!empty($this->from_name)) {
            $mail->FromName = $this->from_name;
        } elseif (!empty($this->from_addr_name)) {
            $mail->FromName = $this->from_addr_name;
        } else {
            $mail->FromName = $current_user->getPreference('mail_fromname');
            $this->from_name = $mail->FromName;
        }

        //Reply to information for case create and autoreply.
        if (!empty($this->reply_to_name)) {
            $ReplyToName = $this->reply_to_name;
        } else {
            $ReplyToName = $mail->FromName;
        }
        if (!empty($this->reply_to_addr)) {
            $ReplyToAddr = $this->reply_to_addr;
        } else {
            $ReplyToAddr = $mail->From;
        }
        $mail->Sender = $mail->From; /* set Return-Path field in header to reduce spam score in emails sent via Sugar's Email module */
        $mail->AddReplyTo($ReplyToAddr, $locale->translateCharsetMIME(trim($ReplyToName), 'UTF-8', $OBCharset));

        //$mail->Subject = html_entity_decode($this->name, ENT_QUOTES, 'UTF-8');
        $mail->Subject = $this->name;

        ///////////////////////////////////////////////////////////////////////
        ////	ATTACHMENTS
        foreach ($this->saved_attachments as $note) {
            $mime_type = 'text/plain';
            if ($note->object_name == 'Note') {
                if (!empty($note->file->temp_file_location) && is_file($note->file->temp_file_location)) { // brandy-new file upload/attachment
                    $file_location = "file://" . $note->file->temp_file_location;
                    $filename = $note->file->original_file_name;
                    $mime_type = $note->file->mime_type;
                } else { // attachment coming from template/forward
                    $file_location = "upload://{$note->id}";
                    // cn: bug 9723 - documents from EmailTemplates sent with Doc Name, not file name.
                    $filename = !empty($note->filename) ? $note->filename : $note->name;
                    $mime_type = $note->file_mime_type;
                }
            } elseif ($note->object_name == 'DocumentRevision') { // from Documents
                $filePathName = $note->id;
                // cn: bug 9723 - Emails with documents send GUID instead of Doc name
                $filename = $note->getDocumentRevisionNameForDisplay();
                $file_location = "upload://$note->id";
                $mime_type = $note->file_mime_type;
            }

            // strip out the "Email attachment label if exists
            $filename = str_replace($mod_strings['LBL_EMAIL_ATTACHMENT'] . ': ', '', $filename);
            $file_ext = pathinfo($filename, PATHINFO_EXTENSION);
            //is attachment in our list of bad files extensions?  If so, append .txt to file location
            //check to see if this is a file with extension located in "badext"
            foreach ($sugar_config['upload_badext'] as $badExt) {
                if (strtolower($file_ext) == strtolower($badExt)) {
                    //if found, then append with .txt to filename and break out of lookup
                    //this will make sure that the file goes out with right extension, but is stored
                    //as a text in db.
                    $file_location = $file_location . ".txt";
                    break; // no need to look for more
                }
            }
            $mail->AddAttachment($file_location, $locale->translateCharsetMIME(trim($filename), 'UTF-8', $OBCharset),
                'base64', $mime_type);

            // embedded Images
            if ($note->embed_flag == true) {
                $cid = $filename;
                $mail->AddEmbeddedImage($file_location, $cid, $filename, 'base64', $mime_type);
            }
        }
        ////	END ATTACHMENTS
        ///////////////////////////////////////////////////////////////////////

        $mail = $this->handleBody($mail);

        $GLOBALS['log']->debug('Email sending --------------------- ');

        ///////////////////////////////////////////////////////////////////////
        ////	I18N TRANSLATION
        $mail->prepForOutbound();
        ////	END I18N TRANSLATION
        ///////////////////////////////////////////////////////////////////////

        if ($mail->Send()) {
            ///////////////////////////////////////////////////////////////////
            ////	INBOUND EMAIL HANDLING
            // mark replied
            if (!empty($_REQUEST['inbound_email_id'])) {
                $ieMail = new Email();
                $ieMail->retrieve($_REQUEST['inbound_email_id']);
                $ieMail->status = 'replied';
                $ieMail->save();
            }
            $GLOBALS['log']->debug(' --------------------- buh bye -- sent successful');
            ////	END INBOUND EMAIL HANDLING
            ///////////////////////////////////////////////////////////////////
            return true;
        }
        $GLOBALS['log']->debug($app_strings['LBL_EMAIL_ERROR_PREPEND'] . $mail->ErrorInfo);

        return false;
    }


    /**
     * @return string[]
     */
    public function listviewACLHelper()
    {
        $array_assign = parent::listviewACLHelper();
        $is_owner = false;
        $in_group = false; //SECURITY GROUPS
        if (!empty($this->parent_name)) {

            if (!empty($this->parent_name_owner)) {
                global $current_user;
                $is_owner = $current_user->id == $this->parent_name_owner;
            }
            /* BEGIN - SECURITY GROUPS */
            //parent_name_owner not being set for whatever reason so we need to figure this out
            else {
                if (!empty($this->parent_type) && !empty($this->parent_id)) {
                    global $current_user;
                    $parent_bean = BeanFactory::getBean($this->parent_type, $this->parent_id);
                    if ($parent_bean !== false) {
                        $is_owner = $current_user->id == $parent_bean->assigned_user_id;
                    }
                }
            }
            require_once("modules/SecurityGroups/SecurityGroup.php");
            $in_group = SecurityGroup::groupHasAccess($this->parent_type, $this->parent_id, 'view');
            /* END - SECURITY GROUPS */
        }
        /* BEGIN - SECURITY GROUPS */
        /**
         * if(!ACLController::moduleSupportsACL($this->parent_type) || ACLController::checkAccess($this->parent_type, 'view', $is_owner)){
         */
        if (!ACLController::moduleSupportsACL($this->parent_type) || ACLController::checkAccess($this->parent_type,
                'view', $is_owner, 'module', $in_group)
        ) {
            /* END - SECURITY GROUPS */
            $array_assign['PARENT'] = 'a';
        } else {
            $array_assign['PARENT'] = 'span';
        }
        $is_owner = false;
        $in_group = false; //SECURITY GROUPS
        if (!empty($this->contact_name)) {
            if (!empty($this->contact_name_owner)) {
                global $current_user;
                $is_owner = $current_user->id == $this->contact_name_owner;
            }
            /* BEGIN - SECURITY GROUPS */
            //contact_name_owner not being set for whatever reason so we need to figure this out
            else {
                global $current_user;
                $parent_bean = BeanFactory::getBean('Contacts', $this->contact_id);
                if ($parent_bean !== false) {
                    $is_owner = $current_user->id == $parent_bean->assigned_user_id;
                }
            }
            require_once("modules/SecurityGroups/SecurityGroup.php");
            $in_group = SecurityGroup::groupHasAccess('Contacts', $this->contact_id, 'view');
            /* END - SECURITY GROUPS */
        }
        /* BEGIN - SECURITY GROUPS */
        /**
         * if(ACLController::checkAccess('Contacts', 'view', $is_owner)) {
         */
        if (ACLController::checkAccess('Contacts', 'view', $is_owner, 'module', $in_group)) {
            /* END - SECURITY GROUPS */
            $array_assign['CONTACT'] = 'a';
        } else {
            $array_assign['CONTACT'] = 'span';
        }

        return $array_assign;
    }

    /**
     * @return array
     */
    public function getSystemDefaultEmail()
    {
        $email = array();

        $r1 = $this->db->query('SELECT config.value FROM config WHERE name=\'fromaddress\'');
        $r2 = $this->db->query('SELECT config.value FROM config WHERE name=\'fromname\'');
        $a1 = $this->db->fetchByAssoc($r1);
        $a2 = $this->db->fetchByAssoc($r2);

        $email['email'] = $a1['value'];
        $email['name'] = $a2['value'];

        return $email;
    }


    /**
     * @param string $order_by
     * @param string $where
     * @param array $filter
     * @param array $params
     * @param int $show_deleted
     * @param string $join_type
     * @param bool $return_array
     * @param null $parentbean
     * @param bool $singleSelect
     * @param bool $ifListForExport
     * @return string
     */
    public function create_new_list_query(
        $order_by,
        $where,
        $filter = array(),
        $params = array(),
        $show_deleted = 0,
        $join_type = '',
        $return_array = false,
        $parentbean = null,
        $singleSelect = false,
        $ifListForExport = false
    ) {

        if ($return_array) {
            return parent::create_new_list_query($order_by, $where, $filter, $params, $show_deleted, $join_type,
                $return_array, $parentbean, $singleSelect);
        }
        $custom_join = $this->getCustomJoin();

        $query = "SELECT " . $this->table_name . ".*, users.user_name as assigned_user_name\n";

        $query .= $custom_join['select'];
        $query .= " FROM emails\n";
        if ($where != "" && (strpos($where, "contacts.first_name") > 0)) {
            $query .= " LEFT JOIN emails_beans ON emails.id = emails_beans.email_id\n";
        }

        $query .= " LEFT JOIN users ON emails.assigned_user_id=users.id \n";
        if ($where != "" && (strpos($where, "contacts.first_name") > 0)) {

            $query .= " JOIN contacts ON contacts.id= emails_beans.bean_id AND emails_beans.bean_module='Contacts' and contacts.deleted=0 \n";
        }

        $query .= $custom_join['join'];

        if ($show_deleted == 0) {
            $where_auto = " emails.deleted=0 \n";
        } else {
            if ($show_deleted == 1) {
                $where_auto = " emails.deleted=1 \n";
            }
        }

        if ($where != "") {
            $query .= "WHERE $where AND " . $where_auto;
        } else {
            $query .= "WHERE " . $where_auto;
        }

        if ($order_by != "") {
            $query .= " ORDER BY $order_by";
        } else {
            $query .= " ORDER BY date_sent DESC";
        }

        return $query;
    } // fn


    /**
     * fill_in_additional_list_fields
     */
    public function fill_in_additional_list_fields()
    {
        global $timedate, $mod_strings;
        $this->fill_in_additional_detail_fields();

        $this->link_action = 'DetailView';
        ///////////////////////////////////////////////////////////////////////
        //populate attachment_image, used to display attachment icon.
        $query = "select 1 from notes where notes.parent_id = '$this->id' and notes.deleted = 0";
        $result = $this->db->query($query, true, " Error filling in additional list fields: ");

        $row = $this->db->fetchByAssoc($result);

        if ($row) {
            $this->attachment_image = SugarThemeRegistry::current()->getImage(
                'attachment',
                '',
                null,
                null,
                '.gif',
                translate('LBL_ATTACHMENT', 'Emails')
            );
        } else {
            $this->attachment_image = '';
        }

        ///////////////////////////////////////////////////////////////////////
        if (empty($this->contact_id) && !empty($this->parent_id) && !empty($this->parent_type) && $this->parent_type === 'Contacts' && !empty($this->parent_name)) {
            $this->contact_id = $this->parent_id;
            $this->contact_name = $this->parent_name;
        }
    }

    /**
     * fill_in_additional_detail_fields
     */
    public function fill_in_additional_detail_fields()
    {
        global $app_list_strings, $mod_strings;
        // Fill in the assigned_user_name
        $this->assigned_user_name = get_assigned_user_name($this->assigned_user_id, '');
        //if ($this->parent_type == 'Contacts') {
        $query = "SELECT contacts.first_name, contacts.last_name, contacts.phone_work, contacts.id, contacts.assigned_user_id contact_name_owner, 'Contacts' contact_name_mod FROM contacts, emails_beans ";
        $query .= "WHERE emails_beans.email_id='$this->id' AND emails_beans.bean_id=contacts.id AND emails_beans.bean_module = 'Contacts' AND emails_beans.deleted=0 AND contacts.deleted=0";
        if (!empty($this->parent_id) && $this->parent_type == 'Contacts') {
            $query .= " AND contacts.id= '" . $this->parent_id . "' ";
        } else {
            if (!empty($_REQUEST['record']) && !empty($_REQUEST['module']) && $_REQUEST['module'] == 'Contacts') {
                $query .= " AND contacts.id= '" . $_REQUEST['record'] . "' ";
            }
        }
        $result = $this->db->query($query, true, " Error filling in additional detail fields: ");

        // Get the id and the name.
        $row = $this->db->fetchByAssoc($result);
        if ($row != null) {

            $contact = new Contact();
            $contact->retrieve($row['id']);
            $this->contact_name = $contact->full_name;
            $this->contact_phone = $row['phone_work'];
            $this->contact_id = $row['id'];
            $this->contact_email = $contact->emailAddress->getPrimaryAddress($contact);
            $this->contact_name_owner = $row['contact_name_owner'];
            $this->contact_name_mod = $row['contact_name_mod'];
            $GLOBALS['log']->debug("Call($this->id): contact_name = $this->contact_name");
            $GLOBALS['log']->debug("Call($this->id): contact_phone = $this->contact_phone");
            $GLOBALS['log']->debug("Call($this->id): contact_id = $this->contact_id");
            $GLOBALS['log']->debug("Call($this->id): contact_email1 = $this->contact_email");
        } else {
            $this->contact_name = '';
            $this->contact_phone = '';
            $this->contact_id = '';
            $this->contact_email = '';
            $this->contact_name_owner = '';
            $this->contact_name_mod = '';
            $GLOBALS['log']->debug("Call($this->id): contact_name = $this->contact_name");
            $GLOBALS['log']->debug("Call($this->id): contact_phone = $this->contact_phone");
            $GLOBALS['log']->debug("Call($this->id): contact_id = $this->contact_id");
            $GLOBALS['log']->debug("Call($this->id): contact_email1 = $this->contact_email");
        }
        //}
        $this->created_by_name = get_assigned_user_name($this->created_by);
        $this->modified_by_name = get_assigned_user_name($this->modified_user_id);

        $this->link_action = 'DetailView';

        if (!empty($this->type)) {
            if ($this->type == 'out' && $this->status == 'send_error') {
                $this->type_name = $mod_strings['LBL_NOT_SENT'];
            } else {
                $this->type_name = $app_list_strings['dom_email_types'][$this->type];
            }

            if (($this->type == 'out' && $this->status == 'send_error') || $this->type == 'draft') {
                $this->link_action = 'EditView';
            }
        }

        //todo this  isset( $app_list_strings['dom_email_status'][$this->status]) is hack for 3261.
        if (!empty($this->status) && isset($app_list_strings['dom_email_status'][$this->status])) {
            $this->status_name = $app_list_strings['dom_email_status'][$this->status];
        }

        if (empty($this->name) && empty($_REQUEST['record']) && !empty($mod_strings['LBL_NO_SUBJECT'])) {
            $this->name = $mod_strings['LBL_NO_SUBJECT'];
        }

        $this->fill_in_additional_parent_fields();
    }

    /**
     * @param string $order_by
     * @param string $where
     * @return string
     */
    public function create_export_query($order_by, $where)
    {
        $contact_required = stristr($where, "contacts");
        $custom_join = $this->getCustomJoin(true, true, $where);

        if ($contact_required) {
            $query = "SELECT emails.*, contacts.first_name, contacts.last_name";
            $query .= $custom_join['select'];

            $query .= " FROM contacts, emails, emails_contacts ";
            $where_auto = "emails_contacts.contact_id = contacts.id AND emails_contacts.email_id = emails.id AND emails.deleted=0 AND contacts.deleted=0";
        } else {
            $query = 'SELECT emails.*';
            $query .= $custom_join['select'];

            $query .= ' FROM emails ';
            $where_auto = "emails.deleted=0";
        }

        $query .= $custom_join['join'];

        if ($where != "") {
            $query .= "where $where AND " . $where_auto;
        } else {
            $query .= "where " . $where_auto;
        }

        if ($order_by != "") {
            $query .= " ORDER BY $order_by";
        } else {
            $query .= " ORDER BY emails.name";
        }

        return $query;
    }

    /**
     * @return array
     */
    public function get_list_view_data()
    {
        global $app_list_strings;
        global $theme;
        global $current_user;
        global $timedate;
        global $mod_strings;

        $email_fields = $this->get_list_view_array();
        $this->retrieveEmailText();
        $email_fields['FROM_ADDR'] = $this->from_addr_name;
        $email_fields['FROM_ADDR_NAME'] = $this->from_addr_name;
        $email_fields['TO_ADDRS'] = $this->to_addrs;
        $email_fields['TO_ADDRS_NAMES'] = $this->to_addrs_names;
        $mod_strings = return_module_language($GLOBALS['current_language'],
            'Emails'); // hard-coding for Home screen ListView

        if ($this->status != 'replied') {
            $email_fields['QUICK_REPLY'] = '<a href="index.php?module=Emails&action=ReplyTo&record='. $this->id .'">'
                . $mod_strings['LNK_QUICK_REPLY'] . '</a>';
            $email_fields['STATUS'] = ($email_fields['REPLY_TO_STATUS'] == 1 ? $mod_strings['LBL_REPLIED'] : $email_fields['STATUS']);
        } else {
            $email_fields['QUICK_REPLY'] = $mod_strings['LBL_REPLIED'];
        }
        if (!empty($this->parent_type)) {
            $email_fields['PARENT_MODULE'] = $this->parent_type;
        } else {
            switch ($this->intent) {
                case 'support':
                    $email_fields['CREATE_RELATED'] = '<a href="index.php?module=Cases&action=EditView&inbound_email_id=' . $this->id . '" >' . SugarThemeRegistry::current()->getImage('CreateCases',
                            'border="0"', null, null, ".gif",
                            $mod_strings['LBL_CREATE_CASES']) . $mod_strings['LBL_CREATE_CASE'] . '</a>';
                    break;

                case 'sales':
                    $email_fields['CREATE_RELATED'] = '<a href="index.php?module=Leads&action=EditView&inbound_email_id=' . $this->id . '" >' . SugarThemeRegistry::current()->getImage('CreateLeads',
                            'border="0"', null, null, ".gif",
                            $mod_strings['LBL_CREATE_LEADS']) . $mod_strings['LBL_CREATE_LEAD'] . '</a>';
                    break;

                case 'contact':
                    $email_fields['CREATE_RELATED'] = '<a href="index.php?module=Contacts&action=EditView&inbound_email_id=' . $this->id . '" >' . SugarThemeRegistry::current()->getImage('CreateContacts',
                            'border="0"', null, null, ".gif",
                            $mod_strings['LBL_CREATE_CONTACTS']) . $mod_strings['LBL_CREATE_CONTACT'] . '</a>';
                    break;

                case 'bug':
                    $email_fields['CREATE_RELATED'] = '<a href="index.php?module=Bugs&action=EditView&inbound_email_id=' . $this->id . '" >' . SugarThemeRegistry::current()->getImage('CreateBugs',
                            'border="0"', null, null, ".gif",
                            $mod_strings['LBL_CREATE_BUGS']) . $mod_strings['LBL_CREATE_BUG'] . '</a>';
                    break;

                case 'task':
                    $email_fields['CREATE_RELATED'] = '<a href="index.php?module=Tasks&action=EditView&inbound_email_id=' . $this->id . '" >' . SugarThemeRegistry::current()->getImage('CreateTasks',
                            'border="0"', null, null, ".gif",
                            $mod_strings['LBL_CREATE_TASKS']) . $mod_strings['LBL_CREATE_TASK'] . '</a>';
                    break;

                case 'bounce':
                    break;

                case 'pick':
                    // break;

                case 'info':
                    //break;

                default:
                    $email_fields['CREATE_RELATED'] = $this->quickCreateForm();
                    break;
            }
        }

        //BUG 17098 - MFH changed $this->from_addr to $this->to_addrs
        $email_fields['CONTACT_NAME'] = empty($this->contact_name) ? '</a>' . $this->trimLongTo($this->to_addrs) . '<a>' : $this->contact_name;
        $email_fields['CONTACT_ID'] = empty($this->contact_id) ? '' : $this->contact_id;
        $email_fields['ATTACHMENT_IMAGE'] = $this->attachment_image;
        $email_fields['LINK_ACTION'] = $this->link_action;

        if (isset($this->type_name)) {
            $email_fields['TYPE_NAME'] = $this->type_name;
        }

        $email_fields['CATEGORY_ID'] = empty ($this->category_id) ? "" : $app_list_strings['email_category_dom'][$this->category_id];

        return $email_fields;
    }

    /**
     * @return string
     */
    public function quickCreateForm()
    {
        global $mod_strings, $app_strings, $currentModule, $current_language;

        // Coming from the home page via Dashlets
        if ($currentModule != 'Email') {
            $mod_strings = return_module_language($current_language, 'Emails');
        }

        return $mod_strings['LBL_QUICK_CREATE'] . "&nbsp;<a id='$this->id' onclick='return quick_create_overlib(\"{$this->id}\", \"" . SugarThemeRegistry::current()->__toString() . "\", this);' href=\"#\" >" . SugarThemeRegistry::current()->getImage("advanced_search",
                "border='0' align='absmiddle'", null, null, '.gif', $mod_strings['LBL_QUICK_CREATE']) . "</a>";
    }

    /**
     *  Searches all imported emails and returns the result set as an array.
     * @param string $sort
     * @param string $direction
     * @return array
     */
    public function searchImportedEmails($sort = '', $direction = '')
    {
        require_once('include/TimeDate.php');
        global $timedate;
        global $current_user;
        global $beanList;
        global $sugar_config;
        global $app_strings;

        $emailSettings = $current_user->getPreference('emailSettings', 'Emails');
        // cn: default to a low number until user specifies otherwise
        if (empty($emailSettings['showNumInList'])) {
            $pageSize = 20;
        } else {
            $pageSize = $emailSettings['showNumInList'];
        }

        if (isset($_REQUEST['start']) && isset($_REQUEST['limit'])) {
            $page = ceil($_REQUEST['start'] / $_REQUEST['limit']) + 1;
        } else {
            $page = 1;
        }

        //Determine sort ordering

        //Sort ordering parameters in the request do not coincide with actual column names
        //so we need to remap them.
        $hrSortLocal = array(
            'flagged' => 'type',
            'status' => 'reply_to_status',
            'from' => 'emails_text.from_addr',
            'subject' => 'name',
            'date' => 'date_sent',
            'AssignedTo' => 'assigned_user_id',
            'flagged' => 'flagged'
        );

        $sort = !empty($_REQUEST['sort']) ? $this->db->getValidDBName($_REQUEST['sort']) : "";
        $direction = !empty($_REQUEST['dir']) && in_array(strtolower($_REQUEST['dir']),
            array("asc", "desc")) ? $_REQUEST['dir'] : "";

        $order = (!empty($sort) && !empty($direction)) ? " ORDER BY {$hrSortLocal[$sort]} {$direction}" : "";

        //Get our main query.
        $fullQuery = $this->_genereateSearchImportedEmailsQuery();

        //Perform a count query needed for pagination.
        $countQuery = $this->create_list_count_query($fullQuery);

        $count_rs = $this->db->query($countQuery, false, 'Error executing count query for imported emails search');
        $count_row = $this->db->fetchByAssoc($count_rs);
        $total_count = ($count_row != null) ? $count_row['c'] : 0;

        $start = ($page - 1) * $pageSize;

        //Execute the query
        $rs = $this->db->limitQuery($fullQuery . $order, $start, $pageSize);

        $return = array();

        while ($a = $this->db->fetchByAssoc($rs)) {
            $temp = array();
            $temp['flagged'] = (is_null($a['flagged']) || $a['flagged'] == '0') ? '' : 1;
            $temp['status'] = (is_null($a['reply_to_status']) || $a['reply_to_status'] == '0') ? '' : 1;
            $temp['subject'] = $a['name'];
            $temp['date'] = $timedate->to_display_date_time($a['date_sent']);
            $temp['uid'] = $a['id'];
            $temp['ieId'] = $a['mailbox_id'];
            $temp['site_url'] = $sugar_config['site_url'];
            $temp['seen'] = ($a['status'] == 'unread') ? 0 : 1;
            $temp['type'] = $a['type'];
            $temp['mbox'] = 'sugar::Emails';
            $temp['hasAttach'] = $this->doesImportedEmailHaveAttachment($a['id']);
            //To and from addresses may be stored in emails_text, if nothing is found, revert to
            //regular email addresses.
            $temp['to_addrs'] = preg_replace('/[\x00-\x08\x0B-\x1F]/', '', $a['to_addrs']);
            $temp['from'] = preg_replace('/[\x00-\x08\x0B-\x1F]/', '', $a['from_addr']);
            if (empty($temp['from']) || empty($temp['to_addrs'])) {
                //Retrieve email addresses seperatly.
                $tmpEmail = new Email();
                $tmpEmail->id = $a['id'];
                $tmpEmail->retrieveEmailAddresses();
                $temp['from'] = $tmpEmail->from_addr;
                $temp['to_addrs'] = $tmpEmail->to_addrs;
            }

            $return[] = $temp;
        }

        $metadata = array();
        $metadata['totalCount'] = $total_count;
        $metadata['out'] = $return;

        return $metadata;
    }

    /**
     * Determine if an imported email has an attachment by examining the relationship to notes.
     *
     * @param string $id
     * @return boolean
     */
    function doesImportedEmailHaveAttachment($id)
    {
        $hasAttachment = false;
        $query = "SELECT id FROM notes where parent_id='$id' AND parent_type='Emails' AND file_mime_type is not null AND deleted=0";
        $rs = $this->db->limitQuery($query, 0, 1);
        $row = $this->db->fetchByAssoc($rs);
        if (!empty($row['id'])) {
            $hasAttachment = true;
        }

        return (int)$hasAttachment;
    }

    /**
     * Generate the query used for searching imported emails.
     *
     * @return String Query to be executed.
     */
    function _genereateSearchImportedEmailsQuery()
    {
        global $timedate;

        $additionalWhereClause = $this->_generateSearchImportWhereClause();

        $query = array();
        $fullQuery = "";
        $query['select'] = "emails.id , emails.mailbox_id, emails.name, emails.date_sent, emails.status, emails.type, emails.flagged, emails.reply_to_status,
		                      emails_text.from_addr, emails_text.to_addrs  FROM emails ";

        $query['joins'] = " JOIN emails_text on emails.id = emails_text.email_id ";

        //Handle from and to addr joins
        if (!empty($_REQUEST['from_addr'])) {
            $from_addr = $this->db->quote(strtolower($_REQUEST['from_addr']));
            $query['joins'] .= "INNER JOIN emails_email_addr_rel er_from ON er_from.email_id = emails.id AND er_from.deleted = 0 INNER JOIN email_addresses ea_from ON ea_from.id = er_from.email_address_id
                                AND er_from.address_type='from' AND emails_text.from_addr LIKE '%" . $from_addr . "%'";
        }

        if (!empty($_REQUEST['to_addrs'])) {
            $to_addrs = $this->db->quote(strtolower($_REQUEST['to_addrs']));
            $query['joins'] .= "INNER JOIN emails_email_addr_rel er_to ON er_to.email_id = emails.id AND er_to.deleted = 0 INNER JOIN email_addresses ea_to ON ea_to.id = er_to.email_address_id
                                    AND er_to.address_type='to' AND ea_to.email_address LIKE '%" . $to_addrs . "%'";
        }

        $query['where'] = " WHERE (emails.type= 'inbound' OR emails.type='archived' OR emails.type='out') AND emails.deleted = 0 ";
        if (!empty($additionalWhereClause)) {
            $query['where'] .= "AND $additionalWhereClause";
        }

        //If we are explicitly looking for attachments.  Do not use a distinct query as the to_addr is defined
        //as a text which equals clob in oracle and the distinct query can not be executed correctly.
        $addDistinctKeyword = "";
        if (!empty($_REQUEST['attachmentsSearch']) && $_REQUEST['attachmentsSearch'] == 1) //1 indicates yes
        {
            $query['where'] .= " AND EXISTS ( SELECT id FROM notes n WHERE n.parent_id = emails.id AND n.deleted = 0 AND n.filename is not null )";
        } else {
            if (!empty($_REQUEST['attachmentsSearch']) && $_REQUEST['attachmentsSearch'] == 2) {
                $query['where'] .= " AND NOT EXISTS ( SELECT id FROM notes n WHERE n.parent_id = emails.id AND n.deleted = 0 AND n.filename is not null )";
            }
        }

        $fullQuery = "SELECT " . $query['select'] . " " . $query['joins'] . " " . $query['where'];

        return $fullQuery;
    }

    /**
     * Generate the where clause for searching imported emails.
     * @return array|string
     */
    public function _generateSearchImportWhereClause()
    {
        global $timedate;

        //The clear button was removed so if a user removes the asisgned user name, do not process the id.
        if (empty($_REQUEST['assigned_user_name']) && !empty($_REQUEST['assigned_user_id'])) {
            unset($_REQUEST['assigned_user_id']);
        }

        $availableSearchParam = array(
            'name' => array('table_name' => 'emails'),
            'data_parent_id_search' => array('table_name' => 'emails', 'db_key' => 'parent_id', 'opp' => '='),
            'assigned_user_id' => array('table_name' => 'emails', 'opp' => '=')
        );

        $additionalWhereClause = array();
        foreach ($availableSearchParam as $key => $properties) {
            if (!empty($_REQUEST[$key])) {
                $db_key = isset($properties['db_key']) ? $properties['db_key'] : $key;
                $searchValue = $this->db->quote($_REQUEST[$key]);

                $opp = isset($properties['opp']) ? $properties['opp'] : 'like';
                if ($opp == 'like') {
                    $searchValue = "%" . $searchValue . "%";
                }

                $additionalWhereClause[] = "{$properties['table_name']}.$db_key $opp '$searchValue' ";
            }
        }


        $isDateFromSearchSet = !empty($_REQUEST['searchDateFrom']);
        $isdateToSearchSet = !empty($_REQUEST['searchDateTo']);
        $bothDateRangesSet = $isDateFromSearchSet & $isdateToSearchSet;

        //Hanlde date from and to separately
        if ($bothDateRangesSet) {
            $dbFormatDateFrom = $timedate->to_db_date($_REQUEST['searchDateFrom'], false);
            $dbFormatDateFrom = db_convert("'" . $dbFormatDateFrom . "'", 'datetime');

            $dbFormatDateTo = $timedate->to_db_date($_REQUEST['searchDateTo'], false);
            $dbFormatDateTo = db_convert("'" . $dbFormatDateTo . "'", 'datetime');

            $additionalWhereClause[] = "( emails.date_sent >= $dbFormatDateFrom AND
                                          emails.date_sent <= $dbFormatDateTo )";
        } elseif ($isdateToSearchSet) {
            $dbFormatDateTo = $timedate->to_db_date($_REQUEST['searchDateTo'], false);
            $dbFormatDateTo = db_convert("'" . $dbFormatDateTo . "'", 'datetime');
            $additionalWhereClause[] = "emails.date_sent <= $dbFormatDateTo ";
        } elseif ($isDateFromSearchSet) {
            $dbFormatDateFrom = $timedate->to_db_date($_REQUEST['searchDateFrom'], false);
            $dbFormatDateFrom = db_convert("'" . $dbFormatDateFrom . "'", 'datetime');
            $additionalWhereClause[] = "emails.date_sent >= $dbFormatDateFrom ";
        }

        $additionalWhereClause = implode(" AND ", $additionalWhereClause);

        return $additionalWhereClause;
    }

    /**
     *
     * takes a long TO: string of emails and returns the first appended by an elipse
     * @param string $str
     * @return string
     */
    public function trimLongTo($str)
    {
        if (strpos($str, ',')) {
            $exStr = explode(',', $str);

            return $exStr[0] . '...';
        } elseif (strpos($str, ';')) {
            $exStr = explode(';', $str);

            return $exStr[0] . '...';
        } else {
            return $str;
        }
    }

    /**
     * @return string
     */
    public function get_summary_text()
    {
        return $this->name;
    }


    /**
     * @param string $where
     * @return string
     */
    public function distributionForm($where)
    {
        global $app_list_strings;
        global $app_strings;
        global $mod_strings;
        global $theme;
        global $current_user;

        $distribution = get_select_options_with_id($app_list_strings['dom_email_distribution'], '');
        $_SESSION['distribute_where'] = $where;


        $out = '<form name="Distribute" id="Distribute">';
        $out .= get_form_header($mod_strings['LBL_DIST_TITLE'], '', false);
        $out .= <<<eoq
		<script>
			enableQS(true);
		</script>
eoq;
        $out .= '
		<table cellpadding="0" cellspacing="0" width="100%" border="0">
			<tr>
				<td>
					<script type="text/javascript">


						function checkDeps(form) {
							return;
						}

						function mySubmit() {
							var assform = document.getElementById("Distribute");
							var select = document.getElementById("userSelect");
							var assign1 = assform.r1.checked;
							var assign2 = assform.r2.checked;
							var dist = assform.dm.value;
							var assign = false;
							var users = false;
							var rules = false;
							var warn1 = "' . $mod_strings['LBL_WARN_NO_USERS'] . '";
							var warn2 = "";

							if(assign1 || assign2) {
								assign = true;

							}

							for(i=0; i<select.options.length; i++) {
								if(select.options[i].selected == true) {
									users = true;
									warn1 = "";
								}
							}

							if(dist != "") {
								rules = true;
							} else {
								warn2 = "' . $mod_strings['LBL_WARN_NO_DIST'] . '";
							}

							if(assign && users && rules) {

								if(document.getElementById("r1").checked) {
									var mu = document.getElementById("MassUpdate");
									var grabbed = "";

									for(i=0; i<mu.elements.length; i++) {
										if(mu.elements[i].type == "checkbox" && mu.elements[i].checked && mu.elements[i].name.value != "massall") {
											if(grabbed != "") { grabbed += "::"; }
											grabbed += mu.elements[i].value;
										}
									}
									var formgrab = document.getElementById("grabbed");
									formgrab.value = grabbed;
								}
								assform.submit();
							} else {
								alert("' . $mod_strings['LBL_ASSIGN_WARN'] . '" + "\n" + warn1 + "\n" + warn2);
							}
						}

						function submitDelete() {
							if(document.getElementById("r1").checked) {
								var mu = document.getElementById("MassUpdate");
								var grabbed = "";

								for(i=0; i<mu.elements.length; i++) {
									if(mu.elements[i].type == "checkbox" && mu.elements[i].checked && mu.elements[i].name != "massall") {
										if(grabbed != "") { grabbed += "::"; }
										grabbed += mu.elements[i].value;
									}
								}
								var formgrab = document.getElementById("grabbed");
								formgrab.value = grabbed;
							}
							if(grabbed == "") {
								alert("' . $mod_strings['LBL_MASS_DELETE_ERROR'] . '");
							} else {
								document.getElementById("Distribute").submit();
							}
						}

					</script>
						<input type="hidden" name="module" value="Emails">
						<input type="hidden" name="action" id="action">
						<input type="hidden" name="grabbed" id="grabbed">

					<table cellpadding="1" cellspacing="0" width="100%" border="0" class="edit view">
						<tr height="20">
							<td scope="col" scope="row" NOWRAP align="center">
								&nbsp;' . $mod_strings['LBL_ASSIGN_SELECTED_RESULTS_TO'] . '&nbsp;';
        $out .= $this->userSelectTable();
        $out .= '</td>
							<td scope="col" scope="row" NOWRAP align="left">
								&nbsp;' . $mod_strings['LBL_USING_RULES'] . '&nbsp;
								<select name="distribute_method" id="dm" onChange="checkDeps(this.form);">' . $distribution . '</select>
							</td>';


        $out .= '</td>
							</tr>';


        $out .= '<tr>
								<td scope="col" width="50%" scope="row" NOWRAP align="right" colspan="2">
								<input title="' . $mod_strings['LBL_BUTTON_DISTRIBUTE_TITLE'] . '"
									id="dist_button"
									class="button" onClick="AjaxObject.detailView.handleAssignmentDialogAssignAction();"
									type="button" name="button"
									value="  ' . $mod_strings['LBL_BUTTON_DISTRIBUTE'] . '  ">';
        $out .= '</tr>
					</table>
				</td>
			</tr>
		</table>
		</form>';

        return $out;
    }

    /**
     * @return string
     */
    public function userSelectTable()
    {
        global $theme;
        global $mod_strings;

        $colspan = 1;
        $setTeamUserFunction = '';


        // get users
        $r = $this->db->query("SELECT users.id, users.user_name, users.first_name, users.last_name FROM users WHERE deleted=0 AND status = 'Active' AND is_group=0 ORDER BY users.last_name, users.first_name");

        $userTable = '<table cellpadding="0" cellspacing="0" border="0">';
        $userTable .= '<tr><td colspan="2"><b>' . $mod_strings['LBL_USER_SELECT'] . '</b></td></tr>';
        $userTable .= '<tr><td><input type="checkbox" style="border:0px solid #000000" onClick="toggleAll(this); setCheckMark(); checkDeps(this.form);"></td> <td>' . $mod_strings['LBL_TOGGLE_ALL'] . '</td></tr>';
        $userTable .= '<tr><td colspan="2"><select style="visibility:hidden;" name="users[]" id="userSelect" multiple size="12">';

        while ($a = $this->db->fetchByAssoc($r)) {
            $userTable .= '<option value="' . $a['id'] . '" id="' . $a['id'] . '">' . $a['first_name'] . ' ' . $a['last_name'] . '</option>';
        }
        $userTable .= '</select></td></tr>';
        $userTable .= '</table>';

        $out = '<script type="text/javascript">';
        $out .= $setTeamUserFunction;
        $out .= '
					function setCheckMark() {
						var select = document.getElementById("userSelect");

						for(i=0 ; i<select.options.length; i++) {
							if(select.options[i].selected == true) {
								document.getElementById("checkMark").style.display="";
								return;
							}
						}

						document.getElementById("checkMark").style.display="none";
						return;
					}

					function showUserSelect() {
						var targetTable = document.getElementById("user_select");
						targetTable.style.visibility="visible";
						var userSelectTable = document.getElementById("userSelect");
						userSelectTable.style.visibility="visible";
						return;
					}
					function hideUserSelect() {
						var targetTable = document.getElementById("user_select");
						targetTable.style.visibility="hidden";
						var userSelectTable = document.getElementById("userSelect");
						userSelectTable.style.visibility="hidden";
						return;
					}
					function toggleAll(toggle) {
						if(toggle.checked) {
							var stat = true;
						} else {
							var stat = false;
						}
						var form = document.getElementById("userSelect");
						for(i=0; i<form.options.length; i++) {
							form.options[i].selected = stat;
						}
					}


				</script>
			<span id="showUsersDiv" style="position:relative;">
				<a href="#" id="showUsers" onClick="javascript:showUserSelect();">
					' . SugarThemeRegistry::current()->getImage('Users', '', null, null, ".gif",
                $mod_strings['LBL_USERS']) . '</a>&nbsp;
				<a href="#" id="showUsers" onClick="javascript:showUserSelect();">
					<span style="display:none;" id="checkMark">' . SugarThemeRegistry::current()->getImage('check_inline',
                'border="0"', null, null, ".gif", $mod_strings['LBL_CHECK_INLINE']) . '</span>
				</a>


				<div id="user_select" style="width:200px;position:absolute;left:2;top:2;visibility:hidden;z-index:1000;">
				<table cellpadding="0" cellspacing="0" border="0" class="list view">
					<tr height="20">
						<td  colspan="' . $colspan . '" id="hiddenhead" onClick="hideUserSelect();" onMouseOver="this.style.border = \'outset red 1px\';" onMouseOut="this.style.border = \'inset white 0px\';this.style.borderBottom = \'inset red 1px\';">
							<a href="#" onClick="javascript:hideUserSelect();">' . SugarThemeRegistry::current()->getImage('close',
                'border="0"', null, null, ".gif", $mod_strings['LBL_CLOSE']) . '</a>
							' . $mod_strings['LBL_USER_SELECT'] . '
						</td>
					</tr>
					<tr>';
//<td valign="middle" height="30"  colspan="'.$colspan.'" id="hiddenhead" onClick="hideUserSelect();" onMouseOver="this.style.border = \'outset red 1px\';" onMouseOut="this.style.border = \'inset white 0px\';this.style.borderBottom = \'inset red 1px\';">
        $out .= '		<td style="padding:5px" class="oddListRowS1" bgcolor="#fdfdfd" valign="top" align="left" style="left:0;top:0;">
							' . $userTable . '
						</td>
					</tr>
				</table></div>
			</span>';

        return $out;
    }

    /**
     * @param sting $type
     * @return string
     */
    public function checkInbox($type)
    {
        global $theme;
        global $mod_strings;
        $out = '<div><input	title="' . $mod_strings['LBL_BUTTON_CHECK_TITLE'] . '"
						class="button"
						type="button" name="button"
						onClick="window.location=\'index.php?module=Emails&action=Check&type=' . $type . '\';"
						style="margin-bottom:2px"
						value="  ' . $mod_strings['LBL_BUTTON_CHECK'] . '  "></div>';

        return $out;
    }

    /**
     * Guesses Primary Parent id from From: email address.  Cascades guesses from Accounts to Contacts to Leads to
     * Users.  This will not affect the many-to-many relationships already constructed as this is, at best,
     * informational linking.
     */
    public function fillPrimaryParentFields()
    {
        if (empty($this->from_addr)) {
            return;
        }

        $GLOBALS['log']->debug("*** Email trying to guess Primary Parent from address [ {$this->from_addr} ]");

        $tables = array('accounts');
        $ret = array();
        // loop through types to get hits
        foreach ($tables as $table) {
            $q = "SELECT name, id FROM {$table} WHERE email1 = '{$this->from_addr}' OR email2 = '{$this->from_addr}' AND deleted = 0";
            $r = $this->db->query($q);
            while ($a = $this->db->fetchByAssoc($r)) {
                if (!empty($a['name']) && !empty($a['id'])) {
                    $this->parent_type = ucwords($table);
                    $this->parent_id = $a['id'];
                    $this->parent_name = $a['name'];

                    return;
                }
            }
        }
    }

    /**
     * Convert reference to inline image (stored as Note) to URL link
     * Enter description here ...
     * @param string $noteId of the note
     * @param string $noteType of the note
     */
    public function cid2Link($noteId, $noteType)
    {
        if (empty($this->description_html)) {
            return;
        }
        list($type, $subtype) = explode('/', $noteType);
        if (strtolower($type) != 'image') {
            return;
        }
        $upload = new UploadFile();
        $this->description_html = preg_replace("#class=\"image\" src=\"cid:$noteId\.(.+?)\"#",
            "class=\"image\" src=\"{$this->imagePrefix}{$noteId}.\\1\"", $this->description_html);
        // ensure the image is in the cache
        $imgfilename = sugar_cached("images/") . "$noteId." . strtolower($subtype);
        $src = "upload://$noteId";
        if (!file_exists($imgfilename) && file_exists($src)) {
            copy($src, $imgfilename);
        }
    }

    /**
     * Convert all cid: links in this email into URLs
     */
    public function cids2Links()
    {
        if (empty($this->description_html)) {
            return;
        }
        $q = "SELECT id, file_mime_type FROM notes WHERE parent_id = '{$this->id}' AND deleted = 0";
        $r = $this->db->query($q);
        while ($a = $this->db->fetchByAssoc($r)) {
            $this->cid2Link($a['id'], $a['file_mime_type']);
        }
    }

    /**
     * Bugs 50972, 50973
     * Sets the field def for a field to allow null values
     *
     * @todo Consider moving to SugarBean to allow other models to set fields to NULL
     * @param string $field The field name to modify
     * @return void
     */
    public function setFieldNullable($field)
    {
        if (isset($this->field_defs[$field]) && is_array($this->field_defs[$field])) {
            if (empty($this->modifiedFieldDefs[$field])) {
                if (
                    isset($this->field_defs[$field]['isnull']) &&
                    (strtolower($this->field_defs[$field]['isnull']) == 'false' || $this->field_defs[$field]['isnull'] === false)
                ) {
                    $this->modifiedFieldDefs[$field]['isnull'] = $this->field_defs[$field]['isnull'];
                    unset($this->field_defs[$field]['isnull']);
                }

                if (isset($this->field_defs[$field]['dbType']) && $this->field_defs[$field]['dbType'] == 'id') {
                    $this->modifiedFieldDefs[$field]['dbType'] = $this->field_defs[$field]['dbType'];
                    unset($this->field_defs[$field]['dbType']);
                }
            }
        }
    }

    /**
     * Bugs 50972, 50973
     * Set the field def back to the way it was prior to modification
     *
     * @param $field
     * @return void
     */
    public function revertFieldNullable($field)
    {
        if (!empty($this->modifiedFieldDefs[$field]) && is_array($this->modifiedFieldDefs[$field])) {
            foreach ($this->modifiedFieldDefs[$field] as $k => $v) {
                $this->field_defs[$field][$k] = $v;
            }

            unset($this->modifiedFieldDefs[$field]);
        }
    }

    /**
     * Uses the $_REQUEST to populate the fields of an Email SugarBean.
     *
     * @param Email $bean
     * @param array $request TODO: implement PSR 7 interface and refactor
     * @return bool|Email|SugarBean
     */
    public function populateBeanFromRequest($bean, $request)
    {
        if (empty($bean)) {
            $bean = BeanFactory::getBean('Emails');
        }

        if (isset($request['id'])) {
            $bean = $bean->retrieve($_REQUEST['id']);
        }


        foreach ($request as $fieldName => $field) {
            if (array_key_exists($fieldName, $bean->field_defs)) {
                $bean->$fieldName = $field;
            }
        }

        if (isset($_REQUEST['inbound_email_id'])) {
            $bean->mailbox_id = $_REQUEST['inbound_email_id'];
        }


        $old = array('&lt;', '&gt;');
        $new = array('<', '>');


		// Validation first: we have to check that there is
		// 'from' email and/or name in the request and
		// if is not, then use the default one

		// Let's pretend that everything is ok..

		$useDefaultFromAddressName = false;
		$useDefaultFromAddressEmail = false;

		// is from address in the request?

		if(!isset($request['from_addr_name']) || !$request['from_addr_name']) {
			$useDefaultFromAddressName = true;
		}

		// is from name in the request?

		if(!isset($request['from_addr_email']) || !$request['from_addr_email']) {
			$useDefaultFromAddressEmail = true;
		}

		// so, do we have to use any default data?

		if($useDefaultFromAddressName || $useDefaultFromAddressEmail) {

			// get the default data
			// (curently the system default will be used)

			$defaultEmail = $bean->getSystemDefaultEmail();

			// do we have to use the default from address?

			if($useDefaultFromAddressEmail) {

				// just make sure are there any default 'from' address set? (validation)

				if(!isset($defaultEmail['email']) || !$defaultEmail['email']) {
					throw new EmailException("No system default 'from' email address", NO_DEFAULT_FROM_ADDR);
				}

				// use the default one

				$request['from_addr_email'] = $defaultEmail['email'];
			}

			// do we have to use the default name?

			if($useDefaultFromAddressName) {

				// just make sure are there any default 'from' address set? (validation)

				if(!isset($defaultEmail['name']) || !$defaultEmail['name']) {
					throw new EmailException("No system default 'from' name", NO_DEFAULT_FROM_NAME);
				}

				// use the default one

				$request['from_addr_name'] = $defaultEmail['name'];
			}
		}

        if (isset($request['from_addr']) && $request['from_addr'] != $request['from_addr_name'] . ' &lt;' . $request['from_addr_email'] . '&gt;') {
            if (false === strpos($request['from_addr'], '&lt;')) { // we have an email only?
                $bean->from_addr = $request['from_addr'];
                $bean->from_name = '';
                $bean->reply_to_addr = $bean->from_addr;
                $bean->reply_to_name = $bean->from_name;
            } else { // we have a compound string
                $newFromAddr = str_replace($old, $new, $request['from_addr']);
                $bean->from_addr = substr($newFromAddr, (1 + strpos($newFromAddr, '<')),
                    (strpos($newFromAddr, '>') - strpos($newFromAddr, '<')) - 1);
                $bean->from_name = substr($newFromAddr, 0, (strpos($newFromAddr, '<') - 1));
                $bean->reply_to_addr = $bean->from_addr;
                $bean->reply_to_name = $bean->from_name;
            }
        } elseif (!empty($request['from_addr_email']) && isset($request['from_addr_email'])) {
            $bean->from_addr = $request['from_addr_email'];
            $bean->from_name = $request['from_addr_name'];
        } else {
            $bean->from_addr = $bean->getSystemDefaultEmail();
            $bean->reply_to_addr = $bean->from_addr['email'];
            $bean->reply_to_name = $bean->from_addr['name'];
        }



        if (!empty($request['to_addrs_names'])) {
            $bean->to_addrs_names = htmlspecialchars_decode($request['to_addrs_names']);
        }

        if (!empty($bean->to_addrs_names)) {
            $bean->to_addrs = htmlspecialchars_decode($bean->to_addrs_names);
        }


        $toEmailAddresses = preg_split('/[,;]/', $bean->to_addrs, null, PREG_SPLIT_NO_EMPTY);
        $bean->to_addr_arr = array();
        foreach ($toEmailAddresses as $ea => $address) {
            preg_match(
                '/([a-zA-z0-9\!\#\$\%\&\'\*\+\-\/\ =\?\^\`\{\|\}\~\.\[\]\"\(\)\s]+)((<[a-zA-z0-9\!\#\$\%\&\'\*\+\-\/\=\?\^\_\`\{\|\}\~\.\[\]\"\(\)]+)(@)([a-zA-z0-9\-\.]+\>))$/',
                $address,
                $matches
            );

            // Strip out name from email address
            // eg Angel Mcmahon <sales.vegan@example.it>
            if (count($matches) > 3) {
                $email = $matches[2];
                $display = (str_replace($email, '', $address));
                $display = (trim(str_replace('"', '', $display)));
            } else {
                $email = $address;
                $display = '';
            }

            $email = str_ireplace('<', '', $email);
            $email = str_ireplace('>', '', $email);
            $email = str_ireplace('&lt;', '', $email);
            $email = str_ireplace('&rt;', '', $email);


            $bean->to_addrs_arr[] = array(
                'email' => $email,
                'display' => mb_encode_mimeheader($display, 'UTF-8', 'Q')
            );
        }


        if (empty($bean->cc_addrs)) {
            if (!empty($request['cc_addrs_names'])) {
                $bean->cc_addrs_names = htmlspecialchars_decode($request['cc_addrs_names']);
            }

            if (!empty($bean->cc_addrs_names)) {
                $bean->cc_addrs = htmlspecialchars_decode($bean->cc_addrs_names);
            }
        }

        $ccEmailAddresses = preg_split('/[,;]/', $bean->cc_addrs, null, PREG_SPLIT_NO_EMPTY);
        $bean->cc_addrs_arr = array();
        foreach ($ccEmailAddresses as $ea => $address) {
            $email = '';
            $display = '';
            preg_match(
                '/([a-zA-z0-9\!\#\$\%\&\'\*\+\-\/\ =\?\^\`\{\|\}\~\.\[\]\"\(\)\s]+)((<[a-zA-z0-9\!\#\$\%\&\'\*\+\-\/\=\?\^\_\`\{\|\}\~\.\[\]\"\(\)]+)(@)([a-zA-z0-9\-\.]+\>))$/',
                $address,
                $matches
            );

            // Strip out name from email address
            // eg Angel Mcmahon <sales.vegan@example.it>
            if (count($matches) > 3) {
                $display = trim($matches[1]);
                $email = $matches[2];
            } else {
                $email = $address;
                $display = '';
            }

            $email = str_ireplace('<', '', $email);
            $email = str_ireplace('>', '', $email);
            $email = str_ireplace('&lt;', '', $email);
            $email = str_ireplace('&rt;', '', $email);


            $bean->cc_addrs_arr[] = array(
                'email' => $email,
                'display' => $display,
            );
        }


        if (empty($bean->bcc_addrs)) {
            if (!empty($request['bcc_addrs_names'])) {
                $bean->bcc_addrs_names = htmlspecialchars_decode($request['bcc_addrs_names']);
            }

            if (!empty($bean->bcc_addrs_names)) {
                $bean->bcc_addrs = htmlspecialchars_decode($bean->bcc_addrs_names);
            }
        }

        $bccEmailAddresses = preg_split('/[,;]/', $bean->bcc_addrs, null, PREG_SPLIT_NO_EMPTY);
        $bean->bcc_addrs_arr = array();
        foreach ($bccEmailAddresses as $ea => $address) {
            $email = '';
            $display = '';
            preg_match(
                '/([a-zA-z0-9\!\#\$\%\&\'\*\+\-\/\ =\?\^\`\{\|\}\~\.\[\]\"\(\)\s]+)((<[a-zA-z0-9\!\#\$\%\&\'\*\+\-\/\=\?\^\_\`\{\|\}\~\.\[\]\"\(\)]+)(@)([a-zA-z0-9\-\.]+\>))$/',
                $address,
                $matches
            );

            // Strip out name from email address
            // eg Angel Mcmahon <sales.vegan@example.it>
            if (count($matches) > 3) {
                $display = trim($matches[1]);
                $email = $matches[2];
            } else {
                $email = $address;
                $display = '';
            }

            $email = str_ireplace('<', '', $email);
            $email = str_ireplace('>', '', $email);
            $email = str_ireplace('&lt;', '', $email);
            $email = str_ireplace('&rt;', '', $email);


            $bean->bcc_addrs_arr[] = array(
                'email' => $email,
                'display' => $display,
            );
        }

        if (empty($bean->name)) {
            if (!empty($request['name'])) {
                $bean->name = $request['name'];
            }
        }

        if (empty($bean->description_html)) {
            if (!empty($request['description_html'])) {
                $bean->description_html = $request['description_html'];
            }
        }

        if (empty($bean->description)) {
            if (!empty($request['description'])) {
                $bean->description = $request['description'];
            }
        }

        // When use is sending email after selecting forward or reply to
        // We need to generate a new id
        if (isset($_REQUEST['refer_action']) && !empty($_REQUEST['refer_action'])) {
            $referActions = array('Forward', 'ReplyTo', 'ReplyToAll');
            if(in_array($_REQUEST['refer_action'], $referActions)) {
                $bean->id = create_guid();
                $bean->new_with_id = true;
                $bean->type = 'out';
                $bean->status = 'draft';
            }
        }

        return $bean;
    }

    /**
     * @param Note $note
     */
    public function attachNote(Note $note)
    {
        $this->load_relationship('notes');
        $this->notes->addBean($note);
    }

    /**
     * @param $mail
     */
    protected function handleBodyInPlainTextFormat($mail)
    {
        $this->description_html = '';
        $mail->IsHTML(false);
        $plainText = from_html($this->description);
        $plainText = str_replace("&nbsp;", " ", $plainText);
        $plainText = str_replace("</p>", "</p><br />", $plainText);
        $plainText = strip_tags(br2nl($plainText));
        $plainText = str_replace("&amp;", "&", $plainText);
        $plainText = str_replace("&#39;", "'", $plainText);
        $mail->Body = wordwrap($plainText, 996);
        $mail->Body = $this->decodeDuringSend($mail->Body);
        $this->description = $mail->Body;
    }
} // end class def<|MERGE_RESOLUTION|>--- conflicted
+++ resolved
@@ -1280,31 +1280,6 @@
             $this->save();
         }
 
-        if (!empty($request['fromAccount'])) {
-            if (isset($ie->id) && !$ie->isPop3Protocol() && $mail->oe->mail_smtptype != 'gmail') {
-                $sentFolder = $ie->get_stored_options("sentFolder");
-                if (!empty($sentFolder)) {
-                    $data = $mail->CreateHeader() . "\r\n" . $mail->CreateBody() . "\r\n";
-                    $ie->mailbox = $sentFolder;
-                    if ($ie->connectMailserver() == 'true') {
-                        $connectString = $ie->getConnectString($ie->getServiceString(), $ie->mailbox);
-                        $returnData = imap_append($ie->conn, $connectString, $data, "\\Seen");
-                        if (!$returnData) {
-                            $GLOBALS['log']->debug("could not copy email to {$ie->mailbox} for {$ie->name}");
-                        } // if
-                    } else {
-                        $GLOBALS['log']->debug("could not connect to mail serve for folder {$ie->mailbox} for {$ie->name}");
-                    } // else
-                } else {
-                    $GLOBALS['log']->debug("could not copy email to {$ie->mailbox} sent folder as its empty");
-                } // else
-            } // if
-        } // if
-
-<<<<<<< HEAD
-        return true;
-    } // end email2send
-=======
 		if(!empty($request['fromAccount'])) {
 			if (isset($ie->id) && !$ie->isPop3Protocol() && $mail->oe->mail_smtptype != 'gmail') {
 				$sentFolder = $ie->get_stored_options("sentFolder");
@@ -1330,7 +1305,6 @@
 		} // if
 		return true;
 	} // end email2send
->>>>>>> e9c25de1
 
     /**
      * Generates a config-specified separated name and addresses to be used in compose email screen for
