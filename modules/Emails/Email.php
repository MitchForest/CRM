<?php
/**
 *
 * SugarCRM Community Edition is a customer relationship management program developed by
 * SugarCRM, Inc. Copyright (C) 2004-2013 SugarCRM Inc.
 *
 * SuiteCRM is an extension to SugarCRM Community Edition developed by SalesAgility Ltd.
 * Copyright (C) 2011 - 2018 SalesAgility Ltd.
 *
 * This program is free software; you can redistribute it and/or modify it under
 * the terms of the GNU Affero General Public License version 3 as published by the
 * Free Software Foundation with the addition of the following permission added
 * to Section 15 as permitted in Section 7(a): FOR ANY PART OF THE COVERED WORK
 * IN WHICH THE COPYRIGHT IS OWNED BY SUGARCRM, SUGARCRM DISCLAIMS THE WARRANTY
 * OF NON INFRINGEMENT OF THIRD PARTY RIGHTS.
 *
 * This program is distributed in the hope that it will be useful, but WITHOUT
 * ANY WARRANTY; without even the implied warranty of MERCHANTABILITY or FITNESS
 * FOR A PARTICULAR PURPOSE. See the GNU Affero General Public License for more
 * details.
 *
 * You should have received a copy of the GNU Affero General Public License along with
 * this program; if not, see http://www.gnu.org/licenses or write to the Free
 * Software Foundation, Inc., 51 Franklin Street, Fifth Floor, Boston, MA
 * 02110-1301 USA.
 *
 * You can contact SugarCRM, Inc. headquarters at 10050 North Wolfe Road,
 * SW2-130, Cupertino, CA 95014, USA. or at email address contact@sugarcrm.com.
 *
 * The interactive user interfaces in modified source and object code versions
 * of this program must display Appropriate Legal Notices, as required under
 * Section 5 of the GNU Affero General Public License version 3.
 *
 * In accordance with Section 7(b) of the GNU Affero General Public License version 3,
 * these Appropriate Legal Notices must retain the display of the "Powered by
 * SugarCRM" logo and "Supercharged by SuiteCRM" logo. If the display of the logos is not
 * reasonably feasible for technical reasons, the Appropriate Legal Notices must
 * display the words "Powered by SugarCRM" and "Supercharged by SuiteCRM".
 */

if (!defined('sugarEntry') || !sugarEntry) {
    die('Not A Valid Entry Point');
}

include_once('modules/Emails/EmailException.php');
require_once('include/SugarPHPMailer.php');
require_once 'include/UploadFile.php';
require_once 'include/UploadMultipleFiles.php';


class Email extends Basic
{
    /**
     * @var string $from_addr
     */
    public $from_addr;

    /**
     * @var string $reply_to_addr
     */
    public $reply_to_addr;

    /**
     * @var string $to_addrs
     */
    public $to_addrs;

    /**
     * @var string $cc_addrs
     */
    public $cc_addrs;

    /**
     * @var string $bcc_addrs
     */
    public $bcc_addrs;

    /**
     * @var string $message_id
     */
    public $message_id;

    /**
     * @var string $type
     */
    public $type = 'archived';

    /**
     * @var string $date_sent
     */
    public $date_sent;

    /**
     * @var string $status dom_email_status
     */
    public $status;

    /**
     * @var string $intent
     */
    public $intent;

    /**
     * @var string $mailbox_id
     */
    public $mailbox_id;

    /**
     * @var string $from_name
     */
    public $from_name;

    /**
     * @var string $reply_to_status
     */
    public $reply_to_status;

    /**
     * @var string $reply_to_name
     */
    public $reply_to_name;

    /**
     * @var string $reply_to_email
     */
    public $reply_to_email;

    /**
     * @var string $description_html
     */
    public $description_html;

    /**
     * @var string $raw_source html
     */
    public $raw_source;

    /**
     * @var string $parent_id
     */
    public $parent_id;

    /**
     * @var string $parent_type
     */
    public $parent_type;

    /**
     * @var string $parent_name
     */
    public $parent_name;

    // legacy
    /**
     * @var string $date_start
     */
    public $date_start;

    /**
     * @var string $time_start
     */
    public $time_start;

    /**
     * @var string $from_addr_name
     */
    public $from_addr_name;

    /**
     * @var array $to_addrs_arr
     */
    public $to_addrs_arr;

    /**
     * @var array $cc_addrs_arr
     */
    public $cc_addrs_arr;

    /**
     * @var array $bcc_addrs_arr
     */
    public $bcc_addrs_arr;

    /**
     * @var string $to_addrs_ids
     */
    public $to_addrs_ids;

    /**
     * @var string $to_addrs_names
     */
    public $to_addrs_names;

    /**
     * @var string $to_addrs_emails
     */
    public $to_addrs_emails;

    /**
     * @var string $cc_addrs_ids
     */
    public $cc_addrs_ids;

    /**
     * @var string $cc_addrs_names
     */
    public $cc_addrs_names;

    /**
     * @var string $cc_addrs_emails
     */
    public $cc_addrs_emails;

    /**
     * @var string $bcc_addrs_ids
     */
    public $bcc_addrs_ids;

    /**
     * @var string $bcc_addrs_names
     */
    public $bcc_addrs_names;

    /**
     * @var string $bcc_addrs_emails
     */
    public $bcc_addrs_emails;

    /**
     * @var string $contact_id
     */
    public $contact_id;

    /**
     * @var string $contact_name
     */
    public $contact_name;

    // Archive Email attributes
    /**
     * @var string $duration_hours
     */
    public $duration_hours;

    /**
     * @var bool $new_schema
     */
    public $new_schema = true;

    /**
     * @var string $table_name
     */
    public $table_name = 'emails';

    /**
     * @var string $module_dir
     */
    public $module_dir = 'Emails';

    /**
     * @var string $module_name
     */
    public $module_name = 'Emails';

    /**
     * @var string $object_name
     */
    public $object_name = 'Email';


    /**
     * @var string $rolloverStyle
     */
    public $rolloverStyle = "";

    /**
     * @var string $cachePath
     */
    public $cachePath;

    /**
     * @var string $cacheFile
     */
    public $cacheFile = 'robin.cache.php';

    /**
     * @var string $replyDelimiter
     */
    public $replyDelimiter = "> ";

    /**
     * @var string $emailRawSource
     */
    public $emailRawSource;

    /**
     * @var string $link_action eg DetailView
     */
    public $link_action;

    /**
     * @var SugarEmailAddress $emailAddress
     */
    public $emailAddress;

    /**
     * @var array $attachments
     */
    public $attachments = array();

    /**
     * @var bool $isDuplicate
     */
    public $isDuplicate;

    /**
     * IMAP UID
     *
     * @var uid
     */
    public $uid;

    /**
     * @var string $to
     */
    public $to;

    /**
     * @var integer $flagged 0 === false, 1 === true
     */
    public $flagged;

    /**
     * @var integer $answered 0 === false, 1 === true
     */
    public $answered;

    /**
     * @var integer $seen 0 === false, 1 === true
     */
    public $seen;

    /**
     * @var integer $draft 0 === false, 1 === true
     */
    public $draft;

    /**
     * @var array $relationshipMap
     */
    public $relationshipMap = array(
        'Contacts' => 'emails_contacts_rel',
        'Accounts' => 'emails_accounts_rel',
        'Leads' => 'emails_leads_rel',
        'Users' => 'emails_users_rel',
        'Prospects' => 'emails_prospects_rel',
    );

    /**
     * @var EmailUI $et
     */
    public $et;        // EmailUI object

    /**
     * @var string $imagePrefix prefix to use when importing inlinge images in emails
     */
    public $imagePrefix;

    /**
     * Used for keeping track of field defs that have been modified
     *
     * @var array
     */
    public $modifiedFieldDefs = array();

    /**
     * @var string $attachment_image
     */
    public $attachment_image;

    /**
     * @var Link2
     */
    public $cases;

    /**
     * @var string $category_id
     */
    public $category_id;

    /**
     * orphaned on IMAP
     *
     * @var bool
     */
    public $orphaned;

    /**
     * @var Link2 $notes
     */
    public $notes;

    /**
     * @var string
     */
    public $From;

    /**
     * @var string
     */
    public $FromName;

    /**
     * @var string
     */
    public $Subject;

    /**
     * @var string
     */
    public $Body;

    /**
     * @var string
     */
    public $AltBody;

    public $msgNo;

    /**
     * @var string
     */
    public $to_name;

    protected static $validFieldNames = array(
        'email_address',
        'to',
        'from',
        'from_name',
        'cc',
        'bcc'
    );

    /**
     * sole constructor
     * @global $current_user
     */
    public function __construct()
    {
        global $current_user;
        $this->cachePath = sugar_cached('modules/Emails');
        parent::__construct();

        $this->emailAddress = new SugarEmailAddress();

        $this->imagePrefix = rtrim($GLOBALS['sugar_config']['site_url'], "/") . "/cache/images/";
    }

    /**
     * @deprecated deprecated since version 7.6, PHP4 Style Constructors are deprecated and will be remove in 7.8, please update your code, use __construct instead
     */
    public function Email()
    {
        $deprecatedMessage = 'PHP4 Style Constructors are deprecated and will be remove in 7.8, please update your code';
        if (isset($GLOBALS['log'])) {
            $GLOBALS['log']->deprecated($deprecatedMessage);
        } else {
            trigger_error($deprecatedMessage, E_USER_DEPRECATED);
        }
        self::__construct();
    }

    /**
     * assigns $this->ev with EmailUI
     */
    public function email2init()
    {
        require_once('modules/Emails/EmailUI.php');
        $this->et = new EmailUI();
    }

    /**
     * @param $interface
     * @return bool
     */
    public function bean_implements($interface)
    {
        switch ($interface) {
            case 'ACL':
                return true;
            default:
                return false;
        }

    }

    /**
     * Presaves one attachment for new email 2.0 spec
     * DOES NOT CREATE A NOTE
     * @return array ID of note associated with the attachment
     */
    public function email2saveAttachment()
    {
        $email_uploads = "modules/Emails/{$GLOBALS['current_user']->id}";
        $upload = new UploadFile('email_attachment');
        if (!$upload->confirm_upload()) {
            $err = $upload->get_upload_error();
            if ($err) {
                $GLOBALS['log']->error("Email Attachment could not be attached due to error: $err");
            }

            return array();
        }

        $guid = create_guid();
        $fileName = $upload->create_stored_filename();
        $GLOBALS['log']->debug("Email Attachment [$fileName]");
        if ($upload->final_move($guid)) {
            copy("upload://$guid", sugar_cached("$email_uploads/$guid"));

            return array(
                'guid' => $guid,
                'name' => DBManagerFactory::getInstance()->quote($fileName),
                'nameForDisplay' => $fileName
            );
        } else {
            $GLOBALS['log']->debug("Email Attachment [$fileName] could not be moved to upload dir");

            return array();
        }
    }

    /**
     * @param string $filename
     * @global $sugar_config
     * @return bool
     */
    public function safeAttachmentName($filename)
    {
        global $sugar_config;
        $badExtension = false;
        //get position of last "." in file name
        $file_ext_beg = strrpos($filename, ".");
        $file_ext = "";

        //get file extension
        if ($file_ext_beg !== false) {
            $file_ext = substr($filename, $file_ext_beg + 1);
        }

        //check to see if this is a file with extension located in "badext"
        foreach ($sugar_config['upload_badext'] as $badExt) {
            if (strtolower($file_ext) == strtolower($badExt)) {
                //if found, then append with .txt and break out of lookup
                $filename = $filename . ".txt";
                $badExtension = true;
                break; // no need to look for more
            } // if
        } // foreach

        return $badExtension;
    } // fn

    /**
     * takes output from email 2.0 to/cc/bcc fields and returns appropriate arrays for usage by PHPMailer
     * @param string $addresses
     * @return array
     */
    public function email2ParseAddresses($addresses)
    {
        $addresses = from_html($addresses);
        $addresses = $this->et->unifyEmailString($addresses);

        $pattern = '/@.*,/U';
        preg_match_all($pattern, $addresses, $matchs);
        if (!empty($matchs[0])) {
            $total = $matchs[0];
            foreach ($total as $match) {
                $convertedPattern = str_replace(',', '::;::', $match);
                $addresses = str_replace($match, $convertedPattern, $addresses);
            } //foreach
        }

        $exAddr = explode("::;::", $addresses);

        $ret = array();
        $clean = array("<", ">");
        $dirty = array("&lt;", "&gt;");

        foreach ($exAddr as $addr) {
            $name = '';

            $addr = str_replace($dirty, $clean, $addr);

            if ((strpos($addr, "<") === false) && (strpos($addr, ">") === false)) {
                $address = $addr;
            } else {
                $address = substr($addr, strpos($addr, "<") + 1, strpos($addr, ">") - 1 - strpos($addr, "<"));
                $name = substr($addr, 0, strpos($addr, "<"));
            }

            $addrTemp = array();
            $addrTemp['email'] = trim($address);
            $addrTemp['display'] = trim($name);
            $ret[] = $addrTemp;
        }

        return $ret;
    }

    /**
     * takes output from email 2.0 to/cc/bcc fields and returns appropriate arrays for usage by PHPMailer
     * @param string $addresses
     * @return array
     */
    function email2ParseAddressesForAddressesOnly($addresses)
    {
        $addresses = from_html($addresses);
        $pattern = '/@.*,/U';
        preg_match_all($pattern, $addresses, $matchs);
        if (!empty($matchs[0])) {
            $total = $matchs[0];
            foreach ($total as $match) {
                $convertedPattern = str_replace(',', '::;::', $match);
                $addresses = str_replace($match, $convertedPattern, $addresses);
            } //foreach
        }

        $exAddr = explode("::;::", $addresses);

        $ret = array();
        $clean = array("<", ">");
        $dirty = array("&lt;", "&gt;");

        foreach ($exAddr as $addr) {
            $name = '';

            $addr = str_replace($dirty, $clean, $addr);

            if (strpos($addr, "<") && strpos($addr, ">")) {
                $address = substr($addr, strpos($addr, "<") + 1, strpos($addr, ">") - 1 - strpos($addr, "<"));
            } else {
                $address = $addr;
            }

            $ret[] = trim($address);
        }

        return $ret;
    }

    /**
     * Determines MIME-type encoding as possible.
     * @param string $fileLocation relative path to file
     * @return string MIME-type
     */
    public function email2GetMime($fileLocation)
    {
        if (!is_readable($fileLocation)) {
            return 'application/octet-stream';
        }
        if (function_exists('mime_content_type')) {
            $mime = mime_content_type($fileLocation);
        } elseif (function_exists('ext2mime')) {
            $mime = ext2mime($fileLocation);
        } else {
            $mime = 'application/octet-stream';
        }

        return $mime;
    }


    /**
     * @param $mailserver_url
     * @param $port
     * @param $ssltls
     * @param $smtp_auth_req
     * @param $smtp_username
     * @param $smtppassword
     * @param $fromaddress
     * @param $toaddress
     * @param string $mail_sendtype
     * @param string $fromname
     * @global $current_user
     * @global $app_strings
     * @return array
     */
    public function sendEmailTest(
        $mailserver_url,
        $port,
        $ssltls,
        $smtp_auth_req,
        $smtp_username,
        $smtppassword,
        $fromaddress,
        $toaddress,
        $mail_sendtype = 'smtp',
        $fromname = ''
    ) {
        global $current_user, $app_strings;
        $mod_strings = return_module_language($GLOBALS['current_language'], 'Emails'); //Called from EmailMan as well.
        $mail = new SugarPHPMailer(true);
        $mail->Mailer = strtolower($mail_sendtype);
        if ($mail->Mailer == 'smtp') {
            $mail->Host = $mailserver_url;
            $mail->Port = $port;
            if (isset($ssltls) && !empty($ssltls)) {
                $mail->protocol = "ssl://";
                if ($ssltls == 1) {
                    $mail->SMTPSecure = 'ssl';
                } // if
                if ($ssltls == 2) {
                    $mail->SMTPSecure = 'tls';
                } // if
            } else {
                $mail->protocol = "tcp://";
            }
            if ($smtp_auth_req) {
                $mail->SMTPAuth = true;
                $mail->Username = $smtp_username;
                $mail->Password = $smtppassword;
            }
        } else {
            $mail->Mailer = 'sendmail';
        }

        $mail->Subject = from_html($mod_strings['LBL_TEST_EMAIL_SUBJECT']);
        $mail->From = $fromaddress;
        isValidEmailAddress($mail->From);

        if ($fromname != '') {
            $mail->FromName = html_entity_decode($fromname, ENT_QUOTES);
        } else {
            $mail->FromName = $current_user->name;
        }

        $mail->Sender = $mail->From;
        isValidEmailAddress($mail->Sender);
        $mail->AddAddress($toaddress);
        $mail->Body = $mod_strings['LBL_TEST_EMAIL_BODY'];

        $return = array();

        if (!$mail->Send()) {
            ob_clean();
            $return['status'] = false;
            $return['errorMessage'] = $app_strings['LBL_EMAIL_ERROR_PREPEND'] . $mail->ErrorInfo;
            $return['fullSmtpLog'] = $mail->fullSmtpLog;
            return $return;
        } // if
        $return['status'] = true;

        return $return;
    } // fn

    /**
     * @param $htmlData
     * @return mixed
     */
    public function decodeDuringSend($htmlData)
    {
        $htmlData = str_replace("sugarLessThan", "&lt;", $htmlData);
        $htmlData = str_replace("sugarGreaterThan", "&gt;", $htmlData);

        return $htmlData;
    }

    /**
     * Returns true or false if this email is a draft.
     *
     * @param array $request
     * @return bool True indicates this email is a draft.
     */
    public function isDraftEmail($request)
    {
        return (isset($request['saveDraft']) || ($this->type == 'draft' && $this->status == 'draft'));
    }

    /**
     *
     * Sends Email for Email 2.0
     *
     * @param $request
     * @global $mod_strings
     * @global $app_strings
     * @global $current_user
     * @global $sugar_config
     * @global $locale
     * @global $timedate
     * @global $beanList
     * @global $beanFiles
     * @return bool
     */
    public function email2Send($request)
    {
        global $mod_strings;
        global $app_strings;
        global $current_user;
        global $sugar_config;
        global $locale;
        global $timedate;
        global $beanList;
        global $beanFiles;
        $OBCharset = $locale->getPrecedentPreference('default_email_charset');

        /**********************************************************************
         * Sugar Email PREP
         */
        /* preset GUID */

        $orignialId = "";
        if (!empty($this->id)) {
            $orignialId = $this->id;
        } // if

        if (empty($this->id)) {
            $this->id = create_guid();
            $this->new_with_id = true;
        }

        /* satisfy basic HTML email requirements */
        $this->name = $request['sendSubject'];
        $this->description_html = '&lt;html&gt;&lt;body&gt;' . $request['sendDescription'] . '&lt;/body&gt;&lt;/html&gt;';

        /**********************************************************************
         * PHPMAILER PREP
         */
        $mail = new SugarPHPMailer();
        $mail = $this->setMailer($mail, '', $_REQUEST['fromAccount']);
        if (empty($mail->Host) && !$this->isDraftEmail($request)) {
            $this->status = 'send_error';

            if ($mail->oe->type == 'system') {
                echo($app_strings['LBL_EMAIL_ERROR_PREPEND'] . $app_strings['LBL_EMAIL_INVALID_SYSTEM_OUTBOUND']);
            } else {
                echo($app_strings['LBL_EMAIL_ERROR_PREPEND'] . $app_strings['LBL_EMAIL_INVALID_PERSONAL_OUTBOUND']);
            }

            return false;
        }

        $subject = $this->name;
        $mail->Subject = from_html($this->name);

        // work-around legacy code in SugarPHPMailer
        if ($_REQUEST['setEditor'] == 1) {
            $_REQUEST['description_html'] = $_REQUEST['sendDescription'];
            $this->description_html = $_REQUEST['description_html'];
        } else {
            $this->description_html = '';
            $this->description = $_REQUEST['sendDescription'];
        }
        // end work-around

        if ($this->isDraftEmail($request)) {
            if ($this->type != 'draft' && $this->status != 'draft') {
                $this->id = create_guid();
                $this->new_with_id = true;
                $this->date_entered = "";
            } // if
            $q1 = "update emails_email_addr_rel set deleted = 1 WHERE email_id = '{$this->id}'";
            $r1 = $this->db->query($q1);
        } // if

        if (isset($request['saveDraft'])) {
            $this->type = 'draft';
            $this->status = 'draft';
            $forceSave = true;
        } else {
            /* Apply Email Templates */
            // do not parse email templates if the email is being saved as draft....
            $toAddresses = $this->email2ParseAddresses($_REQUEST['sendTo']);
            $sea = new SugarEmailAddress();
            $object_arr = array();

            if (isset($_REQUEST['parent_type']) && !empty($_REQUEST['parent_type']) &&
                isset($_REQUEST['parent_id']) && !empty($_REQUEST['parent_id']) &&
                ($_REQUEST['parent_type'] == 'Accounts' ||
                    $_REQUEST['parent_type'] == 'Contacts' ||
                    $_REQUEST['parent_type'] == 'Cases' ||
                    $_REQUEST['parent_type'] == 'Leads' ||
                    $_REQUEST['parent_type'] == 'Users' ||
                    $_REQUEST['parent_type'] == 'Prospects')
            ) {
                if (isset($beanList[$_REQUEST['parent_type']]) && !empty($beanList[$_REQUEST['parent_type']])) {
                    $className = $beanList[$_REQUEST['parent_type']];
                    if (isset($beanFiles[$className]) && !empty($beanFiles[$className])) {
                        if (!class_exists($className)) {
                            require_once($beanFiles[$className]);
                        }
                        $bean = new $className();
                        $bean->retrieve($_REQUEST['parent_id']);
                        $object_arr[$bean->module_dir] = $bean->id;
                    } // if
                } // if
            }
            foreach ($toAddresses as $addrMeta) {
                $addr = $addrMeta['email'];
                $beans = $sea->getBeansByEmailAddress($addr);
                foreach ($beans as $bean) {
                    if (!isset($object_arr[$bean->module_dir])) {
                        $object_arr[$bean->module_dir] = $bean->id;
                    }
                }
            }

            /* template parsing */
            if (empty($object_arr)) {
                $object_arr = array('Contacts' => '123');
            }
            $object_arr['Users'] = $current_user->id;
            $this->description_html = EmailTemplate::parse_template($this->description_html, $object_arr);
            $this->name = EmailTemplate::parse_template($this->name, $object_arr);
            $this->description = EmailTemplate::parse_template($this->description, $object_arr);
            $this->description = html_entity_decode($this->description, ENT_COMPAT, 'UTF-8');
            if ($this->type != 'draft' && $this->status != 'draft') {
                $this->id = create_guid();
                $this->date_entered = "";
                $this->new_with_id = true;
                $this->type = 'out';
                $this->status = 'sent';
            }
        }

        if (isset($_REQUEST['parent_type']) && empty($_REQUEST['parent_type']) &&
            isset($_REQUEST['parent_id']) && empty($_REQUEST['parent_id'])
        ) {
            $this->parent_id = "";
            $this->parent_type = "";
        } // if


        $mail->Subject = $this->name;
        $mail = $this->handleBody($mail);
        $mail->Subject = $this->name;
        $this->description_html = from_html($this->description_html);
        $this->description_html = $this->decodeDuringSend($this->description_html);
        $this->description = $this->decodeDuringSend($this->description);

        /* from account */
        $replyToAddress = $current_user->emailAddress->getReplyToAddress($current_user, true);
        $replyToName = "";
        if (empty($request['fromAccount'])) {
            $defaults = $current_user->getPreferredEmail();
            $mail->From = $defaults['email'];
            isValidEmailAddress($mail->From);
            $mail->FromName = $defaults['name'];
            $replyToName = $mail->FromName;
            //$replyToAddress = $current_user->emailAddress->getReplyToAddress($current_user);
        } else {
            // passed -> user -> system default
            $ie = new InboundEmail();
            $ie->retrieve($request['fromAccount']);
            $storedOptions = unserialize(base64_decode($ie->stored_options));
            $fromName = "";
            $fromAddress = "";
            $replyToName = "";
            //$replyToAddress = "";
            if (!empty($storedOptions)) {
                $fromAddress = $storedOptions['from_addr'];
                isValidEmailAddress($fromAddress);
                $fromName = from_html($storedOptions['from_name']);
                $replyToAddress = (isset($storedOptions['reply_to_addr']) ? $storedOptions['reply_to_addr'] : "");
                $replyToName = (isset($storedOptions['reply_to_name']) ? from_html($storedOptions['reply_to_name']) : "");
            } // if
            $defaults = $current_user->getPreferredEmail();
            // Personal Account doesn't have reply To Name and Reply To Address. So add those columns on UI
            // After adding remove below code

            // code to remove
            if ($ie->is_personal) {
                if (empty($replyToAddress)) {
                    $replyToAddress = $current_user->emailAddress->getReplyToAddress($current_user, true);
                } // if
                if (empty($replyToName)) {
                    $replyToName = $defaults['name'];
                } // if
                //Personal accounts can have a reply_address, which should
                //overwrite the users set default.
                if (!empty($storedOptions['reply_to_addr'])) {
                    $replyToAddress = $storedOptions['reply_to_addr'];
                }

            }
            // end of code to remove
            $mail->From = (!empty($fromAddress)) ? $fromAddress : $defaults['email'];
            isValidEmailAddress($mail->From);
            $mail->FromName = (!empty($fromName)) ? $fromName : $defaults['name'];
            $replyToName = (!empty($replyToName)) ? $replyToName : $mail->FromName;
        }

        $mail->Sender = $mail->From; /* set Return-Path field in header to reduce spam score in emails sent via Sugar's Email module */
        isValidEmailAddress($mail->Sender);

        if (!empty($replyToAddress)) {
            $mail->AddReplyTo($replyToAddress, $locale->translateCharsetMIME(trim($replyToName), 'UTF-8', $OBCharset));
        } else {
            $mail->AddReplyTo($mail->From, $locale->translateCharsetMIME(trim($mail->FromName), 'UTF-8', $OBCharset));
        } // else
        $emailAddressCollection = array(); // used in linking to beans below
        // handle to/cc/bcc
        foreach ($this->email2ParseAddresses($request['sendTo']) as $addr_arr) {
            if (empty($addr_arr['email'])) {
                continue;
            }

            if (empty($addr_arr['display'])) {
                $mail->AddAddress($addr_arr['email'], "");
            } else {
                $mail->AddAddress($addr_arr['email'],
                    $locale->translateCharsetMIME(trim($addr_arr['display']), 'UTF-8', $OBCharset));
            }
            $emailAddressCollection[] = $addr_arr['email'];
        }
        foreach ($this->email2ParseAddresses($request['sendCc']) as $addr_arr) {
            if (empty($addr_arr['email'])) {
                continue;
            }

            if (empty($addr_arr['display'])) {
                $mail->AddCC($addr_arr['email'], "");
            } else {
                $mail->AddCC($addr_arr['email'],
                    $locale->translateCharsetMIME(trim($addr_arr['display']), 'UTF-8', $OBCharset));
            }
            $emailAddressCollection[] = $addr_arr['email'];
        }

        foreach ($this->email2ParseAddresses($request['sendBcc']) as $addr_arr) {
            if (empty($addr_arr['email'])) {
                continue;
            }

            if (empty($addr_arr['display'])) {
                $mail->AddBCC($addr_arr['email'], "");
            } else {
                $mail->AddBCC($addr_arr['email'],
                    $locale->translateCharsetMIME(trim($addr_arr['display']), 'UTF-8', $OBCharset));
            }
            $emailAddressCollection[] = $addr_arr['email'];
        }


        /* parse remove attachments array */
        $removeAttachments = array();
        if (!empty($request['templateAttachmentsRemove'])) {
            $exRemove = explode("::", $request['templateAttachmentsRemove']);

            foreach ($exRemove as $file) {
                $removeAttachments = substr($file, 0, 36);
            }
        }

        /* handle attachments */
        if (!empty($request['attachments'])) {
            $exAttachments = explode("::", $request['attachments']);

            foreach ($exAttachments as $file) {
                $file = trim(from_html($file));
                $file = str_replace("\\", "", $file);
                if (!empty($file)) {
                    //$fileLocation = $this->et->userCacheDir."/{$file}";
                    $fileGUID = preg_replace('/[^a-z0-9\-]/', "", substr($file, 0, 36));
                    $fileLocation = $this->et->userCacheDir . "/{$fileGUID}";
                    $filename = substr($file, 36,
                        strlen($file)); // strip GUID	for PHPMailer class to name outbound file

                    $mail->AddAttachment($fileLocation, $filename, 'base64', $this->email2GetMime($fileLocation));
                    //$mail->AddAttachment($fileLocation, $filename, 'base64');

                    // only save attachments if we're archiving or drafting
                    if ((($this->type == 'draft') && !empty($this->id)) || (isset($request['saveToSugar']) && $request['saveToSugar'] == 1)) {
                        $note = new Note();
                        $note->id = create_guid();
                        $note->new_with_id = true; // duplicating the note with files
                        $note->parent_id = $this->id;
                        $note->parent_type = $this->module_dir;
                        $note->name = $filename;
                        $note->filename = $filename;
                        $note->file_mime_type = $this->email2GetMime($fileLocation);
                        $dest = "upload://{$note->id}";
                        if (!copy($fileLocation, $dest)) {
                            $GLOBALS['log']->debug("EMAIL 2.0: could not copy attachment file to $fileLocation => $dest");
                        }

                        $note->save();
                    }
                }
            }
        }

        /* handle sugar documents */
        if (!empty($request['documents'])) {
            $exDocs = explode("::", $request['documents']);

            foreach ($exDocs as $docId) {
                $docId = trim($docId);
                if (!empty($docId)) {
                    $doc = new Document();
                    $docRev = new DocumentRevision();
                    $doc->retrieve($docId);
                    $docRev->retrieve($doc->document_revision_id);

                    $filename = $docRev->filename;
                    $docGUID = preg_replace('/[^a-z0-9\-]/', "", $docRev->id);
                    $fileLocation = "upload://{$docGUID}";
                    $mime_type = $docRev->file_mime_type;
                    $mail->AddAttachment($fileLocation,
                        $locale->translateCharsetMIME(trim($filename), 'UTF-8', $OBCharset), 'base64', $mime_type);

                    // only save attachments if we're archiving or drafting
                    if ((($this->type == 'draft') && !empty($this->id)) || (isset($request['saveToSugar']) && $request['saveToSugar'] == 1)) {
                        $note = new Note();
                        $note->id = create_guid();
                        $note->new_with_id = true; // duplicating the note with files
                        $note->parent_id = $this->id;
                        $note->parent_type = $this->module_dir;
                        $note->name = $filename;
                        $note->filename = $filename;
                        $note->file_mime_type = $mime_type;
                        $dest = "upload://{$note->id}";
                        if (!copy($fileLocation, $dest)) {
                            $GLOBALS['log']->debug("EMAIL 2.0: could not copy SugarDocument revision file $fileLocation => $dest");
                        }

                        $note->save();
                    }
                }
            }
        }

        /* handle template attachments */
        if (!empty($request['templateAttachments'])) {

            $exNotes = explode("::", $request['templateAttachments']);
            foreach ($exNotes as $noteId) {
                $noteId = trim($noteId);
                if (!empty($noteId)) {
                    $note = new Note();
                    $note->retrieve($noteId);
                    if (!empty($note->id)) {
                        $filename = $note->filename;
                        $noteGUID = preg_replace('/[^a-z0-9\-]/', "", $note->id);
                        $fileLocation = "upload://{$noteGUID}";
                        $mime_type = $note->file_mime_type;
                        if (!$note->embed_flag) {
                            $mail->AddAttachment($fileLocation, $filename, 'base64', $mime_type);
                            // only save attachments if we're archiving or drafting
                            if ((($this->type == 'draft') && !empty($this->id)) || (isset($request['saveToSugar']) && $request['saveToSugar'] == 1)) {

                                if ($note->parent_id != $this->id) {
                                    $this->saveTempNoteAttachments($filename, $fileLocation, $mime_type);
                                }
                            } // if

                        } // if
                    } else {
                        //$fileLocation = $this->et->userCacheDir."/{$file}";
                        $fileGUID = preg_replace('/[^a-z0-9\-]/', "", substr($noteId, 0, 36));
                        $fileLocation = $this->et->userCacheDir . "/{$fileGUID}";
                        //$fileLocation = $this->et->userCacheDir."/{$noteId}";
                        $filename = substr($noteId, 36,
                            strlen($noteId)); // strip GUID	for PHPMailer class to name outbound file

                        $mail->AddAttachment($fileLocation,
                            $locale->translateCharsetMIME(trim($filename), 'UTF-8', $OBCharset), 'base64',
                            $this->email2GetMime($fileLocation));

                        //If we are saving an email we were going to forward we need to save the attachments as well.
                        if ((($this->type == 'draft') && !empty($this->id))
                            || (isset($request['saveToSugar']) && $request['saveToSugar'] == 1)
                        ) {
                            $mimeType = $this->email2GetMime($fileLocation);
                            $this->saveTempNoteAttachments($filename, $fileLocation, $mimeType);
                        } // if
                    }
                }
            }
        }


        /**********************************************************************
         * Final Touches
         */
        /* save email to sugar? */
        $forceSave = false;

        if ($this->type == 'draft' && !isset($request['saveDraft'])) {
            // sending a draft email
            $this->type = 'out';
            $this->status = 'sent';
            $forceSave = true;
        } elseif (isset($request['saveDraft'])) {
            $this->type = 'draft';
            $this->status = 'draft';
            $forceSave = true;
        }

        /**********************************************************************
         * SEND EMAIL (finally!)
         */
        $mailSent = false;
        if ($this->type != 'draft') {
            $mail->prepForOutbound();
            $mail->Body = $this->decodeDuringSend($mail->Body);
            $mail->AltBody = $this->decodeDuringSend($mail->AltBody);
            if (!$mail->Send()) {
                $this->status = 'send_error';
                ob_clean();
                echo($app_strings['LBL_EMAIL_ERROR_PREPEND'] . $mail->ErrorInfo);

                return false;
            }
        }

        if ((!(empty($orignialId) || isset($request['saveDraft']) || ($this->type == 'draft' && $this->status == 'draft'))) &&
            (($_REQUEST['composeType'] == 'reply') || ($_REQUEST['composeType'] == 'replyAll') || ($_REQUEST['composeType'] == 'replyCase')) && ($orignialId != $this->id)
        ) {
            $originalEmail = new Email();
            $originalEmail->retrieve($orignialId);
            $originalEmail->reply_to_status = 1;
            $originalEmail->save();
            $this->reply_to_status = 0;
        } // if

        if ($_REQUEST['composeType'] == 'reply' || $_REQUEST['composeType'] == 'replyCase') {
            if (isset($_REQUEST['ieId']) && isset($_REQUEST['mbox'])) {
                $emailFromIe = new InboundEmail();
                $emailFromIe->retrieve($_REQUEST['ieId']);
                $emailFromIe->mailbox = $_REQUEST['mbox'];
                if (isset($emailFromIe->id) && $emailFromIe->is_personal) {
                    if ($emailFromIe->isPop3Protocol()) {
                        $emailFromIe->mark_answered($this->uid, 'pop3');
                    } elseif ($emailFromIe->connectMailserver() == 'true') {
                        $emailFromIe->markEmails($this->uid, 'answered');
                        $emailFromIe->mark_answered($this->uid);
                    }
                }
            }
        }


        if ($forceSave ||
            $this->type == 'draft' ||
            (isset($request['saveToSugar']) && $request['saveToSugar'] == 1)
        ) {

            // saving a draft OR saving a sent email
            $decodedFromName = mb_decode_mimeheader($mail->FromName);
            $this->from_addr = "{$decodedFromName} <{$mail->From}>";
            isValidEmailAddress($this->from_addr);
            $this->from_addr_name = $this->from_addr;
            $this->to_addrs = $_REQUEST['sendTo'];
            $this->to_addrs_names = $_REQUEST['sendTo'];
            $this->cc_addrs = $_REQUEST['sendCc'];
            $this->cc_addrs_names = $_REQUEST['sendCc'];
            $this->bcc_addrs = $_REQUEST['sendBcc'];
            $this->bcc_addrs_names = $_REQUEST['sendBcc'];
            $this->assigned_user_id = $current_user->id;

            $this->date_sent = $timedate->now();
            ///////////////////////////////////////////////////////////////////
            ////	LINK EMAIL TO SUGARBEANS BASED ON EMAIL ADDY

            if (isset($_REQUEST['parent_type']) && !empty($_REQUEST['parent_type']) &&
                isset($_REQUEST['parent_id']) && !empty($_REQUEST['parent_id'])
            ) {
                $this->parent_id = $_REQUEST['parent_id'];
                $this->parent_type = $_REQUEST['parent_type'];
                $q = "SELECT count(*) c FROM emails_beans WHERE  email_id = '{$this->id}' AND bean_id = '{$_REQUEST['parent_id']}' AND bean_module = '{$_REQUEST['parent_type']}'";
                $r = $this->db->query($q);
                $a = $this->db->fetchByAssoc($r);
                if ($a['c'] <= 0) {
                    if (isset($beanList[$_REQUEST['parent_type']]) && !empty($beanList[$_REQUEST['parent_type']])) {
                        $className = $beanList[$_REQUEST['parent_type']];
                        if (isset($beanFiles[$className]) && !empty($beanFiles[$className])) {
                            if (!class_exists($className)) {
                                require_once($beanFiles[$className]);
                            }
                            $bean = new $className();
                            $bean->retrieve($_REQUEST['parent_id']);
                            if ($bean->load_relationship('emails')) {
                                $bean->emails->add($this->id);
                            } // if

                        } // if

                    } // if

                } // if

            } else {
                if (!class_exists('aCase')) {

                } else {
                    $c = new aCase();
                    if ($caseId = InboundEmail::getCaseIdFromCaseNumber($mail->Subject, $c)) {
                        $c->retrieve($caseId);
                        $c->load_relationship('emails');
                        $c->emails->add($this->id);
                        $this->parent_type = "Cases";
                        $this->parent_id = $caseId;
                    } // if
                }

            } // else

            ////	LINK EMAIL TO SUGARBEANS BASED ON EMAIL ADDY
            ///////////////////////////////////////////////////////////////////
            $this->save();
        }

		if(!empty($request['fromAccount'])) {
			if (isset($ie->id) && !$ie->isPop3Protocol() && $mail->oe->mail_smtptype != 'gmail') {
				$sentFolder = $ie->get_stored_options("sentFolder");
				if (!empty($sentFolder)) {
					// Call CreateBody() before CreateHeader() as that is where boundary IDs are generated.
					$emailbody = $mail->CreateBody();
					$emailheader = $mail->CreateHeader();
					$data = $emailheader . "\r\n" . $emailbody . "\r\n";
					$ie->mailbox = $sentFolder;
					if ($ie->connectMailserver() == 'true') {
						$connectString = $ie->getConnectString($ie->getServiceString(), $ie->mailbox);
						$returnData = imap_append($ie->conn,$connectString, $data, "\\Seen");
						if (!$returnData) {
							$GLOBALS['log']->debug("could not copy email to {$ie->mailbox} for {$ie->name}");
						} // if
					} else {
						$GLOBALS['log']->debug("could not connect to mail serve for folder {$ie->mailbox} for {$ie->name}");
					} // else
				} else {
					$GLOBALS['log']->debug("could not copy email to {$ie->mailbox} sent folder as its empty");
				} // else
			} // if
		} // if
		return true;
	} // end email2send

    /**
     * Generates a config-specified separated name and addresses to be used in compose email screen for
     * contacts or leads from listview
     * By default, use comma, but allow for non-standard delimiters as specified in email_address_separator
     *
     * @param $module string module name
     * @param $idsArray array of record ids to get the email address for
     * @global $local
     * @return string (config-specified) delimited list of email addresses
     */
    public function getNamePlusEmailAddressesForCompose($module, $idsArray)
    {
        global $locale;
        $result = array();

        foreach ($idsArray as $id) {
            // Load bean
            $bean = BeanFactory::getBean($module, $id);

            // Got a bean
            if (!empty($bean)) {
                // For CE, just get primary e-mail address
                $emailAddress = $bean->email1;


                // If we have an e-mail address loaded
                if (!empty($emailAddress)) {
                    // Use bean name by default
                    $fullName = $bean->name;

                    // Depending on module, format the name
                    if (in_array($module, array('Users', 'Employees'))) {
                        $fullName = from_html(
                            $locale->getLocaleFormattedName(
                                $bean->first_name,
                                $bean->last_name,
                                '',
                                $bean->title
                            )
                        );
                    } else {
                        if (SugarModule::get($module)->moduleImplements('Person')) {
                            $fullName = from_html(
                                $locale->getLocaleFormattedName(
                                    $bean->first_name,
                                    $bean->last_name,
                                    $bean->salutation,
                                    $bean->title
                                )
                            );
                        }
                    }

                    // Make e-mail address in format "Name <@email>"
                    $result[$bean->id] = $fullName . " <" . from_html($emailAddress) . ">";
                }
            }
        }

        // Broken out of method to facilitate unit testing
        return $this->_arrayToDelimitedString($result);
    }

    /**
     * @param Array $arr - list of strings
     * @return string the list of strings delimited by email_address_separator
     */
    function _arrayToDelimitedString($arr)
    {
        // bug 51804: outlook does not respect the correct email address separator (',') , so let
        // clients override the default.
        $separator = (isset($GLOBALS['sugar_config']['email_address_separator']) &&
            !empty($GLOBALS['sugar_config']['email_address_separator'])) ?
            $GLOBALS['sugar_config']['email_address_separator'] :
            ',';

        return join($separator, array_values($arr));
    }

    /**
     * Overrides
     */
    ///////////////////////////////////////////////////////////////////////////
    ////	SAVERS
    /**
     * @param bool $check_notify
     * @global $current_user
     * @return bool|string
     */
    public function save($check_notify = false)
    {
        global $current_user;

        $id = false;

        if ($this->isDuplicate) {
            $GLOBALS['log']->debug("EMAIL - tried to save a duplicate Email record");
        } else {

            if (empty($this->id)) {
                $this->id = create_guid();
                $this->new_with_id = true;
            }

            if ($this->cleanEmails($this->from_addr_name) === '') {
                $this->from_addr_name = $this->cleanEmails($this->from_name);
            } else {
                $this->from_addr_name = $this->cleanEmails($this->from_addr_name);
            }
            $this->to_addrs_names = $this->cleanEmails($this->to_addrs_names);
            $this->cc_addrs_names = $this->cleanEmails($this->cc_addrs_names);
            $this->bcc_addrs_names = $this->cleanEmails($this->bcc_addrs_names);
            $this->reply_to_addr = $this->cleanEmails($this->reply_to_addr);
            $this->description = SugarCleaner::cleanHtml($this->description);
            if (empty($this->description_html)) {
                $this->description_html = $this->description;
                $this->description_html = nl2br($this->description_html);
            }
            $this->description_html = SugarCleaner::cleanHtml($this->description_html, true);
            $this->raw_source = SugarCleaner::cleanHtml($this->raw_source, true);
            $this->saveEmailText();
            $this->saveEmailAddresses();


            if (empty($this->assigned_user_id)) {
                $this->assigned_user_id = $current_user->id;
            }

            $GLOBALS['log']->debug('-------------------------------> Email called save()');

            // handle legacy concatenation of date and time fields
            //Bug 39503 - SugarBean is not setting date_sent when seconds missing
            if (empty($this->date_sent)) {
                global $timedate;
                $date_sent_obj = $timedate->fromUser($timedate->merge_date_time($this->date_start, $this->time_start),
                    $current_user);
                if (!empty($date_sent_obj) && ($date_sent_obj instanceof SugarDateTime)) {
                    $this->date_sent = $date_sent_obj->asDb();
                }
            }

            $id = parent::save($check_notify);

            if (!empty($this->parent_type) && !empty($this->parent_id)) {
                if (!empty($this->fetched_row) && !empty($this->fetched_row['parent_id']) && !empty($this->fetched_row['parent_type'])) {
                    if ($this->fetched_row['parent_id'] != $this->parent_id || $this->fetched_row['parent_type'] != $this->parent_type) {
                        $mod = strtolower($this->fetched_row['parent_type']);
                        $rel = array_key_exists($mod,
                            $this->field_defs) ? $mod : $mod . "_activities_emails"; //Custom modules rel name
                        if ($this->load_relationship($rel)) {
                            $this->$rel->delete($this->id, $this->fetched_row['parent_id']);
                        }
                    }
                }
                $mod = strtolower($this->parent_type);
                $rel = array_key_exists($mod,
                    $this->field_defs) ? $mod : $mod . "_activities_emails"; //Custom modules rel name
                if ($this->load_relationship($rel)) {
                    $this->$rel->add($this->parent_id);
                }
            }
        }
        $GLOBALS['log']->debug('-------------------------------> Email save() done');

        return $id;
    }

    /**
     * Helper function to save temporary attachments assocaited to an email as note.
     *
     * @param string $filename
     * @param string $fileLocation
     * @param string $mimeType
     * @return boolean success/failed
     */
    public function saveTempNoteAttachments($filename, $fileLocation, $mimeType)
    {
        $tmpNote = new Note();
        $tmpNote->id = create_guid();
        $tmpNote->new_with_id = true;
        $tmpNote->parent_id = $this->id;
        $tmpNote->parent_type = $this->module_dir;
        $tmpNote->name = $filename;
        $tmpNote->filename = $filename;
        $tmpNote->file_mime_type = $mimeType;
        $noteFile = "upload://{$tmpNote->id}";

        if (!file_exists($fileLocation)) {
            LoggerManager::getLogger()->warn('Email error: File Location not found for save temp note attachments. File location was: "' . $fileLocation . '"');
        } else {

            if (!copy($fileLocation, $noteFile)) {
                $GLOBALS['log']->fatal("EMAIL 2.0: could not copy SugarDocument revision file $fileLocation => $noteFile");
            } else {

                if (!$tmpNote->save()) {
                    return false;
                }
            }
        }

        return true;
    }

    /**
     * Handles normalization of Email Addressess
     */
    public function saveEmailAddresses()
    {
        // from, single address
        $fromId = $this->emailAddress->getEmailGUID(from_html($this->from_addr));
        if (!empty($fromId)) {
            $this->linkEmailToAddress($fromId, 'from');
        }

        // to, multiple
        $replace = array(",", ";");
        $toaddrs = str_replace($replace, "::", from_html($this->to_addrs));
        $exToAddrs = explode("::", $toaddrs);

        if (!empty($exToAddrs)) {
            foreach ($exToAddrs as $toaddr) {
                $toaddr = trim($toaddr);
                if (!empty($toaddr)) {
                    $toId = $this->emailAddress->getEmailGUID($toaddr);
                    $this->linkEmailToAddress($toId, 'to');
                    $this->sendOptInEmailToEmailAddressById($toId);
                }
            }
        }

        // cc, multiple
        $ccAddrs = str_replace($replace, "::", from_html($this->cc_addrs));
        $exccAddrs = explode("::", $ccAddrs);

        if (!empty($exccAddrs)) {
            foreach ($exccAddrs as $ccAddr) {
                $ccAddr = trim($ccAddr);
                if (!empty($ccAddr)) {
                    $ccId = $this->emailAddress->getEmailGUID($ccAddr);
                    $this->linkEmailToAddress($ccId, 'cc');
                    $this->sendOptInEmailToEmailAddressById($ccId);
                }
            }
        }

        // bcc, multiple
        $bccAddrs = str_replace($replace, "::", from_html($this->bcc_addrs));
        $exbccAddrs = explode("::", $bccAddrs);
        if (!empty($exbccAddrs)) {
            foreach ($exbccAddrs as $bccAddr) {
                $bccAddr = trim($bccAddr);
                if (!empty($bccAddr)) {
                    $bccId = $this->emailAddress->getEmailGUID($bccAddr);
                    $this->linkEmailToAddress($bccId, 'bcc');
                    $this->sendOptInEmailToEmailAddressById($bccId);
                }
            }
        }
    }

    function linkEmailToAddress($id, $type)
    {
        // TODO: make this update?
        $q1 = "SELECT * FROM emails_email_addr_rel WHERE email_id = '{$this->id}' AND email_address_id = '{$id}' AND address_type = '{$type}' AND deleted = 0";
        $r1 = $this->db->query($q1);
        $a1 = $this->db->fetchByAssoc($r1);

        if (!empty($a1) && !empty($a1['id'])) {
            return $a1['id'];
        } else {
            $guid = create_guid();
            $q2 = "INSERT INTO emails_email_addr_rel VALUES('{$guid}', '{$this->id}', '{$type}', '{$id}', 0)";
            $r2 = $this->db->query($q2);
        }

        return $guid;
    }

    protected $email_to_text = array(
        "email_id" => "id",
        "description" => "description",
        "description_html" => "description_html",
        "raw_source" => "raw_source",
        "from_addr" => "from_addr_name",
        "reply_to_addr" => "reply_to_addr",
        "to_addrs" => "to_addrs_names",
        "cc_addrs" => "cc_addrs_names",
        "bcc_addrs" => "bcc_addrs_names",
    );

    function cleanEmails($emails)
    {
        if (empty($emails)) {
            return '';
        }
        $emails = str_replace(array(",", ";"), "::", from_html($emails));
        $addrs = explode("::", $emails);
        $res = array();
        foreach ($addrs as $addr) {
            $parts = $this->emailAddress->splitEmailAddress($addr);
            if (empty($parts["email"])) {
                continue;
            }
            if (!empty($parts["name"])) {
                $res[] = "{$parts['name']} <{$parts['email']}>";
            } else {
                $res[] .= $parts["email"];
            }
        }

        return implode(", ", $res);
    }

    protected function saveEmailText()
    {
        $emailText = SugarModule::get("EmailText")->loadBean();
        foreach ($this->email_to_text as $textfield => $mailfield) {
            $emailText->{$textfield} = $this->{$mailfield};
        }
        $emailText->email_id = $this->id;
        if (!$this->new_with_id) {
            $this->db->update($emailText);
        } else {
            $this->db->insert($emailText);
        }
    }

    ///////////////////////////////////////////////////////////////////////////
    ////	RETRIEVERS
    public function retrieve($id = -1, $encoded = true, $deleted = true)
    {
        // cn: bug 11915, return SugarBean's retrieve() call bean instead of $this
        $email = parent::retrieve($id, $encoded, $deleted);

        if ($email) {
            $email->retrieveEmailText();
            //$ret->raw_source = SugarCleaner::cleanHtml($ret->raw_source);
            $email->description = $email->description;
            if (empty($email->description_html)) {
                $email->description_html = $email->description;
                $email->description_html = nl2br($email->description_html);
            }
            //$ret->description_html = SugarCleaner::cleanHtml($ret->description_html);
            $email->retrieveEmailAddresses();

            $email->date_start = '';
            $email->time_start = '';
            $dateSent = explode(' ', $email->date_sent);
            if (!empty($dateSent)) {
                $email->date_start = $dateSent[0];
                if (isset($dateSent[1])) {
                    $email->time_start = $dateSent[1];
                }
            }
        }

        return $email;
    }


    /**
     * Retrieves email addresses from GUIDs
     */
    public function retrieveEmailAddresses()
    {
        $return = array();

        $q = "SELECT email_address, address_type
				FROM emails_email_addr_rel eam
				JOIN email_addresses ea ON ea.id = eam.email_address_id
				WHERE eam.email_id = '{$this->id}' AND eam.deleted=0";
        $r = $this->db->query($q);

        while ($a = $this->db->fetchByAssoc($r)) {
            if (!isset($return[$a['address_type']])) {
                $return[$a['address_type']] = array();
            }
            $return[$a['address_type']][] = $a['email_address'];
        }

        if (count($return) > 0) {
            if (isset($return['from'])) {
                $this->from_addr_name = implode(", ", $return['from']);
            }
            if (isset($return['to'])) {
                $this->to_addrs_names = implode(", ", $return['to']);
            }
            if (isset($return['cc'])) {
                $this->cc_addrs_names = implode(", ", $return['cc']);
            }
            if (isset($return['bcc'])) {
                $this->bcc_addrs_names = implode(", ", $return['bcc']);
            }
        }
    }

    /**
     * Handles longtext fields
     */
    public function retrieveEmailText()
    {
        $q = "SELECT from_addr, reply_to_addr, to_addrs, cc_addrs, bcc_addrs, description, description_html, raw_source FROM emails_text WHERE email_id = '{$this->id}'";
        $r = $this->db->query($q);
        $a = $this->db->fetchByAssoc($r, false);

        $this->description = $a['description'];
        $this->description_html = $a['description_html'];
        $this->raw_source = $a['raw_source'];
        $this->from_addr_name = $a['from_addr'];
        $this->reply_to_addr = $a['reply_to_addr'];
        $this->to_addrs_names = $a['to_addrs'];
        $this->cc_addrs_names = $a['cc_addrs'];
        $this->bcc_addrs_names = $a['bcc_addrs'];
    }

    /**
     * @param string $id
     */
    public function delete($id = '')
    {
        if (empty($id)) {
            $id = $this->id;
        }

        $id = $this->db->quote($id);

        $q = "UPDATE emails SET deleted = 1 WHERE id = '{$id}'";
        $qt = "UPDATE emails_text SET deleted = 1 WHERE email_id = '{$id}'";
        $qf = "UPDATE folders_rel SET deleted = 1 WHERE polymorphic_id = '{$id}' AND polymorphic_module = 'Emails'";
        $qn = "UPDATE notes SET deleted = 1 WHERE parent_id = '{$id}' AND parent_type = 'Emails'";
        $this->db->query($q);
        $this->db->query($qt);
        $this->db->query($qf);
        $this->db->query($qn);
    }

    /**
     * creates the standard "Forward" info at the top of the forwarded message
     * @return string
     */
    public function getForwardHeader()
    {
        global $mod_strings;
        global $current_user;

        //$from = str_replace(array("&gt;","&lt;"), array(")","("), $this->from_name);
        $from = to_html($this->from_name);
        $subject = to_html($this->name);
        $ret = "<br /><br />";
        $ret .= $this->replyDelimiter . "{$mod_strings['LBL_FROM']} {$from}<br />";
        $ret .= $this->replyDelimiter . "{$mod_strings['LBL_DATE_SENT']} {$this->date_sent}<br />";
        $ret .= $this->replyDelimiter . "{$mod_strings['LBL_TO']} {$this->to_addrs}<br />";
        $ret .= $this->replyDelimiter . "{$mod_strings['LBL_CC']} {$this->cc_addrs}<br />";
        $ret .= $this->replyDelimiter . "{$mod_strings['LBL_SUBJECT']} {$subject}<br />";
        $ret .= $this->replyDelimiter . "<br />";

        return $ret;
        //return from_html($ret);
    }

    /**
     * retrieves Notes that belong to this Email and stuffs them into the "attachments" attribute
     */
    public function getNotes($id, $duplicate = false)
    {
        if (!class_exists('Note')) {

        }

        $exRemoved = array();
        if (isset($_REQUEST['removeAttachment'])) {
            $exRemoved = explode('::', $_REQUEST['removeAttachment']);
        }

        $noteArray = array();
        $q = "SELECT id FROM notes WHERE deleted = 0 AND parent_id = '" . $id . "'";
        $r = $this->db->query($q);

        while ($a = $this->db->fetchByAssoc($r)) {
            if (!in_array($a['id'], $exRemoved)) {
                $note = new Note();
                $note->retrieve($a['id']);

                // duplicate actual file when creating forwards
                if ($duplicate) {
                    if (!class_exists('UploadFile')) {
                        require_once('include/upload_file.php');
                    }
                    // save a brand new Note
                    $noteDupe->id = create_guid();
                    $noteDupe->new_with_id = true;
                    $noteDupe->parent_id = $this->id;
                    $noteDupe->parent_type = $this->module_dir;

                    $noteFile = new UploadFile();
                    $noteFile->duplicate_file($a['id'], $note->id, $note->filename);

                    $note->save();
                }
                // add Note to attachments array
                $this->attachments[] = $note;
            }
        }
    }

    /**
     * creates the standard "Reply" info at the top of the forwarded message
     * @global $mod_string
     * @global $current_user
     * @return string
     */
    public function getReplyHeader()
    {
        global $mod_strings;
        global $current_user;

        $from = str_replace(array("&gt;", "&lt;", ">", "<"), array(")", "(", ")", "("), $this->from_name);
        $ret = "<br>{$mod_strings['LBL_REPLY_HEADER_1']} {$this->date_start}, {$this->time_start}, {$from} {$mod_strings['LBL_REPLY_HEADER_2']}";

        return from_html($ret);
    }

    /**
     * Quotes plain-text email text
     * @param string $text
     * @return string
     */
    public function quotePlainTextEmail($text)
    {
        $quoted = "\n";

        // plain-text
        $desc = nl2br(trim($text));
        $exDesc = explode('<br />', $desc);

        foreach ($exDesc as $k => $line) {
            $quoted .= '> ' . trim($line) . "\r";
        }

        return $quoted;
    }

    /**
     * "quotes" (i.e., "> my text yadda" the HTML part of an email
     * @param string $text HTML text to quote
     * @return string
     */
    public function quoteHtmlEmail($text)
    {
        $text = trim(from_html($text));

        if (empty($text)) {
            return '';
        }
        $out = "<div style='border-left:1px solid #00c; padding:5px; margin-left:10px;'>{$text}</div>";

        return $out;
    }

    /**
     * "quotes" (i.e., "> my text yadda" the HTML part of an email
     * @param string $text HTML text to quote
     * @return string
     */
    public function quoteHtmlEmailForNewEmailUI($text)
    {
        $text = trim($text);

        if (empty($text)) {
            return '';
        }
        $text = str_replace("\n", "<BR/>", $text);
        $out = "<div style='border-left:1px solid #00c; padding:5px; margin-left:10px;'>{$text}</div>";

        return $out;
    }

    /**
     * Ensures that the user is able to send outbound emails
     * @global $current_user
     */
    public function check_email_settings()
    {
        global $current_user;

        $mail_fromaddress = $current_user->emailAddress->getPrimaryAddress($current_user);
        $replyToName = $current_user->getPreference('mail_fromname');
        $mail_fromname = (!empty($replyToName)) ? $current_user->getPreference('mail_fromname') : $current_user->full_name;

        if (empty($mail_fromaddress)) {
            return false;
        }
        if (empty($mail_fromname)) {
            return false;
        }

        $send_type = $current_user->getPreference('mail_sendtype');
        if (!empty($send_type) && $send_type == "SMTP") {
            $mail_smtpserver = $current_user->getPreference('mail_smtpserver');
            $mail_smtpport = $current_user->getPreference('mail_smtpport');
            $mail_smtpauth_req = $current_user->getPreference('mail_smtpauth_req');
            $mail_smtpuser = $current_user->getPreference('mail_smtpuser');
            $mail_smtppass = $current_user->getPreference('mail_smtppass');
            if (empty($mail_smtpserver) ||
                empty($mail_smtpport) ||
                (!empty($mail_smtpauth_req) && (empty($mail_smtpuser) || empty($mail_smtppass)))
            ) {
                return false;
            }
        }

        return true;
    }

    /**
     * outputs JS to set fields in the MassUpdate form in the "My Inbox" view
     * @global $mod_strings
     * @return string
     */
    public function js_set_archived()
    {
        global $mod_strings;
        $script = '
		<script type="text/javascript" language="JavaScript"><!-- Begin
			function setArchived() {
				var form = document.getElementById("MassUpdate");
				var status = document.getElementById("mass_status");
				var ok = false;

				for(var i=0; i < form.elements.length; i++) {
					if(form.elements[i].name == "mass[]") {
						if(form.elements[i].checked == true) {
							ok = true;
						}
					}
				}

				if(ok == true) {
					var user = document.getElementById("mass_assigned_user_name");
					var team = document.getElementById("team");

					user.value = "";
					for(var j=0; j<status.length; j++) {
						if(status.options[j].value == "archived") {
							status.options[j].selected = true;
							status.selectedIndex = j; // for IE
						}
					}

					form.submit();
				} else {
					alert("' . $mod_strings['ERR_ARCHIVE_EMAIL'] . '");
				}

			}
		//  End --></script>';

        return $script;
    }

    /**
     * replaces the javascript in utils.php - more specialized
     * @param string $type
     * @param string $group
     * @param string $assigned_user_id
     * @return string
     */
    public function u_get_clear_form_js($type = '', $group = '', $assigned_user_id = '')
    {
        $uType = '';
        $uGroup = '';
        $uAssigned_user_id = '';

        if (!empty($type)) {
            $uType = '&type=' . $type;
        }
        if (!empty($group)) {
            $uGroup = '&group=' . $group;
        }
        if (!empty($assigned_user_id)) {
            $uAssigned_user_id = '&assigned_user_id=' . $assigned_user_id;
        }

        $the_script = '
		<script type="text/javascript" language="JavaScript"><!-- Begin
			function clear_form(form) {
				var newLoc = "index.php?action=" + form.action.value + "&module=" + form.module.value + "&query=true&clear_query=true' . $uType . $uGroup . $uAssigned_user_id . '";
				if(typeof(form.advanced) != "undefined"){
					newLoc += "&advanced=" + form.advanced.value;
				}
				document.location.href= newLoc;
			}
		//  End --></script>';

        return $the_script;
    }

    /**
     * @global $theme
     * @global $mod_strings
     * @return string
     */
    public function pickOneButton()
    {
        global $theme;
        global $mod_strings;
        $out = '<div><input	title="' . $mod_strings['LBL_BUTTON_GRAB_TITLE'] . '"
						class="button"
						type="button" name="button"
						onClick="window.location=\'index.php?module=Emails&action=Grab\';"
						style="margin-bottom:2px"
						value="  ' . $mod_strings['LBL_BUTTON_GRAB'] . '  "></div>';

        return $out;
    }

    /**
     * Determines what Editor (HTML or Plain-text) the current_user uses;
     * @return string Editor type
     */
    public function getUserEditorPreference()
    {
        global $sugar_config;
        global $current_user;

        $editor = '';

        if (!isset($sugar_config['email_default_editor'])) {
            $sugar_config = $current_user->setDefaultsInConfig();
        }

        $userEditor = $current_user->getPreference('email_editor_option');
        $systemEditor = $sugar_config['email_default_editor'];

        if ($userEditor != '') {
            $editor = $userEditor;
        } else {
            $editor = $systemEditor;
        }

        return $editor;
    }

    /**
     * takes the mess we pass from EditView and tries to create some kind of order
     * @param array $addrs
     * @param array $addrs_ids (from contacts)
     * @param array $addrs_names (from contacts);
     * @param array $addrs_emails (from contacts);
     * @return array Parsed assoc array to feed to PHPMailer
     */
    public function parse_addrs($addrs, $addrs_ids, $addrs_names, $addrs_emails)
    {
        // cn: bug 9406 - enable commas to separate email addresses
        $addrs = str_replace(",", ";", $addrs);

        $ltgt = array('&lt;', '&gt;');
        $gtlt = array('<', '>');

        $return = array();
        $addrs = str_replace($ltgt, '', $addrs);
        $addrs_arr = explode(";", $addrs);
        $addrs_arr = $this->remove_empty_fields($addrs_arr);
        $addrs_ids_arr = explode(";", $addrs_ids);
        $addrs_ids_arr = $this->remove_empty_fields($addrs_ids_arr);
        $addrs_emails_arr = explode(";", $addrs_emails);
        $addrs_emails_arr = $this->remove_empty_fields($addrs_emails_arr);
        $addrs_names_arr = explode(";", $addrs_names);
        $addrs_names_arr = $this->remove_empty_fields($addrs_names_arr);

        ///////////////////////////////////////////////////////////////////////
        ////	HANDLE EMAILS HAND-WRITTEN
        $contactRecipients = array();
        $knownEmails = array();

        foreach ($addrs_arr as $i => $v) {
            if (trim($v) == "") {
                continue;
            } // skip any "blanks" - will always have 1

            $recipient = array();

            //// get the email to see if we're dealing with a dupe
            //// what crappy coding
            preg_match("/[A-Z0-9._%-\']+@[A-Z0-9.-]+\.[A-Z]{2,}/i", $v, $match);


            if (!empty($match[0]) && !in_array(trim($match[0]), $knownEmails)) {
                $knownEmails[] = $match[0];
                $recipient['email'] = $match[0];

                //// handle the Display name
                $display = trim(str_replace($match[0], '', $v));

                //// only trigger a "displayName" <email@address> when necessary
                if (isset($addrs_names_arr[$i])) {
                    $recipient['display'] = $addrs_names_arr[$i];
                } else {
                    if (!empty($display)) {
                        $recipient['display'] = $display;
                    }
                }
                if (isset($addrs_ids_arr[$i]) && $addrs_emails_arr[$i] == $match[0]) {
                    $recipient['contact_id'] = $addrs_ids_arr[$i];
                }
                $return[] = $recipient;
            }
        }

        return $return;
    }

    /**
     * @param $arr
     * @return array
     */
    public function remove_empty_fields(&$arr)
    {
        $newarr = array();

        foreach ($arr as $field) {
            $field = trim($field);
            if (empty($field)) {
                continue;
            }
            array_push($newarr, $field);
        }

        return $newarr;
    }

    /**
     * handles attachments of various kinds when sending email
     * @global $mod_strings
     */
    public function handleAttachments()
    {


        global $mod_strings;

        ///////////////////////////////////////////////////////////////////////////
        ////    ATTACHMENTS FROM DRAFTS
        if (($this->type == 'out' || $this->type == 'draft') && $this->status == 'draft' && isset($_REQUEST['record'])) {
            $this->getNotes($_REQUEST['record']); // cn: get notes from OLD email for use in new email
        }
        ////    END ATTACHMENTS FROM DRAFTS
        ///////////////////////////////////////////////////////////////////////////

        ///////////////////////////////////////////////////////////////////////////
        ////    ATTACHMENTS FROM FORWARDS
        // Bug 8034 Jenny - Need the check for type 'draft' here to handle cases where we want to save
        // forwarded messages as drafts.  We still need to save the original message's attachments.
        if (($this->type == 'out' || $this->type == 'draft') &&
            isset($_REQUEST['origType']) && $_REQUEST['origType'] == 'forward' &&
            isset($_REQUEST['return_id']) && !empty($_REQUEST['return_id'])
        ) {
            $this->getNotes($_REQUEST['return_id'], true);
        }

        // cn: bug 8034 - attachments from forward/replies lost when saving in draft
        if (isset($_REQUEST['prior_attachments']) && !empty($_REQUEST['prior_attachments']) && $this->new_with_id == true) {
            $exIds = explode(",", $_REQUEST['prior_attachments']);
            if (!isset($_REQUEST['template_attachment'])) {
                $_REQUEST['template_attachment'] = array();
            }
            $_REQUEST['template_attachment'] = array_merge($_REQUEST['template_attachment'], $exIds);
        }
        ////    END ATTACHMENTS FROM FORWARDS
        ///////////////////////////////////////////////////////////////////////////

        ///////////////////////////////////////////////////////////////////////////
        ////	ATTACHMENTS FROM TEMPLATES
        // to preserve individual email integrity, we must dupe Notes and associated files
        // for each outbound email - good for integrity, bad for filespace
        if (isset($_REQUEST['template_attachment']) && !empty($_REQUEST['template_attachment'])) {
            $removeArr = array();
            $noteArray = array();

            if (isset($_REQUEST['temp_remove_attachment']) && !empty($_REQUEST['temp_remove_attachment'])) {
                $removeArr = $_REQUEST['temp_remove_attachment'];
            }


            foreach ($_REQUEST['template_attachment'] as $noteId) {
                if (in_array($noteId, $removeArr)) {
                    continue;
                }
                $noteTemplate = new Note();
                $noteTemplate->retrieve($noteId);
                $noteTemplate->id = create_guid();
                $noteTemplate->new_with_id = true; // duplicating the note with files
                $noteTemplate->parent_id = $this->id;
                $noteTemplate->parent_type = $this->module_dir;
                $noteTemplate->date_entered = '';
                $noteTemplate->save();

                $noteFile = new UploadFile();
                $noteFile->duplicate_file($noteId, $noteTemplate->id, $noteTemplate->filename);
                $noteArray[] = $noteTemplate;
            }
            $this->attachments = array_merge($this->attachments, $noteArray);
        }
        ////	END ATTACHMENTS FROM TEMPLATES
        ///////////////////////////////////////////////////////////////////////////

        ///////////////////////////////////////////////////////////////////////////
        ////	ADDING NEW ATTACHMENTS
        $max_files_upload = 10;
        // Jenny - Bug 8211 Since attachments for drafts have already been processed,
        // we don't need to re-process them.
        if ($this->status != "draft") {
            $notes_list = array();
            if (!empty($this->id) && !$this->new_with_id) {
                $note = new Note();
                $where = "notes.parent_id='{$this->id}'";
                $notes_list = $note->get_full_list("", $where, true);
            }
            $this->attachments = array_merge($this->attachments, $notes_list);
        }
        // cn: Bug 5995 - rudimentary error checking
        $filesError = array(
            0 => 'UPLOAD_ERR_OK - There is no error, the file uploaded with success.',
            1 => 'UPLOAD_ERR_INI_SIZE - The uploaded file exceeds the upload_max_filesize directive in php.ini.',
            2 => 'UPLOAD_ERR_FORM_SIZE - The uploaded file exceeds the MAX_FILE_SIZE directive that was specified in the HTML form.',
            3 => 'UPLOAD_ERR_PARTIAL - The uploaded file was only partially uploaded.',
            4 => 'UPLOAD_ERR_NO_FILE - No file was uploaded.',
            5 => 'UNKNOWN ERROR',
            6 => 'UPLOAD_ERR_NO_TMP_DIR - Missing a temporary folder. Introduced in PHP 4.3.10 and PHP 5.0.3.',
            7 => 'UPLOAD_ERR_CANT_WRITE - Failed to write file to disk. Introduced in PHP 5.1.0.',
        );

        for ($i = 0; $i < $max_files_upload; $i++) {
            // cn: Bug 5995 - rudimentary error checking
            if (!isset($_FILES["email_attachment{$i}"])) {
                $GLOBALS['log']->debug("Email Attachment {$i} does not exist.");
                continue;
            }
            if ($_FILES['email_attachment' . $i]['error'] != 0 && $_FILES['email_attachment' . $i]['error'] != 4) {
                $GLOBALS['log']->debug('Email Attachment could not be attach due to error: ' . $filesError[$_FILES['email_attachment' . $i]['error']]);
                continue;
            }

            $note = new Note();
            $note->parent_id = $this->id;
            $note->parent_type = $this->module_dir;
            $upload_file = new UploadFile('email_attachment' . $i);

            if (empty($upload_file)) {
                continue;
            }

            if (isset($_FILES['email_attachment' . $i]) && $upload_file->confirm_upload()) {
                $note->filename = $upload_file->get_stored_file_name();
                $note->file = $upload_file;
                $note->name = $mod_strings['LBL_EMAIL_ATTACHMENT'] . ': ' . $note->file->original_file_name;

                $this->attachments[] = $note;
            }
        }

        $this->saved_attachments = array();
        foreach ($this->attachments as $note) {
            if (!empty($note->id)) {
                array_push($this->saved_attachments, $note);
                continue;
            }
            $note->parent_id = $this->id;
            $note->parent_type = 'Emails';
            $note->file_mime_type = $note->file->mime_type;
            $note_id = $note->save();

            $this->saved_attachments[] = $note;

            $note->id = $note_id;
            $note->file->final_move($note->id);
        }
        ////	END NEW ATTACHMENTS
        ///////////////////////////////////////////////////////////////////////////

        ///////////////////////////////////////////////////////////////////////////
        ////	ATTACHMENTS FROM DOCUMENTS
        for ($i = 0; $i < 10; $i++) {
            if (isset($_REQUEST['documentId' . $i]) && !empty($_REQUEST['documentId' . $i])) {
                $doc = new Document();
                $docRev = new DocumentRevision();
                $docNote = new Note();
                $noteFile = new UploadFile();

                $doc->retrieve($_REQUEST['documentId' . $i]);
                $docRev->retrieve($doc->document_revision_id);

                $this->saved_attachments[] = $docRev;

                // cn: bug 9723 - Emails with documents send GUID instead of Doc name
                $docNote->name = $docRev->getDocumentRevisionNameForDisplay();
                $docNote->filename = $docRev->filename;
                $docNote->description = $doc->description;
                $docNote->parent_id = $this->id;
                $docNote->parent_type = 'Emails';
                $docNote->file_mime_type = $docRev->file_mime_type;
                $docId = $docNote = $docNote->save();

                $noteFile->duplicate_file($docRev->id, $docId, $docRev->filename);
            }
        }

        ////	END ATTACHMENTS FROM DOCUMENTS
        ///////////////////////////////////////////////////////////////////////////

        ///////////////////////////////////////////////////////////////////////////
        ////	REMOVE ATTACHMENTS
        if (isset($_REQUEST['remove_attachment']) && !empty($_REQUEST['remove_attachment'])) {
            foreach ($_REQUEST['remove_attachment'] as $noteId) {
                $q = 'UPDATE notes SET deleted = 1 WHERE id = \'' . $noteId . '\'';
                $this->db->query($q);
            }
        }

        //this will remove attachments that have been selected to be removed from drafts.
        if (isset($_REQUEST['removeAttachment']) && !empty($_REQUEST['removeAttachment'])) {
            $exRemoved = explode('::', $_REQUEST['removeAttachment']);
            foreach ($exRemoved as $noteId) {
                $q = 'UPDATE notes SET deleted = 1 WHERE id = \'' . $noteId . '\'';
                $this->db->query($q);
            }
        }
        ////	END REMOVE ATTACHMENTS
        ///////////////////////////////////////////////////////////////////////////
    }


    /**
     * Handles file attachments with multiple files
     * @global $mod_strings
     */
    public function handleMultipleFileAttachments()
    {
        global $mod_strings;

        ///////////////////////////////////////////////////////////////////////////
        ////    ATTACHMENTS FROM DRAFTS
        if (($this->type == 'out' || $this->type == 'draft')
            && $this->status == 'draft'
            && isset($_REQUEST['record'])
            && empty($_REQUEST['ignoreParentAttachments'])) {
            $this->getNotes($_REQUEST['record']); // cn: get notes from OLD email for use in new email
        }
        ////    END ATTACHMENTS FROM DRAFTS
        ///////////////////////////////////////////////////////////////////////////

        ///////////////////////////////////////////////////////////////////////////
        ////    ATTACHMENTS FROM FORWARDS
        // Bug 8034 Jenny - Need the check for type 'draft' here to handle cases where we want to save
        // forwarded messages as drafts.  We still need to save the original message's attachments.
        if (($this->type == 'out' || $this->type == 'draft') &&
            isset($_REQUEST['origType']) && $_REQUEST['origType'] == 'forward' &&
            isset($_REQUEST['return_id']) && !empty($_REQUEST['return_id'])
        ) {
            $this->getNotes($_REQUEST['return_id'], true);
        }

        // cn: bug 8034 - attachments from forward/replies lost when saving in draft
        if (isset($_REQUEST['prior_attachments']) && !empty($_REQUEST['prior_attachments']) && $this->new_with_id == true) {
            $exIds = explode(",", $_REQUEST['prior_attachments']);
            if (!isset($_REQUEST['template_attachment'])) {
                $_REQUEST['template_attachment'] = array();
            }
            $_REQUEST['template_attachment'] = array_merge($_REQUEST['template_attachment'], $exIds);
        }
        ////    END ATTACHMENTS FROM FORWARDS
        ///////////////////////////////////////////////////////////////////////////

        ///////////////////////////////////////////////////////////////////////////
        ////	ATTACHMENTS FROM TEMPLATES
        // to preserve individual email integrity, we must dupe Notes and associated files
        // for each outbound email - good for integrity, bad for filespace
        if (isset($_REQUEST['template_attachment']) && !empty($_REQUEST['template_attachment'])) {
            $removeArr = array();
            $noteArray = array();

            if (isset($_REQUEST['temp_remove_attachment']) && !empty($_REQUEST['temp_remove_attachment'])) {
                $removeArr = $_REQUEST['temp_remove_attachment'];
            }

            foreach ($_REQUEST['template_attachment'] as $noteId) {
                if (in_array($noteId, $removeArr)) {
                    continue;
                }
                $noteTemplate = new Note();
                $noteTemplate->retrieve($noteId);
                $noteTemplate->id = create_guid();
                $noteTemplate->new_with_id = true; // duplicating the note with files
                $noteTemplate->parent_id = $this->id;
                $noteTemplate->parent_type = $this->module_dir;
                $noteTemplate->date_entered = '';
                $noteTemplate->save();

                $noteFile = new UploadFile();
                $noteFile->duplicate_file($noteId, $noteTemplate->id, $noteTemplate->filename);
                $noteArray[] = $noteTemplate;
            }
            $this->attachments = array_merge($this->attachments, $noteArray);
        }
        ////	END ATTACHMENTS FROM TEMPLATES
        ///////////////////////////////////////////////////////////////////////////

        ///////////////////////////////////////////////////////////////////////////
        ////	ADDING NEW ATTACHMENTS
        $max_files_upload = 10;
        // Jenny - Bug 8211 Since attachments for drafts have already been processed,
        // we don't need to re-process them.
        if ($this->status != "draft") {
            $notes_list = array();
            if (!empty($this->id) && !$this->new_with_id) {
                $note = new Note();
                $where = "notes.parent_id='{$this->id}'";
                $notes_list = (array)$note->get_full_list("", $where, true);
            }
            $this->attachments = array_merge($this->attachments, $notes_list);
        }
        // cn: Bug 5995 - rudimentary error checking
        $filesError = array(
            0 => 'UPLOAD_ERR_OK - There is no error, the file uploaded with success.',
            1 => 'UPLOAD_ERR_INI_SIZE - The uploaded file exceeds the upload_max_filesize directive in php.ini.',
            2 => 'UPLOAD_ERR_FORM_SIZE - The uploaded file exceeds the MAX_FILE_SIZE directive that was specified in the HTML form.',
            3 => 'UPLOAD_ERR_PARTIAL - The uploaded file was only partially uploaded.',
            4 => 'UPLOAD_ERR_NO_FILE - No file was uploaded.',
            5 => 'UNKNOWN ERROR',
            6 => 'UPLOAD_ERR_NO_TMP_DIR - Missing a temporary folder. Introduced in PHP 4.3.10 and PHP 5.0.3.',
            7 => 'UPLOAD_ERR_CANT_WRITE - Failed to write file to disk. Introduced in PHP 5.1.0.',
        );

        for ($i = 0; $i < $max_files_upload; $i++) {
            // cn: Bug 5995 - rudimentary error checking
            if (!isset($_FILES["email_attachment"]['name'][$i])) {
                $GLOBALS['log']->debug("Email Attachment {$i} does not exist.");
                continue;
            }
            if ($_FILES['email_attachment']['error'][$i] != 0 && $_FILES['email_attachment']['error'][$i] != 4) {
                $GLOBALS['log']->debug('Email Attachment could not be attach due to error: ' . $filesError[$_FILES['email_attachment']['error'][$i]]);
                continue;
            }

            $note = new Note();
            $note->parent_id = $this->id;
            $note->parent_type = $this->module_dir;
            $upload_file = new UploadMultipleFiles('email_attachment', $i);

            if (empty($upload_file)) {
                continue;
            }

            if (isset($_FILES['email_attachment']['name'][$i]) && $upload_file->confirm_upload()) {
                $note->filename = $upload_file->get_stored_file_name();
                $note->file = $upload_file;
                $note->name = $mod_strings['LBL_EMAIL_ATTACHMENT'] . ': ' . $note->file->original_file_name;

                $this->attachments[] = $note;
            }
        }

        $this->saved_attachments = array();
        foreach ((array)$this->attachments as $note) {
            if (!empty($note->id)) {
                array_push($this->saved_attachments, $note);
                continue;
            }
            $note->parent_id = $this->id;
            $note->parent_type = 'Emails';
            $note->file_mime_type = $note->file->mime_type;
            $note_id = $note->save();

            $this->saved_attachments[] = $note;

            $note->id = $note_id;
            $note->file->final_move($note->id);
        }
        ////	END NEW ATTACHMENTS
        ///////////////////////////////////////////////////////////////////////////

        ///////////////////////////////////////////////////////////////////////////
        ////	ATTACHMENTS FROM DOCUMENTS
        for ($i = 0; $i < $max_files_upload; $i++) {
            if (isset($_REQUEST['documentId' . $i]) && !empty($_REQUEST['documentId' . $i])) {
                $doc = new Document();
                $docRev = new DocumentRevision();
                $docNote = new Note();
                $noteFile = new UploadFile();

                $doc->retrieve($_REQUEST['documentId' . $i]);
                $docRev->retrieve($doc->document_revision_id);

                $this->saved_attachments[] = $docRev;

                // cn: bug 9723 - Emails with documents send GUID instead of Doc name
                $docNote->name = $docRev->getDocumentRevisionNameForDisplay();
                $docNote->filename = $docRev->filename;
                $docNote->description = $doc->description;
                $docNote->parent_id = $this->id;
                $docNote->parent_type = 'Emails';
                $docNote->file_mime_type = $docRev->file_mime_type;
                $docId = $docNote = $docNote->save();

                $noteFile->duplicate_file($docRev->id, $docId, $docRev->filename);
            }
        }

        ////	END ATTACHMENTS FROM DOCUMENTS
        ///////////////////////////////////////////////////////////////////////////

        ///////////////////////////////////////////////////////////////////////////
        ////	REMOVE ATTACHMENTS
        if (isset($_REQUEST['remove_attachment']) && !empty($_REQUEST['remove_attachment'])) {
            foreach ($_REQUEST['remove_attachment'] as $noteId) {
                $q = 'UPDATE notes SET deleted = 1 WHERE id = \'' . $noteId . '\'';
                $this->db->query($q);
            }
        }

        //this will remove attachments that have been selected to be removed from drafts.
        if (isset($_REQUEST['removeAttachment']) && !empty($_REQUEST['removeAttachment'])) {
            $exRemoved = explode('::', $_REQUEST['removeAttachment']);
            foreach ($exRemoved as $noteId) {
                $q = 'UPDATE notes SET deleted = 1 WHERE id = \'' . $noteId . '\'';
                $this->db->query($q);
            }
        }
        ////	END REMOVE ATTACHMENTS
        ///////////////////////////////////////////////////////////////////////////
    }

    /**
     * Determines if an email body (HTML or Plain) has a User signature already in the content
     * @param array Array of signatures
     * @return bool
     */
    function hasSignatureInBody($sig)
    {
        // strpos can't handle line breaks - normalize
        $html = $this->removeAllNewlines($this->description_html);
        $htmlSig = $this->removeAllNewlines($sig['signature_html']);
        $plain = $this->removeAllNewlines($this->description);
        $plainSig = $this->removeAllNewlines($sig['signature']);

        // cn: bug 11621 - empty sig triggers notice error
        if (!empty($htmlSig) && false !== strpos($html, $htmlSig)) {
            return true;
        } elseif (!empty($plainSig) && false !== strpos($plain, $plainSig)) {
            return true;
        } else {
            return false;
        }
    }

    /**
     * internal helper
     * @param string $str to be normalized
     * @return string
     */
    public function removeAllNewlines($str)
    {
        $bad = array("\r\n", "\n\r", "\n", "\r");
        $good = array('', '', '', '');

        return str_replace($bad, $good, strip_tags(br2nl(from_html($str))));
    }


    /**
     * Set navigation anchors to aid DetailView record navigation (VCR buttons)
     * @param string $uri The URI from the referring page (always ListView)
     * @return array start Array of the URI broken down with a special "current_view" for My Inbox Navs
     */
    public function getStartPage($uri)
    {
        if (strpos($uri,
            '&')) { // "&" to ensure that we can explode the GET vars - else we're gonna trigger a Notice error
            $serial = substr($uri, (strpos($uri, '?') + 1), strlen($uri));
            $exUri = explode('&', $serial);
            $start = array('module' => '', 'action' => '', 'group' => '', 'record' => '', 'type' => '');

            foreach ($exUri as $k => $pair) {
                $exPair = explode('=', $pair);
                $start[$exPair[0]] = $exPair[1];
            }

            // specific views for current_user
            if (isset($start['assigned_user_id'])) {
                $start['current_view'] = "{$start['action']}&module={$start['module']}&assigned_user_id={$start['assigned_user_id']}&type={$start['type']}";
            }

            return $start;
        } else {
            return array();
        }
    }

    /**
     * preps SMTP info for email transmission
     * @param object $mail SugarPHPMailer object
     * @param string $mailer_id
     * @param string $ieId
     * @global $current_user
     * @return object mail SugarPHPMailer object
     */
    public function setMailer($mail, $mailer_id = '', $ieId = '')
    {
        global $current_user;

        require_once("include/OutboundEmail/OutboundEmail.php");
        $oe = new OutboundEmail();
        $oe = $oe->getInboundMailerSettings($current_user, $mailer_id, $ieId);

        // ssl or tcp - keeping outside isSMTP b/c a default may inadvertantly set ssl://
        $mail->protocol = ($oe->mail_smtpssl) ? "ssl://" : "tcp://";
        if ($oe->mail_sendtype == "SMTP") {
            //Set mail send type information
            $mail->Mailer = "smtp";
            $mail->Host = $oe->mail_smtpserver;
            $mail->Port = $oe->mail_smtpport;
            if ($oe->mail_smtpssl == 1) {
                $mail->SMTPSecure = 'ssl';
            } // if
            if ($oe->mail_smtpssl == 2) {
                $mail->SMTPSecure = 'tls';
            } // if

            if ($oe->mail_smtpauth_req) {
                $mail->SMTPAuth = true;
                $mail->Username = $oe->mail_smtpuser;
                $mail->Password = $oe->mail_smtppass;
            }
        } else {
            $mail->Mailer = "sendmail";
        }

        $mail->oe = $oe;

        return $mail;
    }

    /**
     * Preps SugarPHPMailer object for HTML or Plain text sends
     * @param SugarPHPMailer $mail
     * @global $current_user
     * @return Email
     */
    public function handleBody($mail)
    {
        global $current_user;

        // User preferences should takee precedence over everything else
        $emailSettings = $current_user->getPreference('emailSettings', 'Emails');
        $alwaysSendEmailsInPlainText = $emailSettings['sendPlainText'] === '1';

        $sendEmailsInPlainText = false;
        if (isset($_REQUEST['is_only_plain_text']) && $_REQUEST['is_only_plain_text'] === 'true') {
            $sendEmailsInPlainText = true;
        }

        if ($alwaysSendEmailsInPlainText === true) {
            // plain text only
            $this->handleBodyInPlainTextFormat($mail);
        } elseif ($alwaysSendEmailsInPlainText === false && $sendEmailsInPlainText === true) {
            $this->handleBodyInPlainTextFormat($mail);
        } else {
            $this->handleBodyInHTMLformat($mail);
        }

        // wp: if plain text version has lines greater than 998, use base64 encoding
        foreach (explode("\n", ($mail->ContentType == "text/html") ? $mail->AltBody : $mail->Body) as $line) {
            if (strlen($line) > 998) {
                $mail->Encoding = 'base64';
                break;
            }
        }

        return $mail;
    }

    /**
     * Retrieve function from handlebody() to unit test easily
     * @sugar_config
     * @param SugarPHPMailer $mail
     */
    public function handleBodyInHTMLformat($mail)
    {
        global $sugar_config;
        // wp: if body is html, then insert new lines at 996 characters. no effect on client side
        // due to RFC 2822 which limits email lines to 998
        $mail->IsHTML(true);
        $body = from_html(wordwrap($this->description_html, 996));
        $mail->Body = $body;

        // cn: bug 9725
        // new plan is to use the selected type (html or plain) to fill the other
        $plainText = from_html($this->description_html);
        $plainText = strip_tags(br2nl($plainText));
        $mail->AltBody = $plainText;
        $this->description = $plainText;

        $mail->replaceImageByRegex("(?:{$sugar_config['site_url']})?/?cache/images/", sugar_cached("images/"));

        //Replace any embeded images using the secure entryPoint for src url.
        $mail->replaceImageByRegex("(?:{$sugar_config['site_url']})?/?index.php[?]entryPoint=download&(?:amp;)?[^\"]+?id=",
            "upload://", true);

        $mail->Body = from_html($mail->Body);
    }

    /**
     * Sends Email
     * @global $mod_strings
     * @global $current_user
     * @global $sugar_config
     * @global $locale
     * @return bool True on success
     */
    public function send()
    {
        global $mod_strings, $app_strings;
        global $current_user;
        global $sugar_config;
        global $locale;
        $OBCharset = $locale->getPrecedentPreference('default_email_charset');
        $mail = new SugarPHPMailer();

        foreach ($this->to_addrs_arr as $addr_arr) {
            if (empty($addr_arr['display'])) {
                $mail->AddAddress($addr_arr['email'], "");
            } else {
                $mail->AddAddress($addr_arr['email'],
                    $locale->translateCharsetMIME(trim($addr_arr['display']), 'UTF-8', $OBCharset));
            }
        }
        foreach ($this->cc_addrs_arr as $addr_arr) {
            if (empty($addr_arr['display'])) {
                $mail->AddCC($addr_arr['email'], "");
            } else {
                $mail->AddCC($addr_arr['email'],
                    $locale->translateCharsetMIME(trim($addr_arr['display']), 'UTF-8', $OBCharset));
            }
        }

        foreach ($this->bcc_addrs_arr as $addr_arr) {
            if (empty($addr_arr['display'])) {
                $mail->AddBCC($addr_arr['email'], "");
            } else {
                $mail->AddBCC($addr_arr['email'],
                    $locale->translateCharsetMIME(trim($addr_arr['display']), 'UTF-8', $OBCharset));
            }
        }

        $ieId = $this->mailbox_id;
        $mail = $this->setMailer($mail, '', $ieId);



        if ($mail->oe->type === 'system') {
<<<<<<< HEAD
            $mail->From =
            $sender =
            $ReplyToAddr = $mail->oe->smtp_from_addr;
=======
            $mail->From = 
                $sender = 
                $ReplyToAddr = $mail->oe->smtp_from_addr;
            isValidEmailAddress($mail->From);
>>>>>>> b8069475
            $ReplyToName = $mail->oe->smtp_from_name;
        } else {

            // FROM ADDRESS
            if (!empty($this->from_addr)) {
                $mail->From = $this->from_addr;
                isValidEmailAddress($mail->From);
            } else {
                $mail->From = $current_user->getPreference('mail_fromaddress');
                isValidEmailAddress($mail->From);
                $this->from_addr = $mail->From;
                isValidEmailAddress($this->from_addr);
            }
            // FROM NAME
            if (!empty($this->from_name)) {
                $mail->FromName = $this->from_name;
            } elseif (!empty($this->from_addr_name)) {
                $mail->FromName = $this->from_addr_name;
            } else {
                $mail->FromName = $current_user->getPreference('mail_fromname');
                $this->from_name = $mail->FromName;
            }

            //Reply to information for case create and autoreply.
            if (!empty($this->reply_to_name)) {
                $ReplyToName = $this->reply_to_name;
            } else {
                $ReplyToName = $mail->FromName;
            }

            $sender = $mail->From;
            isValidEmailAddress($sender);
            if (!empty($this->reply_to_addr)) {
                $ReplyToAddr = $this->reply_to_addr;
            } else {
                $ReplyToAddr = $mail->From;
            }
            isValidEmailAddress($ReplyToAddr);
        }


        $mail->Sender = $sender; /* set Return-Path field in header to reduce spam score in emails sent via Sugar's Email module */
        isValidEmailAddress($mail->Sender);
        $mail->AddReplyTo($ReplyToAddr, $locale->translateCharsetMIME(trim($ReplyToName), 'UTF-8', $OBCharset));

        //$mail->Subject = html_entity_decode($this->name, ENT_QUOTES, 'UTF-8');
        $mail->Subject = $this->name;

        ///////////////////////////////////////////////////////////////////////
        ////	ATTACHMENTS
        if (isset($this->saved_attachments)) {
            foreach ($this->saved_attachments as $note) {
                $mime_type = 'text/plain';
                if ($note->object_name == 'Note') {
                    if (!empty($note->file->temp_file_location) && is_file($note->file->temp_file_location)) { // brandy-new file upload/attachment
                        $file_location = "file://" . $note->file->temp_file_location;
                        $filename = $note->file->original_file_name;
                        $mime_type = $note->file->mime_type;
                    } else { // attachment coming from template/forward
                        $file_location = "upload://{$note->id}";
                        // cn: bug 9723 - documents from EmailTemplates sent with Doc Name, not file name.
                        $filename = !empty($note->filename) ? $note->filename : $note->name;
                        $mime_type = $note->file_mime_type;
                    }
                } elseif ($note->object_name == 'DocumentRevision') { // from Documents
                    $filePathName = $note->id;
                    // cn: bug 9723 - Emails with documents send GUID instead of Doc name
                    $filename = $note->getDocumentRevisionNameForDisplay();
                    $file_location = "upload://$note->id";
                    $mime_type = $note->file_mime_type;
                }

                // strip out the "Email attachment label if exists
                $filename = str_replace($mod_strings['LBL_EMAIL_ATTACHMENT'] . ': ', '', $filename);
                $file_ext = pathinfo($filename, PATHINFO_EXTENSION);
                //is attachment in our list of bad files extensions?  If so, append .txt to file location
                //check to see if this is a file with extension located in "badext"
                foreach ($sugar_config['upload_badext'] as $badExt) {
                    if (strtolower($file_ext) == strtolower($badExt)) {
                        //if found, then append with .txt to filename and break out of lookup
                        //this will make sure that the file goes out with right extension, but is stored
                        //as a text in db.
                        $file_location = $file_location . ".txt";
                        break; // no need to look for more
                    }
                }
                $mail->AddAttachment($file_location, $locale->translateCharsetMIME(trim($filename), 'UTF-8', $OBCharset),
                    'base64', $mime_type);

                // embedded Images
                if ($note->embed_flag == true) {
                    $cid = $filename;
                    $mail->AddEmbeddedImage($file_location, $cid, $filename, 'base64', $mime_type);
                }
            }
        } else {
            LoggerManager::getLogger()->fatal('Attachements not found');
        }
        ////	END ATTACHMENTS
        ///////////////////////////////////////////////////////////////////////

        $mail = $this->handleBody($mail);

        $GLOBALS['log']->debug('Email sending --------------------- ');

        ///////////////////////////////////////////////////////////////////////
        ////	I18N TRANSLATION
        $mail->prepForOutbound();
        ////	END I18N TRANSLATION
        ///////////////////////////////////////////////////////////////////////

        if ($mail->Send()) {
            ///////////////////////////////////////////////////////////////////
            ////	INBOUND EMAIL HANDLING
            // mark replied
            if (!empty($_REQUEST['inbound_email_id'])) {
                $ieMail = new Email();
                $ieMail->retrieve($_REQUEST['inbound_email_id']);
                $ieMail->status = 'replied';
                $ieMail->save();
            }
            $GLOBALS['log']->debug(' --------------------- buh bye -- sent successful');
            ////	END INBOUND EMAIL HANDLING
            ///////////////////////////////////////////////////////////////////
            return true;
        }
        $GLOBALS['log']->debug($app_strings['LBL_EMAIL_ERROR_PREPEND'] . $mail->ErrorInfo);

        return false;
    }


    /**
     * @return string[]
     */
    public function listviewACLHelper()
    {
        $array_assign = parent::listviewACLHelper();
        $is_owner = false;
        $in_group = false; //SECURITY GROUPS
        if (!empty($this->parent_name)) {

            if (!empty($this->parent_name_owner)) {
                global $current_user;
                $is_owner = $current_user->id == $this->parent_name_owner;
            }
            /* BEGIN - SECURITY GROUPS */
            //parent_name_owner not being set for whatever reason so we need to figure this out
            else {
                if (!empty($this->parent_type) && !empty($this->parent_id)) {
                    global $current_user;
                    $parent_bean = BeanFactory::getBean($this->parent_type, $this->parent_id);
                    if ($parent_bean !== false) {
                        $is_owner = $current_user->id == $parent_bean->assigned_user_id;
                    }
                }
            }
            require_once("modules/SecurityGroups/SecurityGroup.php");
            $in_group = SecurityGroup::groupHasAccess($this->parent_type, $this->parent_id, 'view');
            /* END - SECURITY GROUPS */
        }
        /* BEGIN - SECURITY GROUPS */
        /**
         * if(!ACLController::moduleSupportsACL($this->parent_type) || ACLController::checkAccess($this->parent_type, 'view', $is_owner)){
         */
        if (!ACLController::moduleSupportsACL($this->parent_type) || ACLController::checkAccess($this->parent_type,
                'view', $is_owner, 'module', $in_group)
        ) {
            /* END - SECURITY GROUPS */
            $array_assign['PARENT'] = 'a';
        } else {
            $array_assign['PARENT'] = 'span';
        }
        $is_owner = false;
        $in_group = false; //SECURITY GROUPS
        if (!empty($this->contact_name)) {
            if (!empty($this->contact_name_owner)) {
                global $current_user;
                $is_owner = $current_user->id == $this->contact_name_owner;
            }
            /* BEGIN - SECURITY GROUPS */
            //contact_name_owner not being set for whatever reason so we need to figure this out
            else {
                global $current_user;
                $parent_bean = BeanFactory::getBean('Contacts', $this->contact_id);
                if ($parent_bean !== false) {
                    $is_owner = $current_user->id == $parent_bean->assigned_user_id;
                }
            }
            require_once("modules/SecurityGroups/SecurityGroup.php");
            $in_group = SecurityGroup::groupHasAccess('Contacts', $this->contact_id, 'view');
            /* END - SECURITY GROUPS */
        }
        /* BEGIN - SECURITY GROUPS */
        /**
         * if(ACLController::checkAccess('Contacts', 'view', $is_owner)) {
         */
        if (ACLController::checkAccess('Contacts', 'view', $is_owner, 'module', $in_group)) {
            /* END - SECURITY GROUPS */
            $array_assign['CONTACT'] = 'a';
        } else {
            $array_assign['CONTACT'] = 'span';
        }

        return $array_assign;
    }

    /**
     * @return array
     */
    public function getSystemDefaultEmail()
    {
        $email = array();

        $r1 = $this->db->query('SELECT config.value FROM config WHERE name=\'fromaddress\'');
        $r2 = $this->db->query('SELECT config.value FROM config WHERE name=\'fromname\'');
        $a1 = $this->db->fetchByAssoc($r1);
        $a2 = $this->db->fetchByAssoc($r2);

        $email['email'] = $a1['value'];
        $email['name'] = $a2['value'];

        return $email;
    }


    /**
     * @param string $order_by
     * @param string $where
     * @param array $filter
     * @param array $params
     * @param int $show_deleted
     * @param string $join_type
     * @param bool $return_array
     * @param null $parentbean
     * @param bool $singleSelect
     * @param bool $ifListForExport
     * @return string
     */
    public function create_new_list_query(
        $order_by,
        $where,
        $filter = array(),
        $params = array(),
        $show_deleted = 0,
        $join_type = '',
        $return_array = false,
        $parentbean = null,
        $singleSelect = false,
        $ifListForExport = false
    ) {

        if ($return_array) {
            return parent::create_new_list_query($order_by, $where, $filter, $params, $show_deleted, $join_type,
                $return_array, $parentbean, $singleSelect);
        }
        $custom_join = $this->getCustomJoin();

        $query = "SELECT " . $this->table_name . ".*, users.user_name as assigned_user_name\n";

        $query .= $custom_join['select'];
        $query .= " FROM emails\n";
        if ($where != "" && (strpos($where, "contacts.first_name") > 0)) {
            $query .= " LEFT JOIN emails_beans ON emails.id = emails_beans.email_id\n";
        }

        $query .= " LEFT JOIN users ON emails.assigned_user_id=users.id \n";
        if ($where != "" && (strpos($where, "contacts.first_name") > 0)) {

            $query .= " JOIN contacts ON contacts.id= emails_beans.bean_id AND emails_beans.bean_module='Contacts' and contacts.deleted=0 \n";
        }

        $query .= $custom_join['join'];

        $where_auto = "1=1";
        if ($show_deleted == 0) {
            $where_auto = " emails.deleted=0 \n";
        } else {
            if ($show_deleted == 1) {
                $where_auto = " emails.deleted=1 \n";
            }
        }

        if ($where != "") {
            $query .= "WHERE $where AND " . $where_auto;
        } else {
            $query .= "WHERE " . $where_auto;
        }

        if ($order_by != "") {
            $query .= " ORDER BY $order_by";
        } else {
            $query .= " ORDER BY date_sent DESC";
        }

        return $query;
    } // fn

    /**
     * @global $timedate
     * @global $mod_strings
     * fill_in_additional_list_fields
     */
    public function fill_in_additional_list_fields()
    {
        global $timedate, $mod_strings;
        $this->fill_in_additional_detail_fields();

        $this->link_action = 'DetailView';
        ///////////////////////////////////////////////////////////////////////
        //populate attachment_image, used to display attachment icon.
        $query = "select 1 from notes where notes.parent_id = '$this->id' and notes.deleted = 0";
        $result = $this->db->query($query, true, " Error filling in additional list fields: ");

        $row = $this->db->fetchByAssoc($result);

        if ($row) {
            $this->attachment_image = SugarThemeRegistry::current()->getImage(
                'attachment',
                '',
                null,
                null,
                '.gif',
                translate('LBL_ATTACHMENT', 'Emails')
            );
        } else {
            $this->attachment_image = '';
        }

        ///////////////////////////////////////////////////////////////////////
        if (empty($this->contact_id) && !empty($this->parent_id) && !empty($this->parent_type) && $this->parent_type === 'Contacts' && !empty($this->parent_name)) {
            $this->contact_id = $this->parent_id;
            $this->contact_name = $this->parent_name;
        }
    }

    /**
     * @global $app_list_strings
     * @global $mod_strings
     * fill_in_additional_detail_fields
     */
    public function fill_in_additional_detail_fields()
    {
        global $app_list_strings;

        $mod_strings = return_module_language($GLOBALS['current_language'], 'Emails'); //Called from EmailMan as well.

        // Fill in the assigned_user_name
        $this->assigned_user_name = get_assigned_user_name($this->assigned_user_id, '');
        //if ($this->parent_type == 'Contacts') {
        $query = "SELECT contacts.first_name, contacts.last_name, contacts.phone_work, contacts.id, contacts.assigned_user_id contact_name_owner, 'Contacts' contact_name_mod FROM contacts, emails_beans ";
        $query .= "WHERE emails_beans.email_id='$this->id' AND emails_beans.bean_id=contacts.id AND emails_beans.bean_module = 'Contacts' AND emails_beans.deleted=0 AND contacts.deleted=0";
        if (!empty($this->parent_id) && $this->parent_type == 'Contacts') {
            $query .= " AND contacts.id= '" . $this->parent_id . "' ";
        } else {
            if (!empty($_REQUEST['record']) && !empty($_REQUEST['module']) && $_REQUEST['module'] == 'Contacts') {
                $query .= " AND contacts.id= '" . $_REQUEST['record'] . "' ";
            }
        }
        $result = $this->db->query($query, true, " Error filling in additional detail fields: ");

        // Get the id and the name.
        $row = $this->db->fetchByAssoc($result);
        if ($row != null) {

            $contact = new Contact();
            $contact->retrieve($row['id']);
            $this->contact_name = $contact->full_name;
            $this->contact_phone = $row['phone_work'];
            $this->contact_id = $row['id'];
            $this->contact_email = $contact->emailAddress->getPrimaryAddress($contact);
            $this->contact_name_owner = $row['contact_name_owner'];
            $this->contact_name_mod = $row['contact_name_mod'];
            $GLOBALS['log']->debug("Call($this->id): contact_name = $this->contact_name");
            $GLOBALS['log']->debug("Call($this->id): contact_phone = $this->contact_phone");
            $GLOBALS['log']->debug("Call($this->id): contact_id = $this->contact_id");
            $GLOBALS['log']->debug("Call($this->id): contact_email1 = $this->contact_email");
        } else {
            $this->contact_name = '';
            $this->contact_phone = '';
            $this->contact_id = '';
            $this->contact_email = '';
            $this->contact_name_owner = '';
            $this->contact_name_mod = '';
            $GLOBALS['log']->debug("Call($this->id): contact_name = $this->contact_name");
            $GLOBALS['log']->debug("Call($this->id): contact_phone = $this->contact_phone");
            $GLOBALS['log']->debug("Call($this->id): contact_id = $this->contact_id");
            $GLOBALS['log']->debug("Call($this->id): contact_email1 = $this->contact_email");
        }
        //}
        $this->created_by_name = get_assigned_user_name($this->created_by);
        $this->modified_by_name = get_assigned_user_name($this->modified_user_id);

        $this->link_action = 'DetailView';

        if (!empty($this->type)) {
            if ($this->type == 'out' && $this->status == 'send_error') {
                $this->type_name = $mod_strings['LBL_NOT_SENT'];
            } else {
                $this->type_name = $app_list_strings['dom_email_types'][$this->type];
            }

            if (($this->type == 'out' && $this->status == 'send_error') || $this->type == 'draft') {
                $this->link_action = 'EditView';
            }
        }

        //todo this  isset( $app_list_strings['dom_email_status'][$this->status]) is hack for 3261.
        if (!empty($this->status) && isset($app_list_strings['dom_email_status'][$this->status])) {
            $this->status_name = $app_list_strings['dom_email_status'][$this->status];
        }

        if (empty($this->name) && empty($_REQUEST['record']) && !empty($mod_strings['LBL_NO_SUBJECT'])) {
            $this->name = $mod_strings['LBL_NO_SUBJECT'];
        }

        $this->fill_in_additional_parent_fields();
    }

    /**
     * @param string $order_by
     * @param string $where
     * @return string
     */
    public function create_export_query($order_by, $where)
    {
        $contact_required = stristr($where, "contacts");
        $custom_join = $this->getCustomJoin(true, true, $where);

        if ($contact_required) {
            $query = "SELECT emails.*, contacts.first_name, contacts.last_name";
            $query .= $custom_join['select'];

            $query .= " FROM contacts, emails, emails_contacts ";
            $where_auto = "emails_contacts.contact_id = contacts.id AND emails_contacts.email_id = emails.id AND emails.deleted=0 AND contacts.deleted=0";
        } else {
            $query = 'SELECT emails.*';
            $query .= $custom_join['select'];

            $query .= ' FROM emails ';
            $where_auto = "emails.deleted=0";
        }

        $query .= $custom_join['join'];

        if ($where != "") {
            $query .= "where $where AND " . $where_auto;
        } else {
            $query .= "where " . $where_auto;
        }

        if ($order_by != "") {
            $query .= " ORDER BY $order_by";
        } else {
            $query .= " ORDER BY emails.name";
        }

        return $query;
    }

    /**
     * @global $app_list_strings
     * @global $theme
     * @global $current_user
     * @global $timedate
     * @global $mod_strings
     * @return array
     */
    public function get_list_view_data()
    {
        global $app_list_strings;
        global $theme;
        global $current_user;
        global $timedate;
        global $mod_strings;

        $email_fields = $this->get_list_view_array();
        $this->retrieveEmailText();
        $email_fields['FROM_ADDR'] = $this->from_addr_name;
        isValidEmailAddress($email_fields['FROM_ADDR']);
        $email_fields['FROM_ADDR_NAME'] = $this->from_addr_name;
        $email_fields['TO_ADDRS'] = $this->to_addrs;
        $email_fields['TO_ADDRS_NAMES'] = $this->to_addrs_names;
        $mod_strings = return_module_language($GLOBALS['current_language'],
            'Emails'); // hard-coding for Home screen ListView

        if ($this->status != 'replied') {
            $email_fields['QUICK_REPLY'] = '<a href="index.php?module=Emails&action=ReplyTo&record='. $this->id .'">'
                . $mod_strings['LNK_QUICK_REPLY'] . '</a>';
            $email_fields['STATUS'] = ($email_fields['REPLY_TO_STATUS'] == 1 ? $mod_strings['LBL_REPLIED'] : $email_fields['STATUS']);
        } else {
            $email_fields['QUICK_REPLY'] = $mod_strings['LBL_REPLIED'];
        }
        if (!empty($this->parent_type)) {
            $email_fields['PARENT_MODULE'] = $this->parent_type;
        } else {
            switch ($this->intent) {
                case 'support':
                    $email_fields['CREATE_RELATED'] = '<a href="index.php?module=Cases&action=EditView&inbound_email_id=' . $this->id . '" >' . SugarThemeRegistry::current()->getImage('CreateCases',
                            'border="0"', null, null, ".gif",
                            $mod_strings['LBL_CREATE_CASES']) . $mod_strings['LBL_CREATE_CASE'] . '</a>';
                    break;

                case 'sales':
                    $email_fields['CREATE_RELATED'] = '<a href="index.php?module=Leads&action=EditView&inbound_email_id=' . $this->id . '" >' . SugarThemeRegistry::current()->getImage('CreateLeads',
                            'border="0"', null, null, ".gif",
                            $mod_strings['LBL_CREATE_LEADS']) . $mod_strings['LBL_CREATE_LEAD'] . '</a>';
                    break;

                case 'contact':
                    $email_fields['CREATE_RELATED'] = '<a href="index.php?module=Contacts&action=EditView&inbound_email_id=' . $this->id . '" >' . SugarThemeRegistry::current()->getImage('CreateContacts',
                            'border="0"', null, null, ".gif",
                            $mod_strings['LBL_CREATE_CONTACTS']) . $mod_strings['LBL_CREATE_CONTACT'] . '</a>';
                    break;

                case 'bug':
                    $email_fields['CREATE_RELATED'] = '<a href="index.php?module=Bugs&action=EditView&inbound_email_id=' . $this->id . '" >' . SugarThemeRegistry::current()->getImage('CreateBugs',
                            'border="0"', null, null, ".gif",
                            $mod_strings['LBL_CREATE_BUGS']) . $mod_strings['LBL_CREATE_BUG'] . '</a>';
                    break;

                case 'task':
                    $email_fields['CREATE_RELATED'] = '<a href="index.php?module=Tasks&action=EditView&inbound_email_id=' . $this->id . '" >' . SugarThemeRegistry::current()->getImage('CreateTasks',
                            'border="0"', null, null, ".gif",
                            $mod_strings['LBL_CREATE_TASKS']) . $mod_strings['LBL_CREATE_TASK'] . '</a>';
                    break;

                case 'bounce':
                    break;

                case 'pick':
                    // break;

                case 'info':
                    //break;

                default:
                    $email_fields['CREATE_RELATED'] = $this->quickCreateForm();
                    break;
            }
        }

        //BUG 17098 - MFH changed $this->from_addr to $this->to_addrs
        $email_fields['CONTACT_NAME'] = empty($this->contact_name) ? '</a>' . $this->trimLongTo($this->to_addrs) . '<a>' : $this->contact_name;
        $email_fields['CONTACT_ID'] = empty($this->contact_id) ? '' : $this->contact_id;
        $email_fields['ATTACHMENT_IMAGE'] = $this->attachment_image;
        $email_fields['LINK_ACTION'] = $this->link_action;

        if (isset($this->type_name)) {
            $email_fields['TYPE_NAME'] = $this->type_name;
        }

        $email_fields['CATEGORY_ID'] = empty ($this->category_id) ? "" : $app_list_strings['email_category_dom'][$this->category_id];

        return $email_fields;
    }

    /**
     * @global $mod_strings
     * @global $app_strings
     * @global $currentModule
     * @global $current_language
     * @return string
     */
    public function quickCreateForm()
    {
        global $mod_strings, $app_strings, $currentModule, $current_language;

        // Coming from the home page via Dashlets
        if ($currentModule != 'Email') {
            $mod_strings = return_module_language($current_language, 'Emails');
        }

        return $mod_strings['LBL_QUICK_CREATE'] . "&nbsp;<a id='$this->id' onclick='return quick_create_overlib(\"{$this->id}\", \"" . SugarThemeRegistry::current()->__toString() . "\", this);' href=\"#\" >" . SugarThemeRegistry::current()->getImage("advanced_search",
                "border='0' align='absmiddle'", null, null, '.gif', $mod_strings['LBL_QUICK_CREATE']) . "</a>";
    }

    /**
     * @global timedate
     * @global $current_user
     * @global $beanList
     * @global $sugar_config
     * @gloabl $app_strings
     *  Searches all imported emails and returns the result set as an array.
     * @param string $sort
     * @param string $direction
     * @return array
     */
    public function searchImportedEmails($sort = '', $direction = '')
    {
        require_once('include/TimeDate.php');
        global $timedate;
        global $current_user;
        global $beanList;
        global $sugar_config;
        global $app_strings;

        $emailSettings = $current_user->getPreference('emailSettings', 'Emails');
        // cn: default to a low number until user specifies otherwise
        if (empty($emailSettings['showNumInList'])) {
            $pageSize = 20;
        } else {
            $pageSize = $emailSettings['showNumInList'];
        }

        if (isset($_REQUEST['start']) && isset($_REQUEST['limit'])) {
            $page = ceil($_REQUEST['start'] / $_REQUEST['limit']) + 1;
        } else {
            $page = 1;
        }

        //Determine sort ordering

        //Sort ordering parameters in the request do not coincide with actual column names
        //so we need to remap them.
        $hrSortLocal = array(
            'flagged' => 'type',
            'status' => 'reply_to_status',
            'from' => 'emails_text.from_addr',
            'subject' => 'name',
            'date' => 'date_sent',
            'AssignedTo' => 'assigned_user_id',
            'flagged' => 'flagged'
        );

        $sort = !empty($_REQUEST['sort']) ? $this->db->getValidDBName($_REQUEST['sort']) : "";
        $direction = !empty($_REQUEST['dir']) && in_array(strtolower($_REQUEST['dir']),
            array("asc", "desc")) ? $_REQUEST['dir'] : "";

        $order = (!empty($sort) && !empty($direction)) ? " ORDER BY {$hrSortLocal[$sort]} {$direction}" : "";

        //Get our main query.
        $fullQuery = $this->_genereateSearchImportedEmailsQuery();

        //Perform a count query needed for pagination.
        $countQuery = $this->create_list_count_query($fullQuery);

        $count_rs = $this->db->query($countQuery, false, 'Error executing count query for imported emails search');
        $count_row = $this->db->fetchByAssoc($count_rs);
        $total_count = ($count_row != null) ? $count_row['c'] : 0;

        $start = ($page - 1) * $pageSize;

        //Execute the query
        $rs = $this->db->limitQuery($fullQuery . $order, $start, $pageSize);

        $return = array();

        while ($a = $this->db->fetchByAssoc($rs)) {
            $temp = array();
            $temp['flagged'] = (is_null($a['flagged']) || $a['flagged'] == '0') ? '' : 1;
            $temp['status'] = (is_null($a['reply_to_status']) || $a['reply_to_status'] == '0') ? '' : 1;
            $temp['subject'] = $a['name'];
            $temp['date'] = $timedate->to_display_date_time($a['date_sent']);
            $temp['uid'] = $a['id'];
            $temp['ieId'] = $a['mailbox_id'];
            $temp['site_url'] = $sugar_config['site_url'];
            $temp['seen'] = ($a['status'] == 'unread') ? 0 : 1;
            $temp['type'] = $a['type'];
            $temp['mbox'] = 'sugar::Emails';
            $temp['hasAttach'] = $this->doesImportedEmailHaveAttachment($a['id']);
            //To and from addresses may be stored in emails_text, if nothing is found, revert to
            //regular email addresses.
            $temp['to_addrs'] = preg_replace('/[\x00-\x08\x0B-\x1F]/', '', $a['to_addrs']);
            $temp['from'] = preg_replace('/[\x00-\x08\x0B-\x1F]/', '', $a['from_addr']);
            isValidEmailAddress($temp['from']);
            if (empty($temp['from']) || empty($temp['to_addrs'])) {
                //Retrieve email addresses seperatly.
                $tmpEmail = new Email();
                $tmpEmail->id = $a['id'];
                $tmpEmail->retrieveEmailAddresses();
                $temp['from'] = $tmpEmail->from_addr;
                isValidEmailAddress($temp['from']);
                $temp['to_addrs'] = $tmpEmail->to_addrs;
            }

            $return[] = $temp;
        }

        $metadata = array();
        $metadata['totalCount'] = $total_count;
        $metadata['out'] = $return;

        return $metadata;
    }

    /**
     * Determine if an imported email has an attachment by examining the relationship to notes.
     *
     * @param string $id
     * @return boolean
     */
    function doesImportedEmailHaveAttachment($id)
    {
        $hasAttachment = false;
        $query = "SELECT id FROM notes where parent_id='$id' AND parent_type='Emails' AND file_mime_type is not null AND deleted=0";
        $rs = $this->db->limitQuery($query, 0, 1);
        $row = $this->db->fetchByAssoc($rs);
        if (!empty($row['id'])) {
            $hasAttachment = true;
        }

        return (int)$hasAttachment;
    }

    /**
     * @global $timedate
     * Generate the query used for searching imported emails.
     *
     * @return String Query to be executed.
     */
    function _genereateSearchImportedEmailsQuery()
    {
        global $timedate;

        $additionalWhereClause = $this->_generateSearchImportWhereClause();

        $query = array();
        $fullQuery = "";
        $query['select'] = "emails.id , emails.mailbox_id, emails.name, emails.date_sent, emails.status, emails.type, emails.flagged, emails.reply_to_status,
		                      emails_text.from_addr, emails_text.to_addrs  FROM emails ";

        $query['joins'] = " JOIN emails_text on emails.id = emails_text.email_id ";

        //Handle from and to addr joins
        if (!empty($_REQUEST['from_addr'])) {
            $from_addr = $this->db->quote(strtolower($_REQUEST['from_addr']));
            isValidEmailAddress($from_addr);
            $query['joins'] .= "INNER JOIN emails_email_addr_rel er_from ON er_from.email_id = emails.id AND er_from.deleted = 0 INNER JOIN email_addresses ea_from ON ea_from.id = er_from.email_address_id
                                AND er_from.address_type='from' AND emails_text.from_addr LIKE '%" . $from_addr . "%'";
        }

        if (!empty($_REQUEST['to_addrs'])) {
            $to_addrs = $this->db->quote(strtolower($_REQUEST['to_addrs']));
            $query['joins'] .= "INNER JOIN emails_email_addr_rel er_to ON er_to.email_id = emails.id AND er_to.deleted = 0 INNER JOIN email_addresses ea_to ON ea_to.id = er_to.email_address_id
                                    AND er_to.address_type='to' AND ea_to.email_address LIKE '%" . $to_addrs . "%'";
        }

        $query['where'] = " WHERE (emails.type= 'inbound' OR emails.type='archived' OR emails.type='out') AND emails.deleted = 0 ";
        if (!empty($additionalWhereClause)) {
            $query['where'] .= "AND $additionalWhereClause";
        }

        //If we are explicitly looking for attachments.  Do not use a distinct query as the to_addr is defined
        //as a text which equals clob in oracle and the distinct query can not be executed correctly.
        $addDistinctKeyword = "";
        if (!empty($_REQUEST['attachmentsSearch']) && $_REQUEST['attachmentsSearch'] == 1) //1 indicates yes
        {
            $query['where'] .= " AND EXISTS ( SELECT id FROM notes n WHERE n.parent_id = emails.id AND n.deleted = 0 AND n.filename is not null )";
        } else {
            if (!empty($_REQUEST['attachmentsSearch']) && $_REQUEST['attachmentsSearch'] == 2) {
                $query['where'] .= " AND NOT EXISTS ( SELECT id FROM notes n WHERE n.parent_id = emails.id AND n.deleted = 0 AND n.filename is not null )";
            }
        }

        $fullQuery = "SELECT " . $query['select'] . " " . $query['joins'] . " " . $query['where'];

        return $fullQuery;
    }

    /**
     * @global $timedate
     * Generate the where clause for searching imported emails.
     * @return array|string
     */
    public function _generateSearchImportWhereClause()
    {
        global $timedate;

        //The clear button was removed so if a user removes the asisgned user name, do not process the id.
        if (empty($_REQUEST['assigned_user_name']) && !empty($_REQUEST['assigned_user_id'])) {
            unset($_REQUEST['assigned_user_id']);
        }

        $availableSearchParam = array(
            'name' => array('table_name' => 'emails'),
            'data_parent_id_search' => array('table_name' => 'emails', 'db_key' => 'parent_id', 'opp' => '='),
            'assigned_user_id' => array('table_name' => 'emails', 'opp' => '=')
        );

        $additionalWhereClause = array();
        foreach ($availableSearchParam as $key => $properties) {
            if (!empty($_REQUEST[$key])) {
                $db_key = isset($properties['db_key']) ? $properties['db_key'] : $key;
                $searchValue = $this->db->quote($_REQUEST[$key]);

                $opp = isset($properties['opp']) ? $properties['opp'] : 'like';
                if ($opp == 'like') {
                    $searchValue = "%" . $searchValue . "%";
                }

                $additionalWhereClause[] = "{$properties['table_name']}.$db_key $opp '$searchValue' ";
            }
        }


        $isDateFromSearchSet = !empty($_REQUEST['searchDateFrom']);
        $isdateToSearchSet = !empty($_REQUEST['searchDateTo']);
        $bothDateRangesSet = $isDateFromSearchSet & $isdateToSearchSet;

        //Hanlde date from and to separately
        if ($bothDateRangesSet) {
            $dbFormatDateFrom = $timedate->to_db_date($_REQUEST['searchDateFrom'], false);
            $dbFormatDateFrom = db_convert("'" . $dbFormatDateFrom . "'", 'datetime');

            $dbFormatDateTo = $timedate->to_db_date($_REQUEST['searchDateTo'], false);
            $dbFormatDateTo = db_convert("'" . $dbFormatDateTo . "'", 'datetime');

            $additionalWhereClause[] = "( emails.date_sent >= $dbFormatDateFrom AND
                                          emails.date_sent <= $dbFormatDateTo )";
        } elseif ($isdateToSearchSet) {
            $dbFormatDateTo = $timedate->to_db_date($_REQUEST['searchDateTo'], false);
            $dbFormatDateTo = db_convert("'" . $dbFormatDateTo . "'", 'datetime');
            $additionalWhereClause[] = "emails.date_sent <= $dbFormatDateTo ";
        } elseif ($isDateFromSearchSet) {
            $dbFormatDateFrom = $timedate->to_db_date($_REQUEST['searchDateFrom'], false);
            $dbFormatDateFrom = db_convert("'" . $dbFormatDateFrom . "'", 'datetime');
            $additionalWhereClause[] = "emails.date_sent >= $dbFormatDateFrom ";
        }

        $additionalWhereClause = implode(" AND ", $additionalWhereClause);

        return $additionalWhereClause;
    }

    /**
     *
     * takes a long TO: string of emails and returns the first appended by an elipse
     * @param string $str
     * @return string
     */
    public function trimLongTo($str)
    {
        if (strpos($str, ',')) {
            $exStr = explode(',', $str);

            return $exStr[0] . '...';
        } elseif (strpos($str, ';')) {
            $exStr = explode(';', $str);

            return $exStr[0] . '...';
        } else {
            return $str;
        }
    }

    /**
     * @return string
     */
    public function get_summary_text()
    {
        return $this->name;
    }


    /**
     * @global $app_list_strings
     * @global $app_strings
     * @global $mod_strings
     * @global $theme
     * @global $current_user
     * @param string $where
     * @return string
     */
    public function distributionForm($where)
    {
        global $app_list_strings;
        global $app_strings;
        global $mod_strings;
        global $theme;
        global $current_user;

        $distribution = get_select_options_with_id($app_list_strings['dom_email_distribution'], '');
        $_SESSION['distribute_where'] = $where;


        $out = '<form name="Distribute" id="Distribute">';
        $out .= get_form_header($mod_strings['LBL_DIST_TITLE'], '', false);
        $out .= <<<eoq
		<script>
			enableQS(true);
		</script>
eoq;
        $out .= '
		<table cellpadding="0" cellspacing="0" width="100%" border="0">
			<tr>
				<td>
					<script type="text/javascript">


						function checkDeps(form) {
							return;
						}

						function mySubmit() {
							var assform = document.getElementById("Distribute");
							var select = document.getElementById("userSelect");
							var assign1 = assform.r1.checked;
							var assign2 = assform.r2.checked;
							var dist = assform.dm.value;
							var assign = false;
							var users = false;
							var rules = false;
							var warn1 = "' . $mod_strings['LBL_WARN_NO_USERS'] . '";
							var warn2 = "";

							if(assign1 || assign2) {
								assign = true;

							}

							for(i=0; i<select.options.length; i++) {
								if(select.options[i].selected == true) {
									users = true;
									warn1 = "";
								}
							}

							if(dist != "") {
								rules = true;
							} else {
								warn2 = "' . $mod_strings['LBL_WARN_NO_DIST'] . '";
							}

							if(assign && users && rules) {

								if(document.getElementById("r1").checked) {
									var mu = document.getElementById("MassUpdate");
									var grabbed = "";

									for(i=0; i<mu.elements.length; i++) {
										if(mu.elements[i].type == "checkbox" && mu.elements[i].checked && mu.elements[i].name.value != "massall") {
											if(grabbed != "") { grabbed += "::"; }
											grabbed += mu.elements[i].value;
										}
									}
									var formgrab = document.getElementById("grabbed");
									formgrab.value = grabbed;
								}
								assform.submit();
							} else {
								alert("' . $mod_strings['LBL_ASSIGN_WARN'] . '" + "\n" + warn1 + "\n" + warn2);
							}
						}

						function submitDelete() {
							if(document.getElementById("r1").checked) {
								var mu = document.getElementById("MassUpdate");
								var grabbed = "";

								for(i=0; i<mu.elements.length; i++) {
									if(mu.elements[i].type == "checkbox" && mu.elements[i].checked && mu.elements[i].name != "massall") {
										if(grabbed != "") { grabbed += "::"; }
										grabbed += mu.elements[i].value;
									}
								}
								var formgrab = document.getElementById("grabbed");
								formgrab.value = grabbed;
							}
							if(grabbed == "") {
								alert("' . $mod_strings['LBL_MASS_DELETE_ERROR'] . '");
							} else {
								document.getElementById("Distribute").submit();
							}
						}

					</script>
						<input type="hidden" name="module" value="Emails">
						<input type="hidden" name="action" id="action">
						<input type="hidden" name="grabbed" id="grabbed">

					<table cellpadding="1" cellspacing="0" width="100%" border="0" class="edit view">
						<tr height="20">
							<td scope="col" scope="row" NOWRAP align="center">
								&nbsp;' . $mod_strings['LBL_ASSIGN_SELECTED_RESULTS_TO'] . '&nbsp;';
        $out .= $this->userSelectTable();
        $out .= '</td>
							<td scope="col" scope="row" NOWRAP align="left">
								&nbsp;' . $mod_strings['LBL_USING_RULES'] . '&nbsp;
								<select name="distribute_method" id="dm" onChange="checkDeps(this.form);">' . $distribution . '</select>
							</td>';


        $out .= '</td>
							</tr>';


        $out .= '<tr>
								<td scope="col" width="50%" scope="row" NOWRAP align="right" colspan="2">
								<input title="' . $mod_strings['LBL_BUTTON_DISTRIBUTE_TITLE'] . '"
									id="dist_button"
									class="button" onClick="AjaxObject.detailView.handleAssignmentDialogAssignAction();"
									type="button" name="button"
									value="  ' . $mod_strings['LBL_BUTTON_DISTRIBUTE'] . '  ">';
        $out .= '</tr>
					</table>
				</td>
			</tr>
		</table>
		</form>';

        return $out;
    }

    /**
     * @global $theme
     * @global $mod_strings
     * @return string
     */
    public function userSelectTable()
    {
        global $theme;
        global $mod_strings;

        $colspan = 1;
        $setTeamUserFunction = '';


        // get users
        $r = $this->db->query("SELECT users.id, users.user_name, users.first_name, users.last_name FROM users WHERE deleted=0 AND status = 'Active' AND is_group=0 ORDER BY users.last_name, users.first_name");

        $userTable = '<table cellpadding="0" cellspacing="0" border="0">';
        $userTable .= '<tr><td colspan="2"><b>' . $mod_strings['LBL_USER_SELECT'] . '</b></td></tr>';
        $userTable .= '<tr><td><input type="checkbox" style="border:0px solid #000000" onClick="toggleAll(this); setCheckMark(); checkDeps(this.form);"></td> <td>' . $mod_strings['LBL_TOGGLE_ALL'] . '</td></tr>';
        $userTable .= '<tr><td colspan="2"><select style="visibility:hidden;" name="users[]" id="userSelect" multiple size="12">';

        while ($a = $this->db->fetchByAssoc($r)) {
            $userTable .= '<option value="' . $a['id'] . '" id="' . $a['id'] . '">' . $a['first_name'] . ' ' . $a['last_name'] . '</option>';
        }
        $userTable .= '</select></td></tr>';
        $userTable .= '</table>';

        $out = '<script type="text/javascript">';
        $out .= $setTeamUserFunction;
        $out .= '
					function setCheckMark() {
						var select = document.getElementById("userSelect");

						for(i=0 ; i<select.options.length; i++) {
							if(select.options[i].selected == true) {
								document.getElementById("checkMark").style.display="";
								return;
							}
						}

						document.getElementById("checkMark").style.display="none";
						return;
					}

					function showUserSelect() {
						var targetTable = document.getElementById("user_select");
						targetTable.style.visibility="visible";
						var userSelectTable = document.getElementById("userSelect");
						userSelectTable.style.visibility="visible";
						return;
					}
					function hideUserSelect() {
						var targetTable = document.getElementById("user_select");
						targetTable.style.visibility="hidden";
						var userSelectTable = document.getElementById("userSelect");
						userSelectTable.style.visibility="hidden";
						return;
					}
					function toggleAll(toggle) {
						if(toggle.checked) {
							var stat = true;
						} else {
							var stat = false;
						}
						var form = document.getElementById("userSelect");
						for(i=0; i<form.options.length; i++) {
							form.options[i].selected = stat;
						}
					}


				</script>
			<span id="showUsersDiv" style="position:relative;">
				<a href="#" id="showUsers" onClick="javascript:showUserSelect();">
					' . SugarThemeRegistry::current()->getImage('Users', '', null, null, ".gif",
                $mod_strings['LBL_USERS']) . '</a>&nbsp;
				<a href="#" id="showUsers" onClick="javascript:showUserSelect();">
					<span style="display:none;" id="checkMark">' . SugarThemeRegistry::current()->getImage('check_inline',
                'border="0"', null, null, ".gif", $mod_strings['LBL_CHECK_INLINE']) . '</span>
				</a>


				<div id="user_select" style="width:200px;position:absolute;left:2;top:2;visibility:hidden;z-index:1000;">
				<table cellpadding="0" cellspacing="0" border="0" class="list view">
					<tr height="20">
						<td  colspan="' . $colspan . '" id="hiddenhead" onClick="hideUserSelect();" onMouseOver="this.style.border = \'outset red 1px\';" onMouseOut="this.style.border = \'inset white 0px\';this.style.borderBottom = \'inset red 1px\';">
							<a href="#" onClick="javascript:hideUserSelect();">' . SugarThemeRegistry::current()->getImage('close',
                'border="0"', null, null, ".gif", $mod_strings['LBL_CLOSE']) . '</a>
							' . $mod_strings['LBL_USER_SELECT'] . '
						</td>
					</tr>
					<tr>';
//<td valign="middle" height="30"  colspan="'.$colspan.'" id="hiddenhead" onClick="hideUserSelect();" onMouseOver="this.style.border = \'outset red 1px\';" onMouseOut="this.style.border = \'inset white 0px\';this.style.borderBottom = \'inset red 1px\';">
        $out .= '		<td style="padding:5px" class="oddListRowS1" bgcolor="#fdfdfd" valign="top" align="left" style="left:0;top:0;">
							' . $userTable . '
						</td>
					</tr>
				</table></div>
			</span>';

        return $out;
    }

    /**
     * @global $theme
     * @global $mod_strings
     * @param string $type
     * @return string
     */
    public function checkInbox($type)
    {
        global $theme;
        global $mod_strings;
        $out = '<div><input	title="' . $mod_strings['LBL_BUTTON_CHECK_TITLE'] . '"
						class="button"
						type="button" name="button"
						onClick="window.location=\'index.php?module=Emails&action=Check&type=' . $type . '\';"
						style="margin-bottom:2px"
						value="  ' . $mod_strings['LBL_BUTTON_CHECK'] . '  "></div>';

        return $out;
    }

    /**
     * Guesses Primary Parent id from From: email address.  Cascades guesses from Accounts to Contacts to Leads to
     * Users.  This will not affect the many-to-many relationships already constructed as this is, at best,
     * informational linking.
     */
    public function fillPrimaryParentFields()
    {
        if (empty($this->from_addr)) {
            return;
        }

        $GLOBALS['log']->debug("*** Email trying to guess Primary Parent from address [ {$this->from_addr} ]");

        $tables = array('accounts');
        $ret = array();
        // loop through types to get hits
        foreach ($tables as $table) {
            $q = "SELECT name, id FROM {$table} WHERE email1 = '{$this->from_addr}' OR email2 = '{$this->from_addr}' AND deleted = 0";
            $r = $this->db->query($q);
            while ($a = $this->db->fetchByAssoc($r)) {
                if (!empty($a['name']) && !empty($a['id'])) {
                    $this->parent_type = ucwords($table);
                    $this->parent_id = $a['id'];
                    $this->parent_name = $a['name'];

                    return;
                }
            }
        }
    }

    /**
     * Convert reference to inline image (stored as Note) to URL link
     * Enter description here ...
     * @param string $noteId of the note
     * @param string $noteType of the note
     */
    public function cid2Link($noteId, $noteType)
    {
        if (empty($this->description_html)) {
            return;
        }
        list($type, $subtype) = explode('/', $noteType);
        if (strtolower($type) != 'image') {
            return;
        }
        $upload = new UploadFile();
        $this->description_html = preg_replace("#class=\"image\" src=\"cid:$noteId\.(.+?)\"#",
            "class=\"image\" src=\"{$this->imagePrefix}{$noteId}.\\1\"", $this->description_html);
        // ensure the image is in the cache
        $imgfilename = sugar_cached("images/") . "$noteId." . strtolower($subtype);
        $src = "upload://$noteId";
        if (!file_exists($imgfilename) && file_exists($src)) {
            copy($src, $imgfilename);
        }
    }

    /**
     * Convert all cid: links in this email into URLs
     */
    public function cids2Links()
    {
        if (empty($this->description_html)) {
            return;
        }
        $q = "SELECT id, file_mime_type FROM notes WHERE parent_id = '{$this->id}' AND deleted = 0";
        $r = $this->db->query($q);
        while ($a = $this->db->fetchByAssoc($r)) {
            $this->cid2Link($a['id'], $a['file_mime_type']);
        }
    }

    /**
     * Bugs 50972, 50973
     * Sets the field def for a field to allow null values
     *
     * @todo Consider moving to SugarBean to allow other models to set fields to NULL
     * @param string $field The field name to modify
     * @return void
     */
    public function setFieldNullable($field)
    {
        if (isset($this->field_defs[$field]) && is_array($this->field_defs[$field])) {
            if (empty($this->modifiedFieldDefs[$field])) {
                if (
                    isset($this->field_defs[$field]['isnull']) &&
                    (strtolower($this->field_defs[$field]['isnull']) == 'false' || $this->field_defs[$field]['isnull'] === false)
                ) {
                    $this->modifiedFieldDefs[$field]['isnull'] = $this->field_defs[$field]['isnull'];
                    unset($this->field_defs[$field]['isnull']);
                }

                if (isset($this->field_defs[$field]['dbType']) && $this->field_defs[$field]['dbType'] == 'id') {
                    $this->modifiedFieldDefs[$field]['dbType'] = $this->field_defs[$field]['dbType'];
                    unset($this->field_defs[$field]['dbType']);
                }
            }
        }
    }

    /**
     * Bugs 50972, 50973
     * Set the field def back to the way it was prior to modification
     *
     * @param $field
     * @return void
     */
    public function revertFieldNullable($field)
    {
        if (!empty($this->modifiedFieldDefs[$field]) && is_array($this->modifiedFieldDefs[$field])) {
            foreach ($this->modifiedFieldDefs[$field] as $k => $v) {
                $this->field_defs[$field][$k] = $v;
            }

            unset($this->modifiedFieldDefs[$field]);
        }
    }

    /**
     * Uses the $_REQUEST to populate the fields of an Email SugarBean.
     *
     * @param Email $bean
     * @param array $request TODO: implement PSR 7 interface and refactor
     * @return bool|Email|SugarBean
     */
    public function populateBeanFromRequest($bean, $request)
    {
        if (empty($bean)) {
            $bean = BeanFactory::getBean('Emails');
        }

        if (isset($request['id'])) {
            $bean = $bean->retrieve($_REQUEST['id']);
        }


        foreach ($request as $fieldName => $field) {
            if (array_key_exists($fieldName, $bean->field_defs)) {
                $bean->$fieldName = $field;
            }
        }

        if (isset($_REQUEST['inbound_email_id'])) {
            $bean->mailbox_id = $_REQUEST['inbound_email_id'];
        }


        $old = array('&lt;', '&gt;');
        $new = array('<', '>');


        // Validation first: we have to check that there is
        // 'from' email and/or name in the request and
        // if is not, then use the default one

        // Let's pretend that everything is ok..

        $useDefaultFromAddressName = false;
        $useDefaultFromAddressEmail = false;

        // is from address in the request?

        if (!isset($request['from_addr_name']) || !$request['from_addr_name']) {
            $useDefaultFromAddressName = true;
        }

        // is from name in the request?

        if (!isset($request['from_addr_email']) || !$request['from_addr_email']) {
            $useDefaultFromAddressEmail = true;
        }

        // so, do we have to use any default data?

        if ($useDefaultFromAddressName || $useDefaultFromAddressEmail) {

            // get the default data
            // (curently the system default will be used)

            $defaultEmail = $bean->getSystemDefaultEmail();

            // do we have to use the default from address?

            if ($useDefaultFromAddressEmail) {

                // just make sure are there any default 'from' address set? (validation)

                if (!isset($defaultEmail['email']) || !$defaultEmail['email']) {
                    throw new EmailException("No system default 'from' email address", NO_DEFAULT_FROM_ADDR);
                }

                // use the default one

                $request['from_addr_email'] = $defaultEmail['email'];
            }

            // do we have to use the default name?

            if ($useDefaultFromAddressName) {

                // just make sure are there any default 'from' address set? (validation)

                if (!isset($defaultEmail['name']) || !$defaultEmail['name']) {
                    throw new EmailException("No system default 'from' name", NO_DEFAULT_FROM_NAME);
                }

                // use the default one

                $request['from_addr_name'] = $defaultEmail['name'];
            }
        }

        if (isset($request['from_addr']) && $request['from_addr'] != $request['from_addr_name'] . ' &lt;' . $request['from_addr_email'] . '&gt;') {
            if (false === strpos($request['from_addr'], '&lt;')) { // we have an email only?
                $bean->from_addr = $request['from_addr'];
                isValidEmailAddress($bean->from_addr);
                $bean->from_name = '';
                $bean->reply_to_addr = $bean->from_addr;
                $bean->reply_to_name = $bean->from_name;
            } else { // we have a compound string
                $newFromAddr = str_replace($old, $new, $request['from_addr']);
                $bean->from_addr = substr($newFromAddr, (1 + strpos($newFromAddr, '<')),
                    (strpos($newFromAddr, '>') - strpos($newFromAddr, '<')) - 1);
                isValidEmailAddress($bean->from_addr);
                $bean->from_name = substr($newFromAddr, 0, (strpos($newFromAddr, '<') - 1));
                $bean->reply_to_addr = $bean->from_addr;
                $bean->reply_to_name = $bean->from_name;
            }
        } elseif (!empty($request['from_addr_email']) && isset($request['from_addr_email'])) {
            $bean->from_addr = $request['from_addr_email'];
            isValidEmailAddress($bean->from_addr);
            $bean->from_name = $request['from_addr_name'];
        } else {
            $bean->from_addr = $bean->getSystemDefaultEmail();
            isValidEmailAddress($bean->from_addr);
            $bean->reply_to_addr = $bean->from_addr['email'];
            $bean->reply_to_name = $bean->from_addr['name'];
        }



        if (!empty($request['to_addrs_names'])) {
            $bean->to_addrs_names = htmlspecialchars_decode($request['to_addrs_names']);
        }

        if (!empty($bean->to_addrs_names)) {
            $bean->to_addrs = htmlspecialchars_decode($bean->to_addrs_names);
        }


        $toEmailAddresses = preg_split('/[,;]/', $bean->to_addrs, null, PREG_SPLIT_NO_EMPTY);
        $bean->to_addr_arr = array();
        foreach ($toEmailAddresses as $ea => $address) {
            preg_match(
                '/([a-zA-z0-9\!\#\$\%\&\'\*\+\-\/\ =\?\^\`\{\|\}\~\.\[\]\"\(\)\s]+)((<[a-zA-z0-9\!\#\$\%\&\'\*\+\-\/\=\?\^\_\`\{\|\}\~\.\[\]\"\(\)]+)(@)([a-zA-z0-9\-\.]+\>))$/',
                $address,
                $matches
            );

            // Strip out name from email address
            // eg Angel Mcmahon <sales.vegan@example.it>
            if (count($matches) > 3) {
                $email = $matches[2];
                $display = (str_replace($email, '', $address));
                $display = (trim(str_replace('"', '', $display)));
            } else {
                $email = $address;
                $display = '';
            }

            $email = str_ireplace('<', '', $email);
            $email = str_ireplace('>', '', $email);
            $email = str_ireplace('&lt;', '', $email);
            $email = str_ireplace('&rt;', '', $email);


            $bean->to_addrs_arr[] = array(
                'email' => $email,
                'display' => mb_encode_mimeheader($display, 'UTF-8', 'Q')
            );
        }


        if (empty($bean->cc_addrs)) {
            if (!empty($request['cc_addrs_names'])) {
                $bean->cc_addrs_names = htmlspecialchars_decode($request['cc_addrs_names']);
            }

            if (!empty($bean->cc_addrs_names)) {
                $bean->cc_addrs = htmlspecialchars_decode($bean->cc_addrs_names);
            }
        }

        $ccEmailAddresses = preg_split('/[,;]/', $bean->cc_addrs, null, PREG_SPLIT_NO_EMPTY);
        $bean->cc_addrs_arr = array();
        foreach ($ccEmailAddresses as $ea => $address) {
            $email = '';
            $display = '';
            preg_match(
                '/([a-zA-z0-9\!\#\$\%\&\'\*\+\-\/\ =\?\^\`\{\|\}\~\.\[\]\"\(\)\s]+)((<[a-zA-z0-9\!\#\$\%\&\'\*\+\-\/\=\?\^\_\`\{\|\}\~\.\[\]\"\(\)]+)(@)([a-zA-z0-9\-\.]+\>))$/',
                $address,
                $matches
            );

            // Strip out name from email address
            // eg Angel Mcmahon <sales.vegan@example.it>
            if (count($matches) > 3) {
                $display = trim($matches[1]);
                $email = $matches[2];
            } else {
                $email = $address;
                $display = '';
            }

            $email = str_ireplace('<', '', $email);
            $email = str_ireplace('>', '', $email);
            $email = str_ireplace('&lt;', '', $email);
            $email = str_ireplace('&rt;', '', $email);


            $bean->cc_addrs_arr[] = array(
                'email' => $email,
                'display' => $display,
            );
        }


        if (empty($bean->bcc_addrs)) {
            if (!empty($request['bcc_addrs_names'])) {
                $bean->bcc_addrs_names = htmlspecialchars_decode($request['bcc_addrs_names']);
            }

            if (!empty($bean->bcc_addrs_names)) {
                $bean->bcc_addrs = htmlspecialchars_decode($bean->bcc_addrs_names);
            }
        }

        $bccEmailAddresses = preg_split('/[,;]/', $bean->bcc_addrs, null, PREG_SPLIT_NO_EMPTY);
        $bean->bcc_addrs_arr = array();
        foreach ($bccEmailAddresses as $ea => $address) {
            $email = '';
            $display = '';
            preg_match(
                '/([a-zA-z0-9\!\#\$\%\&\'\*\+\-\/\ =\?\^\`\{\|\}\~\.\[\]\"\(\)\s]+)((<[a-zA-z0-9\!\#\$\%\&\'\*\+\-\/\=\?\^\_\`\{\|\}\~\.\[\]\"\(\)]+)(@)([a-zA-z0-9\-\.]+\>))$/',
                $address,
                $matches
            );

            // Strip out name from email address
            // eg Angel Mcmahon <sales.vegan@example.it>
            if (count($matches) > 3) {
                $display = trim($matches[1]);
                $email = $matches[2];
            } else {
                $email = $address;
                $display = '';
            }

            $email = str_ireplace('<', '', $email);
            $email = str_ireplace('>', '', $email);
            $email = str_ireplace('&lt;', '', $email);
            $email = str_ireplace('&rt;', '', $email);


            $bean->bcc_addrs_arr[] = array(
                'email' => $email,
                'display' => $display,
            );
        }

        if (empty($bean->name)) {
            if (!empty($request['name'])) {
                $bean->name = $request['name'];
            }
        }

        if (empty($bean->description_html)) {
            if (!empty($request['description_html'])) {
                $bean->description_html = $request['description_html'];
            }
        }

        if (empty($bean->description)) {
            if (!empty($request['description'])) {
                $bean->description = $request['description'];
            }
        }

        // When use is sending email after selecting forward or reply to
        // We need to generate a new id
        if (isset($_REQUEST['refer_action']) && !empty($_REQUEST['refer_action'])) {
            $referActions = array('Forward', 'ReplyTo', 'ReplyToAll');
            if (in_array($_REQUEST['refer_action'], $referActions)) {
                $bean->id = create_guid();
                $bean->new_with_id = true;
                $bean->type = 'out';
                $bean->status = 'draft';
            }
        }

        return $bean;
    }

    /**
     * @param Note $note
     */
    public function attachNote(Note $note)
    {
        $this->load_relationship('notes');
        $this->notes->addBean($note);
    }

    /**
     * @param $mail
     */
    protected function handleBodyInPlainTextFormat($mail)
    {
        $this->description_html = '';
        $mail->IsHTML(false);
        $plainText = from_html($this->description);
        $plainText = str_replace("&nbsp;", " ", $plainText);
        $plainText = str_replace("</p>", "</p><br />", $plainText);
        $plainText = strip_tags(br2nl($plainText));
        $plainText = str_replace("&amp;", "&", $plainText);
        $plainText = str_replace("&#39;", "'", $plainText);
        $mail->Body = wordwrap($plainText, 996);
        $mail->Body = $this->decodeDuringSend($mail->Body);
        $this->description = $mail->Body;
    }


    /**
     * Send OptIn Email to EmailAddress By Id
     * return success state or false if it's disabled in config
     *
     * @global array $sugar_config
     * @global LoggerManager $log
     * @param string $id
     * @return bool
     */
    private function sendOptInEmailToEmailAddressById($id)
    {
        global $sugar_config;
        global $log;

        $ret = false;

        if (!$id) {
            $log->fatal('Empty Email Id');
        } elseif (
            isset($sugar_config['email_enable_auto_send_opt_in'])
            && $sugar_config['email_enable_auto_send_opt_in']
        ) {
            /** @var \EmailAddress $emailAddress */
            $emailAddresses = BeanFactory::getBean('EmailAddresses');
            $emailAddress = $emailAddresses->retrieve($id);

            if (
                $emailAddress !== null
                && $emailAddress->getConfirmedOptInState() != EmailAddress::COI_STAT_CONFIRMED_OPT_IN
                && empty($emailAddress->confirm_opt_in_sent_date)) {
                $this->sendOptInEmail($emailAddress);
            }
        }

        return $ret;
    }

    /**
     * @deprecated DO NOT CALL THIS, remove this function as we have a similar working version in EmailMan.php
     * @see same functionality implemented in EmailMam::sendOptInEmail() method. Use that instead this
     * @global array $app_strings
     * @param EmailAddress $emailAddress
     * @return boolean
     * @throws Exception
     */
    private function sendOptInEmail(EmailAddress $emailAddress)
    {
        global $app_strings;

        $ret = false;

        $db = $this->db;
        $log = LoggerManager::getLogger();
        $timedate = new TimeDate();
        $configurator = new Configurator();
        $sugar_config =  $configurator->config;
        if (!$configurator->isConfirmOptInEnabled()) {
            return $ret;
        }

        require_once __DIR__ . '/../AOW_Actions/actions/actionSendEmail.php';

        $confirmOptInTemplateId = $configurator->getConfirmOptInTemplateId();

        if (!$confirmOptInTemplateId) {
            $log->fatal('Opt In Email Template is not configured. Please set up in email settings');
            SugarApplication::appendErrorMessage($app_strings['ERR_OPT_IN_TPL_NOT_SET']);
            return $ret;
        }

        // Prevent sending an opt in email multiple time
        if (!$this->parent_name || !$this->parent_type) {
            return $ret;
        }

        $emailAddressString = $emailAddress->email_address;
        if(!$this->isValidEmail($emailAddressString)) {
            $emailAddressString = $emailAddress->email_address[0]['email_address'];
            if(!$this->isValidEmail($emailAddressString)) {
                throw new Exception('Invalid email address: ' . $emailAddressString);
            }
        }

        // Send email template

        $params = array(
            'individual_email' => '1',
            'email_template' => $confirmOptInTemplateId,
            'email_to_type' => array(
                0 => 'to',
            ),
            'email_target_type' => array(
                0 => 'Email Address',
            ),
            'email' => array(
                0 => $emailAddressString,
            ),
        );


        // Get Related Contact | Lead | Target etc.
        $query = ' SELECT * FROM email_addresses' .
            ' JOIN email_addr_bean_rel ON email_addresses.id = email_addr_bean_rel.email_address_id' .
            ' WHERE email_address_id LIKE \'' . $db->quote($emailAddress->id) . '\'' .
                ' AND email_addr_bean_rel.primary_address = 1 '
                . 'AND email_addresses.deleted = 0 AND email_addr_bean_rel.deleted = 0';

        $dbResult = $db->query($query);
        while ($row = $db->fetchByAssoc($dbResult)) {

            if ($ret) {
                throw new RuntimeException('More than one bean related to a primary email address: ' . $emailAddressString);
            }

            $bean = BeanFactory::getBean($row['bean_module'], $row['bean_id']);

            $actionSendEmail = new actionSendEmail();
            $date = new DateTime();
            $now = $date->format($timedate::DB_DATETIME_FORMAT);
            if(!$actionSendEmail->run_action($bean, $params)) {
                $emailAddress->confirm_opt_in_fail_date = $now;
            } else {
                $emailAddress->confirm_opt_in_sent_date = $now;
            }
            $emailAddress->save();

            $ret = true;
        }

        return $ret;
    }

    /**
     *
     * @param string $emailAddressString
     * @return boolean
     */
    private function isValidEmail($emailAddressString) {
        return filter_var($emailAddressString, FILTER_VALIDATE_EMAIL);
    }

    /**
     * @param string $emailField eg from_name
     */
    protected function validateSugarEmailAddressField($emailField)
    {
        if (!is_string($emailField)) {
            throw new InvalidArgumentException('Invalid type. $emailField must be a string value, eg. from_name');
        }

        if ($emailField === 'from_name') {
            LoggerManager::getLogger()->error('from_name is invalid email address field.');
        }
    }
} // end class def<|MERGE_RESOLUTION|>--- conflicted
+++ resolved
@@ -1523,7 +1523,7 @@
         $tmpNote->filename = $filename;
         $tmpNote->file_mime_type = $mimeType;
         $noteFile = "upload://{$tmpNote->id}";
-
+        
         if (!file_exists($fileLocation)) {
             LoggerManager::getLogger()->warn('Email error: File Location not found for save temp note attachments. File location was: "' . $fileLocation . '"');
         } else {
@@ -1531,13 +1531,13 @@
             if (!copy($fileLocation, $noteFile)) {
                 $GLOBALS['log']->fatal("EMAIL 2.0: could not copy SugarDocument revision file $fileLocation => $noteFile");
             } else {
-
+                
                 if (!$tmpNote->save()) {
                     return false;
                 }
             }
         }
-
+        
         return true;
     }
 
@@ -2795,19 +2795,13 @@
         $ieId = $this->mailbox_id;
         $mail = $this->setMailer($mail, '', $ieId);
 
-
-
+        
+        
         if ($mail->oe->type === 'system') {
-<<<<<<< HEAD
-            $mail->From =
-            $sender =
-            $ReplyToAddr = $mail->oe->smtp_from_addr;
-=======
             $mail->From = 
-                $sender = 
+                $sender =
                 $ReplyToAddr = $mail->oe->smtp_from_addr;
             isValidEmailAddress($mail->From);
->>>>>>> b8069475
             $ReplyToName = $mail->oe->smtp_from_name;
         } else {
 
@@ -2847,8 +2841,8 @@
             }
             isValidEmailAddress($ReplyToAddr);
         }
-
-
+        
+        
         $mail->Sender = $sender; /* set Return-Path field in header to reduce spam score in emails sent via Sugar's Email module */
         isValidEmailAddress($mail->Sender);
         $mail->AddReplyTo($ReplyToAddr, $locale->translateCharsetMIME(trim($ReplyToName), 'UTF-8', $OBCharset));
