--- conflicted
+++ resolved
@@ -139,40 +139,28 @@
      */
     public function action_send()
     {
-<<<<<<< HEAD
         global $current_user;
         global $app_strings;
-=======
+
         $request = $_REQUEST;
 
         $this->bean = $this->bean->populateBeanFromRequest($this->bean, $request);
-        $this->bean->save();
->>>>>>> 54fde6b9
-
-        $this->bean = $this->bean->populateBeanFromRequest($this->bean, $_REQUEST);
         $inboundEmailAccount = new InboundEmail();
         $inboundEmailAccount->retrieve($_REQUEST['inbound_email_id']);
 
-<<<<<<< HEAD
         if ($this->userIsAllowedToSendEmail($current_user, $inboundEmailAccount, $this->bean)) {
-=======
+            $this->bean->save();
+
+            $this->bean->handleMultipleFileAttachments();
 
         // parse and replace bean variables
-
         $this->bean = $this->replaceEmailVariables($this->bean, $request);
 
         if ($this->bean->send()) {
             $this->bean->status = 'sent';
->>>>>>> 54fde6b9
             $this->bean->save();
-
-            $this->bean->handleMultipleFileAttachments();
-
-            if ($this->bean->send()) {
-                $this->bean->status = 'sent';
-                $this->bean->save();
-            } else {
-                // Don't save status if the email is a draft.
+        } else {
+            // Don't save status if the email is a draft.
                 // We need to ensure that drafts will still show
                 // in the list view
                 if ($this->bean->status !== 'draft') {
@@ -181,7 +169,7 @@
                 } else {
                     $this->bean->status = 'send_error';
                 }
-            }
+        }
 
             $this->view = 'sendemail';
         } else {
@@ -216,7 +204,6 @@
      */
     protected function replaceEmailVariables(Email $email, $request)
     {
-
         // request validation before replace bean variables
 
         if ($this->isValidRequestForReplaceEmailVariables($request)) {
@@ -252,11 +239,8 @@
             $email->name = $templateData['subject'];
             $email->description_html = $templateData['body_html'];
             $email->description = $templateData['body'];
-
-        } else {
-
+        } else {
             $this->log('Email variables is not replaced because an invalid request.');
-
         }
 
 
@@ -364,12 +348,8 @@
         $ie->email = $email;
         $accounts = $ieAccountsFull = $ie->retrieveAllByGroupIdWithGroupAccounts($current_user->id);
         $accountSignatures = $current_user->getPreference('account_signatures', 'Emails');
-<<<<<<< HEAD
+        $showFolders = unserialize(base64_decode($current_user->getPreference('showFolders', 'Emails')));
         if ($accountSignatures != null) {
-=======
-        $showFolders = unserialize(base64_decode($current_user->getPreference('showFolders', 'Emails')));
-        if($accountSignatures != null) {
->>>>>>> 54fde6b9
             $emailSignatures = unserialize(base64_decode($accountSignatures));
         } else {
             $GLOBALS['log']->warn('User ' . $current_user->name . ' does not have a signature');
@@ -406,13 +386,6 @@
                     'isGroupEmailAccount' => $isGroupEmailAccount
                 );
 
-<<<<<<< HEAD
-            $signature = $current_user->getSignature($emailSignatureId);
-            if (!$signature) {
-
-                if ($defaultEmailSignature['no_default_available'] === true) {
-                    $dataAddress['emailSignatures'] = $defaultEmailSignature;
-=======
                 // Include signature
                 if (isset($emailSignatures[$inboundEmail->id]) && !empty($emailSignatures[$inboundEmail->id])) {
                     $emailSignatureId = $emailSignatures[$inboundEmail->id];
@@ -431,7 +404,6 @@
                             'plain' => $defaultEmailSignature['signature'],
                         );
                     }
->>>>>>> 54fde6b9
                 } else {
                     $dataAddress['emailSignatures'] = array(
                         'html' => utf8_encode(html_entity_decode($signature['signature_html'])),
