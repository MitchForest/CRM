<?php
/**
 *
 * SugarCRM Community Edition is a customer relationship management program developed by
 * SugarCRM, Inc. Copyright (C) 2004-2013 SugarCRM Inc.
 *
 * SuiteCRM is an extension to SugarCRM Community Edition developed by SalesAgility Ltd.
 * Copyright (C) 2011 - 2018 SalesAgility Ltd.
 *
 * This program is free software; you can redistribute it and/or modify it under
 * the terms of the GNU Affero General Public License version 3 as published by the
 * Free Software Foundation with the addition of the following permission added
 * to Section 15 as permitted in Section 7(a): FOR ANY PART OF THE COVERED WORK
 * IN WHICH THE COPYRIGHT IS OWNED BY SUGARCRM, SUGARCRM DISCLAIMS THE WARRANTY
 * OF NON INFRINGEMENT OF THIRD PARTY RIGHTS.
 *
 * This program is distributed in the hope that it will be useful, but WITHOUT
 * ANY WARRANTY; without even the implied warranty of MERCHANTABILITY or FITNESS
 * FOR A PARTICULAR PURPOSE. See the GNU Affero General Public License for more
 * details.
 *
 * You should have received a copy of the GNU Affero General Public License along with
 * this program; if not, see http://www.gnu.org/licenses or write to the Free
 * Software Foundation, Inc., 51 Franklin Street, Fifth Floor, Boston, MA
 * 02110-1301 USA.
 *
 * You can contact SugarCRM, Inc. headquarters at 10050 North Wolfe Road,
 * SW2-130, Cupertino, CA 95014, USA. or at email address contact@sugarcrm.com.
 *
 * The interactive user interfaces in modified source and object code versions
 * of this program must display Appropriate Legal Notices, as required under
 * Section 5 of the GNU Affero General Public License version 3.
 *
 * In accordance with Section 7(b) of the GNU Affero General Public License version 3,
 * these Appropriate Legal Notices must retain the display of the "Powered by
 * SugarCRM" logo and "Supercharged by SuiteCRM" logo. If the display of the logos is not
 * reasonably feasible for technical reasons, the Appropriate Legal Notices must
 * display the words "Powered by SugarCRM" and "Supercharged by SuiteCRM".
 */

if (!defined('sugarEntry') || !sugarEntry) {
    die('Not A Valid Entry Point');
}

use SuiteCRM\Utility\SuiteValidator;

include_once 'include/Exceptions/SugarControllerException.php';

class EmailsController extends SugarController
{
    
    const ERR_INVALID_INBOUND_EMAIL_TYPE = 100;
    const ERR_STORED_OUTBOUND_EMAIL_NOT_SET = 101;
    const ERR_STORED_OUTBOUND_EMAIL_ID_IS_INVALID = 102;
    const ERR_STORED_OUTBOUND_EMAIL_NOT_FOUND = 103;
    const ERR_REPLY_TO_ADDR_NOT_FOUND = 110;
    const ERR_REPLY_TO_FROMAT_INVALID_SPLITS = 111;
    const ERR_REPLY_TO_FROMAT_INVALID_NO_NAME = 112;
    const ERR_REPLY_TO_FROMAT_INVALID_NO_ADDR = 113;
    const ERR_REPLY_TO_FROMAT_INVALID_AS_FROM = 114;
    
    /**
     * @var Email $bean ;
     */
    public $bean;

    /**
     * @see EmailsController::composeBean()
     */
    const COMPOSE_BEAN_MODE_UNDEFINED = 0;

    /**
     * @see EmailsController::composeBean()
     */
    const COMPOSE_BEAN_MODE_REPLY_TO = 1;

    /**
     * @see EmailsController::composeBean()
     */
    const COMPOSE_BEAN_MODE_REPLY_TO_ALL = 2;

    /**
     * @see EmailsController::composeBean()
     */
    const COMPOSE_BEAN_MODE_FORWARD = 3;

    /**
     * @see EmailsController::composeBean()
     */
    const COMPOSE_BEAN_WITH_PDF_TEMPLATE = 4;

    protected static $doNotImportFields = array(
        'action',
        'type',
        'send',
        'record',
        'from_addr_name',
        'reply_to_addr',
        'to_addrs_names',
        'cc_addrs_names',
        'bcc_addrs_names',
        'imap_keywords',
        'raw_source',
        'description',
        'description_html',
        'date_sent',
        'message_id',
        'name',
        'status',
        'reply_to_status',
        'mailbox_id',
        'created_by_link',
        'modified_user_link',
        'assigned_user_link',
        'assigned_user_link',
        'uid',
        'msgno',
        'folder',
        'folder_type',
        'inbound_email_record',
        'is_imported',
        'has_attachment',
        'id',
    );

    /**
     * @see EmailsViewList
     */
    public function action_index()
    {
        $this->view = 'list';
    }

    /**
     * @see EmailsViewDetaildraft
     */
    public function action_DetailDraftView()
    {
        $this->view = 'detaildraft';
    }

    /**
     * @see EmailsViewCompose
     */
    public function action_ComposeView()
    {
        $this->view = 'compose';
        // For viewing the Compose as modal from other modules we need to load the Emails language strings
        if (isset($_REQUEST['in_popup']) && $_REQUEST['in_popup']) {
            if (!is_file('cache/jsLanguage/Emails/' . $GLOBALS['current_language'] . '.js')) {
                require_once('include/language/jsLanguage.php');
                jsLanguage::createModuleStringsCache('Emails', $GLOBALS['current_language']);
            }
            echo '<script src="cache/jsLanguage/Emails/'. $GLOBALS['current_language'] . '.js"></script>';
        }
        if (isset($_REQUEST['ids']) && isset($_REQUEST['targetModule'])) {
            $toAddressIds = explode(',', rtrim($_REQUEST['ids'], ','));
            foreach ($toAddressIds as $id) {
                $destinataryBean = BeanFactory::getBean($_REQUEST['targetModule'], $id);
                if ($destinataryBean) {
                    $idLine = '<input type="hidden" class="email-compose-view-to-list" ';
                    $idLine .= 'data-record-module="' . $_REQUEST['targetModule'] . '" ';
                    $idLine .= 'data-record-id="' . $id . '" ';
                    $idLine .= 'data-record-name="' . $destinataryBean->name . '" ';
                    $idLine .= 'data-record-email="' . $destinataryBean->email1 . '">';
                    echo $idLine;
                }
            }
        }
        if (isset($_REQUEST['relatedModule']) && isset($_REQUEST['relatedId'])) {
            $relateBean = BeanFactory::getBean($_REQUEST['relatedModule'], $_REQUEST['relatedId']);
            $relateLine = '<input type="hidden" class="email-relate-target" ';
            $relateLine .= 'data-relate-module="' . $_REQUEST['relatedModule'] . '" ';
            $relateLine .= 'data-relate-id="' . $_REQUEST['relatedId'] . '" ';
            $relateLine .= 'data-relate-name="' . $relateBean->name . '">';
            echo $relateLine;
        }
    }

    /**
     * Creates a record from the Quick Create Modal
     */
    public function action_QuickCreate()
    {
        $this->view = 'ajax';
        $originModule = $_REQUEST['module'];
        $targetModule = $_REQUEST['quickCreateModule'];

        $_REQUEST['module'] = $targetModule;

        $controller = ControllerFactory::getController($targetModule);
        $controller->loadBean();
        $controller->pre_save();
        $controller->action_save();
        $bean = $controller->bean;

        $_REQUEST['module'] = $originModule;

        if (!$bean) {
            $result = ['id' => false];
            echo json_encode($result);
            return;
        }

        $result = [
            'id' => $bean->id,
            'module' => $bean->module_name,
        ];
        echo json_encode($result);

        if (empty($_REQUEST['parentEmailRecordId'])) {
            return;
        }
        $emailBean = BeanFactory::getBean('Emails', $_REQUEST['parentEmailRecordId']);
        if (!$emailBean) {
            return;
        }

        $relationship = strtolower($controller->module);
        $emailBean->load_relationship($relationship);
        $emailBean->$relationship->add($bean->id);

        if (!$bean->load_relationship('emails')) {
            return;
        }

        $bean->emails->add($emailBean->id);
    }

    /**
     * @see EmailsViewSendemail
     */
    public function action_send()
    {
        global $current_user;
        global $app_strings;

        $request = $_REQUEST;

        $this->bean = $this->bean->populateBeanFromRequest($this->bean, $request);
        $inboundEmailAccount = new InboundEmail();
        $inboundEmailAccount->retrieve($_REQUEST['inbound_email_id']);

        if ($this->userIsAllowedToSendEmail($current_user, $inboundEmailAccount, $this->bean)) {
            $this->bean->save();

            $this->bean->handleMultipleFileAttachments();

            // parse and replace bean variables
            $this->bean = $this->replaceEmailVariables($this->bean, $request);

            if ($this->bean->send()) {
                $this->bean->status = 'sent';
                $this->bean->save();
            } else {
                // Don't save status if the email is a draft.
                // We need to ensure that drafts will still show
                // in the list view
                if ($this->bean->status !== 'draft') {
                    $this->bean->save();
                }
                $this->bean->status = 'send_error';
            }

            $this->view = 'sendemail';
        } else {
            $GLOBALS['log']->security(
                'User ' . $current_user->name .
                ' attempted to send an email using incorrect email account settings in' .
                ' which they do not have access to.'
            );

            $this->view = 'ajax';
            $response['errors'] = [
                'type' => get_class($this->bean),
                'id' => $this->bean->id,
                'title' => $app_strings['LBL_EMAIL_ERROR_SENDING']
            ];
            echo json_encode($response);
        }
    }

    /**
     * Parse and replace bean variables
     * but first validate request,
     * see log to check validation problems
     *
     * return Email bean
     *
     * @param Email $email
     * @param array $request
     * @return Email
     */
    protected function replaceEmailVariables(Email $email, $request)
    {
        // request validation before replace bean variables

        if ($this->isValidRequestForReplaceEmailVariables($request)) {
            $macro_nv = array();

            $focusName = $request['parent_type'];
            $focus = BeanFactory::getBean($focusName, $request['parent_id']);
            if ($email->module_dir == 'Accounts') {
                $focusName = 'Accounts';
            }

            /**
             * @var EmailTemplate $emailTemplate
             */
            $emailTemplate = BeanFactory::getBean(
                'EmailTemplates',
                isset($request['emails_email_templates_idb']) ?
                    $request['emails_email_templates_idb'] :
                    null
            );
            $templateData = $emailTemplate->parse_email_template(
                array(
                    'subject' => $email->name,
                    'body_html' => $email->description_html,
                    'body' => $email->description,
                ),
                $focusName,
                $focus,
                $macro_nv
            );

            $email->name = $templateData['subject'];
            $email->description_html = $templateData['body_html'];
            $email->description = $templateData['body'];
        } else {
            $this->log('Email variables is not replaced because an invalid request.');
        }


        return $email;
    }

    /**
     * Request validation before replace bean variables,
     * see log to check validation problems
     *
     * @param array $request
     * @return bool
     */
    protected function isValidRequestForReplaceEmailVariables($request)
    {
        $isValidRequestForReplaceEmailVariables = true;

        if (!is_array($request)) {

            // request should be an array like standard $_REQUEST

            $isValidRequestForReplaceEmailVariables = false;
            $this->log('Incorrect request format');
        }


        if (!isset($request['parent_type']) || !$request['parent_type']) {

            // there is no any selected option in 'Related To' field
            // so impossible to replace variables to selected bean data

            $isValidRequestForReplaceEmailVariables = false;
            $this->log('There isn\'t any selected BEAN-TYPE option in \'Related To\' dropdown');
        }


        if (!isset($request['parent_id']) || !$request['parent_id']) {

            // there is no any selected bean in 'Related To' field
            // so impossible to replace variables to selected bean data

            $isValidRequestForReplaceEmailVariables = false;
            $this->log('There isn\'t any selected BEAN-ELEMENT in \'Related To\' field');
        }


        return $isValidRequestForReplaceEmailVariables;
    }

    /**
     * Add a message to log
     *
     * @param string $msg
     * @param string $level
     */
    private function log($msg, $level = 'info')
    {
        $GLOBALS['log']->$level($msg);
    }

    /**
     * @see EmailsViewCompose
     */
    public function action_SaveDraft()
    {
        $this->bean = $this->bean->populateBeanFromRequest($this->bean, $_REQUEST);
        $this->bean->status = 'draft';
        $this->bean->save();
        $this->bean->handleMultipleFileAttachments();
        $this->view = 'savedraftemail';
    }

    /**
     * @see EmailsViewCompose
     */
    public function action_DeleteDraft()
    {
        $this->bean->deleted = '1';
        $this->bean->status = 'draft';
        $this->bean->save();
        $this->view = 'deletedraftemail';
    }


    /**
     * @see EmailsViewPopup
     */
    public function action_Popup()
    {
        $this->view = 'popup';
    }

    /**
     * Gets the values of the "from" field
     * includes the signatures for each account
     */
    public function action_getFromFields()
    {
        global $current_user;
        global $sugar_config;
        $email = new Email();
        $email->email2init();
        $ie = new InboundEmail();
        $ie->email = $email;
        $accounts = $ieAccountsFull = $ie->retrieveAllByGroupIdWithGroupAccounts($current_user->id);
        $accountSignatures = $current_user->getPreference('account_signatures', 'Emails');
        $showFolders = unserialize(base64_decode($current_user->getPreference('showFolders', 'Emails')));
        if ($accountSignatures != null) {
            $emailSignatures = unserialize(base64_decode($accountSignatures));
        } else {
            $GLOBALS['log']->warn('User ' . $current_user->name . ' does not have a signature');
        }

        $defaultEmailSignature = $current_user->getDefaultSignature();
        if (empty($defaultEmailSignature)) {
            $defaultEmailSignature = array(
                'html' => '<br>',
                'plain' => '\r\n',
            );
            $defaultEmailSignature['no_default_available'] = true;
        } else {
            $defaultEmailSignature['no_default_available'] = false;
        }

        $prependSignature = $current_user->getPreference('signature_prepend');

        $data = array();
        foreach ($accounts as $inboundEmailId => $inboundEmail) {
            
            if (!$inboundEmail instanceof InboundEmail) {
                throw new InvalidArgumentException('Inbound Email Account should be a valid Inbound Email. ' . gettype($inboundEmail) . ' given.', self::ERR_INVALID_INBOUND_EMAIL_TYPE);
            }
            
            if (in_array($inboundEmail->id, $showFolders)) {
                $storedOptions = unserialize(base64_decode($inboundEmail->stored_options));
                $isGroupEmailAccount = $inboundEmail->isGroupEmailAccount();
                $isPersonalEmailAccount = $inboundEmail->isPersonalEmailAccount();
<<<<<<< HEAD
                
                $err = null;
                if (!isset($storedOptions['outbound_email'])) {
                    // exception
                    LoggerManager::getLogger()->error('EmailController::action_getFromFields() expects an outbound email id as stored option of inbound email (' . $inboundEmail->id . ') but it isn\'t set.');
                    $err = self::ERR_STORED_OUTBOUND_EMAIL_NOT_SET;
                } else {
                    $validator = new SuiteCRM\Utility\SuiteValidator();
                    if ($validator->isValidId($storedOptions['outbound_email'])) {
                        // exception
                        LoggerManager::getLogger()->error('EmailController::action_getFromFields() expects an outbound email id as stored option of inbound email (' . $inboundEmail->id . ') but it isn\'t valid.');                        
                        $err = self::ERR_STORED_OUTBOUND_EMAIL_ID_IS_INVALID;
                    } else {
                        $oe = new OutboundEmail();
                        if (!$oe->retrieve($storedOptions['outbound_email'])) {
                            // exception
                            LoggerManager::getLogger()->error('Trying to retrieve an OutboundEmail by ID: ' . $storedOptions['outbound_email'] . ' but it is not found.');
                            $err = self::ERR_STORED_OUTBOUND_EMAIL_NOT_FOUND;
                        }
                    }
                }
                
                if ($err) {
                    LoggerManager::getLogger()->error('EmailController::action_getFromFields() panic: An error occured! (' . $err . ')');
                    
                    
                    if (!isset($storedOptions['reply_to_addr'])) {
                        LoggerManager::getLogger()->warn('Stored reply to address is not set.');
                    } else {
                        if (!$storedOptions['reply_to_addr']) {
                            LoggerManager::getLogger()->warn('Stored reply to address is not filled.');
                        }
                    }
                    $replyTo = isset($storedOptions['reply_to_addr']) ? $storedOptions['reply_to_addr'] : null;
                    
                    
                    if (!isset($storedOptions['from_name'])) {
                        LoggerManager::getLogger()->warn('Stored from name is not set.');
                    } else {
                        if (!$storedOptions['from_name']) {
                            LoggerManager::getLogger()->warn('Stored from name is not filled.');
                        }
                    }
                    $fromName = isset($storedOptions['from_name']) ? $storedOptions['from_name'] : null;
                    
                    
                    if (!isset($storedOptions['from_addr'])) {
                        LoggerManager::getLogger()->warn('Stored from address is not set.');
                    } else {
                        if (!$storedOptions['from_addr']) {
                            LoggerManager::getLogger()->warn('Stored from address is not filled.');
                        }
                    }
                    $fromAddr = isset($storedOptions['from_addr']) ? $storedOptions['from_addr'] : null;
                    
                    
                    if (!isset($oe->id)) {
                        LoggerManager::getLogger()->warn('Stored outbound email ID is not set.');
                    } else {
                        if ($oe->id) {
                            LoggerManager::getLogger()->warn('Stored outbound email ID is not filled.');
                        } else {
                            $validator = new SuiteCRM\Utility\SuiteValidator();
                            if (!$validator->isValidId($ie->id)) {
                                LoggerManager::getLogger()->warn('Stored outbound email ID is not valid.');
                            }
                        }
                    }
                    $oeId = isset($oe->id) ? $oe->id : null;
                    
                    
                    if (!isset($oe->name)) {
                        LoggerManager::getLogger()->warn('Stored outbound email name is not set.');
                    } else {
                        if (!$oe->name) {
                            LoggerManager::getLogger()->warn('Stored outbound email name is not filled.');
                        }
                    }
                    $oeName = isset($oe->name) ? $oe->name : null;
                    
                } else {
                    $replyTo = $storedOptions['reply_to_addr'];
                    $fromName = $storedOptions['from_name'];
                    $fromAddr = $storedOptions['from_addr'];
                    $oeId = $oe->id;
                    $oeName = $oe->name;
                }
                
                
                
                $emailFromValidator = new EmailFromValidator();
                
                if (!$replyTo) {
                    // exception
                    LoggerManager::getLogger()->error('EmailController::action_getFromFields() panic: An Outbound Email Reply-to Address is not found.');
                    $replyToErr = self::ERR_REPLY_TO_ADDR_NOT_FOUND;
                } else {
                    
                    $splits = explode(' ', $replyTo);
                    if (count($splits) != 2) {
                        LoggerManager::getLogger()->error('Incorrect "replay to" format found: ' . $replyTo);
                        $replyToErr = self::ERR_REPLY_TO_FROMAT_INVALID_SPLITS;
                    } else {
                        if (!isset($splits[0])) {
                            LoggerManager::getLogger()->error('Reply-to name part not found: ' . $replyTo);
                            $replyToErr = self::ERR_REPLY_TO_FROMAT_INVALID_NO_NAME;
                        }
                        $tmpName = isset($splits[0]) ? $splits[0] : null;
                        if (!isset($splits[1])) {
                            LoggerManager::getLogger()->error('Reply-to email address part not found: ' . $replyTo);
                            $replyToErr = self::ERR_REPLY_TO_FROMAT_INVALID_NO_ADDR;
                        }
                        $tmpAddr = isset($splits[1]) ? $splits[1] : null;
                        
                        $tmpEmail = new Email();
                        $tmpEmail->FromName = $tmpEmail->from_name = $tmpName;
                        $tmpEmail->From = $tmpEmail->from_addr = $tmpAddr;
                        $tmpEmail->from_addr_name = $replyTo;
                        
                        if (!$emailFromValidator->isValid($tmpEmail)) {
                            // exception
                            LoggerManager::getLogger()->error('EmailController::action_getFromFields() panic: An Outbound Email Reply-to Address is invalid.');
                            $replyToErr = self::ERR_REPLY_TO_FROMAT_INVALID_AS_FROM;
                        }
                    }
                }
                
                
                
                $tmpEmail = new Email();
                $tmpEmail->FromName = $tmpEmail->from_name = $fromName;
                $tmpEmail->From = $tmpEmail->from_addr = $fromAddr;
                $tmpEmail->from_addr_name = "$fromName <$fromAddr>";
                if (!$emailFromValidator->isValid($tmpEmail)) {
                    // exception
                    LoggerManager::getLogger()->error('EmailController::action_getFromFields() panic: An Outbound Email From Name and/or Address is invalid.');
                }
                
                // try to fix addresses...
                if ($replyToErr) {
                    // using from address instead reply-to if any error occured about "reply to"
                    $replyTo = $fromName . ' &lt;' . $fromAddr  . '&gt;';
                }
                
=======

                $oe = new OutboundEmail();
                $oe->retrieve($storedOptions['outbound_email']);

>>>>>>> 08c66020
                $dataAddress = array(
                    'type' => $inboundEmail->module_name,
                    'id' => $inboundEmail->id,
                    'attributes' => array(
<<<<<<< HEAD
                        'reply_to' => $replyTo,
                        'name' => $fromName,
                        'from' => "$fromName &lt;$fromAddr&gt;",
=======
                        'reply_to' => utf8_encode($storedOptions['reply_to_addr']),
                        'name' => utf8_encode($storedOptions['from_name']),
                        'from' => utf8_encode($storedOptions['from_addr']),
>>>>>>> 08c66020
                    ),
                    'prepend' => $prependSignature,
                    'isPersonalEmailAccount' => $isPersonalEmailAccount,
                    'isGroupEmailAccount' => $isGroupEmailAccount,
                    'outboundEmail' => array(
                        'id' => $oeId,
                        'name' => $oeName,
                    ),
                );

                // Include signature
                if (isset($emailSignatures[$inboundEmail->id]) && !empty($emailSignatures[$inboundEmail->id])) {
                    $emailSignatureId = $emailSignatures[$inboundEmail->id];
                } else {
                    $emailSignatureId = '';
                }

                $signature = $current_user->getSignature($emailSignatureId);
                if (!$signature) {
                    if ($defaultEmailSignature['no_default_available'] === true) {
                        $dataAddress['emailSignatures'] = $defaultEmailSignature;
                    } else {
                        $dataAddress['emailSignatures'] = array(
                            'html' => utf8_encode(html_entity_decode($defaultEmailSignature['signature_html'])),
                            'plain' => $defaultEmailSignature['signature'],
                        );
                    }
                } else {
                    $dataAddress['emailSignatures'] = array(
                        'html' => utf8_encode(html_entity_decode($signature['signature_html'])),
                        'plain' => $signature['signature'],
                    );
                }

                $data[] = $dataAddress;
            }
        }

        if (isset($sugar_config['email_allow_send_as_user']) && ($sugar_config['email_allow_send_as_user'])) {
            require_once('include/SugarEmailAddress/SugarEmailAddress.php');
            $sugarEmailAddress = new SugarEmailAddress();
            $userAddressesArr = $sugarEmailAddress->getAddressesByGUID($current_user->id, 'Users');
            foreach ($userAddressesArr as $userAddress) {
                if (!isset($userAddress['reply_to_addr']) || !$userAddress['reply_to_addr']) {
                    LoggerManager::getLogger()->error('EmailController::action_getFromFields() is panicing: Reply-To address is not filled.');
                }
                if (isset($userAddress['reply_to_addr']) && $userAddress['reply_to_addr'] === '1') {
                    $fromString =  $current_user->full_name . ' &lt;' . $userAddress['email_address'] . '&gt;';
                } else {
                    $fromString =  $current_user->full_name . ' &lt;' . $current_user->email1 . '&gt;';
                }
                // ($userAddress['reply_to_addr'] === '1') ? $current_user->email1 : $userAddress['email_address']
                
                if (!isset($defaultEmailSignature['signature_html'])) {
                    LoggerManager::getLogger()->warn('EmailController::action_getFromFields() is panicing: Default email signature array does not have index as signature_html');
                    $signatureHtml = null;
                } else {
                    $signatureHtml = $defaultEmailSignature['signature_html'];
                }
                
                if (!isset($defaultEmailSignature['signature'])) {
                    LoggerManager::getLogger()->warn('EmailController::action_getFromFields() is panicing: Default email signature array does not have index as signature');
                    $signatureTxt = null;
                } else {
                    $signatureTxt = $defaultEmailSignature['signature'];
                }
                
                $data[] = array(
                    'type' => 'personal',
                    'id' => $userAddress['email_address_id'],
                    'attributes' => array(
                        'from' => utf8_encode($fromString),
                        'reply_to' =>  utf8_encode($current_user->full_name . ' &lt;' . $userAddress['email_address']  . '&gt;'),
                        'name' => utf8_encode($current_user->full_name),
                    ),
                    'prepend' => $prependSignature,
                    'isPersonalEmailAccount' => true,
                    'isGroupEmailAccount' => false,
                    'emailSignatures' => array(
                        'html' => utf8_encode(html_entity_decode($signatureHtml)),
                        'plain' => $signatureTxt,
                    ),
                );
            }
            unset($userAddress);
        }

        $oe = new OutboundEmail();
        if ($oe->isAllowUserAccessToSystemDefaultOutbound()) {
            $system = $oe->getSystemMailerSettings();
            $data[] = array(
                'type' => 'system',
                'id' => $system->id,
                'attributes' => array(
<<<<<<< HEAD
                    'reply_to' => "$system->smtp_from_name &lt;$system->smtp_from_addr&gt;",
                    'from' => "$system->smtp_from_name &lt;$system->smtp_from_addr&gt;",
                    'name' => $system->smtp_from_name,
                    'oe' => $system->mail_smtpuser,
=======
                    'reply_to' => utf8_encode($system->smtp_from_addr),
                    'from' => utf8_encode($system->smtp_from_addr),
                    'name' => utf8_encode($system->smtp_from_name),
                    'oe' => utf8_encode($system->mail_smtpuser),
>>>>>>> 08c66020
                ),
                'prepend' => false,
                'isPersonalEmailAccount' => false,
                'isGroupEmailAccount' => true,
                'outboundEmail' => array(
                    'id' => $system->id,
                    'name' => $system->name,
                ),
                'emailSignatures' => $defaultEmailSignature,
            );
        }

        $dataEncoded = json_encode(array('data' => $data), JSON_UNESCAPED_UNICODE);
        echo utf8_decode($dataEncoded);
        $this->view = 'ajax';
    }

    /**
     * Returns attachment data to ajax call
     */
    public function action_GetDraftAttachmentData()
    {
        $data['attachments'] = array();

        if (!empty($_REQUEST['id'])) {
            $bean = BeanFactory::getBean('Emails', $_REQUEST['id']);
            $data['draft'] = $bean->status == 'draft' ? 1 : 0;
            $attachmentBeans = BeanFactory::getBean('Notes')
                ->get_full_list('', "parent_id = '" . $_REQUEST['id'] . "'");
            foreach ($attachmentBeans as $attachmentBean) {
                $data['attachments'][] = array(
                    'id' => $attachmentBean->id,
                    'name' => $attachmentBean->name,
                    'file_mime_type' => $attachmentBean->file_mime_type,
                    'filename' => $attachmentBean->filename,
                    'parent_type' => $attachmentBean->parent_type,
                    'parent_id' => $attachmentBean->parent_id,
                    'description' => $attachmentBean->description,
                );
            }
        }

        $dataEncoded = json_encode(array('data' => $data), JSON_UNESCAPED_UNICODE);
        echo utf8_decode($dataEncoded);
        $this->view = 'ajax';
    }

    public function action_CheckEmail()
    {
        $inboundEmail = new InboundEmail();
        $inboundEmail->syncEmail();

        echo json_encode(array('response' => array()));
        $this->view = 'ajax';
    }

    /**
     * Used to list folders in the list view
     */
    public function action_GetFolders()
    {
        require_once 'include/SugarFolders/SugarFolders.php';
        global $current_user, $mod_strings;
        $email = new Email();
        $email->email2init();
        $ie = new InboundEmail();
        $ie->email = $email;
        $GLOBALS['log']->debug('********** EMAIL 2.0 - Asynchronous - at: refreshSugarFolders');
        $rootNode = new ExtNode('', '');
        $folderOpenState = $current_user->getPreference('folderOpenState', 'Emails');
        $folderOpenState = empty($folderOpenState) ? '' : $folderOpenState;

        try {
            $ret = $email->et->folder->getUserFolders(
                $rootNode,
                sugar_unserialize($folderOpenState),
                $current_user,
                true
            );
            $out = json_encode(array('response' => $ret));
        } catch (SugarFolderEmptyException $e) {
            $GLOBALS['log']->warn($e->getMessage());
            $out = json_encode(array('errors' => array($mod_strings['LBL_ERROR_NO_FOLDERS'])));
        }

        echo $out;
        $this->view = 'ajax';
    }


    /**
     * @see EmailsViewDetailnonimported
     */
    public function action_DisplayDetailView()
    {
        $result = null;

        $db = DBManagerFactory::getInstance();
        $emails = BeanFactory::getBean("Emails");

        $uid = $_REQUEST['uid'];
        $inboundEmailRecordId = $_REQUEST['inbound_email_record'];

        $validator = new SuiteValidator();

        if ($validator->isValidId($uid)) {
            $subQuery = "`mailbox_id` = " . $db->quoted($inboundEmailRecordId) . " AND `uid` = " . $db->quoted($uid);
            $result = $emails->get_full_list('', $subQuery);
        }

        if (empty($result)) {
            $this->view = 'detailnonimported';
        } else {
            header('location:index.php?module=Emails&action=DetailView&record=' . $result[0]->id);
        }
    }

    /**
     * @see EmailsViewDetailnonimported
     */
    public function action_ImportAndShowDetailView()
    {
        $db = DBManagerFactory::getInstance();
        if (isset($_REQUEST['inbound_email_record']) && !empty($_REQUEST['inbound_email_record'])) {
            $inboundEmail = new InboundEmail();
            $inboundEmail->retrieve($db->quote($_REQUEST['inbound_email_record']), true, true);
            $inboundEmail->connectMailserver();
            $importedEmailId = $inboundEmail->returnImportedEmail($_REQUEST['msgno'], $_REQUEST['uid']);

            // Set the fields which have been posted in the request
            $this->bean = $this->setAfterImport($importedEmailId, $_REQUEST);

            if ($importedEmailId !== false) {
                header('location:index.php?module=Emails&action=DetailView&record=' . $importedEmailId);
            }
        } else {
            // When something fail redirect user to index
            header('location:index.php?module=Emails&action=index');
        }
    }

    /**
     * @see EmailsViewImport
     */
    public function action_ImportView()
    {
        $this->view = 'import';
    }

    public function action_GetCurrentUserID()
    {
        global $current_user;
        echo json_encode(array("response" => $current_user->id));
        $this->view = 'ajax';
    }

    public function action_ImportFromListView()
    {
        $db = DBManagerFactory::getInstance();

        if (isset($_REQUEST['inbound_email_record']) && !empty($_REQUEST['inbound_email_record'])) {
            $inboundEmail = BeanFactory::getBean('InboundEmail', $db->quote($_REQUEST['inbound_email_record']));
            if (isset($_REQUEST['folder']) && !empty($_REQUEST['folder'])) {
                $inboundEmail->mailbox = $_REQUEST['folder'];
            }
            $inboundEmail->connectMailserver();

            if (isset($_REQUEST['all']) && $_REQUEST['all'] === 'true') {
                // import all in folder
                $importedEmailsId = $inboundEmail->importAllFromFolder();
                foreach ($importedEmailsId as $importedEmailId) {
                    $this->bean = $this->setAfterImport($importedEmailId, $_REQUEST);
                }
            } else {
                foreach ($_REQUEST['uid'] as $uid) {
                    $importedEmailId = $inboundEmail->returnImportedEmail($_REQUEST['msgno'], $uid);
                    $this->bean = $this->setAfterImport($importedEmailId, $_REQUEST);
                }
            }
        } else {
            $GLOBALS['log']->fatal('EmailsController::action_ImportFromListView() missing inbound_email_record');
        }

        header('location:index.php?module=Emails&action=index');
    }

    public function action_ReplyTo()
    {
        $this->composeBean($_REQUEST, self::COMPOSE_BEAN_MODE_REPLY_TO);
        $this->view = 'compose';
    }

    public function action_ReplyToAll()
    {
        $this->composeBean($_REQUEST, self::COMPOSE_BEAN_MODE_REPLY_TO_ALL);
        $this->view = 'compose';
    }

    public function action_Forward()
    {
        $this->composeBean($_REQUEST, self::COMPOSE_BEAN_MODE_FORWARD);
        $this->view = 'compose';
    }

    /**
     * Fills compose view body with the output from PDF Template
     * @see sendEmail::send_email()
     */
    public function action_ComposeViewWithPdfTemplate()
    {
        $this->composeBean($_REQUEST, self::COMPOSE_BEAN_WITH_PDF_TEMPLATE);
        $this->view = 'compose';
    }

    public function action_SendDraft()
    {
        $this->view = 'ajax';
        echo json_encode(array());
    }


    /**
     * @throws SugarControllerException
     */
    public function action_MarkEmails()
    {
        $this->markEmails($_REQUEST);
        echo json_encode(array('response' => true));
        $this->view = 'ajax';
    }

    /**
     * @param array $request
     * @throws SugarControllerException
     */
    public function markEmails($request)
    {
        // validate the request

        if (!isset($request['inbound_email_record']) || !$request['inbound_email_record']) {
            throw new SugarControllerException('No Inbound Email record in request');
        }

        if (!isset($request['folder']) || !$request['folder']) {
            throw new SugarControllerException('No Inbound Email folder in request');
        }

        // connect to requested inbound email server
        // and select the folder

        $ie = $this->getInboundEmail($request['inbound_email_record']);
        $ie->mailbox = $request['folder'];
        $ie->connectMailserver();

        // get requested UIDs and flag type

        $UIDs = $this->getRequestedUIDs($request);
        $type = $this->getRequestedFlagType($request);

        // mark emails
        $ie->markEmails($UIDs, $type);
    }

    /**
     * @param array $request
     * @param int $mode
     * @throws InvalidArgumentException
     * @see EmailsController::COMPOSE_BEAN_MODE_UNDEFINED
     * @see EmailsController::COMPOSE_BEAN_MODE_REPLY_TO
     * @see EmailsController::COMPOSE_BEAN_MODE_REPLY_TO_ALL
     * @see EmailsController::COMPOSE_BEAN_MODE_FORWARD
     */
    public function composeBean($request, $mode = self::COMPOSE_BEAN_MODE_UNDEFINED)
    {
        if ($mode === self::COMPOSE_BEAN_MODE_UNDEFINED) {
            throw new InvalidArgumentException('EmailController::composeBean $mode argument is COMPOSE_BEAN_MODE_UNDEFINED');
        }

        $db = DBManagerFactory::getInstance();
        global $mod_strings;


        global $current_user;
        $email = new Email();
        $email->email2init();
        $ie = new InboundEmail();
        $ie->email = $email;
        $accounts = $ieAccountsFull = $ie->retrieveAllByGroupIdWithGroupAccounts($current_user->id);
        if (!$accounts) {
            $url = 'index.php?module=Users&action=EditView&record=' . $current_user->id . "&showEmailSettingsPopup=1";
            SugarApplication::appendErrorMessage(
                    "You don't have any valid email account settings yet. <a href=\"$url\">Click here to set your email accounts.</a>"
            );
        }


        if (isset($request['record']) && !empty($request['record'])) {
            $parent_name = $this->bean->parent_name;
            $this->bean->retrieve($request['record']);
        } else {
            $inboundEmail = BeanFactory::getBean('InboundEmail', $db->quote($request['inbound_email_record']));
            $inboundEmail->connectMailserver();
            $importedEmailId = $inboundEmail->returnImportedEmail($request['msgno'], $request['uid']);
            $this->bean->retrieve($importedEmailId);
        }

        $_REQUEST['return_module'] = 'Emails';
        $_REQUEST['return_Action'] = 'index';

        if (isset($parent_name)) {
            $this->bean->parent_name = $parent_name;
        }

        if ($mode === self::COMPOSE_BEAN_MODE_REPLY_TO || $mode === self::COMPOSE_BEAN_MODE_REPLY_TO_ALL) {
            // Move email addresses from the "from" field to the "to" field
            $this->bean->to_addrs = $this->bean->from_addr;
            isValidEmailAddress($this->bean->to_addrs);
            $this->bean->to_addrs_names = $this->bean->from_addr_name;
        } elseif ($mode === self::COMPOSE_BEAN_MODE_FORWARD) {
            $this->bean->to_addrs = '';
            $this->bean->to_addrs_names = '';
        } elseif ($mode === self::COMPOSE_BEAN_WITH_PDF_TEMPLATE) {
            // Get Related To Field
            // Populate to
        }

        if ($mode !== self::COMPOSE_BEAN_MODE_REPLY_TO_ALL) {
            $this->bean->cc_addrs_arr = array();
            $this->bean->cc_addrs_names = '';
            $this->bean->cc_addrs = '';
            $this->bean->cc_addrs_ids = '';
            $this->bean->cc_addrs_emails = '';
        }

        if ($mode === self::COMPOSE_BEAN_MODE_REPLY_TO || $mode === self::COMPOSE_BEAN_MODE_REPLY_TO_ALL) {
            // Add Re to subject
            $this->bean->name = $mod_strings['LBL_RE'] . $this->bean->name;
        } else {
            if ($mode === self::COMPOSE_BEAN_MODE_FORWARD) {
                // Add FW to subject
                $this->bean->name = $mod_strings['LBL_FW'] . $this->bean->name;
            }
        }

        if (empty($this->bean->name)) {
            $this->bean->name = $mod_strings['LBL_NO_SUBJECT'] . $this->bean->name;
        }

        // Move body into original message
        if (!empty($this->bean->description_html)) {
            $this->bean->description = '<br>' . $mod_strings['LBL_ORIGINAL_MESSAGE_SEPERATOR'] . '<br>' .
                $this->bean->description_html;
        } else {
            if (!empty($this->bean->description)) {
                $this->bean->description = PHP_EOL . $mod_strings['LBL_ORIGINAL_MESSAGE_SEPERATOR'] . PHP_EOL .
                    $this->bean->description;
            }
        }

        $this->bean->description_html = '';
    }


    /**
     * @param $request
     * @return null|string
     */
    private function getRequestedUIDs($request)
    {
        $ret = $this->getRequestedArgument($request, 'uid');
        if (is_array($ret)) {
            $ret = implode(',', $ret);
        }

        return $ret;
    }

    /**
     * @param array $request
     * @return null|mixed
     */
    private function getRequestedFlagType($request)
    {
        $ret = $this->getRequestedArgument($request, 'type');

        return $ret;
    }

    /**
     * @param array $request
     * @param string $key
     * @return null|mixed
     */
    private function getRequestedArgument($request, $key)
    {
        if (!isset($request[$key])) {
            $GLOBALS['log']->error("Requested key is not set: ");

            return null;
        }

        return $request[$key];
    }

    /**
     * return an Inbound Email by requested record
     *
     * @param string $record
     * @return InboundEmail
     * @throws SugarControllerException
     */
    private function getInboundEmail($record)
    {
        $db = DBManagerFactory::getInstance();
        $ie = BeanFactory::getBean('InboundEmail', $db->quote($record));
        if (!$ie) {
            throw new SugarControllerException("BeanFactory can't resolve an InboundEmail record: $record");
        }

        return $ie;
    }

    /**
     * @param array $request
     * @return bool|Email
     * @see Email::id
     * @see EmailsController::action_ImportAndShowDetailView()
     * @see EmailsController::action_ImportView()
     */
    protected function setAfterImport($importedEmailId, $request)
    {
        $emails = BeanFactory::getBean("Emails", $importedEmailId);

        foreach ($request as $requestKey => $requestValue) {
            if (strpos($requestKey, 'SET_AFTER_IMPORT_') !== false) {
                $field = str_replace('SET_AFTER_IMPORT_', '', $requestKey);
                if (in_array($field, self::$doNotImportFields)) {
                    continue;
                }

                $emails->{$field} = $requestValue;
            }
        }

        $emails->save();

        return $emails;
    }

    /**
     * @param User $requestedUser
     * @param InboundEmail $requestedInboundEmail
     * @param Email $requestedEmail
     * @return bool false if user doesn't have access
     */
    protected function userIsAllowedToSendEmail($requestedUser, $requestedInboundEmail, $requestedEmail)
    {
        global $sugar_config;

        // Check that user is allowed to use inbound email account
        $hasAccessToInboundEmailAccount = false;
        $usersInboundEmailAccounts = $requestedInboundEmail->retrieveAllByGroupIdWithGroupAccounts($requestedUser->id);
        foreach ($usersInboundEmailAccounts as $inboundEmailId => $userInboundEmail) {
            if ($userInboundEmail->id === $requestedInboundEmail->id) {
                $hasAccessToInboundEmailAccount = true;
                break;
            }
        }

        $inboundEmailStoredOptions = $requestedInboundEmail->getStoredOptions();

        // if group email account, check that user is allowed to use group email account
        if ($requestedInboundEmail->isGroupEmailAccount()) {
            if ($inboundEmailStoredOptions['allow_outbound_group_usage'] === true) {
                $hasAccessToInboundEmailAccount = true;
            } else {
                $hasAccessToInboundEmailAccount = false;
            }
        }

        // Check that the from address is the same as the inbound email account
        $isFromAddressTheSame = false;
        if ($inboundEmailStoredOptions['from_addr'] === $requestedEmail->from_addr) {
            $isFromAddressTheSame = true;
        }

        // Check if user is using the system account, as the email address for the system account, will have different
        // settings. If there is not an outbound email id in the stored options then we should try
        // and use the system account, provided that the user is allowed to use to the system account.
        $outboundEmailAccount = new OutboundEmail();
        if (empty($inboundEmailStoredOptions['outbound_email'])) {
            $outboundEmailAccount->getSystemMailerSettings();
        } else {
            $outboundEmailAccount->retrieve($inboundEmailStoredOptions['outbound_email']);
        }

        $isAllowedToUseOutboundEmail = false;
        if ($outboundEmailAccount->type === 'system') {
            if ($outboundEmailAccount->isAllowUserAccessToSystemDefaultOutbound()) {
                $isAllowedToUseOutboundEmail = true;
            }

            // When there are not any authentication details for the system account, allow the user to use the system
            // email account.
            if ($outboundEmailAccount->mail_smtpauth_req == 0) {
                $isAllowedToUseOutboundEmail = true;
            }

            // When the user is allowed to send email as themselves using the system account, allow them to use the system account
            if (isset($sugar_config['email_allow_send_as_user']) && ($sugar_config['email_allow_send_as_user'])) {
                $isAllowedToUseOutboundEmail = true;
            }

            $admin = new Administration();
            $admin->retrieveSettings();
            $adminNotifyFromAddress = $admin->settings['notify_fromaddress'];
            if ($adminNotifyFromAddress === $requestedEmail->from_addr) {
                $isFromAddressTheSame = true;
            }
        } elseif ($outboundEmailAccount->type === 'user') {
            $isAllowedToUseOutboundEmail = true;
        }

        // The inbound email account is an empty object, we assume the user has access
        if (empty($requestedInboundEmail->id)) {
            $hasAccessToInboundEmailAccount = true;
            $isFromAddressTheSame = true;
        }

        $error = false;
        if ($hasAccessToInboundEmailAccount !== true) {
            $error = 'Email Error: Not authorized to use Inbound Account "' . $requestedInboundEmail->name . '"';
        }
        if ($isFromAddressTheSame !== true) {
            $error = 'Email Error: Requested From address mismatch "'
                . $requestedInboundEmail->name . '" / "' . $requestedEmail->from_addr . '"';
        }
        if ($isAllowedToUseOutboundEmail !== true) {
            $error = 'Email Error: Not authorized to use Outbound Account "' . $outboundEmailAccount->name . '"';
        }
        if ($error !== false) {
            $GLOBALS['log']->security($error);
            return false;
        }
        return true;
    }
}<|MERGE_RESOLUTION|>--- conflicted
+++ resolved
@@ -466,7 +466,6 @@
                 $storedOptions = unserialize(base64_decode($inboundEmail->stored_options));
                 $isGroupEmailAccount = $inboundEmail->isGroupEmailAccount();
                 $isPersonalEmailAccount = $inboundEmail->isPersonalEmailAccount();
-<<<<<<< HEAD
                 
                 $err = null;
                 if (!isset($storedOptions['outbound_email'])) {
@@ -548,9 +547,9 @@
                     $oeName = isset($oe->name) ? $oe->name : null;
                     
                 } else {
-                    $replyTo = $storedOptions['reply_to_addr'];
-                    $fromName = $storedOptions['from_name'];
-                    $fromAddr = $storedOptions['from_addr'];
+                    $replyTo = utf8_encode($storedOptions['reply_to_addr']);
+                    $fromName = utf8_encode($storedOptions['from_name']);
+                    $fromAddr = utf8_encode($storedOptions['from_addr']);
                     $oeId = $oe->id;
                     $oeName = $oe->name;
                 }
@@ -611,25 +610,13 @@
                     $replyTo = $fromName . ' &lt;' . $fromAddr  . '&gt;';
                 }
                 
-=======
-
-                $oe = new OutboundEmail();
-                $oe->retrieve($storedOptions['outbound_email']);
-
->>>>>>> 08c66020
                 $dataAddress = array(
                     'type' => $inboundEmail->module_name,
                     'id' => $inboundEmail->id,
                     'attributes' => array(
-<<<<<<< HEAD
-                        'reply_to' => $replyTo,
-                        'name' => $fromName,
-                        'from' => "$fromName &lt;$fromAddr&gt;",
-=======
                         'reply_to' => utf8_encode($storedOptions['reply_to_addr']),
                         'name' => utf8_encode($storedOptions['from_name']),
                         'from' => utf8_encode($storedOptions['from_addr']),
->>>>>>> 08c66020
                     ),
                     'prepend' => $prependSignature,
                     'isPersonalEmailAccount' => $isPersonalEmailAccount,
@@ -724,17 +711,10 @@
                 'type' => 'system',
                 'id' => $system->id,
                 'attributes' => array(
-<<<<<<< HEAD
                     'reply_to' => "$system->smtp_from_name &lt;$system->smtp_from_addr&gt;",
                     'from' => "$system->smtp_from_name &lt;$system->smtp_from_addr&gt;",
                     'name' => $system->smtp_from_name,
                     'oe' => $system->mail_smtpuser,
-=======
-                    'reply_to' => utf8_encode($system->smtp_from_addr),
-                    'from' => utf8_encode($system->smtp_from_addr),
-                    'name' => utf8_encode($system->smtp_from_name),
-                    'oe' => utf8_encode($system->mail_smtpuser),
->>>>>>> 08c66020
                 ),
                 'prepend' => false,
                 'isPersonalEmailAccount' => false,
