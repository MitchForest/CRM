--- conflicted
+++ resolved
@@ -118,17 +118,6 @@
         ),
         'remove_button' => array(
             'vname' => 'LBL_REMOVE',
-<<<<<<< HEAD
-             'widget_class'			=> 'SubPanelRemoveButton',
-             'width'				=> '2%',
-        ),
-		'filename' => array(
-			'usage'					=> 'query_only',
-			'force_exists'			=> true
-		),
-	), // end list_fields
-);
-=======
             'widget_class' => 'SubPanelRemoveButton',
             'width' => '2%',
         ),
@@ -137,5 +126,4 @@
             'force_exists' => true,
         ),
     ), // end list_fields
-);
->>>>>>> 73e1357e
+);