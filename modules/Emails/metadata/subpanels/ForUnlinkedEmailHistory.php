<?php
/**
 *
 * SugarCRM Community Edition is a customer relationship management program developed by
 * SugarCRM, Inc. Copyright (C) 2004-2013 SugarCRM Inc.
 *
 * SuiteCRM is an extension to SugarCRM Community Edition developed by SalesAgility Ltd.
 * Copyright (C) 2011 - 2018 SalesAgility Ltd.
 *
 * This program is free software; you can redistribute it and/or modify it under
 * the terms of the GNU Affero General Public License version 3 as published by the
 * Free Software Foundation with the addition of the following permission added
 * to Section 15 as permitted in Section 7(a): FOR ANY PART OF THE COVERED WORK
 * IN WHICH THE COPYRIGHT IS OWNED BY SUGARCRM, SUGARCRM DISCLAIMS THE WARRANTY
 * OF NON INFRINGEMENT OF THIRD PARTY RIGHTS.
 *
 * This program is distributed in the hope that it will be useful, but WITHOUT
 * ANY WARRANTY; without even the implied warranty of MERCHANTABILITY or FITNESS
 * FOR A PARTICULAR PURPOSE. See the GNU Affero General Public License for more
 * details.
 *
 * You should have received a copy of the GNU Affero General Public License along with
 * this program; if not, see http://www.gnu.org/licenses or write to the Free
 * Software Foundation, Inc., 51 Franklin Street, Fifth Floor, Boston, MA
 * 02110-1301 USA.
 *
 * You can contact SugarCRM, Inc. headquarters at 10050 North Wolfe Road,
 * SW2-130, Cupertino, CA 95014, USA. or at email address contact@sugarcrm.com.
 *
 * The interactive user interfaces in modified source and object code versions
 * of this program must display Appropriate Legal Notices, as required under
 * Section 5 of the GNU Affero General Public License version 3.
 *
 * In accordance with Section 7(b) of the GNU Affero General Public License version 3,
 * these Appropriate Legal Notices must retain the display of the "Powered by
 * SugarCRM" logo and "Supercharged by SuiteCRM" logo. If the display of the logos is not
 * reasonably feasible for technical reasons, the Appropriate Legal Notices must
 * display the words "Powered by SugarCRM" and "Supercharged by SuiteCRM".
 */

if (!defined('sugarEntry') || !sugarEntry) {
    die('Not A Valid Entry Point');
}

$subpanel_layout = array(
    'where' => '',

<<<<<<< HEAD
	'fill_in_additional_fields'	=> true,
	'list_fields' => array(
		'object_image'=>array(
			'widget_class'			=> 'SubPanelIcon',
 		 	'width'					=> '2%',
		),
		'name' => array(
			 'vname'				=> 'LBL_LIST_SUBJECT',
			 'widget_class'			=> 'SubPanelDetailViewLink',
			 'width'				=> '30%',
             'parent_info'          => true
		),
		'status' => array(
			'vname'				=> 'LBL_LIST_STATUS',
			'width'				=> '15%',
		),
		'category_id' => array(
			'vname'				=> 'LBL_LIST_CATEGORY',
			'width'				=> '15%',
		),
		'reply_to_status' => array(
			 'usage'				=> 'query_only',
             'force_exists'			=> true,
		),
		'contact_name'=>array(
             'widget_class'         => 'SubPanelDetailViewLink',
             'target_record_key'    => 'contact_id',
             'target_module'        => 'Contacts',
             'module'               => 'Contacts',
             'vname'                => 'LBL_LIST_CONTACT',
             'width'                => '11%',
             'sortable'             => false,
             'force_exists'			=> true,
        ),
        'contact_id'=>array(
            'usage'=>'query_only',
    		'force_exists'=>true
        ),
        'contact_name_owner'=>array(
            'usage'=>'query_only',
            'force_exists'=>true
        ),
        'contact_name_mod'=>array(
            'usage'=>'query_only',
            'force_exists'=>true
        ),
		'parent_id'=>array(
            'usage'=>'query_only',
			'force_exists'=>true
        ),
		'parent_type'=>array(
            'usage'=>'query_only',
			'force_exists'=>true
        ),
		'date_modified' => array(
			'width'					=> '10%',
		),
		'date_entered' => array(
			'width'					=> '10%',
		),
		'assigned_user_name' => array (
			'name' => 'assigned_user_name',
			'vname' => 'LBL_LIST_ASSIGNED_TO_NAME',
			'widget_class' => 'SubPanelDetailViewLink',
		 	'target_record_key' => 'assigned_user_id',
			'target_module' => 'Employees',
		),
		'edit_button' => array(
			'vname' => 'LBL_EDIT_BUTTON',
			'widget_class'			=> 'SubPanelEditButton',
			 'width'				=> '2%',
		),
=======
    'fill_in_additional_fields' => true,
    'list_fields' => array(
        'object_image' => array(
            'vname' => 'LBL_OBJECT_IMAGE',
            'widget_class' => 'SubPanelIcon',
            'width' => '2%',
        ),
        'name' => array(
            'vname' => 'LBL_LIST_SUBJECT',
            'widget_class' => 'SubPanelDetailViewLink',
            'width' => '30%',
            'parent_info' => true,
        ),
        'status' => array(
            'vname' => 'LBL_LIST_STATUS',
            'width' => '15%',
        ),
        'reply_to_status' => array(
            'usage' => 'query_only',
            'force_exists' => true,
        ),
        'contact_name' => array(
            'widget_class' => 'SubPanelDetailViewLink',
            'target_record_key' => 'contact_id',
            'target_module' => 'Contacts',
            'module' => 'Contacts',
            'vname' => 'LBL_LIST_CONTACT',
            'width' => '11%',
            'sortable' => false,
            'force_exists' => true,
        ),
        'contact_id' => array(
            'usage' => 'query_only',
            'force_exists' => true,
        ),
        'contact_name_owner' => array(
            'usage' => 'query_only',
            'force_exists' => true,
        ),
        'contact_name_mod' => array(
            'usage' => 'query_only',
            'force_exists' => true,
        ),
        'parent_id' => array(
            'usage' => 'query_only',
            'force_exists' => true,
        ),
        'parent_type' => array(
            'usage' => 'query_only',
            'force_exists' => true,
        ),
        'date_modified' => array(
            'vname' => 'LBL_LIST_DATE_MODIFIED',
            'width' => '10%',
        ),
        'date_entered' => array(
            'vname' => 'LBL_LIST_DATE_ENTERED',
            'width' => '10%',
        ),
        'assigned_user_name' => array(
            'name' => 'assigned_user_name',
            'vname' => 'LBL_LIST_ASSIGNED_TO_NAME',
            'widget_class' => 'SubPanelDetailViewLink',
            'target_record_key' => 'assigned_user_id',
            'target_module' => 'Employees',
        ),
        'edit_button' => array(
            'vname' => 'LBL_EDIT_BUTTON',
            'widget_class' => 'SubPanelEditButton',
            'width' => '2%',
        ),
>>>>>>> 460b91ab
        'remove_button' => array(
            'vname' => 'LBL_REMOVE',
            'widget_class' => 'SubPanelRemoveButton',
            'width' => '2%',
        ),
        'filename' => array(
            'usage' => 'query_only',
            'force_exists' => true,
        ),
    ), // end list_fields
);<|MERGE_RESOLUTION|>--- conflicted
+++ resolved
@@ -45,22 +45,22 @@
 $subpanel_layout = array(
     'where' => '',
 
-<<<<<<< HEAD
 	'fill_in_additional_fields'	=> true,
 	'list_fields' => array(
 		'object_image'=>array(
-			'widget_class'			=> 'SubPanelIcon',
+			'vname' => 'LBL_OBJECT_IMAGE',
+            'widget_class'			=> 'SubPanelIcon',
  		 	'width'					=> '2%',
 		),
 		'name' => array(
 			 'vname'				=> 'LBL_LIST_SUBJECT',
 			 'widget_class'			=> 'SubPanelDetailViewLink',
 			 'width'				=> '30%',
-             'parent_info'          => true
+             'parent_info'          => true,
 		),
 		'status' => array(
-			'vname'				=> 'LBL_LIST_STATUS',
-			'width'				=> '15%',
+			 'vname'				=> 'LBL_LIST_STATUS',
+			 'width'				=> '15%',
 		),
 		'category_id' => array(
 			'vname'				=> 'LBL_LIST_CATEGORY',
@@ -79,76 +79,6 @@
              'width'                => '11%',
              'sortable'             => false,
              'force_exists'			=> true,
-        ),
-        'contact_id'=>array(
-            'usage'=>'query_only',
-    		'force_exists'=>true
-        ),
-        'contact_name_owner'=>array(
-            'usage'=>'query_only',
-            'force_exists'=>true
-        ),
-        'contact_name_mod'=>array(
-            'usage'=>'query_only',
-            'force_exists'=>true
-        ),
-		'parent_id'=>array(
-            'usage'=>'query_only',
-			'force_exists'=>true
-        ),
-		'parent_type'=>array(
-            'usage'=>'query_only',
-			'force_exists'=>true
-        ),
-		'date_modified' => array(
-			'width'					=> '10%',
-		),
-		'date_entered' => array(
-			'width'					=> '10%',
-		),
-		'assigned_user_name' => array (
-			'name' => 'assigned_user_name',
-			'vname' => 'LBL_LIST_ASSIGNED_TO_NAME',
-			'widget_class' => 'SubPanelDetailViewLink',
-		 	'target_record_key' => 'assigned_user_id',
-			'target_module' => 'Employees',
-		),
-		'edit_button' => array(
-			'vname' => 'LBL_EDIT_BUTTON',
-			'widget_class'			=> 'SubPanelEditButton',
-			 'width'				=> '2%',
-		),
-=======
-    'fill_in_additional_fields' => true,
-    'list_fields' => array(
-        'object_image' => array(
-            'vname' => 'LBL_OBJECT_IMAGE',
-            'widget_class' => 'SubPanelIcon',
-            'width' => '2%',
-        ),
-        'name' => array(
-            'vname' => 'LBL_LIST_SUBJECT',
-            'widget_class' => 'SubPanelDetailViewLink',
-            'width' => '30%',
-            'parent_info' => true,
-        ),
-        'status' => array(
-            'vname' => 'LBL_LIST_STATUS',
-            'width' => '15%',
-        ),
-        'reply_to_status' => array(
-            'usage' => 'query_only',
-            'force_exists' => true,
-        ),
-        'contact_name' => array(
-            'widget_class' => 'SubPanelDetailViewLink',
-            'target_record_key' => 'contact_id',
-            'target_module' => 'Contacts',
-            'module' => 'Contacts',
-            'vname' => 'LBL_LIST_CONTACT',
-            'width' => '11%',
-            'sortable' => false,
-            'force_exists' => true,
         ),
         'contact_id' => array(
             'usage' => 'query_only',
@@ -190,7 +120,6 @@
             'widget_class' => 'SubPanelEditButton',
             'width' => '2%',
         ),
->>>>>>> 460b91ab
         'remove_button' => array(
             'vname' => 'LBL_REMOVE',
             'widget_class' => 'SubPanelRemoveButton',
