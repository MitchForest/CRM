--- conflicted
+++ resolved
@@ -74,16 +74,12 @@
                     'label' => 'LBL_BODY'
                 ),
             ),
-<<<<<<< HEAD
             array(
                 'parent_name'
-            )
-=======
-
+            ),
             array (
                 'category_id',
             ),
->>>>>>> 21181d0b
         )
     )
 );