--- conflicted
+++ resolved
@@ -120,24 +120,17 @@
                     'label' => 'LBL_BODY'
                 ),
             ),
-<<<<<<< HEAD
-            array(
-                'date_entered' => array(
-                    'name' => 'date_entered',
-                    'label' => 'LBL_DATE_ENTERED',
-                )
-            ),
             [
                 'attachment' => [
                     'name' => 'attachment',
                     'label' => 'LBL_ATTACHMENTS',
-=======
+                  ]
+              ],
             [
                 'date_sent_received' => [
                     'name' => 'date_sent_received',
                     'customCode' => '{$fields.date_entered.value}',
                     'label' => 'LBL_DATE_SENT_RECEIVED',
->>>>>>> 90228c32
                 ]
             ]
         )
