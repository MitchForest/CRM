<?php
/**
 *
 * SugarCRM Community Edition is a customer relationship management program developed by
 * SugarCRM, Inc. Copyright (C) 2004-2013 SugarCRM Inc.
 *
 * SuiteCRM is an extension to SugarCRM Community Edition developed by SalesAgility Ltd.
 * Copyright (C) 2011 - 2018 SalesAgility Ltd.
 *
 * This program is free software; you can redistribute it and/or modify it under
 * the terms of the GNU Affero General Public License version 3 as published by the
 * Free Software Foundation with the addition of the following permission added
 * to Section 15 as permitted in Section 7(a): FOR ANY PART OF THE COVERED WORK
 * IN WHICH THE COPYRIGHT IS OWNED BY SUGARCRM, SUGARCRM DISCLAIMS THE WARRANTY
 * OF NON INFRINGEMENT OF THIRD PARTY RIGHTS.
 *
 * This program is distributed in the hope that it will be useful, but WITHOUT
 * ANY WARRANTY; without even the implied warranty of MERCHANTABILITY or FITNESS
 * FOR A PARTICULAR PURPOSE. See the GNU Affero General Public License for more
 * details.
 *
 * You should have received a copy of the GNU Affero General Public License along with
 * this program; if not, see http://www.gnu.org/licenses or write to the Free
 * Software Foundation, Inc., 51 Franklin Street, Fifth Floor, Boston, MA
 * 02110-1301 USA.
 *
 * You can contact SugarCRM, Inc. headquarters at 10050 North Wolfe Road,
 * SW2-130, Cupertino, CA 95014, USA. or at email address contact@sugarcrm.com.
 *
 * The interactive user interfaces in modified source and object code versions
 * of this program must display Appropriate Legal Notices, as required under
 * Section 5 of the GNU Affero General Public License version 3.
 *
 * In accordance with Section 7(b) of the GNU Affero General Public License version 3,
 * these Appropriate Legal Notices must retain the display of the "Powered by
 * SugarCRM" logo and "Supercharged by SuiteCRM" logo. If the display of the logos is not
 * reasonably feasible for technical reasons, the Appropriate Legal Notices must
 * display the words "Powered by SugarCRM" and "Supercharged by SuiteCRM".
 */

if (!defined('sugarEntry') || !sugarEntry) {
    die('Not A Valid Entry Point');
}

use SuiteCRM\Utility\SuiteValidator;

/**
 * Class Folder
 *
 * private model class for ListViewDataEmails::getListViewData()
 * represent a fake SugarBean:
 * in legacy logic, Folder ID equals to an Inbound Email ID
 */
class Folder
{

    /**
     * private
     * @var DBManager $db
     */
    public $db;

    /**
     * private, use Folder::getId() instead
     * @var string UUID in folders table
     */
    public $id;

    /**
     * private, use Folder::getType() instead
     * @var string folder type
     */
    protected $type;

    /**
     * Folder constructor.
     */
    public function __construct() {
        $this->db = DBManagerFactory::getInstance();
        $this->id = null;
        $this->type = "inbound";
    }

    /**
     * @param int|string $folderId - (should be string, int type is legacy)
     * @param bool $encode (legacy, unused)
     * @param bool $deleted (legacy, unused)
     * @return null|string (folder ID)
     * @throws SuiteException
     */
    public function retrieve($folderId = -1)
    {
<<<<<<< HEAD
        if(isValidId($folderId)) {

=======
        $isValidator = new SuiteValidator();
        if ($isValidator->isValidId($folderId)) {
>>>>>>> b29c16a8
            $result = $this->db->query("SELECT * FROM folders WHERE id='" . $folderId . "'");
            $row = $this->db->fetchByAssoc($result);

            // get the root of the tree
            // is the id of the root node is the same as the inbound email id

            if (empty($row['parent_folder'])) {

                // root node (inbound)

                $this->id = $row['id'];
            } else {

                // child node

                $this->id = $row['parent_folder'];
                $this->type = $row['folder_type'];
                $this->mailbox = $row['name'];

            }

        } else {
            throw new SuiteException("Invalid or empty Email Folder ID");
        }

        return $this->id;
    }

    /**
     * @param array $request
     * @return Folder
     * @throws SuiteException
     */
    public function retrieveFromRequest($request) {

        if (isset($request['folders_id']) && !empty($request['folders_id'])) {

            $foldersId = $request['folders_id'];
            $this->retrieve($foldersId);
        } else {
            $GLOBALS['log']->warn("Empty or undefined Email Folder ID");
        }

        return $this;
    }

    /**
     * @return string
     */
    public function getType() {
        return $this->type;
    }

    /**
     * @return null|string
     */
    public function getId() {
        return $this->id;
    }

}<|MERGE_RESOLUTION|>--- conflicted
+++ resolved
@@ -90,13 +90,8 @@
      */
     public function retrieve($folderId = -1)
     {
-<<<<<<< HEAD
-        if(isValidId($folderId)) {
-
-=======
         $isValidator = new SuiteValidator();
         if ($isValidator->isValidId($folderId)) {
->>>>>>> b29c16a8
             $result = $this->db->query("SELECT * FROM folders WHERE id='" . $folderId . "'");
             $row = $this->db->fetchByAssoc($result);
 
