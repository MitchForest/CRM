--- conflicted
+++ resolved
@@ -72,39 +72,39 @@
 								   JOIN emails_text on emails.id = emails_text.email_id
                                    WHERE (type = '::TYPE::' OR status = '::STATUS::') AND assigned_user_id = '::USER_ID::' AND emails.deleted = '0'";
 
-<<<<<<< HEAD
-	/**
-	 * Sole constructor
-	 */
-	function __construct() {
-		global $sugar_config;
-		global $current_user;
-
-		$folderStateSerial = $current_user->getPreference('folderOpenState', 'Emails');
-
-		if(!empty($folderStateSerial)) {
-			$this->folderStates = sugar_unserialize($folderStateSerial);
-		}
-
-		$this->smarty = new Sugar_Smarty();
-		$this->folder = new SugarFolder();
-		$this->userCacheDir = sugar_cached("modules/Emails/{$current_user->id}");
-		$this->db = DBManagerFactory::getInstance();
-	}
-
-	/**
-	 * @deprecated deprecated since version 7.6, PHP4 Style Constructors are deprecated and will be remove in 7.8, please update your code, use __construct instead
-	 */
-	function EmailUI(){
-		$deprecatedMessage = 'PHP4 Style Constructors are deprecated and will be remove in 7.8, please update your code';
-		if(isset($GLOBALS['log'])) {
-			$GLOBALS['log']->deprecated($deprecatedMessage);
-		}
-		else {
-			trigger_error($deprecatedMessage, E_USER_DEPRECATED);
-		}
-		self::__construct();
-	}
+    /**
+     * Sole constructor
+     */
+    function __construct()
+    {
+        global $sugar_config;
+        global $current_user;
+
+        $folderStateSerial = $current_user->getPreference('folderOpenState', 'Emails');
+
+        if (!empty($folderStateSerial)) {
+            $this->folderStates = sugar_unserialize($folderStateSerial);
+        }
+
+        $this->smarty = new Sugar_Smarty();
+        $this->folder = new SugarFolder();
+        $this->userCacheDir = sugar_cached("modules/Emails/{$current_user->id}");
+        $this->db = DBManagerFactory::getInstance();
+    }
+
+    /**
+     * @deprecated deprecated since version 7.6, PHP4 Style Constructors are deprecated and will be remove in 7.8, please update your code, use __construct instead
+     */
+    function EmailUI()
+    {
+        $deprecatedMessage = 'PHP4 Style Constructors are deprecated and will be remove in 7.8, please update your code';
+        if (isset($GLOBALS['log'])) {
+            $GLOBALS['log']->deprecated($deprecatedMessage);
+        } else {
+            trigger_error($deprecatedMessage, E_USER_DEPRECATED);
+        }
+        self::__construct();
+    }
 
 	///////////////////////////////////////////////////////////////////////////
 	////	CORE
@@ -112,76 +112,6 @@
 	 * Renders the frame for emails
 	 */
 	function displayEmailFrame($emailAccountSettingsOnly = false, $extendedTemplateVars = null) {
-
-		require_once("include/OutboundEmail/OutboundEmail.php");
-
-		global $app_strings, $app_list_strings;
-		global $mod_strings;
-		global $sugar_config;
-		global $current_user;
-		global $locale;
-		global $timedate;
-		global $theme;
-		global $sugar_version;
-		global $sugar_flavor;
-		global $current_language;
-		global $server_unique_key;
-
-		$this->preflightUserCache();
-		$ie = new InboundEmail();
-
-		// focus listView
-		$list = array(
-			'mbox' => 'Home',
-			'ieId' => '',
-			'name' => 'Home',
-			'unreadChecked' => 0,
-			'out' => array(),
-		);
-
-		$this->_generateComposeConfigData('email_compose');
-=======
-    /**
-     * Sole constructor
-     */
-    function __construct()
-    {
-        global $sugar_config;
-        global $current_user;
-
-        $folderStateSerial = $current_user->getPreference('folderOpenState', 'Emails');
-
-        if (!empty($folderStateSerial)) {
-            $this->folderStates = sugar_unserialize($folderStateSerial);
-        }
-
-        $this->smarty = new Sugar_Smarty();
-        $this->folder = new SugarFolder();
-        $this->userCacheDir = sugar_cached("modules/Emails/{$current_user->id}");
-        $this->db = DBManagerFactory::getInstance();
-    }
-
-    /**
-     * @deprecated deprecated since version 7.6, PHP4 Style Constructors are deprecated and will be remove in 7.8, please update your code, use __construct instead
-     */
-    function EmailUI()
-    {
-        $deprecatedMessage = 'PHP4 Style Constructors are deprecated and will be remove in 7.8, please update your code';
-        if (isset($GLOBALS['log'])) {
-            $GLOBALS['log']->deprecated($deprecatedMessage);
-        } else {
-            trigger_error($deprecatedMessage, E_USER_DEPRECATED);
-        }
-        self::__construct();
-    }
-
-    ///////////////////////////////////////////////////////////////////////////
-    ////	CORE
-    /**
-     * Renders the frame for emails
-     */
-    function displayEmailFrame()
-    {
 
         require_once("include/OutboundEmail/OutboundEmail.php");
 
@@ -210,7 +140,6 @@
         );
 
         $this->_generateComposeConfigData('email_compose');
->>>>>>> a5778783
 
 
         //Check quick create module access
@@ -319,54 +248,6 @@
         } else {
             $signatureButtons = $signatureButtons . '<span name="delete_sig" id="delete_sig" style="visibility:hidden;"><input class="button" onclick="javascript:SUGAR.email2.settings.deleteSignature();" value="' . $app_strings['LBL_EMAIL_DELETE'] . '" type="button" tabindex="392">&nbsp;
 					</span>';
-<<<<<<< HEAD
-		}
-		$this->smarty->assign('signatureButtons', $signatureButtons);
-		$this->smarty->assign('signaturePrepend', $prependSignature == 'true' ? 'CHECKED' : '');
-		////	END SIGNATURES
-		///////////////////////////////////////////////////////////////////////
-
-		///////////////////////////////////////////////////////////////////////
-		////	EMAIL TEMPLATES
-		$email_templates_arr = $this->getEmailTemplatesArray();
-		natcasesort($email_templates_arr);
-		$this->smarty->assign('EMAIL_TEMPLATE_OPTIONS', get_select_options_with_id($email_templates_arr, ''));
-		////	END EMAIL TEMPLATES
-		///////////////////////////////////////////////////////////////////////
-
-		///////////////////////////////////////////////////////////////////////
-		////	FOLDERS & TreeView
-		$this->smarty->assign('groupUserOptions', $ie->getGroupsWithSelectOptions(array('' => $app_strings['LBL_EMAIL_CREATE_NEW'])));
-
-		$tree = $this->getMailboxNodes();
-
-		// preloaded folder
-		$preloadFolder = 'lazyLoadFolder = ';
-		$focusFolderSerial = $current_user->getPreference('focusFolder', 'Emails');
-		if(!empty($focusFolderSerial)) {
-			$focusFolder = sugar_unserialize($focusFolderSerial);
-			//$focusFolder['ieId'], $focusFolder['folder']
-			$preloadFolder .= json_encode($focusFolder).";";
-		} else {
-			$preloadFolder .= "new Object();";
-		}
-		////	END FOLDERS
-		///////////////////////////////////////////////////////////////////////
-
-		$this->smarty->assign('disableDisplayMessage', $emailAccountSettingsOnly);
-
-		$out = "";
-
-		if($emailAccountSettingsOnly && $extendedTemplateVars) {
-			$this->smarty->assign((array) $extendedTemplateVars);
-			$this->smarty->assign('userEmailSettings', true);
-		}
-
-		$out .= $this->smarty->fetch("modules/Emails/templates/_baseEmail" .($emailAccountSettingsOnly ? 'AccountSettings' : '').".tpl");
-		$out .= $tree->generate_header();
-		$out .= $tree->generateNodesNoInit(true, 'email2treeinit');
-		$out .=<<<eoq
-=======
         }
         $this->smarty->assign('signatureButtons', $signatureButtons);
         $this->smarty->assign('signaturePrepend', $prependSignature == 'true' ? 'CHECKED' : '');
@@ -401,12 +282,19 @@
         ////	END FOLDERS
         ///////////////////////////////////////////////////////////////////////
 
-        $out = "";
-        $out .= $this->smarty->fetch("modules/Emails/templates/_baseEmail.tpl");
-        $out .= $tree->generate_header();
-        $out .= $tree->generateNodesNoInit(true, 'email2treeinit');
-        $out .= <<<eoq
->>>>>>> a5778783
+		$this->smarty->assign('disableDisplayMessage', $emailAccountSettingsOnly);
+
+		$out = "";
+
+		if($emailAccountSettingsOnly && $extendedTemplateVars) {
+			$this->smarty->assign((array) $extendedTemplateVars);
+			$this->smarty->assign('userEmailSettings', true);
+		}
+
+		$out .= $this->smarty->fetch("modules/Emails/templates/_baseEmail" .($emailAccountSettingsOnly ? 'AccountSettings' : '').".tpl");
+		$out .= $tree->generate_header();
+		$out .= $tree->generateNodesNoInit(true, 'email2treeinit');
+		$out .=<<<eoq
 			<script type="text/javascript" language="javascript">
 
 				public loader = new YAHOO.util.YUILoader({
@@ -571,7 +459,6 @@
         $tinyConf = $tiny->getConfig($type);
 
         //Generate Language Packs
-<<<<<<< HEAD
 		$lang = "var app_strings = new Object();\n";
 		foreach($app_strings as $k => $v) {
 			if(strpos($k, 'LBL_EMAIL_') !== false) {
@@ -589,34 +476,6 @@
 		}
 		$lang .= "\n\n{$modStrings}\n";
 
-		//Grab the Inboundemail language pack
-		$ieModStrings = "var ie_mod_strings = new Object();\n";
-		$ie_mod_strings = return_module_language($current_language,'InboundEmail');
-		foreach($ie_mod_strings as $k => $v) {
-			$v = str_replace("'", "\'", $v);
-			$ieModStrings .= "ie_mod_strings.{$k} = '{$v}';\n";
-		}
-		$lang .= "\n\n{$ieModStrings}\n";
-
-		$this->smarty->assign('linkBeans', $linkBeans);
-=======
-        $lang = "public app_strings = new Object();\n";
-        foreach ($app_strings as $k => $v) {
-            if (strpos($k, 'LBL_EMAIL_') !== false) {
-                $v = str_replace("'", "\'", $v);
-                $lang .= "app_strings.{$k} = '{$v}';\n";
-            }
-        }
-        //Get the email mod strings but don't use the global publiciable as this may be overridden by
-        //other modules when the quick create is rendered.
-        $email_mod_strings = return_module_language($current_language, 'Emails');
-        $modStrings = "public mod_strings = new Object();\n";
-        foreach ($email_mod_strings as $k => $v) {
-            $v = str_replace("'", "\'", $v);
-            $modStrings .= "mod_strings.{$k} = '{$v}';\n";
-        }
-        $lang .= "\n\n{$modStrings}\n";
-
         //Grab the Inboundemail language pack
         $ieModStrings = "public ie_mod_strings = new Object();\n";
         $ie_mod_strings = return_module_language($current_language, 'InboundEmail');
@@ -627,7 +486,6 @@
         $lang .= "\n\n{$ieModStrings}\n";
 
         $this->smarty->assign('linkBeans', $linkBeans);
->>>>>>> a5778783
         $this->smarty->assign('linkBeansOptions', $parent_types);
         $this->smarty->assign('tinyMCE', $tinyConf);
         $this->smarty->assign('lang', $lang);
