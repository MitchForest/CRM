<?php
/**
 *
 * SugarCRM Community Edition is a customer relationship management program developed by
 * SugarCRM, Inc. Copyright (C) 2004-2013 SugarCRM Inc.
 *
 * SuiteCRM is an extension to SugarCRM Community Edition developed by SalesAgility Ltd.
 * Copyright (C) 2011 - 2018 SalesAgility Ltd.
 *
 * This program is free software; you can redistribute it and/or modify it under
 * the terms of the GNU Affero General Public License version 3 as published by the
 * Free Software Foundation with the addition of the following permission added
 * to Section 15 as permitted in Section 7(a): FOR ANY PART OF THE COVERED WORK
 * IN WHICH THE COPYRIGHT IS OWNED BY SUGARCRM, SUGARCRM DISCLAIMS THE WARRANTY
 * OF NON INFRINGEMENT OF THIRD PARTY RIGHTS.
 *
 * This program is distributed in the hope that it will be useful, but WITHOUT
 * ANY WARRANTY; without even the implied warranty of MERCHANTABILITY or FITNESS
 * FOR A PARTICULAR PURPOSE. See the GNU Affero General Public License for more
 * details.
 *
 * You should have received a copy of the GNU Affero General Public License along with
 * this program; if not, see http://www.gnu.org/licenses or write to the Free
 * Software Foundation, Inc., 51 Franklin Street, Fifth Floor, Boston, MA
 * 02110-1301 USA.
 *
 * You can contact SugarCRM, Inc. headquarters at 10050 North Wolfe Road,
 * SW2-130, Cupertino, CA 95014, USA. or at email address contact@sugarcrm.com.
 *
 * The interactive user interfaces in modified source and object code versions
 * of this program must display Appropriate Legal Notices, as required under
 * Section 5 of the GNU Affero General Public License version 3.
 *
 * In accordance with Section 7(b) of the GNU Affero General Public License version 3,
 * these Appropriate Legal Notices must retain the display of the "Powered by
 * SugarCRM" logo and "Supercharged by SuiteCRM" logo. If the display of the logos is not
 * reasonably feasible for technical reasons, the Appropriate Legal Notices must
 * display the words "Powered by SugarCRM" and "Supercharged by SuiteCRM".
 */

if (!defined('sugarEntry') || !sugarEntry) {
    die('Not A Valid Entry Point');
}

require_once("include/ytree/Tree.php");
require_once("include/ytree/ExtNode.php");
require_once("include/SugarFolders/SugarFolders.php");
require_once 'include/Exceptions/SuiteException.php';


class EmailUI
{
    public $db;
    public $folder; // place holder for SugarFolder object
    public $folderStates = array(); // array of folderPath names and their states (1/0)
    public $smarty;
    public $addressSeparators = array(";", ",");
    public $rolloverStyle = "<style>div#rollover {position: relative;float: left;margin: none;text-decoration: none;}div#rollover a:hover {padding: 0;}div#rollover a span {display: none;}div#rollover a:hover span {text-decoration: none;display: block;width: 250px;margin-top: 5px;margin-left: 5px;position: absolute;padding: 10px;color: #333;	border: 1px solid #ccc;	background-color: #fff;	font-size: 12px;z-index: 1000;}</style>\n";
    public $groupCss = "<span class='groupInbox'>";
    public $cacheTimeouts = array(
        'messages' => 86400,    // 24 hours
        'folders' => 300,        // 5 mins
        'attachments' => 86400,    // 24 hours
    );
    public $userCacheDir = '';
    public $coreDynamicFolderQuery = "SELECT emails.id polymorphic_id, 'Emails' polymorphic_module FROM emails
								   JOIN emails_text on emails.id = emails_text.email_id
                                   WHERE (type = '::TYPE::' OR status = '::STATUS::') AND assigned_user_id = '::USER_ID::' AND emails.deleted = '0'";

    /**
     * Sole constructor
     */
    public function __construct()
    {
        global $sugar_config;
        global $current_user;

        $folderStateSerial = $current_user->getPreference('folderOpenState', 'Emails');

        if (!empty($folderStateSerial)) {
            $this->folderStates = sugar_unserialize($folderStateSerial);
        }

        $this->smarty = new Sugar_Smarty();
        $this->folder = new SugarFolder();
        $this->userCacheDir = sugar_cached("modules/Emails/{$current_user->id}");
        $this->db = DBManagerFactory::getInstance();
    }

    /**
     * @deprecated deprecated since version 7.6, PHP4 Style Constructors are deprecated and will be remove in 7.8, please update your code, use __construct instead
     */
    public function EmailUI()
    {
        $deprecatedMessage = 'PHP4 Style Constructors are deprecated and will be remove in 7.8, please update your code';
        if (isset($GLOBALS['log'])) {
            $GLOBALS['log']->deprecated($deprecatedMessage);
        } else {
            trigger_error($deprecatedMessage, E_USER_DEPRECATED);
        }
        self::__construct();
    }

	///////////////////////////////////////////////////////////////////////////
	////	CORE
	/**
	 * Renders the frame for emails
	 *@throws \RuntimeException
     */
    public function displayEmailFrame($baseTpl = "modules/Emails/templates/_baseEmail.tpl")


        {require_once("include/OutboundEmail/OutboundEmail.php");

        global $app_strings, $app_list_strings;
        global $mod_strings;
        global $sugar_config;
        global $current_user;
        global $locale;
        global $timedate;
        global $theme;
        global $sugar_version;
        global $sugar_flavor;
        global $current_language;
        global $server_unique_key;

        $this->preflightUserCache();
        $ie = new InboundEmail();

        // focus listView
        $list = array(
            'mbox' => 'Home',
            'ieId' => '',
            'name' => 'Home',
            'unreadChecked' => 0,
            'out' => array(),
        );

        $this->_generateComposeConfigData('email_compose');


        //Check quick create module access
        $QCAvailableModules = $this->_loadQuickCreateModules();

        //Get the quickSearch js needed for assigned user id on Search Tab
        require_once('include/QuickSearchDefaults.php');
        $qsd = QuickSearchDefaults::getQuickSearchDefaults();
        $qsd->setFormName('advancedSearchForm');
        $quicksearchAssignedUser = "if(typeof sqs_objects == 'undefined'){var sqs_objects = new Array;}";
        $quicksearchAssignedUser .= "sqs_objects['advancedSearchForm_assigned_user_name']=" . json_encode($qsd->getQSUser()) . ";";
        $qsd->setFormName('Distribute');
        $quicksearchAssignedUser .= "sqs_objects['Distribute_assigned_user_name']=" . json_encode($qsd->getQSUser()) . ";";
        $this->smarty->assign('quickSearchForAssignedUser', $quicksearchAssignedUser);


        ///////////////////////////////////////////////////////////////////////
        ////	BASIC ASSIGNS
        $this->smarty->assign("currentUserId", $current_user->id);
        $this->smarty->assign("CURRENT_USER_EMAIL", $current_user->email1);
        $this->smarty->assign("currentUserName", $current_user->name);
        $this->smarty->assign('yuiPath', 'modules/Emails/javascript/yui-ext/');
        $this->smarty->assign('app_strings', $app_strings);
        $this->smarty->assign('mod_strings', $mod_strings);
        $this->smarty->assign('theme', $theme);
        $this->smarty->assign('sugar_config', $sugar_config);
        $this->smarty->assign('is_admin', $current_user->is_admin);
        $this->smarty->assign('sugar_version', $sugar_version);
        $this->smarty->assign('sugar_flavor', $sugar_flavor);
        $this->smarty->assign('current_language', $current_language);
        $this->smarty->assign('server_unique_key', $server_unique_key);
        $this->smarty->assign('qcModules', json_encode($QCAvailableModules));
        $extAllDebugValue = "ext-all.js";
        $this->smarty->assign('extFileName', $extAllDebugValue);

        $useRequestedRecord = false;
        if (isset($_REQUEST['record']) && $_REQUEST['record'] && $_REQUEST['record'] != $current_user->id) {
            $useRequestedRecord = true;
        }

        $user = $current_user;
        if ($useRequestedRecord) {
            $user = $current_user->getRequestedUserRecord();
        }

        // settings: general
        $e2UserPreferences = $this->getUserPreferencesJS($useRequestedRecord);
        $emailSettings = $e2UserPreferences['emailSettings'];

        ///////////////////////////////////////////////////////////////////////
        ////	USER SETTINGS
        // settings: accounts

        $cuDatePref = $user->getUserDateTimePreferences();
        $this->smarty->assign('dateFormat', $cuDatePref['date']);
        $this->smarty->assign('dateFormatExample',
            str_replace(array("Y", "m", "d"), array("yyyy", "mm", "dd"), $cuDatePref['date']));
        $this->smarty->assign('calFormat', $timedate->get_cal_date_format());
        $this->smarty->assign('TIME_FORMAT', $timedate->get_user_time_format());

        $ieAccounts = $ie->retrieveByGroupId($user->id);
        $ieAccountsOptions = "<option value=''>{$app_strings['LBL_NONE']}</option>\n";

        foreach ($ieAccounts as $k => $v) {
            $disabled = (!$v->is_personal) ? "DISABLED" : "";
            $group = (!$v->is_personal) ? $app_strings['LBL_EMAIL_GROUP'] . "." : "";
            $ieAccountsOptions .= "<option value='{$v->id}' $disabled>{$group}{$v->name}</option>\n";
        }

        $this->smarty->assign('ieAccounts', $ieAccountsOptions);
        $this->smarty->assign('rollover', $this->rolloverStyle);

        $protocol = filterInboundEmailPopSelection($app_list_strings['dom_email_server_type']);
        $this->smarty->assign('PROTOCOL', get_select_options_with_id($protocol, ''));
        $this->smarty->assign('MAIL_SSL_OPTIONS',
            get_select_options_with_id($app_list_strings['email_settings_for_ssl'], ''));
        $this->smarty->assign('ie_mod_strings', return_module_language($current_language, 'InboundEmail'));

        $charsetSelectedValue = isset($emailSettings['defaultOutboundCharset']) ? $emailSettings['defaultOutboundCharset'] : false;
        if (!$charsetSelectedValue) {
            $charsetSelectedValue = $user->getPreference('default_export_charset', 'global');
            if (!$charsetSelectedValue) {
                $charsetSelectedValue = $locale->getPrecedentPreference('default_email_charset');
            }
        }
        $charset = array(
            'options' => $locale->getCharsetSelect(),
            'selected' => $charsetSelectedValue,
        );
        $this->smarty->assign('charset', $charset);

        $emailCheckInterval = array(
            'options' => $app_strings['LBL_EMAIL_CHECK_INTERVAL_DOM'],
            'selected' => $emailSettings['emailCheckInterval']
        );
        $this->smarty->assign('emailCheckInterval', $emailCheckInterval);
        $this->smarty->assign('attachmentsSearchOptions', $app_list_strings['checkbox_dom']);
        $this->smarty->assign('sendPlainTextChecked', ($emailSettings['sendPlainText'] == 1) ? 'CHECKED' : '');
        $this->smarty->assign('showNumInList',
            get_select_options_with_id($app_list_strings['email_settings_num_dom'], $emailSettings['showNumInList']));

        ////	END USER SETTINGS
        ///////////////////////////////////////////////////////////////////////

        ///////////////////////////////////////////////////////////////////////
        ////	SIGNATURES

        $prependSignature = $user->getPreference('signature_prepend') ?
            'true' :
            'false';
        $defaultSignatureId = $user->getPreference('signature_default');
        $this->smarty->assign(
            'signatures',
            $user->getSignatures(false, $defaultSignatureId, false, 'signature_id')
        );
        $this->smarty->assign(
            'signaturesSettings',
            $user->getSignatures(false, $defaultSignatureId, false, 'signature_id')
        );
        $this->smarty->assign(
            'signaturesAccountSettings',
            $user->getEmailAccountSignatures(false, $defaultSignatureId, false, 'account_signature_id'));
        $signatureButtons = $user->getSignatureButtons('SUGAR.email2.settings.createSignature',
            !empty($defaultSignatureId));
        if (!empty($defaultSignatureId)) {
            $signatureButtons = $signatureButtons . '<span name="delete_sig" id="delete_sig" style="visibility:inherit;"><input class="button" onclick="javascript:SUGAR.email2.settings.deleteSignature();" value="' . $app_strings['LBL_EMAIL_DELETE'] . '" type="button" tabindex="392">&nbsp;
					</span>';
        } else {
            $signatureButtons = $signatureButtons . '<span name="delete_sig" id="delete_sig" style="visibility:hidden;"><input class="button" onclick="javascript:SUGAR.email2.settings.deleteSignature();" value="' . $app_strings['LBL_EMAIL_DELETE'] . '" type="button" tabindex="392">&nbsp;
					</span>';
        }
        $this->smarty->assign('signatureButtons', $signatureButtons);
        $this->smarty->assign('signaturePrepend', $prependSignature == 'true' ? 'CHECKED' : '');
        ////	END SIGNATURES
        ///////////////////////////////////////////////////////////////////////

        ///////////////////////////////////////////////////////////////////////
        ////	EMAIL TEMPLATES
        $email_templates_arr = $this->getEmailTemplatesArray();
        natcasesort($email_templates_arr);
        $this->smarty->assign('EMAIL_TEMPLATE_OPTIONS', get_select_options_with_id($email_templates_arr, ''));
        ////	END EMAIL TEMPLATES
        ///////////////////////////////////////////////////////////////////////

        ///////////////////////////////////////////////////////////////////////
        ////	FOLDERS & TreeView
        $this->smarty->assign('groupUserOptions',
            $ie->getGroupsWithSelectOptions(array('' => $app_strings['LBL_EMAIL_CREATE_NEW'])));

        $tree = $this->getMailboxNodes();

        // preloaded folder
        $preloadFolder = 'lazyLoadFolder = ';
        $focusFolderSerial = $current_user->getPreference('focusFolder', 'Emails');
        if (!empty($focusFolderSerial)) {
            $focusFolder = sugar_unserialize($focusFolderSerial);
            //$focusFolder['ieId'], $focusFolder['folder']
            $preloadFolder .= json_encode($focusFolder) . ";";
        } else {
            $preloadFolder .= "new Object();";
        }
        ////	END FOLDERS
        ///////////////////////////////////////////////////////////////////////

        $out = "";
        $out .= $this->smarty->fetch($baseTpl);
        $out .= $tree->generate_header();
        $out .= $tree->generateNodesNoInit(true, 'email2treeinit');
        $out .= <<<eoq
			<script type="text/javascript" language="javascript">

				var loader = new YAHOO.util.YUILoader({
				    require : [
				    	"layout", "element", "tabview", "menu",
				    	"cookie", "sugarwidgets"
				    ],
				    loadOptional: true,
				    skin: { base: 'blank', defaultSkin: '' },
				    onSuccess: email2init,
				    allowRollup: true,
				    base: "include/javascript/yui/build/"
				});
				loader.addModule({
				    name :"sugarwidgets",
				    type : "js",
				    fullpath: "include/javascript/sugarwidgets/SugarYUIWidgets.js",
				    varName: "YAHOO.SUGAR",
				    requires: ["datatable", "dragdrop", "treeview", "tabview", "calendar"]
				});
				loader.insert();

				{$preloadFolder};

			</script>
eoq;


        return $out;
    }

    /**
     * Generate the frame needed for the quick compose email UI.  This frame is loaded dynamically
     * by an ajax call.
     *
     * @return JSON An object containing html markup and js script variables.
     */
    public function displayQuickComposeEmailFrame()
    {
        $this->preflightUserCache();

        $this->_generateComposeConfigData('email_compose_light');
        $javascriptOut = $this->smarty->fetch("modules/Emails/templates/_baseConfigData.tpl");

        $divOut = $this->smarty->fetch("modules/Emails/templates/overlay.tpl");
        $divOut .= $this->smarty->fetch("modules/Emails/templates/addressSearchContent.tpl");

        $outData = array('jsData' => $javascriptOut, 'divData' => $divOut);
        $out = json_encode($outData);

        return $out;
    }

    /**
     * Load the modules from the metadata file and include in a custom one if it exists
     *
     * @return array
     */
    protected function _loadQuickCreateModules()
    {
        $QCAvailableModules = array();
        $QCModules = array();

        include('modules/Emails/metadata/qcmodulesdefs.php');
        if (file_exists('custom/modules/Emails/metadata/qcmodulesdefs.php')) {
            include('custom/modules/Emails/metadata/qcmodulesdefs.php');
        }

        foreach ($QCModules as $module) {
            $seed = SugarModule::get($module)->loadBean();
            if (($seed instanceof SugarBean) && $seed->ACLAccess('edit')) {
                $QCAvailableModules[] = $module;
            }
        }

        return $QCAvailableModules;
    }

    /**
     * Given an email link url (eg. index.php?action=Compose&parent_type=Contacts...) break up the
     * request components and create a compose package that can be used by the quick compose UI. The
     * result is typically passed into the js call SUGAR.quickCompose.init which initalizes the quick compose
     * UI.
     *
     * @param String $emailLinkUrl
     * @return JSON Object containing the composePackage and full link url
     */
    public function generateComposePackageForQuickCreateFromComposeUrl($emailLinkUrl, $lazyLoad = false)
    {
        $composeData = explode("&", $emailLinkUrl);
        $a_composeData = array();
        foreach ($composeData as $singleRequest) {
            $tmp = explode("=", $singleRequest);
            $a_composeData[$tmp[0]] = urldecode($tmp[1]);
        }

        return $this->generateComposePackageForQuickCreate($a_composeData, $emailLinkUrl, $lazyLoad);
    }

    /**
     *
     * @global ? $focus
     * @param ?|null $bean
     * @param string $emailField
     * @param string|null $innerText
     * @return string
     * @throws RuntimeException
     * @throws InvalidArgumentException
     */
<<<<<<< HEAD
    public function populateComposeViewFields($bean = null, $emailField = 'email1', $checkAllEmail = true, $innerText = null)
=======
    public function populateComposeViewFields($bean = null, $emailField = 'email1', $checkAllEmail = true, $composeData = null)
>>>>>>> 10cc5780
    {
        global $focus;
        $myBean = $focus;

        if (!empty($bean)) {
            $myBean = $bean;
        } else {
            $GLOBALS['log']->warn('EmailUI::populateComposeViewFields - $bean is empty');
        }

<<<<<<< HEAD
        
        $emailLink = '<a class="email-link" href="javascript:void(0);"  onclick=" $(document).openComposeViewModal(this);" data-module="" ' .
                'data-record-id="" data-module-name=""  data-email-address="">';
        $emailLinkOverwriten = false;

        // focus is set?
        if (!is_object($myBean)) {
            $GLOBALS['log']->warn('incorrect bean');
        } else {
=======
        $emailLink = '<a class="email-link" href="javascript:void(0);"  onclick=" $(document).openComposeViewModal(this);" data-module="" '
            . 'data-record-id="" data-module-name=""  data-email-address="">';
>>>>>>> 10cc5780

        if (is_array($emailField)) {
            $emailFields = $emailField;
        } else {
            $emailFields = array($emailField);
        }


        if ($checkAllEmail) {
            $i = 1;
            $emailField = 'email' . $i;
            while (isset($myBean->{$emailField})) {
                $emailFields[] = $emailField;
                $i++;
                $emailField = 'email' . $i;
            }
<<<<<<< HEAD

            foreach($emailFields as $emailField) {
                if (property_exists($myBean, $emailField)) {
                    $email_tick = $this->getEmailAddressConfirmOptInTick($myBean, $emailField);
                    $emailLinkOverwriten = true;
                    $emailLink = '<a class="email-link" href="javascript:void(0);"  onclick=" $(document).openComposeViewModal(this);" data-module="' . $myBean->module_name . '" ' .
                        'data-record-id="' . $myBean->id . '" data-module-name="' . $myBean->name . '"  data-email-address="' . $myBean->{$emailField} . '">';

                    $optOut = false;
                    if(isset($myBean->emailAddress) && isset($myBean->emailAddress->addresses)) {
                        $addresses = $myBean->emailAddress->addresses;
                        foreach($addresses as $address) {
                            if($address['email_address'] == $myBean->{$emailField} && (int)$address['opt_out']) {
                                $optOut = true;
                            }
                        }
                    }

                    if ($optOut) {
                        $emailLink .= '<span class="email-line-through">'. $email_tick . $myBean->{$emailField} . '</span>';
                    } else {
                        $emailLink .= $email_tick . $myBean->{$emailField};
                    }
                    $emailLink .= '</a>';
                    
                    if(!$optOut) {
                        break;
                    }

                } else {
                    $GLOBALS['log']->warn(get_class($myBean) . ' does not have email1 field');
=======
            $emailFields = array_unique($emailFields);
        }

        foreach ($emailFields as $emailField) {
            if (!empty($composeData)) {
                $emailLink = '<a href="javascript:void(0);"  onclick=" $(document).openComposeViewModal(this);" 
                    data-module="' . $composeData['parent_type'] . '" ' . 'data-record-id="' .
                    $composeData['parent_id'] . '" data-module-name="' . $composeData['parent_name'] .
                    '"  data-email-address="' . $composeData['to_addrs'] . '">';
            } elseif (is_object($myBean) && (property_exists($myBean, $emailField))) {
                $emailLink = '<a class="email-link" href="javascript:void(0);"  onclick=" $(document).openComposeViewModal(this);" 
                    data-module="' . $myBean->module_name . '" ' . 'data-record-id="' .
                    $myBean->id . '" data-module-name="' . $myBean->name . '"  data-email-address="' .
                    $myBean->{$emailField} . '">'
                            . $this->getEmailAddressConfirmOptInTick($myBean, $emailField);
            } else {
                $GLOBALS['log']->warn(get_class($myBean) . ' does not have email1 field');
            }
            $optOut = false;
            if (isset($myBean->emailAddress->addresses)) {
                $addresses = $myBean->emailAddress->addresses;
                foreach ($addresses as $address) {
                    if ($address['email_address'] == $myBean->{$emailField} && (int)$address['opt_out']) {
                        $optOut = true;
                    }
                }
                if (!$optOut) {
                    break;
>>>>>>> 10cc5780
                }
            }
        }
        
        if(!$emailLinkOverwriten) {
            $emailLink .= ($innerText . '</a>');
        }

        return $emailLink;
    }

    /**
     *
     * @param Basic|Object $myBean
     * @param string $emailField
     * @throws RuntimeException
     * @throws InvalidArgumentException
     * @return string
     */
    private function getEmailAddressConfirmOptInTick($myBean, $emailField)
    {
        $tick = '';
        if ($myBean instanceof Basic) {
            $emailAddress = $myBean->getEmailAddressFromEmailField($emailField);
            $tick = $emailAddress->getOptInStatusTickHTML();
        } else {
            global $log;
            $log->warn('Trying to get an email field of non-Basic object');
        }
        return $tick;
    }


    /**
     * Generate the composePackage for the quick compose email UI.  The package contains
     * key/value pairs generated by the Compose.php file which are then set into the
     * quick compose email UI (eg. to addr, parent id, parent type, etc)
     *
     * @param Array $composeData Associative array read and processed by generateComposeDataPackage.
     * @param String $fullLinkUrl A link that contains all pertinant information so the user can be
     *                              directed to the full compose screen if needed
     * @param SugarBean $bean Optional - the parent object bean with data
     * @return JSON Object containg composePackage and fullLinkUrl
     */
    public function generateComposePackageForQuickCreate($composeData, $fullLinkUrl, $lazyLoad = false, $bean = null)
    {
        $_REQUEST['forQuickCreate'] = true;

        if (!$lazyLoad) {
            require_once('modules/Emails/Compose.php');
            $composePackage = generateComposeDataPackage($composeData, false, $bean);
        } else {
            $composePackage = $composeData;
        }

        // JSON object is passed into the function defined within the a href onclick event
        // which is delimeted by '.  Need to escape all single quotes and &, <, >
        // but not double quotes since json would escape them
        foreach ($composePackage as $key => $singleCompose) {
            if (is_string($singleCompose)) {
                $composePackage[$key] = str_replace("&nbsp;", " ", from_html($singleCompose));
            }
        }

        $quickComposeOptions = array('fullComposeUrl' => $fullLinkUrl, 'composePackage' => $composePackage);

        $j_quickComposeOptions = JSON::encode($quickComposeOptions, false, true);


        return $j_quickComposeOptions;
    }

    /**
     * Generate the config data needed for the Full Compose UI and the Quick Compose UI.  The set of config data
     * returned is the minimum set needed by the quick compose UI.
     *
     * @param String $type Drives which tinyMCE options will be included.
     * @throws \RuntimeException
     */
    public function _generateComposeConfigData($type = "email_compose_light")
    {
        global $app_list_strings, $current_user, $app_strings, $mod_strings, $current_language, $locale;

        //Link drop-downs
        $parent_types = $app_list_strings['record_type_display'];
        $disabled_parent_types = ACLController::disabledModuleList($parent_types, false, 'list');

        foreach ($disabled_parent_types as $disabled_parent_type) {
            unset($parent_types[$disabled_parent_type]);
        }
        asort($parent_types);
        $linkBeans = json_encode(get_select_options_with_id($parent_types, ''));

        //TinyMCE Config
        require_once("include/SugarTinyMCE.php");
        $tiny = new SugarTinyMCE();
        $tinyConf = $tiny->getConfig($type);

        //Generate Language Packs
        $lang = "var app_strings = new Object();\n";
        foreach ($app_strings as $k => $v) {
            if (strpos($k, 'LBL_EMAIL_') !== false) {
                $vJS = json_encode($v);
                $lang .= "app_strings.{$k} = {$vJS};\n";
            }
        }
        //Get the email mod strings but don't use the global variable as this may be overridden by
        //other modules when the quick create is rendered.
        $email_mod_strings = return_module_language($current_language, 'Emails');
        $modStrings = "var mod_strings = new Object();\n";
        foreach ($email_mod_strings as $k => $v) {
            $v = str_replace("'", "\'", $v);
            $modStrings .= "mod_strings.{$k} = '{$v}';\n";
        }
        $lang .= "\n\n{$modStrings}\n";

        //Grab the Inboundemail language pack
        $ieModStrings = "var ie_mod_strings = new Object();\n";
        $ie_mod_strings = return_module_language($current_language, 'InboundEmail');
        foreach ($ie_mod_strings as $k => $v) {
            $v = str_replace("'", "\'", $v);
            $ieModStrings .= "ie_mod_strings.{$k} = '{$v}';\n";
        }
        $lang .= "\n\n{$ieModStrings}\n";

        $this->smarty->assign('linkBeans', $linkBeans);
        $this->smarty->assign('linkBeansOptions', $parent_types);
        $this->smarty->assign('tinyMCE', $tinyConf);
        $this->smarty->assign('lang', $lang);
        $this->smarty->assign('app_strings', $app_strings);
        $this->smarty->assign('mod_strings', $email_mod_strings);
        $ie1 = new InboundEmail();

        //Signatures
        $defsigID = $current_user->getPreference('signature_default');
        $defaultSignature = $current_user->getDefaultSignature();
        $sigJson = !empty($defaultSignature) ? json_encode(array($defaultSignature['id'] => from_html($defaultSignature['signature_html']))) : "new Object()";
        $this->smarty->assign('defaultSignature', $sigJson);
        $this->smarty->assign('signatureDefaultId', (isset($defaultSignature['id'])) ? $defaultSignature['id'] : "");
        //User Preferences
        $this->smarty->assign('userPrefs', json_encode($this->getUserPrefsJS()));

        $useRequestedRecord = false;
        if (isset($_REQUEST['record']) && $_REQUEST['record'] && $_REQUEST['record'] != $current_user->id) {
            $useRequestedRecord = true;
        }

        $user = $current_user;
        if ($useRequestedRecord) {
            $user = $current_user->getRequestedUserRecord();
        }

        $defaultSignature = $user->getDefaultSignature();
        $sigJson = !empty($defaultSignature) ?
            json_encode(array($defaultSignature['id'] => from_html($defaultSignature['signature_html']))) :
            'new Object()';
        $this->smarty->assign('defaultSignature', $sigJson);
        $this->smarty->assign(
            'signatureDefaultId',
            isset($defaultSignature['id']) ? $defaultSignature['id'] : ''
        );
        //User Preferences
        $this->smarty->assign(
            'userPrefs',
            json_encode($this->getUserPreferencesJS($useRequestedRecord))
        );

        //Get the users default outbound id
        $defaultOutID = $ie1->getUsersDefaultOutboundServerId($user);
        $this->smarty->assign('defaultOutID', $defaultOutID);

        //Character Set
        $charsets = json_encode($locale->getCharsetSelect());
        $this->smarty->assign('emailCharsets', $charsets);

        //Relateable List of People for address book search
        //#20776 jchi
        $peopleTables = array(
            "users",
            "contacts",
            "leads",
            "prospects",
            "accounts"
        );
        $filterPeopleTables = array();
        global $app_list_strings, $app_strings;
        $filterPeopleTables['LBL_DROPDOWN_LIST_ALL'] = $app_strings['LBL_DROPDOWN_LIST_ALL'];
        foreach ($peopleTables as $table) {
            $module = ucfirst($table);
            $class = substr($module, 0, strlen($module) - 1);
            require_once("modules/{$module}/{$class}.php");
            $person = new $class();

            if (!$person->ACLAccess('list')) {
                continue;
            }
            $filterPeopleTables[$person->table_name] = $app_list_strings['moduleList'][$person->module_dir];
        }
        $this->smarty->assign('listOfPersons', get_select_options_with_id($filterPeopleTables, ''));
    }



    ////	END CORE
    ///////////////////////////////////////////////////////////////////////////

    ///////////////////////////////////////////////////////////////////////////
    ////	ADDRESS BOOK
    /**
     * Retrieves all relationship metadata for a user's address book
     * @return array
     */
    public function getContacts()
    {
        global $current_user;

        $q = "SELECT * FROM address_book WHERE assigned_user_id = '{$current_user->id}' ORDER BY bean DESC";
        $r = $this->db->query($q);

        $ret = array();

        while ($a = $this->db->fetchByAssoc($r)) {
            $ret[$a['bean_id']] = array(
                'id' => $a['bean_id'],
                'module' => $a['bean'],
            );
        }

        return $ret;
    }

    /**
     * Saves changes to a user's address book
     * @param array contacts
     */
    public function setContacts($contacts)
    {
        global $current_user;

        $oldContacts = $this->getContacts();

        foreach ($contacts as $cid => $contact) {
            if (!in_array($contact['id'], $oldContacts)) {
                $q = "INSERT INTO address_book (assigned_user_id, bean, bean_id) VALUES ('{$current_user->id}', '{$contact['module']}', '{$contact['id']}')";
                $r = $this->db->query($q, true);
            }
        }
    }

    /**
     * Removes contacts from the user's address book
     * @param array ids
     */
    public function removeContacts($ids)
    {
        global $current_user;

        $concat = "";

        foreach ($ids as $id) {
            if (!empty($concat)) {
                $concat .= ", ";
            }

            $concat .= "'{$id}'";
        }

        $q = "DELETE FROM address_book WHERE assigned_user_id = '{$current_user->id}' AND bean_id IN ({$concat})";
        $r = $this->db->query($q);
    }

    /**
     * saves editted Contact info
     * @param string $str JSON serialized object
     */
    public function saveContactEdit($str)
    {
        $json = getJSONobj();

        $str = from_html($str);
        $obj = $json->decode($str);

        $contact = new Contact();
        $contact->retrieve($obj['contact_id']);
        $contact->first_name = $obj['contact_first_name'];
        $contact->last_name = $obj['contact_last_name'];
        $contact->save();

        // handle email address changes
        $addresses = array();

        foreach ($obj as $k => $req) {
            if (strpos($k, 'emailAddress') !== false) {
                $addresses[$k] = $req;
            }
        }

        // prefill some REQUEST vars for emailAddress save
        $_REQUEST['emailAddressOptOutFlag'] = $obj['optOut'];
        $_REQUEST['emailAddressInvalidFlag'] = $obj['invalid'];
        $contact->emailAddress->saveEmail($obj['contact_id'], 'Contacts', $addresses, $obj['primary'], '');
    }

    /**
     * Prepares the Edit Contact mini-form via template assignment
     * @param string id ID of contact in question
     * @param string module Module in focus
     * @return array
     */
    public function getEditContact($id, $module)
    {
        global $app_strings;


        if (!class_exists("Contact")) {
        }

        $contact = new Contact();
        $contact->retrieve($_REQUEST['id']);
        $ret = array();

        if ($contact->ACLAccess('edit')) {
            $contactMeta = array();
            $contactMeta['id'] = $contact->id;
            $contactMeta['module'] = $contact->module_dir;
            $contactMeta['first_name'] = $contact->first_name;
            $contactMeta['last_name'] = $contact->last_name;

            $this->smarty->assign("app_strings", $app_strings);
            $this->smarty->assign("contact_strings",
                return_module_language($_SESSION['authenticated_user_language'], 'Contacts'));
            $this->smarty->assign("contact", $contactMeta);

            $ea = new SugarEmailAddress();
            $newEmail = $ea->getEmailAddressWidgetEditView($id, $module, true);
            $this->smarty->assign("emailWidget", $newEmail['html']);

            $ret['form'] = $this->smarty->fetch("modules/Emails/templates/editContact.tpl");
            $ret['prefillData'] = $newEmail['prefillData'];
        } else {
            $id = "";
            $ret['form'] = $app_strings['LBL_EMAIL_ERROR_NO_ACCESS'];
            $ret['prefillData'] = '{}';
        }

        $ret['id'] = $id;
        $ret['contactName'] = $contact->full_name;

        return $ret;
    }


    /**
     * Retrieves a concatenated list of contacts, those with assigned_user_id = user's id and those in the address_book
     * table
     * @param array $contacts Array of contact types -> IDs
     * @param object $user User in focus
     * @return array
     */
    public function getUserContacts($contacts, $user = null)
    {
        global $current_user;
        global $locale;

        if (empty($user)) {
            $user = $current_user;
        }

        $emailAddress = new SugarEmailAddress();
        $ret = array();

        $union = '';

        $modules = array();
        foreach ($contacts as $contact) {
            if (!isset($modules[$contact['module']])) {
                $modules[$contact['module']] = array();
            }
            $modules[$contact['module']][] = $contact;
        }

        foreach ($modules as $module => $contacts) {
            if (!empty($union)) {
                $union .= " UNION ALL ";
            }

            $table = strtolower($module);
            $idsSerial = '';

            foreach ($contacts as $contact) {
                if (!empty($idsSerial)) {
                    $idsSerial .= ",";
                }
                $idsSerial .= "'{$contact['id']}'";
            }

            $union .= "(SELECT id, first_name, last_name, title, '{$module}' module FROM {$table} WHERE id IN({$idsSerial}) AND deleted = 0 )";
        }
        if (!empty($union)) {
            $union .= " ORDER BY last_name";
        }

        $r = $user->db->query($union);

        //_pp($union);

        while ($a = $user->db->fetchByAssoc($r)) {
            $c = array();

            $c['name'] = $locale->getLocaleFormattedName($a['first_name'], "<b>{$a['last_name']}</b>", '', $a['title'],
                '', $user);
            $c['id'] = $a['id'];
            $c['module'] = $a['module'];
            $c['email'] = $emailAddress->getAddressesByGUID($a['id'], $a['module']);
            $ret[$a['id']] = $c;
        }

        return $ret;
    }
    ////	END ADDRESS BOOK
    ///////////////////////////////////////////////////////////////////////////


    ///////////////////////////////////////////////////////////////////////////
    ////	EMAIL 2.0 Preferences
    /**
     * @param bool $useRequestedRecord
     * @return array
     * @throws \RuntimeException
     */
    public function getUserPreferencesJS($useRequestedRecord = false)
    {
        global $current_user;

        $user = $current_user;
        if ($useRequestedRecord) {
            $user = $current_user->getRequestedUserRecord();
        }

        // sort order per mailbox view
        $sortSerial = $user->getPreference('folderSortOrder', 'Emails');
        $sortArray = array();
        if (!empty($sortSerial)) {
            $sortArray = sugar_unserialize($sortSerial);
        }

        // treeview collapsed/open states
        $folderStateSerial = $user->getPreference('folderOpenState', 'Emails');
        $folderStates = array();
        if (!empty($folderStateSerial)) {
            $folderStates = sugar_unserialize($folderStateSerial);
        }

        // subscribed accounts
        $showFolders = sugar_unserialize(base64_decode($user->getPreference('showFolders', 'Emails')));

        // general settings
        $emailSettings = $user->getPreference('emailSettings', 'Emails');

        if (empty($emailSettings)) {
            $emailSettings = array();
            $emailSettings['emailCheckInterval'] = -1;
            $emailSettings['autoImport'] = '';
            $emailSettings['alwaysSaveOutbound'] = '1';
            $emailSettings['sendPlainText'] = '';
            $emailSettings['defaultOutboundCharset'] = $GLOBALS['sugar_config']['default_email_charset'];
            $emailSettings['showNumInList'] = 20;
        }

        // focus folder
        $focusFolder = $user->getPreference('focusFolder', 'Emails');
        $focusFolder = !empty($focusFolder) ? sugar_unserialize($focusFolder) : array();

        // unread only flag
        $showUnreadOnly = $user->getPreference('showUnreadOnly', 'Emails');

        $listViewSort = array(
            "sortBy" => 'date',
            "sortDirection" => 'DESC',
        );

        // signature prefs
        $signaturePrepend = $user->getPreference('signature_prepend') ? 'true' : 'false';
        $signatureDefault = $user->getPreference('signature_default');
        $signatures = array(
            'signature_prepend' => $signaturePrepend,
            'signature_default' => $signatureDefault
        );



        // current_user
        $user = array(
            'emailAddresses' => $user->emailAddress->getAddressesByGUID($user->id, 'Users'),
            'full_name' => from_html($user->full_name),
        );

        $userPreferences = array();
        $userPreferences['sort'] = $sortArray;
        $userPreferences['folderStates'] = $folderStates;
        $userPreferences['showFolders'] = $showFolders;
        $userPreferences['emailSettings'] = $emailSettings;
        $userPreferences['focusFolder'] = $focusFolder;
        $userPreferences['showUnreadOnly'] = $showUnreadOnly;
        $userPreferences['listViewSort'] = $listViewSort;
        $userPreferences['signatures'] = $signatures;
        $userPreferences['current_user'] = $user;

        return $userPreferences;
    }

    public function getUserPrefsJS($useRequestedRecord = false)
    {
        return $this->getUserPreferencesJS($useRequestedRecord);
    }

    ///////////////////////////////////////////////////////////////////////////
    ////	FOLDER FUNCTIONS

    /**
     * Creates a new Sugar folder
     * @param string $nodeLabel New sugar folder name
     * @param string $parentLabel Parent folder name
     */
    public function saveNewFolder($nodeLabel, $parentId, $isGroup = 0)
    {
        global $current_user;

        $this->folder->name = $nodeLabel;
        $this->folder->is_group = $isGroup;
        $this->folder->parent_folder = ($parentId == 'Home') ? "" : $parentId;
        $this->folder->has_child = 0;
        $this->folder->created_by = $current_user->id;
        $this->folder->modified_by = $current_user->id;
        $this->folder->date_modified = $this->folder->date_created = TimeDate::getInstance()->nowDb();

        $this->folder->save();

        return array(
            'action' => 'newFolderSave',
            'id' => $this->folder->id,
            'name' => $this->folder->name,
            'is_group' => $this->folder->is_group,
            'is_dynamic' => $this->folder->is_dynamic
        );
    }

    /**
     * Saves user sort prefernces
     */
    public function saveListViewSortOrder($ieId, $focusFolder, $sortBy, $sortDir)
    {
        global $current_user;

        $sortArray = array();

        $sortSerial = $current_user->getPreference('folderSortOrder', 'Emails');
        if (!empty($sortSerial)) {
            $sortArray = sugar_unserialize($sortSerial);
        }

        $sortArray[$ieId][$focusFolder]['current']['sort'] = $sortBy;
        $sortArray[$ieId][$focusFolder]['current']['direction'] = $sortDir;
        $sortSerial = serialize($sortArray);
        $current_user->setPreference('folderSortOrder', $sortSerial, '', 'Emails');
    }

    /**
     * Stickies folder collapse/open state
     */
    public function saveFolderOpenState($focusFolder, $focusFolderOpen)
    {
        global $current_user;

        $folderStateSerial = $current_user->getPreference('folderOpenState', 'Emails');
        $folderStates = array();

        if (!empty($folderStateSerial)) {
            $folderStates = sugar_unserialize($folderStateSerial);
        }

        $folderStates[$focusFolder] = $focusFolderOpen;
        $newFolderStateSerial = serialize($folderStates);
        $current_user->setPreference('folderOpenState', $newFolderStateSerial, '', 'Emails');
    }

    /**
     * saves a folder's view state
     */
    public function saveListView($ieId, $folder)
    {
        global $current_user;

        $saveState = array();
        $saveState['ieId'] = $ieId;
        $saveState['folder'] = $folder;
        $saveStateSerial = serialize($saveState);
        $current_user->setPreference('focusFolder', $saveStateSerial, '', 'Emails');
    }

    /**
     * Generates cache folder structure
     */
    public function preflightEmailCache($cacheRoot)
    {
        // base
        if (!file_exists($cacheRoot)) {
            mkdir_recursive(clean_path($cacheRoot));
        }

        // folders
        if (!file_exists($cacheRoot . "/folders")) {
            mkdir_recursive(clean_path("{$cacheRoot}/folders"));
        }

        // messages
        if (!file_exists($cacheRoot . "/messages")) {
            mkdir_recursive(clean_path("{$cacheRoot}/messages"));
        }

        // attachments
        if (!file_exists($cacheRoot . "/attachments")) {
            mkdir_recursive(clean_path("{$cacheRoot}/attachments"));
        }
    }

    public function deleteEmailCacheForFolders($cacheRoot)
    {
        $filePath = $cacheRoot . "/folders/folders.php";
        if (file_exists($filePath)) {
            unlink($filePath);
        }
    }
    ///////////////////////////////////////////////////////////////////////////
    ////	IMAP FUNCTIONS
    /**
     * Identifies subscribed mailboxes and empties the trash
     * @param object $ie InboundEmail
     */
    public function emptyTrash(&$ie)
    {
        global $current_user;

        $showFolders = sugar_unserialize(base64_decode($current_user->getPreference('showFolders', 'Emails')));

        if (is_array($showFolders)) {
            foreach ($showFolders as $ieId) {
                if (!empty($ieId)) {
                    $ie->retrieve($ieId);
                    $ie->emptyTrash();
                }
            }
        }
    }

    /**
     * returns an array of nodes that correspond to IMAP mailboxes.
     * @param bool $forceRefresh
     * @param User|null $user User
     * @return object TreeView object
     */
    public function getMailboxNodes($forceRefresh = false, $user = null)
    {
        global $sugar_config;
        global $current_user;
        global $app_strings;

        if (!$user) {
            $user = $current_user;
        }

        $tree = new Tree("frameFolders");
        $tree->tree_style = 'include/ytree/TreeView/css/check/tree.css';

        $nodes = array();
        $ie = new InboundEmail();
        $refreshOffset = $this->cacheTimeouts['folders']; // 5 mins.  this will be set via user prefs

        $rootNode = new ExtNode($app_strings['LBL_EMAIL_HOME_FOLDER'], $app_strings['LBL_EMAIL_HOME_FOLDER']);
        $rootNode->dynamicloadfunction = '';
        $rootNode->expanded = true;
        $rootNode->dynamic_load = true;
        $showFolders = sugar_unserialize(base64_decode($user->getPreference('showFolders', 'Emails')));

        if (empty($showFolders)) {
            $showFolders = array();
        }

        // INBOX NODES
        if ($user->hasPersonalEmail()) {
            $personals = $ie->retrieveByGroupId($user->id);

            foreach ($personals as $k => $personalAccount) {
                if (in_array($personalAccount->id, $showFolders)) {
                    // check for cache value
                    $cacheRoot = sugar_cached("modules/Emails/{$personalAccount->id}");
                    $this->preflightEmailCache($cacheRoot);

                    if ($this->validCacheFileExists($personalAccount->id, 'folders', "folders.php")) {
                        $mailboxes = $this->getMailBoxesFromCacheValue($personalAccount);
                    } else {
                        $mailboxes = $personalAccount->getMailboxes();
                    }

                    $acctNode = new ExtNode('Home::' . $personalAccount->name, $personalAccount->name);
                    $acctNode->dynamicloadfunction = '';
                    $acctNode->expanded = false;
                    $acctNode->set_property('cls', 'ieFolder');
                    $acctNode->set_property('ieId', $personalAccount->id);
                    $acctNode->set_property('protocol', $personalAccount->protocol);

                    if (array_key_exists('Home::' . $personalAccount->name, $this->folderStates)) {
                        if ($this->folderStates['Home::' . $personalAccount->name] == 'open') {
                            $acctNode->expanded = true;
                        }
                    }
                    $acctNode->dynamic_load = true;

                    $nodePath = $acctNode->_properties['id'];

                    foreach ($mailboxes as $k => $mbox) {
                        $acctNode->add_node($this->buildTreeNode($k, $k, $mbox, $personalAccount->id,
                            $nodePath, false, $personalAccount));
                    }

                    $rootNode->add_node($acctNode);
                }
            }
        }

        // GROUP INBOX NODES
        $beans = $ie->retrieveAllByGroupId($user->id, false);
        foreach ($beans as $k => $groupAccount) {
            if (in_array($groupAccount->id, $showFolders)) {
                // check for cache value
                $cacheRoot = sugar_cached("modules/Emails/{$groupAccount->id}");
                $this->preflightEmailCache($cacheRoot);
                //$groupAccount->connectMailserver();

                if ($this->validCacheFileExists($groupAccount->id, 'folders', "folders.php")) {
                    $mailboxes = $this->getMailBoxesFromCacheValue($groupAccount);
                } else {
                    $mailboxes = $groupAccount->getMailBoxesForGroupAccount();
                }

                $acctNode = new ExtNode($groupAccount->name, "group.{$groupAccount->name}");
                $acctNode->dynamicloadfunction = '';
                $acctNode->expanded = false;
                $acctNode->set_property('isGroup', 'true');
                $acctNode->set_property('ieId', $groupAccount->id);
                $acctNode->set_property('protocol', $groupAccount->protocol);

                if (array_key_exists('Home::' . $groupAccount->name, $this->folderStates)) {
                    if ($this->folderStates['Home::' . $groupAccount->name] == 'open') {
                        $acctNode->expanded = true;
                    }
                }
                $acctNode->dynamic_load = true;
                $nodePath = $rootNode->_properties['id'] . "::" . $acctNode->_properties['id'];

                foreach ($mailboxes as $k => $mbox) {
                    $acctNode->add_node($this->buildTreeNode($k, $k, $mbox, $groupAccount->id,
                        $nodePath, true, $groupAccount));
                }

                $rootNode->add_node($acctNode);
            }
        }

        // SugarFolder nodes
        /* SugarFolders are built at onload when the UI renders */

        $tree->add_node($rootNode);

        return $tree;
    }

    public function getMailBoxesFromCacheValue($mailAccount)
    {
        $foldersCache = $this->getCacheValue($mailAccount->id, 'folders', "folders.php", 'foldersCache');
        $mailboxes = $foldersCache['mailboxes'];
        $mailboxesArray = $mailAccount->generateFlatArrayFromMultiDimArray($mailboxes,
            $mailAccount->retrieveDelimiter());
        $mailAccount->saveMailBoxFolders($mailboxesArray);
        $this->deleteEmailCacheForFolders($cacheRoot);

        return $mailboxes;
    } // fn

    /**
     * Builds up a TreeView Node object
     * @param mixed
     * @param mixed
     * @param string
     * @param string ID of InboundEmail instance
     * @param string nodePath Serialized path from root node to current node
     * @param bool isGroup
     * @param bool forceRefresh
     * @return mixed
     */
    public function buildTreeNode($key, $label, $mbox, $ieId, $nodePath, $isGroup, $ie)
    {
        global $sugar_config;

        // get unread counts
        $exMbox = explode("::", $nodePath);
        $unseen = 0;
        $GLOBALS['log']->debug("$key --- $nodePath::$label");

        if (count($exMbox) >= 2) {
            $mailbox = "";
            for ($i = 2; $i < count($exMbox); $i++) {
                if ($mailbox != "") {
                    $mailbox .= ".";
                }
                $mailbox .= "{$exMbox[$i]}";
            }

            $mailbox = substr($key, strpos($key, '.'));

            $unseen = $this->getUnreadCount($ie, $mailbox);

            if ($unseen > 0) {
                //$label = " <span id='span{$ie->id}{$ie->mailbox}' style='font-weight:bold'>{$label} (<span id='span{$ie->id}{$ie->mailbox}nums'>{$unseen}</span>)</span>";
            }
        }

        $nodePath = $nodePath . "::" . $label;
        $node = new ExtNode($nodePath, $label);
        $node->dynamicloadfunction = '';
        $node->expanded = false;
        $node->set_property('labelStyle', "remoteFolder");


        if (array_key_exists($nodePath, $this->folderStates)) {
            if ($this->folderStates[$nodePath] == 'open') {
                $node->expanded = true;
            }
        }

        $group = ($isGroup) ? 'true' : 'false';
        $node->dynamic_load = true;
        //$node->set_property('href', " SUGAR.email2.listView.populateListFrame(YAHOO.namespace('frameFolders').selectednode, '{$ieId}', 'false');");
        $node->set_property('isGroup', $group);
        $node->set_property('isDynamic', 'false');
        $node->set_property('ieId', $ieId);
        $node->set_property('mbox', $key);
        $node->set_property('unseen', $unseen);
        $node->set_property('cls', 'ieFolder');

        if (is_array($mbox)) {
            foreach ($mbox as $k => $v) {
                $node->add_node($this->buildTreeNode("$key.$k", $k, $v, $ieId, $nodePath, $isGroup, $ie));
            }
        }

        return $node;
    }

    /**
     * Totals the unread emails
     */
    public function getUnreadCount(&$ie, $mailbox)
    {
        global $sugar_config;
        $unseen = 0;

        // use cache
        return $ie->getCacheUnreadCount($mailbox);
    }

    ///////////////////////////////////////////////////////////////////////////
    ////	DISPLAY CODE
    /**
     * Used exclusively by draft code.  Returns Notes and Documents as attachments.
     * @param array $ret
     * @return array
     */
    public function getDraftAttachments($ret)
    {
        global $db;

        // $ret['uid'] is the draft Email object's GUID
        $ret['attachments'] = array();

        $q = "SELECT id, filename FROM notes WHERE parent_id = '{$ret['uid']}' AND deleted = 0";
        $r = $db->query($q);

        while ($a = $db->fetchByAssoc($r)) {
            $ret['attachments'][$a['id']] = array(
                'id' => $a['id'],
                'filename' => $a['filename'],
            );
        }

        return $ret;
    }

    public function createCopyOfInboundAttachment($ie, $ret, $uid)
    {
        global $sugar_config;
        if ($ie->isPop3Protocol()) {
            // get the UIDL from database;
            $cachedUIDL = md5($uid);
            $cache = sugar_cached("modules/Emails/{$ie->id}/messages/{$ie->mailbox}{$cachedUIDL}.php");
        } else {
            $cache = sugar_cached("modules/Emails/{$ie->id}/messages/{$ie->mailbox}{$uid}.php");
        }
        if (file_exists($cache)) {
            include($cache); // profides $cacheFile
            $metaOut = unserialize($cacheFile['out']);
            $meta = $metaOut['meta']['email'];
            if (isset($meta['attachments'])) {
                $attachmentHtmlData = $meta['attachments'];
                $actualAttachmentInfo = array();
                $this->parseAttachmentInfo($actualAttachmentInfo, $attachmentHtmlData);
                if (sizeof($actualAttachmentInfo) > 0) {
                    foreach ($actualAttachmentInfo as $key => $value) {
                        $info_vars = array();
                        parse_str($value, $info_vars);
                        $fileName = $info_vars['tempName'];
                        $attachmentid = $info_vars['id'];
                        $guid = create_guid();
                        $destination = clean_path("{$this->userCacheDir}/{$guid}");

                        $attachmentFilePath = sugar_cached("modules/Emails/{$ie->id}/attachments/{$attachmentid}");
                        copy($attachmentFilePath, $destination);
                        $ret['attachments'][$guid] = array();
                        $ret['attachments'][$guid]['id'] = $guid . $fileName;
                        $ret['attachments'][$guid]['filename'] = $fileName;
                    } // for
                } // if
            } // if
        } // if

        return $ret;
    } // fn

    public function parseAttachmentInfo(&$actualAttachmentInfo, $attachmentHtmlData)
    {
        $downLoadPHP = strpos($attachmentHtmlData, "index.php?entryPoint=download&");
        while ($downLoadPHP) {
            $attachmentHtmlData = substr($attachmentHtmlData, $downLoadPHP + 30);
            $final = strpos($attachmentHtmlData, "\">");
            $actualAttachmentInfo[] = substr($attachmentHtmlData, 0, $final);
            $attachmentHtmlData = substr($attachmentHtmlData, $final);
            $downLoadPHP = strpos($attachmentHtmlData, "index.php?entryPoint=download&");
        } // while
    }

    /**
     * Renders the QuickCreate form from Smarty and returns HTML
     * @param array $vars request variable global
     * @param object $email Fetched email object
     * @param bool $addToAddressBook
     * @return array
     */
    public function getQuickCreateForm($vars, $email, $addToAddressBookButton = false)
    {
        require_once("include/EditView/EditView2.php");
        global $app_strings;
        global $mod_strings;
        global $current_user;
        global $beanList;
        global $beanFiles;
        global $current_language;

        //Setup the current module languge
        $mod_strings = return_module_language($current_language, $_REQUEST['qc_module']);

        $bean = $beanList[$_REQUEST['qc_module']];
        $class = $beanFiles[$bean];
        require_once($class);

        $focus = new $bean();

        $people = array(
            'Contact'
        ,
            'Lead'
        );
        $emailAddress = array();

        // people
        if (in_array($bean, $people)) {
            // lead specific
            $focus->lead_source = 'Email';
            $focus->lead_source_description = trim($email->name);

            $from = (isset($email->from_name) && !empty($email->from_name)) ? $email->from_name : $email->from_addr;

            if (isset($_REQUEST['sugarEmail']) && !empty($_REQUEST['sugarEmail'])) {
                if ($email->status == "sent") {
                    $from = (isset($email->to_addrs_names) && !empty($email->to_addrs_names)) ? $email->to_addrs_names : $email->to_addrs;
                } else {
                    $from = (isset($email->from_name) && !empty($email->from_name)) ? $email->from_name : $email->from_addr_name;
                }
            }

            $name = explode(" ", trim($from));

            $address = trim(array_pop($name));
            $address = str_replace(array("<", ">", "&lt;", "&gt;"), "", $address);

            $emailAddress[] = array(
                'email_address' => $address,
                'primary_address' => 1,
                'invalid_email' => 0,
                'opt_out' => 0,
                'reply_to_address' => 1
            );

            $focus->email1 = $address;

            if (!empty($name)) {
                $focus->last_name = trim(array_pop($name));

                foreach ($name as $first) {
                    if (!empty($focus->first_name)) {
                        $focus->first_name .= " ";
                    }
                    $focus->first_name .= trim($first);
                }
            }
        } else {
            // bugs, cases, tasks
            $focus->name = trim($email->name);
        }

        $focus->description = trim(strip_tags($email->description));
        $focus->assigned_user_id = $current_user->id;


        $EditView = new EditView();
        $EditView->ss = new Sugar_Smarty();
        //MFH BUG#20283 - checks for custom quickcreate fields
        $EditView->setup($_REQUEST['qc_module'], $focus,
            'custom/modules/' . $focus->module_dir . '/metadata/editviewdefs.php', 'include/EditView/EditView.tpl');
        $EditView->process();
        $EditView->render();

        $EditView->defs['templateMeta']['form']['buttons'] = array(
            'email2save' => array(
                'id' => 'e2AjaxSave',
                'customCode' => '<input type="button" class="button" value="   ' . $app_strings['LBL_SAVE_BUTTON_LABEL']
                    . '   " onclick="SUGAR.email2.detailView.saveQuickCreate(false);" />'
            ),
            'email2saveandreply' => array(
                'id' => 'e2SaveAndReply',
                'customCode' => '<input type="button" class="button" value="   ' . $app_strings['LBL_EMAIL_SAVE_AND_REPLY']
                    . '   " onclick="SUGAR.email2.detailView.saveQuickCreate(\'reply\');" />'
            ),
            'email2cancel' => array(
                'id' => 'e2cancel',
                'customCode' => '<input type="button" class="button" value="   ' . $app_strings['LBL_EMAIL_CANCEL']
                    . '   " onclick="SUGAR.email2.detailView.quickCreateDialog.hide();" />'
            )
        );


        if ($addToAddressBookButton) {
            $EditView->defs['templateMeta']['form']['buttons']['email2saveAddToAddressBook'] = array(
                'id' => 'e2addToAddressBook',
                'customCode' => '<input type="button" class="button" value="   ' . $app_strings['LBL_EMAIL_ADDRESS_BOOK_SAVE_AND_ADD']
                    . '   " onclick="SUGAR.email2.detailView.saveQuickCreate(true);" />'
            );
        }

        //Get the module language for javascript
        if (!is_file(sugar_cached('jsLanguage/') . $_REQUEST['qc_module'] . '/' . $GLOBALS['current_language'] . '.js')) {
            require_once('include/language/jsLanguage.php');
            jsLanguage::createModuleStringsCache($_REQUEST['qc_module'], $GLOBALS['current_language']);
        }
        $jsLanguage = getVersionedScript("cache/jsLanguage/{$_REQUEST['qc_module']}/{$GLOBALS['current_language']}.js",
            $GLOBALS['sugar_config']['js_lang_version']);


        $EditView->view = 'EmailQCView';
        $EditView->defs['templateMeta']['form']['headerTpl'] = 'include/EditView/header.tpl';
        $EditView->defs['templateMeta']['form']['footerTpl'] = 'include/EditView/footer.tpl';
        $meta = array();
        $meta['html'] = $jsLanguage . $EditView->display(false, true);
        $meta['html'] = str_replace("src='" . getVersionedPath('include/SugarEmailAddress/SugarEmailAddress.js') . "'",
            '', $meta['html']);
        $meta['emailAddress'] = $emailAddress;

        $mod_strings = return_module_language($current_language, 'Emails');

        return $meta;
    }

    /**
     * Renders the Import form from Smarty and returns HTML
     * @param array $vars request variable global
     * @param object $email Fetched email object
     * @param bool $addToAddressBook
     * @return array
     */
    public function getImportForm($vars, $email, $formName = 'ImportEditView')
    {
        require_once("include/EditView/EditView2.php");
        require_once("include/TemplateHandler/TemplateHandler.php");
        require_once('include/QuickSearchDefaults.php');
        $qsd = QuickSearchDefaults::getQuickSearchDefaults();
        $qsd->setFormName($formName);

        global $app_strings;
        global $current_user;
        global $app_list_strings;
        $sqs_objects = array(
            "{$formName}_parent_name" => $qsd->getQSParent(),
        );
        $smarty = new Sugar_Smarty();
        $smarty->assign("APP", $app_strings);
        $smarty->assign('formName', $formName);
        $showAssignTo = false;
        if (!isset($vars['showAssignTo']) || $vars['showAssignTo'] == true) {
            $showAssignTo = true;
        } // if
        if ($showAssignTo) {
            if (empty($email->assigned_user_id) && empty($email->id)) {
                $email->assigned_user_id = $current_user->id;
            }
            if (empty($email->assigned_name) && empty($email->id)) {
                $email->assigned_user_name = $current_user->user_name;
            }
            $sqs_objects["{$formName}_assigned_user_name"] = $qsd->getQSUser();
        }
        $smarty->assign("showAssignedTo", $showAssignTo);

        $showDelete = false;
        if (!isset($vars['showDelete']) || $vars['showDelete'] == true) {
            $showDelete = true;
        }
        $smarty->assign("showDelete", $showDelete);

        $smarty->assign("userId", $email->assigned_user_id);
        $smarty->assign("userName", $email->assigned_user_name);
        $parent_types = $app_list_strings['record_type_display'];
        $smarty->assign('parentOptions', get_select_options_with_id($parent_types, $email->parent_type));

        $quicksearch_js = '<script type="text/javascript" language="javascript">sqs_objects = ' . json_encode($sqs_objects) . '</script>';
        $smarty->assign('SQS', $quicksearch_js);

        $meta = array();
        $meta['html'] = $smarty->fetch("modules/Emails/templates/importRelate.tpl");

        return $meta;
    }

    /**
     * This function returns the detail view for email in new 2.0 interface
     *
     */
    public function getDetailViewForEmail2($emailId)
    {
        require_once('include/DetailView/DetailView.php');
        global $app_strings, $app_list_strings;
        global $mod_strings;

        $smarty = new Sugar_Smarty();

        // SETTING DEFAULTS
        $focus = new Email();
        $focus->retrieve($emailId);
        $detailView->ss = new Sugar_Smarty();
        $detailView = new DetailView();
        $title = "";
        $offset = 0;
        if ($focus->type == 'out') {
            $title = getClassicModuleTitle('Emails', array($mod_strings['LBL_SENT_MODULE_NAME'], $focus->name), true);
        } elseif ($focus->type == 'draft') {
            $title = getClassicModuleTitle('Emails', array($mod_strings['LBL_LIST_FORM_DRAFTS_TITLE'], $focus->name),
                true);
        } elseif ($focus->type == 'inbound') {
            $title = getClassicModuleTitle('Emails', array($mod_strings['LBL_INBOUND_TITLE'], $focus->name), true);
        }
        $smarty->assign("emailTitle", $title);

        // DEFAULT TO TEXT IF NO HTML CONTENT:
        $html = trim(from_html($focus->description_html));
        if (empty($html)) {
            $smarty->assign('SHOW_PLAINTEXT', 'true');
        } else {
            $smarty->assign('SHOW_PLAINTEXT', 'false');
        }

        //if not empty or set to test (from test campaigns)
        if (!empty($focus->parent_type) && $focus->parent_type != 'test') {
            $smarty->assign('PARENT_MODULE', $focus->parent_type);
            $smarty->assign('PARENT_TYPE', $app_list_strings['record_type_display'][$focus->parent_type] . ":");
        }

        global $gridline;
        $smarty->assign('MOD', $mod_strings);
        $smarty->assign('APP', $app_strings);
        $smarty->assign('GRIDLINE', $gridline);
        $smarty->assign('PRINT_URL', 'index.php?' . $GLOBALS['request_string']);
        $smarty->assign('ID', $focus->id);
        $smarty->assign('TYPE', $focus->type);
        $smarty->assign('PARENT_NAME', $focus->parent_name);
        $smarty->assign('PARENT_ID', $focus->parent_id);
        $smarty->assign('NAME', $focus->name);
        $smarty->assign('ASSIGNED_TO', $focus->assigned_user_name);
        $smarty->assign('DATE_MODIFIED', $focus->date_modified);
        $smarty->assign('DATE_ENTERED', $focus->date_entered);
        $smarty->assign('DATE_START', $focus->date_start);
        $smarty->assign('TIME_START', $focus->time_start);
        $smarty->assign('FROM', $focus->from_addr);
        $smarty->assign('TO', nl2br($focus->to_addrs));
        $smarty->assign('CC', nl2br($focus->cc_addrs));
        $smarty->assign('BCC', nl2br($focus->bcc_addrs));
        $smarty->assign('CREATED_BY', $focus->created_by_name);
        $smarty->assign('MODIFIED_BY', $focus->modified_by_name);
        $smarty->assign('DATE_SENT', $focus->date_entered);
        $smarty->assign('EMAIL_NAME', 'RE: ' . $focus->name);
        $smarty->assign("TAG", $focus->listviewACLHelper());
        $smarty->assign("SUGAR_VERSION", $GLOBALS['sugar_version']);
        $smarty->assign("JS_CUSTOM_VERSION", $GLOBALS['sugar_config']['js_custom_version']);
        if (!empty($focus->reply_to_email)) {
            $replyTo = "
				<tr>
		        <td class=\"tabDetailViewDL\"><slot>" . $mod_strings['LBL_REPLY_TO_NAME'] . "</slot></td>
		        <td colspan=3 class=\"tabDetailViewDF\"><slot>" . $focus->reply_to_addr . "</slot></td>
		        </tr>";
            $smarty->assign("REPLY_TO", $replyTo);
        }
        ///////////////////////////////////////////////////////////////////////////////
        ////	JAVASCRIPT VARS
        $jsVars = '';
        $jsVars .= "var showRaw = '{$mod_strings['LBL_BUTTON_RAW_LABEL']}';";
        $jsVars .= "var hideRaw = '{$mod_strings['LBL_BUTTON_RAW_LABEL_HIDE']}';";
        $smarty->assign("JS_VARS", $jsVars);
        ///////////////////////////////////////////////////////////////////////////////
        ////	NOTES (attachements, etc.)
        ///////////////////////////////////////////////////////////////////////////////

        $note = new Note();
        $where = "notes.parent_id='{$focus->id}'";
        //take in account if this is from campaign and the template id is stored in the macros.

        if (isset($macro_values) && isset($macro_values['email_template_id'])) {
            $where = "notes.parent_id='{$macro_values['email_template_id']}'";
        }
        $notes_list = $note->get_full_list("notes.name", $where, true);

        if (!isset($notes_list)) {
            $notes_list = array();
        }

        $attachments = '';
        for ($i = 0; $i < count($notes_list); $i++) {
            $the_note = $notes_list[$i];
            $attachments .= "<a href=\"index.php?entryPoint=download&id={$the_note->id}&type=Notes\">" . $the_note->name . "</a><br />";
            $focus->cid2Link($the_note->id, $the_note->file_mime_type);
        }
        $smarty->assign('DESCRIPTION', nl2br($focus->description));
        $smarty->assign('DESCRIPTION_HTML', from_html($focus->description_html));
        $smarty->assign("ATTACHMENTS", $attachments);
        ///////////////////////////////////////////////////////////////////////////////
        ////    SUBPANELS
        ///////////////////////////////////////////////////////////////////////////////
        $show_subpanels = true;
        if ($show_subpanels) {
            require_once('include/SubPanel/SubPanelTiles.php');
            $subpanel = new SubPanelTiles($focus, 'Emails');
            $smarty->assign("SUBPANEL", $subpanel->display());
        }
        $meta['html'] = $smarty->fetch("modules/Emails/templates/emailDetailView.tpl");

        return $meta;
    } // fn

    /**
     * Sets the "read" flag in the overview cache
     */
    public function setReadFlag($ieId, $mbox, $uid)
    {
        $this->markEmails('read', $ieId, $mbox, $uid);
    }

    /**
     * Marks emails with the passed flag type.  This will be applied to local
     * cache files as well as remote emails.
     * @param string $type Flag type
     * @param string $ieId
     * @param string $folder IMAP folder structure or SugarFolder GUID
     * @param string $uids Comma sep list of UIDs or GUIDs
     */
    public function markEmails($type, $ieId, $folder, $uids)
    {
        global $app_strings;
        $uids = $this->_cleanUIDList($uids);
        $exUids = explode($app_strings['LBL_EMAIL_DELIMITER'], $uids);

        if (strpos($folder, 'sugar::') !== false) {
            // dealing with a sugar email object, uids are GUIDs
            foreach ($exUids as $id) {
                $email = new Email();
                $email->retrieve($id);

                // BUG FIX BEGIN
                // Bug 50973 - marking unread in group inbox removes message
                if (empty($email->assigned_user_id)) {
                    $email->setFieldNullable('assigned_user_id');
                }
                // BUG FIX END

                switch ($type) {
                    case "unread":
                        $email->status = 'unread';
                        $email->save();
                        break;

                    case "read":
                        $email->status = 'read';
                        $email->save();
                        break;

                    case "deleted":
                        $email->delete();
                        break;

                    case "flagged":
                        $email->flagged = 1;
                        $email->save();
                        break;

                    case "unflagged":
                        $email->flagged = 0;
                        $email->save();
                        break;

                }

                // BUG FIX BEGIN
                // Bug 50973 - reset assigned_user_id field defs
                if (empty($email->assigned_user_id)) {
                    $email->revertFieldNullable('assigned_user_id');
                }
                // BUG FIX END
            }
        } else {
            /* dealing with IMAP email, uids are IMAP uids */
            global $ie; // provided by EmailUIAjax.php
            if (empty($ie)) {
                $ie = new InboundEmail();
            }
            $ie->retrieve($ieId);
            $ie->mailbox = $folder;
            $ie->connectMailserver();
            // mark cache files
            if ($type == 'deleted') {
                $ie->deleteMessageOnMailServer($uids);
                $ie->deleteMessageFromCache($uids);
            } else {
                $overviews = $ie->getCacheValueForUIDs($ie->mailbox, $exUids);
                $manipulated = array();

                foreach ($overviews['retArr'] as $k => $overview) {
                    if (in_array($overview->uid, $exUids)) {
                        switch ($type) {
                            case "unread":
                                $overview->seen = 0;
                                break;

                            case "read":
                                $overview->seen = 1;
                                break;

                            case "flagged":
                                $overview->flagged = 1;
                                break;

                            case "unflagged":
                                $overview->flagged = 0;
                                break;
                        }
                        $manipulated[] = $overview;
                    }
                }

                if (!empty($manipulated)) {
                    $ie->setCacheValue($ie->mailbox, array(), $manipulated);
                    /* now mark emails on email server */
                    $ie->markEmails(implode(",", explode($app_strings['LBL_EMAIL_DELIMITER'], $uids)), $type);
                }
            } // end not type == deleted
        }
    }

    public function doAssignment($distributeMethod, $ieid, $folder, $uids, $users)
    {
        global $app_strings;
        $users = explode(",", $users);
        $emailIds = explode($app_strings['LBL_EMAIL_DELIMITER'], $uids);
        $out = "";
        if ($folder != 'sugar::Emails') {
            $emailIds = array();
            $uids = explode($app_strings['LBL_EMAIL_DELIMITER'], $uids);
            $ie = new InboundEmail();
            $ie->retrieve($ieid);
            $messageIndex = 1;
            // dealing with an inbound email data so we need to import an email and then
            foreach ($uids as $uid) {
                $ie->mailbox = $folder;
                $ie->connectMailserver();
                $msgNo = $uid;
                if (!$ie->isPop3Protocol()) {
                    $msgNo = imap_msgno($ie->conn, $uid);
                } else {
                    $msgNo = $ie->getCorrectMessageNoForPop3($uid);
                }

                if (!empty($msgNo)) {
                    if ($ie->importOneEmail($msgNo, $uid)) {
                        $emailIds[] = $ie->email->id;
                        $ie->deleteMessageOnMailServer($uid);
                        //$ie->retrieve($ieid);
                        //$ie->connectMailserver();
                        $ie->mailbox = $folder;
                        $ie->deleteMessageFromCache(($uids[] = $uid));
                    } else {
                        $out = $out . "Message No : " . $messageIndex . " failed. Reason : Message already imported \r\n";
                    }
                }
                $messageIndex++;
            } // for
        } // if

        if (count($emailIds) > 0) {
            $this->doDistributionWithMethod($users, $emailIds, $distributeMethod);
        } // if

        return $out;
    } // fn

    /**
     * get team id and team set id from request
     * @return  array
     */
    public function getTeams()
    {
    }

    public function doDistributionWithMethod($users, $emailIds, $distributionMethod)
    {
        // we have users and the items to distribute
        if ($distributionMethod == 'roundRobin') {
            $this->distRoundRobin($users, $emailIds);
        } elseif ($distributionMethod == 'leastBusy') {
            $this->distLeastBusy($users, $emailIds);
        } elseif ($distributionMethod == 'direct') {
            if (count($users) > 1) {
                // only 1 user allowed in direct assignment
                $error = 1;
            } else {
                $user = $users[0];
                $this->distDirect($user, $emailIds);
            } // else
        } // elseif
    } // fn

    /**
     * distributes emails to users on Round Robin basis
     * @param    $userIds    array of users to dist to
     * @param    $mailIds    array of email ids to push on those users
     * @return  boolean        true on success
     */
    public function distRoundRobin($userIds, $mailIds)
    {
        // check if we have a 'lastRobin'
        $lastRobin = $userIds[0];
        foreach ($mailIds as $k => $mailId) {
            $userIdsKeys = array_flip($userIds); // now keys are values
            $thisRobinKey = $userIdsKeys[$lastRobin] + 1;
            if (!empty($userIds[$thisRobinKey])) {
                $thisRobin = $userIds[$thisRobinKey];
                $lastRobin = $userIds[$thisRobinKey];
            } else {
                $thisRobin = $userIds[0];
                $lastRobin = $userIds[0];
            }

            $email = new Email();
            $email->retrieve($mailId);
            $email->assigned_user_id = $thisRobin;
            $email->status = 'unread';
            $email->save();
        }

        return true;
    }

    /**
     * distributes emails to users on Least Busy basis
     * @param    $userIds    array of users to dist to
     * @param    $mailIds    array of email ids to push on those users
     * @return  boolean        true on success
     */
    public function distLeastBusy($userIds, $mailIds)
    {
        foreach ($mailIds as $k => $mailId) {
            $email = new Email();
            $email->retrieve($mailId);
            foreach ($userIds as $k => $id) {
                $r = $this->db->query("SELECT count(*) AS c FROM emails WHERE assigned_user_id = '.$id.' AND status = 'unread'");
                $a = $this->db->fetchByAssoc($r);
                $counts[$id] = $a['c'];
            }
            asort($counts); // lowest to highest
            $countsKeys = array_flip($counts); // keys now the 'count of items'
            $leastBusy = array_shift($countsKeys); // user id of lowest item count
            $email->assigned_user_id = $leastBusy;
            $email->status = 'unread';
            $email->save();
        }

        return true;
    }

    /**
     * distributes emails to 1 user
     * @param    $user        users to dist to
     * @param    $mailIds    array of email ids to push
     * @return  boolean        true on success
     */
    public function distDirect($user, $mailIds)
    {
        foreach ($mailIds as $k => $mailId) {
            $email = new Email();
            $email->retrieve($mailId);
            $email->assigned_user_id = $user;
            $email->status = 'unread';

            $email->save();
        }

        return true;
    }

    public function getLastRobin($ie)
    {
        $lastRobin = "";
        if ($this->validCacheFileExists($ie->id, 'folders', "robin.cache.php")) {
            $lastRobin = $this->getCacheValue($ie->id, 'folders', "robin.cache.php", 'robin');
        } // if

        return $lastRobin;
    } // fn

    public function setLastRobin($ie, $lastRobin)
    {
        global $sugar_config;
        $cacheFolderPath = sugar_cached("modules/Emails/{$ie->id}/folders");
        if (!file_exists($cacheFolderPath)) {
            mkdir_recursive($cacheFolderPath);
        }
        $this->writeCacheFile('robin', $lastRobin, $ie->id, 'folders', "robin.cache.php");
    } // fn

    /**
     * returns the metadata defining a single email message for display.  Uses cache file if it exists
     * @return array
     */
    public function getSingleMessage($ie)


        {global $timedate;
        global $app_strings, $mod_strings;
        $ie->retrieve($_REQUEST['ieId']);
        $noCache = true;

        $ie->mailbox = $_REQUEST['mbox'];
        $filename = $_REQUEST['mbox'] . $_REQUEST['uid'] . ".php";
        $md5uidl = "";
        if ($ie->isPop3Protocol()) {
            $md5uidl = md5($_REQUEST['uid']);
            $filename = $_REQUEST['mbox'] . $md5uidl . ".php";
        } // if

        if (isset($filename) && strpos($filename, "..") !== false) {
            die("Directory navigation attack denied.");
        }

        if ($this->validCacheFileExists($_REQUEST['ieId'], 'messages', $filename)) {
            $out = $this->getCacheValue($_REQUEST['ieId'], 'messages', $filename, 'out');
            $noCache = false;

            // something fubar'd the cache?
            if (empty($out['meta']['email']['name']) && empty($out['meta']['email']['description'])) {
                $noCache = true;
            } else {
                // When sending data from cache, convert date into users preffered format
                $dateTimeInGMTFormat = $out['meta']['email']['date_start'];
                $out['meta']['email']['date_start'] = $timedate->to_display_date_time($dateTimeInGMTFormat);
            } // else
        }

        if ($noCache) {
            $writeToCacheFile = true;
            if ($ie->isPop3Protocol()) {
                $status = $ie->setEmailForDisplay($_REQUEST['uid'], true, true, true);
            } else {
                $status = $ie->setEmailForDisplay($_REQUEST['uid'], false, true, true);
            }
            $out = $ie->displayOneEmail($_REQUEST['uid'], $_REQUEST['mbox']);
            // modify the out object to store date in GMT format on the local cache file
            $dateTimeInUserFormat = $out['meta']['email']['date_start'];
            $out['meta']['email']['date_start'] = $timedate->to_db($dateTimeInUserFormat);
            if ($status == 'error') {
                $writeToCacheFile = false;
            }
            if ($writeToCacheFile) {
                if ($ie->isPop3Protocol()) {
                    $this->writeCacheFile('out', $out, $_REQUEST['ieId'], 'messages',
                        "{$_REQUEST['mbox']}{$md5uidl}.php");
                } else {
                    $this->writeCacheFile('out', $out, $_REQUEST['ieId'], 'messages',
                        "{$_REQUEST['mbox']}{$_REQUEST['uid']}.php");
                } // else
                // restore date in the users preferred format to be send on to UI for diaply
                $out['meta']['email']['date_start'] = $dateTimeInUserFormat;
            } // if
        }
        $out['meta']['email']['toaddrs'] = $this->generateExpandableAddrs($out['meta']['email']['toaddrs']);
        if (!empty($out['meta']['email']['cc_addrs'])) {
            $ccs = $this->generateExpandableAddrs($out['meta']['email']['cc_addrs']);
            $out['meta']['cc'] = <<<eoq
				<tr>
					<td NOWRAP valign="top" class="displayEmailLabel">
						{$app_strings['LBL_EMAIL_CC']}:
					</td>
					<td class="displayEmailValue">
						{$ccs}
					</td>
				</tr>
eoq;
        }

        if (empty($out['meta']['email']['description'])) {
            $out['meta']['email']['description'] = $mod_strings['LBL_EMPTY_EMAIL_BODY'];
        }

        if ($noCache) {
            $GLOBALS['log']->debug("EMAILUI: getSingleMessage() NOT using cache file");
        } else {
            $GLOBALS['log']->debug("EMAILUI: getSingleMessage() using cache file [ " . $_REQUEST['mbox'] . $_REQUEST['uid'] . ".php ]");
        }

		$this->setReadFlag($_REQUEST['ieId'], $_REQUEST['mbox'], $_REQUEST['uid']);
		return $out;
	}


    /**
     * Returns the HTML for a list of emails in a given folder
     * @param GUID $ieId GUID to InboundEmail instance
     * @param string $mbox Mailbox path name in dot notation
     * @param int $folderListCacheOffset Seconds for valid cache file
     * @return string HTML render of list.
     */
    public function getListEmails($ieId, $mbox, $folderListCacheOffset, $forceRefresh = 'false')
    {
        global $sugar_config;

        $ie = new InboundEmail();
        $ie->retrieve($ieId);
        $list = $ie->displayFolderContents($mbox, $forceRefresh);

        return $list;
    }

    /**
     * Returns the templatized compose screen.  Used by reply, forwards and draft status messages.
     * @param object email Email bean in focus
     */
    public function displayComposeEmail($email)
    {
        global $locale;
        global $current_user;


        $ea = new SugarEmailAddress();

        if (!empty($email)) {
            $email->cids2Links();
            $description = (empty($email->description_html)) ? $email->description : $email->description_html;
        }

        //Get the most complete address list availible for this email
        $addresses = array('toAddresses' => 'to', 'ccAddresses' => 'cc', 'bccAddresses' => 'bcc');
        foreach ($addresses as $var => $type) {
            $$var = "";
            foreach (array("{$type}_addrs_names", "{$type}addrs", "{$type}_addrs") as $emailVar) {
                if (!empty($email->$emailVar)) {
                    $$var = $email->$emailVar;
                    break;
                }
            }
        }

        $ret = array();
        $ret['type'] = $email->type;
        $ret['name'] = $email->name;
        $ret['description'] = $description;
        $ret['from'] = (isset($_REQUEST['composeType']) && $_REQUEST['composeType'] == 'forward') ? "" : $email->from_addr;
        $ret['to'] = from_html($toAddresses);
        $ret['uid'] = $email->id;
        $ret['parent_name'] = $email->parent_name;
        $ret['parent_type'] = $email->parent_type;
        $ret['parent_id'] = $email->parent_id;

        if ($email->type == 'draft') {
            $ret['cc'] = from_html($ccAddresses);
            $ret['bcc'] = $bccAddresses;
        }
        // reply all
        if (isset($_REQUEST['composeType']) && $_REQUEST['composeType'] == 'replyAll') {
            $ret['cc'] = from_html($ccAddresses);
            $ret['bcc'] = $bccAddresses;

            $userEmails = array();
            $userEmailsMeta = $ea->getAddressesByGUID($current_user->id, 'Users');
            foreach ($userEmailsMeta as $emailMeta) {
                $userEmails[] = from_html(strtolower(trim($emailMeta['email_address'])));
            }
            $userEmails[] = from_html(strtolower(trim($email->from_addr)));

            $ret['cc'] = from_html($email->cc_addrs);
            $toAddresses = from_html($toAddresses);
            $to = str_replace($this->addressSeparators, "::", $toAddresses);
            $exTo = explode("::", $to);

            if (is_array($exTo)) {
                foreach ($exTo as $addr) {
                    $addr = strtolower(trim($addr));
                    if (!in_array($addr, $userEmails)) {
                        if (!empty($ret['cc'])) {
                            $ret['cc'] = $ret['cc'] . ", ";
                        }
                        $ret['cc'] = $ret['cc'] . trim($addr);
                    }
                }
            } elseif (!empty($exTo)) {
                $exTo = trim($exTo);
                if (!in_array($exTo, $userEmails)) {
                    $ret['cc'] = $ret['cc'] . ", " . $exTo;
                }
            }
        }

        return $ret;
    }

    /**
     * Formats email body on reply/forward
     * @param object email Email object in focus
     * @param string type
     * @return object email
     */
    public function handleReplyType($email, $type)
    {
        global $mod_strings;
        $GLOBALS['log']->debug("****At Handle Reply Type: $type");
        switch ($type) {
            case "reply":
            case "replyAll":
                $header = $email->getReplyHeader();
                if (!preg_match('/^(re:)+/i', $email->name)) {
                    $email->name = "{$mod_strings['LBL_RE']} {$email->name}";
                }
                if ($type == "reply") {
                    $email->cc_addrs = "";
                    if (!empty($email->reply_to_addr)) {
                        $email->from_addr = $email->reply_to_addr;
                    } // if
                } else {
                    if (!empty($email->reply_to_addr)) {
                        $email->to_addrs = $email->to_addrs . "," . $email->reply_to_addr;
                    } // if
                } // else
                break;

            case "forward":
                $header = $email->getForwardHeader();
                if (!preg_match('/^(fw:)+/i', $email->name)) {
                    $email->name = "{$mod_strings['LBL_FW']} {$email->name}";
                }
                $email->cc_addrs = "";
                break;

            case "replyCase":
                $GLOBALS['log']->debug("EMAILUI: At reply case");
                $header = $email->getReplyHeader();

                $myCase = new aCase();
                $myCase->retrieve($email->parent_id);
                $myCaseMacro = $myCase->getEmailSubjectMacro();
                $email->parent_name = $myCase->name;
                $GLOBALS['log']->debug("****Case # : {$myCase->case_number} macro: $myCaseMacro");
                if (!strpos($email->name, str_replace('%1', $myCase->case_number, $myCaseMacro))) {
                    $GLOBALS['log']->debug("Replacing");
                    $email->name = str_replace('%1', $myCase->case_number, $myCaseMacro) . ' ' . $email->name;
                }
                $email->name = "{$mod_strings['LBL_RE']} {$email->name}";
                break;
        }

        $html = trim($email->description_html);
        $plain = trim($email->description);

        $desc = (!empty($html)) ? $html : $plain;

        $email->description = $header . $email->quoteHtmlEmailForNewEmailUI($desc);

        return $email;
    }

    ///////////////////////////////////////////////////////////////////////////
    ////	PRIVATE HELPERS
    /**
     * Generates a UNION query to get one list of users, contacts, leads, and
     * prospects; used specifically for the addressBook
     */
    public function _getPeopleUnionQuery($whereArr, $person)
    {
        global $current_user, $app_strings;
        global $db;
        if (!isset($person) || $person === 'LBL_DROPDOWN_LIST_ALL') {
            $peopleTables = array(
                "users",
                "contacts",
                "leads",
                "prospects",
                "accounts"
            );
        } else {
            $peopleTables = array($person);
        }
        $q = '';

        $whereAdd = "";

        foreach ($whereArr as $column => $clause) {
            if (!empty($whereAdd)) {
                $whereAdd .= " AND ";
            }
            $clause = $current_user->db->quote($clause);
            $whereAdd .= "{$column} LIKE '{$clause}%'";
        }


        foreach ($peopleTables as $table) {
            $module = ucfirst($table);
            $class = substr($module, 0, strlen($module) - 1);
            require_once("modules/{$module}/{$class}.php");
            $person = new $class();
            if (!$person->ACLAccess('list')) {
                continue;
            } // if
            $where = "({$table}.deleted = 0 AND eabr.primary_address = 1 AND {$table}.id <> '{$current_user->id}')";

            if (ACLController::requireOwner($module, 'list')) {
                $where = $where . " AND ({$table}.assigned_user_id = '{$current_user->id}')";
            } // if
            if (!empty($whereAdd)) {
                $where .= " AND ({$whereAdd})";
            }

            if ($person === 'accounts') {
                $t = "SELECT {$table}.id, '' first_name, {$table}.name, eabr.primary_address, ea.email_address, '{$module}' module ";
            } else {
                $t = "SELECT {$table}.id, {$table}.first_name, {$table}.last_name, eabr.primary_address, ea.email_address, '{$module}' module ";
            }
            $t .= "FROM {$table} ";
            $t .= "JOIN email_addr_bean_rel eabr ON ({$table}.id = eabr.bean_id and eabr.deleted=0) ";
            $t .= "JOIN email_addresses ea ON (eabr.email_address_id = ea.id) ";
            $t .= " WHERE {$where}";

            /* BEGIN - SECURITY GROUPS */
            //this function may not even be used anymore. Seems like findEmailFromBeanIds is preferred now
            if ($person->bean_implements('ACL') && ACLController::requireSecurityGroup($module, 'list')) {
                require_once('modules/SecurityGroups/SecurityGroup.php');
                global $current_user;
                $owner_where = $person->getOwnerWhere($current_user->id);
                $group_where = SecurityGroup::getGroupWhere($table, $module, $current_user->id);
                $t .= " AND (" . $owner_where . " or " . $group_where . ") ";
            }
            /* END - SECURITY GROUPS */


            if (!empty($q)) {
                $q .= "\n UNION ALL \n";
            }

            $q .= "({$t})";
        }
        $countq = "SELECT count(people.id) c from ($q) people";
        $q .= "ORDER BY last_name";

        return array('query' => $q, 'countQuery' => $countq);
    }

    /**
     * get emails of related bean for a given bean id
     * @param $beanType
     * @param $condition array of conditions inclued bean id
     * @return array('query' => $q, 'countQuery' => $countq);
     */
    public function getRelatedEmail($beanType, $whereArr, $relatedBeanInfoArr = '')
    {
        global $beanList, $current_user, $app_strings, $db;
        $finalQuery = '';
        $searchBeans = null;
        if ($beanType === 'LBL_DROPDOWN_LIST_ALL') {
            $searchBeans = array(
                "users",
                "contacts",
                "leads",
                "prospects",
                "accounts"
            );
        }

        if ($relatedBeanInfoArr == '' || empty($relatedBeanInfoArr['related_bean_type'])) {
            if ($searchBeans != null) {
                $q = array();
                foreach ($searchBeans as $searchBean) {
                    $searchq = $this->findEmailFromBeanIds('', $searchBean, $whereArr);
                    if (!empty($searchq)) {
                        $q[] = "($searchq)";
                    }
                }
                if (!empty($q)) {
                    $finalQuery .= implode("\n UNION ALL \n", $q);
                }
            } else {
                $finalQuery = $this->findEmailFromBeanIds('', $beanType, $whereArr);
            }
        } else {
            $class = $beanList[$relatedBeanInfoArr['related_bean_type']];
            $focus = new $class();
            $focus->retrieve($relatedBeanInfoArr['related_bean_id']);
            if ($searchBeans != null) {
                $q = array();
                foreach ($searchBeans as $searchBean) {
                    if ($focus->load_relationship($searchBean)) {
                        $data = $focus->$searchBean->get();
                        if (count($data) != 0) {
                            $q[] = '(' . $this->findEmailFromBeanIds($data, $searchBean, $whereArr) . ')';
                        }
                    }
                }
                if (!empty($q)) {
                    $finalQuery .= implode("\n UNION ALL \n", $q);
                }
            } else {
                if ($focus->load_relationship($beanType)) {
                    $data = $focus->$beanType->get();
                    if (count($data) != 0) {
                        $finalQuery = $this->findEmailFromBeanIds($data, $beanType, $whereArr);
                    }
                }
            }
        }
        $countq = "SELECT count(people.id) c from ($finalQuery) people";

        return array('query' => $finalQuery, 'countQuery' => $countq);
    }

    public function findEmailFromBeanIds($beanIds, $beanType, $whereArr)
    {
        global $current_user;
        $q = '';
        $whereAdd = "";
        $relatedIDs = '';
        if ($beanIds != '') {
            foreach ($beanIds as $key => $value) {
                $beanIds[$key] = '\'' . $value . '\'';
            }
            $relatedIDs = implode(',', $beanIds);
        }

        if ($beanType == 'accounts') {
            if (isset($whereArr['first_name'])) {
                $whereArr['name'] = $whereArr['first_name'];
            }
            unset($whereArr['last_name']);
            unset($whereArr['first_name']);
        }

        foreach ($whereArr as $column => $clause) {
            if (!empty($whereAdd)) {
                $whereAdd .= " OR ";
            }
            $clause = $current_user->db->quote($clause);
            $whereAdd .= "{$column} LIKE '{$clause}%'";
        }
        $table = $beanType;
        $module = ucfirst($table);
        $class = substr($module, 0, strlen($module) - 1);
        require_once("modules/{$module}/{$class}.php");
        $person = new $class();
        if ($person->ACLAccess('list')) {
            if ($relatedIDs != '') {
                $where = "({$table}.deleted = 0 AND eabr.primary_address = 1 AND {$table}.id in ($relatedIDs))";
            } else {
                $where = "({$table}.deleted = 0 AND eabr.primary_address = 1)";
            }

            if (ACLController::requireOwner($module, 'list')) {
                $where = $where . " AND ({$table}.assigned_user_id = '{$current_user->id}')";
            } // if
            if (!empty($whereAdd)) {
                $where .= " AND ({$whereAdd})";
            }

            if ($beanType === 'accounts') {
                $t = "SELECT {$table}.id, '' first_name, {$table}.name last_name, eabr.primary_address, ea.email_address, '{$module}' module ";
            } else {
                $t = "SELECT {$table}.id, {$table}.first_name, {$table}.last_name, eabr.primary_address, ea.email_address, '{$module}' module ";
            }

            $t .= "FROM {$table} ";
            $t .= "JOIN email_addr_bean_rel eabr ON ({$table}.id = eabr.bean_id and eabr.deleted=0) ";
            $t .= "JOIN email_addresses ea ON (eabr.email_address_id = ea.id) ";
            $t .= " WHERE {$where}";
            /* BEGIN - SECURITY GROUPS */
            //this function may not even be used anymore. Seems like findEmailFromBeanIds is preferred now
            if ($person->bean_implements('ACL') && ACLController::requireSecurityGroup($module, 'list')) {
                require_once('modules/SecurityGroups/SecurityGroup.php');
                global $current_user;
                $owner_where = $person->getOwnerWhere($current_user->id);
                $group_where = SecurityGroup::getGroupWhere($table, $module, $current_user->id);
                $t .= " AND (" . $owner_where . " or " . $group_where . ") ";
            }
            /* END - SECURITY GROUPS */
        } // if

        return $t;
    }

    /**
     * Cleans UID lists
     * @param mixed $uids
     * @param bool $returnString False will return an array
     * @return mixed
     */
    public function _cleanUIDList($uids, $returnString = false)
    {
        global $app_strings;
        $GLOBALS['log']->debug("_cleanUIDList: before - [ {$uids} ]");

        if (!is_array($uids)) {
            $returnString = true;

            $exUids = explode($app_strings['LBL_EMAIL_DELIMITER'], $uids);
            $uids = $exUids;
        }

        $cleanUids = array();
        foreach ($uids as $uid) {
            $cleanUids[$uid] = $uid;
        }

        sort($cleanUids);

        if ($returnString) {
            $cleanImplode = implode($app_strings['LBL_EMAIL_DELIMITER'], $cleanUids);
            $GLOBALS['log']->debug("_cleanUIDList: after - [ {$cleanImplode} ]");

            return $cleanImplode;
        }

        return $cleanUids;
    }

    /**
     * Creates Mail folder
     *
     * @param object $user User in focus
     * @param array $folder_params Array of parameters for folder creation
     */
    protected function createFolder($user, $folder_params)
    {
        $folder = new SugarFolder();
        foreach ($folder_params as $key => $val) {
            $folder->$key = $val;
        }

        $folder->save();

        return $folder;
    }

    /**
     * Creates defaults for the User
     * @param object $user User in focus
     */
    public function preflightUser(&$user)
    {
        global $mod_strings;
        $folder_types = array();

        $params = array(
            // My Emails
            "inbound" => array(
                'name' => $mod_strings['LNK_MY_INBOX'],
                'folder_type' => "inbound",
                'has_child' => 1,
                'dynamic_query' => $this->generateDynamicFolderQuery("inbound", $user->id),
                'is_dynamic' => 1,
                'created_by' => $user->id,
                'modified_by' => $user->id,
            ),
            // My Drafts
            "draft" => array(
                'name' => $mod_strings['LNK_MY_DRAFTS'],
                'folder_type' => "draft",
                'has_child' => 0,
                'dynamic_query' => $this->generateDynamicFolderQuery("draft", $user->id),
                'is_dynamic' => 1,
                'created_by' => $user->id,
                'modified_by' => $user->id,
            ),
            // Sent Emails
            "sent" => array(
                'name' => $mod_strings['LNK_SENT_EMAIL_LIST'],
                'folder_type' => "sent",
                'has_child' => 0,
                'dynamic_query' => $this->generateDynamicFolderQuery("sent", $user->id),
                'is_dynamic' => 1,
                'created_by' => $user->id,
                'modified_by' => $user->id,
            ),
            // Archived Emails
            "archived" => array(
                'name' => $mod_strings['LBL_LIST_TITLE_MY_ARCHIVES'],
                'folder_type' => "archived",
                'has_child' => 0,
                'dynamic_query' => '',
                'is_dynamic' => 1,
                'created_by' => $user->id,
                'modified_by' => $user->id,
            ),
        );

        $q = "SELECT * FROM folders f WHERE f.created_by = '{$user->id}' AND f.deleted = 0 AND coalesce(" . $user->db->convert("f.folder_type",
                "length") . ",0) > 0";
        $r = $user->db->query($q);

        while ($row = $GLOBALS['db']->fetchByAssoc($r)) {
            if ($row['folder_type'] == 'inbound') {
                $parent_id = $row['id'];
            }
            if (!in_array($row['folder_type'], $folder_types)) {
                array_push($folder_types, $row['folder_type']);
            }
            if (isset($params[$row['folder_type']])) {
                unset($params[$row['folder_type']]);
            }
        }

        require_once("include/SugarFolders/SugarFolders.php");

        foreach ($params as $type => $type_params) {
            if ($type == "inbound") {
                $folder = $this->createFolder($user, $params[$type]);

                $parent_id = $folder->id;

                // handle the case where inbound folder was deleted, but other folders exist
                if (count($folder_types) != 0) {
                    // This update query will exclude inbound parent, and any custom created folders.
                    // For others, it will update their parent_id for the current user.
                    $q = "UPDATE folders SET parent_folder = '" . $parent_id .
                        "' WHERE folder_type IN ('draft', 'sent', 'archived') AND created_by = '" . $user->id . "'";
                    $q = "UPDATE folders SET parent_folder = '" . $parent_id .
                        "' WHERE folder_type IN ('draft', 'sent', 'archived') AND created_by = '" . $user->id . "'";
                    $r = $user->db->query($q);
                }
            } else {
                $params[$type]['parent_folder'] = $parent_id;

                $this->createFolder($user, $params[$type]);
            }
        }
    }

    /**
     * Parses the core dynamic folder query
     * @param string $type 'inbound', 'draft', etc.
     * @param string $userId
     * @return string
     */
    public function generateDynamicFolderQuery($type, $userId)
    {
        $q = $this->coreDynamicFolderQuery;

        $status = $type;

        if ($type == "sent") {
            $type = "out";
        }

        $replacee = array("::TYPE::", "::STATUS::", "::USER_ID::");
        $replacer = array($type, $status, $userId);

        $ret = str_replace($replacee, $replacer, $q);

        if ($type == 'inbound') {
            $ret .= " AND status NOT IN ('sent', 'archived', 'draft') AND type NOT IN ('out', 'archived', 'draft')";
        } else {
            $ret .= " AND status NOT IN ('archived') AND type NOT IN ('archived')";
        }

        return $ret;
    }

    /**
     * Preps the User's cache dir
     */
    public function preflightUserCache()
    {
        $path = clean_path($this->userCacheDir);
        if (!file_exists($this->userCacheDir)) {
            mkdir_recursive($path);
        }

        $files = findAllFiles($path, array());

        foreach ($files as $file) {
            unlink($file);
        }
    }

    public function clearInboundAccountCache($ieId)
    {
        global $sugar_config;
        $cacheRoot = sugar_cached("modules/Emails/{$ieId}");
        $files = findAllFiles($cacheRoot . "/messages/", array());
        foreach ($files as $file) {
            unlink($file);
        } // fn
        $files = findAllFiles($cacheRoot . "/attachments/", array());
        foreach ($files as $file) {
            unlink($file);
        } // for
    } // fn

    /**
     * returns an array of EmailTemplates that the user has access to for the compose email screen
     * @return array
     */
    public function getEmailTemplatesArray()
    {
        global $app_strings;

        if (ACLController::checkAccess('EmailTemplates', 'list', true) && ACLController::checkAccess('EmailTemplates',
                'view', true)
        ) {
            $et = new EmailTemplate();
            $etResult = $et->db->query($et->create_new_list_query('',
                "(email_templates.type IS NULL OR email_templates.type='' OR email_templates.type='email')", array(),
                array(), ''));
            $email_templates_arr = array('' => $app_strings['LBL_NONE']);
            while ($etA = $et->db->fetchByAssoc($etResult)) {
                $email_templates_arr[$etA['id']] = $etA['name'];
            }
        } else {
            $email_templates_arr = array('' => $app_strings['LBL_NONE']);
        }

        return $email_templates_arr;
    }

    public function getFromAccountsArray($ie)
    {
        global $current_user;
        global $app_strings;

        $ieAccountsFull = $ie->retrieveAllByGroupIdWithGroupAccounts($current_user->id);
        $ieAccountsFrom = array();

        $oe = new OutboundEmail();
        $system = $oe->getSystemMailerSettings();
        $ret = $current_user->getUsersNameAndEmail();
        $ret['name'] = from_html($ret['name']);
        $useMyAccountString = true;

        if (empty($ret['email'])) {
            $systemReturn = $current_user->getSystemDefaultNameAndEmail();
            $ret['email'] = $systemReturn['email'];
            $ret['name'] = from_html($systemReturn['name']);
            $useMyAccountString = false;
        } // if

        $myAccountString = '';
        if ($useMyAccountString) {
            $myAccountString = " - {$app_strings['LBL_MY_ACCOUNT']}";
        } // if

        //Check to make sure that the user has set the associated inbound email account -> outbound account is active.
        $showFolders = sugar_unserialize(base64_decode($current_user->getPreference('showFolders', 'Emails')));
        $sf = new SugarFolder();
        $groupSubs = $sf->getSubscriptions($current_user);

        foreach ($ieAccountsFull as $k => $v) {
            $personalSelected = (!empty($showFolders) && in_array($v->id, $showFolders));

            $allowOutboundGroupUsage = $v->get_stored_options('allow_outbound_group_usage', false);
            $groupSelected = (in_array($v->groupfolder_id, $groupSubs) && $allowOutboundGroupUsage);
            $selected = ($personalSelected || $groupSelected);

            if (!$selected) {
                $GLOBALS['log']->debug("Inbound Email {$v->name}, not selected and will not be available for selection within compose UI.");
                continue;
            }

            $name = $v->get_stored_options('from_name');
            $addr = $v->get_stored_options('from_addr');
            if ($name != null && $addr != null) {
                $name = from_html($name);
                if (!$v->is_personal) {
                    $ieAccountsFrom[] = array(
                        "value" => $v->id,
                        "text" => "{$name} ({$addr}) - {$app_strings['LBL_EMAIL_UPPER_CASE_GROUP']}"
                    );
                } else {
                    $ieAccountsFrom[] = array("value" => $v->id, "text" => "{$name} ({$addr})");
                } // else
            } // if
        } // foreach


        $userSystemOverride = $oe->getUsersMailerForSystemOverride($current_user->id);
        //Substitute in the users system override if its available.
        if ($userSystemOverride != null) {
            $system = $userSystemOverride;
        }

        if (!empty($system->mail_smtpserver)) {
            $admin = new Administration();
            $admin->retrieveSettings(); //retrieve all admin settings.
            $ieAccountsFrom[] = array(
                "value" => $system->id,
                "text" =>
                    "{$ret['name']} ({$ret['email']}){$myAccountString}"
            );
        }

        return $ieAccountsFrom;
    } // fn

    /**
     * This function will return all the accounts this user has access to based on the
     * match of the emailId passed in as a parameter
     * @deprecate 7.9
     * @param unknown_type $ie
     * @return unknown
     */
    public function getFromAllAccountsArray($ie, $ret)
    {
        global $current_user;
        global $app_strings;

        $ret['fromAccounts'] = array();
        if (!isset($ret['to']) && !empty($ret['from'])) {
            $ret['fromAccounts']['status'] = false;

            return $ret;
        }
        $ieAccountsFull = $ie->retrieveAllByGroupIdWithGroupAccounts($current_user->id);
        $foundInPersonalAccounts = false;
        $foundInGroupAccounts = false;
        $foundInSystemAccounts = false;

        //$toArray = array();
        if ($ret['type'] == "draft") {
            $toArray = explode(",", $ret['from']);
        } else {
            $toArray = $ie->email->email2ParseAddressesForAddressesOnly($ret['to']);
        } // else
        foreach ($ieAccountsFull as $k => $v) {
            $storedOptions = unserialize(base64_decode($v->stored_options));
            if (array_search_insensitive($storedOptions['from_addr'], $toArray)) {
                if ($v->is_personal) {
                    $foundInPersonalAccounts = true;
                    break;
                } else {
                    $foundInGroupAccounts = true;
                } // else
            } // if
        } // foreach

        $oe = new OutboundEmail();
        $system = $oe->getSystemMailerSettings();

        $return = $current_user->getUsersNameAndEmail();
        $return['name'] = from_html($return['name']);
        $useMyAccountString = true;

        if (empty($return['email'])) {
            $systemReturn = $current_user->getSystemDefaultNameAndEmail();
            $return['email'] = $systemReturn['email'];
            $return['name'] = from_html($systemReturn['name']);
            $useMyAccountString = false;
        } // if

        $myAccountString = '';
        if ($useMyAccountString) {
            $myAccountString = " - {$app_strings['LBL_MY_ACCOUNT']}";
        } // if

        if (!empty($system->id)) {
            $admin = new Administration();
            $admin->retrieveSettings(); //retrieve all admin settings.
            if (in_array(trim($return['email']), $toArray)) {
                $foundInSystemAccounts = true;
            } // if
        } // if

        if (!$foundInPersonalAccounts && !$foundInGroupAccounts && !$foundInSystemAccounts) {
            $ret['fromAccounts']['status'] = false;

            return $ret;
        } // if

        $ieAccountsFrom = array();
        foreach ($ieAccountsFull as $k => $v) {
            $storedOptions = unserialize(base64_decode($v->stored_options));
            $storedOptionsName = from_html($storedOptions['from_name']);

            $selected = false;
            if (array_search_insensitive($storedOptions['from_addr'], $toArray)) {
                //if ($ret['to'] == $storedOptions['from_addr']) {
                $selected = true;
            } // if
            if ($foundInPersonalAccounts) {
                if ($v->is_personal) {
                    $ieAccountsFrom[] = array(
                        "value" => $v->id,
                        "selected" => $selected,
                        "text" => "{$storedOptionsName} ({$storedOptions['from_addr']})"
                    );
                } // if
            } else {
                $ieAccountsFrom[] = array(
                    "value" => $v->id,
                    "selected" => $selected,
                    "text" => "{$storedOptionsName} ({$storedOptions['from_addr']}) - {$app_strings['LBL_EMAIL_UPPER_CASE_GROUP']}"
                );
            } // else
        } // foreach

        if (!empty($system->id)) {
            if (!$foundInPersonalAccounts && !$foundInGroupAccounts && $foundInSystemAccounts) {
                $ieAccountsFrom[] = array(
                    "value" => $system->id,
                    "selected" => true,
                    "text" =>
                        "{$return['name']} ({$return['email']}){$myAccountString}"
                );
            } else {
                $ieAccountsFrom[] = array(
                    "value" => $system->id,
                    "text" =>
                        "{$return['name']} ({$return['email']}){$myAccountString}"
                );
            } // else
        } // if

        $ret['fromAccounts']['status'] = ($foundInPersonalAccounts || $foundInGroupAccounts || $foundInSystemAccounts) ? true : false;
        $ret['fromAccounts']['data'] = $ieAccountsFrom;

        return $ret;
    } // fn


    /**
     * takes an array and creates XML
     * @param array Array to convert
     * @param string Name to wrap highest level items in array
     * @return string XML
     */
    public function arrayToXML($a, $paramName)
    {
        if (!is_array($a)) {
            return '';
        }

        $bad = array("<", ">", "'", '"', "&");
        $good = array("&lt;", "&gt;", "&#39;", "&quot;", "&amp;");

        $ret = "";

        for ($i = 0; $i < count($a); $i++) {
            $email = $a[$i];
            $ret .= "\n<{$paramName}>";

            foreach ($email as $k => $v) {
                $ret .= "\n\t<{$k}>" . str_replace($bad, $good, $v) . "</{$k}>";
            }
            $ret .= "\n</{$paramName}>";
        }

        return $ret;
    }

    /**
     * Re-used option getter for Show Accounts multiselect pane
     */
    public function getShowAccountsOptions(&$ie)
    {
        global $current_user;
        global $app_strings;
        global $mod_strings;

        $ieAccountsFull = $ie->retrieveAllByGroupId($current_user->id);
        $ieAccountsShowOptionsMeta = array();
        $showFolders = sugar_unserialize(base64_decode($current_user->getPreference('showFolders', 'Emails')));

        $defaultIEAccount = $ie->getUsersDefaultOutboundServerId($current_user);

        foreach ($ieAccountsFull as $k => $v) {
            $selected = (!empty($showFolders) && in_array($v->id, $showFolders)) ? true : false;
            $default = ($defaultIEAccount == $v->id) ? true : false;
            $has_groupfolder = !empty($v->groupfolder_id) ? true : false;
            $type = ($v->is_personal) ? $mod_strings['LBL_MAILBOX_TYPE_PERSONAL'] : $mod_strings['LBL_MAILBOX_TYPE_GROUP'];

            $ieAccountsShowOptionsMeta[] = array(
                "id" => $v->id,
                "name" => $v->name,
                'is_active' => $selected,
                'server_url' => $v->server_url,
                'is_group' => !$v->is_personal,
                'group_id' => $v->group_id,
                'is_default' => $default,
                'has_groupfolder' => $has_groupfolder,
                'type' => $type
            );
        }

        //Retrieve the grou folders
        $f = new SugarFolder();
        $groupFolders = $f->getGroupFoldersForSettings($current_user);

        foreach ($groupFolders as $singleGroup) {
            //Retrieve the related IE accounts.
            $relatedIEAccounts = $ie->retrieveByGroupFolderId($singleGroup['id']);

            if (count($relatedIEAccounts) == 0) {
                $server_url = $app_strings['LBL_EMAIL_MULT_GROUP_FOLDER_ACCOUNTS_EMPTY'];
            } else {
                if (count($relatedIEAccounts) == 1) {
                    if ($relatedIEAccounts[0]->status != 'Active' || $relatedIEAccounts[0]->mailbox_type == 'bounce') {
                        continue;
                    }

                    $server_url = $relatedIEAccounts[0]->server_url;
                } else {
                    $server_url = $app_strings['LBL_EMAIL_MULT_GROUP_FOLDER_ACCOUNTS'];
                }
            }


            $type = $mod_strings['LBL_MAILBOX_TYPE_GROUP_FOLDER'];
            $ieAccountsShowOptionsMeta[] = array(
                "id" => $singleGroup['id'],
                "name" => $singleGroup['origName'],
                'is_active' => $singleGroup['selected'],
                'server_url' => $server_url,
                'is_group' => true,
                'group_id' => $singleGroup['id'],
                'is_default' => false,
                'has_groupfolder' => true,
                'type' => $type
            );
        }


        return $ieAccountsShowOptionsMeta;
    }

    public function getShowAccountsOptionsForSearch(&$ie)
    {
        global $current_user;
        global $app_strings;

        $ieAccountsFull = $ie->retrieveAllByGroupId($current_user->id);
        //$ieAccountsShowOptions = "<option value=''>{$app_strings['LBL_NONE']}</option>\n";
        $ieAccountsShowOptionsMeta = array();
        $ieAccountsShowOptionsMeta[] = array("value" => "", "text" => $app_strings['LBL_NONE'], 'selected' => '');
        $showFolders = sugar_unserialize(base64_decode($current_user->getPreference('showFolders', 'Emails')));

        foreach ($ieAccountsFull as $k => $v) {
            if (!in_array($v->id, $showFolders)) {
                continue;
            }
            $group = (!$v->is_personal) ? $app_strings['LBL_EMAIL_GROUP'] . "." : "";
            $ieAccountsShowOptionsMeta[] = array(
                "value" => $v->id,
                "text" => $group . $v->name,
                'protocol' => $v->protocol
            );
        }

        return $ieAccountsShowOptionsMeta;
    }

    /**
     * Formats a display message on successful async call
     * @param string $type Type of message to display
     */
    public function displaySuccessMessage($type)
    {
        global $app_strings;

        switch ($type) {
            case "delete":
                $message = $app_strings['LBL_EMAIL_DELETE_SUCCESS'];
                break;

            default:
                $message = "NOOP: invalid type";
                break;
        }

        $this->smarty->assign('app_strings', $app_strings);
        $this->smarty->assign('message', $message);
        echo $this->smarty->fetch("modules/Emails/templates/successMessage.tpl");
    }

    /**
     * Validates existence and expiration of a cache file
     * @param string $ieId
     * @param string $type Type of cache file: folders, messages, etc.
     * @param string $file The cachefile name
     * @param int refreshOffset Refresh time in secs.
     * @return mixed.
     */
    public function validCacheFileExists($ieId, $type, $file, $refreshOffset = -1)
    {
        global $sugar_config;

        if ($refreshOffset == -1) {
            $refreshOffset = $this->cacheTimeouts[$type]; // use defaults
        }

        $cacheFilePath = sugar_cached("modules/Emails/{$ieId}/{$type}/{$file}");
        if (file_exists($cacheFilePath)) {
            return true;
        }

        return false;
    }

    /**
     * retrieves the cached value
     * @param string $ieId
     * @param string $type Type of cache file: folders, messages, etc.
     * @param string $file The cachefile name
     * @param string $key name of cache value
     * @return mixed
     */
    public function getCacheValue($ieId, $type, $file, $key)
    {
        global $sugar_config;

        $cleanIeId = cleanDirName($ieId);
        $cleanType = cleanDirName($type);
        $cleanFile = cleanFileName($file);
        $cacheFilePath = sugar_cached("modules/Emails/{$cleanIeId}/{$cleanType}/{$cleanFile}");
        $cacheFile = array();

        if (file_exists($cacheFilePath)) {
            include($cacheFilePath); // provides $cacheFile

            if (isset($cacheFile[$key])) {
                $ret = unserialize($cacheFile[$key]);

                return $ret;
            }
        } else {
            $GLOBALS['log']->debug("EMAILUI: cache file not found [ {$cacheFilePath} ] - creating blank cache file");
            $this->writeCacheFile('retArr', array(), $ieId, $type, $file);
        }

        return null;
    }

    /**
     * retrieves the cache file last touched time
     * @param string $ieId
     * @param string $type Type of cache file: folders, messages, etc.
     * @param string $file The cachefile name
     * @return string
     */
    public function getCacheTimestamp($ieId, $type, $file)
    {
        global $sugar_config;

        $cacheFilePath = sugar_cached("modules/Emails/{$ieId}/{$type}/{$file}");
        $cacheFile = array();

        if (file_exists($cacheFilePath)) {
            include($cacheFilePath); // provides $cacheFile['timestamp']

            if (isset($cacheFile['timestamp'])) {
                $GLOBALS['log']->debug("EMAILUI: found timestamp [ {$cacheFile['timestamp']} ]");

                return $cacheFile['timestamp'];
            }
        }

        return '';
    }

    /**
     * Updates the timestamp for a cache file - usually to mark a "check email"
     * process
     * @param string $ieId
     * @param string $type Type of cache file: folders, messages, etc.
     * @param string $file The cachefile name
     */
    public function setCacheTimestamp($ieId, $type, $file)
    {
        global $sugar_config;

        $cacheFilePath = sugar_cached("modules/Emails/{$ieId}/{$type}/{$file}");
        $cacheFile = array();

        if (file_exists($cacheFilePath)) {
            include($cacheFilePath); // provides $cacheFile['timestamp']

            if (isset($cacheFile['timestamp'])) {
                $cacheFile['timestamp'] = strtotime('now');
                $GLOBALS['log']->debug("EMAILUI: setting updated timestamp [ {$cacheFile['timestamp']} ]");

                return $this->_writeCacheFile($cacheFile, $cacheFilePath);
            }
        }
    }


    /**
     * Writes caches to flat file in cache dir.
     * @param string $key Key to the main cache entry (not timestamp)
     * @param mixed $var Variable to be cached
     * @param string $ieId I-E focus ID
     * @param string $type Folder in cache
     * @param string $file Cache file name
     */
    public function writeCacheFile($key, $var, $ieId, $type, $file)
    {
        global $sugar_config;

        $cleanIeId = cleanDirName($ieId);
        $cleanType = cleanDirName($type);
        $cleanFile = cleanFileName($file);
        $the_file = sugar_cached("modules/Emails/{$cleanIeId}/{$cleanType}/{$cleanFile}");
        $timestamp = strtotime('now');
        $array = array();
        $array['timestamp'] = $timestamp;
        $array[$key] = serialize($var); // serialized since varexport_helper() can't handle PHP objects

        return $this->_writeCacheFile($array, $the_file);
    }

    /**
     * Performs the actual file write.  Abstracted from writeCacheFile() for
     * flexibility
     * @param array $array The array to write to the cache
     * @param string $file Full path (relative) with cache file name
     * @return bool
     */
    public function _writeCacheFile($array, $file)
    {
        global $sugar_config;

        $arrayString = var_export_helper($array);

        $date = date("r");
        $the_string = <<<eoq
<?php // created: {$date}
	\$cacheFile = {$arrayString};
?>
eoq;
        if ($fh = @sugar_fopen($file, "w")) {
            fputs($fh, $the_string);
            fclose($fh);

            return true;
        } else {
            $GLOBALS['log']->debug("EMAILUI: Could not write cache file [ {$file} ]");

            return false;
        }
    }

    /**
     * Generate JSON encoded data to be consumed by yui datatable.
     *
     * @param array $data
     * @param string $resultsParam The resultsList name
     * @return string
     */
    public function jsonOuput($data, $resultsParam, $count = 0, $fromCache = true, $unread = -1)
    {
        global $app_strings;

        $count = ($count > 0) ? $count : 0;

        if (isset($a['fromCache'])) {
            $cached = ($a['fromCache'] == 1) ? 1 : 0;
        } else {
            $cached = ($fromCache) ? 1 : 0;
        }

        if ($data['mbox'] == 'undefined' || empty($data['mbox'])) {
            $data['mbox'] = $app_strings['LBL_NONE'];
        }

        $jsonOut = array(
            'TotalCount' => $count,
            'FromCache' => $cached,
            'UnreadCount' => $unread,
            $resultsParam => $data['out']
        );

        return json_encode($jsonOut);
    }

    /**
     * generates XML output from an array
     * @param array
     * @param string master list Item
     * @return string
     */
    public function xmlOutput($a, $paramName, $count = 0, $fromCache = true, $unread = -1)
    {
        global $app_strings;
        $count = ($count > 0) ? $count : 0;

        if (isset($a['fromCache'])) {
            $cached = ($a['fromCache'] == 1) ? 1 : 0;
        } else {
            $cached = ($fromCache) ? 1 : 0;
        }

        if ($a['mbox'] == 'undefined' || empty($a['mbox'])) {
            $a['mbox'] = $app_strings['LBL_NONE'];
        }

        $xml = $this->arrayToXML($a['out'], $paramName);

        $ret = <<<eoq
<?xml version="1.0" encoding="UTF-8"?>
<EmailPage>
<TotalCount>{$count}</TotalCount>
<UnreadCount>{$unread}</UnreadCount>
<FromCache> {$cached} </FromCache>
<{$paramName}s>
{$xml}
</{$paramName}s>
</EmailPage>
eoq;

        return $ret;
    }

    /**
     * Generate to/cc addresses string in email detailview.
     *
     * @param string $str
     * @param string $target values: to, cc
     * @param int $defaultNum
     * @return string $str
     */
    public function generateExpandableAddrs($str)
    {
        global $mod_strings;
        $tempStr = $str . ',';
        $tempStr = html_entity_decode($tempStr);
        $tempStr = $this->unifyEmailString($tempStr);
        $defaultNum = 2;
        $pattern = '/@.*,/U';
        preg_match_all($pattern, $tempStr, $matchs);
        $totalCount = count($matchs[0]);

        if (!empty($matchs[0]) && $totalCount > $defaultNum) {
            $position = strpos($tempStr, $matchs[0][$defaultNum]);
            $hiddenCount = $totalCount - $defaultNum;
            $frontStr = substr($tempStr, 0, $position);
            $backStr = substr($tempStr, $position, -1);
            $str = htmlentities($frontStr) . '<a class="utilsLink" onclick="javascript: SUGAR.email2.detailView.displayAllAddrs(this);">...[' . $mod_strings['LBL_EMAIL_DETAIL_VIEW_SHOW'] . $hiddenCount . $mod_strings['LBL_EMAIL_DETAIL_VIEW_MORE'] . ']</a><span style="display: none;">' . htmlentities($backStr) . '</span>';
        }

        return $str;
    }

    /**
     * Unify the seperator as ,
     *
     * @param String $str email address string
     * @return String converted string
     */
    public function unifyEmailString($str)
    {
        preg_match_all('/@.*;/U', $str, $matches);
        if (!empty($matches[0])) {
            foreach ($matches[0] as $key => $value) {
                $new[] = str_replace(";", ",", $value);
            }

            return str_replace($matches[0], $new, $str);
        }

        return $str;
    }
} // end class def<|MERGE_RESOLUTION|>--- conflicted
+++ resolved
@@ -415,11 +415,7 @@
      * @throws RuntimeException
      * @throws InvalidArgumentException
      */
-<<<<<<< HEAD
-    public function populateComposeViewFields($bean = null, $emailField = 'email1', $checkAllEmail = true, $innerText = null)
-=======
-    public function populateComposeViewFields($bean = null, $emailField = 'email1', $checkAllEmail = true, $composeData = null)
->>>>>>> 10cc5780
+    public function populateComposeViewFields($bean = null, $emailField = 'email1', $checkAllEmail = true, $composeData = null, $innerText = null)
     {
         global $focus;
         $myBean = $focus;
@@ -430,8 +426,7 @@
             $GLOBALS['log']->warn('EmailUI::populateComposeViewFields - $bean is empty');
         }
 
-<<<<<<< HEAD
-        
+
         $emailLink = '<a class="email-link" href="javascript:void(0);"  onclick=" $(document).openComposeViewModal(this);" data-module="" ' .
                 'data-record-id="" data-module-name=""  data-email-address="">';
         $emailLinkOverwriten = false;
@@ -440,10 +435,6 @@
         if (!is_object($myBean)) {
             $GLOBALS['log']->warn('incorrect bean');
         } else {
-=======
-        $emailLink = '<a class="email-link" href="javascript:void(0);"  onclick=" $(document).openComposeViewModal(this);" data-module="" '
-            . 'data-record-id="" data-module-name=""  data-email-address="">';
->>>>>>> 10cc5780
 
         if (is_array($emailField)) {
             $emailFields = $emailField;
@@ -460,22 +451,26 @@
                 $i++;
                 $emailField = 'email' . $i;
             }
-<<<<<<< HEAD
+            $emailFields = array_unique($emailFields);
+        }
 
             foreach($emailFields as $emailField) {
-                if (property_exists($myBean, $emailField)) {
+                if (!empty($composeData)) {
+                $emailLink = '<a href="javascript:void(0);"  onclick=" $(document).openComposeViewModal(this);" 
+                    data-module="' . $composeData['parent_type'] . '" ' . 'data-record-id="' .
+                    $composeData['parent_id'] . '" data-module-name="' . $composeData['parent_name'] .
+                    '"  data-email-address="' . $composeData['to_addrs'] . '">';
+            } elseif (is_object($myBean) && (property_exists($myBean, $emailField))) {
                     $email_tick = $this->getEmailAddressConfirmOptInTick($myBean, $emailField);
                     $emailLinkOverwriten = true;
                     $emailLink = '<a class="email-link" href="javascript:void(0);"  onclick=" $(document).openComposeViewModal(this);" data-module="' . $myBean->module_name . '" ' .
                         'data-record-id="' . $myBean->id . '" data-module-name="' . $myBean->name . '"  data-email-address="' . $myBean->{$emailField} . '">';
 
-                    $optOut = false;
-                    if(isset($myBean->emailAddress) && isset($myBean->emailAddress->addresses)) {
-                        $addresses = $myBean->emailAddress->addresses;
-                        foreach($addresses as $address) {
-                            if($address['email_address'] == $myBean->{$emailField} && (int)$address['opt_out']) {
-                                $optOut = true;
-                            }
+                $optOut = false;if (isset($myBean->emailAddress->addresses)) {
+                if(isset($myBean->emailAddress) && isset($myBean->emailAddress->addresses)) {$addresses = $myBean->emailAddress->addresses;
+                foreach($addresses as $address) {
+                    if($address['email_address'] == $myBean->{$emailField} && (int)$address['opt_out']) {
+                        $optOut = true;}
                         }
                     }
 
@@ -485,47 +480,17 @@
                         $emailLink .= $email_tick . $myBean->{$emailField};
                     }
                     $emailLink .= '</a>';
-                    
-                    if(!$optOut) {
+
+                    if (!$optOut) {
                         break;
                     }
 
                 } else {
                     $GLOBALS['log']->warn(get_class($myBean) . ' does not have email1 field');
-=======
-            $emailFields = array_unique($emailFields);
-        }
-
-        foreach ($emailFields as $emailField) {
-            if (!empty($composeData)) {
-                $emailLink = '<a href="javascript:void(0);"  onclick=" $(document).openComposeViewModal(this);" 
-                    data-module="' . $composeData['parent_type'] . '" ' . 'data-record-id="' .
-                    $composeData['parent_id'] . '" data-module-name="' . $composeData['parent_name'] .
-                    '"  data-email-address="' . $composeData['to_addrs'] . '">';
-            } elseif (is_object($myBean) && (property_exists($myBean, $emailField))) {
-                $emailLink = '<a class="email-link" href="javascript:void(0);"  onclick=" $(document).openComposeViewModal(this);" 
-                    data-module="' . $myBean->module_name . '" ' . 'data-record-id="' .
-                    $myBean->id . '" data-module-name="' . $myBean->name . '"  data-email-address="' .
-                    $myBean->{$emailField} . '">'
-                            . $this->getEmailAddressConfirmOptInTick($myBean, $emailField);
-            } else {
-                $GLOBALS['log']->warn(get_class($myBean) . ' does not have email1 field');
-            }
-            $optOut = false;
-            if (isset($myBean->emailAddress->addresses)) {
-                $addresses = $myBean->emailAddress->addresses;
-                foreach ($addresses as $address) {
-                    if ($address['email_address'] == $myBean->{$emailField} && (int)$address['opt_out']) {
-                        $optOut = true;
-                    }
                 }
-                if (!$optOut) {
-                    break;
->>>>>>> 10cc5780
-                }
-            }
-        }
-        
+            }
+        }
+
         if(!$emailLinkOverwriten) {
             $emailLink .= ($innerText . '</a>');
         }
