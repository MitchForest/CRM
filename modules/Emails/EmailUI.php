--- conflicted
+++ resolved
@@ -43,6 +43,7 @@
 }
 
 /*********************************************************************************
+
  * Description:
  * Portions created by SugarCRM are Copyright (C) SugarCRM, Inc. All Rights
  * Reserved. Contributor(s): ______________________________________..
@@ -73,7 +74,6 @@
 								   JOIN emails_text on emails.id = emails_text.email_id
                                    WHERE (type = '::TYPE::' OR status = '::STATUS::') AND assigned_user_id = '::USER_ID::' AND emails.deleted = '0'";
 
-<<<<<<< HEAD
     /**
      * Sole constructor
      */
@@ -134,66 +134,6 @@
         $this->preflightUserCache();
         $ie = new InboundEmail();
 
-
-        $this->_generateComposeConfigData('email_compose');
-=======
-	/**
-	 * Sole constructor
-	 */
-	function __construct() {
-		global $sugar_config;
-		global $current_user;
-
-		$folderStateSerial = $current_user->getPreference('folderOpenState', 'Emails');
-
-		if(!empty($folderStateSerial)) {
-			$this->folderStates = sugar_unserialize($folderStateSerial);
-		}
-
-		$this->smarty = new Sugar_Smarty();
-		$this->folder = new SugarFolder();
-		$this->userCacheDir = sugar_cached("modules/Emails/{$current_user->id}");
-		$this->db = DBManagerFactory::getInstance();
-	}
-
-	/**
-	 * @deprecated deprecated since version 7.6, PHP4 Style Constructors are deprecated and will be remove in 7.8, please update your code, use __construct instead
-	 */
-	function EmailUI(){
-		$deprecatedMessage = 'PHP4 Style Constructors are deprecated and will be remove in 7.8, please update your code';
-		if(isset($GLOBALS['log'])) {
-			$GLOBALS['log']->deprecated($deprecatedMessage);
-		}
-		else {
-			trigger_error($deprecatedMessage, E_USER_DEPRECATED);
-		}
-		self::__construct();
-	}
-
-	///////////////////////////////////////////////////////////////////////////
-	////	CORE
-	/**
-	 * Renders the frame for emails
-	 */
-	function displayEmailFrame($baseTpl = "modules/Emails/templates/_baseEmail.tpl") {
-
-		require_once("include/OutboundEmail/OutboundEmail.php");
-
-		global $app_strings, $app_list_strings;
-		global $mod_strings;
-		global $sugar_config;
-		global $current_user;
-		global $locale;
-		global $timedate;
-		global $theme;
-		global $sugar_version;
-		global $sugar_flavor;
-		global $current_language;
-		global $server_unique_key;
-
-		$this->preflightUserCache();
-		$ie = new InboundEmail();
-
 		// focus listView
 		$list = array(
 			'mbox' => 'Home',
@@ -203,8 +143,7 @@
 			'out' => array(),
 		);
 
-		$this->_generateComposeConfigData('email_compose');
->>>>>>> e7347579
+        $this->_generateComposeConfigData('email_compose');
 
 
         //Check quick create module access
@@ -604,6 +543,13 @@
         $ie1 = new InboundEmail();
 
         //Signatures
+        $defsigID = $current_user->getPreference('signature_default');
+		$defaultSignature = $current_user->getDefaultSignature();
+		$sigJson = !empty($defaultSignature) ? json_encode(array($defaultSignature['id'] => from_html($defaultSignature['signature_html']))) : "new Object()";
+		$this->smarty->assign('defaultSignature', $sigJson);
+		$this->smarty->assign('signatureDefaultId', (isset($defaultSignature['id'])) ? $defaultSignature['id'] : "");
+		//User Preferences
+		$this->smarty->assign('userPrefs', json_encode($this->getUserPrefsJS()));
 
         $useRequestedRecord = false;
         if (isset($_REQUEST['record']) && $_REQUEST['record'] && $_REQUEST['record'] != $current_user->id) {
@@ -889,110 +835,6 @@
     ////	END ADDRESS BOOK
     ///////////////////////////////////////////////////////////////////////////
 
-<<<<<<< HEAD
-=======
-                // BUG FIX BEGIN
-                // Bug 50973 - reset assigned_user_id field defs
-                if (empty($email->assigned_user_id))
-                {
-                    $email->revertFieldNullable('assigned_user_id');
-                }
-                // BUG FIX END
-			}
-		} else {
-			/* dealing with IMAP email, uids are IMAP uids */
-			global $ie; // provided by EmailUIAjax.php
-			if(empty($ie)) {
-
-				$ie = new InboundEmail();
-			}
-			$ie->retrieve($ieId);
-			$ie->mailbox = $folder;
-			$ie->connectMailserver();
-			// mark cache files
-			if($type == 'deleted') {
-				$ie->deleteMessageOnMailServer($uids);
-				$ie->deleteMessageFromCache($uids);
-			} else {
-				$overviews = $ie->getCacheValueForUIDs($ie->mailbox, $exUids);
-				$manipulated = array();
-
-				foreach($overviews['retArr'] as $k => $overview) {
-					if(in_array($overview->uid, $exUids)) {
-						switch($type) {
-							case "unread":
-								$overview->seen = 0;
-							break;
-
-							case "read":
-								$overview->seen = 1;
-							break;
-
-							case "flagged":
-								$overview->flagged = 1;
-							break;
-
-							case "unflagged":
-								$overview->flagged = 0;
-							break;
-						}
-						$manipulated[] = $overview;
-					}
-				}
-
-				if(!empty($manipulated)) {
-					$ie->setCacheValue($ie->mailbox, array(), $manipulated);
-					/* now mark emails on email server */
-					$ie->markEmails(implode(",", explode($app_strings['LBL_EMAIL_DELIMITER'], $uids)), $type);
-				}
-			} // end not type == deleted
-		}
-	}
-
-function doAssignment($distributeMethod, $ieid, $folder, $uids, $users) {
-	global $app_strings;
-	$users = explode(",", $users);
-	$emailIds = explode($app_strings['LBL_EMAIL_DELIMITER'], $uids);
-	$out = "";
-	if($folder != 'sugar::Emails') {
-		$emailIds = array();
-		$uids = explode($app_strings['LBL_EMAIL_DELIMITER'], $uids);
-		$ie = new InboundEmail();
-		$ie->retrieve($ieid);
-		$messageIndex = 1;
-		// dealing with an inbound email data so we need to import an email and then
-		foreach($uids as $uid) {
-			$ie->mailbox = $folder;
-			$ie->connectMailserver();
-			$msgNo = $uid;
-			if (!$ie->isPop3Protocol()) {
-				$msgNo = imap_msgno($ie->conn, $uid);
-			} else {
-				$msgNo = $ie->getCorrectMessageNoForPop3($uid);
-			}
-
-			if(!empty($msgNo)) {
-				if ($ie->importOneEmail($msgNo, $uid)) {
-					$emailIds[] = $ie->email->id;
-					$ie->deleteMessageOnMailServer($uid);
-					//$ie->retrieve($ieid);
-					//$ie->connectMailserver();
-					$ie->mailbox = $folder;
-					$ie->deleteMessageFromCache(($uids[] = $uid));
-				} else {
-					$out = $out . "Message No : " . $messageIndex . " failed. Reason : Message already imported \r\n";
-				}
-			}
-			$messageIndex++;
-		} // for
-	} // if
-
-	if (count($emailIds) > 0) {
-		$this->doDistributionWithMethod($users, $emailIds, $distributeMethod);
-	} // if
-	return $out;
-} // fn
->>>>>>> e7347579
 
     ///////////////////////////////////////////////////////////////////////////
     ////	EMAIL 2.0 Preferences
@@ -1059,6 +901,7 @@
             'signature_prepend' => $signaturePrepend,
             'signature_default' => $signatureDefault
         );
+
 
 
         // current_user
@@ -1081,8 +924,6 @@
         return $userPreferences;
     }
 
-
-
     ///////////////////////////////////////////////////////////////////////////
     ////	FOLDER FUNCTIONS
 
@@ -1094,6 +935,19 @@
     function saveNewFolder($nodeLabel, $parentId, $isGroup = 0)
     {
         global $current_user;
+
+    ///////////////////////////////////////////////////////////////////////////
+    ////	FOLDER FUNCTIONS
+
+		$this->folder->save();
+		return array(
+			'action' => 'newFolderSave',
+			'id' => $this->folder->id,
+			'name' => $this->folder->name,
+			'is_group' => $this->folder->is_group,
+			'is_dynamic' => $this->folder->is_dynamic
+		);
+	}
 
         $this->folder->name = $nodeLabel;
         $this->folder->is_group = $isGroup;
@@ -2115,14 +1969,11 @@
         return true;
     }
 
-    function getAssignedEmailsCountForUsers($userIds)
-    {
-        $counts = array();
-        foreach ($userIds as $id) {
-            $r = $this->db->query("SELECT count(*) AS c FROM emails WHERE assigned_user_id = '$id' AND status = 'unread'");
-            $a = $this->db->fetchByAssoc($r);
-            $counts[$id] = $a['c'];
-        } // foreach
+	/**
+	 * returns the metadata defining a single email message for display.  Uses cache file if it exists
+	 * @return array
+	 */
+function getSingleMessage($ie) {
 
         return $counts;
     } // fn
@@ -2252,7 +2103,6 @@
     function getListEmails($ieId, $mbox, $folderListCacheOffset, $forceRefresh = 'false')
     {
         global $sugar_config;
-
 
         $ie = new InboundEmail();
         $ie->retrieve($ieId);
@@ -3158,6 +3008,7 @@
                     $server_url = $app_strings['LBL_EMAIL_MULT_GROUP_FOLDER_ACCOUNTS'];
                 }
             }
+           
 
             $type = $mod_strings['LBL_MAILBOX_TYPE_GROUP_FOLDER'];
             $ieAccountsShowOptionsMeta[] = array(
