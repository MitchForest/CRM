<?php
/**
 *
 * SugarCRM Community Edition is a customer relationship management program developed by
 * SugarCRM, Inc. Copyright (C) 2004-2013 SugarCRM Inc.
 *
 * SuiteCRM is an extension to SugarCRM Community Edition developed by SalesAgility Ltd.
 * Copyright (C) 2011 - 2018 SalesAgility Ltd.
 *
 * This program is free software; you can redistribute it and/or modify it under
 * the terms of the GNU Affero General Public License version 3 as published by the
 * Free Software Foundation with the addition of the following permission added
 * to Section 15 as permitted in Section 7(a): FOR ANY PART OF THE COVERED WORK
 * IN WHICH THE COPYRIGHT IS OWNED BY SUGARCRM, SUGARCRM DISCLAIMS THE WARRANTY
 * OF NON INFRINGEMENT OF THIRD PARTY RIGHTS.
 *
 * This program is distributed in the hope that it will be useful, but WITHOUT
 * ANY WARRANTY; without even the implied warranty of MERCHANTABILITY or FITNESS
 * FOR A PARTICULAR PURPOSE. See the GNU Affero General Public License for more
 * details.
 *
 * You should have received a copy of the GNU Affero General Public License along with
 * this program; if not, see http://www.gnu.org/licenses or write to the Free
 * Software Foundation, Inc., 51 Franklin Street, Fifth Floor, Boston, MA
 * 02110-1301 USA.
 *
 * You can contact SugarCRM, Inc. headquarters at 10050 North Wolfe Road,
 * SW2-130, Cupertino, CA 95014, USA. or at email address contact@sugarcrm.com.
 *
 * The interactive user interfaces in modified source and object code versions
 * of this program must display Appropriate Legal Notices, as required under
 * Section 5 of the GNU Affero General Public License version 3.
 *
 * In accordance with Section 7(b) of the GNU Affero General Public License version 3,
 * these Appropriate Legal Notices must retain the display of the "Powered by
 * SugarCRM" logo and "Supercharged by SuiteCRM" logo. If the display of the logos is not
 * reasonably feasible for technical reasons, the Appropriate Legal Notices must
 * display the words "Powered by SugarCRM" and "Supercharged by SuiteCRM".
 */

if (!defined('sugarEntry') || !sugarEntry) {
    die('Not A Valid Entry Point');
}

/*********************************************************************************

 * Description:
 * Portions created by SugarCRM are Copyright (C) SugarCRM, Inc. All Rights
 * Reserved. Contributor(s): ______________________________________..
 *********************************************************************************/

require_once("include/ytree/Tree.php");
require_once("include/ytree/ExtNode.php");
require_once("include/SugarFolders/SugarFolders.php");
require_once 'include/Exceptions/SuiteException.php';


class EmailUI
{
    public $db;
    public $folder; // place holder for SugarFolder object
    public $folderStates = array(); // array of folderPath names and their states (1/0)
    public $smarty;
    public $addressSeparators = array(";", ",");
    public $rolloverStyle = "<style>div#rollover {position: relative;float: left;margin: none;text-decoration: none;}div#rollover a:hover {padding: 0;}div#rollover a span {display: none;}div#rollover a:hover span {text-decoration: none;display: block;width: 250px;margin-top: 5px;margin-left: 5px;position: absolute;padding: 10px;color: #333;	border: 1px solid #ccc;	background-color: #fff;	font-size: 12px;z-index: 1000;}</style>\n";
    public $groupCss = "<span class='groupInbox'>";
    public $cacheTimeouts = array(
        'messages' => 86400,    // 24 hours
        'folders' => 300,        // 5 mins
        'attachments' => 86400,    // 24 hours
    );
    public $userCacheDir = '';
    public $coreDynamicFolderQuery = "SELECT emails.id polymorphic_id, 'Emails' polymorphic_module FROM emails
								   JOIN emails_text on emails.id = emails_text.email_id
                                   WHERE (type = '::TYPE::' OR status = '::STATUS::') AND assigned_user_id = '::USER_ID::' AND emails.deleted = '0'";

    /**
     * Sole constructor
     */
    public function __construct()
    {
        global $sugar_config;
        global $current_user;

        $folderStateSerial = $current_user->getPreference('folderOpenState', 'Emails');

        if (!empty($folderStateSerial)) {
            $this->folderStates = sugar_unserialize($folderStateSerial);
        }

        $this->smarty = new Sugar_Smarty();
        $this->folder = new SugarFolder();
        $this->userCacheDir = sugar_cached("modules/Emails/{$current_user->id}");
        $this->db = DBManagerFactory::getInstance();
    }

    /**
     * @deprecated deprecated since version 7.6, PHP4 Style Constructors are deprecated and will be remove in 7.8, please update your code, use __construct instead
     */
    public function EmailUI()
    {
        $deprecatedMessage = 'PHP4 Style Constructors are deprecated and will be remove in 7.8, please update your code';
        if (isset($GLOBALS['log'])) {
            $GLOBALS['log']->deprecated($deprecatedMessage);
        } else {
            trigger_error($deprecatedMessage, E_USER_DEPRECATED);
        }
        self::__construct();
    }

	///////////////////////////////////////////////////////////////////////////
	////	CORE
	/**
	 * Renders the frame for emails
	 *@throws \RuntimeException
     */
    public function displayEmailFrame($baseTpl = "modules/Emails/templates/_baseEmail.tpl")


        {require_once("include/OutboundEmail/OutboundEmail.php");

        global $app_strings, $app_list_strings;
        global $mod_strings;
        global $sugar_config;
        global $current_user;
        global $locale;
        global $timedate;
        global $theme;
        global $sugar_version;
        global $sugar_flavor;
        global $current_language;
        global $server_unique_key;

        $this->preflightUserCache();
        $ie = new InboundEmail();

        // focus listView
        $list = array(
            'mbox' => 'Home',
            'ieId' => '',
            'name' => 'Home',
            'unreadChecked' => 0,
            'out' => array(),
        );

        $this->_generateComposeConfigData('email_compose');


        //Check quick create module access
        $QCAvailableModules = $this->_loadQuickCreateModules();

        //Get the quickSearch js needed for assigned user id on Search Tab
        require_once('include/QuickSearchDefaults.php');
        $qsd = QuickSearchDefaults::getQuickSearchDefaults();
        $qsd->setFormName('advancedSearchForm');
        $quicksearchAssignedUser = "if(typeof sqs_objects == 'undefined'){var sqs_objects = new Array;}";
        $quicksearchAssignedUser .= "sqs_objects['advancedSearchForm_assigned_user_name']=" . json_encode($qsd->getQSUser()) . ";";
        $qsd->setFormName('Distribute');
        $quicksearchAssignedUser .= "sqs_objects['Distribute_assigned_user_name']=" . json_encode($qsd->getQSUser()) . ";";
        $this->smarty->assign('quickSearchForAssignedUser', $quicksearchAssignedUser);


        ///////////////////////////////////////////////////////////////////////
        ////	BASIC ASSIGNS
        $this->smarty->assign("currentUserId", $current_user->id);
        $this->smarty->assign("CURRENT_USER_EMAIL", $current_user->email1);
        $this->smarty->assign("currentUserName", $current_user->name);
        $this->smarty->assign('yuiPath', 'modules/Emails/javascript/yui-ext/');
        $this->smarty->assign('app_strings', $app_strings);
        $this->smarty->assign('mod_strings', $mod_strings);
        $this->smarty->assign('theme', $theme);
        $this->smarty->assign('sugar_config', $sugar_config);
        $this->smarty->assign('is_admin', $current_user->is_admin);
        $this->smarty->assign('sugar_version', $sugar_version);
        $this->smarty->assign('sugar_flavor', $sugar_flavor);
        $this->smarty->assign('current_language', $current_language);
        $this->smarty->assign('server_unique_key', $server_unique_key);
        $this->smarty->assign('qcModules', json_encode($QCAvailableModules));
        $extAllDebugValue = "ext-all.js";
        $this->smarty->assign('extFileName', $extAllDebugValue);

        $useRequestedRecord = false;
        if (isset($_REQUEST['record']) && $_REQUEST['record'] && $_REQUEST['record'] != $current_user->id) {
            $useRequestedRecord = true;
        }

        $user = $current_user;
        if ($useRequestedRecord) {
            $user = $current_user->getRequestedUserRecord();
        }

        // settings: general
        $e2UserPreferences = $this->getUserPreferencesJS($useRequestedRecord);
        $emailSettings = $e2UserPreferences['emailSettings'];

        ///////////////////////////////////////////////////////////////////////
        ////	USER SETTINGS
        // settings: accounts

        $cuDatePref = $user->getUserDateTimePreferences();
        $this->smarty->assign('dateFormat', $cuDatePref['date']);
        $this->smarty->assign('dateFormatExample',
            str_replace(array("Y", "m", "d"), array("yyyy", "mm", "dd"), $cuDatePref['date']));
        $this->smarty->assign('calFormat', $timedate->get_cal_date_format());
        $this->smarty->assign('TIME_FORMAT', $timedate->get_user_time_format());

        $ieAccounts = $ie->retrieveByGroupId($user->id);
        $ieAccountsOptions = "<option value=''>{$app_strings['LBL_NONE']}</option>\n";

        foreach ($ieAccounts as $k => $v) {
            $disabled = (!$v->is_personal) ? "DISABLED" : "";
            $group = (!$v->is_personal) ? $app_strings['LBL_EMAIL_GROUP'] . "." : "";
            $ieAccountsOptions .= "<option value='{$v->id}' $disabled>{$group}{$v->name}</option>\n";
        }

        $this->smarty->assign('ieAccounts', $ieAccountsOptions);
        $this->smarty->assign('rollover', $this->rolloverStyle);

        $protocol = filterInboundEmailPopSelection($app_list_strings['dom_email_server_type']);
        $this->smarty->assign('PROTOCOL', get_select_options_with_id($protocol, ''));
        $this->smarty->assign('MAIL_SSL_OPTIONS',
            get_select_options_with_id($app_list_strings['email_settings_for_ssl'], ''));
        $this->smarty->assign('ie_mod_strings', return_module_language($current_language, 'InboundEmail'));

        $charsetSelectedValue = isset($emailSettings['defaultOutboundCharset']) ? $emailSettings['defaultOutboundCharset'] : false;
        if (!$charsetSelectedValue) {
            $charsetSelectedValue = $user->getPreference('default_export_charset', 'global');
            if (!$charsetSelectedValue) {
                $charsetSelectedValue = $locale->getPrecedentPreference('default_email_charset');
            }
        }
        $charset = array(
            'options' => $locale->getCharsetSelect(),
            'selected' => $charsetSelectedValue,
        );
        $this->smarty->assign('charset', $charset);

        $emailCheckInterval = array(
            'options' => $app_strings['LBL_EMAIL_CHECK_INTERVAL_DOM'],
            'selected' => $emailSettings['emailCheckInterval']
        );
        $this->smarty->assign('emailCheckInterval', $emailCheckInterval);
        $this->smarty->assign('attachmentsSearchOptions', $app_list_strings['checkbox_dom']);
        $this->smarty->assign('sendPlainTextChecked', ($emailSettings['sendPlainText'] == 1) ? 'CHECKED' : '');
        $this->smarty->assign('showNumInList',
            get_select_options_with_id($app_list_strings['email_settings_num_dom'], $emailSettings['showNumInList']));

        ////	END USER SETTINGS
        ///////////////////////////////////////////////////////////////////////

        ///////////////////////////////////////////////////////////////////////
        ////	SIGNATURES

        $prependSignature = $user->getPreference('signature_prepend') ?
            'true' :
            'false';
        $defaultSignatureId = $user->getPreference('signature_default');
        $this->smarty->assign(
            'signatures',
            $user->getSignatures(false, $defaultSignatureId, false, 'signature_id')
        );
        $this->smarty->assign(
            'signaturesSettings',
            $user->getSignatures(false, $defaultSignatureId, false, 'signature_id')
        );
        $this->smarty->assign(
            'signaturesAccountSettings',
            $user->getEmailAccountSignatures(false, $defaultSignatureId, false, 'account_signature_id'));
        $signatureButtons = $user->getSignatureButtons('SUGAR.email2.settings.createSignature',
            !empty($defaultSignatureId));
        if (!empty($defaultSignatureId)) {
            $signatureButtons = $signatureButtons . '<span name="delete_sig" id="delete_sig" style="visibility:inherit;"><input class="button" onclick="javascript:SUGAR.email2.settings.deleteSignature();" value="' . $app_strings['LBL_EMAIL_DELETE'] . '" type="button" tabindex="392">&nbsp;
					</span>';
        } else {
            $signatureButtons = $signatureButtons . '<span name="delete_sig" id="delete_sig" style="visibility:hidden;"><input class="button" onclick="javascript:SUGAR.email2.settings.deleteSignature();" value="' . $app_strings['LBL_EMAIL_DELETE'] . '" type="button" tabindex="392">&nbsp;
					</span>';
        }
        $this->smarty->assign('signatureButtons', $signatureButtons);
        $this->smarty->assign('signaturePrepend', $prependSignature == 'true' ? 'CHECKED' : '');
        ////	END SIGNATURES
        ///////////////////////////////////////////////////////////////////////

        ///////////////////////////////////////////////////////////////////////
        ////	EMAIL TEMPLATES
        $email_templates_arr = $this->getEmailTemplatesArray();
        natcasesort($email_templates_arr);
        $this->smarty->assign('EMAIL_TEMPLATE_OPTIONS', get_select_options_with_id($email_templates_arr, ''));
        ////	END EMAIL TEMPLATES
        ///////////////////////////////////////////////////////////////////////

        ///////////////////////////////////////////////////////////////////////
        ////	FOLDERS & TreeView
        $this->smarty->assign('groupUserOptions',
            $ie->getGroupsWithSelectOptions(array('' => $app_strings['LBL_EMAIL_CREATE_NEW'])));

        $tree = $this->getMailboxNodes();

        // preloaded folder
        $preloadFolder = 'lazyLoadFolder = ';
        $focusFolderSerial = $current_user->getPreference('focusFolder', 'Emails');
        if (!empty($focusFolderSerial)) {
            $focusFolder = sugar_unserialize($focusFolderSerial);
            //$focusFolder['ieId'], $focusFolder['folder']
            $preloadFolder .= json_encode($focusFolder) . ";";
        } else {
            $preloadFolder .= "new Object();";
        }
        ////	END FOLDERS
        ///////////////////////////////////////////////////////////////////////

        $out = "";
        $out .= $this->smarty->fetch($baseTpl);
        $out .= $tree->generate_header();
        $out .= $tree->generateNodesNoInit(true, 'email2treeinit');
        $out .= <<<eoq
			<script type="text/javascript" language="javascript">

				var loader = new YAHOO.util.YUILoader({
				    require : [
				    	"layout", "element", "tabview", "menu",
				    	"cookie", "sugarwidgets"
				    ],
				    loadOptional: true,
				    skin: { base: 'blank', defaultSkin: '' },
				    onSuccess: email2init,
				    allowRollup: true,
				    base: "include/javascript/yui/build/"
				});
				loader.addModule({
				    name :"sugarwidgets",
				    type : "js",
				    fullpath: "include/javascript/sugarwidgets/SugarYUIWidgets.js",
				    varName: "YAHOO.SUGAR",
				    requires: ["datatable", "dragdrop", "treeview", "tabview", "calendar"]
				});
				loader.insert();

				{$preloadFolder};

			</script>
eoq;


        return $out;
    }

    /**
     * Generate the frame needed for the quick compose email UI.  This frame is loaded dynamically
     * by an ajax call.
     *
     * @return JSON An object containing html markup and js script variables.
     */
    public function displayQuickComposeEmailFrame()
    {
        $this->preflightUserCache();

        $this->_generateComposeConfigData('email_compose_light');
        $javascriptOut = $this->smarty->fetch("modules/Emails/templates/_baseConfigData.tpl");

        $divOut = $this->smarty->fetch("modules/Emails/templates/overlay.tpl");
        $divOut .= $this->smarty->fetch("modules/Emails/templates/addressSearchContent.tpl");

        $outData = array('jsData' => $javascriptOut, 'divData' => $divOut);
        $out = json_encode($outData);

        return $out;
    }

    /**
     * Load the modules from the metadata file and include in a custom one if it exists
     *
     * @return array
     */
    protected function _loadQuickCreateModules()
    {
        $QCAvailableModules = array();
        $QCModules = array();

        include('modules/Emails/metadata/qcmodulesdefs.php');
        if (file_exists('custom/modules/Emails/metadata/qcmodulesdefs.php')) {
            include('custom/modules/Emails/metadata/qcmodulesdefs.php');
        }

        foreach ($QCModules as $module) {
            $seed = SugarModule::get($module)->loadBean();
            if (($seed instanceof SugarBean) && $seed->ACLAccess('edit')) {
                $QCAvailableModules[] = $module;
            }
        }

        return $QCAvailableModules;
    }

    /**
     * Given an email link url (eg. index.php?action=Compose&parent_type=Contacts...) break up the
     * request components and create a compose package that can be used by the quick compose UI. The
     * result is typically passed into the js call SUGAR.quickCompose.init which initalizes the quick compose
     * UI.
     *
     * @param String $emailLinkUrl
     * @return JSON Object containing the composePackage and full link url
     */
    public function generateComposePackageForQuickCreateFromComposeUrl($emailLinkUrl, $lazyLoad = false)
    {
        $composeData = explode("&", $emailLinkUrl);
        $a_composeData = array();
        foreach ($composeData as $singleRequest) {
            $tmp = explode("=", $singleRequest);
            $a_composeData[$tmp[0]] = urldecode($tmp[1]);
        }

        return $this->generateComposePackageForQuickCreate($a_composeData, $emailLinkUrl, $lazyLoad);
    }

    /**
     *
     * @global ? $focus
     * @param ?|null $bean
     * @param string $emailField
     * @return string
     * @throws RuntimeException
     * @throws InvalidArgumentException
     */
    public function populateComposeViewFields($bean = null, $emailField = 'email1', $checkAllEmail = true)
    {
        global $focus;
        $myBean = $focus;

        $emailLink = '';

        if (!empty($bean)) {
            $myBean = $bean;
        } else {
            $GLOBALS['log']->warn('EmailUI::populateComposeViewFields - $bean is empty');
        }

        $emailLink = '<a class="email-link" href="javascript:void(0);"  onclick=" $(document).openComposeViewModal(this);" data-module="" ' .
            'data-record-id="" data-module-name=""  data-email-address="">';
        // focus is set?
        if (!is_object($myBean)) {
            $GLOBALS['log']->warn('incorrect bean');
        } else {

            if (is_array($emailField)) {
                $emailFields = $emailField;
            } else {
                $emailFields = array($emailField);
            }


            if($checkAllEmail) {
                $i = 1;
                $emailField = 'email' . $i;
                while(isset($myBean->{$emailField})) {
                    $emailFields[] = $emailField;
                    $i++;
                    $emailField = 'email' . $i;
                }
                $emailFields = array_unique($emailFields);
            }

            foreach($emailFields as $emailField) {
                if (property_exists($myBean, $emailField)) {
                    $emailLink = '<a class="email-link" href="javascript:void(0);"  onclick=" $(document).openComposeViewModal(this);" data-module="' . $myBean->module_name . '" ' .
                        'data-record-id="' . $myBean->id . '" data-module-name="' . $myBean->name . '"  data-email-address="' . $myBean->{$emailField} . '">'
                            . $this->getEmailAddressConfirmOptInTick($myBean, $emailField);
                } else {
                    $GLOBALS['log']->warn(get_class($myBean) . ' does not have email1 field');
                }
                $optOut = false;
<<<<<<< HEAD
                $addresses = $myBean->emailAddress->addresses;
                foreach($addresses as $address) {
                    if($address['email_address'] == $myBean->{$emailField} && (int)$address['opt_out']) {
                        $optOut = true;
                        $emailLink .= '<span class="email-line-through">';
=======
                if(isset($myBean->emailAddress) && isset($myBean->emailAddress->addresses)) {
                    $addresses = $myBean->emailAddress->addresses;
                    foreach($addresses as $address) {
                        if($address['email_address'] == $myBean->{$emailField} && (int)$address['opt_out']) {
                            $optOut = true;
                        }
>>>>>>> 2df399d0
                    }
                }
                if(!$optOut) {
                    break;
                }
            }
        }

        return $emailLink;
    }

    /**
     *
     * @param Basic|Object $myBean
     * @param string $emailField
     * @throws RuntimeException
     * @throws InvalidArgumentException
     * @return string
     */
    private function getEmailAddressConfirmOptInTick($myBean, $emailField)
    {
        $tick = '';
        if ($myBean instanceof Basic) {
            $tick = $myBean->getConfirmOptInTickFromSugarEmailAddressField($emailField);
        } else {
            global $log;
            $log->warn('Trying to get an email field of non-Basic object');
        }
        return $tick;
    }


    /**
     * Generate the composePackage for the quick compose email UI.  The package contains
     * key/value pairs generated by the Compose.php file which are then set into the
     * quick compose email UI (eg. to addr, parent id, parent type, etc)
     *
     * @param Array $composeData Associative array read and processed by generateComposeDataPackage.
     * @param String $fullLinkUrl A link that contains all pertinant information so the user can be
     *                              directed to the full compose screen if needed
     * @param SugarBean $bean Optional - the parent object bean with data
     * @return JSON Object containg composePackage and fullLinkUrl
     */
    public function generateComposePackageForQuickCreate($composeData, $fullLinkUrl, $lazyLoad = false, $bean = null)
    {
        $_REQUEST['forQuickCreate'] = true;

        if (!$lazyLoad) {
            require_once('modules/Emails/Compose.php');
            $composePackage = generateComposeDataPackage($composeData, false, $bean);
        } else {
            $composePackage = $composeData;
        }

        // JSON object is passed into the function defined within the a href onclick event
        // which is delimeted by '.  Need to escape all single quotes and &, <, >
        // but not double quotes since json would escape them
        foreach ($composePackage as $key => $singleCompose) {
            if (is_string($singleCompose)) {
                $composePackage[$key] = str_replace("&nbsp;", " ", from_html($singleCompose));
            }
        }

        $quickComposeOptions = array('fullComposeUrl' => $fullLinkUrl, 'composePackage' => $composePackage);

        $j_quickComposeOptions = JSON::encode($quickComposeOptions, false, true);


        return $j_quickComposeOptions;
    }

    /**
     * Generate the config data needed for the Full Compose UI and the Quick Compose UI.  The set of config data
     * returned is the minimum set needed by the quick compose UI.
     *
     * @param String $type Drives which tinyMCE options will be included.
     * @throws \RuntimeException
     */
    public function _generateComposeConfigData($type = "email_compose_light")
    {
        global $app_list_strings, $current_user, $app_strings, $mod_strings, $current_language, $locale;

        //Link drop-downs
        $parent_types = $app_list_strings['record_type_display'];
        $disabled_parent_types = ACLController::disabledModuleList($parent_types, false, 'list');

        foreach ($disabled_parent_types as $disabled_parent_type) {
            unset($parent_types[$disabled_parent_type]);
        }
        asort($parent_types);
        $linkBeans = json_encode(get_select_options_with_id($parent_types, ''));

        //TinyMCE Config
        require_once("include/SugarTinyMCE.php");
        $tiny = new SugarTinyMCE();
        $tinyConf = $tiny->getConfig($type);

        //Generate Language Packs
        $lang = "var app_strings = new Object();\n";
        foreach ($app_strings as $k => $v) {
            if (strpos($k, 'LBL_EMAIL_') !== false) {
                $vJS = json_encode($v);
                $lang .= "app_strings.{$k} = {$vJS};\n";
            }
        }
        //Get the email mod strings but don't use the global variable as this may be overridden by
        //other modules when the quick create is rendered.
        $email_mod_strings = return_module_language($current_language, 'Emails');
        $modStrings = "var mod_strings = new Object();\n";
        foreach ($email_mod_strings as $k => $v) {
            $v = str_replace("'", "\'", $v);
            $modStrings .= "mod_strings.{$k} = '{$v}';\n";
        }
        $lang .= "\n\n{$modStrings}\n";

        //Grab the Inboundemail language pack
        $ieModStrings = "var ie_mod_strings = new Object();\n";
        $ie_mod_strings = return_module_language($current_language, 'InboundEmail');
        foreach ($ie_mod_strings as $k => $v) {
            $v = str_replace("'", "\'", $v);
            $ieModStrings .= "ie_mod_strings.{$k} = '{$v}';\n";
        }
        $lang .= "\n\n{$ieModStrings}\n";

        $this->smarty->assign('linkBeans', $linkBeans);
        $this->smarty->assign('linkBeansOptions', $parent_types);
        $this->smarty->assign('tinyMCE', $tinyConf);
        $this->smarty->assign('lang', $lang);
        $this->smarty->assign('app_strings', $app_strings);
        $this->smarty->assign('mod_strings', $email_mod_strings);
        $ie1 = new InboundEmail();

        //Signatures
        $defsigID = $current_user->getPreference('signature_default');
        $defaultSignature = $current_user->getDefaultSignature();
        $sigJson = !empty($defaultSignature) ? json_encode(array($defaultSignature['id'] => from_html($defaultSignature['signature_html']))) : "new Object()";
        $this->smarty->assign('defaultSignature', $sigJson);
        $this->smarty->assign('signatureDefaultId', (isset($defaultSignature['id'])) ? $defaultSignature['id'] : "");
        //User Preferences
        $this->smarty->assign('userPrefs', json_encode($this->getUserPrefsJS()));

        $useRequestedRecord = false;
        if (isset($_REQUEST['record']) && $_REQUEST['record'] && $_REQUEST['record'] != $current_user->id) {
            $useRequestedRecord = true;
        }

        $user = $current_user;
        if ($useRequestedRecord) {
            $user = $current_user->getRequestedUserRecord();
        }

        $defaultSignature = $user->getDefaultSignature();
        $sigJson = !empty($defaultSignature) ?
            json_encode(array($defaultSignature['id'] => from_html($defaultSignature['signature_html']))) :
            'new Object()';
        $this->smarty->assign('defaultSignature', $sigJson);
        $this->smarty->assign(
            'signatureDefaultId',
            isset($defaultSignature['id']) ? $defaultSignature['id'] : ''
        );
        //User Preferences
        $this->smarty->assign(
            'userPrefs',
            json_encode($this->getUserPreferencesJS($useRequestedRecord))
        );

        //Get the users default outbound id
        $defaultOutID = $ie1->getUsersDefaultOutboundServerId($user);
        $this->smarty->assign('defaultOutID', $defaultOutID);

        //Character Set
        $charsets = json_encode($locale->getCharsetSelect());
        $this->smarty->assign('emailCharsets', $charsets);

        //Relateable List of People for address book search
        //#20776 jchi
        $peopleTables = array(
            "users",
            "contacts",
            "leads",
            "prospects",
            "accounts"
        );
        $filterPeopleTables = array();
        global $app_list_strings, $app_strings;
        $filterPeopleTables['LBL_DROPDOWN_LIST_ALL'] = $app_strings['LBL_DROPDOWN_LIST_ALL'];
        foreach ($peopleTables as $table) {
            $module = ucfirst($table);
            $class = substr($module, 0, strlen($module) - 1);
            require_once("modules/{$module}/{$class}.php");
            $person = new $class();

            if (!$person->ACLAccess('list')) {
                continue;
            }
            $filterPeopleTables[$person->table_name] = $app_list_strings['moduleList'][$person->module_dir];
        }
        $this->smarty->assign('listOfPersons', get_select_options_with_id($filterPeopleTables, ''));
    }



    ////	END CORE
    ///////////////////////////////////////////////////////////////////////////

    ///////////////////////////////////////////////////////////////////////////
    ////	ADDRESS BOOK
    /**
     * Retrieves all relationship metadata for a user's address book
     * @return array
     */
    public function getContacts()
    {
        global $current_user;

        $q = "SELECT * FROM address_book WHERE assigned_user_id = '{$current_user->id}' ORDER BY bean DESC";
        $r = $this->db->query($q);

        $ret = array();

        while ($a = $this->db->fetchByAssoc($r)) {
            $ret[$a['bean_id']] = array(
                'id' => $a['bean_id'],
                'module' => $a['bean'],
            );
        }

        return $ret;
    }

    /**
     * Saves changes to a user's address book
     * @param array contacts
     */
    public function setContacts($contacts)
    {
        global $current_user;

        $oldContacts = $this->getContacts();

        foreach ($contacts as $cid => $contact) {
            if (!in_array($contact['id'], $oldContacts)) {
                $q = "INSERT INTO address_book (assigned_user_id, bean, bean_id) VALUES ('{$current_user->id}', '{$contact['module']}', '{$contact['id']}')";
                $r = $this->db->query($q, true);
            }
        }
    }

    /**
     * Removes contacts from the user's address book
     * @param array ids
     */
    public function removeContacts($ids)
    {
        global $current_user;

        $concat = "";

        foreach ($ids as $id) {
            if (!empty($concat)) {
                $concat .= ", ";
            }

            $concat .= "'{$id}'";
        }

        $q = "DELETE FROM address_book WHERE assigned_user_id = '{$current_user->id}' AND bean_id IN ({$concat})";
        $r = $this->db->query($q);
    }

    /**
     * saves editted Contact info
     * @param string $str JSON serialized object
     */
    public function saveContactEdit($str)
    {
        $json = getJSONobj();

        $str = from_html($str);
        $obj = $json->decode($str);

        $contact = new Contact();
        $contact->retrieve($obj['contact_id']);
        $contact->first_name = $obj['contact_first_name'];
        $contact->last_name = $obj['contact_last_name'];
        $contact->save();

        // handle email address changes
        $addresses = array();

        foreach ($obj as $k => $req) {
            if (strpos($k, 'emailAddress') !== false) {
                $addresses[$k] = $req;
            }
        }

        // prefill some REQUEST vars for emailAddress save
        $_REQUEST['emailAddressOptOutFlag'] = $obj['optOut'];
        $_REQUEST['emailAddressInvalidFlag'] = $obj['invalid'];
        $contact->emailAddress->saveEmail($obj['contact_id'], 'Contacts', $addresses, $obj['primary'], '');
    }

    /**
     * Prepares the Edit Contact mini-form via template assignment
     * @param string id ID of contact in question
     * @param string module Module in focus
     * @return array
     */
    public function getEditContact($id, $module)
    {
        global $app_strings;


        if (!class_exists("Contact")) {
        }

        $contact = new Contact();
        $contact->retrieve($_REQUEST['id']);
        $ret = array();

        if ($contact->ACLAccess('edit')) {
            $contactMeta = array();
            $contactMeta['id'] = $contact->id;
            $contactMeta['module'] = $contact->module_dir;
            $contactMeta['first_name'] = $contact->first_name;
            $contactMeta['last_name'] = $contact->last_name;

            $this->smarty->assign("app_strings", $app_strings);
            $this->smarty->assign("contact_strings",
                return_module_language($_SESSION['authenticated_user_language'], 'Contacts'));
            $this->smarty->assign("contact", $contactMeta);

            $ea = new SugarEmailAddress();
            $newEmail = $ea->getEmailAddressWidgetEditView($id, $module, true);
            $this->smarty->assign("emailWidget", $newEmail['html']);

            $ret['form'] = $this->smarty->fetch("modules/Emails/templates/editContact.tpl");
            $ret['prefillData'] = $newEmail['prefillData'];
        } else {
            $id = "";
            $ret['form'] = $app_strings['LBL_EMAIL_ERROR_NO_ACCESS'];
            $ret['prefillData'] = '{}';
        }

        $ret['id'] = $id;
        $ret['contactName'] = $contact->full_name;

        return $ret;
    }


    /**
     * Retrieves a concatenated list of contacts, those with assigned_user_id = user's id and those in the address_book
     * table
     * @param array $contacts Array of contact types -> IDs
     * @param object $user User in focus
     * @return array
     */
    public function getUserContacts($contacts, $user = null)
    {
        global $current_user;
        global $locale;

        if (empty($user)) {
            $user = $current_user;
        }

        $emailAddress = new SugarEmailAddress();
        $ret = array();

        $union = '';

        $modules = array();
        foreach ($contacts as $contact) {
            if (!isset($modules[$contact['module']])) {
                $modules[$contact['module']] = array();
            }
            $modules[$contact['module']][] = $contact;
        }

        foreach ($modules as $module => $contacts) {
            if (!empty($union)) {
                $union .= " UNION ALL ";
            }

            $table = strtolower($module);
            $idsSerial = '';

            foreach ($contacts as $contact) {
                if (!empty($idsSerial)) {
                    $idsSerial .= ",";
                }
                $idsSerial .= "'{$contact['id']}'";
            }

            $union .= "(SELECT id, first_name, last_name, title, '{$module}' module FROM {$table} WHERE id IN({$idsSerial}) AND deleted = 0 )";
        }
        if (!empty($union)) {
            $union .= " ORDER BY last_name";
        }

        $r = $user->db->query($union);

        //_pp($union);

        while ($a = $user->db->fetchByAssoc($r)) {
            $c = array();

            $c['name'] = $locale->getLocaleFormattedName($a['first_name'], "<b>{$a['last_name']}</b>", '', $a['title'],
                '', $user);
            $c['id'] = $a['id'];
            $c['module'] = $a['module'];
            $c['email'] = $emailAddress->getAddressesByGUID($a['id'], $a['module']);
            $ret[$a['id']] = $c;
        }

        return $ret;
    }
    ////	END ADDRESS BOOK
    ///////////////////////////////////////////////////////////////////////////


    ///////////////////////////////////////////////////////////////////////////
    ////	EMAIL 2.0 Preferences
    /**
     * @param bool $useRequestedRecord
     * @return array
     * @throws \RuntimeException
     */
    public function getUserPreferencesJS($useRequestedRecord = false)
    {
        global $current_user;

        $user = $current_user;
        if ($useRequestedRecord) {
            $user = $current_user->getRequestedUserRecord();
        }

        // sort order per mailbox view
        $sortSerial = $user->getPreference('folderSortOrder', 'Emails');
        $sortArray = array();
        if (!empty($sortSerial)) {
            $sortArray = sugar_unserialize($sortSerial);
        }

        // treeview collapsed/open states
        $folderStateSerial = $user->getPreference('folderOpenState', 'Emails');
        $folderStates = array();
        if (!empty($folderStateSerial)) {
            $folderStates = sugar_unserialize($folderStateSerial);
        }

        // subscribed accounts
        $showFolders = sugar_unserialize(base64_decode($user->getPreference('showFolders', 'Emails')));

        // general settings
        $emailSettings = $user->getPreference('emailSettings', 'Emails');

        if (empty($emailSettings)) {
            $emailSettings = array();
            $emailSettings['emailCheckInterval'] = -1;
            $emailSettings['autoImport'] = '';
            $emailSettings['alwaysSaveOutbound'] = '1';
            $emailSettings['sendPlainText'] = '';
            $emailSettings['defaultOutboundCharset'] = $GLOBALS['sugar_config']['default_email_charset'];
            $emailSettings['showNumInList'] = 20;
        }

        // focus folder
        $focusFolder = $user->getPreference('focusFolder', 'Emails');
        $focusFolder = !empty($focusFolder) ? sugar_unserialize($focusFolder) : array();

        // unread only flag
        $showUnreadOnly = $user->getPreference('showUnreadOnly', 'Emails');

        $listViewSort = array(
            "sortBy" => 'date',
            "sortDirection" => 'DESC',
        );

        // signature prefs
        $signaturePrepend = $user->getPreference('signature_prepend') ? 'true' : 'false';
        $signatureDefault = $user->getPreference('signature_default');
        $signatures = array(
            'signature_prepend' => $signaturePrepend,
            'signature_default' => $signatureDefault
        );



        // current_user
        $user = array(
            'emailAddresses' => $user->emailAddress->getAddressesByGUID($user->id, 'Users'),
            'full_name' => from_html($user->full_name),
        );

        $userPreferences = array();
        $userPreferences['sort'] = $sortArray;
        $userPreferences['folderStates'] = $folderStates;
        $userPreferences['showFolders'] = $showFolders;
        $userPreferences['emailSettings'] = $emailSettings;
        $userPreferences['focusFolder'] = $focusFolder;
        $userPreferences['showUnreadOnly'] = $showUnreadOnly;
        $userPreferences['listViewSort'] = $listViewSort;
        $userPreferences['signatures'] = $signatures;
        $userPreferences['current_user'] = $user;

        return $userPreferences;
    }
    
    public function getUserPrefsJS($useRequestedRecord = false)
    {
        return $this->getUserPreferencesJS($useRequestedRecord);
    }

    ///////////////////////////////////////////////////////////////////////////
    ////	FOLDER FUNCTIONS

    /**
     * Creates a new Sugar folder
     * @param string $nodeLabel New sugar folder name
     * @param string $parentLabel Parent folder name
     */
    public function saveNewFolder($nodeLabel, $parentId, $isGroup = 0)
    {
        global $current_user;

        $this->folder->name = $nodeLabel;
        $this->folder->is_group = $isGroup;
        $this->folder->parent_folder = ($parentId == 'Home') ? "" : $parentId;
        $this->folder->has_child = 0;
        $this->folder->created_by = $current_user->id;
        $this->folder->modified_by = $current_user->id;
        $this->folder->date_modified = $this->folder->date_created = TimeDate::getInstance()->nowDb();

        $this->folder->save();

        return array(
            'action' => 'newFolderSave',
            'id' => $this->folder->id,
            'name' => $this->folder->name,
            'is_group' => $this->folder->is_group,
            'is_dynamic' => $this->folder->is_dynamic
        );
    }

    /**
     * Saves user sort prefernces
     */
    public function saveListViewSortOrder($ieId, $focusFolder, $sortBy, $sortDir)
    {
        global $current_user;

        $sortArray = array();

        $sortSerial = $current_user->getPreference('folderSortOrder', 'Emails');
        if (!empty($sortSerial)) {
            $sortArray = sugar_unserialize($sortSerial);
        }

        $sortArray[$ieId][$focusFolder]['current']['sort'] = $sortBy;
        $sortArray[$ieId][$focusFolder]['current']['direction'] = $sortDir;
        $sortSerial = serialize($sortArray);
        $current_user->setPreference('folderSortOrder', $sortSerial, '', 'Emails');
    }

    /**
     * Stickies folder collapse/open state
     */
    public function saveFolderOpenState($focusFolder, $focusFolderOpen)
    {
        global $current_user;

        $folderStateSerial = $current_user->getPreference('folderOpenState', 'Emails');
        $folderStates = array();

        if (!empty($folderStateSerial)) {
            $folderStates = sugar_unserialize($folderStateSerial);
        }

        $folderStates[$focusFolder] = $focusFolderOpen;
        $newFolderStateSerial = serialize($folderStates);
        $current_user->setPreference('folderOpenState', $newFolderStateSerial, '', 'Emails');
    }

    /**
     * saves a folder's view state
     */
    public function saveListView($ieId, $folder)
    {
        global $current_user;

        $saveState = array();
        $saveState['ieId'] = $ieId;
        $saveState['folder'] = $folder;
        $saveStateSerial = serialize($saveState);
        $current_user->setPreference('focusFolder', $saveStateSerial, '', 'Emails');
    }

    /**
     * Generates cache folder structure
     */
    public function preflightEmailCache($cacheRoot)
    {
        // base
        if (!file_exists($cacheRoot)) {
            mkdir_recursive(clean_path($cacheRoot));
        }

        // folders
        if (!file_exists($cacheRoot . "/folders")) {
            mkdir_recursive(clean_path("{$cacheRoot}/folders"));
        }

        // messages
        if (!file_exists($cacheRoot . "/messages")) {
            mkdir_recursive(clean_path("{$cacheRoot}/messages"));
        }

        // attachments
        if (!file_exists($cacheRoot . "/attachments")) {
            mkdir_recursive(clean_path("{$cacheRoot}/attachments"));
        }
    }

    public function deleteEmailCacheForFolders($cacheRoot)
    {
        $filePath = $cacheRoot . "/folders/folders.php";
        if (file_exists($filePath)) {
            unlink($filePath);
        }
    }
    ///////////////////////////////////////////////////////////////////////////
    ////	IMAP FUNCTIONS
    /**
     * Identifies subscribed mailboxes and empties the trash
     * @param object $ie InboundEmail
     */
    public function emptyTrash(&$ie)
    {
        global $current_user;

        $showFolders = sugar_unserialize(base64_decode($current_user->getPreference('showFolders', 'Emails')));

        if (is_array($showFolders)) {
            foreach ($showFolders as $ieId) {
                if (!empty($ieId)) {
                    $ie->retrieve($ieId);
                    $ie->emptyTrash();
                }
            }
        }
    }

    /**
     * returns an array of nodes that correspond to IMAP mailboxes.
     * @param bool $forceRefresh
     * @param User|null $user User
     * @return object TreeView object
     */
    public function getMailboxNodes($forceRefresh = false, $user = null)
    {
        global $sugar_config;
        global $current_user;
        global $app_strings;

        if (!$user) {
            $user = $current_user;
        }

        $tree = new Tree("frameFolders");
        $tree->tree_style = 'include/ytree/TreeView/css/check/tree.css';

        $nodes = array();
        $ie = new InboundEmail();
        $refreshOffset = $this->cacheTimeouts['folders']; // 5 mins.  this will be set via user prefs

        $rootNode = new ExtNode($app_strings['LBL_EMAIL_HOME_FOLDER'], $app_strings['LBL_EMAIL_HOME_FOLDER']);
        $rootNode->dynamicloadfunction = '';
        $rootNode->expanded = true;
        $rootNode->dynamic_load = true;
        $showFolders = sugar_unserialize(base64_decode($user->getPreference('showFolders', 'Emails')));

        if (empty($showFolders)) {
            $showFolders = array();
        }

        // INBOX NODES
        if ($user->hasPersonalEmail()) {
            $personals = $ie->retrieveByGroupId($user->id);

            foreach ($personals as $k => $personalAccount) {
                if (in_array($personalAccount->id, $showFolders)) {
                    // check for cache value
                    $cacheRoot = sugar_cached("modules/Emails/{$personalAccount->id}");
                    $this->preflightEmailCache($cacheRoot);

                    if ($this->validCacheFileExists($personalAccount->id, 'folders', "folders.php")) {
                        $mailboxes = $this->getMailBoxesFromCacheValue($personalAccount);
                    } else {
                        $mailboxes = $personalAccount->getMailboxes();
                    }

                    $acctNode = new ExtNode('Home::' . $personalAccount->name, $personalAccount->name);
                    $acctNode->dynamicloadfunction = '';
                    $acctNode->expanded = false;
                    $acctNode->set_property('cls', 'ieFolder');
                    $acctNode->set_property('ieId', $personalAccount->id);
                    $acctNode->set_property('protocol', $personalAccount->protocol);

                    if (array_key_exists('Home::' . $personalAccount->name, $this->folderStates)) {
                        if ($this->folderStates['Home::' . $personalAccount->name] == 'open') {
                            $acctNode->expanded = true;
                        }
                    }
                    $acctNode->dynamic_load = true;

                    $nodePath = $acctNode->_properties['id'];

                    foreach ($mailboxes as $k => $mbox) {
                        $acctNode->add_node($this->buildTreeNode($k, $k, $mbox, $personalAccount->id,
                            $nodePath, false, $personalAccount));
                    }

                    $rootNode->add_node($acctNode);
                }
            }
        }

        // GROUP INBOX NODES
        $beans = $ie->retrieveAllByGroupId($user->id, false);
        foreach ($beans as $k => $groupAccount) {
            if (in_array($groupAccount->id, $showFolders)) {
                // check for cache value
                $cacheRoot = sugar_cached("modules/Emails/{$groupAccount->id}");
                $this->preflightEmailCache($cacheRoot);
                //$groupAccount->connectMailserver();

                if ($this->validCacheFileExists($groupAccount->id, 'folders', "folders.php")) {
                    $mailboxes = $this->getMailBoxesFromCacheValue($groupAccount);
                } else {
                    $mailboxes = $groupAccount->getMailBoxesForGroupAccount();
                }

                $acctNode = new ExtNode($groupAccount->name, "group.{$groupAccount->name}");
                $acctNode->dynamicloadfunction = '';
                $acctNode->expanded = false;
                $acctNode->set_property('isGroup', 'true');
                $acctNode->set_property('ieId', $groupAccount->id);
                $acctNode->set_property('protocol', $groupAccount->protocol);

                if (array_key_exists('Home::' . $groupAccount->name, $this->folderStates)) {
                    if ($this->folderStates['Home::' . $groupAccount->name] == 'open') {
                        $acctNode->expanded = true;
                    }
                }
                $acctNode->dynamic_load = true;
                $nodePath = $rootNode->_properties['id'] . "::" . $acctNode->_properties['id'];

                foreach ($mailboxes as $k => $mbox) {
                    $acctNode->add_node($this->buildTreeNode($k, $k, $mbox, $groupAccount->id,
                        $nodePath, true, $groupAccount));
                }

                $rootNode->add_node($acctNode);
            }
        }

        // SugarFolder nodes
        /* SugarFolders are built at onload when the UI renders */

        $tree->add_node($rootNode);

        return $tree;
    }

    public function getMailBoxesFromCacheValue($mailAccount)
    {
        $foldersCache = $this->getCacheValue($mailAccount->id, 'folders', "folders.php", 'foldersCache');
        $mailboxes = $foldersCache['mailboxes'];
        $mailboxesArray = $mailAccount->generateFlatArrayFromMultiDimArray($mailboxes,
            $mailAccount->retrieveDelimiter());
        $mailAccount->saveMailBoxFolders($mailboxesArray);
        $this->deleteEmailCacheForFolders($cacheRoot);

        return $mailboxes;
    } // fn

    /**
     * Builds up a TreeView Node object
     * @param mixed
     * @param mixed
     * @param string
     * @param string ID of InboundEmail instance
     * @param string nodePath Serialized path from root node to current node
     * @param bool isGroup
     * @param bool forceRefresh
     * @return mixed
     */
    public function buildTreeNode($key, $label, $mbox, $ieId, $nodePath, $isGroup, $ie)
    {
        global $sugar_config;

        // get unread counts
        $exMbox = explode("::", $nodePath);
        $unseen = 0;
        $GLOBALS['log']->debug("$key --- $nodePath::$label");

        if (count($exMbox) >= 2) {
            $mailbox = "";
            for ($i = 2; $i < count($exMbox); $i++) {
                if ($mailbox != "") {
                    $mailbox .= ".";
                }
                $mailbox .= "{$exMbox[$i]}";
            }

            $mailbox = substr($key, strpos($key, '.'));

            $unseen = $this->getUnreadCount($ie, $mailbox);

            if ($unseen > 0) {
                //$label = " <span id='span{$ie->id}{$ie->mailbox}' style='font-weight:bold'>{$label} (<span id='span{$ie->id}{$ie->mailbox}nums'>{$unseen}</span>)</span>";
            }
        }

        $nodePath = $nodePath . "::" . $label;
        $node = new ExtNode($nodePath, $label);
        $node->dynamicloadfunction = '';
        $node->expanded = false;
        $node->set_property('labelStyle', "remoteFolder");


        if (array_key_exists($nodePath, $this->folderStates)) {
            if ($this->folderStates[$nodePath] == 'open') {
                $node->expanded = true;
            }
        }

        $group = ($isGroup) ? 'true' : 'false';
        $node->dynamic_load = true;
        //$node->set_property('href', " SUGAR.email2.listView.populateListFrame(YAHOO.namespace('frameFolders').selectednode, '{$ieId}', 'false');");
        $node->set_property('isGroup', $group);
        $node->set_property('isDynamic', 'false');
        $node->set_property('ieId', $ieId);
        $node->set_property('mbox', $key);
        $node->set_property('unseen', $unseen);
        $node->set_property('cls', 'ieFolder');

        if (is_array($mbox)) {
            foreach ($mbox as $k => $v) {
                $node->add_node($this->buildTreeNode("$key.$k", $k, $v, $ieId, $nodePath, $isGroup, $ie));
            }
        }

        return $node;
    }

    /**
     * Totals the unread emails
     */
    public function getUnreadCount(&$ie, $mailbox)
    {
        global $sugar_config;
        $unseen = 0;

        // use cache
        return $ie->getCacheUnreadCount($mailbox);
    }

    ///////////////////////////////////////////////////////////////////////////
    ////	DISPLAY CODE
    /**
     * Used exclusively by draft code.  Returns Notes and Documents as attachments.
     * @param array $ret
     * @return array
     */
    public function getDraftAttachments($ret)
    {
        global $db;

        // $ret['uid'] is the draft Email object's GUID
        $ret['attachments'] = array();

        $q = "SELECT id, filename FROM notes WHERE parent_id = '{$ret['uid']}' AND deleted = 0";
        $r = $db->query($q);

        while ($a = $db->fetchByAssoc($r)) {
            $ret['attachments'][$a['id']] = array(
                'id' => $a['id'],
                'filename' => $a['filename'],
            );
        }

        return $ret;
    }

    public function createCopyOfInboundAttachment($ie, $ret, $uid)
    {
        global $sugar_config;
        if ($ie->isPop3Protocol()) {
            // get the UIDL from database;
            $cachedUIDL = md5($uid);
            $cache = sugar_cached("modules/Emails/{$ie->id}/messages/{$ie->mailbox}{$cachedUIDL}.php");
        } else {
            $cache = sugar_cached("modules/Emails/{$ie->id}/messages/{$ie->mailbox}{$uid}.php");
        }
        if (file_exists($cache)) {
            include($cache); // profides $cacheFile
            $metaOut = unserialize($cacheFile['out']);
            $meta = $metaOut['meta']['email'];
            if (isset($meta['attachments'])) {
                $attachmentHtmlData = $meta['attachments'];
                $actualAttachmentInfo = array();
                $this->parseAttachmentInfo($actualAttachmentInfo, $attachmentHtmlData);
                if (sizeof($actualAttachmentInfo) > 0) {
                    foreach ($actualAttachmentInfo as $key => $value) {
                        $info_vars = array();
                        parse_str($value, $info_vars);
                        $fileName = $info_vars['tempName'];
                        $attachmentid = $info_vars['id'];
                        $guid = create_guid();
                        $destination = clean_path("{$this->userCacheDir}/{$guid}");

                        $attachmentFilePath = sugar_cached("modules/Emails/{$ie->id}/attachments/{$attachmentid}");
                        copy($attachmentFilePath, $destination);
                        $ret['attachments'][$guid] = array();
                        $ret['attachments'][$guid]['id'] = $guid . $fileName;
                        $ret['attachments'][$guid]['filename'] = $fileName;
                    } // for
                } // if
            } // if
        } // if

        return $ret;
    } // fn

    public function parseAttachmentInfo(&$actualAttachmentInfo, $attachmentHtmlData)
    {
        $downLoadPHP = strpos($attachmentHtmlData, "index.php?entryPoint=download&");
        while ($downLoadPHP) {
            $attachmentHtmlData = substr($attachmentHtmlData, $downLoadPHP + 30);
            $final = strpos($attachmentHtmlData, "\">");
            $actualAttachmentInfo[] = substr($attachmentHtmlData, 0, $final);
            $attachmentHtmlData = substr($attachmentHtmlData, $final);
            $downLoadPHP = strpos($attachmentHtmlData, "index.php?entryPoint=download&");
        } // while
    }

    /**
     * Renders the QuickCreate form from Smarty and returns HTML
     * @param array $vars request variable global
     * @param object $email Fetched email object
     * @param bool $addToAddressBook
     * @return array
     */
    public function getQuickCreateForm($vars, $email, $addToAddressBookButton = false)
    {
        require_once("include/EditView/EditView2.php");
        global $app_strings;
        global $mod_strings;
        global $current_user;
        global $beanList;
        global $beanFiles;
        global $current_language;

        //Setup the current module languge
        $mod_strings = return_module_language($current_language, $_REQUEST['qc_module']);

        $bean = $beanList[$_REQUEST['qc_module']];
        $class = $beanFiles[$bean];
        require_once($class);

        $focus = new $bean();

        $people = array(
            'Contact'
        ,
            'Lead'
        );
        $emailAddress = array();

        // people
        if (in_array($bean, $people)) {
            // lead specific
            $focus->lead_source = 'Email';
            $focus->lead_source_description = trim($email->name);

            $from = (isset($email->from_name) && !empty($email->from_name)) ? $email->from_name : $email->from_addr;

            if (isset($_REQUEST['sugarEmail']) && !empty($_REQUEST['sugarEmail'])) {
                if ($email->status == "sent") {
                    $from = (isset($email->to_addrs_names) && !empty($email->to_addrs_names)) ? $email->to_addrs_names : $email->to_addrs;
                } else {
                    $from = (isset($email->from_name) && !empty($email->from_name)) ? $email->from_name : $email->from_addr_name;
                }
            }

            $name = explode(" ", trim($from));

            $address = trim(array_pop($name));
            $address = str_replace(array("<", ">", "&lt;", "&gt;"), "", $address);

            $emailAddress[] = array(
                'email_address' => $address,
                'primary_address' => 1,
                'invalid_email' => 0,
                'opt_out' => 0,
                'reply_to_address' => 1
            );

            $focus->email1 = $address;

            if (!empty($name)) {
                $focus->last_name = trim(array_pop($name));

                foreach ($name as $first) {
                    if (!empty($focus->first_name)) {
                        $focus->first_name .= " ";
                    }
                    $focus->first_name .= trim($first);
                }
            }
        } else {
            // bugs, cases, tasks
            $focus->name = trim($email->name);
        }

        $focus->description = trim(strip_tags($email->description));
        $focus->assigned_user_id = $current_user->id;


        $EditView = new EditView();
        $EditView->ss = new Sugar_Smarty();
        //MFH BUG#20283 - checks for custom quickcreate fields
        $EditView->setup($_REQUEST['qc_module'], $focus,
            'custom/modules/' . $focus->module_dir . '/metadata/editviewdefs.php', 'include/EditView/EditView.tpl');
        $EditView->process();
        $EditView->render();

        $EditView->defs['templateMeta']['form']['buttons'] = array(
            'email2save' => array(
                'id' => 'e2AjaxSave',
                'customCode' => '<input type="button" class="button" value="   ' . $app_strings['LBL_SAVE_BUTTON_LABEL']
                    . '   " onclick="SUGAR.email2.detailView.saveQuickCreate(false);" />'
            ),
            'email2saveandreply' => array(
                'id' => 'e2SaveAndReply',
                'customCode' => '<input type="button" class="button" value="   ' . $app_strings['LBL_EMAIL_SAVE_AND_REPLY']
                    . '   " onclick="SUGAR.email2.detailView.saveQuickCreate(\'reply\');" />'
            ),
            'email2cancel' => array(
                'id' => 'e2cancel',
                'customCode' => '<input type="button" class="button" value="   ' . $app_strings['LBL_EMAIL_CANCEL']
                    . '   " onclick="SUGAR.email2.detailView.quickCreateDialog.hide();" />'
            )
        );


        if ($addToAddressBookButton) {
            $EditView->defs['templateMeta']['form']['buttons']['email2saveAddToAddressBook'] = array(
                'id' => 'e2addToAddressBook',
                'customCode' => '<input type="button" class="button" value="   ' . $app_strings['LBL_EMAIL_ADDRESS_BOOK_SAVE_AND_ADD']
                    . '   " onclick="SUGAR.email2.detailView.saveQuickCreate(true);" />'
            );
        }

        //Get the module language for javascript
        if (!is_file(sugar_cached('jsLanguage/') . $_REQUEST['qc_module'] . '/' . $GLOBALS['current_language'] . '.js')) {
            require_once('include/language/jsLanguage.php');
            jsLanguage::createModuleStringsCache($_REQUEST['qc_module'], $GLOBALS['current_language']);
        }
        $jsLanguage = getVersionedScript("cache/jsLanguage/{$_REQUEST['qc_module']}/{$GLOBALS['current_language']}.js",
            $GLOBALS['sugar_config']['js_lang_version']);


        $EditView->view = 'EmailQCView';
        $EditView->defs['templateMeta']['form']['headerTpl'] = 'include/EditView/header.tpl';
        $EditView->defs['templateMeta']['form']['footerTpl'] = 'include/EditView/footer.tpl';
        $meta = array();
        $meta['html'] = $jsLanguage . $EditView->display(false, true);
        $meta['html'] = str_replace("src='" . getVersionedPath('include/SugarEmailAddress/SugarEmailAddress.js') . "'",
            '', $meta['html']);
        $meta['emailAddress'] = $emailAddress;

        $mod_strings = return_module_language($current_language, 'Emails');

        return $meta;
    }

    /**
     * Renders the Import form from Smarty and returns HTML
     * @param array $vars request variable global
     * @param object $email Fetched email object
     * @param bool $addToAddressBook
     * @return array
     */
    public function getImportForm($vars, $email, $formName = 'ImportEditView')
    {
        require_once("include/EditView/EditView2.php");
        require_once("include/TemplateHandler/TemplateHandler.php");
        require_once('include/QuickSearchDefaults.php');
        $qsd = QuickSearchDefaults::getQuickSearchDefaults();
        $qsd->setFormName($formName);

        global $app_strings;
        global $current_user;
        global $app_list_strings;
        $sqs_objects = array(
            "{$formName}_parent_name" => $qsd->getQSParent(),
        );
        $smarty = new Sugar_Smarty();
        $smarty->assign("APP", $app_strings);
        $smarty->assign('formName', $formName);
        $showAssignTo = false;
        if (!isset($vars['showAssignTo']) || $vars['showAssignTo'] == true) {
            $showAssignTo = true;
        } // if
        if ($showAssignTo) {
            if (empty($email->assigned_user_id) && empty($email->id)) {
                $email->assigned_user_id = $current_user->id;
            }
            if (empty($email->assigned_name) && empty($email->id)) {
                $email->assigned_user_name = $current_user->user_name;
            }
            $sqs_objects["{$formName}_assigned_user_name"] = $qsd->getQSUser();
        }
        $smarty->assign("showAssignedTo", $showAssignTo);

        $showDelete = false;
        if (!isset($vars['showDelete']) || $vars['showDelete'] == true) {
            $showDelete = true;
        }
        $smarty->assign("showDelete", $showDelete);

        $smarty->assign("userId", $email->assigned_user_id);
        $smarty->assign("userName", $email->assigned_user_name);
        $parent_types = $app_list_strings['record_type_display'];
        $smarty->assign('parentOptions', get_select_options_with_id($parent_types, $email->parent_type));

        $quicksearch_js = '<script type="text/javascript" language="javascript">sqs_objects = ' . json_encode($sqs_objects) . '</script>';
        $smarty->assign('SQS', $quicksearch_js);

        $meta = array();
        $meta['html'] = $smarty->fetch("modules/Emails/templates/importRelate.tpl");

        return $meta;
    }

    /**
     * This function returns the detail view for email in new 2.0 interface
     *
     */
    public function getDetailViewForEmail2($emailId)
    {
        require_once('include/DetailView/DetailView.php');
        global $app_strings, $app_list_strings;
        global $mod_strings;

        $smarty = new Sugar_Smarty();

        // SETTING DEFAULTS
        $focus = new Email();
        $focus->retrieve($emailId);
        $detailView->ss = new Sugar_Smarty();
        $detailView = new DetailView();
        $title = "";
        $offset = 0;
        if ($focus->type == 'out') {
            $title = getClassicModuleTitle('Emails', array($mod_strings['LBL_SENT_MODULE_NAME'], $focus->name), true);
        } elseif ($focus->type == 'draft') {
            $title = getClassicModuleTitle('Emails', array($mod_strings['LBL_LIST_FORM_DRAFTS_TITLE'], $focus->name),
                true);
        } elseif ($focus->type == 'inbound') {
            $title = getClassicModuleTitle('Emails', array($mod_strings['LBL_INBOUND_TITLE'], $focus->name), true);
        }
        $smarty->assign("emailTitle", $title);

        // DEFAULT TO TEXT IF NO HTML CONTENT:
        $html = trim(from_html($focus->description_html));
        if (empty($html)) {
            $smarty->assign('SHOW_PLAINTEXT', 'true');
        } else {
            $smarty->assign('SHOW_PLAINTEXT', 'false');
        }

        //if not empty or set to test (from test campaigns)
        if (!empty($focus->parent_type) && $focus->parent_type != 'test') {
            $smarty->assign('PARENT_MODULE', $focus->parent_type);
            $smarty->assign('PARENT_TYPE', $app_list_strings['record_type_display'][$focus->parent_type] . ":");
        }

        global $gridline;
        $smarty->assign('MOD', $mod_strings);
        $smarty->assign('APP', $app_strings);
        $smarty->assign('GRIDLINE', $gridline);
        $smarty->assign('PRINT_URL', 'index.php?' . $GLOBALS['request_string']);
        $smarty->assign('ID', $focus->id);
        $smarty->assign('TYPE', $focus->type);
        $smarty->assign('PARENT_NAME', $focus->parent_name);
        $smarty->assign('PARENT_ID', $focus->parent_id);
        $smarty->assign('NAME', $focus->name);
        $smarty->assign('ASSIGNED_TO', $focus->assigned_user_name);
        $smarty->assign('DATE_MODIFIED', $focus->date_modified);
        $smarty->assign('DATE_ENTERED', $focus->date_entered);
        $smarty->assign('DATE_START', $focus->date_start);
        $smarty->assign('TIME_START', $focus->time_start);
        $smarty->assign('FROM', $focus->from_addr);
        $smarty->assign('TO', nl2br($focus->to_addrs));
        $smarty->assign('CC', nl2br($focus->cc_addrs));
        $smarty->assign('BCC', nl2br($focus->bcc_addrs));
        $smarty->assign('CREATED_BY', $focus->created_by_name);
        $smarty->assign('MODIFIED_BY', $focus->modified_by_name);
        $smarty->assign('DATE_SENT', $focus->date_entered);
        $smarty->assign('EMAIL_NAME', 'RE: ' . $focus->name);
        $smarty->assign("TAG", $focus->listviewACLHelper());
        $smarty->assign("SUGAR_VERSION", $GLOBALS['sugar_version']);
        $smarty->assign("JS_CUSTOM_VERSION", $GLOBALS['sugar_config']['js_custom_version']);
        if (!empty($focus->reply_to_email)) {
            $replyTo = "
				<tr>
		        <td class=\"tabDetailViewDL\"><slot>" . $mod_strings['LBL_REPLY_TO_NAME'] . "</slot></td>
		        <td colspan=3 class=\"tabDetailViewDF\"><slot>" . $focus->reply_to_addr . "</slot></td>
		        </tr>";
            $smarty->assign("REPLY_TO", $replyTo);
        }
        ///////////////////////////////////////////////////////////////////////////////
        ////	JAVASCRIPT VARS
        $jsVars = '';
        $jsVars .= "var showRaw = '{$mod_strings['LBL_BUTTON_RAW_LABEL']}';";
        $jsVars .= "var hideRaw = '{$mod_strings['LBL_BUTTON_RAW_LABEL_HIDE']}';";
        $smarty->assign("JS_VARS", $jsVars);
        ///////////////////////////////////////////////////////////////////////////////
        ////	NOTES (attachements, etc.)
        ///////////////////////////////////////////////////////////////////////////////

        $note = new Note();
        $where = "notes.parent_id='{$focus->id}'";
        //take in account if this is from campaign and the template id is stored in the macros.

        if (isset($macro_values) && isset($macro_values['email_template_id'])) {
            $where = "notes.parent_id='{$macro_values['email_template_id']}'";
        }
        $notes_list = $note->get_full_list("notes.name", $where, true);

        if (!isset($notes_list)) {
            $notes_list = array();
        }

        $attachments = '';
        for ($i = 0; $i < count($notes_list); $i++) {
            $the_note = $notes_list[$i];
            $attachments .= "<a href=\"index.php?entryPoint=download&id={$the_note->id}&type=Notes\">" . $the_note->name . "</a><br />";
            $focus->cid2Link($the_note->id, $the_note->file_mime_type);
        }
        $smarty->assign('DESCRIPTION', nl2br($focus->description));
        $smarty->assign('DESCRIPTION_HTML', from_html($focus->description_html));
        $smarty->assign("ATTACHMENTS", $attachments);
        ///////////////////////////////////////////////////////////////////////////////
        ////    SUBPANELS
        ///////////////////////////////////////////////////////////////////////////////
        $show_subpanels = true;
        if ($show_subpanels) {
            require_once('include/SubPanel/SubPanelTiles.php');
            $subpanel = new SubPanelTiles($focus, 'Emails');
            $smarty->assign("SUBPANEL", $subpanel->display());
        }
        $meta['html'] = $smarty->fetch("modules/Emails/templates/emailDetailView.tpl");

        return $meta;
    } // fn

    /**
     * Sets the "read" flag in the overview cache
     */
    public function setReadFlag($ieId, $mbox, $uid)
    {
        $this->markEmails('read', $ieId, $mbox, $uid);
    }

    /**
     * Marks emails with the passed flag type.  This will be applied to local
     * cache files as well as remote emails.
     * @param string $type Flag type
     * @param string $ieId
     * @param string $folder IMAP folder structure or SugarFolder GUID
     * @param string $uids Comma sep list of UIDs or GUIDs
     */
    public function markEmails($type, $ieId, $folder, $uids)
    {
        global $app_strings;
        $uids = $this->_cleanUIDList($uids);
        $exUids = explode($app_strings['LBL_EMAIL_DELIMITER'], $uids);

        if (strpos($folder, 'sugar::') !== false) {
            // dealing with a sugar email object, uids are GUIDs
            foreach ($exUids as $id) {
                $email = new Email();
                $email->retrieve($id);

                // BUG FIX BEGIN
                // Bug 50973 - marking unread in group inbox removes message
                if (empty($email->assigned_user_id)) {
                    $email->setFieldNullable('assigned_user_id');
                }
                // BUG FIX END

                switch ($type) {
                    case "unread":
                        $email->status = 'unread';
                        $email->save();
                        break;

                    case "read":
                        $email->status = 'read';
                        $email->save();
                        break;

                    case "deleted":
                        $email->delete();
                        break;

                    case "flagged":
                        $email->flagged = 1;
                        $email->save();
                        break;

                    case "unflagged":
                        $email->flagged = 0;
                        $email->save();
                        break;

                }

                // BUG FIX BEGIN
                // Bug 50973 - reset assigned_user_id field defs
                if (empty($email->assigned_user_id)) {
                    $email->revertFieldNullable('assigned_user_id');
                }
                // BUG FIX END
            }
        } else {
            /* dealing with IMAP email, uids are IMAP uids */
            global $ie; // provided by EmailUIAjax.php
            if (empty($ie)) {
                $ie = new InboundEmail();
            }
            $ie->retrieve($ieId);
            $ie->mailbox = $folder;
            $ie->connectMailserver();
            // mark cache files
            if ($type == 'deleted') {
                $ie->deleteMessageOnMailServer($uids);
                $ie->deleteMessageFromCache($uids);
            } else {
                $overviews = $ie->getCacheValueForUIDs($ie->mailbox, $exUids);
                $manipulated = array();

                foreach ($overviews['retArr'] as $k => $overview) {
                    if (in_array($overview->uid, $exUids)) {
                        switch ($type) {
                            case "unread":
                                $overview->seen = 0;
                                break;

                            case "read":
                                $overview->seen = 1;
                                break;

                            case "flagged":
                                $overview->flagged = 1;
                                break;

                            case "unflagged":
                                $overview->flagged = 0;
                                break;
                        }
                        $manipulated[] = $overview;
                    }
                }

                if (!empty($manipulated)) {
                    $ie->setCacheValue($ie->mailbox, array(), $manipulated);
                    /* now mark emails on email server */
                    $ie->markEmails(implode(",", explode($app_strings['LBL_EMAIL_DELIMITER'], $uids)), $type);
                }
            } // end not type == deleted
        }
    }

    public function doAssignment($distributeMethod, $ieid, $folder, $uids, $users)
    {
        global $app_strings;
        $users = explode(",", $users);
        $emailIds = explode($app_strings['LBL_EMAIL_DELIMITER'], $uids);
        $out = "";
        if ($folder != 'sugar::Emails') {
            $emailIds = array();
            $uids = explode($app_strings['LBL_EMAIL_DELIMITER'], $uids);
            $ie = new InboundEmail();
            $ie->retrieve($ieid);
            $messageIndex = 1;
            // dealing with an inbound email data so we need to import an email and then
            foreach ($uids as $uid) {
                $ie->mailbox = $folder;
                $ie->connectMailserver();
                $msgNo = $uid;
                if (!$ie->isPop3Protocol()) {
                    $msgNo = imap_msgno($ie->conn, $uid);
                } else {
                    $msgNo = $ie->getCorrectMessageNoForPop3($uid);
                }

                if (!empty($msgNo)) {
                    if ($ie->importOneEmail($msgNo, $uid)) {
                        $emailIds[] = $ie->email->id;
                        $ie->deleteMessageOnMailServer($uid);
                        //$ie->retrieve($ieid);
                        //$ie->connectMailserver();
                        $ie->mailbox = $folder;
                        $ie->deleteMessageFromCache(($uids[] = $uid));
                    } else {
                        $out = $out . "Message No : " . $messageIndex . " failed. Reason : Message already imported \r\n";
                    }
                }
                $messageIndex++;
            } // for
        } // if

        if (count($emailIds) > 0) {
            $this->doDistributionWithMethod($users, $emailIds, $distributeMethod);
        } // if

        return $out;
    } // fn

    /**
     * get team id and team set id from request
     * @return  array
     */
    public function getTeams()
    {
    }

    public function doDistributionWithMethod($users, $emailIds, $distributionMethod)
    {
        // we have users and the items to distribute
        if ($distributionMethod == 'roundRobin') {
            $this->distRoundRobin($users, $emailIds);
        } elseif ($distributionMethod == 'leastBusy') {
            $this->distLeastBusy($users, $emailIds);
        } elseif ($distributionMethod == 'direct') {
            if (count($users) > 1) {
                // only 1 user allowed in direct assignment
                $error = 1;
            } else {
                $user = $users[0];
                $this->distDirect($user, $emailIds);
            } // else
        } // elseif
    } // fn

    /**
     * distributes emails to users on Round Robin basis
     * @param    $userIds    array of users to dist to
     * @param    $mailIds    array of email ids to push on those users
     * @return  boolean        true on success
     */
    public function distRoundRobin($userIds, $mailIds)
    {
        // check if we have a 'lastRobin'
        $lastRobin = $userIds[0];
        foreach ($mailIds as $k => $mailId) {
            $userIdsKeys = array_flip($userIds); // now keys are values
            $thisRobinKey = $userIdsKeys[$lastRobin] + 1;
            if (!empty($userIds[$thisRobinKey])) {
                $thisRobin = $userIds[$thisRobinKey];
                $lastRobin = $userIds[$thisRobinKey];
            } else {
                $thisRobin = $userIds[0];
                $lastRobin = $userIds[0];
            }

            $email = new Email();
            $email->retrieve($mailId);
            $email->assigned_user_id = $thisRobin;
            $email->status = 'unread';
            $email->save();
        }

        return true;
    }

    /**
     * distributes emails to users on Least Busy basis
     * @param    $userIds    array of users to dist to
     * @param    $mailIds    array of email ids to push on those users
     * @return  boolean        true on success
     */
    public function distLeastBusy($userIds, $mailIds)
    {
        foreach ($mailIds as $k => $mailId) {
            $email = new Email();
            $email->retrieve($mailId);
            foreach ($userIds as $k => $id) {
                $r = $this->db->query("SELECT count(*) AS c FROM emails WHERE assigned_user_id = '.$id.' AND status = 'unread'");
                $a = $this->db->fetchByAssoc($r);
                $counts[$id] = $a['c'];
            }
            asort($counts); // lowest to highest
            $countsKeys = array_flip($counts); // keys now the 'count of items'
            $leastBusy = array_shift($countsKeys); // user id of lowest item count
            $email->assigned_user_id = $leastBusy;
            $email->status = 'unread';
            $email->save();
        }

        return true;
    }

    /**
     * distributes emails to 1 user
     * @param    $user        users to dist to
     * @param    $mailIds    array of email ids to push
     * @return  boolean        true on success
     */
    public function distDirect($user, $mailIds)
    {
        foreach ($mailIds as $k => $mailId) {
            $email = new Email();
            $email->retrieve($mailId);
            $email->assigned_user_id = $user;
            $email->status = 'unread';

            $email->save();
        }

        return true;
    }

    public function getLastRobin($ie)
    {
        $lastRobin = "";
        if ($this->validCacheFileExists($ie->id, 'folders', "robin.cache.php")) {
            $lastRobin = $this->getCacheValue($ie->id, 'folders', "robin.cache.php", 'robin');
        } // if

        return $lastRobin;
    } // fn

    public function setLastRobin($ie, $lastRobin)
    {
        global $sugar_config;
        $cacheFolderPath = sugar_cached("modules/Emails/{$ie->id}/folders");
        if (!file_exists($cacheFolderPath)) {
            mkdir_recursive($cacheFolderPath);
        }
        $this->writeCacheFile('robin', $lastRobin, $ie->id, 'folders', "robin.cache.php");
    } // fn

    /**
     * returns the metadata defining a single email message for display.  Uses cache file if it exists
     * @return array
     */
    public function getSingleMessage($ie)


        {global $timedate;
        global $app_strings, $mod_strings;
        $ie->retrieve($_REQUEST['ieId']);
        $noCache = true;

        $ie->mailbox = $_REQUEST['mbox'];
        $filename = $_REQUEST['mbox'] . $_REQUEST['uid'] . ".php";
        $md5uidl = "";
        if ($ie->isPop3Protocol()) {
            $md5uidl = md5($_REQUEST['uid']);
            $filename = $_REQUEST['mbox'] . $md5uidl . ".php";
        } // if

        if (isset($filename) && strpos($filename, "..") !== false) {
            die("Directory navigation attack denied.");
        }

        if ($this->validCacheFileExists($_REQUEST['ieId'], 'messages', $filename)) {
            $out = $this->getCacheValue($_REQUEST['ieId'], 'messages', $filename, 'out');
            $noCache = false;

            // something fubar'd the cache?
            if (empty($out['meta']['email']['name']) && empty($out['meta']['email']['description'])) {
                $noCache = true;
            } else {
                // When sending data from cache, convert date into users preffered format
                $dateTimeInGMTFormat = $out['meta']['email']['date_start'];
                $out['meta']['email']['date_start'] = $timedate->to_display_date_time($dateTimeInGMTFormat);
            } // else
        }

        if ($noCache) {
            $writeToCacheFile = true;
            if ($ie->isPop3Protocol()) {
                $status = $ie->setEmailForDisplay($_REQUEST['uid'], true, true, true);
            } else {
                $status = $ie->setEmailForDisplay($_REQUEST['uid'], false, true, true);
            }
            $out = $ie->displayOneEmail($_REQUEST['uid'], $_REQUEST['mbox']);
            // modify the out object to store date in GMT format on the local cache file
            $dateTimeInUserFormat = $out['meta']['email']['date_start'];
            $out['meta']['email']['date_start'] = $timedate->to_db($dateTimeInUserFormat);
            if ($status == 'error') {
                $writeToCacheFile = false;
            }
            if ($writeToCacheFile) {
                if ($ie->isPop3Protocol()) {
                    $this->writeCacheFile('out', $out, $_REQUEST['ieId'], 'messages',
                        "{$_REQUEST['mbox']}{$md5uidl}.php");
                } else {
                    $this->writeCacheFile('out', $out, $_REQUEST['ieId'], 'messages',
                        "{$_REQUEST['mbox']}{$_REQUEST['uid']}.php");
                } // else
                // restore date in the users preferred format to be send on to UI for diaply
                $out['meta']['email']['date_start'] = $dateTimeInUserFormat;
            } // if
        }
        $out['meta']['email']['toaddrs'] = $this->generateExpandableAddrs($out['meta']['email']['toaddrs']);
        if (!empty($out['meta']['email']['cc_addrs'])) {
            $ccs = $this->generateExpandableAddrs($out['meta']['email']['cc_addrs']);
            $out['meta']['cc'] = <<<eoq
				<tr>
					<td NOWRAP valign="top" class="displayEmailLabel">
						{$app_strings['LBL_EMAIL_CC']}:
					</td>
					<td class="displayEmailValue">
						{$ccs}
					</td>
				</tr>
eoq;
        }

        if (empty($out['meta']['email']['description'])) {
            $out['meta']['email']['description'] = $mod_strings['LBL_EMPTY_EMAIL_BODY'];
        }

        if ($noCache) {
            $GLOBALS['log']->debug("EMAILUI: getSingleMessage() NOT using cache file");
        } else {
            $GLOBALS['log']->debug("EMAILUI: getSingleMessage() using cache file [ " . $_REQUEST['mbox'] . $_REQUEST['uid'] . ".php ]");
        }

		$this->setReadFlag($_REQUEST['ieId'], $_REQUEST['mbox'], $_REQUEST['uid']);
		return $out;
	}


    /**
     * Returns the HTML for a list of emails in a given folder
     * @param GUID $ieId GUID to InboundEmail instance
     * @param string $mbox Mailbox path name in dot notation
     * @param int $folderListCacheOffset Seconds for valid cache file
     * @return string HTML render of list.
     */
    public function getListEmails($ieId, $mbox, $folderListCacheOffset, $forceRefresh = 'false')
    {
        global $sugar_config;

        $ie = new InboundEmail();
        $ie->retrieve($ieId);
        $list = $ie->displayFolderContents($mbox, $forceRefresh);

        return $list;
    }

    /**
     * Returns the templatized compose screen.  Used by reply, forwards and draft status messages.
     * @param object email Email bean in focus
     */
    public function displayComposeEmail($email)
    {
        global $locale;
        global $current_user;


        $ea = new SugarEmailAddress();

        if (!empty($email)) {
            $email->cids2Links();
            $description = (empty($email->description_html)) ? $email->description : $email->description_html;
        }

        //Get the most complete address list availible for this email
        $addresses = array('toAddresses' => 'to', 'ccAddresses' => 'cc', 'bccAddresses' => 'bcc');
        foreach ($addresses as $var => $type) {
            $$var = "";
            foreach (array("{$type}_addrs_names", "{$type}addrs", "{$type}_addrs") as $emailVar) {
                if (!empty($email->$emailVar)) {
                    $$var = $email->$emailVar;
                    break;
                }
            }
        }

        $ret = array();
        $ret['type'] = $email->type;
        $ret['name'] = $email->name;
        $ret['description'] = $description;
        $ret['from'] = (isset($_REQUEST['composeType']) && $_REQUEST['composeType'] == 'forward') ? "" : $email->from_addr;
        $ret['to'] = from_html($toAddresses);
        $ret['uid'] = $email->id;
        $ret['parent_name'] = $email->parent_name;
        $ret['parent_type'] = $email->parent_type;
        $ret['parent_id'] = $email->parent_id;

        if ($email->type == 'draft') {
            $ret['cc'] = from_html($ccAddresses);
            $ret['bcc'] = $bccAddresses;
        }
        // reply all
        if (isset($_REQUEST['composeType']) && $_REQUEST['composeType'] == 'replyAll') {
            $ret['cc'] = from_html($ccAddresses);
            $ret['bcc'] = $bccAddresses;

            $userEmails = array();
            $userEmailsMeta = $ea->getAddressesByGUID($current_user->id, 'Users');
            foreach ($userEmailsMeta as $emailMeta) {
                $userEmails[] = from_html(strtolower(trim($emailMeta['email_address'])));
            }
            $userEmails[] = from_html(strtolower(trim($email->from_addr)));

            $ret['cc'] = from_html($email->cc_addrs);
            $toAddresses = from_html($toAddresses);
            $to = str_replace($this->addressSeparators, "::", $toAddresses);
            $exTo = explode("::", $to);

            if (is_array($exTo)) {
                foreach ($exTo as $addr) {
                    $addr = strtolower(trim($addr));
                    if (!in_array($addr, $userEmails)) {
                        if (!empty($ret['cc'])) {
                            $ret['cc'] = $ret['cc'] . ", ";
                        }
                        $ret['cc'] = $ret['cc'] . trim($addr);
                    }
                }
            } elseif (!empty($exTo)) {
                $exTo = trim($exTo);
                if (!in_array($exTo, $userEmails)) {
                    $ret['cc'] = $ret['cc'] . ", " . $exTo;
                }
            }
        }

        return $ret;
    }

    /**
     * Formats email body on reply/forward
     * @param object email Email object in focus
     * @param string type
     * @return object email
     */
    public function handleReplyType($email, $type)
    {
        global $mod_strings;
        $GLOBALS['log']->debug("****At Handle Reply Type: $type");
        switch ($type) {
            case "reply":
            case "replyAll":
                $header = $email->getReplyHeader();
                if (!preg_match('/^(re:)+/i', $email->name)) {
                    $email->name = "{$mod_strings['LBL_RE']} {$email->name}";
                }
                if ($type == "reply") {
                    $email->cc_addrs = "";
                    if (!empty($email->reply_to_addr)) {
                        $email->from_addr = $email->reply_to_addr;
                    } // if
                } else {
                    if (!empty($email->reply_to_addr)) {
                        $email->to_addrs = $email->to_addrs . "," . $email->reply_to_addr;
                    } // if
                } // else
                break;

            case "forward":
                $header = $email->getForwardHeader();
                if (!preg_match('/^(fw:)+/i', $email->name)) {
                    $email->name = "{$mod_strings['LBL_FW']} {$email->name}";
                }
                $email->cc_addrs = "";
                break;

            case "replyCase":
                $GLOBALS['log']->debug("EMAILUI: At reply case");
                $header = $email->getReplyHeader();

                $myCase = new aCase();
                $myCase->retrieve($email->parent_id);
                $myCaseMacro = $myCase->getEmailSubjectMacro();
                $email->parent_name = $myCase->name;
                $GLOBALS['log']->debug("****Case # : {$myCase->case_number} macro: $myCaseMacro");
                if (!strpos($email->name, str_replace('%1', $myCase->case_number, $myCaseMacro))) {
                    $GLOBALS['log']->debug("Replacing");
                    $email->name = str_replace('%1', $myCase->case_number, $myCaseMacro) . ' ' . $email->name;
                }
                $email->name = "{$mod_strings['LBL_RE']} {$email->name}";
                break;
        }

        $html = trim($email->description_html);
        $plain = trim($email->description);

        $desc = (!empty($html)) ? $html : $plain;

        $email->description = $header . $email->quoteHtmlEmailForNewEmailUI($desc);

        return $email;
    }

    ///////////////////////////////////////////////////////////////////////////
    ////	PRIVATE HELPERS
    /**
     * Generates a UNION query to get one list of users, contacts, leads, and
     * prospects; used specifically for the addressBook
     */
    public function _getPeopleUnionQuery($whereArr, $person)
    {
        global $current_user, $app_strings;
        global $db;
        if (!isset($person) || $person === 'LBL_DROPDOWN_LIST_ALL') {
            $peopleTables = array(
                "users",
                "contacts",
                "leads",
                "prospects",
                "accounts"
            );
        } else {
            $peopleTables = array($person);
        }
        $q = '';

        $whereAdd = "";

        foreach ($whereArr as $column => $clause) {
            if (!empty($whereAdd)) {
                $whereAdd .= " AND ";
            }
            $clause = $current_user->db->quote($clause);
            $whereAdd .= "{$column} LIKE '{$clause}%'";
        }


        foreach ($peopleTables as $table) {
            $module = ucfirst($table);
            $class = substr($module, 0, strlen($module) - 1);
            require_once("modules/{$module}/{$class}.php");
            $person = new $class();
            if (!$person->ACLAccess('list')) {
                continue;
            } // if
            $where = "({$table}.deleted = 0 AND eabr.primary_address = 1 AND {$table}.id <> '{$current_user->id}')";

            if (ACLController::requireOwner($module, 'list')) {
                $where = $where . " AND ({$table}.assigned_user_id = '{$current_user->id}')";
            } // if
            if (!empty($whereAdd)) {
                $where .= " AND ({$whereAdd})";
            }

            if ($person === 'accounts') {
                $t = "SELECT {$table}.id, '' first_name, {$table}.name, eabr.primary_address, ea.email_address, '{$module}' module ";
            } else {
                $t = "SELECT {$table}.id, {$table}.first_name, {$table}.last_name, eabr.primary_address, ea.email_address, '{$module}' module ";
            }
            $t .= "FROM {$table} ";
            $t .= "JOIN email_addr_bean_rel eabr ON ({$table}.id = eabr.bean_id and eabr.deleted=0) ";
            $t .= "JOIN email_addresses ea ON (eabr.email_address_id = ea.id) ";
            $t .= " WHERE {$where}";

            /* BEGIN - SECURITY GROUPS */
            //this function may not even be used anymore. Seems like findEmailFromBeanIds is preferred now
            if ($person->bean_implements('ACL') && ACLController::requireSecurityGroup($module, 'list')) {
                require_once('modules/SecurityGroups/SecurityGroup.php');
                global $current_user;
                $owner_where = $person->getOwnerWhere($current_user->id);
                $group_where = SecurityGroup::getGroupWhere($table, $module, $current_user->id);
                $t .= " AND (" . $owner_where . " or " . $group_where . ") ";
            }
            /* END - SECURITY GROUPS */


            if (!empty($q)) {
                $q .= "\n UNION ALL \n";
            }

            $q .= "({$t})";
        }
        $countq = "SELECT count(people.id) c from ($q) people";
        $q .= "ORDER BY last_name";

        return array('query' => $q, 'countQuery' => $countq);
    }

    /**
     * get emails of related bean for a given bean id
     * @param $beanType
     * @param $condition array of conditions inclued bean id
     * @return array('query' => $q, 'countQuery' => $countq);
     */
    public function getRelatedEmail($beanType, $whereArr, $relatedBeanInfoArr = '')
    {
        global $beanList, $current_user, $app_strings, $db;
        $finalQuery = '';
        $searchBeans = null;
        if ($beanType === 'LBL_DROPDOWN_LIST_ALL') {
            $searchBeans = array(
                "users",
                "contacts",
                "leads",
                "prospects",
                "accounts"
            );
        }

        if ($relatedBeanInfoArr == '' || empty($relatedBeanInfoArr['related_bean_type'])) {
            if ($searchBeans != null) {
                $q = array();
                foreach ($searchBeans as $searchBean) {
                    $searchq = $this->findEmailFromBeanIds('', $searchBean, $whereArr);
                    if (!empty($searchq)) {
                        $q[] = "($searchq)";
                    }
                }
                if (!empty($q)) {
                    $finalQuery .= implode("\n UNION ALL \n", $q);
                }
            } else {
                $finalQuery = $this->findEmailFromBeanIds('', $beanType, $whereArr);
            }
        } else {
            $class = $beanList[$relatedBeanInfoArr['related_bean_type']];
            $focus = new $class();
            $focus->retrieve($relatedBeanInfoArr['related_bean_id']);
            if ($searchBeans != null) {
                $q = array();
                foreach ($searchBeans as $searchBean) {
                    if ($focus->load_relationship($searchBean)) {
                        $data = $focus->$searchBean->get();
                        if (count($data) != 0) {
                            $q[] = '(' . $this->findEmailFromBeanIds($data, $searchBean, $whereArr) . ')';
                        }
                    }
                }
                if (!empty($q)) {
                    $finalQuery .= implode("\n UNION ALL \n", $q);
                }
            } else {
                if ($focus->load_relationship($beanType)) {
                    $data = $focus->$beanType->get();
                    if (count($data) != 0) {
                        $finalQuery = $this->findEmailFromBeanIds($data, $beanType, $whereArr);
                    }
                }
            }
        }
        $countq = "SELECT count(people.id) c from ($finalQuery) people";

        return array('query' => $finalQuery, 'countQuery' => $countq);
    }

    public function findEmailFromBeanIds($beanIds, $beanType, $whereArr)
    {
        global $current_user;
        $q = '';
        $whereAdd = "";
        $relatedIDs = '';
        if ($beanIds != '') {
            foreach ($beanIds as $key => $value) {
                $beanIds[$key] = '\'' . $value . '\'';
            }
            $relatedIDs = implode(',', $beanIds);
        }

        if ($beanType == 'accounts') {
            if (isset($whereArr['first_name'])) {
                $whereArr['name'] = $whereArr['first_name'];
            }
            unset($whereArr['last_name']);
            unset($whereArr['first_name']);
        }

        foreach ($whereArr as $column => $clause) {
            if (!empty($whereAdd)) {
                $whereAdd .= " OR ";
            }
            $clause = $current_user->db->quote($clause);
            $whereAdd .= "{$column} LIKE '{$clause}%'";
        }
        $table = $beanType;
        $module = ucfirst($table);
        $class = substr($module, 0, strlen($module) - 1);
        require_once("modules/{$module}/{$class}.php");
        $person = new $class();
        if ($person->ACLAccess('list')) {
            if ($relatedIDs != '') {
                $where = "({$table}.deleted = 0 AND eabr.primary_address = 1 AND {$table}.id in ($relatedIDs))";
            } else {
                $where = "({$table}.deleted = 0 AND eabr.primary_address = 1)";
            }

            if (ACLController::requireOwner($module, 'list')) {
                $where = $where . " AND ({$table}.assigned_user_id = '{$current_user->id}')";
            } // if
            if (!empty($whereAdd)) {
                $where .= " AND ({$whereAdd})";
            }

            if ($beanType === 'accounts') {
                $t = "SELECT {$table}.id, '' first_name, {$table}.name last_name, eabr.primary_address, ea.email_address, '{$module}' module ";
            } else {
                $t = "SELECT {$table}.id, {$table}.first_name, {$table}.last_name, eabr.primary_address, ea.email_address, '{$module}' module ";
            }

            $t .= "FROM {$table} ";
            $t .= "JOIN email_addr_bean_rel eabr ON ({$table}.id = eabr.bean_id and eabr.deleted=0) ";
            $t .= "JOIN email_addresses ea ON (eabr.email_address_id = ea.id) ";
            $t .= " WHERE {$where}";
            /* BEGIN - SECURITY GROUPS */
            //this function may not even be used anymore. Seems like findEmailFromBeanIds is preferred now
            if ($person->bean_implements('ACL') && ACLController::requireSecurityGroup($module, 'list')) {
                require_once('modules/SecurityGroups/SecurityGroup.php');
                global $current_user;
                $owner_where = $person->getOwnerWhere($current_user->id);
                $group_where = SecurityGroup::getGroupWhere($table, $module, $current_user->id);
                $t .= " AND (" . $owner_where . " or " . $group_where . ") ";
            }
            /* END - SECURITY GROUPS */
        } // if

        return $t;
    }

    /**
     * Cleans UID lists
     * @param mixed $uids
     * @param bool $returnString False will return an array
     * @return mixed
     */
    public function _cleanUIDList($uids, $returnString = false)
    {
        global $app_strings;
        $GLOBALS['log']->debug("_cleanUIDList: before - [ {$uids} ]");

        if (!is_array($uids)) {
            $returnString = true;

            $exUids = explode($app_strings['LBL_EMAIL_DELIMITER'], $uids);
            $uids = $exUids;
        }

        $cleanUids = array();
        foreach ($uids as $uid) {
            $cleanUids[$uid] = $uid;
        }

        sort($cleanUids);

        if ($returnString) {
            $cleanImplode = implode($app_strings['LBL_EMAIL_DELIMITER'], $cleanUids);
            $GLOBALS['log']->debug("_cleanUIDList: after - [ {$cleanImplode} ]");

            return $cleanImplode;
        }

        return $cleanUids;
    }

    /**
     * Creates Mail folder
     *
     * @param object $user User in focus
     * @param array $folder_params Array of parameters for folder creation
     */
    protected function createFolder($user, $folder_params)
    {
        $folder = new SugarFolder();
        foreach ($folder_params as $key => $val) {
            $folder->$key = $val;
        }

        $folder->save();

        return $folder;
    }

    /**
     * Creates defaults for the User
     * @param object $user User in focus
     */
    public function preflightUser(&$user)
    {
        global $mod_strings;
        $folder_types = array();

        $params = array(
            // My Emails
            "inbound" => array(
                'name' => $mod_strings['LNK_MY_INBOX'],
                'folder_type' => "inbound",
                'has_child' => 1,
                'dynamic_query' => $this->generateDynamicFolderQuery("inbound", $user->id),
                'is_dynamic' => 1,
                'created_by' => $user->id,
                'modified_by' => $user->id,
            ),
            // My Drafts
            "draft" => array(
                'name' => $mod_strings['LNK_MY_DRAFTS'],
                'folder_type' => "draft",
                'has_child' => 0,
                'dynamic_query' => $this->generateDynamicFolderQuery("draft", $user->id),
                'is_dynamic' => 1,
                'created_by' => $user->id,
                'modified_by' => $user->id,
            ),
            // Sent Emails
            "sent" => array(
                'name' => $mod_strings['LNK_SENT_EMAIL_LIST'],
                'folder_type' => "sent",
                'has_child' => 0,
                'dynamic_query' => $this->generateDynamicFolderQuery("sent", $user->id),
                'is_dynamic' => 1,
                'created_by' => $user->id,
                'modified_by' => $user->id,
            ),
            // Archived Emails
            "archived" => array(
                'name' => $mod_strings['LBL_LIST_TITLE_MY_ARCHIVES'],
                'folder_type' => "archived",
                'has_child' => 0,
                'dynamic_query' => '',
                'is_dynamic' => 1,
                'created_by' => $user->id,
                'modified_by' => $user->id,
            ),
        );

        $q = "SELECT * FROM folders f WHERE f.created_by = '{$user->id}' AND f.deleted = 0 AND coalesce(" . $user->db->convert("f.folder_type",
                "length") . ",0) > 0";
        $r = $user->db->query($q);

        while ($row = $GLOBALS['db']->fetchByAssoc($r)) {
            if ($row['folder_type'] == 'inbound') {
                $parent_id = $row['id'];
            }
            if (!in_array($row['folder_type'], $folder_types)) {
                array_push($folder_types, $row['folder_type']);
            }
            if (isset($params[$row['folder_type']])) {
                unset($params[$row['folder_type']]);
            }
        }

        require_once("include/SugarFolders/SugarFolders.php");

        foreach ($params as $type => $type_params) {
            if ($type == "inbound") {
                $folder = $this->createFolder($user, $params[$type]);

                $parent_id = $folder->id;

                // handle the case where inbound folder was deleted, but other folders exist
                if (count($folder_types) != 0) {
                    // This update query will exclude inbound parent, and any custom created folders.
                    // For others, it will update their parent_id for the current user.
                    $q = "UPDATE folders SET parent_folder = '" . $parent_id .
                        "' WHERE folder_type IN ('draft', 'sent', 'archived') AND created_by = '" . $user->id . "'";
                    $q = "UPDATE folders SET parent_folder = '" . $parent_id .
                        "' WHERE folder_type IN ('draft', 'sent', 'archived') AND created_by = '" . $user->id . "'";
                    $r = $user->db->query($q);
                }
            } else {
                $params[$type]['parent_folder'] = $parent_id;

                $this->createFolder($user, $params[$type]);
            }
        }
    }

    /**
     * Parses the core dynamic folder query
     * @param string $type 'inbound', 'draft', etc.
     * @param string $userId
     * @return string
     */
    public function generateDynamicFolderQuery($type, $userId)
    {
        $q = $this->coreDynamicFolderQuery;

        $status = $type;

        if ($type == "sent") {
            $type = "out";
        }

        $replacee = array("::TYPE::", "::STATUS::", "::USER_ID::");
        $replacer = array($type, $status, $userId);

        $ret = str_replace($replacee, $replacer, $q);

        if ($type == 'inbound') {
            $ret .= " AND status NOT IN ('sent', 'archived', 'draft') AND type NOT IN ('out', 'archived', 'draft')";
        } else {
            $ret .= " AND status NOT IN ('archived') AND type NOT IN ('archived')";
        }

        return $ret;
    }

    /**
     * Preps the User's cache dir
     */
    public function preflightUserCache()
    {
        $path = clean_path($this->userCacheDir);
        if (!file_exists($this->userCacheDir)) {
            mkdir_recursive($path);
        }

        $files = findAllFiles($path, array());

        foreach ($files as $file) {
            unlink($file);
        }
    }

    public function clearInboundAccountCache($ieId)
    {
        global $sugar_config;
        $cacheRoot = sugar_cached("modules/Emails/{$ieId}");
        $files = findAllFiles($cacheRoot . "/messages/", array());
        foreach ($files as $file) {
            unlink($file);
        } // fn
        $files = findAllFiles($cacheRoot . "/attachments/", array());
        foreach ($files as $file) {
            unlink($file);
        } // for
    } // fn

    /**
     * returns an array of EmailTemplates that the user has access to for the compose email screen
     * @return array
     */
    public function getEmailTemplatesArray()
    {
        global $app_strings;

        if (ACLController::checkAccess('EmailTemplates', 'list', true) && ACLController::checkAccess('EmailTemplates',
                'view', true)
        ) {
            $et = new EmailTemplate();
            $etResult = $et->db->query($et->create_new_list_query('',
                "(email_templates.type IS NULL OR email_templates.type='' OR email_templates.type='email')", array(),
                array(), ''));
            $email_templates_arr = array('' => $app_strings['LBL_NONE']);
            while ($etA = $et->db->fetchByAssoc($etResult)) {
                $email_templates_arr[$etA['id']] = $etA['name'];
            }
        } else {
            $email_templates_arr = array('' => $app_strings['LBL_NONE']);
        }

        return $email_templates_arr;
    }

    public function getFromAccountsArray($ie)
    {
        global $current_user;
        global $app_strings;

        $ieAccountsFull = $ie->retrieveAllByGroupIdWithGroupAccounts($current_user->id);
        $ieAccountsFrom = array();

        $oe = new OutboundEmail();
        $system = $oe->getSystemMailerSettings();
        $ret = $current_user->getUsersNameAndEmail();
        $ret['name'] = from_html($ret['name']);
        $useMyAccountString = true;

        if (empty($ret['email'])) {
            $systemReturn = $current_user->getSystemDefaultNameAndEmail();
            $ret['email'] = $systemReturn['email'];
            $ret['name'] = from_html($systemReturn['name']);
            $useMyAccountString = false;
        } // if

        $myAccountString = '';
        if ($useMyAccountString) {
            $myAccountString = " - {$app_strings['LBL_MY_ACCOUNT']}";
        } // if

        //Check to make sure that the user has set the associated inbound email account -> outbound account is active.
        $showFolders = sugar_unserialize(base64_decode($current_user->getPreference('showFolders', 'Emails')));
        $sf = new SugarFolder();
        $groupSubs = $sf->getSubscriptions($current_user);

        foreach ($ieAccountsFull as $k => $v) {
            $personalSelected = (!empty($showFolders) && in_array($v->id, $showFolders));

            $allowOutboundGroupUsage = $v->get_stored_options('allow_outbound_group_usage', false);
            $groupSelected = (in_array($v->groupfolder_id, $groupSubs) && $allowOutboundGroupUsage);
            $selected = ($personalSelected || $groupSelected);

            if (!$selected) {
                $GLOBALS['log']->debug("Inbound Email {$v->name}, not selected and will not be available for selection within compose UI.");
                continue;
            }

            $name = $v->get_stored_options('from_name');
            $addr = $v->get_stored_options('from_addr');
            if ($name != null && $addr != null) {
                $name = from_html($name);
                if (!$v->is_personal) {
                    $ieAccountsFrom[] = array(
                        "value" => $v->id,
                        "text" => "{$name} ({$addr}) - {$app_strings['LBL_EMAIL_UPPER_CASE_GROUP']}"
                    );
                } else {
                    $ieAccountsFrom[] = array("value" => $v->id, "text" => "{$name} ({$addr})");
                } // else
            } // if
        } // foreach


        $userSystemOverride = $oe->getUsersMailerForSystemOverride($current_user->id);
        //Substitute in the users system override if its available.
        if ($userSystemOverride != null) {
            $system = $userSystemOverride;
        }

        if (!empty($system->mail_smtpserver)) {
            $admin = new Administration();
            $admin->retrieveSettings(); //retrieve all admin settings.
            $ieAccountsFrom[] = array(
                "value" => $system->id,
                "text" =>
                    "{$ret['name']} ({$ret['email']}){$myAccountString}"
            );
        }

        return $ieAccountsFrom;
    } // fn

    /**
     * This function will return all the accounts this user has access to based on the
     * match of the emailId passed in as a parameter
     * @deprecate 7.9
     * @param unknown_type $ie
     * @return unknown
     */
    public function getFromAllAccountsArray($ie, $ret)
    {
        global $current_user;
        global $app_strings;

        $ret['fromAccounts'] = array();
        if (!isset($ret['to']) && !empty($ret['from'])) {
            $ret['fromAccounts']['status'] = false;

            return $ret;
        }
        $ieAccountsFull = $ie->retrieveAllByGroupIdWithGroupAccounts($current_user->id);
        $foundInPersonalAccounts = false;
        $foundInGroupAccounts = false;
        $foundInSystemAccounts = false;

        //$toArray = array();
        if ($ret['type'] == "draft") {
            $toArray = explode(",", $ret['from']);
        } else {
            $toArray = $ie->email->email2ParseAddressesForAddressesOnly($ret['to']);
        } // else
        foreach ($ieAccountsFull as $k => $v) {
            $storedOptions = unserialize(base64_decode($v->stored_options));
            if (array_search_insensitive($storedOptions['from_addr'], $toArray)) {
                if ($v->is_personal) {
                    $foundInPersonalAccounts = true;
                    break;
                } else {
                    $foundInGroupAccounts = true;
                } // else
            } // if
        } // foreach

        $oe = new OutboundEmail();
        $system = $oe->getSystemMailerSettings();

        $return = $current_user->getUsersNameAndEmail();
        $return['name'] = from_html($return['name']);
        $useMyAccountString = true;

        if (empty($return['email'])) {
            $systemReturn = $current_user->getSystemDefaultNameAndEmail();
            $return['email'] = $systemReturn['email'];
            $return['name'] = from_html($systemReturn['name']);
            $useMyAccountString = false;
        } // if

        $myAccountString = '';
        if ($useMyAccountString) {
            $myAccountString = " - {$app_strings['LBL_MY_ACCOUNT']}";
        } // if

        if (!empty($system->id)) {
            $admin = new Administration();
            $admin->retrieveSettings(); //retrieve all admin settings.
            if (in_array(trim($return['email']), $toArray)) {
                $foundInSystemAccounts = true;
            } // if
        } // if

        if (!$foundInPersonalAccounts && !$foundInGroupAccounts && !$foundInSystemAccounts) {
            $ret['fromAccounts']['status'] = false;

            return $ret;
        } // if

        $ieAccountsFrom = array();
        foreach ($ieAccountsFull as $k => $v) {
            $storedOptions = unserialize(base64_decode($v->stored_options));
            $storedOptionsName = from_html($storedOptions['from_name']);

            $selected = false;
            if (array_search_insensitive($storedOptions['from_addr'], $toArray)) {
                //if ($ret['to'] == $storedOptions['from_addr']) {
                $selected = true;
            } // if
            if ($foundInPersonalAccounts) {
                if ($v->is_personal) {
                    $ieAccountsFrom[] = array(
                        "value" => $v->id,
                        "selected" => $selected,
                        "text" => "{$storedOptionsName} ({$storedOptions['from_addr']})"
                    );
                } // if
            } else {
                $ieAccountsFrom[] = array(
                    "value" => $v->id,
                    "selected" => $selected,
                    "text" => "{$storedOptionsName} ({$storedOptions['from_addr']}) - {$app_strings['LBL_EMAIL_UPPER_CASE_GROUP']}"
                );
            } // else
        } // foreach

        if (!empty($system->id)) {
            if (!$foundInPersonalAccounts && !$foundInGroupAccounts && $foundInSystemAccounts) {
                $ieAccountsFrom[] = array(
                    "value" => $system->id,
                    "selected" => true,
                    "text" =>
                        "{$return['name']} ({$return['email']}){$myAccountString}"
                );
            } else {
                $ieAccountsFrom[] = array(
                    "value" => $system->id,
                    "text" =>
                        "{$return['name']} ({$return['email']}){$myAccountString}"
                );
            } // else
        } // if

        $ret['fromAccounts']['status'] = ($foundInPersonalAccounts || $foundInGroupAccounts || $foundInSystemAccounts) ? true : false;
        $ret['fromAccounts']['data'] = $ieAccountsFrom;

        return $ret;
    } // fn


    /**
     * takes an array and creates XML
     * @param array Array to convert
     * @param string Name to wrap highest level items in array
     * @return string XML
     */
    public function arrayToXML($a, $paramName)
    {
        if (!is_array($a)) {
            return '';
        }

        $bad = array("<", ">", "'", '"', "&");
        $good = array("&lt;", "&gt;", "&#39;", "&quot;", "&amp;");

        $ret = "";

        for ($i = 0; $i < count($a); $i++) {
            $email = $a[$i];
            $ret .= "\n<{$paramName}>";

            foreach ($email as $k => $v) {
                $ret .= "\n\t<{$k}>" . str_replace($bad, $good, $v) . "</{$k}>";
            }
            $ret .= "\n</{$paramName}>";
        }

        return $ret;
    }

    /**
     * Re-used option getter for Show Accounts multiselect pane
     */
    public function getShowAccountsOptions(&$ie)
    {
        global $current_user;
        global $app_strings;
        global $mod_strings;

        $ieAccountsFull = $ie->retrieveAllByGroupId($current_user->id);
        $ieAccountsShowOptionsMeta = array();
        $showFolders = sugar_unserialize(base64_decode($current_user->getPreference('showFolders', 'Emails')));

        $defaultIEAccount = $ie->getUsersDefaultOutboundServerId($current_user);

        foreach ($ieAccountsFull as $k => $v) {
            $selected = (!empty($showFolders) && in_array($v->id, $showFolders)) ? true : false;
            $default = ($defaultIEAccount == $v->id) ? true : false;
            $has_groupfolder = !empty($v->groupfolder_id) ? true : false;
            $type = ($v->is_personal) ? $mod_strings['LBL_MAILBOX_TYPE_PERSONAL'] : $mod_strings['LBL_MAILBOX_TYPE_GROUP'];

            $ieAccountsShowOptionsMeta[] = array(
                "id" => $v->id,
                "name" => $v->name,
                'is_active' => $selected,
                'server_url' => $v->server_url,
                'is_group' => !$v->is_personal,
                'group_id' => $v->group_id,
                'is_default' => $default,
                'has_groupfolder' => $has_groupfolder,
                'type' => $type
            );
        }

        //Retrieve the grou folders
        $f = new SugarFolder();
        $groupFolders = $f->getGroupFoldersForSettings($current_user);

        foreach ($groupFolders as $singleGroup) {
            //Retrieve the related IE accounts.
            $relatedIEAccounts = $ie->retrieveByGroupFolderId($singleGroup['id']);

            if (count($relatedIEAccounts) == 0) {
                $server_url = $app_strings['LBL_EMAIL_MULT_GROUP_FOLDER_ACCOUNTS_EMPTY'];
            } else {
                if (count($relatedIEAccounts) == 1) {
                    if ($relatedIEAccounts[0]->status != 'Active' || $relatedIEAccounts[0]->mailbox_type == 'bounce') {
                        continue;
                    }

                    $server_url = $relatedIEAccounts[0]->server_url;
                } else {
                    $server_url = $app_strings['LBL_EMAIL_MULT_GROUP_FOLDER_ACCOUNTS'];
                }
            }
           

            $type = $mod_strings['LBL_MAILBOX_TYPE_GROUP_FOLDER'];
            $ieAccountsShowOptionsMeta[] = array(
                "id" => $singleGroup['id'],
                "name" => $singleGroup['origName'],
                'is_active' => $singleGroup['selected'],
                'server_url' => $server_url,
                'is_group' => true,
                'group_id' => $singleGroup['id'],
                'is_default' => false,
                'has_groupfolder' => true,
                'type' => $type
            );
        }


        return $ieAccountsShowOptionsMeta;
    }

    public function getShowAccountsOptionsForSearch(&$ie)
    {
        global $current_user;
        global $app_strings;

        $ieAccountsFull = $ie->retrieveAllByGroupId($current_user->id);
        //$ieAccountsShowOptions = "<option value=''>{$app_strings['LBL_NONE']}</option>\n";
        $ieAccountsShowOptionsMeta = array();
        $ieAccountsShowOptionsMeta[] = array("value" => "", "text" => $app_strings['LBL_NONE'], 'selected' => '');
        $showFolders = sugar_unserialize(base64_decode($current_user->getPreference('showFolders', 'Emails')));

        foreach ($ieAccountsFull as $k => $v) {
            if (!in_array($v->id, $showFolders)) {
                continue;
            }
            $group = (!$v->is_personal) ? $app_strings['LBL_EMAIL_GROUP'] . "." : "";
            $ieAccountsShowOptionsMeta[] = array(
                "value" => $v->id,
                "text" => $group . $v->name,
                'protocol' => $v->protocol
            );
        }

        return $ieAccountsShowOptionsMeta;
    }

    /**
     * Formats a display message on successful async call
     * @param string $type Type of message to display
     */
    public function displaySuccessMessage($type)
    {
        global $app_strings;

        switch ($type) {
            case "delete":
                $message = $app_strings['LBL_EMAIL_DELETE_SUCCESS'];
                break;

            default:
                $message = "NOOP: invalid type";
                break;
        }

        $this->smarty->assign('app_strings', $app_strings);
        $this->smarty->assign('message', $message);
        echo $this->smarty->fetch("modules/Emails/templates/successMessage.tpl");
    }

    /**
     * Validates existence and expiration of a cache file
     * @param string $ieId
     * @param string $type Type of cache file: folders, messages, etc.
     * @param string $file The cachefile name
     * @param int refreshOffset Refresh time in secs.
     * @return mixed.
     */
    public function validCacheFileExists($ieId, $type, $file, $refreshOffset = -1)
    {
        global $sugar_config;

        if ($refreshOffset == -1) {
            $refreshOffset = $this->cacheTimeouts[$type]; // use defaults
        }

        $cacheFilePath = sugar_cached("modules/Emails/{$ieId}/{$type}/{$file}");
        if (file_exists($cacheFilePath)) {
            return true;
        }

        return false;
    }

    /**
     * retrieves the cached value
     * @param string $ieId
     * @param string $type Type of cache file: folders, messages, etc.
     * @param string $file The cachefile name
     * @param string $key name of cache value
     * @return mixed
     */
    public function getCacheValue($ieId, $type, $file, $key)
    {
        global $sugar_config;

        $cleanIeId = cleanDirName($ieId);
        $cleanType = cleanDirName($type);
        $cleanFile = cleanFileName($file);
        $cacheFilePath = sugar_cached("modules/Emails/{$cleanIeId}/{$cleanType}/{$cleanFile}");
        $cacheFile = array();

        if (file_exists($cacheFilePath)) {
            include($cacheFilePath); // provides $cacheFile

            if (isset($cacheFile[$key])) {
                $ret = unserialize($cacheFile[$key]);

                return $ret;
            }
        } else {
            $GLOBALS['log']->debug("EMAILUI: cache file not found [ {$cacheFilePath} ] - creating blank cache file");
            $this->writeCacheFile('retArr', array(), $ieId, $type, $file);
        }

        return null;
    }

    /**
     * retrieves the cache file last touched time
     * @param string $ieId
     * @param string $type Type of cache file: folders, messages, etc.
     * @param string $file The cachefile name
     * @return string
     */
    public function getCacheTimestamp($ieId, $type, $file)
    {
        global $sugar_config;

        $cacheFilePath = sugar_cached("modules/Emails/{$ieId}/{$type}/{$file}");
        $cacheFile = array();

        if (file_exists($cacheFilePath)) {
            include($cacheFilePath); // provides $cacheFile['timestamp']

            if (isset($cacheFile['timestamp'])) {
                $GLOBALS['log']->debug("EMAILUI: found timestamp [ {$cacheFile['timestamp']} ]");

                return $cacheFile['timestamp'];
            }
        }

        return '';
    }

    /**
     * Updates the timestamp for a cache file - usually to mark a "check email"
     * process
     * @param string $ieId
     * @param string $type Type of cache file: folders, messages, etc.
     * @param string $file The cachefile name
     */
    public function setCacheTimestamp($ieId, $type, $file)
    {
        global $sugar_config;

        $cacheFilePath = sugar_cached("modules/Emails/{$ieId}/{$type}/{$file}");
        $cacheFile = array();

        if (file_exists($cacheFilePath)) {
            include($cacheFilePath); // provides $cacheFile['timestamp']

            if (isset($cacheFile['timestamp'])) {
                $cacheFile['timestamp'] = strtotime('now');
                $GLOBALS['log']->debug("EMAILUI: setting updated timestamp [ {$cacheFile['timestamp']} ]");

                return $this->_writeCacheFile($cacheFile, $cacheFilePath);
            }
        }
    }


    /**
     * Writes caches to flat file in cache dir.
     * @param string $key Key to the main cache entry (not timestamp)
     * @param mixed $var Variable to be cached
     * @param string $ieId I-E focus ID
     * @param string $type Folder in cache
     * @param string $file Cache file name
     */
    public function writeCacheFile($key, $var, $ieId, $type, $file)
    {
        global $sugar_config;

        $cleanIeId = cleanDirName($ieId);
        $cleanType = cleanDirName($type);
        $cleanFile = cleanFileName($file);
        $the_file = sugar_cached("modules/Emails/{$cleanIeId}/{$cleanType}/{$cleanFile}");
        $timestamp = strtotime('now');
        $array = array();
        $array['timestamp'] = $timestamp;
        $array[$key] = serialize($var); // serialized since varexport_helper() can't handle PHP objects

        return $this->_writeCacheFile($array, $the_file);
    }

    /**
     * Performs the actual file write.  Abstracted from writeCacheFile() for
     * flexibility
     * @param array $array The array to write to the cache
     * @param string $file Full path (relative) with cache file name
     * @return bool
     */
    public function _writeCacheFile($array, $file)
    {
        global $sugar_config;

        $arrayString = var_export_helper($array);

        $date = date("r");
        $the_string = <<<eoq
<?php // created: {$date}
	\$cacheFile = {$arrayString};
?>
eoq;
        if ($fh = @sugar_fopen($file, "w")) {
            fputs($fh, $the_string);
            fclose($fh);

            return true;
        } else {
            $GLOBALS['log']->debug("EMAILUI: Could not write cache file [ {$file} ]");

            return false;
        }
    }

    /**
     * Generate JSON encoded data to be consumed by yui datatable.
     *
     * @param array $data
     * @param string $resultsParam The resultsList name
     * @return string
     */
    public function jsonOuput($data, $resultsParam, $count = 0, $fromCache = true, $unread = -1)
    {
        global $app_strings;

        $count = ($count > 0) ? $count : 0;

        if (isset($a['fromCache'])) {
            $cached = ($a['fromCache'] == 1) ? 1 : 0;
        } else {
            $cached = ($fromCache) ? 1 : 0;
        }

        if ($data['mbox'] == 'undefined' || empty($data['mbox'])) {
            $data['mbox'] = $app_strings['LBL_NONE'];
        }

        $jsonOut = array(
            'TotalCount' => $count,
            'FromCache' => $cached,
            'UnreadCount' => $unread,
            $resultsParam => $data['out']
        );

        return json_encode($jsonOut);
    }

    /**
     * generates XML output from an array
     * @param array
     * @param string master list Item
     * @return string
     */
    public function xmlOutput($a, $paramName, $count = 0, $fromCache = true, $unread = -1)
    {
        global $app_strings;
        $count = ($count > 0) ? $count : 0;

        if (isset($a['fromCache'])) {
            $cached = ($a['fromCache'] == 1) ? 1 : 0;
        } else {
            $cached = ($fromCache) ? 1 : 0;
        }

        if ($a['mbox'] == 'undefined' || empty($a['mbox'])) {
            $a['mbox'] = $app_strings['LBL_NONE'];
        }

        $xml = $this->arrayToXML($a['out'], $paramName);

        $ret = <<<eoq
<?xml version="1.0" encoding="UTF-8"?>
<EmailPage>
<TotalCount>{$count}</TotalCount>
<UnreadCount>{$unread}</UnreadCount>
<FromCache> {$cached} </FromCache>
<{$paramName}s>
{$xml}
</{$paramName}s>
</EmailPage>
eoq;

        return $ret;
    }

    /**
     * Generate to/cc addresses string in email detailview.
     *
     * @param string $str
     * @param string $target values: to, cc
     * @param int $defaultNum
     * @return string $str
     */
    public function generateExpandableAddrs($str)
    {
        global $mod_strings;
        $tempStr = $str . ',';
        $tempStr = html_entity_decode($tempStr);
        $tempStr = $this->unifyEmailString($tempStr);
        $defaultNum = 2;
        $pattern = '/@.*,/U';
        preg_match_all($pattern, $tempStr, $matchs);
        $totalCount = count($matchs[0]);

        if (!empty($matchs[0]) && $totalCount > $defaultNum) {
            $position = strpos($tempStr, $matchs[0][$defaultNum]);
            $hiddenCount = $totalCount - $defaultNum;
            $frontStr = substr($tempStr, 0, $position);
            $backStr = substr($tempStr, $position, -1);
            $str = htmlentities($frontStr) . '<a class="utilsLink" onclick="javascript: SUGAR.email2.detailView.displayAllAddrs(this);">...[' . $mod_strings['LBL_EMAIL_DETAIL_VIEW_SHOW'] . $hiddenCount . $mod_strings['LBL_EMAIL_DETAIL_VIEW_MORE'] . ']</a><span style="display: none;">' . htmlentities($backStr) . '</span>';
        }

        return $str;
    }

    /**
     * Unify the seperator as ,
     *
     * @param String $str email address string
     * @return String converted string
     */
    public function unifyEmailString($str)
    {
        preg_match_all('/@.*;/U', $str, $matches);
        if (!empty($matches[0])) {
            foreach ($matches[0] as $key => $value) {
                $new[] = str_replace(";", ",", $value);
            }

            return str_replace($matches[0], $new, $str);
        }

        return $str;
    }
} // end class def<|MERGE_RESOLUTION|>--- conflicted
+++ resolved
@@ -468,20 +468,13 @@
                     $GLOBALS['log']->warn(get_class($myBean) . ' does not have email1 field');
                 }
                 $optOut = false;
-<<<<<<< HEAD
-                $addresses = $myBean->emailAddress->addresses;
-                foreach($addresses as $address) {
-                    if($address['email_address'] == $myBean->{$emailField} && (int)$address['opt_out']) {
-                        $optOut = true;
-                        $emailLink .= '<span class="email-line-through">';
-=======
                 if(isset($myBean->emailAddress) && isset($myBean->emailAddress->addresses)) {
                     $addresses = $myBean->emailAddress->addresses;
                     foreach($addresses as $address) {
                         if($address['email_address'] == $myBean->{$emailField} && (int)$address['opt_out']) {
                             $optOut = true;
+                            $emailLink .= '<span class="email-line-through">';
                         }
->>>>>>> 2df399d0
                     }
                 }
                 if(!$optOut) {
