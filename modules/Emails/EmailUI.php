--- conflicted
+++ resolved
@@ -453,13 +453,8 @@
 		$lang = "var app_strings = new Object();\n";
 		foreach($app_strings as $k => $v) {
 			if(strpos($k, 'LBL_EMAIL_') !== false) {
-<<<<<<< HEAD
 				$vJS = json_encode($v);
 				$lang .= "app_strings.{$k} = {$vJS};\n";
-=======
-				$v = str_replace("'", "\'", $v);
-				$lang .= "app_strings.{$k} = '{$v}';\n";
->>>>>>> 18d2c59f
 			}
 		}
 		//Get the email mod strings but don't use the global variable as this may be overridden by
