<?php
/**
 *
 * SugarCRM Community Edition is a customer relationship management program developed by
 * SugarCRM, Inc. Copyright (C) 2004-2013 SugarCRM Inc.
 *
 * SuiteCRM is an extension to SugarCRM Community Edition developed by SalesAgility Ltd.
 * Copyright (C) 2011 - 2018 SalesAgility Ltd.
 *
 * This program is free software; you can redistribute it and/or modify it under
 * the terms of the GNU Affero General Public License version 3 as published by the
 * Free Software Foundation with the addition of the following permission added
 * to Section 15 as permitted in Section 7(a): FOR ANY PART OF THE COVERED WORK
 * IN WHICH THE COPYRIGHT IS OWNED BY SUGARCRM, SUGARCRM DISCLAIMS THE WARRANTY
 * OF NON INFRINGEMENT OF THIRD PARTY RIGHTS.
 *
 * This program is distributed in the hope that it will be useful, but WITHOUT
 * ANY WARRANTY; without even the implied warranty of MERCHANTABILITY or FITNESS
 * FOR A PARTICULAR PURPOSE. See the GNU Affero General Public License for more
 * details.
 *
 * You should have received a copy of the GNU Affero General Public License along with
 * this program; if not, see http://www.gnu.org/licenses or write to the Free
 * Software Foundation, Inc., 51 Franklin Street, Fifth Floor, Boston, MA
 * 02110-1301 USA.
 *
 * You can contact SugarCRM, Inc. headquarters at 10050 North Wolfe Road,
 * SW2-130, Cupertino, CA 95014, USA. or at email address contact@sugarcrm.com.
 *
 * The interactive user interfaces in modified source and object code versions
 * of this program must display Appropriate Legal Notices, as required under
 * Section 5 of the GNU Affero General Public License version 3.
 *
 * In accordance with Section 7(b) of the GNU Affero General Public License version 3,
 * these Appropriate Legal Notices must retain the display of the "Powered by
 * SugarCRM" logo and "Supercharged by SuiteCRM" logo. If the display of the logos is not
 * reasonably feasible for technical reasons, the Appropriate Legal Notices must
 * display the words "Powered by SugarCRM" and "Supercharged by SuiteCRM".
 */

if (!defined('sugarEntry') || !sugarEntry) {
    die('Not A Valid Entry Point');
}

require_once("include/ytree/Tree.php");
require_once("include/ytree/ExtNode.php");
require_once("include/SugarFolders/SugarFolders.php");
require_once 'include/Exceptions/SuiteException.php';


class EmailUI
{
    public $db;
    public $folder; // place holder for SugarFolder object
    public $folderStates = array(); // array of folderPath names and their states (1/0)
    public $smarty;
    public $addressSeparators = array(";", ",");
    public $rolloverStyle = "<style>div#rollover {position: relative;float: left;margin: none;text-decoration: none;}div#rollover a:hover {padding: 0;}div#rollover a span {display: none;}div#rollover a:hover span {text-decoration: none;display: block;width: 250px;margin-top: 5px;margin-left: 5px;position: absolute;padding: 10px;color: #333;	border: 1px solid #ccc;	background-color: #fff;	font-size: 12px;z-index: 1000;}</style>\n";
    public $groupCss = "<span class='groupInbox'>";
    public $cacheTimeouts = array(
        'messages' => 86400,    // 24 hours
        'folders' => 300,        // 5 mins
        'attachments' => 86400,    // 24 hours
    );
    public $userCacheDir = '';
    public $coreDynamicFolderQuery = "SELECT emails.id polymorphic_id, 'Emails' polymorphic_module FROM emails
								   JOIN emails_text on emails.id = emails_text.email_id
                                   WHERE (type = '::TYPE::' OR status = '::STATUS::') AND assigned_user_id = '::USER_ID::' AND emails.deleted = '0'";

    /**
     * Sole constructor
     */
    public function __construct()
    {
        global $sugar_config;
        global $current_user;

        $folderStateSerial = $current_user->getPreference('folderOpenState', 'Emails');

        if (!empty($folderStateSerial)) {
            $this->folderStates = sugar_unserialize($folderStateSerial);
        }

        $this->smarty = new Sugar_Smarty();
        $this->folder = new SugarFolder();
        $this->userCacheDir = sugar_cached("modules/Emails/{$current_user->id}");
        $this->db = DBManagerFactory::getInstance();
    }

    /**
     * @deprecated deprecated since version 7.6, PHP4 Style Constructors are deprecated and will be remove in 7.8, please update your code, use __construct instead
     */
    public function EmailUI()
    {
        $deprecatedMessage = 'PHP4 Style Constructors are deprecated and will be remove in 7.8, please update your code';
        if (isset($GLOBALS['log'])) {
            $GLOBALS['log']->deprecated($deprecatedMessage);
        } else {
            trigger_error($deprecatedMessage, E_USER_DEPRECATED);
        }
        self::__construct();
    }

	///////////////////////////////////////////////////////////////////////////
	////	CORE
	/**
	 * Renders the frame for emails
	 *@throws \RuntimeException
     */
    public function displayEmailFrame($baseTpl = "modules/Emails/templates/_baseEmail.tpl")
    {
        require_once("include/OutboundEmail/OutboundEmail.php");

        global $app_strings, $app_list_strings;
        global $mod_strings;
        global $sugar_config;
        global $current_user;
        global $locale;
        global $timedate;
        global $theme;
        global $sugar_version;
        global $sugar_flavor;
        global $current_language;
        global $server_unique_key;

        $this->preflightUserCache();
        $ie = new InboundEmail();

        // focus listView
        $list = array(
            'mbox' => 'Home',
            'ieId' => '',
            'name' => 'Home',
            'unreadChecked' => 0,
            'out' => array(),
        );

        $this->_generateComposeConfigData('email_compose');


        //Check quick create module access
        $QCAvailableModules = $this->_loadQuickCreateModules();

        //Get the quickSearch js needed for assigned user id on Search Tab
        require_once('include/QuickSearchDefaults.php');
        $qsd = QuickSearchDefaults::getQuickSearchDefaults();
        $qsd->setFormName('advancedSearchForm');
        $quicksearchAssignedUser = "if(typeof sqs_objects == 'undefined'){var sqs_objects = new Array;}";
        $quicksearchAssignedUser .= "sqs_objects['advancedSearchForm_assigned_user_name']=" . json_encode($qsd->getQSUser()) . ";";
        $qsd->setFormName('Distribute');
        $quicksearchAssignedUser .= "sqs_objects['Distribute_assigned_user_name']=" . json_encode($qsd->getQSUser()) . ";";
        $this->smarty->assign('quickSearchForAssignedUser', $quicksearchAssignedUser);


        ///////////////////////////////////////////////////////////////////////
        ////	BASIC ASSIGNS
        $this->smarty->assign("currentUserId", $current_user->id);
        $this->smarty->assign("CURRENT_USER_EMAIL", $current_user->email1);
        $this->smarty->assign("currentUserName", $current_user->name);
        $this->smarty->assign('yuiPath', 'modules/Emails/javascript/yui-ext/');
        $this->smarty->assign('app_strings', $app_strings);
        $this->smarty->assign('mod_strings', $mod_strings);
        $this->smarty->assign('theme', $theme);
        $this->smarty->assign('sugar_config', $sugar_config);
        $this->smarty->assign('is_admin', $current_user->is_admin);
        $this->smarty->assign('sugar_version', $sugar_version);
        $this->smarty->assign('sugar_flavor', $sugar_flavor);
        $this->smarty->assign('current_language', $current_language);
        $this->smarty->assign('server_unique_key', $server_unique_key);
        $this->smarty->assign('qcModules', json_encode($QCAvailableModules));
        $extAllDebugValue = "ext-all.js";
        $this->smarty->assign('extFileName', $extAllDebugValue);

        $useRequestedRecord = false;
        if (isset($_REQUEST['record']) && $_REQUEST['record'] && $_REQUEST['record'] != $current_user->id) {
            $useRequestedRecord = true;
        }

        $user = $current_user;
        if ($useRequestedRecord) {
            $user = $current_user->getRequestedUserRecord();
        }

        // settings: general
        $e2UserPreferences = $this->getUserPreferencesJS($useRequestedRecord);
        $emailSettings = $e2UserPreferences['emailSettings'];

        ///////////////////////////////////////////////////////////////////////
        ////	USER SETTINGS
        // settings: accounts

        $cuDatePref = $user->getUserDateTimePreferences();
        $this->smarty->assign('dateFormat', $cuDatePref['date']);
        $this->smarty->assign('dateFormatExample',
            str_replace(array("Y", "m", "d"), array("yyyy", "mm", "dd"), $cuDatePref['date']));
        $this->smarty->assign('calFormat', $timedate->get_cal_date_format());
        $this->smarty->assign('TIME_FORMAT', $timedate->get_user_time_format());

        $ieAccounts = $ie->retrieveByGroupId($user->id);
        $ieAccountsOptions = "<option value=''>{$app_strings['LBL_NONE']}</option>\n";

        foreach ($ieAccounts as $k => $v) {
            $disabled = (!$v->is_personal) ? "DISABLED" : "";
            $group = (!$v->is_personal) ? $app_strings['LBL_EMAIL_GROUP'] . "." : "";
            $ieAccountsOptions .= "<option value='{$v->id}' $disabled>{$group}{$v->name}</option>\n";
        }

        $this->smarty->assign('ieAccounts', $ieAccountsOptions);
        $this->smarty->assign('rollover', $this->rolloverStyle);

        $protocol = filterInboundEmailPopSelection($app_list_strings['dom_email_server_type']);
        $this->smarty->assign('PROTOCOL', get_select_options_with_id($protocol, ''));
        $this->smarty->assign('MAIL_SSL_OPTIONS',
            get_select_options_with_id($app_list_strings['email_settings_for_ssl'], ''));
        $this->smarty->assign('ie_mod_strings', return_module_language($current_language, 'InboundEmail'));

        $charsetSelectedValue = isset($emailSettings['defaultOutboundCharset']) ? $emailSettings['defaultOutboundCharset'] : false;
        if (!$charsetSelectedValue) {
            $charsetSelectedValue = $user->getPreference('default_export_charset', 'global');
            if (!$charsetSelectedValue) {
                $charsetSelectedValue = $locale->getPrecedentPreference('default_email_charset');
            }
        }
        $charset = array(
            'options' => $locale->getCharsetSelect(),
            'selected' => $charsetSelectedValue,
        );
        $this->smarty->assign('charset', $charset);

        $emailCheckInterval = array(
            'options' => $app_strings['LBL_EMAIL_CHECK_INTERVAL_DOM'],
            'selected' => $emailSettings['emailCheckInterval']
        );
        $this->smarty->assign('emailCheckInterval', $emailCheckInterval);
        $this->smarty->assign('attachmentsSearchOptions', $app_list_strings['checkbox_dom']);
        $this->smarty->assign('sendPlainTextChecked', ($emailSettings['sendPlainText'] == 1) ? 'CHECKED' : '');
        $this->smarty->assign('showNumInList',
            get_select_options_with_id($app_list_strings['email_settings_num_dom'], $emailSettings['showNumInList']));

        ////	END USER SETTINGS
        ///////////////////////////////////////////////////////////////////////

        ///////////////////////////////////////////////////////////////////////
        ////	SIGNATURES

        $prependSignature = $user->getPreference('signature_prepend') ?
            'true' :
            'false';
        $defaultSignatureId = $user->getPreference('signature_default');
        $this->smarty->assign(
            'signatures',
            $user->getSignatures(false, $defaultSignatureId, false, 'signature_id')
        );
        $this->smarty->assign(
            'signaturesSettings',
            $user->getSignatures(false, $defaultSignatureId, false, 'signature_id')
        );
        $this->smarty->assign(
            'signaturesAccountSettings',
            $user->getEmailAccountSignatures(false, $defaultSignatureId, false, 'account_signature_id'));
        $signatureButtons = $user->getSignatureButtons('SUGAR.email2.settings.createSignature',
            !empty($defaultSignatureId));
        if (!empty($defaultSignatureId)) {
            $signatureButtons = $signatureButtons . '<span name="delete_sig" id="delete_sig" style="visibility:inherit;"><input class="button" onclick="javascript:SUGAR.email2.settings.deleteSignature();" value="' . $app_strings['LBL_EMAIL_DELETE'] . '" type="button" tabindex="392">&nbsp;
					</span>';
        } else {
            $signatureButtons = $signatureButtons . '<span name="delete_sig" id="delete_sig" style="visibility:hidden;"><input class="button" onclick="javascript:SUGAR.email2.settings.deleteSignature();" value="' . $app_strings['LBL_EMAIL_DELETE'] . '" type="button" tabindex="392">&nbsp;
					</span>';
        }
        $this->smarty->assign('signatureButtons', $signatureButtons);
        $this->smarty->assign('signaturePrepend', $prependSignature == 'true' ? 'CHECKED' : '');
        ////	END SIGNATURES
        ///////////////////////////////////////////////////////////////////////

        ///////////////////////////////////////////////////////////////////////
        ////	EMAIL TEMPLATES
        $email_templates_arr = $this->getEmailTemplatesArray();
        natcasesort($email_templates_arr);
        $this->smarty->assign('EMAIL_TEMPLATE_OPTIONS', get_select_options_with_id($email_templates_arr, ''));
        ////	END EMAIL TEMPLATES
        ///////////////////////////////////////////////////////////////////////

        ///////////////////////////////////////////////////////////////////////
        ////	FOLDERS & TreeView
        $this->smarty->assign('groupUserOptions',
            $ie->getGroupsWithSelectOptions(array('' => $app_strings['LBL_EMAIL_CREATE_NEW'])));

        $tree = $this->getMailboxNodes();

        // preloaded folder
        $preloadFolder = 'lazyLoadFolder = ';
        $focusFolderSerial = $current_user->getPreference('focusFolder', 'Emails');
        if (!empty($focusFolderSerial)) {
            $focusFolder = sugar_unserialize($focusFolderSerial);
            //$focusFolder['ieId'], $focusFolder['folder']
            $preloadFolder .= json_encode($focusFolder) . ";";
        } else {
            $preloadFolder .= "new Object();";
        }
        ////	END FOLDERS
        ///////////////////////////////////////////////////////////////////////

        $out = "";
        $out .= $this->smarty->fetch($baseTpl);
        $out .= $tree->generate_header();
        $out .= $tree->generateNodesNoInit(true, 'email2treeinit');
        $out .= <<<eoq
			<script type="text/javascript" language="javascript">

				var loader = new YAHOO.util.YUILoader({
				    require : [
				    	"layout", "element", "tabview", "menu",
				    	"cookie", "sugarwidgets"
				    ],
				    loadOptional: true,
				    skin: { base: 'blank', defaultSkin: '' },
				    onSuccess: email2init,
				    allowRollup: true,
				    base: "include/javascript/yui/build/"
				});
				loader.addModule({
				    name :"sugarwidgets",
				    type : "js",
				    fullpath: "include/javascript/sugarwidgets/SugarYUIWidgets.js",
				    varName: "YAHOO.SUGAR",
				    requires: ["datatable", "dragdrop", "treeview", "tabview", "calendar"]
				});
				loader.insert();

				{$preloadFolder};

			</script>
eoq;


        return $out;
    }

    /**
     * Generate the frame needed for the quick compose email UI.  This frame is loaded dynamically
     * by an ajax call.
     *
     * @return JSON An object containing html markup and js script variables.
     */
    public function displayQuickComposeEmailFrame()
    {
        $this->preflightUserCache();

        $this->_generateComposeConfigData('email_compose_light');
        $javascriptOut = $this->smarty->fetch("modules/Emails/templates/_baseConfigData.tpl");

        $divOut = $this->smarty->fetch("modules/Emails/templates/overlay.tpl");
        $divOut .= $this->smarty->fetch("modules/Emails/templates/addressSearchContent.tpl");

        $outData = array('jsData' => $javascriptOut, 'divData' => $divOut);
        $out = json_encode($outData);

        return $out;
    }

    /**
     * Load the modules from the metadata file and include in a custom one if it exists
     *
     * @return array
     */
    protected function _loadQuickCreateModules()
    {
        $QCAvailableModules = array();
        $QCModules = array();

        include('modules/Emails/metadata/qcmodulesdefs.php');
        if (file_exists('custom/modules/Emails/metadata/qcmodulesdefs.php')) {
            include('custom/modules/Emails/metadata/qcmodulesdefs.php');
        }

        foreach ($QCModules as $module) {
            $seed = SugarModule::get($module)->loadBean();
            if (($seed instanceof SugarBean) && $seed->ACLAccess('edit')) {
                $QCAvailableModules[] = $module;
            }
        }

        return $QCAvailableModules;
    }

    /**
     * Given an email link url (eg. index.php?action=Compose&parent_type=Contacts...) break up the
     * request components and create a compose package that can be used by the quick compose UI. The
     * result is typically passed into the js call SUGAR.quickCompose.init which initalizes the quick compose
     * UI.
     *
     * @param String $emailLinkUrl
     * @return JSON Object containing the composePackage and full link url
     */
    public function generateComposePackageForQuickCreateFromComposeUrl($emailLinkUrl, $lazyLoad = false)
    {
        $composeData = explode("&", $emailLinkUrl);
        $a_composeData = array();
        foreach ($composeData as $singleRequest) {
            $tmp = explode("=", $singleRequest);
            $a_composeData[$tmp[0]] = urldecode($tmp[1]);
        }

        return $this->generateComposePackageForQuickCreate($a_composeData, $emailLinkUrl, $lazyLoad);
    }

    /**
     *
     * @global SugarBean $focus
     * @param SugarBean|null $bean
     * @param string $emailField
     * @param bool $checkAllEmail
     * @param string|null $innerText
     * @param string|null $composeData
     * @return string
     * @throws RuntimeException
     * @throws InvalidArgumentException
     */
    public function populateComposeViewFields(
        $bean = null,
        $emailField = 'email1',
        $checkAllEmail = true,
        $innerText = null,
        $composeData = null
    ) {
        global $focus;
        $myBean = $focus;

        if (!empty($bean)) {
            $myBean = $bean;
        } else {
            $GLOBALS['log']->warn('EmailUI::populateComposeViewFields - $bean is empty');
        }


        $emailLink = '<a class="email-link" href="javascript:void(0);"'
                    . ' onclick="$(document).openComposeViewModal(this);"'
                    . ' data-module="" data-record-id="" data-module-name="" data-email-address="">';
        $emailLinkOverwritten = false;

        // focus is set?
        if (!is_object($myBean)) {
            $GLOBALS['log']->warn('incorrect bean');
        } else {

            if (is_array($emailField)) {
                $emailFields = $emailField;
            } else {
                $emailFields = array($emailField);
            }


            if ($checkAllEmail) {
                $i = 1;
                $emailField = 'email' . $i;
                while (isset($myBean->{$emailField})) {
                    $emailFields[] = $emailField;
                    $i++;
                    $emailField = 'email' . $i;
                }
                $emailFields = array_unique($emailFields);
            }
<<<<<<< HEAD

            foreach ($emailFields as $emailField) {
                if (!empty($composeData)) {
                    $emailLink =
                        '<a href="javascript:void(0);" onclick="$(document).openComposeViewModal(this);" data-module="'
                        . $composeData['parent_type'] . '" ' . 'data-record-id="'
                        . $composeData['parent_id'] . '" data-module-name="'
                        . $composeData['parent_name']
                        . '" data-email-address="'
                        . $composeData['to_addrs'] . '">';
                } elseif (is_object($myBean) && (property_exists($myBean, $emailField))) {
                    $email_tick = $this->getEmailAddressConfirmOptInTick($myBean, $emailField);
                    $optOut = false;
                    $invalid = false;
                    if (isset($myBean->emailAddress->addresses)) {
                        if (
                            isset($myBean->emailAddress)
                            && isset($myBean->emailAddress->addresses)
                        ) {
                            $addresses = $myBean->emailAddress->addresses;
                            foreach ($addresses as $address) {
                                if (
                                    $address['email_address'] === $myBean->{$emailField}
                                ) {

                                    if (!empty($myBean->id)) {
                                        $myBean->retrieve();
                                    }

                                    if ((int)$address['opt_out'] === 1) {
                                        $optOut = true;
                                    }

                                    if ((int)$address['invalid_email'] === 1) {
                                        $invalid = true;
                                    }

                                    if (
                                        $optOut === true
                                        || $invalid === true
                                    ) {
                                        $emailLink =
                                            '<a class="email-link" href="javascript:void(0);"'
                                            . ' onclick="$(document).openComposeViewModal(this);"'
                                            . ' data-module="' . $myBean->module_name . '" ' . 'data-record-id="'
                                            . $myBean->id . '" data-module-name="'
                                            . $myBean->name . '" data-email-address="'
                                            . $myBean->{$emailField} . '">';
                                        $emailLink .= $email_tick;
                                        $emailLink .= '<span class="email-line-through">';
                                        $emailLink .= $myBean->{$emailField};
                                        $emailLink .= '</span>';
                                    } else {
                                        $emailLink =
                                            '<a class="email-link" href="javascript:void(0);"'
                                            . ' onclick="$(document).openComposeViewModal(this);"'
                                            . ' data-module="'
                                            . $myBean->module_name . '" ' . 'data-record-id="'
                                            . $myBean->id . '" data-module-name="'
                                            . $myBean->name . '" data-email-address="'
                                            . $myBean->{$emailField} . '">';
                                        $emailLink .= $email_tick . $myBean->{$emailField};

                                    }
                                    $emailLink .= '</a>';
                                    return $emailLink;
                                }
                            }
                        }
                    } else {
                        $GLOBALS['log']->warn(get_class($myBean) . ' does not have email1 field');
=======
            $emailFields = array_unique($emailFields);
        }

        foreach ($emailFields as $emailField) {
            if (!empty($composeData)) {
                $emailLink = '<a href="javascript:void(0);"  onclick=" $(document).openComposeViewModal(this);" ' .
                    'data-module="' . $composeData['parent_type'] . '" ' . 'data-record-id="' .
                    $composeData['parent_id'] . '" data-module-name="' . $composeData['parent_name'] .
                    '"  data-email-address="' . $composeData['to_addrs'] . '">';
            } elseif (is_object($myBean) && (property_exists($myBean, $emailField))) {
                $emailLink = '<a class="email-link" href="javascript:void(0);"  onclick=" $(document).openComposeViewModal(this);" 
                    data-module="' . $myBean->module_name . '" ' . 'data-record-id="' .
                    $myBean->id . '" data-module-name="' . $myBean->name . '"  data-email-address="' .
                    $myBean->{$emailField} . '">'
                            . $this->getEmailAddressConfirmOptInTick($myBean, $emailField);
            } else {
                $GLOBALS['log']->warn(get_class($myBean) . ' does not have email1 field');
            }
            $optOut = false;
            if (isset($myBean->emailAddress->addresses)) {
                $addresses = $myBean->emailAddress->addresses;
                foreach ($addresses as $address) {
                    if ($address['email_address'] == $myBean->{$emailField} && (int)$address['opt_out']) {
                        $optOut = true;
>>>>>>> a3f56579
                    }
                }
            }

            $emailLink .= '</a>';
            return $emailLink;
        }
    }

    /**
     *
     * @param Basic|Object $myBean
     * @param string $emailField
     * @throws RuntimeException
     * @throws InvalidArgumentException
     * @return string
     */
    private function getEmailAddressConfirmOptInTick($myBean, $emailField)
    {
        $log = LoggerManager::getLogger();
        $tick = '';
        if ($myBean instanceof Basic) {
            $emailAddress = $myBean->getEmailAddressFromEmailField($emailField);
            if($emailAddress instanceof SugarEmailAddress) {
                $tick = $emailAddress->getOptInStatusTickHTML();
            } else {
                $log->warn('Trying to get an email field of non-Basic object');
            }
        } else {
            $log->warn('Trying to get an email field of non-Basic object');
        }
        return $tick;
    }


    /**
     * Generate the composePackage for the quick compose email UI.  The package contains
     * key/value pairs generated by the Compose.php file which are then set into the
     * quick compose email UI (eg. to addr, parent id, parent type, etc)
     *
     * @param Array $composeData Associative array read and processed by generateComposeDataPackage.
     * @param String $fullLinkUrl A link that contains all pertinant information so the user can be
     *                              directed to the full compose screen if needed
     * @param SugarBean $bean Optional - the parent object bean with data
     * @return JSON Object containg composePackage and fullLinkUrl
     */
    public function generateComposePackageForQuickCreate($composeData, $fullLinkUrl, $lazyLoad = false, $bean = null)
    {
        $_REQUEST['forQuickCreate'] = true;

        if (!$lazyLoad) {
            require_once('modules/Emails/Compose.php');
            $composePackage = generateComposeDataPackage($composeData, false, $bean);
        } else {
            $composePackage = $composeData;
        }

        // JSON object is passed into the function defined within the a href onclick event
        // which is delimeted by '.  Need to escape all single quotes and &, <, >
        // but not double quotes since json would escape them
        foreach ($composePackage as $key => $singleCompose) {
            if (is_string($singleCompose)) {
                $composePackage[$key] = str_replace("&nbsp;", " ", from_html($singleCompose));
            }
        }

        $quickComposeOptions = array('fullComposeUrl' => $fullLinkUrl, 'composePackage' => $composePackage);

        $j_quickComposeOptions = JSON::encode($quickComposeOptions, false, true);


        return $j_quickComposeOptions;
    }

    /**
     * Generate the config data needed for the Full Compose UI and the Quick Compose UI.  The set of config data
     * returned is the minimum set needed by the quick compose UI.
     *
     * @param String $type Drives which tinyMCE options will be included.
     * @throws \RuntimeException
     */
    public function _generateComposeConfigData($type = "email_compose_light")
    {
        global $app_list_strings, $current_user, $app_strings, $mod_strings, $current_language, $locale;

        //Link drop-downs
        $parent_types = $app_list_strings['record_type_display'];
        $disabled_parent_types = ACLController::disabledModuleList($parent_types, false, 'list');

        foreach ($disabled_parent_types as $disabled_parent_type) {
            unset($parent_types[$disabled_parent_type]);
        }
        asort($parent_types);
        $linkBeans = json_encode(get_select_options_with_id($parent_types, ''));

        //TinyMCE Config
        require_once("include/SugarTinyMCE.php");
        $tiny = new SugarTinyMCE();
        $tinyConf = $tiny->getConfig($type);

        //Generate Language Packs
        $lang = "var app_strings = new Object();\n";
        foreach ($app_strings as $k => $v) {
            if (strpos($k, 'LBL_EMAIL_') !== false) {
                $vJS = json_encode($v);
                $lang .= "app_strings.{$k} = {$vJS};\n";
            }
        }
        //Get the email mod strings but don't use the global variable as this may be overridden by
        //other modules when the quick create is rendered.
        $email_mod_strings = return_module_language($current_language, 'Emails');
        $modStrings = "var mod_strings = new Object();\n";
        foreach ($email_mod_strings as $k => $v) {
            $v = str_replace("'", "\'", $v);
            $modStrings .= "mod_strings.{$k} = '{$v}';\n";
        }
        $lang .= "\n\n{$modStrings}\n";

        //Grab the Inboundemail language pack
        $ieModStrings = "var ie_mod_strings = new Object();\n";
        $ie_mod_strings = return_module_language($current_language, 'InboundEmail');
        foreach ($ie_mod_strings as $k => $v) {
            $v = str_replace("'", "\'", $v);
            $ieModStrings .= "ie_mod_strings.{$k} = '{$v}';\n";
        }
        $lang .= "\n\n{$ieModStrings}\n";

        $this->smarty->assign('linkBeans', $linkBeans);
        $this->smarty->assign('linkBeansOptions', $parent_types);
        $this->smarty->assign('tinyMCE', $tinyConf);
        $this->smarty->assign('lang', $lang);
        $this->smarty->assign('app_strings', $app_strings);
        $this->smarty->assign('mod_strings', $email_mod_strings);
        $ie1 = new InboundEmail();

        //Signatures
        $defsigID = $current_user->getPreference('signature_default');
        $defaultSignature = $current_user->getDefaultSignature();
        $sigJson = !empty($defaultSignature) ? json_encode(array($defaultSignature['id'] => from_html($defaultSignature['signature_html']))) : "new Object()";
        $this->smarty->assign('defaultSignature', $sigJson);
        $this->smarty->assign('signatureDefaultId', (isset($defaultSignature['id'])) ? $defaultSignature['id'] : "");
        //User Preferences
        $this->smarty->assign('userPrefs', json_encode($this->getUserPrefsJS()));

        $useRequestedRecord = false;
        if (isset($_REQUEST['record']) && $_REQUEST['record'] && $_REQUEST['record'] != $current_user->id) {
            $useRequestedRecord = true;
        }

        $user = $current_user;
        if ($useRequestedRecord) {
            $user = $current_user->getRequestedUserRecord();
        }

        $defaultSignature = $user->getDefaultSignature();
        $sigJson = !empty($defaultSignature) ?
            json_encode(array($defaultSignature['id'] => from_html($defaultSignature['signature_html']))) :
            'new Object()';
        $this->smarty->assign('defaultSignature', $sigJson);
        $this->smarty->assign(
            'signatureDefaultId',
            isset($defaultSignature['id']) ? $defaultSignature['id'] : ''
        );
        //User Preferences
        $this->smarty->assign(
            'userPrefs',
            json_encode($this->getUserPreferencesJS($useRequestedRecord))
        );

        //Get the users default outbound id
        $defaultOutID = $ie1->getUsersDefaultOutboundServerId($user);
        $this->smarty->assign('defaultOutID', $defaultOutID);

        //Character Set
        $charsets = json_encode($locale->getCharsetSelect());
        $this->smarty->assign('emailCharsets', $charsets);

        //Relateable List of People for address book search
        //#20776 jchi
        $peopleTables = array(
            "users",
            "contacts",
            "leads",
            "prospects",
            "accounts"
        );
        $filterPeopleTables = array();
        global $app_list_strings, $app_strings;
        $filterPeopleTables['LBL_DROPDOWN_LIST_ALL'] = $app_strings['LBL_DROPDOWN_LIST_ALL'];
        foreach ($peopleTables as $table) {
            $module = ucfirst($table);
            $class = substr($module, 0, strlen($module) - 1);
            require_once("modules/{$module}/{$class}.php");
            $person = new $class();

            if (!$person->ACLAccess('list')) {
                continue;
            }
            $filterPeopleTables[$person->table_name] = $app_list_strings['moduleList'][$person->module_dir];
        }
        $this->smarty->assign('listOfPersons', get_select_options_with_id($filterPeopleTables, ''));
    }



    ////	END CORE
    ///////////////////////////////////////////////////////////////////////////

    ///////////////////////////////////////////////////////////////////////////
    ////	ADDRESS BOOK
    /**
     * Retrieves all relationship metadata for a user's address book
     * @return array
     */
    public function getContacts()
    {
        global $current_user;

        $q = "SELECT * FROM address_book WHERE assigned_user_id = '{$current_user->id}' ORDER BY bean DESC";
        $r = $this->db->query($q);

        $ret = array();

        while ($a = $this->db->fetchByAssoc($r)) {
            $ret[$a['bean_id']] = array(
                'id' => $a['bean_id'],
                'module' => $a['bean'],
            );
        }

        return $ret;
    }

    /**
     * Saves changes to a user's address book
     * @param array contacts
     */
    public function setContacts($contacts)
    {
        global $current_user;

        $oldContacts = $this->getContacts();

        foreach ($contacts as $cid => $contact) {
            if (!in_array($contact['id'], $oldContacts)) {
                $q = "INSERT INTO address_book (assigned_user_id, bean, bean_id) VALUES ('{$current_user->id}', '{$contact['module']}', '{$contact['id']}')";
                $r = $this->db->query($q, true);
            }
        }
    }

    /**
     * Removes contacts from the user's address book
     * @param array ids
     */
    public function removeContacts($ids)
    {
        global $current_user;

        $concat = "";

        foreach ($ids as $id) {
            if (!empty($concat)) {
                $concat .= ", ";
            }

            $concat .= "'{$id}'";
        }

        $q = "DELETE FROM address_book WHERE assigned_user_id = '{$current_user->id}' AND bean_id IN ({$concat})";
        $r = $this->db->query($q);
    }

    /**
     * saves editted Contact info
     * @param string $str JSON serialized object
     */
    public function saveContactEdit($str)
    {
        $json = getJSONobj();

        $str = from_html($str);
        $obj = $json->decode($str);

        $contact = new Contact();
        $contact->retrieve($obj['contact_id']);
        $contact->first_name = $obj['contact_first_name'];
        $contact->last_name = $obj['contact_last_name'];
        $contact->save();

        // handle email address changes
        $addresses = array();

        foreach ($obj as $k => $req) {
            if (strpos($k, 'emailAddress') !== false) {
                $addresses[$k] = $req;
            }
        }

        // prefill some REQUEST vars for emailAddress save
        $_REQUEST['emailAddressOptOutFlag'] = $obj['optOut'];
        $_REQUEST['emailAddressInvalidFlag'] = $obj['invalid'];
        $contact->emailAddress->saveEmail($obj['contact_id'], 'Contacts', $addresses, $obj['primary'], '');
    }

    /**
     * Prepares the Edit Contact mini-form via template assignment
     * @param string id ID of contact in question
     * @param string module Module in focus
     * @return array
     */
    public function getEditContact($id, $module)
    {
        global $app_strings;


        if (!class_exists("Contact")) {
        }

        $contact = new Contact();
        $contact->retrieve($_REQUEST['id']);
        $ret = array();

        if ($contact->ACLAccess('edit')) {
            $contactMeta = array();
            $contactMeta['id'] = $contact->id;
            $contactMeta['module'] = $contact->module_dir;
            $contactMeta['first_name'] = $contact->first_name;
            $contactMeta['last_name'] = $contact->last_name;

            $this->smarty->assign("app_strings", $app_strings);
            $this->smarty->assign("contact_strings",
                return_module_language($_SESSION['authenticated_user_language'], 'Contacts'));
            $this->smarty->assign("contact", $contactMeta);

            $ea = new SugarEmailAddress();
            $newEmail = $ea->getEmailAddressWidgetEditView($id, $module, true);
            $this->smarty->assign("emailWidget", $newEmail['html']);

            $ret['form'] = $this->smarty->fetch("modules/Emails/templates/editContact.tpl");
            $ret['prefillData'] = $newEmail['prefillData'];
        } else {
            $id = "";
            $ret['form'] = $app_strings['LBL_EMAIL_ERROR_NO_ACCESS'];
            $ret['prefillData'] = '{}';
        }

        $ret['id'] = $id;
        $ret['contactName'] = $contact->full_name;

        return $ret;
    }


    /**
     * Retrieves a concatenated list of contacts, those with assigned_user_id = user's id and those in the address_book
     * table
     * @param array $contacts Array of contact types -> IDs
     * @param object $user User in focus
     * @return array
     */
    public function getUserContacts($contacts, $user = null)
    {
        global $current_user;
        global $locale;

        if (empty($user)) {
            $user = $current_user;
        }

        $emailAddress = new SugarEmailAddress();
        $ret = array();

        $union = '';

        $modules = array();
        foreach ($contacts as $contact) {
            if (!isset($modules[$contact['module']])) {
                $modules[$contact['module']] = array();
            }
            $modules[$contact['module']][] = $contact;
        }

        foreach ($modules as $module => $contacts) {
            if (!empty($union)) {
                $union .= " UNION ALL ";
            }

            $table = strtolower($module);
            $idsSerial = '';

            foreach ($contacts as $contact) {
                if (!empty($idsSerial)) {
                    $idsSerial .= ",";
                }
                $idsSerial .= "'{$contact['id']}'";
            }

            $union .= "(SELECT id, first_name, last_name, title, '{$module}' module FROM {$table} WHERE id IN({$idsSerial}) AND deleted = 0 )";
        }
        if (!empty($union)) {
            $union .= " ORDER BY last_name";
        }

        $r = $user->db->query($union);

        //_pp($union);

        while ($a = $user->db->fetchByAssoc($r)) {
            $c = array();

            $c['name'] = $locale->getLocaleFormattedName($a['first_name'], "<b>{$a['last_name']}</b>", '', $a['title'],
                '', $user);
            $c['id'] = $a['id'];
            $c['module'] = $a['module'];
            $c['email'] = $emailAddress->getAddressesByGUID($a['id'], $a['module']);
            $ret[$a['id']] = $c;
        }

        return $ret;
    }
    ////	END ADDRESS BOOK
    ///////////////////////////////////////////////////////////////////////////


    ///////////////////////////////////////////////////////////////////////////
    ////	EMAIL 2.0 Preferences
    /**
     * @param bool $useRequestedRecord
     * @return array
     * @throws \RuntimeException
     */
    public function getUserPreferencesJS($useRequestedRecord = false)
    {
        global $current_user;

        $user = $current_user;
        if ($useRequestedRecord) {
            $user = $current_user->getRequestedUserRecord();
        }

        // sort order per mailbox view
        $sortSerial = $user->getPreference('folderSortOrder', 'Emails');
        $sortArray = array();
        if (!empty($sortSerial)) {
            $sortArray = sugar_unserialize($sortSerial);
        }

        // treeview collapsed/open states
        $folderStateSerial = $user->getPreference('folderOpenState', 'Emails');
        $folderStates = array();
        if (!empty($folderStateSerial)) {
            $folderStates = sugar_unserialize($folderStateSerial);
        }

        // subscribed accounts
        $showFolders = sugar_unserialize(base64_decode($user->getPreference('showFolders', 'Emails')));

        // general settings
        $emailSettings = $user->getPreference('emailSettings', 'Emails');

        if (empty($emailSettings)) {
            $emailSettings = array();
            $emailSettings['emailCheckInterval'] = -1;
            $emailSettings['autoImport'] = '';
            $emailSettings['alwaysSaveOutbound'] = '1';
            $emailSettings['sendPlainText'] = '';
            $emailSettings['defaultOutboundCharset'] = $GLOBALS['sugar_config']['default_email_charset'];
            $emailSettings['showNumInList'] = 20;
        }

        // focus folder
        $focusFolder = $user->getPreference('focusFolder', 'Emails');
        $focusFolder = !empty($focusFolder) ? sugar_unserialize($focusFolder) : array();

        // unread only flag
        $showUnreadOnly = $user->getPreference('showUnreadOnly', 'Emails');

        $listViewSort = array(
            "sortBy" => 'date',
            "sortDirection" => 'DESC',
        );

        // signature prefs
        $signaturePrepend = $user->getPreference('signature_prepend') ? 'true' : 'false';
        $signatureDefault = $user->getPreference('signature_default');
        $signatures = array(
            'signature_prepend' => $signaturePrepend,
            'signature_default' => $signatureDefault
        );



        // current_user
        $user = array(
            'emailAddresses' => $user->emailAddress->getAddressesByGUID($user->id, 'Users'),
            'full_name' => from_html($user->full_name),
        );

        $userPreferences = array();
        $userPreferences['sort'] = $sortArray;
        $userPreferences['folderStates'] = $folderStates;
        $userPreferences['showFolders'] = $showFolders;
        $userPreferences['emailSettings'] = $emailSettings;
        $userPreferences['focusFolder'] = $focusFolder;
        $userPreferences['showUnreadOnly'] = $showUnreadOnly;
        $userPreferences['listViewSort'] = $listViewSort;
        $userPreferences['signatures'] = $signatures;
        $userPreferences['current_user'] = $user;

        return $userPreferences;
    }

    public function getUserPrefsJS($useRequestedRecord = false)
    {
        return $this->getUserPreferencesJS($useRequestedRecord);
    }

    ///////////////////////////////////////////////////////////////////////////
    ////	FOLDER FUNCTIONS

    /**
     * Creates a new Sugar folder
     * @param string $nodeLabel New sugar folder name
     * @param string $parentLabel Parent folder name
     */
    public function saveNewFolder($nodeLabel, $parentId, $isGroup = 0)
    {
        global $current_user;

        $this->folder->name = $nodeLabel;
        $this->folder->is_group = $isGroup;
        $this->folder->parent_folder = ($parentId == 'Home') ? "" : $parentId;
        $this->folder->has_child = 0;
        $this->folder->created_by = $current_user->id;
        $this->folder->modified_by = $current_user->id;
        $this->folder->date_modified = $this->folder->date_created = TimeDate::getInstance()->nowDb();

        $this->folder->save();

        return array(
            'action' => 'newFolderSave',
            'id' => $this->folder->id,
            'name' => $this->folder->name,
            'is_group' => $this->folder->is_group,
            'is_dynamic' => $this->folder->is_dynamic
        );
    }

    /**
     * Saves user sort prefernces
     */
    public function saveListViewSortOrder($ieId, $focusFolder, $sortBy, $sortDir)
    {
        global $current_user;

        $sortArray = array();

        $sortSerial = $current_user->getPreference('folderSortOrder', 'Emails');
        if (!empty($sortSerial)) {
            $sortArray = sugar_unserialize($sortSerial);
        }

        $sortArray[$ieId][$focusFolder]['current']['sort'] = $sortBy;
        $sortArray[$ieId][$focusFolder]['current']['direction'] = $sortDir;
        $sortSerial = serialize($sortArray);
        $current_user->setPreference('folderSortOrder', $sortSerial, '', 'Emails');
    }

    /**
     * Stickies folder collapse/open state
     */
    public function saveFolderOpenState($focusFolder, $focusFolderOpen)
    {
        global $current_user;

        $folderStateSerial = $current_user->getPreference('folderOpenState', 'Emails');
        $folderStates = array();

        if (!empty($folderStateSerial)) {
            $folderStates = sugar_unserialize($folderStateSerial);
        }

        $folderStates[$focusFolder] = $focusFolderOpen;
        $newFolderStateSerial = serialize($folderStates);
        $current_user->setPreference('folderOpenState', $newFolderStateSerial, '', 'Emails');
    }

    /**
     * saves a folder's view state
     */
    public function saveListView($ieId, $folder)
    {
        global $current_user;

        $saveState = array();
        $saveState['ieId'] = $ieId;
        $saveState['folder'] = $folder;
        $saveStateSerial = serialize($saveState);
        $current_user->setPreference('focusFolder', $saveStateSerial, '', 'Emails');
    }

    /**
     * Generates cache folder structure
     */
    public function preflightEmailCache($cacheRoot)
    {
        // base
        if (!file_exists($cacheRoot)) {
            mkdir_recursive(clean_path($cacheRoot));
        }

        // folders
        if (!file_exists($cacheRoot . "/folders")) {
            mkdir_recursive(clean_path("{$cacheRoot}/folders"));
        }

        // messages
        if (!file_exists($cacheRoot . "/messages")) {
            mkdir_recursive(clean_path("{$cacheRoot}/messages"));
        }

        // attachments
        if (!file_exists($cacheRoot . "/attachments")) {
            mkdir_recursive(clean_path("{$cacheRoot}/attachments"));
        }
    }

    public function deleteEmailCacheForFolders($cacheRoot)
    {
        $filePath = $cacheRoot . "/folders/folders.php";
        if (file_exists($filePath)) {
            unlink($filePath);
        }
    }
    ///////////////////////////////////////////////////////////////////////////
    ////	IMAP FUNCTIONS
    /**
     * Identifies subscribed mailboxes and empties the trash
     * @param object $ie InboundEmail
     */
    public function emptyTrash(&$ie)
    {
        global $current_user;

        $showFolders = sugar_unserialize(base64_decode($current_user->getPreference('showFolders', 'Emails')));

        if (is_array($showFolders)) {
            foreach ($showFolders as $ieId) {
                if (!empty($ieId)) {
                    $ie->retrieve($ieId);
                    $ie->emptyTrash();
                }
            }
        }
    }

    /**
     * returns an array of nodes that correspond to IMAP mailboxes.
     * @param bool $forceRefresh
     * @param User|null $user User
     * @return object TreeView object
     */
    public function getMailboxNodes($forceRefresh = false, $user = null)
    {
        global $sugar_config;
        global $current_user;
        global $app_strings;

        if (!$user) {
            $user = $current_user;
        }

        $tree = new Tree("frameFolders");
        $tree->tree_style = 'include/ytree/TreeView/css/check/tree.css';

        $nodes = array();
        $ie = new InboundEmail();
        $refreshOffset = $this->cacheTimeouts['folders']; // 5 mins.  this will be set via user prefs

        $rootNode = new ExtNode($app_strings['LBL_EMAIL_HOME_FOLDER'], $app_strings['LBL_EMAIL_HOME_FOLDER']);
        $rootNode->dynamicloadfunction = '';
        $rootNode->expanded = true;
        $rootNode->dynamic_load = true;
        $showFolders = sugar_unserialize(base64_decode($user->getPreference('showFolders', 'Emails')));

        if (empty($showFolders)) {
            $showFolders = array();
        }

        // INBOX NODES
        if ($user->hasPersonalEmail()) {
            $personals = $ie->retrieveByGroupId($user->id);

            foreach ($personals as $k => $personalAccount) {
                if (in_array($personalAccount->id, $showFolders)) {
                    // check for cache value
                    $cacheRoot = sugar_cached("modules/Emails/{$personalAccount->id}");
                    $this->preflightEmailCache($cacheRoot);

                    if ($this->validCacheFileExists($personalAccount->id, 'folders', "folders.php")) {
                        $mailboxes = $this->getMailBoxesFromCacheValue($personalAccount);
                    } else {
                        $mailboxes = $personalAccount->getMailboxes();
                    }

                    $acctNode = new ExtNode('Home::' . $personalAccount->name, $personalAccount->name);
                    $acctNode->dynamicloadfunction = '';
                    $acctNode->expanded = false;
                    $acctNode->set_property('cls', 'ieFolder');
                    $acctNode->set_property('ieId', $personalAccount->id);
                    $acctNode->set_property('protocol', $personalAccount->protocol);

                    if (array_key_exists('Home::' . $personalAccount->name, $this->folderStates)) {
                        if ($this->folderStates['Home::' . $personalAccount->name] == 'open') {
                            $acctNode->expanded = true;
                        }
                    }
                    $acctNode->dynamic_load = true;

                    $nodePath = $acctNode->_properties['id'];

                    foreach ($mailboxes as $k => $mbox) {
                        $acctNode->add_node($this->buildTreeNode($k, $k, $mbox, $personalAccount->id,
                            $nodePath, false, $personalAccount));
                    }

                    $rootNode->add_node($acctNode);
                }
            }
        }

        // GROUP INBOX NODES
        $beans = $ie->retrieveAllByGroupId($user->id, false);
        foreach ($beans as $k => $groupAccount) {
            if (in_array($groupAccount->id, $showFolders)) {
                // check for cache value
                $cacheRoot = sugar_cached("modules/Emails/{$groupAccount->id}");
                $this->preflightEmailCache($cacheRoot);
                //$groupAccount->connectMailserver();

                if ($this->validCacheFileExists($groupAccount->id, 'folders', "folders.php")) {
                    $mailboxes = $this->getMailBoxesFromCacheValue($groupAccount);
                } else {
                    $mailboxes = $groupAccount->getMailBoxesForGroupAccount();
                }

                $acctNode = new ExtNode($groupAccount->name, "group.{$groupAccount->name}");
                $acctNode->dynamicloadfunction = '';
                $acctNode->expanded = false;
                $acctNode->set_property('isGroup', 'true');
                $acctNode->set_property('ieId', $groupAccount->id);
                $acctNode->set_property('protocol', $groupAccount->protocol);

                if (array_key_exists('Home::' . $groupAccount->name, $this->folderStates)) {
                    if ($this->folderStates['Home::' . $groupAccount->name] == 'open') {
                        $acctNode->expanded = true;
                    }
                }
                $acctNode->dynamic_load = true;
                $nodePath = $rootNode->_properties['id'] . "::" . $acctNode->_properties['id'];

                foreach ($mailboxes as $k => $mbox) {
                    $acctNode->add_node($this->buildTreeNode($k, $k, $mbox, $groupAccount->id,
                        $nodePath, true, $groupAccount));
                }

                $rootNode->add_node($acctNode);
            }
        }

        // SugarFolder nodes
        /* SugarFolders are built at onload when the UI renders */

        $tree->add_node($rootNode);

        return $tree;
    }

    public function getMailBoxesFromCacheValue($mailAccount)
    {
        $foldersCache = $this->getCacheValue($mailAccount->id, 'folders', "folders.php", 'foldersCache');
        $mailboxes = $foldersCache['mailboxes'];
        $mailboxesArray = $mailAccount->generateFlatArrayFromMultiDimArray($mailboxes,
            $mailAccount->retrieveDelimiter());
        $mailAccount->saveMailBoxFolders($mailboxesArray);
        $this->deleteEmailCacheForFolders($cacheRoot);

        return $mailboxes;
    } // fn

    /**
     * Builds up a TreeView Node object
     * @param mixed
     * @param mixed
     * @param string
     * @param string ID of InboundEmail instance
     * @param string nodePath Serialized path from root node to current node
     * @param bool isGroup
     * @param bool forceRefresh
     * @return mixed
     */
    public function buildTreeNode($key, $label, $mbox, $ieId, $nodePath, $isGroup, $ie)
    {
        global $sugar_config;

        // get unread counts
        $exMbox = explode("::", $nodePath);
        $unseen = 0;
        $GLOBALS['log']->debug("$key --- $nodePath::$label");

        if (count($exMbox) >= 2) {
            $mailbox = "";
            for ($i = 2; $i < count($exMbox); $i++) {
                if ($mailbox != "") {
                    $mailbox .= ".";
                }
                $mailbox .= "{$exMbox[$i]}";
            }

            $mailbox = substr($key, strpos($key, '.'));

            $unseen = $this->getUnreadCount($ie, $mailbox);

            if ($unseen > 0) {
                //$label = " <span id='span{$ie->id}{$ie->mailbox}' style='font-weight:bold'>{$label} (<span id='span{$ie->id}{$ie->mailbox}nums'>{$unseen}</span>)</span>";
            }
        }

        $nodePath = $nodePath . "::" . $label;
        $node = new ExtNode($nodePath, $label);
        $node->dynamicloadfunction = '';
        $node->expanded = false;
        $node->set_property('labelStyle', "remoteFolder");


        if (array_key_exists($nodePath, $this->folderStates)) {
            if ($this->folderStates[$nodePath] == 'open') {
                $node->expanded = true;
            }
        }

        $group = ($isGroup) ? 'true' : 'false';
        $node->dynamic_load = true;
        //$node->set_property('href', " SUGAR.email2.listView.populateListFrame(YAHOO.namespace('frameFolders').selectednode, '{$ieId}', 'false');");
        $node->set_property('isGroup', $group);
        $node->set_property('isDynamic', 'false');
        $node->set_property('ieId', $ieId);
        $node->set_property('mbox', $key);
        $node->set_property('unseen', $unseen);
        $node->set_property('cls', 'ieFolder');

        if (is_array($mbox)) {
            foreach ($mbox as $k => $v) {
                $node->add_node($this->buildTreeNode("$key.$k", $k, $v, $ieId, $nodePath, $isGroup, $ie));
            }
        }

        return $node;
    }

    /**
     * Totals the unread emails
     */
    public function getUnreadCount(&$ie, $mailbox)
    {
        global $sugar_config;
        $unseen = 0;

        // use cache
        return $ie->getCacheUnreadCount($mailbox);
    }

    ///////////////////////////////////////////////////////////////////////////
    ////	DISPLAY CODE
    /**
     * Used exclusively by draft code.  Returns Notes and Documents as attachments.
     * @param array $ret
     * @return array
     */
    public function getDraftAttachments($ret)
    {
        global $db;

        // $ret['uid'] is the draft Email object's GUID
        $ret['attachments'] = array();

        $q = "SELECT id, filename FROM notes WHERE parent_id = '{$ret['uid']}' AND deleted = 0";
        $r = $db->query($q);

        while ($a = $db->fetchByAssoc($r)) {
            $ret['attachments'][$a['id']] = array(
                'id' => $a['id'],
                'filename' => $a['filename'],
            );
        }

        return $ret;
    }

    public function createCopyOfInboundAttachment($ie, $ret, $uid)
    {
        global $sugar_config;
        if ($ie->isPop3Protocol()) {
            // get the UIDL from database;
            $cachedUIDL = md5($uid);
            $cache = sugar_cached("modules/Emails/{$ie->id}/messages/{$ie->mailbox}{$cachedUIDL}.php");
        } else {
            $cache = sugar_cached("modules/Emails/{$ie->id}/messages/{$ie->mailbox}{$uid}.php");
        }
        if (file_exists($cache)) {
            include($cache); // profides $cacheFile
            $metaOut = unserialize($cacheFile['out']);
            $meta = $metaOut['meta']['email'];
            if (isset($meta['attachments'])) {
                $attachmentHtmlData = $meta['attachments'];
                $actualAttachmentInfo = array();
                $this->parseAttachmentInfo($actualAttachmentInfo, $attachmentHtmlData);
                if (sizeof($actualAttachmentInfo) > 0) {
                    foreach ($actualAttachmentInfo as $key => $value) {
                        $info_vars = array();
                        parse_str($value, $info_vars);
                        $fileName = $info_vars['tempName'];
                        $attachmentid = $info_vars['id'];
                        $guid = create_guid();
                        $destination = clean_path("{$this->userCacheDir}/{$guid}");

                        $attachmentFilePath = sugar_cached("modules/Emails/{$ie->id}/attachments/{$attachmentid}");
                        copy($attachmentFilePath, $destination);
                        $ret['attachments'][$guid] = array();
                        $ret['attachments'][$guid]['id'] = $guid . $fileName;
                        $ret['attachments'][$guid]['filename'] = $fileName;
                    } // for
                } // if
            } // if
        } // if

        return $ret;
    } // fn

    public function parseAttachmentInfo(&$actualAttachmentInfo, $attachmentHtmlData)
    {
        $downLoadPHP = strpos($attachmentHtmlData, "index.php?entryPoint=download&");
        while ($downLoadPHP) {
            $attachmentHtmlData = substr($attachmentHtmlData, $downLoadPHP + 30);
            $final = strpos($attachmentHtmlData, "\">");
            $actualAttachmentInfo[] = substr($attachmentHtmlData, 0, $final);
            $attachmentHtmlData = substr($attachmentHtmlData, $final);
            $downLoadPHP = strpos($attachmentHtmlData, "index.php?entryPoint=download&");
        } // while
    }

    /**
     * Renders the QuickCreate form from Smarty and returns HTML
     * @param array $vars request variable global
     * @param object $email Fetched email object
     * @param bool $addToAddressBook
     * @return array
     */
    public function getQuickCreateForm($vars, $email, $addToAddressBookButton = false)
    {
        require_once("include/EditView/EditView2.php");
        global $app_strings;
        global $mod_strings;
        global $current_user;
        global $beanList;
        global $beanFiles;
        global $current_language;

        //Setup the current module languge
        $mod_strings = return_module_language($current_language, $_REQUEST['qc_module']);

        $bean = $beanList[$_REQUEST['qc_module']];
        $class = $beanFiles[$bean];
        require_once($class);

        $focus = new $bean();

        $people = array(
            'Contact'
        ,
            'Lead'
        );
        $emailAddress = array();

        // people
        if (in_array($bean, $people)) {
            // lead specific
            $focus->lead_source = 'Email';
            $focus->lead_source_description = trim($email->name);

            $from = (isset($email->from_name) && !empty($email->from_name)) ? $email->from_name : $email->from_addr;

            if (isset($_REQUEST['sugarEmail']) && !empty($_REQUEST['sugarEmail'])) {
                if ($email->status == "sent") {
                    $from = (isset($email->to_addrs_names) && !empty($email->to_addrs_names)) ? $email->to_addrs_names : $email->to_addrs;
                } else {
                    $from = (isset($email->from_name) && !empty($email->from_name)) ? $email->from_name : $email->from_addr_name;
                }
            }

            $name = explode(" ", trim($from));

            $address = trim(array_pop($name));
            $address = str_replace(array("<", ">", "&lt;", "&gt;"), "", $address);

            $emailAddress[] = array(
                'email_address' => $address,
                'primary_address' => 1,
                'invalid_email' => 0,
                'opt_out' => 0,
                'reply_to_address' => 1
            );

            $focus->email1 = $address;

            if (!empty($name)) {
                $focus->last_name = trim(array_pop($name));

                foreach ($name as $first) {
                    if (!empty($focus->first_name)) {
                        $focus->first_name .= " ";
                    }
                    $focus->first_name .= trim($first);
                }
            }
        } else {
            // bugs, cases, tasks
            $focus->name = trim($email->name);
        }

        $focus->description = trim(strip_tags($email->description));
        $focus->assigned_user_id = $current_user->id;


        $EditView = new EditView();
        $EditView->ss = new Sugar_Smarty();
        //MFH BUG#20283 - checks for custom quickcreate fields
        $EditView->setup($_REQUEST['qc_module'], $focus,
            'custom/modules/' . $focus->module_dir . '/metadata/editviewdefs.php', 'include/EditView/EditView.tpl');
        $EditView->process();
        $EditView->render();

        $EditView->defs['templateMeta']['form']['buttons'] = array(
            'email2save' => array(
                'id' => 'e2AjaxSave',
                'customCode' => '<input type="button" class="button" value="   ' . $app_strings['LBL_SAVE_BUTTON_LABEL']
                    . '   " onclick="SUGAR.email2.detailView.saveQuickCreate(false);" />'
            ),
            'email2saveandreply' => array(
                'id' => 'e2SaveAndReply',
                'customCode' => '<input type="button" class="button" value="   ' . $app_strings['LBL_EMAIL_SAVE_AND_REPLY']
                    . '   " onclick="SUGAR.email2.detailView.saveQuickCreate(\'reply\');" />'
            ),
            'email2cancel' => array(
                'id' => 'e2cancel',
                'customCode' => '<input type="button" class="button" value="   ' . $app_strings['LBL_EMAIL_CANCEL']
                    . '   " onclick="SUGAR.email2.detailView.quickCreateDialog.hide();" />'
            )
        );


        if ($addToAddressBookButton) {
            $EditView->defs['templateMeta']['form']['buttons']['email2saveAddToAddressBook'] = array(
                'id' => 'e2addToAddressBook',
                'customCode' => '<input type="button" class="button" value="   ' . $app_strings['LBL_EMAIL_ADDRESS_BOOK_SAVE_AND_ADD']
                    . '   " onclick="SUGAR.email2.detailView.saveQuickCreate(true);" />'
            );
        }

        //Get the module language for javascript
        if (!is_file(sugar_cached('jsLanguage/') . $_REQUEST['qc_module'] . '/' . $GLOBALS['current_language'] . '.js')) {
            require_once('include/language/jsLanguage.php');
            jsLanguage::createModuleStringsCache($_REQUEST['qc_module'], $GLOBALS['current_language']);
        }
        $jsLanguage = getVersionedScript("cache/jsLanguage/{$_REQUEST['qc_module']}/{$GLOBALS['current_language']}.js",
            $GLOBALS['sugar_config']['js_lang_version']);


        $EditView->view = 'EmailQCView';
        $EditView->defs['templateMeta']['form']['headerTpl'] = 'include/EditView/header.tpl';
        $EditView->defs['templateMeta']['form']['footerTpl'] = 'include/EditView/footer.tpl';
        $meta = array();
        $meta['html'] = $jsLanguage . $EditView->display(false, true);
        $meta['html'] = str_replace("src='" . getVersionedPath('include/SugarEmailAddress/SugarEmailAddress.js') . "'",
            '', $meta['html']);
        $meta['emailAddress'] = $emailAddress;

        $mod_strings = return_module_language($current_language, 'Emails');

        return $meta;
    }

    /**
     * Renders the Import form from Smarty and returns HTML
     * @param array $vars request variable global
     * @param object $email Fetched email object
     * @param bool $addToAddressBook
     * @return array
     */
    public function getImportForm($vars, $email, $formName = 'ImportEditView')
    {
        require_once("include/EditView/EditView2.php");
        require_once("include/TemplateHandler/TemplateHandler.php");
        require_once('include/QuickSearchDefaults.php');
        $qsd = QuickSearchDefaults::getQuickSearchDefaults();
        $qsd->setFormName($formName);

        global $app_strings;
        global $current_user;
        global $app_list_strings;
        $sqs_objects = array(
            "{$formName}_parent_name" => $qsd->getQSParent(),
        );
        $smarty = new Sugar_Smarty();
        $smarty->assign("APP", $app_strings);
        $smarty->assign('formName', $formName);
        $showAssignTo = false;
        if (!isset($vars['showAssignTo']) || $vars['showAssignTo'] == true) {
            $showAssignTo = true;
        } // if
        if ($showAssignTo) {
            if (empty($email->assigned_user_id) && empty($email->id)) {
                $email->assigned_user_id = $current_user->id;
            }
            if (empty($email->assigned_name) && empty($email->id)) {
                $email->assigned_user_name = $current_user->user_name;
            }
            $sqs_objects["{$formName}_assigned_user_name"] = $qsd->getQSUser();
        }
        $smarty->assign("showAssignedTo", $showAssignTo);

        $showDelete = false;
        if (!isset($vars['showDelete']) || $vars['showDelete'] == true) {
            $showDelete = true;
        }
        $smarty->assign("showDelete", $showDelete);

        $smarty->assign("userId", $email->assigned_user_id);
        $smarty->assign("userName", $email->assigned_user_name);
        $parent_types = $app_list_strings['record_type_display'];
        $smarty->assign('parentOptions', get_select_options_with_id($parent_types, $email->parent_type));

        $quicksearch_js = '<script type="text/javascript" language="javascript">sqs_objects = ' . json_encode($sqs_objects) . '</script>';
        $smarty->assign('SQS', $quicksearch_js);

        $meta = array();
        $meta['html'] = $smarty->fetch("modules/Emails/templates/importRelate.tpl");

        return $meta;
    }

    /**
     * This function returns the detail view for email in new 2.0 interface
     *
     */
    public function getDetailViewForEmail2($emailId)
    {
        require_once('include/DetailView/DetailView.php');
        global $app_strings, $app_list_strings;
        global $mod_strings;

        $smarty = new Sugar_Smarty();

        // SETTING DEFAULTS
        $focus = new Email();
        $focus->retrieve($emailId);
        $detailView->ss = new Sugar_Smarty();
        $detailView = new DetailView();
        $title = "";
        $offset = 0;
        if ($focus->type == 'out') {
            $title = getClassicModuleTitle('Emails', array($mod_strings['LBL_SENT_MODULE_NAME'], $focus->name), true);
        } elseif ($focus->type == 'draft') {
            $title = getClassicModuleTitle('Emails', array($mod_strings['LBL_LIST_FORM_DRAFTS_TITLE'], $focus->name),
                true);
        } elseif ($focus->type == 'inbound') {
            $title = getClassicModuleTitle('Emails', array($mod_strings['LBL_INBOUND_TITLE'], $focus->name), true);
        }
        $smarty->assign("emailTitle", $title);

        // DEFAULT TO TEXT IF NO HTML CONTENT:
        $html = trim(from_html($focus->description_html));
        if (empty($html)) {
            $smarty->assign('SHOW_PLAINTEXT', 'true');
        } else {
            $smarty->assign('SHOW_PLAINTEXT', 'false');
        }

        //if not empty or set to test (from test campaigns)
        if (!empty($focus->parent_type) && $focus->parent_type != 'test') {
            $smarty->assign('PARENT_MODULE', $focus->parent_type);
            $smarty->assign('PARENT_TYPE', $app_list_strings['record_type_display'][$focus->parent_type] . ":");
        }

        global $gridline;
        $smarty->assign('MOD', $mod_strings);
        $smarty->assign('APP', $app_strings);
        $smarty->assign('GRIDLINE', $gridline);
        $smarty->assign('PRINT_URL', 'index.php?' . $GLOBALS['request_string']);
        $smarty->assign('ID', $focus->id);
        $smarty->assign('TYPE', $focus->type);
        $smarty->assign('PARENT_NAME', $focus->parent_name);
        $smarty->assign('PARENT_ID', $focus->parent_id);
        $smarty->assign('NAME', $focus->name);
        $smarty->assign('ASSIGNED_TO', $focus->assigned_user_name);
        $smarty->assign('DATE_MODIFIED', $focus->date_modified);
        $smarty->assign('DATE_ENTERED', $focus->date_entered);
        $smarty->assign('DATE_START', $focus->date_start);
        $smarty->assign('TIME_START', $focus->time_start);
        $smarty->assign('FROM', $focus->from_addr);
        $smarty->assign('TO', nl2br($focus->to_addrs));
        $smarty->assign('CC', nl2br($focus->cc_addrs));
        $smarty->assign('BCC', nl2br($focus->bcc_addrs));
        $smarty->assign('CREATED_BY', $focus->created_by_name);
        $smarty->assign('MODIFIED_BY', $focus->modified_by_name);
        $smarty->assign('DATE_SENT', $focus->date_entered);
        $smarty->assign('EMAIL_NAME', 'RE: ' . $focus->name);
        $smarty->assign("TAG", $focus->listviewACLHelper());
        $smarty->assign("SUGAR_VERSION", $GLOBALS['sugar_version']);
        $smarty->assign("JS_CUSTOM_VERSION", $GLOBALS['sugar_config']['js_custom_version']);
        if (!empty($focus->reply_to_email)) {
            $replyTo = "
				<tr>
		        <td class=\"tabDetailViewDL\"><slot>" . $mod_strings['LBL_REPLY_TO_NAME'] . "</slot></td>
		        <td colspan=3 class=\"tabDetailViewDF\"><slot>" . $focus->reply_to_addr . "</slot></td>
		        </tr>";
            $smarty->assign("REPLY_TO", $replyTo);
        }
        ///////////////////////////////////////////////////////////////////////////////
        ////	JAVASCRIPT VARS
        $jsVars = '';
        $jsVars .= "var showRaw = '{$mod_strings['LBL_BUTTON_RAW_LABEL']}';";
        $jsVars .= "var hideRaw = '{$mod_strings['LBL_BUTTON_RAW_LABEL_HIDE']}';";
        $smarty->assign("JS_VARS", $jsVars);
        ///////////////////////////////////////////////////////////////////////////////
        ////	NOTES (attachements, etc.)
        ///////////////////////////////////////////////////////////////////////////////

        $note = new Note();
        $where = "notes.parent_id='{$focus->id}'";
        //take in account if this is from campaign and the template id is stored in the macros.

        if (isset($macro_values) && isset($macro_values['email_template_id'])) {
            $where = "notes.parent_id='{$macro_values['email_template_id']}'";
        }
        $notes_list = $note->get_full_list("notes.name", $where, true);

        if (!isset($notes_list)) {
            $notes_list = array();
        }

        $attachments = '';
        for ($i = 0; $i < count($notes_list); $i++) {
            $the_note = $notes_list[$i];
            $attachments .= "<a href=\"index.php?entryPoint=download&id={$the_note->id}&type=Notes\">" . $the_note->name . "</a><br />";
            $focus->cid2Link($the_note->id, $the_note->file_mime_type);
        }
        $smarty->assign('DESCRIPTION', nl2br($focus->description));
        $smarty->assign('DESCRIPTION_HTML', from_html($focus->description_html));
        $smarty->assign("ATTACHMENTS", $attachments);
        ///////////////////////////////////////////////////////////////////////////////
        ////    SUBPANELS
        ///////////////////////////////////////////////////////////////////////////////
        $show_subpanels = true;
        if ($show_subpanels) {
            require_once('include/SubPanel/SubPanelTiles.php');
            $subpanel = new SubPanelTiles($focus, 'Emails');
            $smarty->assign("SUBPANEL", $subpanel->display());
        }
        $meta['html'] = $smarty->fetch("modules/Emails/templates/emailDetailView.tpl");

        return $meta;
    } // fn

    /**
     * Sets the "read" flag in the overview cache
     */
    public function setReadFlag($ieId, $mbox, $uid)
    {
        $this->markEmails('read', $ieId, $mbox, $uid);
    }

    /**
     * Marks emails with the passed flag type.  This will be applied to local
     * cache files as well as remote emails.
     * @param string $type Flag type
     * @param string $ieId
     * @param string $folder IMAP folder structure or SugarFolder GUID
     * @param string $uids Comma sep list of UIDs or GUIDs
     */
    public function markEmails($type, $ieId, $folder, $uids)
    {
        global $app_strings;
        $uids = $this->_cleanUIDList($uids);
        $exUids = explode($app_strings['LBL_EMAIL_DELIMITER'], $uids);

        if (strpos($folder, 'sugar::') !== false) {
            // dealing with a sugar email object, uids are GUIDs
            foreach ($exUids as $id) {
                $email = new Email();
                $email->retrieve($id);

                // BUG FIX BEGIN
                // Bug 50973 - marking unread in group inbox removes message
                if (empty($email->assigned_user_id)) {
                    $email->setFieldNullable('assigned_user_id');
                }
                // BUG FIX END

                switch ($type) {
                    case "unread":
                        $email->status = 'unread';
                        $email->save();
                        break;

                    case "read":
                        $email->status = 'read';
                        $email->save();
                        break;

                    case "deleted":
                        $email->delete();
                        break;

                    case "flagged":
                        $email->flagged = 1;
                        $email->save();
                        break;

                    case "unflagged":
                        $email->flagged = 0;
                        $email->save();
                        break;

                }

                // BUG FIX BEGIN
                // Bug 50973 - reset assigned_user_id field defs
                if (empty($email->assigned_user_id)) {
                    $email->revertFieldNullable('assigned_user_id');
                }
                // BUG FIX END
            }
        } else {
            /* dealing with IMAP email, uids are IMAP uids */
            global $ie; // provided by EmailUIAjax.php
            if (empty($ie)) {
                $ie = new InboundEmail();
            }
            $ie->retrieve($ieId);
            $ie->mailbox = $folder;
            $ie->connectMailserver();
            // mark cache files
            if ($type == 'deleted') {
                $ie->deleteMessageOnMailServer($uids);
                $ie->deleteMessageFromCache($uids);
            } else {
                $overviews = $ie->getCacheValueForUIDs($ie->mailbox, $exUids);
                $manipulated = array();

                foreach ($overviews['retArr'] as $k => $overview) {
                    if (in_array($overview->uid, $exUids)) {
                        switch ($type) {
                            case "unread":
                                $overview->seen = 0;
                                break;

                            case "read":
                                $overview->seen = 1;
                                break;

                            case "flagged":
                                $overview->flagged = 1;
                                break;

                            case "unflagged":
                                $overview->flagged = 0;
                                break;
                        }
                        $manipulated[] = $overview;
                    }
                }

                if (!empty($manipulated)) {
                    $ie->setCacheValue($ie->mailbox, array(), $manipulated);
                    /* now mark emails on email server */
                    $ie->markEmails(implode(",", explode($app_strings['LBL_EMAIL_DELIMITER'], $uids)), $type);
                }
            } // end not type == deleted
        }
    }

    public function doAssignment($distributeMethod, $ieid, $folder, $uids, $users)
    {
        global $app_strings;
        $users = explode(",", $users);
        $emailIds = explode($app_strings['LBL_EMAIL_DELIMITER'], $uids);
        $out = "";
        if ($folder != 'sugar::Emails') {
            $emailIds = array();
            $uids = explode($app_strings['LBL_EMAIL_DELIMITER'], $uids);
            $ie = new InboundEmail();
            $ie->retrieve($ieid);
            $messageIndex = 1;
            // dealing with an inbound email data so we need to import an email and then
            foreach ($uids as $uid) {
                $ie->mailbox = $folder;
                $ie->connectMailserver();
                $msgNo = $uid;
                if (!$ie->isPop3Protocol()) {
                    $msgNo = imap_msgno($ie->conn, $uid);
                } else {
                    $msgNo = $ie->getCorrectMessageNoForPop3($uid);
                }

                if (!empty($msgNo)) {
                    if ($ie->importOneEmail($msgNo, $uid)) {
                        $emailIds[] = $ie->email->id;
                        $ie->deleteMessageOnMailServer($uid);
                        //$ie->retrieve($ieid);
                        //$ie->connectMailserver();
                        $ie->mailbox = $folder;
                        $ie->deleteMessageFromCache(($uids[] = $uid));
                    } else {
                        $out = $out . "Message No : " . $messageIndex . " failed. Reason : Message already imported \r\n";
                    }
                }
                $messageIndex++;
            } // for
        } // if

        if (count($emailIds) > 0) {
            $this->doDistributionWithMethod($users, $emailIds, $distributeMethod);
        } // if

        return $out;
    } // fn

    /**
     * get team id and team set id from request
     * @return  array
     */
    public function getTeams()
    {
    }

    public function doDistributionWithMethod($users, $emailIds, $distributionMethod)
    {
        // we have users and the items to distribute
        if ($distributionMethod == 'roundRobin') {
            $this->distRoundRobin($users, $emailIds);
        } elseif ($distributionMethod == 'leastBusy') {
            $this->distLeastBusy($users, $emailIds);
        } elseif ($distributionMethod == 'direct') {
            if (count($users) > 1) {
                // only 1 user allowed in direct assignment
                $error = 1;
            } else {
                $user = $users[0];
                $this->distDirect($user, $emailIds);
            } // else
        } // elseif
    } // fn

    /**
     * distributes emails to users on Round Robin basis
     * @param    $userIds    array of users to dist to
     * @param    $mailIds    array of email ids to push on those users
     * @return  boolean        true on success
     */
    public function distRoundRobin($userIds, $mailIds)
    {
        // check if we have a 'lastRobin'
        $lastRobin = $userIds[0];
        foreach ($mailIds as $k => $mailId) {
            $userIdsKeys = array_flip($userIds); // now keys are values
            $thisRobinKey = $userIdsKeys[$lastRobin] + 1;
            if (!empty($userIds[$thisRobinKey])) {
                $thisRobin = $userIds[$thisRobinKey];
                $lastRobin = $userIds[$thisRobinKey];
            } else {
                $thisRobin = $userIds[0];
                $lastRobin = $userIds[0];
            }

            $email = new Email();
            $email->retrieve($mailId);
            $email->assigned_user_id = $thisRobin;
            $email->status = 'unread';
            $email->save();
        }

        return true;
    }

    /**
     * distributes emails to users on Least Busy basis
     * @param    $userIds    array of users to dist to
     * @param    $mailIds    array of email ids to push on those users
     * @return  boolean        true on success
     */
    public function distLeastBusy($userIds, $mailIds)
    {
        foreach ($mailIds as $k => $mailId) {
            $email = new Email();
            $email->retrieve($mailId);
            foreach ($userIds as $k => $id) {
                $r = $this->db->query("SELECT count(*) AS c FROM emails WHERE assigned_user_id = '.$id.' AND status = 'unread'");
                $a = $this->db->fetchByAssoc($r);
                $counts[$id] = $a['c'];
            }
            asort($counts); // lowest to highest
            $countsKeys = array_flip($counts); // keys now the 'count of items'
            $leastBusy = array_shift($countsKeys); // user id of lowest item count
            $email->assigned_user_id = $leastBusy;
            $email->status = 'unread';
            $email->save();
        }

        return true;
    }

    /**
     * distributes emails to 1 user
     * @param    $user        users to dist to
     * @param    $mailIds    array of email ids to push
     * @return  boolean        true on success
     */
    public function distDirect($user, $mailIds)
    {
        foreach ($mailIds as $k => $mailId) {
            $email = new Email();
            $email->retrieve($mailId);
            $email->assigned_user_id = $user;
            $email->status = 'unread';

            $email->save();
        }

        return true;
    }

    public function getLastRobin($ie)
    {
        $lastRobin = "";
        if ($this->validCacheFileExists($ie->id, 'folders', "robin.cache.php")) {
            $lastRobin = $this->getCacheValue($ie->id, 'folders', "robin.cache.php", 'robin');
        } // if

        return $lastRobin;
    } // fn

    public function setLastRobin($ie, $lastRobin)
    {
        global $sugar_config;
        $cacheFolderPath = sugar_cached("modules/Emails/{$ie->id}/folders");
        if (!file_exists($cacheFolderPath)) {
            mkdir_recursive($cacheFolderPath);
        }
        $this->writeCacheFile('robin', $lastRobin, $ie->id, 'folders', "robin.cache.php");
    } // fn

    /**
     * returns the metadata defining a single email message for display.  Uses cache file if it exists
     * @return array
     */
    public function getSingleMessage($ie)


        {global $timedate;
        global $app_strings, $mod_strings;
        $ie->retrieve($_REQUEST['ieId']);
        $noCache = true;

        $ie->mailbox = $_REQUEST['mbox'];
        $filename = $_REQUEST['mbox'] . $_REQUEST['uid'] . ".php";
        $md5uidl = "";
        if ($ie->isPop3Protocol()) {
            $md5uidl = md5($_REQUEST['uid']);
            $filename = $_REQUEST['mbox'] . $md5uidl . ".php";
        } // if

        if (isset($filename) && strpos($filename, "..") !== false) {
            die("Directory navigation attack denied.");
        }

        if ($this->validCacheFileExists($_REQUEST['ieId'], 'messages', $filename)) {
            $out = $this->getCacheValue($_REQUEST['ieId'], 'messages', $filename, 'out');
            $noCache = false;

            // something fubar'd the cache?
            if (empty($out['meta']['email']['name']) && empty($out['meta']['email']['description'])) {
                $noCache = true;
            } else {
                // When sending data from cache, convert date into users preffered format
                $dateTimeInGMTFormat = $out['meta']['email']['date_start'];
                $out['meta']['email']['date_start'] = $timedate->to_display_date_time($dateTimeInGMTFormat);
            } // else
        }

        if ($noCache) {
            $writeToCacheFile = true;
            if ($ie->isPop3Protocol()) {
                $status = $ie->setEmailForDisplay($_REQUEST['uid'], true, true, true);
            } else {
                $status = $ie->setEmailForDisplay($_REQUEST['uid'], false, true, true);
            }
            $out = $ie->displayOneEmail($_REQUEST['uid'], $_REQUEST['mbox']);
            // modify the out object to store date in GMT format on the local cache file
            $dateTimeInUserFormat = $out['meta']['email']['date_start'];
            $out['meta']['email']['date_start'] = $timedate->to_db($dateTimeInUserFormat);
            if ($status == 'error') {
                $writeToCacheFile = false;
            }
            if ($writeToCacheFile) {
                if ($ie->isPop3Protocol()) {
                    $this->writeCacheFile('out', $out, $_REQUEST['ieId'], 'messages',
                        "{$_REQUEST['mbox']}{$md5uidl}.php");
                } else {
                    $this->writeCacheFile('out', $out, $_REQUEST['ieId'], 'messages',
                        "{$_REQUEST['mbox']}{$_REQUEST['uid']}.php");
                } // else
                // restore date in the users preferred format to be send on to UI for diaply
                $out['meta']['email']['date_start'] = $dateTimeInUserFormat;
            } // if
        }
        $out['meta']['email']['toaddrs'] = $this->generateExpandableAddrs($out['meta']['email']['toaddrs']);
        if (!empty($out['meta']['email']['cc_addrs'])) {
            $ccs = $this->generateExpandableAddrs($out['meta']['email']['cc_addrs']);
            $out['meta']['cc'] = <<<eoq
				<tr>
					<td NOWRAP valign="top" class="displayEmailLabel">
						{$app_strings['LBL_EMAIL_CC']}:
					</td>
					<td class="displayEmailValue">
						{$ccs}
					</td>
				</tr>
eoq;
        }

        if (empty($out['meta']['email']['description'])) {
            $out['meta']['email']['description'] = $mod_strings['LBL_EMPTY_EMAIL_BODY'];
        }

        if ($noCache) {
            $GLOBALS['log']->debug("EMAILUI: getSingleMessage() NOT using cache file");
        } else {
            $GLOBALS['log']->debug("EMAILUI: getSingleMessage() using cache file [ " . $_REQUEST['mbox'] . $_REQUEST['uid'] . ".php ]");
        }

		$this->setReadFlag($_REQUEST['ieId'], $_REQUEST['mbox'], $_REQUEST['uid']);
		return $out;
	}


    /**
     * Returns the HTML for a list of emails in a given folder
     * @param GUID $ieId GUID to InboundEmail instance
     * @param string $mbox Mailbox path name in dot notation
     * @param int $folderListCacheOffset Seconds for valid cache file
     * @return string HTML render of list.
     */
    public function getListEmails($ieId, $mbox, $folderListCacheOffset, $forceRefresh = 'false')
    {
        global $sugar_config;

        $ie = new InboundEmail();
        $ie->retrieve($ieId);
        $list = $ie->displayFolderContents($mbox, $forceRefresh);

        return $list;
    }

    /**
     * Returns the templatized compose screen.  Used by reply, forwards and draft status messages.
     * @param object email Email bean in focus
     */
    public function displayComposeEmail($email)
    {
        global $locale;
        global $current_user;


        $ea = new SugarEmailAddress();

        if (!empty($email)) {
            $email->cids2Links();
            $description = (empty($email->description_html)) ? $email->description : $email->description_html;
        }

        //Get the most complete address list availible for this email
        $addresses = array('toAddresses' => 'to', 'ccAddresses' => 'cc', 'bccAddresses' => 'bcc');
        foreach ($addresses as $var => $type) {
            $$var = "";
            foreach (array("{$type}_addrs_names", "{$type}addrs", "{$type}_addrs") as $emailVar) {
                if (!empty($email->$emailVar)) {
                    $$var = $email->$emailVar;
                    break;
                }
            }
        }

        $ret = array();
        $ret['type'] = $email->type;
        $ret['name'] = $email->name;
        $ret['description'] = $description;
        $ret['from'] = (isset($_REQUEST['composeType']) && $_REQUEST['composeType'] == 'forward') ? "" : $email->from_addr;
        $ret['to'] = from_html($toAddresses);
        $ret['uid'] = $email->id;
        $ret['parent_name'] = $email->parent_name;
        $ret['parent_type'] = $email->parent_type;
        $ret['parent_id'] = $email->parent_id;

        if ($email->type == 'draft') {
            $ret['cc'] = from_html($ccAddresses);
            $ret['bcc'] = $bccAddresses;
        }
        // reply all
        if (isset($_REQUEST['composeType']) && $_REQUEST['composeType'] == 'replyAll') {
            $ret['cc'] = from_html($ccAddresses);
            $ret['bcc'] = $bccAddresses;

            $userEmails = array();
            $userEmailsMeta = $ea->getAddressesByGUID($current_user->id, 'Users');
            foreach ($userEmailsMeta as $emailMeta) {
                $userEmails[] = from_html(strtolower(trim($emailMeta['email_address'])));
            }
            $userEmails[] = from_html(strtolower(trim($email->from_addr)));

            $ret['cc'] = from_html($email->cc_addrs);
            $toAddresses = from_html($toAddresses);
            $to = str_replace($this->addressSeparators, "::", $toAddresses);
            $exTo = explode("::", $to);

            if (is_array($exTo)) {
                foreach ($exTo as $addr) {
                    $addr = strtolower(trim($addr));
                    if (!in_array($addr, $userEmails)) {
                        if (!empty($ret['cc'])) {
                            $ret['cc'] = $ret['cc'] . ", ";
                        }
                        $ret['cc'] = $ret['cc'] . trim($addr);
                    }
                }
            } elseif (!empty($exTo)) {
                $exTo = trim($exTo);
                if (!in_array($exTo, $userEmails)) {
                    $ret['cc'] = $ret['cc'] . ", " . $exTo;
                }
            }
        }

        return $ret;
    }

    /**
     * Formats email body on reply/forward
     * @param object email Email object in focus
     * @param string type
     * @return object email
     */
    public function handleReplyType($email, $type)
    {
        global $mod_strings;
        $GLOBALS['log']->debug("****At Handle Reply Type: $type");
        switch ($type) {
            case "reply":
            case "replyAll":
                $header = $email->getReplyHeader();
                if (!preg_match('/^(re:)+/i', $email->name)) {
                    $email->name = "{$mod_strings['LBL_RE']} {$email->name}";
                }
                if ($type == "reply") {
                    $email->cc_addrs = "";
                    if (!empty($email->reply_to_addr)) {
                        $email->from_addr = $email->reply_to_addr;
                    } // if
                } else {
                    if (!empty($email->reply_to_addr)) {
                        $email->to_addrs = $email->to_addrs . "," . $email->reply_to_addr;
                    } // if
                } // else
                break;

            case "forward":
                $header = $email->getForwardHeader();
                if (!preg_match('/^(fw:)+/i', $email->name)) {
                    $email->name = "{$mod_strings['LBL_FW']} {$email->name}";
                }
                $email->cc_addrs = "";
                break;

            case "replyCase":
                $GLOBALS['log']->debug("EMAILUI: At reply case");
                $header = $email->getReplyHeader();

                $myCase = new aCase();
                $myCase->retrieve($email->parent_id);
                $myCaseMacro = $myCase->getEmailSubjectMacro();
                $email->parent_name = $myCase->name;
                $GLOBALS['log']->debug("****Case # : {$myCase->case_number} macro: $myCaseMacro");
                if (!strpos($email->name, str_replace('%1', $myCase->case_number, $myCaseMacro))) {
                    $GLOBALS['log']->debug("Replacing");
                    $email->name = str_replace('%1', $myCase->case_number, $myCaseMacro) . ' ' . $email->name;
                }
                $email->name = "{$mod_strings['LBL_RE']} {$email->name}";
                break;
        }

        $html = trim($email->description_html);
        $plain = trim($email->description);

        $desc = (!empty($html)) ? $html : $plain;

        $email->description = $header . $email->quoteHtmlEmailForNewEmailUI($desc);

        return $email;
    }

    ///////////////////////////////////////////////////////////////////////////
    ////	PRIVATE HELPERS
    /**
     * Generates a UNION query to get one list of users, contacts, leads, and
     * prospects; used specifically for the addressBook
     */
    public function _getPeopleUnionQuery($whereArr, $person)
    {
        global $current_user, $app_strings;
        global $db;
        if (!isset($person) || $person === 'LBL_DROPDOWN_LIST_ALL') {
            $peopleTables = array(
                "users",
                "contacts",
                "leads",
                "prospects",
                "accounts"
            );
        } else {
            $peopleTables = array($person);
        }
        $q = '';

        $whereAdd = "";

        foreach ($whereArr as $column => $clause) {
            if (!empty($whereAdd)) {
                $whereAdd .= " AND ";
            }
            $clause = $current_user->db->quote($clause);
            $whereAdd .= "{$column} LIKE '{$clause}%'";
        }


        foreach ($peopleTables as $table) {
            $module = ucfirst($table);
            $class = substr($module, 0, strlen($module) - 1);
            require_once("modules/{$module}/{$class}.php");
            $person = new $class();
            if (!$person->ACLAccess('list')) {
                continue;
            } // if
            $where = "({$table}.deleted = 0 AND eabr.primary_address = 1 AND {$table}.id <> '{$current_user->id}')";

            if (ACLController::requireOwner($module, 'list')) {
                $where = $where . " AND ({$table}.assigned_user_id = '{$current_user->id}')";
            } // if
            if (!empty($whereAdd)) {
                $where .= " AND ({$whereAdd})";
            }

            if ($person === 'accounts') {
                $t = "SELECT {$table}.id, '' first_name, {$table}.name, eabr.primary_address, ea.email_address, '{$module}' module ";
            } else {
                $t = "SELECT {$table}.id, {$table}.first_name, {$table}.last_name, eabr.primary_address, ea.email_address, '{$module}' module ";
            }
            $t .= "FROM {$table} ";
            $t .= "JOIN email_addr_bean_rel eabr ON ({$table}.id = eabr.bean_id and eabr.deleted=0) ";
            $t .= "JOIN email_addresses ea ON (eabr.email_address_id = ea.id) ";
            $t .= " WHERE {$where}";

            /* BEGIN - SECURITY GROUPS */
            //this function may not even be used anymore. Seems like findEmailFromBeanIds is preferred now
            if ($person->bean_implements('ACL') && ACLController::requireSecurityGroup($module, 'list')) {
                require_once('modules/SecurityGroups/SecurityGroup.php');
                global $current_user;
                $owner_where = $person->getOwnerWhere($current_user->id);
                $group_where = SecurityGroup::getGroupWhere($table, $module, $current_user->id);
                $t .= " AND (" . $owner_where . " or " . $group_where . ") ";
            }
            /* END - SECURITY GROUPS */


            if (!empty($q)) {
                $q .= "\n UNION ALL \n";
            }

            $q .= "({$t})";
        }
        $countq = "SELECT count(people.id) c from ($q) people";
        $q .= "ORDER BY last_name";

        return array('query' => $q, 'countQuery' => $countq);
    }

    /**
     * get emails of related bean for a given bean id
     * @param $beanType
     * @param $condition array of conditions inclued bean id
     * @return array('query' => $q, 'countQuery' => $countq);
     */
    public function getRelatedEmail($beanType, $whereArr, $relatedBeanInfoArr = '')
    {
        global $beanList, $current_user, $app_strings, $db;
        $finalQuery = '';
        $searchBeans = null;
        if ($beanType === 'LBL_DROPDOWN_LIST_ALL') {
            $searchBeans = array(
                "users",
                "contacts",
                "leads",
                "prospects",
                "accounts"
            );
        }

        if ($relatedBeanInfoArr == '' || empty($relatedBeanInfoArr['related_bean_type'])) {
            if ($searchBeans != null) {
                $q = array();
                foreach ($searchBeans as $searchBean) {
                    $searchq = $this->findEmailFromBeanIds('', $searchBean, $whereArr);
                    if (!empty($searchq)) {
                        $q[] = "($searchq)";
                    }
                }
                if (!empty($q)) {
                    $finalQuery .= implode("\n UNION ALL \n", $q);
                }
            } else {
                $finalQuery = $this->findEmailFromBeanIds('', $beanType, $whereArr);
            }
        } else {
            $class = $beanList[$relatedBeanInfoArr['related_bean_type']];
            $focus = new $class();
            $focus->retrieve($relatedBeanInfoArr['related_bean_id']);
            if ($searchBeans != null) {
                $q = array();
                foreach ($searchBeans as $searchBean) {
                    if ($focus->load_relationship($searchBean)) {
                        $data = $focus->$searchBean->get();
                        if (count($data) != 0) {
                            $q[] = '(' . $this->findEmailFromBeanIds($data, $searchBean, $whereArr) . ')';
                        }
                    }
                }
                if (!empty($q)) {
                    $finalQuery .= implode("\n UNION ALL \n", $q);
                }
            } else {
                if ($focus->load_relationship($beanType)) {
                    $data = $focus->$beanType->get();
                    if (count($data) != 0) {
                        $finalQuery = $this->findEmailFromBeanIds($data, $beanType, $whereArr);
                    }
                }
            }
        }
        $countq = "SELECT count(people.id) c from ($finalQuery) people";

        return array('query' => $finalQuery, 'countQuery' => $countq);
    }

    public function findEmailFromBeanIds($beanIds, $beanType, $whereArr)
    {
        global $current_user;
        $q = '';
        $whereAdd = "";
        $relatedIDs = '';
        if ($beanIds != '') {
            foreach ($beanIds as $key => $value) {
                $beanIds[$key] = '\'' . $value . '\'';
            }
            $relatedIDs = implode(',', $beanIds);
        }

        if ($beanType == 'accounts') {
            if (isset($whereArr['first_name'])) {
                $whereArr['name'] = $whereArr['first_name'];
            }
            unset($whereArr['last_name']);
            unset($whereArr['first_name']);
        }

        foreach ($whereArr as $column => $clause) {
            if (!empty($whereAdd)) {
                $whereAdd .= " OR ";
            }
            $clause = $current_user->db->quote($clause);
            $whereAdd .= "{$column} LIKE '{$clause}%'";
        }
        $table = $beanType;
        $module = ucfirst($table);
        $class = substr($module, 0, strlen($module) - 1);
        require_once("modules/{$module}/{$class}.php");
        $person = new $class();
        if ($person->ACLAccess('list')) {
            if ($relatedIDs != '') {
                $where = "({$table}.deleted = 0 AND eabr.primary_address = 1 AND {$table}.id in ($relatedIDs))";
            } else {
                $where = "({$table}.deleted = 0 AND eabr.primary_address = 1)";
            }

            if (ACLController::requireOwner($module, 'list')) {
                $where = $where . " AND ({$table}.assigned_user_id = '{$current_user->id}')";
            } // if
            if (!empty($whereAdd)) {
                $where .= " AND ({$whereAdd})";
            }

            if ($beanType === 'accounts') {
                $t = "SELECT {$table}.id, '' first_name, {$table}.name last_name, eabr.primary_address, ea.email_address, '{$module}' module ";
            } else {
                $t = "SELECT {$table}.id, {$table}.first_name, {$table}.last_name, eabr.primary_address, ea.email_address, '{$module}' module ";
            }

            $t .= "FROM {$table} ";
            $t .= "JOIN email_addr_bean_rel eabr ON ({$table}.id = eabr.bean_id and eabr.deleted=0) ";
            $t .= "JOIN email_addresses ea ON (eabr.email_address_id = ea.id) ";
            $t .= " WHERE {$where}";
            /* BEGIN - SECURITY GROUPS */
            //this function may not even be used anymore. Seems like findEmailFromBeanIds is preferred now
            if ($person->bean_implements('ACL') && ACLController::requireSecurityGroup($module, 'list')) {
                require_once('modules/SecurityGroups/SecurityGroup.php');
                global $current_user;
                $owner_where = $person->getOwnerWhere($current_user->id);
                $group_where = SecurityGroup::getGroupWhere($table, $module, $current_user->id);
                $t .= " AND (" . $owner_where . " or " . $group_where . ") ";
            }
            /* END - SECURITY GROUPS */
        } // if

        return $t;
    }

    /**
     * Cleans UID lists
     * @param mixed $uids
     * @param bool $returnString False will return an array
     * @return mixed
     */
    public function _cleanUIDList($uids, $returnString = false)
    {
        global $app_strings;
        $GLOBALS['log']->debug("_cleanUIDList: before - [ {$uids} ]");

        if (!is_array($uids)) {
            $returnString = true;

            $exUids = explode($app_strings['LBL_EMAIL_DELIMITER'], $uids);
            $uids = $exUids;
        }

        $cleanUids = array();
        foreach ($uids as $uid) {
            $cleanUids[$uid] = $uid;
        }

        sort($cleanUids);

        if ($returnString) {
            $cleanImplode = implode($app_strings['LBL_EMAIL_DELIMITER'], $cleanUids);
            $GLOBALS['log']->debug("_cleanUIDList: after - [ {$cleanImplode} ]");

            return $cleanImplode;
        }

        return $cleanUids;
    }

    /**
     * Creates Mail folder
     *
     * @param object $user User in focus
     * @param array $folder_params Array of parameters for folder creation
     */
    protected function createFolder($user, $folder_params)
    {
        $folder = new SugarFolder();
        foreach ($folder_params as $key => $val) {
            $folder->$key = $val;
        }

        $folder->save();

        return $folder;
    }

    /**
     * Creates defaults for the User
     * @param object $user User in focus
     */
    public function preflightUser(&$user)
    {
        global $mod_strings;
        $folder_types = array();

        $params = array(
            // My Emails
            "inbound" => array(
                'name' => $mod_strings['LNK_MY_INBOX'],
                'folder_type' => "inbound",
                'has_child' => 1,
                'dynamic_query' => $this->generateDynamicFolderQuery("inbound", $user->id),
                'is_dynamic' => 1,
                'created_by' => $user->id,
                'modified_by' => $user->id,
            ),
            // My Drafts
            "draft" => array(
                'name' => $mod_strings['LNK_MY_DRAFTS'],
                'folder_type' => "draft",
                'has_child' => 0,
                'dynamic_query' => $this->generateDynamicFolderQuery("draft", $user->id),
                'is_dynamic' => 1,
                'created_by' => $user->id,
                'modified_by' => $user->id,
            ),
            // Sent Emails
            "sent" => array(
                'name' => $mod_strings['LNK_SENT_EMAIL_LIST'],
                'folder_type' => "sent",
                'has_child' => 0,
                'dynamic_query' => $this->generateDynamicFolderQuery("sent", $user->id),
                'is_dynamic' => 1,
                'created_by' => $user->id,
                'modified_by' => $user->id,
            ),
            // Archived Emails
            "archived" => array(
                'name' => $mod_strings['LBL_LIST_TITLE_MY_ARCHIVES'],
                'folder_type' => "archived",
                'has_child' => 0,
                'dynamic_query' => '',
                'is_dynamic' => 1,
                'created_by' => $user->id,
                'modified_by' => $user->id,
            ),
        );

        $q = "SELECT * FROM folders f WHERE f.created_by = '{$user->id}' AND f.deleted = 0 AND coalesce(" . $user->db->convert("f.folder_type",
                "length") . ",0) > 0";
        $r = $user->db->query($q);

        while ($row = $GLOBALS['db']->fetchByAssoc($r)) {
            if ($row['folder_type'] == 'inbound') {
                $parent_id = $row['id'];
            }
            if (!in_array($row['folder_type'], $folder_types)) {
                array_push($folder_types, $row['folder_type']);
            }
            if (isset($params[$row['folder_type']])) {
                unset($params[$row['folder_type']]);
            }
        }

        require_once("include/SugarFolders/SugarFolders.php");

        foreach ($params as $type => $type_params) {
            if ($type == "inbound") {
                $folder = $this->createFolder($user, $params[$type]);

                $parent_id = $folder->id;

                // handle the case where inbound folder was deleted, but other folders exist
                if (count($folder_types) != 0) {
                    // This update query will exclude inbound parent, and any custom created folders.
                    // For others, it will update their parent_id for the current user.
                    $q = "UPDATE folders SET parent_folder = '" . $parent_id .
                        "' WHERE folder_type IN ('draft', 'sent', 'archived') AND created_by = '" . $user->id . "'";
                    $q = "UPDATE folders SET parent_folder = '" . $parent_id .
                        "' WHERE folder_type IN ('draft', 'sent', 'archived') AND created_by = '" . $user->id . "'";
                    $r = $user->db->query($q);
                }
            } else {
                $params[$type]['parent_folder'] = $parent_id;

                $this->createFolder($user, $params[$type]);
            }
        }
    }

    /**
     * Parses the core dynamic folder query
     * @param string $type 'inbound', 'draft', etc.
     * @param string $userId
     * @return string
     */
    public function generateDynamicFolderQuery($type, $userId)
    {
        $q = $this->coreDynamicFolderQuery;

        $status = $type;

        if ($type == "sent") {
            $type = "out";
        }

        $replacee = array("::TYPE::", "::STATUS::", "::USER_ID::");
        $replacer = array($type, $status, $userId);

        $ret = str_replace($replacee, $replacer, $q);

        if ($type == 'inbound') {
            $ret .= " AND status NOT IN ('sent', 'archived', 'draft') AND type NOT IN ('out', 'archived', 'draft')";
        } else {
            $ret .= " AND status NOT IN ('archived') AND type NOT IN ('archived')";
        }

        return $ret;
    }

    /**
     * Preps the User's cache dir
     */
    public function preflightUserCache()
    {
        $path = clean_path($this->userCacheDir);
        if (!file_exists($this->userCacheDir)) {
            mkdir_recursive($path);
        }

        $files = findAllFiles($path, array());

        foreach ($files as $file) {
            unlink($file);
        }
    }

    public function clearInboundAccountCache($ieId)
    {
        global $sugar_config;
        $cacheRoot = sugar_cached("modules/Emails/{$ieId}");
        $files = findAllFiles($cacheRoot . "/messages/", array());
        foreach ($files as $file) {
            unlink($file);
        } // fn
        $files = findAllFiles($cacheRoot . "/attachments/", array());
        foreach ($files as $file) {
            unlink($file);
        } // for
    } // fn

    /**
     * returns an array of EmailTemplates that the user has access to for the compose email screen
     * @return array
     */
    public function getEmailTemplatesArray()
    {
        global $app_strings;

        if (ACLController::checkAccess('EmailTemplates', 'list', true) && ACLController::checkAccess('EmailTemplates',
                'view', true)
        ) {
            $et = new EmailTemplate();
            $etResult = $et->db->query($et->create_new_list_query('',
                "(email_templates.type IS NULL OR email_templates.type='' OR email_templates.type='email')", array(),
                array(), ''));
            $email_templates_arr = array('' => $app_strings['LBL_NONE']);
            while ($etA = $et->db->fetchByAssoc($etResult)) {
                $email_templates_arr[$etA['id']] = $etA['name'];
            }
        } else {
            $email_templates_arr = array('' => $app_strings['LBL_NONE']);
        }

        return $email_templates_arr;
    }

    public function getFromAccountsArray($ie)
    {
        global $current_user;
        global $app_strings;

        $ieAccountsFull = $ie->retrieveAllByGroupIdWithGroupAccounts($current_user->id);
        $ieAccountsFrom = array();

        $oe = new OutboundEmail();
        $system = $oe->getSystemMailerSettings();
        $ret = $current_user->getUsersNameAndEmail();
        $ret['name'] = from_html($ret['name']);
        $useMyAccountString = true;

        if (empty($ret['email'])) {
            $systemReturn = $current_user->getSystemDefaultNameAndEmail();
            $ret['email'] = $systemReturn['email'];
            $ret['name'] = from_html($systemReturn['name']);
            $useMyAccountString = false;
        } // if

        $myAccountString = '';
        if ($useMyAccountString) {
            $myAccountString = " - {$app_strings['LBL_MY_ACCOUNT']}";
        } // if

        //Check to make sure that the user has set the associated inbound email account -> outbound account is active.
        $showFolders = sugar_unserialize(base64_decode($current_user->getPreference('showFolders', 'Emails')));
        $sf = new SugarFolder();
        $groupSubs = $sf->getSubscriptions($current_user);

        foreach ($ieAccountsFull as $k => $v) {
            $personalSelected = (!empty($showFolders) && in_array($v->id, $showFolders));

            $allowOutboundGroupUsage = $v->get_stored_options('allow_outbound_group_usage', false);
            $groupSelected = (in_array($v->groupfolder_id, $groupSubs) && $allowOutboundGroupUsage);
            $selected = ($personalSelected || $groupSelected);

            if (!$selected) {
                $GLOBALS['log']->debug("Inbound Email {$v->name}, not selected and will not be available for selection within compose UI.");
                continue;
            }

            $name = $v->get_stored_options('from_name');
            $addr = $v->get_stored_options('from_addr');
            if ($name != null && $addr != null) {
                $name = from_html($name);
                if (!$v->is_personal) {
                    $ieAccountsFrom[] = array(
                        "value" => $v->id,
                        "text" => "{$name} ({$addr}) - {$app_strings['LBL_EMAIL_UPPER_CASE_GROUP']}"
                    );
                } else {
                    $ieAccountsFrom[] = array("value" => $v->id, "text" => "{$name} ({$addr})");
                } // else
            } // if
        } // foreach


        $userSystemOverride = $oe->getUsersMailerForSystemOverride($current_user->id);
        //Substitute in the users system override if its available.
        if ($userSystemOverride != null) {
            $system = $userSystemOverride;
        }

        if (!empty($system->mail_smtpserver)) {
            $admin = new Administration();
            $admin->retrieveSettings(); //retrieve all admin settings.
            $ieAccountsFrom[] = array(
                "value" => $system->id,
                "text" =>
                    "{$ret['name']} ({$ret['email']}){$myAccountString}"
            );
        }

        return $ieAccountsFrom;
    } // fn

    /**
     * This function will return all the accounts this user has access to based on the
     * match of the emailId passed in as a parameter
     * @deprecate 7.9
     * @param unknown_type $ie
     * @return unknown
     */
    public function getFromAllAccountsArray($ie, $ret)
    {
        global $current_user;
        global $app_strings;

        $ret['fromAccounts'] = array();
        if (!isset($ret['to']) && !empty($ret['from'])) {
            $ret['fromAccounts']['status'] = false;

            return $ret;
        }
        $ieAccountsFull = $ie->retrieveAllByGroupIdWithGroupAccounts($current_user->id);
        $foundInPersonalAccounts = false;
        $foundInGroupAccounts = false;
        $foundInSystemAccounts = false;

        //$toArray = array();
        if ($ret['type'] == "draft") {
            $toArray = explode(",", $ret['from']);
        } else {
            $toArray = $ie->email->email2ParseAddressesForAddressesOnly($ret['to']);
        } // else
        foreach ($ieAccountsFull as $k => $v) {
            $storedOptions = unserialize(base64_decode($v->stored_options));
            if (array_search_insensitive($storedOptions['from_addr'], $toArray)) {
                if ($v->is_personal) {
                    $foundInPersonalAccounts = true;
                    break;
                } else {
                    $foundInGroupAccounts = true;
                } // else
            } // if
        } // foreach

        $oe = new OutboundEmail();
        $system = $oe->getSystemMailerSettings();

        $return = $current_user->getUsersNameAndEmail();
        $return['name'] = from_html($return['name']);
        $useMyAccountString = true;

        if (empty($return['email'])) {
            $systemReturn = $current_user->getSystemDefaultNameAndEmail();
            $return['email'] = $systemReturn['email'];
            $return['name'] = from_html($systemReturn['name']);
            $useMyAccountString = false;
        } // if

        $myAccountString = '';
        if ($useMyAccountString) {
            $myAccountString = " - {$app_strings['LBL_MY_ACCOUNT']}";
        } // if

        if (!empty($system->id)) {
            $admin = new Administration();
            $admin->retrieveSettings(); //retrieve all admin settings.
            if (in_array(trim($return['email']), $toArray)) {
                $foundInSystemAccounts = true;
            } // if
        } // if

        if (!$foundInPersonalAccounts && !$foundInGroupAccounts && !$foundInSystemAccounts) {
            $ret['fromAccounts']['status'] = false;

            return $ret;
        } // if

        $ieAccountsFrom = array();
        foreach ($ieAccountsFull as $k => $v) {
            $storedOptions = unserialize(base64_decode($v->stored_options));
            $storedOptionsName = from_html($storedOptions['from_name']);

            $selected = false;
            if (array_search_insensitive($storedOptions['from_addr'], $toArray)) {
                //if ($ret['to'] == $storedOptions['from_addr']) {
                $selected = true;
            } // if
            if ($foundInPersonalAccounts) {
                if ($v->is_personal) {
                    $ieAccountsFrom[] = array(
                        "value" => $v->id,
                        "selected" => $selected,
                        "text" => "{$storedOptionsName} ({$storedOptions['from_addr']})"
                    );
                } // if
            } else {
                $ieAccountsFrom[] = array(
                    "value" => $v->id,
                    "selected" => $selected,
                    "text" => "{$storedOptionsName} ({$storedOptions['from_addr']}) - {$app_strings['LBL_EMAIL_UPPER_CASE_GROUP']}"
                );
            } // else
        } // foreach

        if (!empty($system->id)) {
            if (!$foundInPersonalAccounts && !$foundInGroupAccounts && $foundInSystemAccounts) {
                $ieAccountsFrom[] = array(
                    "value" => $system->id,
                    "selected" => true,
                    "text" =>
                        "{$return['name']} ({$return['email']}){$myAccountString}"
                );
            } else {
                $ieAccountsFrom[] = array(
                    "value" => $system->id,
                    "text" =>
                        "{$return['name']} ({$return['email']}){$myAccountString}"
                );
            } // else
        } // if

        $ret['fromAccounts']['status'] = ($foundInPersonalAccounts || $foundInGroupAccounts || $foundInSystemAccounts) ? true : false;
        $ret['fromAccounts']['data'] = $ieAccountsFrom;

        return $ret;
    } // fn


    /**
     * takes an array and creates XML
     * @param array Array to convert
     * @param string Name to wrap highest level items in array
     * @return string XML
     */
    public function arrayToXML($a, $paramName)
    {
        if (!is_array($a)) {
            return '';
        }

        $bad = array("<", ">", "'", '"', "&");
        $good = array("&lt;", "&gt;", "&#39;", "&quot;", "&amp;");

        $ret = "";

        for ($i = 0; $i < count($a); $i++) {
            $email = $a[$i];
            $ret .= "\n<{$paramName}>";

            foreach ($email as $k => $v) {
                $ret .= "\n\t<{$k}>" . str_replace($bad, $good, $v) . "</{$k}>";
            }
            $ret .= "\n</{$paramName}>";
        }

        return $ret;
    }

    /**
     * Re-used option getter for Show Accounts multiselect pane
     */
    public function getShowAccountsOptions(&$ie)
    {
        global $current_user;
        global $app_strings;
        global $mod_strings;

        $ieAccountsFull = $ie->retrieveAllByGroupId($current_user->id);
        $ieAccountsShowOptionsMeta = array();
        $showFolders = sugar_unserialize(base64_decode($current_user->getPreference('showFolders', 'Emails')));

        $defaultIEAccount = $ie->getUsersDefaultOutboundServerId($current_user);

        foreach ($ieAccountsFull as $k => $v) {
            $selected = (!empty($showFolders) && in_array($v->id, $showFolders)) ? true : false;
            $default = ($defaultIEAccount == $v->id) ? true : false;
            $has_groupfolder = !empty($v->groupfolder_id) ? true : false;
            $type = ($v->is_personal) ? $mod_strings['LBL_MAILBOX_TYPE_PERSONAL'] : $mod_strings['LBL_MAILBOX_TYPE_GROUP'];

            $ieAccountsShowOptionsMeta[] = array(
                "id" => $v->id,
                "name" => $v->name,
                'is_active' => $selected,
                'server_url' => $v->server_url,
                'is_group' => !$v->is_personal,
                'group_id' => $v->group_id,
                'is_default' => $default,
                'has_groupfolder' => $has_groupfolder,
                'type' => $type
            );
        }

        //Retrieve the grou folders
        $f = new SugarFolder();
        $groupFolders = $f->getGroupFoldersForSettings($current_user);

        foreach ($groupFolders as $singleGroup) {
            //Retrieve the related IE accounts.
            $relatedIEAccounts = $ie->retrieveByGroupFolderId($singleGroup['id']);

            if (count($relatedIEAccounts) == 0) {
                $server_url = $app_strings['LBL_EMAIL_MULT_GROUP_FOLDER_ACCOUNTS_EMPTY'];
            } else {
                if (count($relatedIEAccounts) == 1) {
                    if ($relatedIEAccounts[0]->status != 'Active' || $relatedIEAccounts[0]->mailbox_type == 'bounce') {
                        continue;
                    }

                    $server_url = $relatedIEAccounts[0]->server_url;
                } else {
                    $server_url = $app_strings['LBL_EMAIL_MULT_GROUP_FOLDER_ACCOUNTS'];
                }
            }


            $type = $mod_strings['LBL_MAILBOX_TYPE_GROUP_FOLDER'];
            $ieAccountsShowOptionsMeta[] = array(
                "id" => $singleGroup['id'],
                "name" => $singleGroup['origName'],
                'is_active' => $singleGroup['selected'],
                'server_url' => $server_url,
                'is_group' => true,
                'group_id' => $singleGroup['id'],
                'is_default' => false,
                'has_groupfolder' => true,
                'type' => $type
            );
        }


        return $ieAccountsShowOptionsMeta;
    }

    public function getShowAccountsOptionsForSearch(&$ie)
    {
        global $current_user;
        global $app_strings;

        $ieAccountsFull = $ie->retrieveAllByGroupId($current_user->id);
        //$ieAccountsShowOptions = "<option value=''>{$app_strings['LBL_NONE']}</option>\n";
        $ieAccountsShowOptionsMeta = array();
        $ieAccountsShowOptionsMeta[] = array("value" => "", "text" => $app_strings['LBL_NONE'], 'selected' => '');
        $showFolders = sugar_unserialize(base64_decode($current_user->getPreference('showFolders', 'Emails')));

        foreach ($ieAccountsFull as $k => $v) {
            if (!in_array($v->id, $showFolders)) {
                continue;
            }
            $group = (!$v->is_personal) ? $app_strings['LBL_EMAIL_GROUP'] . "." : "";
            $ieAccountsShowOptionsMeta[] = array(
                "value" => $v->id,
                "text" => $group . $v->name,
                'protocol' => $v->protocol
            );
        }

        return $ieAccountsShowOptionsMeta;
    }

    /**
     * Formats a display message on successful async call
     * @param string $type Type of message to display
     */
    public function displaySuccessMessage($type)
    {
        global $app_strings;

        switch ($type) {
            case "delete":
                $message = $app_strings['LBL_EMAIL_DELETE_SUCCESS'];
                break;

            default:
                $message = "NOOP: invalid type";
                break;
        }

        $this->smarty->assign('app_strings', $app_strings);
        $this->smarty->assign('message', $message);
        echo $this->smarty->fetch("modules/Emails/templates/successMessage.tpl");
    }

    /**
     * Validates existence and expiration of a cache file
     * @param string $ieId
     * @param string $type Type of cache file: folders, messages, etc.
     * @param string $file The cachefile name
     * @param int refreshOffset Refresh time in secs.
     * @return mixed.
     */
    public function validCacheFileExists($ieId, $type, $file, $refreshOffset = -1)
    {
        global $sugar_config;

        if ($refreshOffset == -1) {
            $refreshOffset = $this->cacheTimeouts[$type]; // use defaults
        }

        $cacheFilePath = sugar_cached("modules/Emails/{$ieId}/{$type}/{$file}");
        if (file_exists($cacheFilePath)) {
            return true;
        }

        return false;
    }

    /**
     * retrieves the cached value
     * @param string $ieId
     * @param string $type Type of cache file: folders, messages, etc.
     * @param string $file The cachefile name
     * @param string $key name of cache value
     * @return mixed
     */
    public function getCacheValue($ieId, $type, $file, $key)
    {
        global $sugar_config;

        $cleanIeId = cleanDirName($ieId);
        $cleanType = cleanDirName($type);
        $cleanFile = cleanFileName($file);
        $cacheFilePath = sugar_cached("modules/Emails/{$cleanIeId}/{$cleanType}/{$cleanFile}");
        $cacheFile = array();

        if (file_exists($cacheFilePath)) {
            include($cacheFilePath); // provides $cacheFile

            if (isset($cacheFile[$key])) {
                $ret = unserialize($cacheFile[$key]);

                return $ret;
            }
        } else {
            $GLOBALS['log']->debug("EMAILUI: cache file not found [ {$cacheFilePath} ] - creating blank cache file");
            $this->writeCacheFile('retArr', array(), $ieId, $type, $file);
        }

        return null;
    }

    /**
     * retrieves the cache file last touched time
     * @param string $ieId
     * @param string $type Type of cache file: folders, messages, etc.
     * @param string $file The cachefile name
     * @return string
     */
    public function getCacheTimestamp($ieId, $type, $file)
    {
        global $sugar_config;

        $cacheFilePath = sugar_cached("modules/Emails/{$ieId}/{$type}/{$file}");
        $cacheFile = array();

        if (file_exists($cacheFilePath)) {
            include($cacheFilePath); // provides $cacheFile['timestamp']

            if (isset($cacheFile['timestamp'])) {
                $GLOBALS['log']->debug("EMAILUI: found timestamp [ {$cacheFile['timestamp']} ]");

                return $cacheFile['timestamp'];
            }
        }

        return '';
    }

    /**
     * Updates the timestamp for a cache file - usually to mark a "check email"
     * process
     * @param string $ieId
     * @param string $type Type of cache file: folders, messages, etc.
     * @param string $file The cachefile name
     */
    public function setCacheTimestamp($ieId, $type, $file)
    {
        global $sugar_config;

        $cacheFilePath = sugar_cached("modules/Emails/{$ieId}/{$type}/{$file}");
        $cacheFile = array();

        if (file_exists($cacheFilePath)) {
            include($cacheFilePath); // provides $cacheFile['timestamp']

            if (isset($cacheFile['timestamp'])) {
                $cacheFile['timestamp'] = strtotime('now');
                $GLOBALS['log']->debug("EMAILUI: setting updated timestamp [ {$cacheFile['timestamp']} ]");

                return $this->_writeCacheFile($cacheFile, $cacheFilePath);
            }
        }
    }


    /**
     * Writes caches to flat file in cache dir.
     * @param string $key Key to the main cache entry (not timestamp)
     * @param mixed $var Variable to be cached
     * @param string $ieId I-E focus ID
     * @param string $type Folder in cache
     * @param string $file Cache file name
     */
    public function writeCacheFile($key, $var, $ieId, $type, $file)
    {
        global $sugar_config;

        $cleanIeId = cleanDirName($ieId);
        $cleanType = cleanDirName($type);
        $cleanFile = cleanFileName($file);
        $the_file = sugar_cached("modules/Emails/{$cleanIeId}/{$cleanType}/{$cleanFile}");
        $timestamp = strtotime('now');
        $array = array();
        $array['timestamp'] = $timestamp;
        $array[$key] = serialize($var); // serialized since varexport_helper() can't handle PHP objects

        return $this->_writeCacheFile($array, $the_file);
    }

    /**
     * Performs the actual file write.  Abstracted from writeCacheFile() for
     * flexibility
     * @param array $array The array to write to the cache
     * @param string $file Full path (relative) with cache file name
     * @return bool
     */
    public function _writeCacheFile($array, $file)
    {
        global $sugar_config;

        $arrayString = var_export_helper($array);

        $date = date("r");
        $the_string = <<<eoq
<?php // created: {$date}
	\$cacheFile = {$arrayString};
?>
eoq;
        if ($fh = @sugar_fopen($file, "w")) {
            fputs($fh, $the_string);
            fclose($fh);

            return true;
        } else {
            $GLOBALS['log']->debug("EMAILUI: Could not write cache file [ {$file} ]");

            return false;
        }
    }

    /**
     * Generate JSON encoded data to be consumed by yui datatable.
     *
     * @param array $data
     * @param string $resultsParam The resultsList name
     * @return string
     */
    public function jsonOuput($data, $resultsParam, $count = 0, $fromCache = true, $unread = -1)
    {
        global $app_strings;

        $count = ($count > 0) ? $count : 0;

        if (isset($a['fromCache'])) {
            $cached = ($a['fromCache'] == 1) ? 1 : 0;
        } else {
            $cached = ($fromCache) ? 1 : 0;
        }

        if ($data['mbox'] == 'undefined' || empty($data['mbox'])) {
            $data['mbox'] = $app_strings['LBL_NONE'];
        }

        $jsonOut = array(
            'TotalCount' => $count,
            'FromCache' => $cached,
            'UnreadCount' => $unread,
            $resultsParam => $data['out']
        );

        return json_encode($jsonOut);
    }

    /**
     * generates XML output from an array
     * @param array
     * @param string master list Item
     * @return string
     */
    public function xmlOutput($a, $paramName, $count = 0, $fromCache = true, $unread = -1)
    {
        global $app_strings;
        $count = ($count > 0) ? $count : 0;

        if (isset($a['fromCache'])) {
            $cached = ($a['fromCache'] == 1) ? 1 : 0;
        } else {
            $cached = ($fromCache) ? 1 : 0;
        }

        if ($a['mbox'] == 'undefined' || empty($a['mbox'])) {
            $a['mbox'] = $app_strings['LBL_NONE'];
        }

        $xml = $this->arrayToXML($a['out'], $paramName);

        $ret = <<<eoq
<?xml version="1.0" encoding="UTF-8"?>
<EmailPage>
<TotalCount>{$count}</TotalCount>
<UnreadCount>{$unread}</UnreadCount>
<FromCache> {$cached} </FromCache>
<{$paramName}s>
{$xml}
</{$paramName}s>
</EmailPage>
eoq;

        return $ret;
    }

    /**
     * Generate to/cc addresses string in email detailview.
     *
     * @param string $str
     * @param string $target values: to, cc
     * @param int $defaultNum
     * @return string $str
     */
    public function generateExpandableAddrs($str)
    {
        global $mod_strings;
        $tempStr = $str . ',';
        $tempStr = html_entity_decode($tempStr);
        $tempStr = $this->unifyEmailString($tempStr);
        $defaultNum = 2;
        $pattern = '/@.*,/U';
        preg_match_all($pattern, $tempStr, $matchs);
        $totalCount = count($matchs[0]);

        if (!empty($matchs[0]) && $totalCount > $defaultNum) {
            $position = strpos($tempStr, $matchs[0][$defaultNum]);
            $hiddenCount = $totalCount - $defaultNum;
            $frontStr = substr($tempStr, 0, $position);
            $backStr = substr($tempStr, $position, -1);
            $str = htmlentities($frontStr) . '<a class="utilsLink" onclick="javascript: SUGAR.email2.detailView.displayAllAddrs(this);">...[' . $mod_strings['LBL_EMAIL_DETAIL_VIEW_SHOW'] . $hiddenCount . $mod_strings['LBL_EMAIL_DETAIL_VIEW_MORE'] . ']</a><span style="display: none;">' . htmlentities($backStr) . '</span>';
        }

        return $str;
    }

    /**
     * Unify the seperator as ,
     *
     * @param String $str email address string
     * @return String converted string
     */
    public function unifyEmailString($str)
    {
        preg_match_all('/@.*;/U', $str, $matches);
        if (!empty($matches[0])) {
            foreach ($matches[0] as $key => $value) {
                $new[] = str_replace(";", ",", $value);
            }

            return str_replace($matches[0], $new, $str);
        }

        return $str;
    }
} // end class def<|MERGE_RESOLUTION|>--- conflicted
+++ resolved
@@ -460,43 +460,37 @@
                 }
                 $emailFields = array_unique($emailFields);
             }
-<<<<<<< HEAD
-
-            foreach ($emailFields as $emailField) {
-                if (!empty($composeData)) {
-                    $emailLink =
-                        '<a href="javascript:void(0);" onclick="$(document).openComposeViewModal(this);" data-module="'
-                        . $composeData['parent_type'] . '" ' . 'data-record-id="'
-                        . $composeData['parent_id'] . '" data-module-name="'
-                        . $composeData['parent_name']
-                        . '" data-email-address="'
-                        . $composeData['to_addrs'] . '">';
-                } elseif (is_object($myBean) && (property_exists($myBean, $emailField))) {
-                    $email_tick = $this->getEmailAddressConfirmOptInTick($myBean, $emailField);
+
+        foreach ($emailFields as $emailField) {
+            if (!empty($composeData)) {
+                $emailLink = '<a href="javascript:void(0);"  onclick=" $(document).openComposeViewModal(this);" 
+                    ' .
+                    'data-module="' . $composeData['parent_type'] . '" ' . 'data-record-id="'
+                    .$composeData['parent_id'] . '" data-module-name="' . $composeData['parent_name']
+                    .'"  data-email-address="' . $composeData['to_addrs'] . '">';
+            } elseif (is_object($myBean) && (property_exists($myBean, $emailField))) {
+                $email_tick = $this->getEmailAddressConfirmOptInTick( $myBean, $emailField);
                     $optOut = false;
                     $invalid = false;
-                    if (isset($myBean->emailAddress->addresses)) {
-                        if (
-                            isset($myBean->emailAddress)
-                            && isset($myBean->emailAddress->addresses)
-                        ) {
-                            $addresses = $myBean->emailAddress->addresses;
-                            foreach ($addresses as $address) {
-                                if (
-                                    $address['email_address'] === $myBean->{$emailField}
-                                ) {
+                            if (isset($myBean->emailAddress->addresses)) {
+            if (
+                isset($myBean->emailAddress)
+            &&isset($myBean->emailAddress->addresses)
+                ) {$addresses = $myBean->emailAddress->addresses;
+                foreach ($addresses as $address) {
+                    if ($address['email_address'] === $myBean->{$emailField} ) {
 
                                     if (!empty($myBean->id)) {
                                         $myBean->retrieve();
                                     }
 
-                                    if ((int)$address['opt_out'] === 1) {
-                                        $optOut = true;
-                                    }
-
-                                    if ((int)$address['invalid_email'] === 1) {
-                                        $invalid = true;
-                                    }
+                                    if ( (int)$address['opt_out']=== 1) {
+                        $optOut = true;
+                    }
+
+                if ((int)$address['invalid_email'] === 1) {
+                    $invalid = true;
+        }
 
                                     if (
                                         $optOut === true
@@ -532,32 +526,6 @@
                         }
                     } else {
                         $GLOBALS['log']->warn(get_class($myBean) . ' does not have email1 field');
-=======
-            $emailFields = array_unique($emailFields);
-        }
-
-        foreach ($emailFields as $emailField) {
-            if (!empty($composeData)) {
-                $emailLink = '<a href="javascript:void(0);"  onclick=" $(document).openComposeViewModal(this);" ' .
-                    'data-module="' . $composeData['parent_type'] . '" ' . 'data-record-id="' .
-                    $composeData['parent_id'] . '" data-module-name="' . $composeData['parent_name'] .
-                    '"  data-email-address="' . $composeData['to_addrs'] . '">';
-            } elseif (is_object($myBean) && (property_exists($myBean, $emailField))) {
-                $emailLink = '<a class="email-link" href="javascript:void(0);"  onclick=" $(document).openComposeViewModal(this);" 
-                    data-module="' . $myBean->module_name . '" ' . 'data-record-id="' .
-                    $myBean->id . '" data-module-name="' . $myBean->name . '"  data-email-address="' .
-                    $myBean->{$emailField} . '">'
-                            . $this->getEmailAddressConfirmOptInTick($myBean, $emailField);
-            } else {
-                $GLOBALS['log']->warn(get_class($myBean) . ' does not have email1 field');
-            }
-            $optOut = false;
-            if (isset($myBean->emailAddress->addresses)) {
-                $addresses = $myBean->emailAddress->addresses;
-                foreach ($addresses as $address) {
-                    if ($address['email_address'] == $myBean->{$emailField} && (int)$address['opt_out']) {
-                        $optOut = true;
->>>>>>> a3f56579
                     }
                 }
             }
