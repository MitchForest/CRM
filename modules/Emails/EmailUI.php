<?php
/**
 *
 * SugarCRM Community Edition is a customer relationship management program developed by
 * SugarCRM, Inc. Copyright (C) 2004-2013 SugarCRM Inc.
 *
 * SuiteCRM is an extension to SugarCRM Community Edition developed by SalesAgility Ltd.
 * Copyright (C) 2011 - 2018 SalesAgility Ltd.
 *
 * This program is free software; you can redistribute it and/or modify it under
 * the terms of the GNU Affero General Public License version 3 as published by the
 * Free Software Foundation with the addition of the following permission added
 * to Section 15 as permitted in Section 7(a): FOR ANY PART OF THE COVERED WORK
 * IN WHICH THE COPYRIGHT IS OWNED BY SUGARCRM, SUGARCRM DISCLAIMS THE WARRANTY
 * OF NON INFRINGEMENT OF THIRD PARTY RIGHTS.
 *
 * This program is distributed in the hope that it will be useful, but WITHOUT
 * ANY WARRANTY; without even the implied warranty of MERCHANTABILITY or FITNESS
 * FOR A PARTICULAR PURPOSE. See the GNU Affero General Public License for more
 * details.
 *
 * You should have received a copy of the GNU Affero General Public License along with
 * this program; if not, see http://www.gnu.org/licenses or write to the Free
 * Software Foundation, Inc., 51 Franklin Street, Fifth Floor, Boston, MA
 * 02110-1301 USA.
 *
 * You can contact SugarCRM, Inc. headquarters at 10050 North Wolfe Road,
 * SW2-130, Cupertino, CA 95014, USA. or at email address contact@sugarcrm.com.
 *
 * The interactive user interfaces in modified source and object code versions
 * of this program must display Appropriate Legal Notices, as required under
 * Section 5 of the GNU Affero General Public License version 3.
 *
 * In accordance with Section 7(b) of the GNU Affero General Public License version 3,
 * these Appropriate Legal Notices must retain the display of the "Powered by
 * SugarCRM" logo and "Supercharged by SuiteCRM" logo. If the display of the logos is not
 * reasonably feasible for technical reasons, the Appropriate Legal Notices must
 * display the words "Powered by SugarCRM" and "Supercharged by SuiteCRM".
 */

if (!defined('sugarEntry') || !sugarEntry) {
    die('Not A Valid Entry Point');
}

require_once("include/ytree/Tree.php");
require_once("include/ytree/ExtNode.php");
require_once("include/SugarFolders/SugarFolders.php");
require_once 'include/Exceptions/SuiteException.php';


class EmailUI
{
    public $db;
    public $folder; // place holder for SugarFolder object
    public $folderStates = array(); // array of folderPath names and their states (1/0)
    public $smarty;
    public $addressSeparators = array(";", ",");
    public $rolloverStyle = "<style>div#rollover {position: relative;float: left;margin: none;text-decoration: none;}div#rollover a:hover {padding: 0;}div#rollover a span {display: none;}div#rollover a:hover span {text-decoration: none;display: block;width: 250px;margin-top: 5px;margin-left: 5px;position: absolute;padding: 10px;color: #333;	border: 1px solid #ccc;	background-color: #fff;	font-size: 12px;z-index: 1000;}</style>\n";
    public $groupCss = "<span class='groupInbox'>";
    public $cacheTimeouts = array(
        'messages' => 86400,    // 24 hours
        'folders' => 300,        // 5 mins
        'attachments' => 86400,    // 24 hours
    );
    public $userCacheDir = '';
    public $coreDynamicFolderQuery = "SELECT emails.id polymorphic_id, 'Emails' polymorphic_module FROM emails
                                   JOIN emails_text on emails.id = emails_text.email_id
                                   WHERE (type = '::TYPE::' OR status = '::STATUS::') AND assigned_user_id = '::USER_ID::' AND emails.deleted = '0'";

    /**
     * Setting this to false will prevent the email tick to be appended to the compose email link
     *
     * @var bool
     */
    public $appendTick = true;

    /**
     * Sole constructor
     */
    public function __construct()
    {
        global $sugar_config;
        global $current_user;

        $folderStateSerial = $current_user->getPreference('folderOpenState', 'Emails');

        if (!empty($folderStateSerial)) {
            $this->folderStates = sugar_unserialize($folderStateSerial);
        }

        $this->smarty = new Sugar_Smarty();
        $this->folder = new SugarFolder();
        $this->userCacheDir = sugar_cached("modules/Emails/{$current_user->id}");
        $this->db = DBManagerFactory::getInstance();
    }

    /**
     * @deprecated deprecated since version 7.6, PHP4 Style Constructors are deprecated and will be remove in 7.8, please update your code, use __construct instead
     */
    public function EmailUI()
    {
        $deprecatedMessage = 'PHP4 Style Constructors are deprecated and will be remove in 7.8, please update your code';
        if (isset($GLOBALS['log'])) {
            $GLOBALS['log']->deprecated($deprecatedMessage);
        } else {
            trigger_error($deprecatedMessage, E_USER_DEPRECATED);
        }
        self::__construct();
    }

    ///////////////////////////////////////////////////////////////////////////
    ////	CORE
    /**
     * Renders the frame for emails
     * @throws \RuntimeException
     */
    public function displayEmailFrame($baseTpl = "modules/Emails/templates/_baseEmail.tpl")
    {
        require_once("include/OutboundEmail/OutboundEmail.php");

        global $app_strings, $app_list_strings;
        global $mod_strings;
        global $sugar_config;
        global $current_user;
        global $locale;
        global $timedate;
        global $theme;
        global $sugar_version;
        global $sugar_flavor;
        global $current_language;
        global $server_unique_key;

        $this->preflightUserCache();
        $ie = new InboundEmail();

        // focus listView
        $list = array(
            'mbox' => 'Home',
            'ieId' => '',
            'name' => 'Home',
            'unreadChecked' => 0,
            'out' => array(),
        );

        $this->_generateComposeConfigData('email_compose');


        //Check quick create module access
        $QCAvailableModules = $this->_loadQuickCreateModules();

        //Get the quickSearch js needed for assigned user id on Search Tab
        require_once('include/QuickSearchDefaults.php');
        $qsd = QuickSearchDefaults::getQuickSearchDefaults();
        $qsd->setFormName('advancedSearchForm');
        $quicksearchAssignedUser = "if(typeof sqs_objects == 'undefined'){var sqs_objects = new Array;}";
        $quicksearchAssignedUser .= "sqs_objects['advancedSearchForm_assigned_user_name']=" . json_encode($qsd->getQSUser()) . ";";
        $qsd->setFormName('Distribute');
        $quicksearchAssignedUser .= "sqs_objects['Distribute_assigned_user_name']=" . json_encode($qsd->getQSUser()) . ";";
        $this->smarty->assign('quickSearchForAssignedUser', $quicksearchAssignedUser);


        ///////////////////////////////////////////////////////////////////////
        ////	BASIC ASSIGNS
        $this->smarty->assign("currentUserId", $current_user->id);
        $this->smarty->assign("CURRENT_USER_EMAIL", $current_user->email1);
        $this->smarty->assign("currentUserName", $current_user->name);
        $this->smarty->assign('yuiPath', 'modules/Emails/javascript/yui-ext/');
        $this->smarty->assign('app_strings', $app_strings);
        $this->smarty->assign('mod_strings', $mod_strings);
        $this->smarty->assign('theme', $theme);
        $this->smarty->assign('sugar_config', $sugar_config);
        $this->smarty->assign('is_admin', $current_user->is_admin);
        $this->smarty->assign('sugar_version', $sugar_version);
        $this->smarty->assign('sugar_flavor', $sugar_flavor);
        $this->smarty->assign('current_language', $current_language);
        $this->smarty->assign('server_unique_key', $server_unique_key);
        $this->smarty->assign('qcModules', json_encode($QCAvailableModules));
        $extAllDebugValue = "ext-all.js";
        $this->smarty->assign('extFileName', $extAllDebugValue);

        $useRequestedRecord = false;
        if (isset($_REQUEST['record']) && $_REQUEST['record'] && $_REQUEST['record'] != $current_user->id) {
            $useRequestedRecord = true;
        }

        $user = $current_user;
        if ($useRequestedRecord) {
            $user = $current_user->getRequestedUserRecord();
        }

        // settings: general
        $e2UserPreferences = $this->getUserPreferencesJS($useRequestedRecord);
        $emailSettings = $e2UserPreferences['emailSettings'];

        ///////////////////////////////////////////////////////////////////////
        ////	USER SETTINGS
        // settings: accounts

        $cuDatePref = $user->getUserDateTimePreferences();
        $this->smarty->assign('dateFormat', $cuDatePref['date']);
        $this->smarty->assign('dateFormatExample',
            str_replace(array("Y", "m", "d"), array("yyyy", "mm", "dd"), $cuDatePref['date']));
        $this->smarty->assign('calFormat', $timedate->get_cal_date_format());
        $this->smarty->assign('TIME_FORMAT', $timedate->get_user_time_format());

        $ieAccounts = $ie->retrieveByGroupId($user->id);
        $ieAccountsOptions = "<option value=''>{$app_strings['LBL_NONE']}</option>\n";

        foreach ($ieAccounts as $k => $v) {
            $disabled = (!$v->is_personal) ? "DISABLED" : "";
            $group = (!$v->is_personal) ? $app_strings['LBL_EMAIL_GROUP'] . "." : "";
            $ieAccountsOptions .= "<option value='{$v->id}' $disabled>{$group}{$v->name}</option>\n";
        }

        $this->smarty->assign('ieAccounts', $ieAccountsOptions);
        $this->smarty->assign('rollover', $this->rolloverStyle);

        $protocol = filterInboundEmailPopSelection($app_list_strings['dom_email_server_type']);
        $this->smarty->assign('PROTOCOL', get_select_options_with_id($protocol, ''));
        $this->smarty->assign('MAIL_SSL_OPTIONS',
            get_select_options_with_id($app_list_strings['email_settings_for_ssl'], ''));
        $this->smarty->assign('ie_mod_strings', return_module_language($current_language, 'InboundEmail'));

        $charsetSelectedValue = isset($emailSettings['defaultOutboundCharset']) ? $emailSettings['defaultOutboundCharset'] : false;
        if (!$charsetSelectedValue) {
            $charsetSelectedValue = $user->getPreference('default_export_charset', 'global');
            if (!$charsetSelectedValue) {
                $charsetSelectedValue = $locale->getPrecedentPreference('default_email_charset');
            }
        }
        $charset = array(
            'options' => $locale->getCharsetSelect(),
            'selected' => $charsetSelectedValue,
        );
        $this->smarty->assign('charset', $charset);

        $emailCheckInterval = array(
            'options' => $app_strings['LBL_EMAIL_CHECK_INTERVAL_DOM'],
            'selected' => $emailSettings['emailCheckInterval']
        );
        $this->smarty->assign('emailCheckInterval', $emailCheckInterval);
        $this->smarty->assign('attachmentsSearchOptions', $app_list_strings['checkbox_dom']);
        $this->smarty->assign('sendPlainTextChecked', ($emailSettings['sendPlainText'] == 1) ? 'CHECKED' : '');
        $this->smarty->assign('showNumInList',
            get_select_options_with_id($app_list_strings['email_settings_num_dom'], $emailSettings['showNumInList']));

        ////	END USER SETTINGS
        ///////////////////////////////////////////////////////////////////////

        ///////////////////////////////////////////////////////////////////////
        ////	SIGNATURES

        $prependSignature = $user->getPreference('signature_prepend') ?
            'true' :
            'false';
        $defaultSignatureId = $user->getPreference('signature_default');
        $this->smarty->assign(
            'signatures',
            $user->getSignatures(false, $defaultSignatureId, false, 'signature_id')
        );
        $this->smarty->assign(
            'signaturesSettings',
            $user->getSignatures(false, $defaultSignatureId, false, 'signature_id')
        );
        $this->smarty->assign(
            'signaturesAccountSettings',
            $user->getEmailAccountSignatures(false, $defaultSignatureId, false, 'account_signature_id'));
        $signatureButtons = $user->getSignatureButtons('SUGAR.email2.settings.createSignature',
            !empty($defaultSignatureId));
        if (!empty($defaultSignatureId)) {
            $signatureButtons = $signatureButtons . '<span name="delete_sig" id="delete_sig" style="visibility:inherit;"><input class="button" onclick="javascript:SUGAR.email2.settings.deleteSignature();" value="' . $app_strings['LBL_EMAIL_DELETE'] . '" type="button" tabindex="392">&nbsp;
                    </span>';
        } else {
            $signatureButtons = $signatureButtons . '<span name="delete_sig" id="delete_sig" style="visibility:hidden;"><input class="button" onclick="javascript:SUGAR.email2.settings.deleteSignature();" value="' . $app_strings['LBL_EMAIL_DELETE'] . '" type="button" tabindex="392">&nbsp;
                    </span>';
        }
        $this->smarty->assign('signatureButtons', $signatureButtons);
        $this->smarty->assign('signaturePrepend', $prependSignature == 'true' ? 'CHECKED' : '');
        ////	END SIGNATURES
        ///////////////////////////////////////////////////////////////////////

        ///////////////////////////////////////////////////////////////////////
        ////	EMAIL TEMPLATES
        $email_templates_arr = $this->getEmailTemplatesArray();
        natcasesort($email_templates_arr);
        $this->smarty->assign('EMAIL_TEMPLATE_OPTIONS', get_select_options_with_id($email_templates_arr, ''));
        ////	END EMAIL TEMPLATES
        ///////////////////////////////////////////////////////////////////////

        ///////////////////////////////////////////////////////////////////////
        ////	FOLDERS & TreeView
        $this->smarty->assign('groupUserOptions',
            $ie->getGroupsWithSelectOptions(array('' => $app_strings['LBL_EMAIL_CREATE_NEW'])));

        $tree = $this->getMailboxNodes();

        // preloaded folder
        $preloadFolder = 'lazyLoadFolder = ';
        $focusFolderSerial = $current_user->getPreference('focusFolder', 'Emails');
        if (!empty($focusFolderSerial)) {
            $focusFolder = sugar_unserialize($focusFolderSerial);
            //$focusFolder['ieId'], $focusFolder['folder']
            $preloadFolder .= json_encode($focusFolder) . ";";
        } else {
            $preloadFolder .= "new Object();";
        }
        ////	END FOLDERS
        ///////////////////////////////////////////////////////////////////////

        $out = "";
        $out .= $this->smarty->fetch($baseTpl);
        $out .= $tree->generate_header();
        $out .= $tree->generateNodesNoInit(true, 'email2treeinit');
        $out .= <<<eoq
            <script type="text/javascript" language="javascript">

                var loader = new YAHOO.util.YUILoader({
                    require : [
                        "layout", "element", "tabview", "menu",
                        "cookie", "sugarwidgets"
                    ],
                    loadOptional: true,
                    skin: { base: 'blank', defaultSkin: '' },
                    onSuccess: email2init,
                    allowRollup: true,
                    base: "include/javascript/yui/build/"
                });
                loader.addModule({
                    name :"sugarwidgets",
                    type : "js",
                    fullpath: "include/javascript/sugarwidgets/SugarYUIWidgets.js",
                    varName: "YAHOO.SUGAR",
                    requires: ["datatable", "dragdrop", "treeview", "tabview", "calendar"]
                });
                loader.insert();

                {$preloadFolder};

            </script>
eoq;


        return $out;
    }

    /**
     * Generate the frame needed for the quick compose email UI.  This frame is loaded dynamically
     * by an ajax call.
     *
     * @return JSON An object containing html markup and js script variables.
     */
    public function displayQuickComposeEmailFrame()
    {
        $this->preflightUserCache();

        $this->_generateComposeConfigData('email_compose_light');
        $javascriptOut = $this->smarty->fetch("modules/Emails/templates/_baseConfigData.tpl");

        $divOut = $this->smarty->fetch("modules/Emails/templates/overlay.tpl");
        $divOut .= $this->smarty->fetch("modules/Emails/templates/addressSearchContent.tpl");

        $outData = array('jsData' => $javascriptOut, 'divData' => $divOut);
        $out = json_encode($outData);

        return $out;
    }

    /**
     * Load the modules from the metadata file and include in a custom one if it exists
     *
     * @return array
     */
    protected function _loadQuickCreateModules()
    {
        $QCAvailableModules = array();
        $QCModules = array();

        include('modules/Emails/metadata/qcmodulesdefs.php');
        if (file_exists('custom/modules/Emails/metadata/qcmodulesdefs.php')) {
            include('custom/modules/Emails/metadata/qcmodulesdefs.php');
        }

        foreach ($QCModules as $module) {
            $seed = SugarModule::get($module)->loadBean();
            if (($seed instanceof SugarBean) && $seed->ACLAccess('edit')) {
                $QCAvailableModules[] = $module;
            }
        }

        return $QCAvailableModules;
    }

    /**
     * Given an email link url (eg. index.php?action=Compose&parent_type=Contacts...) break up the
     * request components and create a compose package that can be used by the quick compose UI. The
     * result is typically passed into the js call SUGAR.quickCompose.init which initalizes the quick compose
     * UI.
     *
     * @param String $emailLinkUrl
     * @return JSON Object containing the composePackage and full link url
     */
    public function generateComposePackageForQuickCreateFromComposeUrl($emailLinkUrl, $lazyLoad = false)
    {
        $composeData = explode("&", $emailLinkUrl);
        $a_composeData = array();
        foreach ($composeData as $singleRequest) {
            $tmp = explode("=", $singleRequest);
            $a_composeData[$tmp[0]] = urldecode($tmp[1]);
        }

        return $this->generateComposePackageForQuickCreate($a_composeData, $emailLinkUrl, $lazyLoad);
    }

    /**
     *
     * @global SugarBean $focus
     * @param SugarBean|null $bean
     * @param string $emailField
     * @param bool $checkAllEmail
     * @param string|null $innerText
     * @param string|null $composeData
     * @return string
     * @throws RuntimeException
     * @throws InvalidArgumentException
     */
    public function populateComposeViewFields(
        $bean = null,
        $emailField = 'email1',
        $checkAllEmail = true,
        $innerText = null,
        $composeData = null
    ) {
        global $focus;
        $myBean = $focus;
        $configurator = new Configurator();
<<<<<<< HEAD
        $enableConfirmedOptIn = $configurator->config['email_enable_confirm_opt_in'];
=======

        $enableConfirmedOptIn = null;
        if (isset($configurator->config['email_enable_confirm_opt_in'])) {
            $enableConfirmedOptIn = $configurator->config['email_enable_confirm_opt_in'];
        } else {
            LoggerManager::getLogger()->warn('EmailUI::populateComposeViewFields: $configurator->config[email_enable_confirm_opt_in] is not set');
        }
>>>>>>> b29c16a8

        if (!empty($bean)) {
            $myBean = $bean;
        } else {
            $GLOBALS['log']->warn('EmailUI::populateComposeViewFields - $bean is empty');
        }

        $emailLink = '<a class="email-link"'
            . ' onclick="$(document).openComposeViewModal(this);"'
            . ' data-module="' . $myBean->module_name
            . '" data-record-id="' . $myBean->id
            . '" data-module-name="' . $myBean->name
            . '" data-email-address="">'
            . $innerText;

        // focus is set?
        if (!is_object($myBean)) {
            $GLOBALS['log']->warn('incorrect bean');
        } else {

            if (is_array($emailField)) {
                $emailFields = $emailField;
            } else {
                $emailFields = array($emailField);
            }


            if ($checkAllEmail) {
                $i = 1;
                $emailField = 'email' . $i;
                while (isset($myBean->{$emailField})) {
                    $emailFields[] = $emailField;
                    $i++;
                    $emailField = 'email' . $i;
                }
                $emailFields = array_unique($emailFields);
            }

            foreach ($emailFields as $emailField) {
                if (!empty($composeData)) {
                    $emailLink = '<a onclick=" $(document).openComposeViewModal(this);" ' .
                        'data-module="' . $composeData['parent_type'] . '" ' . 'data-record-id="' .
                        $composeData['parent_id'] . '" data-module-name="' . $composeData['parent_name'] .
                        '"  data-email-address="' . $composeData['to_addrs'] . '">';
                } elseif (is_object($myBean) && (property_exists($myBean, $emailField))) {
                    $email_tick = $this->getEmailAddressConfirmOptInTick($myBean, $emailField);
                    $optOut = false;
                    $invalid = false;

                    if ($enableConfirmedOptIn === SugarEmailAddress::COI_STAT_DISABLED) {
                        $emailLink = '<a class="email-link"'
                            . ' onclick="$(document).openComposeViewModal(this);"'
                            . ' data-module="'
                            . $myBean->module_name . '" ' . 'data-record-id="'
                            . $myBean->id . '" data-module-name="'
                            . $myBean->name . '" data-email-address="'
                            . $myBean->{$emailField} . '">';

                        $emailLink .= $myBean->{$emailField} . '</a>';
                        return $emailLink;
                    }


                    if (isset($myBean->emailAddress->addresses)) {
                        if (
                            isset($myBean->emailAddress)
                            && isset($myBean->emailAddress->addresses)
                        ) {
                            $addresses = $myBean->emailAddress->addresses;
                            foreach ($addresses as $address) {
                                if ($address['email_address'] === $myBean->{$emailField}) {

                                    if (!empty($myBean->id)) {
                                        $myBean->retrieve();
                                    }

                                    if ((int)$address['opt_out'] === 1) {
                                        $optOut = true;
                                    }

                                    if ((int)$address['invalid_email'] === 1) {
                                        $invalid = true;
                                    }

                                    if (
                                        $optOut === true
                                        || $invalid === true
                                    ) {
                                        $emailLink =
                                            '<a class="email-link"'
                                            . ' onclick="$(document).openComposeViewModal(this);"'
                                            . ' data-module="' . $myBean->module_name . '" ' . 'data-record-id="'
                                            . $myBean->id . '" data-module-name="'
                                            . $myBean->name . '" data-email-address="'
                                            . $myBean->{$emailField} . '">';
                                        if ($this->appendTick) {
                                            $emailLink .= $email_tick;
                                        }
                                        $emailLink .= '<span class="email-line-through">';
                                        $emailLink .= $myBean->{$emailField};
                                        $emailLink .= '</span>';
                                    } else {
                                        $emailLink =
                                            '<a class="email-link"'
                                            . ' onclick="$(document).openComposeViewModal(this);"'
                                            . ' data-module="'
                                            . $myBean->module_name . '" ' . 'data-record-id="'
                                            . $myBean->id . '" data-module-name="'
                                            . $myBean->name . '" data-email-address="'
                                            . $myBean->{$emailField} . '">';
                                        if ($this->appendTick) {
                                            $emailLink .= $email_tick;
                                        }
                                        $emailLink .= $myBean->{$emailField};

                                    }
                                    $emailLink .= '</a>';

                                    return $emailLink;
                                }
                            }
                        }
                    } else {
                        $GLOBALS['log']->warn(get_class($myBean) . ' does not have email1 field');
                    }
                }
            }

            $emailLink .= '</a>';

            return $emailLink;
        }
    }

    /**
     * @return string
     */
    public function createBulkActionEmailLink()
    {
        global $app_strings;
        $emailLink = '<a class="email-link" href="javascript:void(0);"'
            . ' onclick="$(document).openComposeViewModal(this);"'
            . ' data-module="" data-record-id="" data-module-name="" data-email-address="">';
        $emailLink .= $app_strings['LBL_EMAIL_COMPOSE'];
        $emailLink .= '</a>';

        return $emailLink;
    }

    /**
     *
     * @param Basic|Object $myBean
     * @param string $emailField
     * @throws RuntimeException
     * @throws InvalidArgumentException
     * @return string
     */
    private function getEmailAddressConfirmOptInTick($myBean, $emailField)
    {
        $log = LoggerManager::getLogger();
        $tick = '';
        if ($myBean instanceof Basic) {
            $emailAddress = $myBean->getEmailAddressFromEmailField($emailField);
            if ($emailAddress instanceof SugarEmailAddress) {
                $tick = $emailAddress->getOptInStatusTickHTML();
            } else {
                $log->warn('Trying to get an email field of non-Basic object');
            }
        } else {
            $log->warn('Trying to get an email field of non-Basic object');
        }

        return $tick;
    }


    /**
     * Generate the composePackage for the quick compose email UI.  The package contains
     * key/value pairs generated by the Compose.php file which are then set into the
     * quick compose email UI (eg. to addr, parent id, parent type, etc)
     *
     * @param Array $composeData Associative array read and processed by generateComposeDataPackage.
     * @param String $fullLinkUrl A link that contains all pertinant information so the user can be
     *                              directed to the full compose screen if needed
     * @param SugarBean $bean Optional - the parent object bean with data
     * @return JSON Object containg composePackage and fullLinkUrl
     */
    public function generateComposePackageForQuickCreate($composeData, $fullLinkUrl, $lazyLoad = false, $bean = null)
    {
        $_REQUEST['forQuickCreate'] = true;

        if (!$lazyLoad) {
            require_once('modules/Emails/Compose.php');
            $composePackage = generateComposeDataPackage($composeData, false, $bean);
        } else {
            $composePackage = $composeData;
        }

        // JSON object is passed into the function defined within the a href onclick event
        // which is delimeted by '.  Need to escape all single quotes and &, <, >
        // but not double quotes since json would escape them
        foreach ($composePackage as $key => $singleCompose) {
            if (is_string($singleCompose)) {
                $composePackage[$key] = str_replace("&nbsp;", " ", from_html($singleCompose));
            }
        }

        $quickComposeOptions = array('fullComposeUrl' => $fullLinkUrl, 'composePackage' => $composePackage);

        $j_quickComposeOptions = JSON::encode($quickComposeOptions, false, true);


        return $j_quickComposeOptions;
    }

    /**
     * Generate the config data needed for the Full Compose UI and the Quick Compose UI.  The set of config data
     * returned is the minimum set needed by the quick compose UI.
     *
     * @param String $type Drives which tinyMCE options will be included.
     * @throws \RuntimeException
     */
    public function _generateComposeConfigData($type = "email_compose_light")
    {
        global $app_list_strings, $current_user, $app_strings, $mod_strings, $current_language, $locale;

        //Link drop-downs
        $parent_types = $app_list_strings['record_type_display'];
        $disabled_parent_types = ACLController::disabledModuleList($parent_types, false, 'list');

        foreach ($disabled_parent_types as $disabled_parent_type) {
            unset($parent_types[$disabled_parent_type]);
        }
        asort($parent_types);
        $linkBeans = json_encode(get_select_options_with_id($parent_types, ''));

        //TinyMCE Config
        require_once("include/SugarTinyMCE.php");
        $tiny = new SugarTinyMCE();
        $tinyConf = $tiny->getConfig($type);

        //Generate Language Packs
        $lang = "var app_strings = new Object();\n";
        foreach ($app_strings as $k => $v) {
            if (strpos($k, 'LBL_EMAIL_') !== false) {
                $vJS = json_encode($v);
                $lang .= "app_strings.{$k} = {$vJS};\n";
            }
        }
        //Get the email mod strings but don't use the global variable as this may be overridden by
        //other modules when the quick create is rendered.
        $email_mod_strings = return_module_language($current_language, 'Emails');
        $modStrings = "var mod_strings = new Object();\n";
        foreach ($email_mod_strings as $k => $v) {
            $v = str_replace("'", "\'", $v);
            $modStrings .= "mod_strings.{$k} = '{$v}';\n";
        }
        $lang .= "\n\n{$modStrings}\n";

        //Grab the Inboundemail language pack
        $ieModStrings = "var ie_mod_strings = new Object();\n";
        $ie_mod_strings = return_module_language($current_language, 'InboundEmail');
        foreach ($ie_mod_strings as $k => $v) {
            $v = str_replace("'", "\'", $v);
            $ieModStrings .= "ie_mod_strings.{$k} = '{$v}';\n";
        }
        $lang .= "\n\n{$ieModStrings}\n";

        $this->smarty->assign('linkBeans', $linkBeans);
        $this->smarty->assign('linkBeansOptions', $parent_types);
        $this->smarty->assign('tinyMCE', $tinyConf);
        $this->smarty->assign('lang', $lang);
        $this->smarty->assign('app_strings', $app_strings);
        $this->smarty->assign('mod_strings', $email_mod_strings);
        $ie1 = new InboundEmail();

        //Signatures
        $defsigID = $current_user->getPreference('signature_default');
        $defaultSignature = $current_user->getDefaultSignature();
        $sigJson = !empty($defaultSignature) ? json_encode(array($defaultSignature['id'] => from_html($defaultSignature['signature_html']))) : "new Object()";
        $this->smarty->assign('defaultSignature', $sigJson);
        $this->smarty->assign('signatureDefaultId', (isset($defaultSignature['id'])) ? $defaultSignature['id'] : "");
        //User Preferences
        $this->smarty->assign('userPrefs', json_encode($this->getUserPrefsJS()));

        $useRequestedRecord = false;
        if (isset($_REQUEST['record']) && $_REQUEST['record'] && $_REQUEST['record'] != $current_user->id) {
            $useRequestedRecord = true;
        }

        $user = $current_user;
        if ($useRequestedRecord) {
            $user = $current_user->getRequestedUserRecord();
        }

        $defaultSignature = $user->getDefaultSignature();
        $sigJson = !empty($defaultSignature) ?
            json_encode(array($defaultSignature['id'] => from_html($defaultSignature['signature_html']))) :
            'new Object()';
        $this->smarty->assign('defaultSignature', $sigJson);
        $this->smarty->assign(
            'signatureDefaultId',
            isset($defaultSignature['id']) ? $defaultSignature['id'] : ''
        );
        //User Preferences
        $this->smarty->assign(
            'userPrefs',
            json_encode($this->getUserPreferencesJS($useRequestedRecord))
        );

        //Get the users default outbound id
        $defaultOutID = $ie1->getUsersDefaultOutboundServerId($user);
        $this->smarty->assign('defaultOutID', $defaultOutID);

        //Character Set
        $charsets = json_encode($locale->getCharsetSelect());
        $this->smarty->assign('emailCharsets', $charsets);

        //Relateable List of People for address book search
        //#20776 jchi
        $peopleTables = array(
            "users",
            "contacts",
            "leads",
            "prospects",
            "accounts"
        );
        $filterPeopleTables = array();
        global $app_list_strings, $app_strings;
        $filterPeopleTables['LBL_DROPDOWN_LIST_ALL'] = $app_strings['LBL_DROPDOWN_LIST_ALL'];
        foreach ($peopleTables as $table) {
            $module = ucfirst($table);
            $class = substr($module, 0, strlen($module) - 1);
            require_once("modules/{$module}/{$class}.php");
            $person = new $class();

            if (!$person->ACLAccess('list')) {
                continue;
            }
            $filterPeopleTables[$person->table_name] = $app_list_strings['moduleList'][$person->module_dir];
        }
        $this->smarty->assign('listOfPersons', get_select_options_with_id($filterPeopleTables, ''));
    }



    ////	END CORE
    ///////////////////////////////////////////////////////////////////////////

    ///////////////////////////////////////////////////////////////////////////
    ////	ADDRESS BOOK
    /**
     * Retrieves all relationship metadata for a user's address book
     * @return array
     */
    public function getContacts()
    {
        global $current_user;

        $q = "SELECT * FROM address_book WHERE assigned_user_id = '{$current_user->id}' ORDER BY bean DESC";
        $r = $this->db->query($q);

        $ret = array();

        while ($a = $this->db->fetchByAssoc($r)) {
            $ret[$a['bean_id']] = array(
                'id' => $a['bean_id'],
                'module' => $a['bean'],
            );
        }

        return $ret;
    }

    /**
     * Saves changes to a user's address book
     * @param array contacts
     */
    public function setContacts($contacts)
    {
        global $current_user;

        $oldContacts = $this->getContacts();

        foreach ($contacts as $cid => $contact) {
            if (!in_array($contact['id'], $oldContacts)) {
                $q = "INSERT INTO address_book (assigned_user_id, bean, bean_id) VALUES ('{$current_user->id}', '{$contact['module']}', '{$contact['id']}')";
                $r = $this->db->query($q, true);
            }
        }
    }

    /**
     * Removes contacts from the user's address book
     * @param array ids
     */
    public function removeContacts($ids)
    {
        global $current_user;

        $concat = "";

        foreach ($ids as $id) {
            if (!empty($concat)) {
                $concat .= ", ";
            }

            $concat .= "'{$id}'";
        }

        $q = "DELETE FROM address_book WHERE assigned_user_id = '{$current_user->id}' AND bean_id IN ({$concat})";
        $r = $this->db->query($q);
    }

    /**
     * saves editted Contact info
     * @param string $str JSON serialized object
     */
    public function saveContactEdit($str)
    {
        $json = getJSONobj();

        $str = from_html($str);
        $obj = $json->decode($str);

        $contact = new Contact();
        $contact->retrieve($obj['contact_id']);
        $contact->first_name = $obj['contact_first_name'];
        $contact->last_name = $obj['contact_last_name'];
        $contact->save();

        // handle email address changes
        $addresses = array();

        foreach ($obj as $k => $req) {
            if (strpos($k, 'emailAddress') !== false) {
                $addresses[$k] = $req;
            }
        }

        // prefill some REQUEST vars for emailAddress save
        $_REQUEST['emailAddressOptOutFlag'] = $obj['optOut'];
        $_REQUEST['emailAddressInvalidFlag'] = $obj['invalid'];
        $contact->emailAddress->saveEmail($obj['contact_id'], 'Contacts', $addresses, $obj['primary'], '');
    }

    /**
     * Prepares the Edit Contact mini-form via template assignment
     * @param string id ID of contact in question
     * @param string module Module in focus
     * @return array
     */
    public function getEditContact($id, $module)
    {
        global $app_strings;


        if (!class_exists("Contact")) {
        }

        $contact = new Contact();
        $contact->retrieve($_REQUEST['id']);
        $ret = array();

        if ($contact->ACLAccess('edit')) {
            $contactMeta = array();
            $contactMeta['id'] = $contact->id;
            $contactMeta['module'] = $contact->module_dir;
            $contactMeta['first_name'] = $contact->first_name;
            $contactMeta['last_name'] = $contact->last_name;

            $this->smarty->assign("app_strings", $app_strings);
            $this->smarty->assign("contact_strings",
                return_module_language($_SESSION['authenticated_user_language'], 'Contacts'));
            $this->smarty->assign("contact", $contactMeta);

            $ea = new SugarEmailAddress();
            $newEmail = $ea->getEmailAddressWidgetEditView($id, $module, true);
            $this->smarty->assign("emailWidget", $newEmail['html']);

            $ret['form'] = $this->smarty->fetch("modules/Emails/templates/editContact.tpl");
            $ret['prefillData'] = $newEmail['prefillData'];
        } else {
            $id = "";
            $ret['form'] = $app_strings['LBL_EMAIL_ERROR_NO_ACCESS'];
            $ret['prefillData'] = '{}';
        }

        $ret['id'] = $id;
        $ret['contactName'] = $contact->full_name;

        return $ret;
    }


    /**
     * Retrieves a concatenated list of contacts, those with assigned_user_id = user's id and those in the address_book
     * table
     * @param array $contacts Array of contact types -> IDs
     * @param object $user User in focus
     * @return array
     */
    public function getUserContacts($contacts, $user = null)
    {
        global $current_user;
        global $locale;

        if (empty($user)) {
            $user = $current_user;
        }

        $emailAddress = new SugarEmailAddress();
        $ret = array();

        $union = '';

        $modules = array();
        foreach ($contacts as $contact) {
            if (!isset($modules[$contact['module']])) {
                $modules[$contact['module']] = array();
            }
            $modules[$contact['module']][] = $contact;
        }

        foreach ($modules as $module => $contacts) {
            if (!empty($union)) {
                $union .= " UNION ALL ";
            }

            $table = strtolower($module);
            $idsSerial = '';

            foreach ($contacts as $contact) {
                if (!empty($idsSerial)) {
                    $idsSerial .= ",";
                }
                $idsSerial .= "'{$contact['id']}'";
            }

            $union .= "(SELECT id, first_name, last_name, title, '{$module}' module FROM {$table} WHERE id IN({$idsSerial}) AND deleted = 0 )";
        }
        if (!empty($union)) {
            $union .= " ORDER BY last_name";
        }

        $r = $user->db->query($union);

        //_pp($union);

        while ($a = $user->db->fetchByAssoc($r)) {
            $c = array();

            $c['name'] = $locale->getLocaleFormattedName($a['first_name'], "<b>{$a['last_name']}</b>", '', $a['title'],
                '', $user);
            $c['id'] = $a['id'];
            $c['module'] = $a['module'];
            $c['email'] = $emailAddress->getAddressesByGUID($a['id'], $a['module']);
            $ret[$a['id']] = $c;
        }

        return $ret;
    }
    ////	END ADDRESS BOOK
    ///////////////////////////////////////////////////////////////////////////


    ///////////////////////////////////////////////////////////////////////////
    ////	EMAIL 2.0 Preferences
    /**
     * @param bool $useRequestedRecord
     * @return array
     * @throws \RuntimeException
     */
    public function getUserPreferencesJS($useRequestedRecord = false)
    {
        global $current_user;

        $user = $current_user;
        if ($useRequestedRecord) {
            $user = $current_user->getRequestedUserRecord();
        }

        // sort order per mailbox view
        $sortSerial = $user->getPreference('folderSortOrder', 'Emails');
        $sortArray = array();
        if (!empty($sortSerial)) {
            $sortArray = sugar_unserialize($sortSerial);
        }

        // treeview collapsed/open states
        $folderStateSerial = $user->getPreference('folderOpenState', 'Emails');
        $folderStates = array();
        if (!empty($folderStateSerial)) {
            $folderStates = sugar_unserialize($folderStateSerial);
        }

        // subscribed accounts
        $showFolders = sugar_unserialize(base64_decode($user->getPreference('showFolders', 'Emails')));

        // general settings
        $emailSettings = $user->getPreference('emailSettings', 'Emails');

        if (empty($emailSettings)) {
            $emailSettings = array();
            $emailSettings['emailCheckInterval'] = -1;
            $emailSettings['autoImport'] = '';
            $emailSettings['alwaysSaveOutbound'] = '1';
            $emailSettings['sendPlainText'] = '';
            $emailSettings['defaultOutboundCharset'] = $GLOBALS['sugar_config']['default_email_charset'];
            $emailSettings['showNumInList'] = 20;
        }

        // focus folder
        $focusFolder = $user->getPreference('focusFolder', 'Emails');
        $focusFolder = !empty($focusFolder) ? sugar_unserialize($focusFolder) : array();

        // unread only flag
        $showUnreadOnly = $user->getPreference('showUnreadOnly', 'Emails');

        $listViewSort = array(
            "sortBy" => 'date',
            "sortDirection" => 'DESC',
        );

        // signature prefs
        $signaturePrepend = $user->getPreference('signature_prepend') ? 'true' : 'false';
        $signatureDefault = $user->getPreference('signature_default');
        $signatures = array(
            'signature_prepend' => $signaturePrepend,
            'signature_default' => $signatureDefault
        );


        // current_user
        $user = array(
            'emailAddresses' => $user->emailAddress->getAddressesByGUID($user->id, 'Users'),
            'full_name' => from_html($user->full_name),
        );

        $userPreferences = array();
        $userPreferences['sort'] = $sortArray;
        $userPreferences['folderStates'] = $folderStates;
        $userPreferences['showFolders'] = $showFolders;
        $userPreferences['emailSettings'] = $emailSettings;
        $userPreferences['focusFolder'] = $focusFolder;
        $userPreferences['showUnreadOnly'] = $showUnreadOnly;
        $userPreferences['listViewSort'] = $listViewSort;
        $userPreferences['signatures'] = $signatures;
        $userPreferences['current_user'] = $user;

        return $userPreferences;
    }

    public function getUserPrefsJS($useRequestedRecord = false)
    {
        return $this->getUserPreferencesJS($useRequestedRecord);
    }

    ///////////////////////////////////////////////////////////////////////////
    ////	FOLDER FUNCTIONS

    /**
     * Creates a new Sugar folder
     * @param string $nodeLabel New sugar folder name
     * @param string $parentLabel Parent folder name
     */
    public function saveNewFolder($nodeLabel, $parentId, $isGroup = 0)
    {
        global $current_user;

        $this->folder->name = $nodeLabel;
        $this->folder->is_group = $isGroup;
        $this->folder->parent_folder = ($parentId == 'Home') ? "" : $parentId;
        $this->folder->has_child = 0;
        $this->folder->created_by = $current_user->id;
        $this->folder->modified_by = $current_user->id;
        $this->folder->date_modified = $this->folder->date_created = TimeDate::getInstance()->nowDb();

        $this->folder->save();

        return array(
            'action' => 'newFolderSave',
            'id' => $this->folder->id,
            'name' => $this->folder->name,
            'is_group' => $this->folder->is_group,
            'is_dynamic' => $this->folder->is_dynamic
        );
    }

    /**
     * Saves user sort prefernces
     */
    public function saveListViewSortOrder($ieId, $focusFolder, $sortBy, $sortDir)
    {
        global $current_user;

        $sortArray = array();

        $sortSerial = $current_user->getPreference('folderSortOrder', 'Emails');
        if (!empty($sortSerial)) {
            $sortArray = sugar_unserialize($sortSerial);
        }

        $sortArray[$ieId][$focusFolder]['current']['sort'] = $sortBy;
        $sortArray[$ieId][$focusFolder]['current']['direction'] = $sortDir;
        $sortSerial = serialize($sortArray);
        $current_user->setPreference('folderSortOrder', $sortSerial, '', 'Emails');
    }

    /**
     * Stickies folder collapse/open state
     */
    public function saveFolderOpenState($focusFolder, $focusFolderOpen)
    {
        global $current_user;

        $folderStateSerial = $current_user->getPreference('folderOpenState', 'Emails');
        $folderStates = array();

        if (!empty($folderStateSerial)) {
            $folderStates = sugar_unserialize($folderStateSerial);
        }

        $folderStates[$focusFolder] = $focusFolderOpen;
        $newFolderStateSerial = serialize($folderStates);
        $current_user->setPreference('folderOpenState', $newFolderStateSerial, '', 'Emails');
    }

    /**
     * saves a folder's view state
     */
    public function saveListView($ieId, $folder)
    {
        global $current_user;

        $saveState = array();
        $saveState['ieId'] = $ieId;
        $saveState['folder'] = $folder;
        $saveStateSerial = serialize($saveState);
        $current_user->setPreference('focusFolder', $saveStateSerial, '', 'Emails');
    }

    /**
     * Generates cache folder structure
     */
    public function preflightEmailCache($cacheRoot)
    {
        // base
        if (!file_exists($cacheRoot)) {
            mkdir_recursive(clean_path($cacheRoot));
        }

        // folders
        if (!file_exists($cacheRoot . "/folders")) {
            mkdir_recursive(clean_path("{$cacheRoot}/folders"));
        }

        // messages
        if (!file_exists($cacheRoot . "/messages")) {
            mkdir_recursive(clean_path("{$cacheRoot}/messages"));
        }

        // attachments
        if (!file_exists($cacheRoot . "/attachments")) {
            mkdir_recursive(clean_path("{$cacheRoot}/attachments"));
        }
    }

    public function deleteEmailCacheForFolders($cacheRoot)
    {
        $filePath = $cacheRoot . "/folders/folders.php";
        if (file_exists($filePath)) {
            unlink($filePath);
        }
    }
    ///////////////////////////////////////////////////////////////////////////
    ////	IMAP FUNCTIONS
    /**
     * Identifies subscribed mailboxes and empties the trash
     * @param object $ie InboundEmail
     */
    public function emptyTrash(&$ie)
    {
        global $current_user;

        $showFolders = sugar_unserialize(base64_decode($current_user->getPreference('showFolders', 'Emails')));

        if (is_array($showFolders)) {
            foreach ($showFolders as $ieId) {
                if (!empty($ieId)) {
                    $ie->retrieve($ieId);
                    $ie->emptyTrash();
                }
            }
        }
    }

    /**
     * returns an array of nodes that correspond to IMAP mailboxes.
     * @param bool $forceRefresh
     * @param User|null $user User
     * @return object TreeView object
     */
    public function getMailboxNodes($forceRefresh = false, $user = null)
    {
        global $sugar_config;
        global $current_user;
        global $app_strings;

        if (!$user) {
            $user = $current_user;
        }

        $tree = new Tree("frameFolders");
        $tree->tree_style = 'include/ytree/TreeView/css/check/tree.css';

        $nodes = array();
        $ie = new InboundEmail();
        $refreshOffset = $this->cacheTimeouts['folders']; // 5 mins.  this will be set via user prefs

        $rootNode = new ExtNode($app_strings['LBL_EMAIL_HOME_FOLDER'], $app_strings['LBL_EMAIL_HOME_FOLDER']);
        $rootNode->dynamicloadfunction = '';
        $rootNode->expanded = true;
        $rootNode->dynamic_load = true;
        $showFolders = sugar_unserialize(base64_decode($user->getPreference('showFolders', 'Emails')));

        if (empty($showFolders)) {
            $showFolders = array();
        }

        // INBOX NODES
        if ($user->hasPersonalEmail()) {
            $personals = $ie->retrieveByGroupId($user->id);

            foreach ($personals as $k => $personalAccount) {
                if (in_array($personalAccount->id, $showFolders)) {
                    // check for cache value
                    $cacheRoot = sugar_cached("modules/Emails/{$personalAccount->id}");
                    $this->preflightEmailCache($cacheRoot);

                    if ($this->validCacheFileExists($personalAccount->id, 'folders', "folders.php")) {
                        $mailboxes = $this->getMailBoxesFromCacheValue($personalAccount);
                    } else {
                        $mailboxes = $personalAccount->getMailboxes();
                    }

                    $acctNode = new ExtNode('Home::' . $personalAccount->name, $personalAccount->name);
                    $acctNode->dynamicloadfunction = '';
                    $acctNode->expanded = false;
                    $acctNode->set_property('cls', 'ieFolder');
                    $acctNode->set_property('ieId', $personalAccount->id);
                    $acctNode->set_property('protocol', $personalAccount->protocol);

                    if (array_key_exists('Home::' . $personalAccount->name, $this->folderStates)) {
                        if ($this->folderStates['Home::' . $personalAccount->name] == 'open') {
                            $acctNode->expanded = true;
                        }
                    }
                    $acctNode->dynamic_load = true;

                    $nodePath = $acctNode->_properties['id'];

                    foreach ($mailboxes as $k => $mbox) {
                        $acctNode->add_node($this->buildTreeNode($k, $k, $mbox, $personalAccount->id,
                            $nodePath, false, $personalAccount));
                    }

                    $rootNode->add_node($acctNode);
                }
            }
        }

        // GROUP INBOX NODES
        $beans = $ie->retrieveAllByGroupId($user->id, false);
        foreach ($beans as $k => $groupAccount) {
            if (in_array($groupAccount->id, $showFolders)) {
                // check for cache value
                $cacheRoot = sugar_cached("modules/Emails/{$groupAccount->id}");
                $this->preflightEmailCache($cacheRoot);
                //$groupAccount->connectMailserver();

                if ($this->validCacheFileExists($groupAccount->id, 'folders', "folders.php")) {
                    $mailboxes = $this->getMailBoxesFromCacheValue($groupAccount);
                } else {
                    $mailboxes = $groupAccount->getMailBoxesForGroupAccount();
                }

                $acctNode = new ExtNode($groupAccount->name, "group.{$groupAccount->name}");
                $acctNode->dynamicloadfunction = '';
                $acctNode->expanded = false;
                $acctNode->set_property('isGroup', 'true');
                $acctNode->set_property('ieId', $groupAccount->id);
                $acctNode->set_property('protocol', $groupAccount->protocol);

                if (array_key_exists('Home::' . $groupAccount->name, $this->folderStates)) {
                    if ($this->folderStates['Home::' . $groupAccount->name] == 'open') {
                        $acctNode->expanded = true;
                    }
                }
                $acctNode->dynamic_load = true;
                $nodePath = $rootNode->_properties['id'] . "::" . $acctNode->_properties['id'];

                foreach ($mailboxes as $k => $mbox) {
                    $acctNode->add_node($this->buildTreeNode($k, $k, $mbox, $groupAccount->id,
                        $nodePath, true, $groupAccount));
                }

                $rootNode->add_node($acctNode);
            }
        }

        // SugarFolder nodes
        /* SugarFolders are built at onload when the UI renders */

        $tree->add_node($rootNode);

        return $tree;
    }

    public function getMailBoxesFromCacheValue($mailAccount)
    {
        $foldersCache = $this->getCacheValue($mailAccount->id, 'folders', "folders.php", 'foldersCache');
        $mailboxes = $foldersCache['mailboxes'];
        $mailboxesArray = $mailAccount->generateFlatArrayFromMultiDimArray($mailboxes,
            $mailAccount->retrieveDelimiter());
        $mailAccount->saveMailBoxFolders($mailboxesArray);
        $this->deleteEmailCacheForFolders($cacheRoot);

        return $mailboxes;
    } // fn

    /**
     * Builds up a TreeView Node object
     * @param mixed
     * @param mixed
     * @param string
     * @param string ID of InboundEmail instance
     * @param string nodePath Serialized path from root node to current node
     * @param bool isGroup
     * @param bool forceRefresh
     * @return mixed
     */
    public function buildTreeNode($key, $label, $mbox, $ieId, $nodePath, $isGroup, $ie)
    {
        global $sugar_config;

        // get unread counts
        $exMbox = explode("::", $nodePath);
        $unseen = 0;
        $GLOBALS['log']->debug("$key --- $nodePath::$label");

        if (count($exMbox) >= 2) {
            $mailbox = "";
            for ($i = 2; $i < count($exMbox); $i++) {
                if ($mailbox != "") {
                    $mailbox .= ".";
                }
                $mailbox .= "{$exMbox[$i]}";
            }

            $mailbox = substr($key, strpos($key, '.'));

            $unseen = $this->getUnreadCount($ie, $mailbox);

            if ($unseen > 0) {
                //$label = " <span id='span{$ie->id}{$ie->mailbox}' style='font-weight:bold'>{$label} (<span id='span{$ie->id}{$ie->mailbox}nums'>{$unseen}</span>)</span>";
            }
        }

        $nodePath = $nodePath . "::" . $label;
        $node = new ExtNode($nodePath, $label);
        $node->dynamicloadfunction = '';
        $node->expanded = false;
        $node->set_property('labelStyle', "remoteFolder");


        if (array_key_exists($nodePath, $this->folderStates)) {
            if ($this->folderStates[$nodePath] == 'open') {
                $node->expanded = true;
            }
        }

        $group = ($isGroup) ? 'true' : 'false';
        $node->dynamic_load = true;
        //$node->set_property('href', " SUGAR.email2.listView.populateListFrame(YAHOO.namespace('frameFolders').selectednode, '{$ieId}', 'false');");
        $node->set_property('isGroup', $group);
        $node->set_property('isDynamic', 'false');
        $node->set_property('ieId', $ieId);
        $node->set_property('mbox', $key);
        $node->set_property('unseen', $unseen);
        $node->set_property('cls', 'ieFolder');

        if (is_array($mbox)) {
            foreach ($mbox as $k => $v) {
                $node->add_node($this->buildTreeNode("$key.$k", $k, $v, $ieId, $nodePath, $isGroup, $ie));
            }
        }

        return $node;
    }

    /**
     * Totals the unread emails
     */
    public function getUnreadCount(&$ie, $mailbox)
    {
        global $sugar_config;
        $unseen = 0;

        // use cache
        return $ie->getCacheUnreadCount($mailbox);
    }

    ///////////////////////////////////////////////////////////////////////////
    ////	DISPLAY CODE
    /**
     * Used exclusively by draft code.  Returns Notes and Documents as attachments.
     * @param array $ret
     * @return array
     */
    public function getDraftAttachments($ret)
    {
        $db = DBManagerFactory::getInstance();

        // $ret['uid'] is the draft Email object's GUID
        $ret['attachments'] = array();

        $q = "SELECT id, filename FROM notes WHERE parent_id = '{$ret['uid']}' AND deleted = 0";
        $r = $db->query($q);

        while ($a = $db->fetchByAssoc($r)) {
            $ret['attachments'][$a['id']] = array(
                'id' => $a['id'],
                'filename' => $a['filename'],
            );
        }

        return $ret;
    }

    public function createCopyOfInboundAttachment($ie, $ret, $uid)
    {
        global $sugar_config;
        if ($ie->isPop3Protocol()) {
            // get the UIDL from database;
            $cachedUIDL = md5($uid);
            $cache = sugar_cached("modules/Emails/{$ie->id}/messages/{$ie->mailbox}{$cachedUIDL}.php");
        } else {
            $cache = sugar_cached("modules/Emails/{$ie->id}/messages/{$ie->mailbox}{$uid}.php");
        }
        if (file_exists($cache)) {
            include($cache); // profides $cacheFile
            $metaOut = unserialize($cacheFile['out']);
            $meta = $metaOut['meta']['email'];
            if (isset($meta['attachments'])) {
                $attachmentHtmlData = $meta['attachments'];
                $actualAttachmentInfo = array();
                $this->parseAttachmentInfo($actualAttachmentInfo, $attachmentHtmlData);
                if (sizeof($actualAttachmentInfo) > 0) {
                    foreach ($actualAttachmentInfo as $key => $value) {
                        $info_vars = array();
                        parse_str($value, $info_vars);
                        $fileName = $info_vars['tempName'];
                        $attachmentid = $info_vars['id'];
                        $guid = create_guid();
                        $destination = clean_path("{$this->userCacheDir}/{$guid}");

                        $attachmentFilePath = sugar_cached("modules/Emails/{$ie->id}/attachments/{$attachmentid}");
                        copy($attachmentFilePath, $destination);
                        $ret['attachments'][$guid] = array();
                        $ret['attachments'][$guid]['id'] = $guid . $fileName;
                        $ret['attachments'][$guid]['filename'] = $fileName;
                    } // for
                } // if
            } // if
        } // if

        return $ret;
    } // fn

    public function parseAttachmentInfo(&$actualAttachmentInfo, $attachmentHtmlData)
    {
        $downLoadPHP = strpos($attachmentHtmlData, "index.php?entryPoint=download&");
        while ($downLoadPHP) {
            $attachmentHtmlData = substr($attachmentHtmlData, $downLoadPHP + 30);
            $final = strpos($attachmentHtmlData, "\">");
            $actualAttachmentInfo[] = substr($attachmentHtmlData, 0, $final);
            $attachmentHtmlData = substr($attachmentHtmlData, $final);
            $downLoadPHP = strpos($attachmentHtmlData, "index.php?entryPoint=download&");
        } // while
    }

    /**
     * Renders the QuickCreate form from Smarty and returns HTML
     * @param array $vars request variable global
     * @param object $email Fetched email object
     * @param bool $addToAddressBook
     * @return array
     */
    public function getQuickCreateForm($vars, $email, $addToAddressBookButton = false)
    {
        require_once("include/EditView/EditView2.php");
        global $app_strings;
        global $mod_strings;
        global $current_user;
        global $beanList;
        global $beanFiles;
        global $current_language;

        //Setup the current module languge
        $mod_strings = return_module_language($current_language, $_REQUEST['qc_module']);

        $bean = $beanList[$_REQUEST['qc_module']];
        $class = $beanFiles[$bean];
        require_once($class);

        $focus = new $bean();

        $people = array(
            'Contact'
        ,
            'Lead'
        );
        $emailAddress = array();

        // people
        if (in_array($bean, $people)) {
            // lead specific
            $focus->lead_source = 'Email';
            $focus->lead_source_description = trim($email->name);

            $from = (isset($email->from_name) && !empty($email->from_name)) ? $email->from_name : $email->from_addr;

            if (isset($_REQUEST['sugarEmail']) && !empty($_REQUEST['sugarEmail'])) {
                if ($email->status == "sent") {
                    $from = (isset($email->to_addrs_names) && !empty($email->to_addrs_names)) ? $email->to_addrs_names : $email->to_addrs;
                } else {
                    $from = (isset($email->from_name) && !empty($email->from_name)) ? $email->from_name : $email->from_addr_name;
                }
            }

            $name = explode(" ", trim($from));

            $address = trim(array_pop($name));
            $address = str_replace(array("<", ">", "&lt;", "&gt;"), "", $address);

            isValidEmailAddress($address);

            $emailAddress[] = array(
                'email_address' => $address,
                'primary_address' => 1,
                'invalid_email' => 0,
                'opt_out' => 0,
                'reply_to_address' => 1
            );

            $focus->email1 = $address;

            if (!empty($name)) {
                $focus->last_name = trim(array_pop($name));

                foreach ($name as $first) {
                    if (!empty($focus->first_name)) {
                        $focus->first_name .= " ";
                    }
                    $focus->first_name .= trim($first);
                }
            }
        } else {
            // bugs, cases, tasks
            $focus->name = trim($email->name);
        }

        $focus->description = trim(strip_tags($email->description));
        $focus->assigned_user_id = $current_user->id;


        $EditView = new EditView();
        $EditView->ss = new Sugar_Smarty();
        //MFH BUG#20283 - checks for custom quickcreate fields
        $EditView->setup($_REQUEST['qc_module'], $focus,
            'custom/modules/' . $focus->module_dir . '/metadata/editviewdefs.php', 'include/EditView/EditView.tpl');
        $EditView->process();
        $EditView->render();

        $EditView->defs['templateMeta']['form']['buttons'] = array(
            'email2save' => array(
                'id' => 'e2AjaxSave',
                'customCode' => '<input type="button" class="button" value="   ' . $app_strings['LBL_SAVE_BUTTON_LABEL']
                    . '   " onclick="SUGAR.email2.detailView.saveQuickCreate(false);" />'
            ),
            'email2saveandreply' => array(
                'id' => 'e2SaveAndReply',
                'customCode' => '<input type="button" class="button" value="   ' . $app_strings['LBL_EMAIL_SAVE_AND_REPLY']
                    . '   " onclick="SUGAR.email2.detailView.saveQuickCreate(\'reply\');" />'
            ),
            'email2cancel' => array(
                'id' => 'e2cancel',
                'customCode' => '<input type="button" class="button" value="   ' . $app_strings['LBL_EMAIL_CANCEL']
                    . '   " onclick="SUGAR.email2.detailView.quickCreateDialog.hide();" />'
            )
        );


        if ($addToAddressBookButton) {
            $EditView->defs['templateMeta']['form']['buttons']['email2saveAddToAddressBook'] = array(
                'id' => 'e2addToAddressBook',
                'customCode' => '<input type="button" class="button" value="   ' . $app_strings['LBL_EMAIL_ADDRESS_BOOK_SAVE_AND_ADD']
                    . '   " onclick="SUGAR.email2.detailView.saveQuickCreate(true);" />'
            );
        }

        //Get the module language for javascript
        if (!is_file(sugar_cached('jsLanguage/') . $_REQUEST['qc_module'] . '/' . $GLOBALS['current_language'] . '.js')) {
            require_once('include/language/jsLanguage.php');
            jsLanguage::createModuleStringsCache($_REQUEST['qc_module'], $GLOBALS['current_language']);
        }
        $jsLanguage = getVersionedScript("cache/jsLanguage/{$_REQUEST['qc_module']}/{$GLOBALS['current_language']}.js",
            $GLOBALS['sugar_config']['js_lang_version']);


        $EditView->view = 'EmailQCView';
        $EditView->defs['templateMeta']['form']['headerTpl'] = 'include/EditView/header.tpl';
        $EditView->defs['templateMeta']['form']['footerTpl'] = 'include/EditView/footer.tpl';
        $meta = array();
        $meta['html'] = $jsLanguage . $EditView->display(false, true);
        $meta['html'] = str_replace("src='" . getVersionedPath('include/SugarEmailAddress/SugarEmailAddress.js') . "'",
            '', $meta['html']);
        $meta['emailAddress'] = $emailAddress;

        $mod_strings = return_module_language($current_language, 'Emails');

        return $meta;
    }

    /**
     * Renders the Import form from Smarty and returns HTML
     * @param array $vars request variable global
     * @param object $email Fetched email object
     * @param bool $addToAddressBook
     * @return array
     */
    public function getImportForm($vars, $email, $formName = 'ImportEditView')
    {
        require_once("include/EditView/EditView2.php");
        require_once("include/TemplateHandler/TemplateHandler.php");
        require_once('include/QuickSearchDefaults.php');
        $qsd = QuickSearchDefaults::getQuickSearchDefaults();
        $qsd->setFormName($formName);

        global $app_strings;
        global $current_user;
        global $app_list_strings;
        $sqs_objects = array(
            "{$formName}_parent_name" => $qsd->getQSParent(),
        );
        $smarty = new Sugar_Smarty();
        $smarty->assign("APP", $app_strings);
        $smarty->assign('formName', $formName);
        $showAssignTo = false;
        if (!isset($vars['showAssignTo']) || $vars['showAssignTo'] == true) {
            $showAssignTo = true;
        } // if
        if ($showAssignTo) {
            if (empty($email->assigned_user_id) && empty($email->id)) {
                $email->assigned_user_id = $current_user->id;
            }
            if (empty($email->assigned_name) && empty($email->id)) {
                $email->assigned_user_name = $current_user->user_name;
            }
            $sqs_objects["{$formName}_assigned_user_name"] = $qsd->getQSUser();
        }
        $smarty->assign("showAssignedTo", $showAssignTo);

        $showDelete = false;
        if (!isset($vars['showDelete']) || $vars['showDelete'] == true) {
            $showDelete = true;
        }
        $smarty->assign("showDelete", $showDelete);

        $smarty->assign("userId", $email->assigned_user_id);
        $smarty->assign("userName", $email->assigned_user_name);
        $parent_types = $app_list_strings['record_type_display'];
        $smarty->assign('parentOptions', get_select_options_with_id($parent_types, $email->parent_type));

        $quicksearch_js = '<script type="text/javascript" language="javascript">sqs_objects = ' . json_encode($sqs_objects) . '</script>';
        $smarty->assign('SQS', $quicksearch_js);

        $meta = array();
        $meta['html'] = $smarty->fetch("modules/Emails/templates/importRelate.tpl");

        return $meta;
    }

    /**
     * This function returns the detail view for email in new 2.0 interface
     *
     */
    public function getDetailViewForEmail2($emailId)
    {
        require_once('include/DetailView/DetailView.php');
        global $app_strings, $app_list_strings;
        global $mod_strings;

        $smarty = new Sugar_Smarty();

        // SETTING DEFAULTS
        $focus = new Email();
        $focus->retrieve($emailId);
        $detailView->ss = new Sugar_Smarty();
        $detailView = new DetailView();
        $title = "";
        $offset = 0;
        if ($focus->type == 'out') {
            $title = getClassicModuleTitle('Emails', array($mod_strings['LBL_SENT_MODULE_NAME'], $focus->name), true);
        } elseif ($focus->type == 'draft') {
            $title = getClassicModuleTitle('Emails', array($mod_strings['LBL_LIST_FORM_DRAFTS_TITLE'], $focus->name),
                true);
        } elseif ($focus->type == 'inbound') {
            $title = getClassicModuleTitle('Emails', array($mod_strings['LBL_INBOUND_TITLE'], $focus->name), true);
        }
        $smarty->assign("emailTitle", $title);

        // DEFAULT TO TEXT IF NO HTML CONTENT:
        $html = trim(from_html($focus->description_html));
        if (empty($html)) {
            $smarty->assign('SHOW_PLAINTEXT', 'true');
        } else {
            $smarty->assign('SHOW_PLAINTEXT', 'false');
        }

        //if not empty or set to test (from test campaigns)
        if (!empty($focus->parent_type) && $focus->parent_type != 'test') {
            $smarty->assign('PARENT_MODULE', $focus->parent_type);
            $smarty->assign('PARENT_TYPE', $app_list_strings['record_type_display'][$focus->parent_type] . ":");
        }

        global $gridline;
        $smarty->assign('MOD', $mod_strings);
        $smarty->assign('APP', $app_strings);
        $smarty->assign('GRIDLINE', $gridline);
        $smarty->assign('PRINT_URL', 'index.php?' . $GLOBALS['request_string']);
        $smarty->assign('ID', $focus->id);
        $smarty->assign('TYPE', $focus->type);
        $smarty->assign('PARENT_NAME', $focus->parent_name);
        $smarty->assign('PARENT_ID', $focus->parent_id);
        $smarty->assign('NAME', $focus->name);
        $smarty->assign('ASSIGNED_TO', $focus->assigned_user_name);
        $smarty->assign('DATE_MODIFIED', $focus->date_modified);
        $smarty->assign('DATE_ENTERED', $focus->date_entered);
        $smarty->assign('DATE_START', $focus->date_start);
        $smarty->assign('TIME_START', $focus->time_start);
        $smarty->assign('FROM', $focus->from_addr);
        isValidEmailAddress($focus->from_addr);
        $smarty->assign('TO', nl2br($focus->to_addrs));
        $smarty->assign('CC', nl2br($focus->cc_addrs));
        $smarty->assign('BCC', nl2br($focus->bcc_addrs));
        $smarty->assign('CREATED_BY', $focus->created_by_name);
        $smarty->assign('MODIFIED_BY', $focus->modified_by_name);
        $smarty->assign('DATE_SENT', $focus->date_entered);
        $smarty->assign('EMAIL_NAME', 'RE: ' . $focus->name);
        $smarty->assign("TAG", $focus->listviewACLHelper());
        $smarty->assign("SUGAR_VERSION", $GLOBALS['sugar_version']);
        $smarty->assign("JS_CUSTOM_VERSION", $GLOBALS['sugar_config']['js_custom_version']);
        if (!empty($focus->reply_to_email)) {
            $replyTo = "
                <tr>
                <td class=\"tabDetailViewDL\"><slot>" . $mod_strings['LBL_REPLY_TO_NAME'] . "</slot></td>
                <td colspan=3 class=\"tabDetailViewDF\"><slot>" . $focus->reply_to_addr . "</slot></td>
                </tr>";
            $smarty->assign("REPLY_TO", $replyTo);
        }
        ///////////////////////////////////////////////////////////////////////////////
        ////	JAVASCRIPT VARS
        $jsVars = '';
        $jsVars .= "var showRaw = '{$mod_strings['LBL_BUTTON_RAW_LABEL']}';";
        $jsVars .= "var hideRaw = '{$mod_strings['LBL_BUTTON_RAW_LABEL_HIDE']}';";
        $smarty->assign("JS_VARS", $jsVars);
        ///////////////////////////////////////////////////////////////////////////////
        ////	NOTES (attachements, etc.)
        ///////////////////////////////////////////////////////////////////////////////

        $note = new Note();
        $where = "notes.parent_id='{$focus->id}'";
        //take in account if this is from campaign and the template id is stored in the macros.

        if (isset($macro_values) && isset($macro_values['email_template_id'])) {
            $where = "notes.parent_id='{$macro_values['email_template_id']}'";
        }
        $notes_list = $note->get_full_list("notes.name", $where, true);

        if (!isset($notes_list)) {
            $notes_list = array();
        }

        $attachments = '';
        for ($i = 0; $i < count($notes_list); $i++) {
            $the_note = $notes_list[$i];
            $attachments .= "<a href=\"index.php?entryPoint=download&id={$the_note->id}&type=Notes\">" . $the_note->name . "</a><br />";
            $focus->cid2Link($the_note->id, $the_note->file_mime_type);
        }
        $smarty->assign('DESCRIPTION', nl2br($focus->description));
        $smarty->assign('DESCRIPTION_HTML', from_html($focus->description_html));
        $smarty->assign("ATTACHMENTS", $attachments);
        ///////////////////////////////////////////////////////////////////////////////
        ////    SUBPANELS
        ///////////////////////////////////////////////////////////////////////////////
        $show_subpanels = true;
        if ($show_subpanels) {
            require_once('include/SubPanel/SubPanelTiles.php');
            $subpanel = new SubPanelTiles($focus, 'Emails');
            $smarty->assign("SUBPANEL", $subpanel->display());
        }
        $meta['html'] = $smarty->fetch("modules/Emails/templates/emailDetailView.tpl");

        return $meta;
    } // fn

    /**
     * Sets the "read" flag in the overview cache
     */
    public function setReadFlag($ieId, $mbox, $uid)
    {
        $this->markEmails('read', $ieId, $mbox, $uid);
    }

    /**
     * Marks emails with the passed flag type.  This will be applied to local
     * cache files as well as remote emails.
     * @param string $type Flag type
     * @param string $ieId
     * @param string $folder IMAP folder structure or SugarFolder GUID
     * @param string $uids Comma sep list of UIDs or GUIDs
     */
    public function markEmails($type, $ieId, $folder, $uids)
    {
        global $app_strings;
        $uids = $this->_cleanUIDList($uids);
        $exUids = explode($app_strings['LBL_EMAIL_DELIMITER'], $uids);

        if (strpos($folder, 'sugar::') !== false) {
            // dealing with a sugar email object, uids are GUIDs
            foreach ($exUids as $id) {
                $email = new Email();
                $email->retrieve($id);

                // BUG FIX BEGIN
                // Bug 50973 - marking unread in group inbox removes message
                if (empty($email->assigned_user_id)) {
                    $email->setFieldNullable('assigned_user_id');
                }
                // BUG FIX END

                switch ($type) {
                    case "unread":
                        $email->status = 'unread';
                        $email->save();
                        break;

                    case "read":
                        $email->status = 'read';
                        $email->save();
                        break;

                    case "deleted":
                        $email->delete();
                        break;

                    case "flagged":
                        $email->flagged = 1;
                        $email->save();
                        break;

                    case "unflagged":
                        $email->flagged = 0;
                        $email->save();
                        break;

                }

                // BUG FIX BEGIN
                // Bug 50973 - reset assigned_user_id field defs
                if (empty($email->assigned_user_id)) {
                    $email->revertFieldNullable('assigned_user_id');
                }
                // BUG FIX END
            }
        } else {
            /* dealing with IMAP email, uids are IMAP uids */
            global $ie; // provided by EmailUIAjax.php
            if (empty($ie)) {
                $ie = new InboundEmail();
            }
            $ie->retrieve($ieId);
            $ie->mailbox = $folder;
            $ie->connectMailserver();
            // mark cache files
            if ($type == 'deleted') {
                $ie->deleteMessageOnMailServer($uids);
                $ie->deleteMessageFromCache($uids);
            } else {
                $overviews = $ie->getCacheValueForUIDs($ie->mailbox, $exUids);
                $manipulated = array();

                foreach ($overviews['retArr'] as $k => $overview) {
                    if (in_array($overview->uid, $exUids)) {
                        switch ($type) {
                            case "unread":
                                $overview->seen = 0;
                                break;

                            case "read":
                                $overview->seen = 1;
                                break;

                            case "flagged":
                                $overview->flagged = 1;
                                break;

                            case "unflagged":
                                $overview->flagged = 0;
                                break;
                        }
                        $manipulated[] = $overview;
                    }
                }

                if (!empty($manipulated)) {
                    $ie->setCacheValue($ie->mailbox, array(), $manipulated);
                    /* now mark emails on email server */
                    $ie->markEmails(implode(",", explode($app_strings['LBL_EMAIL_DELIMITER'], $uids)), $type);
                }
            } // end not type == deleted
        }
    }

    public function doAssignment($distributeMethod, $ieid, $folder, $uids, $users)
    {
        global $app_strings;
        $users = explode(",", $users);
        $emailIds = explode($app_strings['LBL_EMAIL_DELIMITER'], $uids);
        $out = "";
        if ($folder != 'sugar::Emails') {
            $emailIds = array();
            $uids = explode($app_strings['LBL_EMAIL_DELIMITER'], $uids);
            $ie = new InboundEmail();
            $ie->retrieve($ieid);
            $messageIndex = 1;
            // dealing with an inbound email data so we need to import an email and then
            foreach ($uids as $uid) {
                $ie->mailbox = $folder;
                $ie->connectMailserver();
                $msgNo = $uid;
                if (!$ie->isPop3Protocol()) {
                    $msgNo = imap_msgno($ie->conn, $uid);
                } else {
                    $msgNo = $ie->getCorrectMessageNoForPop3($uid);
                }

                if (!empty($msgNo)) {
                    if ($ie->importOneEmail($msgNo, $uid)) {
                        $emailIds[] = $ie->email->id;
                        $ie->deleteMessageOnMailServer($uid);
                        //$ie->retrieve($ieid);
                        //$ie->connectMailserver();
                        $ie->mailbox = $folder;
                        $ie->deleteMessageFromCache(($uids[] = $uid));
                    } else {
                        $out = $out . "Message No : " . $messageIndex . " failed. Reason : Message already imported \r\n";
                    }
                }
                $messageIndex++;
            } // for
        } // if

        if (count($emailIds) > 0) {
            $this->doDistributionWithMethod($users, $emailIds, $distributeMethod);
        } // if

        return $out;
    } // fn

    /**
     * get team id and team set id from request
     * @return  array
     */
    public function getTeams()
    {
    }

    public function doDistributionWithMethod($users, $emailIds, $distributionMethod)
    {
        // we have users and the items to distribute
        if ($distributionMethod == 'roundRobin') {
            $this->distRoundRobin($users, $emailIds);
        } elseif ($distributionMethod == 'leastBusy') {
            $this->distLeastBusy($users, $emailIds);
        } elseif ($distributionMethod == 'direct') {
            if (count($users) > 1) {
                // only 1 user allowed in direct assignment
                $error = 1;
            } else {
                $user = $users[0];
                $this->distDirect($user, $emailIds);
            } // else
        } // elseif
    } // fn

    /**
     * distributes emails to users on Round Robin basis
     * @param    $userIds    array of users to dist to
     * @param    $mailIds    array of email ids to push on those users
     * @return  boolean        true on success
     */
    public function distRoundRobin($userIds, $mailIds)
    {
        // check if we have a 'lastRobin'
        $lastRobin = $userIds[0];
        foreach ($mailIds as $k => $mailId) {
            $userIdsKeys = array_flip($userIds); // now keys are values
            $thisRobinKey = $userIdsKeys[$lastRobin] + 1;
            if (!empty($userIds[$thisRobinKey])) {
                $thisRobin = $userIds[$thisRobinKey];
                $lastRobin = $userIds[$thisRobinKey];
            } else {
                $thisRobin = $userIds[0];
                $lastRobin = $userIds[0];
            }

            $email = new Email();
            $email->retrieve($mailId);
            $email->assigned_user_id = $thisRobin;
            $email->status = 'unread';
            $email->save();
        }

        return true;
    }

    /**
     * distributes emails to users on Least Busy basis
     * @param    $userIds    array of users to dist to
     * @param    $mailIds    array of email ids to push on those users
     * @return  boolean        true on success
     */
    public function distLeastBusy($userIds, $mailIds)
    {
        foreach ($mailIds as $k => $mailId) {
            $email = new Email();
            $email->retrieve($mailId);
            foreach ($userIds as $k => $id) {
                $r = $this->db->query("SELECT count(*) AS c FROM emails WHERE assigned_user_id = '.$id.' AND status = 'unread'");
                $a = $this->db->fetchByAssoc($r);
                $counts[$id] = $a['c'];
            }
            asort($counts); // lowest to highest
            $countsKeys = array_flip($counts); // keys now the 'count of items'
            $leastBusy = array_shift($countsKeys); // user id of lowest item count
            $email->assigned_user_id = $leastBusy;
            $email->status = 'unread';
            $email->save();
        }

        return true;
    }

    /**
     * distributes emails to 1 user
     * @param    $user        users to dist to
     * @param    $mailIds    array of email ids to push
     * @return  boolean        true on success
     */
    public function distDirect($user, $mailIds)
    {
        foreach ($mailIds as $k => $mailId) {
            $email = new Email();
            $email->retrieve($mailId);
            $email->assigned_user_id = $user;
            $email->status = 'unread';

            $email->save();
        }

        return true;
    }

    public function getLastRobin($ie)
    {
        $lastRobin = "";
        if ($this->validCacheFileExists($ie->id, 'folders', "robin.cache.php")) {
            $lastRobin = $this->getCacheValue($ie->id, 'folders', "robin.cache.php", 'robin');
        } // if

        return $lastRobin;
    } // fn

    public function setLastRobin($ie, $lastRobin)
    {
        global $sugar_config;
        $cacheFolderPath = sugar_cached("modules/Emails/{$ie->id}/folders");
        if (!file_exists($cacheFolderPath)) {
            mkdir_recursive($cacheFolderPath);
        }
        $this->writeCacheFile('robin', $lastRobin, $ie->id, 'folders', "robin.cache.php");
    } // fn

    /**
     * returns the metadata defining a single email message for display.  Uses cache file if it exists
     * @return array
     */
    public function getSingleMessage($ie)
    {
        global $timedate;
        global $app_strings, $mod_strings;
        $ie->retrieve($_REQUEST['ieId']);
        $noCache = true;

        $ie->mailbox = $_REQUEST['mbox'];
        $filename = $_REQUEST['mbox'] . $_REQUEST['uid'] . ".php";
        $md5uidl = "";
        if ($ie->isPop3Protocol()) {
            $md5uidl = md5($_REQUEST['uid']);
            $filename = $_REQUEST['mbox'] . $md5uidl . ".php";
        } // if

        if (isset($filename) && strpos($filename, "..") !== false) {
            die("Directory navigation attack denied.");
        }

        if ($this->validCacheFileExists($_REQUEST['ieId'], 'messages', $filename)) {
            $out = $this->getCacheValue($_REQUEST['ieId'], 'messages', $filename, 'out');
            $noCache = false;

            // something fubar'd the cache?
            if (empty($out['meta']['email']['name']) && empty($out['meta']['email']['description'])) {
                $noCache = true;
            } else {
                // When sending data from cache, convert date into users preffered format
                $dateTimeInGMTFormat = $out['meta']['email']['date_start'];
                $out['meta']['email']['date_start'] = $timedate->to_display_date_time($dateTimeInGMTFormat);
            } // else
        }

        if ($noCache) {
            $writeToCacheFile = true;
            if ($ie->isPop3Protocol()) {
                $status = $ie->setEmailForDisplay($_REQUEST['uid'], true, true, true);
            } else {
                $status = $ie->setEmailForDisplay($_REQUEST['uid'], false, true, true);
            }
            $out = $ie->displayOneEmail($_REQUEST['uid'], $_REQUEST['mbox']);
            // modify the out object to store date in GMT format on the local cache file
            $dateTimeInUserFormat = $out['meta']['email']['date_start'];
            $out['meta']['email']['date_start'] = $timedate->to_db($dateTimeInUserFormat);
            if ($status == 'error') {
                $writeToCacheFile = false;
            }
            if ($writeToCacheFile) {
                if ($ie->isPop3Protocol()) {
                    $this->writeCacheFile('out', $out, $_REQUEST['ieId'], 'messages',
                        "{$_REQUEST['mbox']}{$md5uidl}.php");
                } else {
                    $this->writeCacheFile('out', $out, $_REQUEST['ieId'], 'messages',
                        "{$_REQUEST['mbox']}{$_REQUEST['uid']}.php");
                } // else
                // restore date in the users preferred format to be send on to UI for diaply
                $out['meta']['email']['date_start'] = $dateTimeInUserFormat;
            } // if
        }
        $out['meta']['email']['toaddrs'] = $this->generateExpandableAddrs($out['meta']['email']['toaddrs']);
        if (!empty($out['meta']['email']['cc_addrs'])) {
            $ccs = $this->generateExpandableAddrs($out['meta']['email']['cc_addrs']);
            $out['meta']['cc'] = <<<eoq
                <tr>
                    <td NOWRAP valign="top" class="displayEmailLabel">
                        {$app_strings['LBL_EMAIL_CC']}:
                    </td>
                    <td class="displayEmailValue">
                        {$ccs}
                    </td>
                </tr>
eoq;
        }

        if (empty($out['meta']['email']['description'])) {
            $out['meta']['email']['description'] = $mod_strings['LBL_EMPTY_EMAIL_BODY'];
        }

        if ($noCache) {
            $GLOBALS['log']->debug("EMAILUI: getSingleMessage() NOT using cache file");
        } else {
            $GLOBALS['log']->debug("EMAILUI: getSingleMessage() using cache file [ " . $_REQUEST['mbox'] . $_REQUEST['uid'] . ".php ]");
        }

        $this->setReadFlag($_REQUEST['ieId'], $_REQUEST['mbox'], $_REQUEST['uid']);

        return $out;
    }


    /**
     * Returns the HTML for a list of emails in a given folder
     * @param GUID $ieId GUID to InboundEmail instance
     * @param string $mbox Mailbox path name in dot notation
     * @param int $folderListCacheOffset Seconds for valid cache file
     * @return string HTML render of list.
     */
    public function getListEmails($ieId, $mbox, $folderListCacheOffset, $forceRefresh = 'false')
    {
        global $sugar_config;

        $ie = new InboundEmail();
        $ie->retrieve($ieId);
        $list = $ie->displayFolderContents($mbox, $forceRefresh);

        return $list;
    }

    /**
     * Returns the templatized compose screen.  Used by reply, forwards and draft status messages.
     * @param object email Email bean in focus
     */
    public function displayComposeEmail($email)
    {
        global $locale;
        global $current_user;


        $ea = new SugarEmailAddress();

        if (!empty($email)) {
            $email->cids2Links();
            $description = (empty($email->description_html)) ? $email->description : $email->description_html;
        }

        //Get the most complete address list availible for this email
        $addresses = array('toAddresses' => 'to', 'ccAddresses' => 'cc', 'bccAddresses' => 'bcc');
        foreach ($addresses as $var => $type) {
            $$var = "";
            foreach (array("{$type}_addrs_names", "{$type}addrs", "{$type}_addrs") as $emailVar) {
                if (!empty($email->$emailVar)) {
                    $$var = $email->$emailVar;
                    break;
                }
            }
        }

        $ret = array();
        $ret['type'] = $email->type;
        $ret['name'] = $email->name;
        $ret['description'] = $description;
        $ret['from'] = (isset($_REQUEST['composeType']) && $_REQUEST['composeType'] == 'forward') ? "" : $email->from_addr;
        isValidEmailAddress($ret['from']);
        $ret['to'] = from_html($toAddresses);
        $ret['uid'] = $email->id;
        $ret['parent_name'] = $email->parent_name;
        $ret['parent_type'] = $email->parent_type;
        $ret['parent_id'] = $email->parent_id;

        if ($email->type == 'draft') {
            $ret['cc'] = from_html($ccAddresses);
            $ret['bcc'] = $bccAddresses;
        }
        // reply all
        if (isset($_REQUEST['composeType']) && $_REQUEST['composeType'] == 'replyAll') {
            $ret['cc'] = from_html($ccAddresses);
            $ret['bcc'] = $bccAddresses;

            $userEmails = array();
            $userEmailsMeta = $ea->getAddressesByGUID($current_user->id, 'Users');
            foreach ($userEmailsMeta as $emailMeta) {
                $userEmails[] = from_html(strtolower(trim($emailMeta['email_address'])));
            }
            $fromAddr = from_html(strtolower(trim($email->from_addr)));
            isValidEmailAddress($fromAddr);
            $userEmails[] = $fromAddr;

            $ret['cc'] = from_html($email->cc_addrs);
            $toAddresses = from_html($toAddresses);
            $to = str_replace($this->addressSeparators, "::", $toAddresses);
            $exTo = explode("::", $to);

            if (is_array($exTo)) {
                foreach ($exTo as $addr) {
                    $addr = strtolower(trim($addr));
                    if (!in_array($addr, $userEmails)) {
                        if (!empty($ret['cc'])) {
                            $ret['cc'] = $ret['cc'] . ", ";
                        }
                        $ret['cc'] = $ret['cc'] . trim($addr);
                    }
                }
            } elseif (!empty($exTo)) {
                $exTo = trim($exTo);
                if (!in_array($exTo, $userEmails)) {
                    $ret['cc'] = $ret['cc'] . ", " . $exTo;
                }
            }
        }

        return $ret;
    }

    /**
     * Formats email body on reply/forward
     * @param object email Email object in focus
     * @param string type
     * @return object email
     */
    public function handleReplyType($email, $type)
    {
        global $mod_strings;
        $GLOBALS['log']->debug("****At Handle Reply Type: $type");
        switch ($type) {
            case "reply":
            case "replyAll":
                $header = $email->getReplyHeader();
                if (!preg_match('/^(re:)+/i', $email->name)) {
                    $email->name = "{$mod_strings['LBL_RE']} {$email->name}";
                }
                if ($type == "reply") {
                    $email->cc_addrs = "";
                    if (!empty($email->reply_to_addr)) {
                        $email->from_addr = $email->reply_to_addr;
                        isValidEmailAddress($email->from_addr);
                    } // if
                } else {
                    if (!empty($email->reply_to_addr)) {
                        $email->to_addrs = $email->to_addrs . "," . $email->reply_to_addr;
                    } // if
                } // else
                break;

            case "forward":
                $header = $email->getForwardHeader();
                if (!preg_match('/^(fw:)+/i', $email->name)) {
                    $email->name = "{$mod_strings['LBL_FW']} {$email->name}";
                }
                $email->cc_addrs = "";
                break;

            case "replyCase":
                $GLOBALS['log']->debug("EMAILUI: At reply case");
                $header = $email->getReplyHeader();

                $myCase = new aCase();
                $myCase->retrieve($email->parent_id);
                $myCaseMacro = $myCase->getEmailSubjectMacro();
                $email->parent_name = $myCase->name;
                $GLOBALS['log']->debug("****Case # : {$myCase->case_number} macro: $myCaseMacro");
                if (!strpos($email->name, str_replace('%1', $myCase->case_number, $myCaseMacro))) {
                    $GLOBALS['log']->debug("Replacing");
                    $email->name = str_replace('%1', $myCase->case_number, $myCaseMacro) . ' ' . $email->name;
                }
                $email->name = "{$mod_strings['LBL_RE']} {$email->name}";
                break;
        }

        $html = trim($email->description_html);
        $plain = trim($email->description);

        $desc = (!empty($html)) ? $html : $plain;

        $email->description = $header . $email->quoteHtmlEmailForNewEmailUI($desc);

        return $email;
    }

    ///////////////////////////////////////////////////////////////////////////
    ////	PRIVATE HELPERS
    /**
     * Generates a UNION query to get one list of users, contacts, leads, and
     * prospects; used specifically for the addressBook
     */
    public function _getPeopleUnionQuery($whereArr, $person)
    {
        global $current_user, $app_strings;
        $db = DBManagerFactory::getInstance();
        if (!isset($person) || $person === 'LBL_DROPDOWN_LIST_ALL') {
            $peopleTables = array(
                "users",
                "contacts",
                "leads",
                "prospects",
                "accounts"
            );
        } else {
            $peopleTables = array($person);
        }
        $q = '';

        $whereAdd = "";

        foreach ($whereArr as $column => $clause) {
            if (!empty($whereAdd)) {
                $whereAdd .= " AND ";
            }
            $clause = $current_user->db->quote($clause);
            $whereAdd .= "{$column} LIKE '{$clause}%'";
        }


        foreach ($peopleTables as $table) {
            $module = ucfirst($table);
            $class = substr($module, 0, strlen($module) - 1);
            require_once("modules/{$module}/{$class}.php");
            $person = new $class();
            if (!$person->ACLAccess('list')) {
                continue;
            } // if
            $where = "({$table}.deleted = 0 AND eabr.primary_address = 1 AND {$table}.id <> '{$current_user->id}')";

            if (ACLController::requireOwner($module, 'list')) {
                $where = $where . " AND ({$table}.assigned_user_id = '{$current_user->id}')";
            } // if
            if (!empty($whereAdd)) {
                $where .= " AND ({$whereAdd})";
            }

            if ($person === 'accounts') {
                $t = "SELECT {$table}.id, '' first_name, {$table}.name, eabr.primary_address, ea.email_address, '{$module}' module ";
            } else {
                $t = "SELECT {$table}.id, {$table}.first_name, {$table}.last_name, eabr.primary_address, ea.email_address, '{$module}' module ";
            }
            $t .= "FROM {$table} ";
            $t .= "JOIN email_addr_bean_rel eabr ON ({$table}.id = eabr.bean_id and eabr.deleted=0) ";
            $t .= "JOIN email_addresses ea ON (eabr.email_address_id = ea.id) ";
            $t .= " WHERE {$where}";

            /* BEGIN - SECURITY GROUPS */
            //this function may not even be used anymore. Seems like findEmailFromBeanIds is preferred now
            if ($person->bean_implements('ACL') && ACLController::requireSecurityGroup($module, 'list')) {
                require_once('modules/SecurityGroups/SecurityGroup.php');
                global $current_user;
                $owner_where = $person->getOwnerWhere($current_user->id);
                $group_where = SecurityGroup::getGroupWhere($table, $module, $current_user->id);
                $t .= " AND (" . $owner_where . " or " . $group_where . ") ";
            }
            /* END - SECURITY GROUPS */


            if (!empty($q)) {
                $q .= "\n UNION ALL \n";
            }

            $q .= "({$t})";
        }
        $countq = "SELECT count(people.id) c from ($q) people";
        $q .= "ORDER BY last_name";

        return array('query' => $q, 'countQuery' => $countq);
    }

    /**
     * get emails of related bean for a given bean id
     * @param $beanType
     * @param $condition array of conditions inclued bean id
     * @return array('query' => $q, 'countQuery' => $countq);
     */
    public function getRelatedEmail($beanType, $whereArr, $relatedBeanInfoArr = '')
    {
        global $beanList, $current_user, $app_strings, $db;
        $finalQuery = '';
        $searchBeans = null;
        if ($beanType === 'LBL_DROPDOWN_LIST_ALL') {
            $searchBeans = array(
                "users",
                "contacts",
                "leads",
                "prospects",
                "accounts"
            );
        }

        if ($relatedBeanInfoArr == '' || empty($relatedBeanInfoArr['related_bean_type'])) {
            if ($searchBeans != null) {
                $q = array();
                foreach ($searchBeans as $searchBean) {
                    $searchq = $this->findEmailFromBeanIds('', $searchBean, $whereArr);
                    if (!empty($searchq)) {
                        $q[] = "($searchq)";
                    }
                }
                if (!empty($q)) {
                    $finalQuery .= implode("\n UNION ALL \n", $q);
                }
            } else {
                $finalQuery = $this->findEmailFromBeanIds('', $beanType, $whereArr);
            }
        } else {
            $class = $beanList[$relatedBeanInfoArr['related_bean_type']];
            $focus = new $class();
            $focus->retrieve($relatedBeanInfoArr['related_bean_id']);
            if ($searchBeans != null) {
                $q = array();
                foreach ($searchBeans as $searchBean) {
                    if ($focus->load_relationship($searchBean)) {
                        $data = $focus->$searchBean->get();
                        if (count($data) != 0) {
                            $q[] = '(' . $this->findEmailFromBeanIds($data, $searchBean, $whereArr) . ')';
                        }
                    }
                }
                if (!empty($q)) {
                    $finalQuery .= implode("\n UNION ALL \n", $q);
                }
            } else {
                if ($focus->load_relationship($beanType)) {
                    $data = $focus->$beanType->get();
                    if (count($data) != 0) {
                        $finalQuery = $this->findEmailFromBeanIds($data, $beanType, $whereArr);
                    }
                }
            }
        }
        $countq = "SELECT count(people.id) c from ($finalQuery) people";

        return array('query' => $finalQuery, 'countQuery' => $countq);
    }

    public function findEmailFromBeanIds($beanIds, $beanType, $whereArr)
    {
        global $current_user;
        $q = '';
        $whereAdd = "";
        $relatedIDs = '';
        if ($beanIds != '') {
            foreach ($beanIds as $key => $value) {
                $beanIds[$key] = '\'' . $value . '\'';
            }
            $relatedIDs = implode(',', $beanIds);
        }

        if ($beanType == 'accounts') {
            if (isset($whereArr['first_name'])) {
                $whereArr['name'] = $whereArr['first_name'];
            }
            unset($whereArr['last_name']);
            unset($whereArr['first_name']);
        }

        foreach ($whereArr as $column => $clause) {
            if (!empty($whereAdd)) {
                $whereAdd .= " OR ";
            }
            $clause = $current_user->db->quote($clause);
            $whereAdd .= "{$column} LIKE '{$clause}%'";
        }
        $table = $beanType;
        $module = ucfirst($table);
        $class = substr($module, 0, strlen($module) - 1);
        require_once("modules/{$module}/{$class}.php");
        $person = new $class();
        if ($person->ACLAccess('list')) {
            if ($relatedIDs != '') {
                $where = "({$table}.deleted = 0 AND eabr.primary_address = 1 AND {$table}.id in ($relatedIDs))";
            } else {
                $where = "({$table}.deleted = 0 AND eabr.primary_address = 1)";
            }

            if (ACLController::requireOwner($module, 'list')) {
                $where = $where . " AND ({$table}.assigned_user_id = '{$current_user->id}')";
            } // if
            if (!empty($whereAdd)) {
                $where .= " AND ({$whereAdd})";
            }

            if ($beanType === 'accounts') {
                $t = "SELECT {$table}.id, '' first_name, {$table}.name last_name, eabr.primary_address, ea.email_address, '{$module}' module ";
            } else {
                $t = "SELECT {$table}.id, {$table}.first_name, {$table}.last_name, eabr.primary_address, ea.email_address, '{$module}' module ";
            }

            $t .= "FROM {$table} ";
            $t .= "JOIN email_addr_bean_rel eabr ON ({$table}.id = eabr.bean_id and eabr.deleted=0) ";
            $t .= "JOIN email_addresses ea ON (eabr.email_address_id = ea.id) ";
            $t .= " WHERE {$where}";
            /* BEGIN - SECURITY GROUPS */
            //this function may not even be used anymore. Seems like findEmailFromBeanIds is preferred now
            if ($person->bean_implements('ACL') && ACLController::requireSecurityGroup($module, 'list')) {
                require_once('modules/SecurityGroups/SecurityGroup.php');
                global $current_user;
                $owner_where = $person->getOwnerWhere($current_user->id);
                $group_where = SecurityGroup::getGroupWhere($table, $module, $current_user->id);
                $t .= " AND (" . $owner_where . " or " . $group_where . ") ";
            }
            /* END - SECURITY GROUPS */
        } // if

        return $t;
    }

    /**
     * Cleans UID lists
     * @param mixed $uids
     * @param bool $returnString False will return an array
     * @return mixed
     */
    public function _cleanUIDList($uids, $returnString = false)
    {
        global $app_strings;
        $GLOBALS['log']->debug("_cleanUIDList: before - [ {$uids} ]");

        if (!is_array($uids)) {
            $returnString = true;

            $exUids = explode($app_strings['LBL_EMAIL_DELIMITER'], $uids);
            $uids = $exUids;
        }

        $cleanUids = array();
        foreach ($uids as $uid) {
            $cleanUids[$uid] = $uid;
        }

        sort($cleanUids);

        if ($returnString) {
            $cleanImplode = implode($app_strings['LBL_EMAIL_DELIMITER'], $cleanUids);
            $GLOBALS['log']->debug("_cleanUIDList: after - [ {$cleanImplode} ]");

            return $cleanImplode;
        }

        return $cleanUids;
    }

    /**
     * Creates Mail folder
     *
     * @param object $user User in focus
     * @param array $folder_params Array of parameters for folder creation
     */
    protected function createFolder($user, $folder_params)
    {
        $folder = new SugarFolder();
        foreach ($folder_params as $key => $val) {
            $folder->$key = $val;
        }

        $folder->save();

        return $folder;
    }

    /**
     * Creates defaults for the User
     * @param object $user User in focus
     */
    public function preflightUser(&$user)
    {
        global $mod_strings;
        $folder_types = array();

        $params = array(
            // My Emails
            "inbound" => array(
                'name' => $mod_strings['LNK_MY_INBOX'],
                'folder_type' => "inbound",
                'has_child' => 1,
                'dynamic_query' => $this->generateDynamicFolderQuery("inbound", $user->id),
                'is_dynamic' => 1,
                'created_by' => $user->id,
                'modified_by' => $user->id,
            ),
            // My Drafts
            "draft" => array(
                'name' => $mod_strings['LNK_MY_DRAFTS'],
                'folder_type' => "draft",
                'has_child' => 0,
                'dynamic_query' => $this->generateDynamicFolderQuery("draft", $user->id),
                'is_dynamic' => 1,
                'created_by' => $user->id,
                'modified_by' => $user->id,
            ),
            // Sent Emails
            "sent" => array(
                'name' => $mod_strings['LNK_SENT_EMAIL_LIST'],
                'folder_type' => "sent",
                'has_child' => 0,
                'dynamic_query' => $this->generateDynamicFolderQuery("sent", $user->id),
                'is_dynamic' => 1,
                'created_by' => $user->id,
                'modified_by' => $user->id,
            ),
            // Archived Emails
            "archived" => array(
                'name' => $mod_strings['LBL_LIST_TITLE_MY_ARCHIVES'],
                'folder_type' => "archived",
                'has_child' => 0,
                'dynamic_query' => '',
                'is_dynamic' => 1,
                'created_by' => $user->id,
                'modified_by' => $user->id,
            ),
        );

        $q = "SELECT * FROM folders f WHERE f.created_by = '{$user->id}' AND f.deleted = 0 AND coalesce(" . $user->db->convert("f.folder_type",
                "length") . ",0) > 0";
        $r = $user->db->query($q);

        while ($row = DBManagerFactory::getInstance()->fetchByAssoc($r)) {
            if ($row['folder_type'] == 'inbound') {
                $parent_id = $row['id'];
            }
            if (!in_array($row['folder_type'], $folder_types)) {
                array_push($folder_types, $row['folder_type']);
            }
            if (isset($params[$row['folder_type']])) {
                unset($params[$row['folder_type']]);
            }
        }

        require_once("include/SugarFolders/SugarFolders.php");

        foreach ($params as $type => $type_params) {
            if ($type == "inbound") {
                $folder = $this->createFolder($user, $params[$type]);

                $parent_id = $folder->id;

                // handle the case where inbound folder was deleted, but other folders exist
                if (count($folder_types) != 0) {
                    // This update query will exclude inbound parent, and any custom created folders.
                    // For others, it will update their parent_id for the current user.
                    $q = "UPDATE folders SET parent_folder = '" . $parent_id .
                        "' WHERE folder_type IN ('draft', 'sent', 'archived') AND created_by = '" . $user->id . "'";
                    $q = "UPDATE folders SET parent_folder = '" . $parent_id .
                        "' WHERE folder_type IN ('draft', 'sent', 'archived') AND created_by = '" . $user->id . "'";
                    $r = $user->db->query($q);
                }
            } else {
                $params[$type]['parent_folder'] = $parent_id;

                $this->createFolder($user, $params[$type]);
            }
        }
    }

    /**
     * Parses the core dynamic folder query
     * @param string $type 'inbound', 'draft', etc.
     * @param string $userId
     * @return string
     */
    public function generateDynamicFolderQuery($type, $userId)
    {
        $q = $this->coreDynamicFolderQuery;

        $status = $type;

        if ($type == "sent") {
            $type = "out";
        }

        $replacee = array("::TYPE::", "::STATUS::", "::USER_ID::");
        $replacer = array($type, $status, $userId);

        $ret = str_replace($replacee, $replacer, $q);

        if ($type == 'inbound') {
            $ret .= " AND status NOT IN ('sent', 'archived', 'draft') AND type NOT IN ('out', 'archived', 'draft')";
        } else {
            $ret .= " AND status NOT IN ('archived') AND type NOT IN ('archived')";
        }

        return $ret;
    }

    /**
     * Preps the User's cache dir
     */
    public function preflightUserCache()
    {
        $path = clean_path($this->userCacheDir);
        if (!file_exists($this->userCacheDir)) {
            mkdir_recursive($path);
        }

        $files = findAllFiles($path, array());

        foreach ($files as $file) {
            unlink($file);
        }
    }

    public function clearInboundAccountCache($ieId)
    {
        global $sugar_config;
        $cacheRoot = sugar_cached("modules/Emails/{$ieId}");
        $files = findAllFiles($cacheRoot . "/messages/", array());
        foreach ($files as $file) {
            unlink($file);
        } // fn
        $files = findAllFiles($cacheRoot . "/attachments/", array());
        foreach ($files as $file) {
            unlink($file);
        } // for
    } // fn

    /**
     * returns an array of EmailTemplates that the user has access to for the compose email screen
     * @return array
     */
    public function getEmailTemplatesArray()
    {
        global $app_strings;

        if (ACLController::checkAccess('EmailTemplates', 'list', true) && ACLController::checkAccess('EmailTemplates',
                'view', true)
        ) {
            $et = new EmailTemplate();
            $etResult = $et->db->query($et->create_new_list_query('',
                "(email_templates.type IS NULL OR email_templates.type='' OR email_templates.type='email')", array(),
                array(), ''));
            $email_templates_arr = array('' => $app_strings['LBL_NONE']);
            while ($etA = $et->db->fetchByAssoc($etResult)) {
                $email_templates_arr[$etA['id']] = $etA['name'];
            }
        } else {
            $email_templates_arr = array('' => $app_strings['LBL_NONE']);
        }

        return $email_templates_arr;
    }

    public function getFromAccountsArray($ie)
    {
        global $current_user;
        global $app_strings;

        $ieAccountsFull = $ie->retrieveAllByGroupIdWithGroupAccounts($current_user->id);
        $ieAccountsFrom = array();

        $oe = new OutboundEmail();
        $system = $oe->getSystemMailerSettings();
        $ret = $current_user->getUsersNameAndEmail();
        $ret['name'] = from_html($ret['name']);
        $useMyAccountString = true;

        if (empty($ret['email'])) {
            $systemReturn = $current_user->getSystemDefaultNameAndEmail();
            $ret['email'] = $systemReturn['email'];
            $ret['name'] = from_html($systemReturn['name']);
            $useMyAccountString = false;
        } // if

        $myAccountString = '';
        if ($useMyAccountString) {
            $myAccountString = " - {$app_strings['LBL_MY_ACCOUNT']}";
        } // if

        //Check to make sure that the user has set the associated inbound email account -> outbound account is active.
        $showFolders = sugar_unserialize(base64_decode($current_user->getPreference('showFolders', 'Emails')));
        $sf = new SugarFolder();
        $groupSubs = $sf->getSubscriptions($current_user);

        foreach ($ieAccountsFull as $k => $v) {
            $personalSelected = (!empty($showFolders) && in_array($v->id, $showFolders));

            $allowOutboundGroupUsage = $v->get_stored_options('allow_outbound_group_usage', false);
            $groupSelected = (in_array($v->groupfolder_id, $groupSubs) && $allowOutboundGroupUsage);
            $selected = ($personalSelected || $groupSelected);

            if (!$selected) {
                $GLOBALS['log']->debug("Inbound Email {$v->name}, not selected and will not be available for selection within compose UI.");
                continue;
            }

            $name = $v->get_stored_options('from_name');
            $addr = $v->get_stored_options('from_addr');
            isValidEmailAddress($addr);
            if ($name != null && $addr != null) {
                $name = from_html($name);
                if (!$v->is_personal) {
                    $ieAccountsFrom[] = array(
                        "value" => $v->id,
                        "text" => "{$name} ({$addr}) - {$app_strings['LBL_EMAIL_UPPER_CASE_GROUP']}"
                    );
                } else {
                    $ieAccountsFrom[] = array("value" => $v->id, "text" => "{$name} ({$addr})");
                } // else
            } // if
        } // foreach


        $userSystemOverride = $oe->getUsersMailerForSystemOverride($current_user->id);
        //Substitute in the users system override if its available.
        if ($userSystemOverride != null) {
            $system = $userSystemOverride;
        }

        if (!empty($system->mail_smtpserver)) {
            $admin = new Administration();
            $admin->retrieveSettings(); //retrieve all admin settings.
            $ieAccountsFrom[] = array(
                "value" => $system->id,
                "text" =>
                    "{$ret['name']} ({$ret['email']}){$myAccountString}"
            );
        }

        return $ieAccountsFrom;
    } // fn

    /**
     * This function will return all the accounts this user has access to based on the
     * match of the emailId passed in as a parameter
     * @deprecate 7.9
     * @param unknown_type $ie
     * @return unknown
     */
    public function getFromAllAccountsArray($ie, $ret)
    {
        global $current_user;
        global $app_strings;

        $ret['fromAccounts'] = array();
        if (!isset($ret['to']) && !empty($ret['from'])) {
            $ret['fromAccounts']['status'] = false;

            return $ret;
        }
        $ieAccountsFull = $ie->retrieveAllByGroupIdWithGroupAccounts($current_user->id);
        $foundInPersonalAccounts = false;
        $foundInGroupAccounts = false;
        $foundInSystemAccounts = false;

        //$toArray = array();
        if ($ret['type'] == "draft") {
            $toArray = explode(",", $ret['from']);
        } else {
            $toArray = $ie->email->email2ParseAddressesForAddressesOnly($ret['to']);
        } // else
        foreach ($ieAccountsFull as $k => $v) {
            $storedOptions = unserialize(base64_decode($v->stored_options));
            if (array_search_insensitive($storedOptions['from_addr'], $toArray)) {
                if ($v->is_personal) {
                    $foundInPersonalAccounts = true;
                    break;
                } else {
                    $foundInGroupAccounts = true;
                } // else
            } // if
        } // foreach

        $oe = new OutboundEmail();
        $system = $oe->getSystemMailerSettings();

        $return = $current_user->getUsersNameAndEmail();
        $return['name'] = from_html($return['name']);
        $useMyAccountString = true;

        if (empty($return['email'])) {
            $systemReturn = $current_user->getSystemDefaultNameAndEmail();
            $return['email'] = $systemReturn['email'];
            $return['name'] = from_html($systemReturn['name']);
            $useMyAccountString = false;
        } // if

        $myAccountString = '';
        if ($useMyAccountString) {
            $myAccountString = " - {$app_strings['LBL_MY_ACCOUNT']}";
        } // if

        if (!empty($system->id)) {
            $admin = new Administration();
            $admin->retrieveSettings(); //retrieve all admin settings.
            if (in_array(trim($return['email']), $toArray)) {
                $foundInSystemAccounts = true;
            } // if
        } // if

        if (!$foundInPersonalAccounts && !$foundInGroupAccounts && !$foundInSystemAccounts) {
            $ret['fromAccounts']['status'] = false;

            return $ret;
        } // if

        $ieAccountsFrom = array();
        foreach ($ieAccountsFull as $k => $v) {
            $storedOptions = unserialize(base64_decode($v->stored_options));
            $storedOptionsName = from_html($storedOptions['from_name']);

            $selected = false;
            if (array_search_insensitive($storedOptions['from_addr'], $toArray)) {
                //if ($ret['to'] == $storedOptions['from_addr']) {
                $selected = true;
            } // if
            if ($foundInPersonalAccounts) {
                if ($v->is_personal) {
                    $ieAccountsFrom[] = array(
                        "value" => $v->id,
                        "selected" => $selected,
                        "text" => "{$storedOptionsName} ({$storedOptions['from_addr']})"
                    );
                } // if
            } else {
                $ieAccountsFrom[] = array(
                    "value" => $v->id,
                    "selected" => $selected,
                    "text" => "{$storedOptionsName} ({$storedOptions['from_addr']}) - {$app_strings['LBL_EMAIL_UPPER_CASE_GROUP']}"
                );
            } // else
        } // foreach

        if (!empty($system->id)) {
            if (!$foundInPersonalAccounts && !$foundInGroupAccounts && $foundInSystemAccounts) {
                $ieAccountsFrom[] = array(
                    "value" => $system->id,
                    "selected" => true,
                    "text" =>
                        "{$return['name']} ({$return['email']}){$myAccountString}"
                );
            } else {
                $ieAccountsFrom[] = array(
                    "value" => $system->id,
                    "text" =>
                        "{$return['name']} ({$return['email']}){$myAccountString}"
                );
            } // else
        } // if

        $ret['fromAccounts']['status'] = ($foundInPersonalAccounts || $foundInGroupAccounts || $foundInSystemAccounts) ? true : false;
        $ret['fromAccounts']['data'] = $ieAccountsFrom;

        return $ret;
    } // fn


    /**
     * takes an array and creates XML
     * @param array Array to convert
     * @param string Name to wrap highest level items in array
     * @return string XML
     */
    public function arrayToXML($a, $paramName)
    {
        if (!is_array($a)) {
            return '';
        }

        $bad = array("<", ">", "'", '"', "&");
        $good = array("&lt;", "&gt;", "&#39;", "&quot;", "&amp;");

        $ret = "";

        for ($i = 0; $i < count($a); $i++) {
            $email = $a[$i];
            $ret .= "\n<{$paramName}>";

            foreach ($email as $k => $v) {
                $ret .= "\n\t<{$k}>" . str_replace($bad, $good, $v) . "</{$k}>";
            }
            $ret .= "\n</{$paramName}>";
        }

        return $ret;
    }

    /**
     * Re-used option getter for Show Accounts multiselect pane
     */
    public function getShowAccountsOptions(&$ie)
    {
        global $current_user;
        global $app_strings;
        global $mod_strings;

        $ieAccountsFull = $ie->retrieveAllByGroupId($current_user->id);
        $ieAccountsShowOptionsMeta = array();
        $showFolders = sugar_unserialize(base64_decode($current_user->getPreference('showFolders', 'Emails')));

        $defaultIEAccount = $ie->getUsersDefaultOutboundServerId($current_user);

        foreach ($ieAccountsFull as $k => $v) {
            $selected = (!empty($showFolders) && in_array($v->id, $showFolders)) ? true : false;
            $default = ($defaultIEAccount == $v->id) ? true : false;
            $has_groupfolder = !empty($v->groupfolder_id) ? true : false;
            $type = ($v->is_personal) ? $mod_strings['LBL_MAILBOX_TYPE_PERSONAL'] : $mod_strings['LBL_MAILBOX_TYPE_GROUP'];

            $ieAccountsShowOptionsMeta[] = array(
                "id" => $v->id,
                "name" => $v->name,
                'is_active' => $selected,
                'server_url' => $v->server_url,
                'is_group' => !$v->is_personal,
                'group_id' => $v->group_id,
                'is_default' => $default,
                'has_groupfolder' => $has_groupfolder,
                'type' => $type
            );
        }

        //Retrieve the grou folders
        $f = new SugarFolder();
        $groupFolders = $f->getGroupFoldersForSettings($current_user);

        foreach ($groupFolders as $singleGroup) {
            //Retrieve the related IE accounts.
            $relatedIEAccounts = $ie->retrieveByGroupFolderId($singleGroup['id']);

            if (count($relatedIEAccounts) == 0) {
                $server_url = $app_strings['LBL_EMAIL_MULT_GROUP_FOLDER_ACCOUNTS_EMPTY'];
            } else {
                if (count($relatedIEAccounts) == 1) {
                    if ($relatedIEAccounts[0]->status != 'Active' || $relatedIEAccounts[0]->mailbox_type == 'bounce') {
                        continue;
                    }

                    $server_url = $relatedIEAccounts[0]->server_url;
                } else {
                    $server_url = $app_strings['LBL_EMAIL_MULT_GROUP_FOLDER_ACCOUNTS'];
                }
            }


            $type = $mod_strings['LBL_MAILBOX_TYPE_GROUP_FOLDER'];
            $ieAccountsShowOptionsMeta[] = array(
                "id" => $singleGroup['id'],
                "name" => $singleGroup['origName'],
                'is_active' => $singleGroup['selected'],
                'server_url' => $server_url,
                'is_group' => true,
                'group_id' => $singleGroup['id'],
                'is_default' => false,
                'has_groupfolder' => true,
                'type' => $type
            );
        }


        return $ieAccountsShowOptionsMeta;
    }

    public function getShowAccountsOptionsForSearch(&$ie)
    {
        global $current_user;
        global $app_strings;

        $ieAccountsFull = $ie->retrieveAllByGroupId($current_user->id);
        //$ieAccountsShowOptions = "<option value=''>{$app_strings['LBL_NONE']}</option>\n";
        $ieAccountsShowOptionsMeta = array();
        $ieAccountsShowOptionsMeta[] = array("value" => "", "text" => $app_strings['LBL_NONE'], 'selected' => '');
        $showFolders = sugar_unserialize(base64_decode($current_user->getPreference('showFolders', 'Emails')));

        foreach ($ieAccountsFull as $k => $v) {
            if (!in_array($v->id, $showFolders)) {
                continue;
            }
            $group = (!$v->is_personal) ? $app_strings['LBL_EMAIL_GROUP'] . "." : "";
            $ieAccountsShowOptionsMeta[] = array(
                "value" => $v->id,
                "text" => $group . $v->name,
                'protocol' => $v->protocol
            );
        }

        return $ieAccountsShowOptionsMeta;
    }

    /**
     * Formats a display message on successful async call
     * @param string $type Type of message to display
     */
    public function displaySuccessMessage($type)
    {
        global $app_strings;

        switch ($type) {
            case "delete":
                $message = $app_strings['LBL_EMAIL_DELETE_SUCCESS'];
                break;

            default:
                $message = "NOOP: invalid type";
                break;
        }

        $this->smarty->assign('app_strings', $app_strings);
        $this->smarty->assign('message', $message);
        echo $this->smarty->fetch("modules/Emails/templates/successMessage.tpl");
    }

    /**
     * Validates existence and expiration of a cache file
     * @param string $ieId
     * @param string $type Type of cache file: folders, messages, etc.
     * @param string $file The cachefile name
     * @param int refreshOffset Refresh time in secs.
     * @return mixed.
     */
    public function validCacheFileExists($ieId, $type, $file, $refreshOffset = -1)
    {
        global $sugar_config;

        if ($refreshOffset == -1) {
            $refreshOffset = $this->cacheTimeouts[$type]; // use defaults
        }

        $cacheFilePath = sugar_cached("modules/Emails/{$ieId}/{$type}/{$file}");
        if (file_exists($cacheFilePath)) {
            return true;
        }

        return false;
    }

    /**
     * retrieves the cached value
     * @param string $ieId
     * @param string $type Type of cache file: folders, messages, etc.
     * @param string $file The cachefile name
     * @param string $key name of cache value
     * @return mixed
     */
    public function getCacheValue($ieId, $type, $file, $key)
    {
        global $sugar_config;

        $cleanIeId = cleanDirName($ieId);
        $cleanType = cleanDirName($type);
        $cleanFile = cleanFileName($file);
        $cacheFilePath = sugar_cached("modules/Emails/{$cleanIeId}/{$cleanType}/{$cleanFile}");
        $cacheFile = array();

        if (file_exists($cacheFilePath)) {
            include($cacheFilePath); // provides $cacheFile

            if (isset($cacheFile[$key])) {
                $ret = unserialize($cacheFile[$key]);

                return $ret;
            }
        } else {
            $GLOBALS['log']->debug("EMAILUI: cache file not found [ {$cacheFilePath} ] - creating blank cache file");
            $this->writeCacheFile('retArr', array(), $ieId, $type, $file);
        }

        return null;
    }

    /**
     * retrieves the cache file last touched time
     * @param string $ieId
     * @param string $type Type of cache file: folders, messages, etc.
     * @param string $file The cachefile name
     * @return string
     */
    public function getCacheTimestamp($ieId, $type, $file)
    {
        global $sugar_config;

        $cacheFilePath = sugar_cached("modules/Emails/{$ieId}/{$type}/{$file}");
        $cacheFile = array();

        if (file_exists($cacheFilePath)) {
            include($cacheFilePath); // provides $cacheFile['timestamp']

            if (isset($cacheFile['timestamp'])) {
                $GLOBALS['log']->debug("EMAILUI: found timestamp [ {$cacheFile['timestamp']} ]");

                return $cacheFile['timestamp'];
            }
        }

        return '';
    }

    /**
     * Updates the timestamp for a cache file - usually to mark a "check email"
     * process
     * @param string $ieId
     * @param string $type Type of cache file: folders, messages, etc.
     * @param string $file The cachefile name
     */
    public function setCacheTimestamp($ieId, $type, $file)
    {
        global $sugar_config;

        $cacheFilePath = sugar_cached("modules/Emails/{$ieId}/{$type}/{$file}");
        $cacheFile = array();

        if (file_exists($cacheFilePath)) {
            include($cacheFilePath); // provides $cacheFile['timestamp']

            if (isset($cacheFile['timestamp'])) {
                $cacheFile['timestamp'] = strtotime('now');
                $GLOBALS['log']->debug("EMAILUI: setting updated timestamp [ {$cacheFile['timestamp']} ]");

                return $this->_writeCacheFile($cacheFile, $cacheFilePath);
            }
        }
    }


    /**
     * Writes caches to flat file in cache dir.
     * @param string $key Key to the main cache entry (not timestamp)
     * @param mixed $var Variable to be cached
     * @param string $ieId I-E focus ID
     * @param string $type Folder in cache
     * @param string $file Cache file name
     */
    public function writeCacheFile($key, $var, $ieId, $type, $file)
    {
        global $sugar_config;

        $cleanIeId = cleanDirName($ieId);
        $cleanType = cleanDirName($type);
        $cleanFile = cleanFileName($file);
        $the_file = sugar_cached("modules/Emails/{$cleanIeId}/{$cleanType}/{$cleanFile}");
        $timestamp = strtotime('now');
        $array = array();
        $array['timestamp'] = $timestamp;
        $array[$key] = serialize($var); // serialized since varexport_helper() can't handle PHP objects

        return $this->_writeCacheFile($array, $the_file);
    }

    /**
     * Performs the actual file write.  Abstracted from writeCacheFile() for
     * flexibility
     * @param array $array The array to write to the cache
     * @param string $file Full path (relative) with cache file name
     * @return bool
     */
    public function _writeCacheFile($array, $file)
    {
        global $sugar_config;

        $arrayString = var_export_helper($array);

        $date = date("r");
        $the_string = <<<eoq
<?php // created: {$date}
    \$cacheFile = {$arrayString};
?>
eoq;
        if ($fh = @sugar_fopen($file, "w")) {
            fputs($fh, $the_string);
            fclose($fh);

            return true;
        } else {
            $GLOBALS['log']->debug("EMAILUI: Could not write cache file [ {$file} ]");

            return false;
        }
    }

    /**
     * Generate JSON encoded data to be consumed by yui datatable.
     *
     * @param array $data
     * @param string $resultsParam The resultsList name
     * @return string
     */
    public function jsonOuput($data, $resultsParam, $count = 0, $fromCache = true, $unread = -1)
    {
        global $app_strings;

        $count = ($count > 0) ? $count : 0;

        if (isset($a['fromCache'])) {
            $cached = ($a['fromCache'] == 1) ? 1 : 0;
        } else {
            $cached = ($fromCache) ? 1 : 0;
        }

        if ($data['mbox'] == 'undefined' || empty($data['mbox'])) {
            $data['mbox'] = $app_strings['LBL_NONE'];
        }

        $jsonOut = array(
            'TotalCount' => $count,
            'FromCache' => $cached,
            'UnreadCount' => $unread,
            $resultsParam => $data['out']
        );

        return json_encode($jsonOut);
    }

    /**
     * generates XML output from an array
     * @param array
     * @param string master list Item
     * @return string
     */
    public function xmlOutput($a, $paramName, $count = 0, $fromCache = true, $unread = -1)
    {
        global $app_strings;
        $count = ($count > 0) ? $count : 0;

        if (isset($a['fromCache'])) {
            $cached = ($a['fromCache'] == 1) ? 1 : 0;
        } else {
            $cached = ($fromCache) ? 1 : 0;
        }

        if ($a['mbox'] == 'undefined' || empty($a['mbox'])) {
            $a['mbox'] = $app_strings['LBL_NONE'];
        }

        $xml = $this->arrayToXML($a['out'], $paramName);

        $ret = <<<eoq
<?xml version="1.0" encoding="UTF-8"?>
<EmailPage>
<TotalCount>{$count}</TotalCount>
<UnreadCount>{$unread}</UnreadCount>
<FromCache> {$cached} </FromCache>
<{$paramName}s>
{$xml}
</{$paramName}s>
</EmailPage>
eoq;

        return $ret;
    }

    /**
     * Generate to/cc addresses string in email detailview.
     *
     * @param string $str
     * @param string $target values: to, cc
     * @param int $defaultNum
     * @return string $str
     */
    public function generateExpandableAddrs($str)
    {
        global $mod_strings;
        $tempStr = $str . ',';
        $tempStr = html_entity_decode($tempStr);
        $tempStr = $this->unifyEmailString($tempStr);
        $defaultNum = 2;
        $pattern = '/@.*,/U';
        preg_match_all($pattern, $tempStr, $matchs);
        $totalCount = count($matchs[0]);

        if (!empty($matchs[0]) && $totalCount > $defaultNum) {
            $position = strpos($tempStr, $matchs[0][$defaultNum]);
            $hiddenCount = $totalCount - $defaultNum;
            $frontStr = substr($tempStr, 0, $position);
            $backStr = substr($tempStr, $position, -1);
            $str = htmlentities($frontStr) . '<a class="utilsLink" onclick="javascript: SUGAR.email2.detailView.displayAllAddrs(this);">...[' . $mod_strings['LBL_EMAIL_DETAIL_VIEW_SHOW'] . $hiddenCount . $mod_strings['LBL_EMAIL_DETAIL_VIEW_MORE'] . ']</a><span style="display: none;">' . htmlentities($backStr) . '</span>';
        }

        return $str;
    }

    /**
     * Unify the seperator as ,
     *
     * @param String $str email address string
     * @return String converted string
     */
    public function unifyEmailString($str)
    {
        preg_match_all('/@.*;/U', $str, $matches);
        if (!empty($matches[0])) {
            foreach ($matches[0] as $key => $value) {
                $new[] = str_replace(";", ",", $value);
            }

            return str_replace($matches[0], $new, $str);
        }

        return $str;
    }
} // end class def<|MERGE_RESOLUTION|>--- conflicted
+++ resolved
@@ -433,9 +433,6 @@
         global $focus;
         $myBean = $focus;
         $configurator = new Configurator();
-<<<<<<< HEAD
-        $enableConfirmedOptIn = $configurator->config['email_enable_confirm_opt_in'];
-=======
 
         $enableConfirmedOptIn = null;
         if (isset($configurator->config['email_enable_confirm_opt_in'])) {
@@ -443,7 +440,6 @@
         } else {
             LoggerManager::getLogger()->warn('EmailUI::populateComposeViewFields: $configurator->config[email_enable_confirm_opt_in] is not set');
         }
->>>>>>> b29c16a8
 
         if (!empty($bean)) {
             $myBean = $bean;
