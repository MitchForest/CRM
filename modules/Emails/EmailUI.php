<?php
/**
 *
 * SugarCRM Community Edition is a customer relationship management program developed by
 * SugarCRM, Inc. Copyright (C) 2004-2013 SugarCRM Inc.
 *
 * SuiteCRM is an extension to SugarCRM Community Edition developed by SalesAgility Ltd.
 * Copyright (C) 2011 - 2017 SalesAgility Ltd.
 *
 * This program is free software; you can redistribute it and/or modify it under
 * the terms of the GNU Affero General Public License version 3 as published by the
 * Free Software Foundation with the addition of the following permission added
 * to Section 15 as permitted in Section 7(a): FOR ANY PART OF THE COVERED WORK
 * IN WHICH THE COPYRIGHT IS OWNED BY SUGARCRM, SUGARCRM DISCLAIMS THE WARRANTY
 * OF NON INFRINGEMENT OF THIRD PARTY RIGHTS.
 *
 * This program is distributed in the hope that it will be useful, but WITHOUT
 * ANY WARRANTY; without even the implied warranty of MERCHANTABILITY or FITNESS
 * FOR A PARTICULAR PURPOSE. See the GNU Affero General Public License for more
 * details.
 *
 * You should have received a copy of the GNU Affero General Public License along with
 * this program; if not, see http://www.gnu.org/licenses or write to the Free
 * Software Foundation, Inc., 51 Franklin Street, Fifth Floor, Boston, MA
 * 02110-1301 USA.
 *
 * You can contact SugarCRM, Inc. headquarters at 10050 North Wolfe Road,
 * SW2-130, Cupertino, CA 95014, USA. or at email address contact@sugarcrm.com.
 *
 * The interactive user interfaces in modified source and object code versions
 * of this program must display Appropriate Legal Notices, as required under
 * Section 5 of the GNU Affero General Public License version 3.
 *
 * In accordance with Section 7(b) of the GNU Affero General Public License version 3,
 * these Appropriate Legal Notices must retain the display of the "Powered by
 * SugarCRM" logo and "Supercharged by SuiteCRM" logo. If the display of the logos is not
 * reasonably feasible for technical reasons, the Appropriate Legal Notices must
 * display the words "Powered by SugarCRM" and "Supercharged by SuiteCRM".
 */

if (!defined('sugarEntry') || !sugarEntry) {
    die('Not A Valid Entry Point');
}

/*********************************************************************************
 * Description:
 * Portions created by SugarCRM are Copyright (C) SugarCRM, Inc. All Rights
 * Reserved. Contributor(s): ______________________________________..
 *********************************************************************************/

require_once("include/ytree/Tree.php");
require_once("include/ytree/ExtNode.php");
require_once("include/SugarFolders/SugarFolders.php");
require_once 'include/Exceptions/SuiteException.php';


class EmailUI
{
    var $db;
    var $folder; // place holder for SugarFolder object
    var $folderStates = array(); // array of folderPath names and their states (1/0)
    var $smarty;
    var $addressSeparators = array(";", ",");
    var $rolloverStyle = "<style>div#rollover {position: relative;float: left;margin: none;text-decoration: none;}div#rollover a:hover {padding: 0;}div#rollover a span {display: none;}div#rollover a:hover span {text-decoration: none;display: block;width: 250px;margin-top: 5px;margin-left: 5px;position: absolute;padding: 10px;color: #333;	border: 1px solid #ccc;	background-color: #fff;	font-size: 12px;z-index: 1000;}</style>\n";
    var $groupCss = "<span class='groupInbox'>";
    var $cacheTimeouts = array(
        'messages' => 86400,    // 24 hours
        'folders' => 300,        // 5 mins
        'attachments' => 86400,    // 24 hours
    );
    var $userCacheDir = '';
    var $coreDynamicFolderQuery = "SELECT emails.id polymorphic_id, 'Emails' polymorphic_module FROM emails
								   JOIN emails_text on emails.id = emails_text.email_id
                                   WHERE (type = '::TYPE::' OR status = '::STATUS::') AND assigned_user_id = '::USER_ID::' AND emails.deleted = '0'";

    /**
     * Sole constructor
     */
    function __construct()
    {
        global $sugar_config;
        global $current_user;

        $folderStateSerial = $current_user->getPreference('folderOpenState', 'Emails');

        if (!empty($folderStateSerial)) {
            $this->folderStates = sugar_unserialize($folderStateSerial);
        }

        $this->smarty = new Sugar_Smarty();
        $this->folder = new SugarFolder();
        $this->userCacheDir = sugar_cached("modules/Emails/{$current_user->id}");
        $this->db = DBManagerFactory::getInstance();
    }

    /**
     * @deprecated deprecated since version 7.6, PHP4 Style Constructors are deprecated and will be remove in 7.8, please update your code, use __construct instead
     */
    function EmailUI()
    {
        $deprecatedMessage = 'PHP4 Style Constructors are deprecated and will be remove in 7.8, please update your code';
        if (isset($GLOBALS['log'])) {
            $GLOBALS['log']->deprecated($deprecatedMessage);
        } else {
            trigger_error($deprecatedMessage, E_USER_DEPRECATED);
        }
        self::__construct();
    }

    ///////////////////////////////////////////////////////////////////////////
    ////	CORE
    /**
     * Renders the frame for emails
     * @throws \RuntimeException
     */
    function displayEmailFrame($baseTpl = "modules/Emails/templates/_baseEmail.tpl")
    {

        require_once("include/OutboundEmail/OutboundEmail.php");

        global $app_strings, $app_list_strings;
        global $mod_strings;
        global $sugar_config;
        global $current_user;
        global $locale;
        global $timedate;
        global $theme;
        global $sugar_version;
        global $sugar_flavor;
        global $current_language;
        global $server_unique_key;

        $this->preflightUserCache();
        $ie = new InboundEmail();

<<<<<<< HEAD

        $this->_generateComposeConfigData('email_compose');
=======
	/**
	 * Sole constructor
	 */
	function __construct() {
		global $sugar_config;
		global $current_user;

		$folderStateSerial = $current_user->getPreference('folderOpenState', 'Emails');

		if(!empty($folderStateSerial)) {
			$this->folderStates = sugar_unserialize($folderStateSerial);
		}

		$this->smarty = new Sugar_Smarty();
		$this->folder = new SugarFolder();
		$this->userCacheDir = sugar_cached("modules/Emails/{$current_user->id}");
		$this->db = DBManagerFactory::getInstance();
	}

	/**
	 * @deprecated deprecated since version 7.6, PHP4 Style Constructors are deprecated and will be remove in 7.8, please update your code, use __construct instead
	 */
	function EmailUI(){
		$deprecatedMessage = 'PHP4 Style Constructors are deprecated and will be remove in 7.8, please update your code';
		if(isset($GLOBALS['log'])) {
			$GLOBALS['log']->deprecated($deprecatedMessage);
		}
		else {
			trigger_error($deprecatedMessage, E_USER_DEPRECATED);
		}
		self::__construct();
	}

	///////////////////////////////////////////////////////////////////////////
	////	CORE
	/**
	 * Renders the frame for emails
	 */
	function displayEmailFrame() {
        require_once("include/OutboundEmail/OutboundEmail.php");

		global $app_strings, $app_list_strings;
		global $mod_strings;
		global $sugar_config;
		global $current_user;
		global $locale;
		global $timedate;
		global $theme;
		global $sugar_version;
		global $sugar_flavor;
		global $current_language;
		global $server_unique_key;

		$this->preflightUserCache();
		$ie = new InboundEmail();

		// focus listView
		$list = array(
			'mbox' => 'Home',
			'ieId' => '',
			'name' => 'Home',
			'unreadChecked' => 0,
			'out' => array(),
		);

		$this->_generateComposeConfigData('email_compose');
>>>>>>> 460b91ab


        //Check quick create module access
        $QCAvailableModules = $this->_loadQuickCreateModules();

        //Get the quickSearch js needed for assigned user id on Search Tab
        require_once('include/QuickSearchDefaults.php');
        $qsd = QuickSearchDefaults::getQuickSearchDefaults();
        $qsd->setFormName('advancedSearchForm');
        $quicksearchAssignedUser = "if(typeof sqs_objects == 'undefined'){var sqs_objects = new Array;}";
        $quicksearchAssignedUser .= "sqs_objects['advancedSearchForm_assigned_user_name']=" . json_encode($qsd->getQSUser()) . ";";
        $qsd->setFormName('Distribute');
        $quicksearchAssignedUser .= "sqs_objects['Distribute_assigned_user_name']=" . json_encode($qsd->getQSUser()) . ";";
        $this->smarty->assign('quickSearchForAssignedUser', $quicksearchAssignedUser);


        ///////////////////////////////////////////////////////////////////////
        ////	BASIC ASSIGNS
        $this->smarty->assign("currentUserId", $current_user->id);
        $this->smarty->assign("CURRENT_USER_EMAIL", $current_user->email1);
        $this->smarty->assign("currentUserName", $current_user->name);
        $this->smarty->assign('yuiPath', 'modules/Emails/javascript/yui-ext/');
        $this->smarty->assign('app_strings', $app_strings);
        $this->smarty->assign('mod_strings', $mod_strings);
        $this->smarty->assign('theme', $theme);
        $this->smarty->assign('sugar_config', $sugar_config);
        $this->smarty->assign('is_admin', $current_user->is_admin);
        $this->smarty->assign('sugar_version', $sugar_version);
        $this->smarty->assign('sugar_flavor', $sugar_flavor);
        $this->smarty->assign('current_language', $current_language);
        $this->smarty->assign('server_unique_key', $server_unique_key);
        $this->smarty->assign('qcModules', json_encode($QCAvailableModules));
        $extAllDebugValue = "ext-all.js";
        $this->smarty->assign('extFileName', $extAllDebugValue);

        $useRequestedRecord = false;
        if (isset($_REQUEST['record']) && $_REQUEST['record'] && $_REQUEST['record'] != $current_user->id) {
            $useRequestedRecord = true;
        }

        $user = $current_user;
        if ($useRequestedRecord) {
            $user = $current_user->getRequestedUserRecord();
        }

        // settings: general
        $e2UserPreferences = $this->getUserPreferencesJS($useRequestedRecord);
        $emailSettings = $e2UserPreferences['emailSettings'];

        ///////////////////////////////////////////////////////////////////////
        ////	USER SETTINGS
        // settings: accounts

        $cuDatePref = $user->getUserDateTimePreferences();
        $this->smarty->assign('dateFormat', $cuDatePref['date']);
        $this->smarty->assign('dateFormatExample',
            str_replace(array("Y", "m", "d"), array("yyyy", "mm", "dd"), $cuDatePref['date']));
        $this->smarty->assign('calFormat', $timedate->get_cal_date_format());
        $this->smarty->assign('TIME_FORMAT', $timedate->get_user_time_format());

        $ieAccounts = $ie->retrieveByGroupId($user->id);
        $ieAccountsOptions = "<option value=''>{$app_strings['LBL_NONE']}</option>\n";

        foreach ($ieAccounts as $k => $v) {
            $disabled = (!$v->is_personal) ? "DISABLED" : "";
            $group = (!$v->is_personal) ? $app_strings['LBL_EMAIL_GROUP'] . "." : "";
            $ieAccountsOptions .= "<option value='{$v->id}' $disabled>{$group}{$v->name}</option>\n";
        }

        $this->smarty->assign('ieAccounts', $ieAccountsOptions);
        $this->smarty->assign('rollover', $this->rolloverStyle);

        $protocol = filterInboundEmailPopSelection($app_list_strings['dom_email_server_type']);
        $this->smarty->assign('PROTOCOL', get_select_options_with_id($protocol, ''));
        $this->smarty->assign('MAIL_SSL_OPTIONS',
            get_select_options_with_id($app_list_strings['email_settings_for_ssl'], ''));
        $this->smarty->assign('ie_mod_strings', return_module_language($current_language, 'InboundEmail'));

        $charsetSelectedValue = isset($emailSettings['defaultOutboundCharset']) ? $emailSettings['defaultOutboundCharset'] : false;
        if (!$charsetSelectedValue) {
            $charsetSelectedValue = $user->getPreference('default_export_charset', 'global');
            if (!$charsetSelectedValue) {
                $charsetSelectedValue = $locale->getPrecedentPreference('default_email_charset');
            }
        }
        $charset = array(
            'options' => $locale->getCharsetSelect(),
            'selected' => $charsetSelectedValue,
        );
        $this->smarty->assign('charset', $charset);

        $emailCheckInterval = array(
            'options' => $app_strings['LBL_EMAIL_CHECK_INTERVAL_DOM'],
            'selected' => $emailSettings['emailCheckInterval']
        );
        $this->smarty->assign('emailCheckInterval', $emailCheckInterval);
        $this->smarty->assign('attachmentsSearchOptions', $app_list_strings['checkbox_dom']);
        $this->smarty->assign('sendPlainTextChecked', ($emailSettings['sendPlainText'] == 1) ? 'CHECKED' : '');
        $this->smarty->assign('showNumInList',
            get_select_options_with_id($app_list_strings['email_settings_num_dom'], $emailSettings['showNumInList']));

        ////	END USER SETTINGS
        ///////////////////////////////////////////////////////////////////////

        ///////////////////////////////////////////////////////////////////////
        ////	SIGNATURES

        $prependSignature = $user->getPreference('signature_prepend') ?
            'true' :
            'false';
        $defaultSignatureId = $user->getPreference('signature_default');
        $this->smarty->assign(
            'signatures',
            $user->getSignatures(false, $defaultSignatureId, false, 'signature_id')
        );
        $this->smarty->assign(
            'signaturesSettings',
            $user->getSignatures(false, $defaultSignatureId, false, 'signature_id')
        );
        $this->smarty->assign(
            'signaturesAccountSettings',
            $user->getEmailAccountSignatures(false, $defaultSignatureId, false, 'account_signature_id'));
        $signatureButtons = $user->getSignatureButtons('SUGAR.email2.settings.createSignature',
            !empty($defaultSignatureId));
        if (!empty($defaultSignatureId)) {
            $signatureButtons = $signatureButtons . '<span name="delete_sig" id="delete_sig" style="visibility:inherit;"><input class="button" onclick="javascript:SUGAR.email2.settings.deleteSignature();" value="' . $app_strings['LBL_EMAIL_DELETE'] . '" type="button" tabindex="392">&nbsp;
					</span>';
        } else {
            $signatureButtons = $signatureButtons . '<span name="delete_sig" id="delete_sig" style="visibility:hidden;"><input class="button" onclick="javascript:SUGAR.email2.settings.deleteSignature();" value="' . $app_strings['LBL_EMAIL_DELETE'] . '" type="button" tabindex="392">&nbsp;
					</span>';
        }
        $this->smarty->assign('signatureButtons', $signatureButtons);
        $this->smarty->assign('signaturePrepend', $prependSignature == 'true' ? 'CHECKED' : '');
        ////	END SIGNATURES
        ///////////////////////////////////////////////////////////////////////

        ///////////////////////////////////////////////////////////////////////
        ////	EMAIL TEMPLATES
        $email_templates_arr = $this->getEmailTemplatesArray();
        natcasesort($email_templates_arr);
        $this->smarty->assign('EMAIL_TEMPLATE_OPTIONS', get_select_options_with_id($email_templates_arr, ''));
        ////	END EMAIL TEMPLATES
        ///////////////////////////////////////////////////////////////////////

        ///////////////////////////////////////////////////////////////////////
        ////	FOLDERS & TreeView
        $this->smarty->assign('groupUserOptions',
            $ie->getGroupsWithSelectOptions(array('' => $app_strings['LBL_EMAIL_CREATE_NEW'])));

        $tree = $this->getMailboxNodes();

        // preloaded folder
        $preloadFolder = 'lazyLoadFolder = ';
        $focusFolderSerial = $current_user->getPreference('focusFolder', 'Emails');
        if (!empty($focusFolderSerial)) {
            $focusFolder = sugar_unserialize($focusFolderSerial);
            //$focusFolder['ieId'], $focusFolder['folder']
            $preloadFolder .= json_encode($focusFolder) . ";";
        } else {
            $preloadFolder .= "new Object();";
        }
        ////	END FOLDERS
        ///////////////////////////////////////////////////////////////////////

        $out = "";
        $out .= $this->smarty->fetch($baseTpl);
        $out .= $tree->generate_header();
        $out .= $tree->generateNodesNoInit(true, 'email2treeinit');
        $out .= <<<eoq
			<script type="text/javascript" language="javascript">

				var loader = new YAHOO.util.YUILoader({
				    require : [
				    	"layout", "element", "tabview", "menu",
				    	"cookie", "sugarwidgets"
				    ],
				    loadOptional: true,
				    skin: { base: 'blank', defaultSkin: '' },
				    onSuccess: email2init,
				    allowRollup: true,
				    base: "include/javascript/yui/build/"
				});
				loader.addModule({
				    name :"sugarwidgets",
				    type : "js",
				    fullpath: "include/javascript/sugarwidgets/SugarYUIWidgets.js",
				    varName: "YAHOO.SUGAR",
				    requires: ["datatable", "dragdrop", "treeview", "tabview", "calendar"]
				});
				loader.insert();

				{$preloadFolder};

			</script>
eoq;


        return $out;
    }

    /**
     * Generate the frame needed for the quick compose email UI.  This frame is loaded dynamically
     * by an ajax call.
     *
     * @return JSON An object containing html markup and js script variables.
     */
    function displayQuickComposeEmailFrame()
    {
        $this->preflightUserCache();

        $this->_generateComposeConfigData('email_compose_light');
        $javascriptOut = $this->smarty->fetch("modules/Emails/templates/_baseConfigData.tpl");

        $divOut = $this->smarty->fetch("modules/Emails/templates/overlay.tpl");
        $divOut .= $this->smarty->fetch("modules/Emails/templates/addressSearchContent.tpl");

        $outData = array('jsData' => $javascriptOut, 'divData' => $divOut);
        $out = json_encode($outData);

        return $out;
    }

    /**
     * Load the modules from the metadata file and include in a custom one if it exists
     *
     * @return array
     */
    protected function _loadQuickCreateModules()
    {
        $QCAvailableModules = array();
        $QCModules = array();

        include('modules/Emails/metadata/qcmodulesdefs.php');
        if (file_exists('custom/modules/Emails/metadata/qcmodulesdefs.php')) {
            include('custom/modules/Emails/metadata/qcmodulesdefs.php');
        }

        foreach ($QCModules as $module) {
            $seed = SugarModule::get($module)->loadBean();
            if (($seed instanceOf SugarBean) && $seed->ACLAccess('edit')) {
                $QCAvailableModules[] = $module;
            }
        }

        return $QCAvailableModules;
    }

    /**
     * Given an email link url (eg. index.php?action=Compose&parent_type=Contacts...) break up the
     * request components and create a compose package that can be used by the quick compose UI. The
     * result is typically passed into the js call SUGAR.quickCompose.init which initalizes the quick compose
     * UI.
     *
     * @param String $emailLinkUrl
     * @return JSON Object containing the composePackage and full link url
     */
    function generateComposePackageForQuickCreateFromComposeUrl($emailLinkUrl, $lazyLoad = false)
    {
        $composeData = explode("&", $emailLinkUrl);
        $a_composeData = array();
        foreach ($composeData as $singleRequest) {
            $tmp = explode("=", $singleRequest);
            $a_composeData[$tmp[0]] = urldecode($tmp[1]);
        }

        return $this->generateComposePackageForQuickCreate($a_composeData, $emailLinkUrl, $lazyLoad);
    }

    function populateComposeViewFields($bean = null, $emailField = 'email1', $checkAllEmail = true)
    {
        global $focus;
        $myBean = $focus;

        $emailLink = '';

        if (!empty($bean)) {
            $myBean = $bean;
        } else {
            $GLOBALS['log']->warn('EmailUI::populateComposeViewFields - $bean is empty');
        }

        $emailLink = '<a href="javascript:void(0);"  onclick=" $(document).openComposeViewModal(this);" data-module="" ' .
            'data-record-id="" data-module-name=""  data-email-address="">';
        // focus is set?
        if (!is_object($myBean)) {
            $GLOBALS['log']->warn('incorrect bean');
        } else {
            
            if (is_array($emailField)) {
                $emailFields = $emailField;
            } else {
                $emailFields = array($emailField);
            }
            
            
            if($checkAllEmail) {
                $i = 1;
                $emailField = 'email' . $i;
                while(isset($myBean->{$emailField})) {
                    $emailFields[] = $emailField;
                    $i++;
                    $emailField = 'email' . $i;
                }
                $emailFields = array_unique($emailFields);
            }
            
            foreach($emailFields as $emailField) {
                if (property_exists($myBean, $emailField)) {
                    $emailLink = '<a href="javascript:void(0);"  onclick=" $(document).openComposeViewModal(this);" data-module="' . $myBean->module_name . '" ' .
                        'data-record-id="' . $myBean->id . '" data-module-name="' . $myBean->name . '"  data-email-address="' . $myBean->{$emailField} . '">';
                } else {
                    $GLOBALS['log']->warn(get_class($myBean) . ' does not have email1 field');
                }
                $optOut = false;
                $addresses = $myBean->emailAddress->addresses;
                foreach($addresses as $address) {
                    if($address['email_address'] == $myBean->{$emailField} && (int)$address['opt_out']) {
                        $optOut = true;
                    }
                }
                if(!$optOut) {
                    break;
                }
            }
        }

        return $emailLink;
    }

    /**
     * Generate the composePackage for the quick compose email UI.  The package contains
     * key/value pairs generated by the Compose.php file which are then set into the
     * quick compose email UI (eg. to addr, parent id, parent type, etc)
     *
     * @param Array $composeData Associative array read and processed by generateComposeDataPackage.
     * @param String $fullLinkUrl A link that contains all pertinant information so the user can be
     *                              directed to the full compose screen if needed
     * @param SugarBean $bean Optional - the parent object bean with data
     * @return JSON Object containg composePackage and fullLinkUrl
     */
    function generateComposePackageForQuickCreate($composeData, $fullLinkUrl, $lazyLoad = false, $bean = null)
    {
        $_REQUEST['forQuickCreate'] = true;

        if (!$lazyLoad) {
            require_once('modules/Emails/Compose.php');
            $composePackage = generateComposeDataPackage($composeData, false, $bean);
        } else {
            $composePackage = $composeData;
        }

        // JSON object is passed into the function defined within the a href onclick event
        // which is delimeted by '.  Need to escape all single quotes and &, <, >
        // but not double quotes since json would escape them
        foreach ($composePackage as $key => $singleCompose) {
            if (is_string($singleCompose)) {
                $composePackage[$key] = str_replace("&nbsp;", " ", from_html($singleCompose));
            }
        }

        $quickComposeOptions = array('fullComposeUrl' => $fullLinkUrl, 'composePackage' => $composePackage);

        $j_quickComposeOptions = JSON::encode($quickComposeOptions, false, true);


        return $j_quickComposeOptions;
    }

    /**
     * Generate the config data needed for the Full Compose UI and the Quick Compose UI.  The set of config data
     * returned is the minimum set needed by the quick compose UI.
     *
     * @param String $type Drives which tinyMCE options will be included.
     * @throws \RuntimeException
     */
    function _generateComposeConfigData($type = "email_compose_light")
    {
        global $app_list_strings, $current_user, $app_strings, $mod_strings, $current_language, $locale;

        //Link drop-downs
        $parent_types = $app_list_strings['record_type_display'];
        $disabled_parent_types = ACLController::disabledModuleList($parent_types, false, 'list');

        foreach ($disabled_parent_types as $disabled_parent_type) {
            unset($parent_types[$disabled_parent_type]);
        }
        asort($parent_types);
        $linkBeans = json_encode(get_select_options_with_id($parent_types, ''));

        //TinyMCE Config
        require_once("include/SugarTinyMCE.php");
        $tiny = new SugarTinyMCE();
        $tinyConf = $tiny->getConfig($type);

        //Generate Language Packs
        $lang = "var app_strings = new Object();\n";
        foreach ($app_strings as $k => $v) {
            if (strpos($k, 'LBL_EMAIL_') !== false) {
                $vJS = json_encode($v);
                $lang .= "app_strings.{$k} = {$vJS};\n";
            }
        }
        //Get the email mod strings but don't use the global variable as this may be overridden by
        //other modules when the quick create is rendered.
        $email_mod_strings = return_module_language($current_language, 'Emails');
        $modStrings = "var mod_strings = new Object();\n";
        foreach ($email_mod_strings as $k => $v) {
            $v = str_replace("'", "\'", $v);
            $modStrings .= "mod_strings.{$k} = '{$v}';\n";
        }
        $lang .= "\n\n{$modStrings}\n";

        //Grab the Inboundemail language pack
        $ieModStrings = "var ie_mod_strings = new Object();\n";
        $ie_mod_strings = return_module_language($current_language, 'InboundEmail');
        foreach ($ie_mod_strings as $k => $v) {
            $v = str_replace("'", "\'", $v);
            $ieModStrings .= "ie_mod_strings.{$k} = '{$v}';\n";
        }
        $lang .= "\n\n{$ieModStrings}\n";

        $this->smarty->assign('linkBeans', $linkBeans);
        $this->smarty->assign('linkBeansOptions', $parent_types);
        $this->smarty->assign('tinyMCE', $tinyConf);
        $this->smarty->assign('lang', $lang);
        $this->smarty->assign('app_strings', $app_strings);
        $this->smarty->assign('mod_strings', $email_mod_strings);
        $ie1 = new InboundEmail();

        //Signatures

        $useRequestedRecord = false;
        if (isset($_REQUEST['record']) && $_REQUEST['record'] && $_REQUEST['record'] != $current_user->id) {
            $useRequestedRecord = true;
        }

        $user = $current_user;
        if ($useRequestedRecord) {
            $user = $current_user->getRequestedUserRecord();
        }

        $defaultSignature = $user->getDefaultSignature();
        $sigJson = !empty($defaultSignature) ?
            json_encode(array($defaultSignature['id'] => from_html($defaultSignature['signature_html']))) :
            'new Object()';
        $this->smarty->assign('defaultSignature', $sigJson);
        $this->smarty->assign(
            'signatureDefaultId',
            isset($defaultSignature['id']) ? $defaultSignature['id'] : ''
        );
        //User Preferences
        $this->smarty->assign(
            'userPrefs',
            json_encode($this->getUserPreferencesJS($useRequestedRecord))
        );

        //Get the users default outbound id
        $defaultOutID = $ie1->getUsersDefaultOutboundServerId($user);
        $this->smarty->assign('defaultOutID', $defaultOutID);

        //Character Set
        $charsets = json_encode($locale->getCharsetSelect());
        $this->smarty->assign('emailCharsets', $charsets);

        //Relateable List of People for address book search
        //#20776 jchi
        $peopleTables = array(
            "users",
            "contacts",
            "leads",
            "prospects",
            "accounts"
        );
        $filterPeopleTables = array();
        global $app_list_strings, $app_strings;
        $filterPeopleTables['LBL_DROPDOWN_LIST_ALL'] = $app_strings['LBL_DROPDOWN_LIST_ALL'];
        foreach ($peopleTables as $table) {
            $module = ucfirst($table);
            $class = substr($module, 0, strlen($module) - 1);
            require_once("modules/{$module}/{$class}.php");
            $person = new $class();

            if (!$person->ACLAccess('list')) {
                continue;
            }
            $filterPeopleTables[$person->table_name] = $app_list_strings['moduleList'][$person->module_dir];
        }
        $this->smarty->assign('listOfPersons', get_select_options_with_id($filterPeopleTables, ''));

    }



    ////	END CORE
    ///////////////////////////////////////////////////////////////////////////

    ///////////////////////////////////////////////////////////////////////////
    ////	ADDRESS BOOK
    /**
     * Retrieves all relationship metadata for a user's address book
     * @return array
     */
    function getContacts()
    {
        global $current_user;

        $q = "SELECT * FROM address_book WHERE assigned_user_id = '{$current_user->id}' ORDER BY bean DESC";
        $r = $this->db->query($q);

        $ret = array();

        while ($a = $this->db->fetchByAssoc($r)) {
            $ret[$a['bean_id']] = array(
                'id' => $a['bean_id'],
                'module' => $a['bean'],
            );
        }

        return $ret;
    }

    /**
     * Saves changes to a user's address book
     * @param array contacts
     */
    function setContacts($contacts)
    {
        global $current_user;

        $oldContacts = $this->getContacts();

        foreach ($contacts as $cid => $contact) {
            if (!in_array($contact['id'], $oldContacts)) {
                $q = "INSERT INTO address_book (assigned_user_id, bean, bean_id) VALUES ('{$current_user->id}', '{$contact['module']}', '{$contact['id']}')";
                $r = $this->db->query($q, true);
            }
        }
    }

    /**
     * Removes contacts from the user's address book
     * @param array ids
     */
    function removeContacts($ids)
    {
        global $current_user;

        $concat = "";

        foreach ($ids as $id) {
            if (!empty($concat)) {
                $concat .= ", ";
            }

            $concat .= "'{$id}'";
        }

        $q = "DELETE FROM address_book WHERE assigned_user_id = '{$current_user->id}' AND bean_id IN ({$concat})";
        $r = $this->db->query($q);
    }

    /**
     * saves editted Contact info
     * @param string $str JSON serialized object
     */
    function saveContactEdit($str)
    {

        $json = getJSONobj();

        $str = from_html($str);
        $obj = $json->decode($str);

        $contact = new Contact();
        $contact->retrieve($obj['contact_id']);
        $contact->first_name = $obj['contact_first_name'];
        $contact->last_name = $obj['contact_last_name'];
        $contact->save();

        // handle email address changes
        $addresses = array();

        foreach ($obj as $k => $req) {
            if (strpos($k, 'emailAddress') !== false) {
                $addresses[$k] = $req;
            }
        }

        // prefill some REQUEST vars for emailAddress save
        $_REQUEST['emailAddressOptOutFlag'] = $obj['optOut'];
        $_REQUEST['emailAddressInvalidFlag'] = $obj['invalid'];
        $contact->emailAddress->saveEmail($obj['contact_id'], 'Contacts', $addresses, $obj['primary'], '');
    }

    /**
     * Prepares the Edit Contact mini-form via template assignment
     * @param string id ID of contact in question
     * @param string module Module in focus
     * @return array
     */
    function getEditContact($id, $module)
    {
        global $app_strings;


        if (!class_exists("Contact")) {

        }

        $contact = new Contact();
        $contact->retrieve($_REQUEST['id']);
        $ret = array();

        if ($contact->ACLAccess('edit')) {
            $contactMeta = array();
            $contactMeta['id'] = $contact->id;
            $contactMeta['module'] = $contact->module_dir;
            $contactMeta['first_name'] = $contact->first_name;
            $contactMeta['last_name'] = $contact->last_name;

            $this->smarty->assign("app_strings", $app_strings);
            $this->smarty->assign("contact_strings",
                return_module_language($_SESSION['authenticated_user_language'], 'Contacts'));
            $this->smarty->assign("contact", $contactMeta);

            $ea = new SugarEmailAddress();
            $newEmail = $ea->getEmailAddressWidgetEditView($id, $module, true);
            $this->smarty->assign("emailWidget", $newEmail['html']);

            $ret['form'] = $this->smarty->fetch("modules/Emails/templates/editContact.tpl");
            $ret['prefillData'] = $newEmail['prefillData'];
        } else {
            $id = "";
            $ret['form'] = $app_strings['LBL_EMAIL_ERROR_NO_ACCESS'];
            $ret['prefillData'] = '{}';
        }

        $ret['id'] = $id;
        $ret['contactName'] = $contact->full_name;

        return $ret;
    }


    /**
     * Retrieves a concatenated list of contacts, those with assigned_user_id = user's id and those in the address_book
     * table
     * @param array $contacts Array of contact types -> IDs
     * @param object $user User in focus
     * @return array
     */
    function getUserContacts($contacts, $user = null)
    {

        global $current_user;
        global $locale;

        if (empty($user)) {
            $user = $current_user;
        }

        $emailAddress = new SugarEmailAddress();
        $ret = array();

        $union = '';

        $modules = array();
        foreach ($contacts as $contact) {
            if (!isset($modules[$contact['module']])) {
                $modules[$contact['module']] = array();
            }
            $modules[$contact['module']][] = $contact;
        }

        foreach ($modules as $module => $contacts) {
            if (!empty($union)) {
                $union .= " UNION ALL ";
            }

            $table = strtolower($module);
            $idsSerial = '';

            foreach ($contacts as $contact) {
                if (!empty($idsSerial)) {
                    $idsSerial .= ",";
                }
                $idsSerial .= "'{$contact['id']}'";
            }

            $union .= "(SELECT id, first_name, last_name, title, '{$module}' module FROM {$table} WHERE id IN({$idsSerial}) AND deleted = 0 )";
        }
        if (!empty($union)) {
            $union .= " ORDER BY last_name";
        }

        $r = $user->db->query($union);

        //_pp($union);

        while ($a = $user->db->fetchByAssoc($r)) {
            $c = array();

            $c['name'] = $locale->getLocaleFormattedName($a['first_name'], "<b>{$a['last_name']}</b>", '', $a['title'],
                '', $user);
            $c['id'] = $a['id'];
            $c['module'] = $a['module'];
            $c['email'] = $emailAddress->getAddressesByGUID($a['id'], $a['module']);
            $ret[$a['id']] = $c;
        }

        return $ret;
    }
    ////	END ADDRESS BOOK
    ///////////////////////////////////////////////////////////////////////////


    ///////////////////////////////////////////////////////////////////////////
    ////	EMAIL 2.0 Preferences
    /**
     * @param bool $useRequestedRecord
     * @return array
     * @throws \RuntimeException
     */
    public function getUserPreferencesJS($useRequestedRecord = false)
    {
        global $current_user;

        $user = $current_user;
        if ($useRequestedRecord) {
            $user = $current_user->getRequestedUserRecord();
        }

        // sort order per mailbox view
        $sortSerial = $user->getPreference('folderSortOrder', 'Emails');
        $sortArray = array();
        if (!empty($sortSerial)) {
            $sortArray = sugar_unserialize($sortSerial);
        }

        // treeview collapsed/open states
        $folderStateSerial = $user->getPreference('folderOpenState', 'Emails');
        $folderStates = array();
        if (!empty($folderStateSerial)) {
            $folderStates = sugar_unserialize($folderStateSerial);
        }

        // subscribed accounts
        $showFolders = sugar_unserialize(base64_decode($user->getPreference('showFolders', 'Emails')));

        // general settings
        $emailSettings = $user->getPreference('emailSettings', 'Emails');

<<<<<<< HEAD
        if (empty($emailSettings)) {
            $emailSettings = array();
            $emailSettings['emailCheckInterval'] = -1;
            $emailSettings['autoImport'] = '';
            $emailSettings['alwaysSaveOutbound'] = '1';
            $emailSettings['sendPlainText'] = '';
            $emailSettings['defaultOutboundCharset'] = $GLOBALS['sugar_config']['default_email_charset'];
            $emailSettings['showNumInList'] = 20;
=======
function getAssignedEmailsCountForUsers($userIds) {
	$counts = array();
	foreach($userIds as $id) {
		$r = $this->db->query("SELECT count(*) AS c FROM emails WHERE assigned_user_id = '$id' AND status = 'unread'");
		$a = $this->db->fetchByAssoc($r);
		$counts[$id] = $a['c'];
	} // foreach
	return $counts;
} // fn

function getLastRobin($ie) {
	$lastRobin = "";
	if($this->validCacheFileExists($ie->id, 'folders', "robin.cache.php")) {
		$lastRobin = $this->getCacheValue($ie->id, 'folders', "robin.cache.php", 'robin');
	} // if
	return $lastRobin;
} // fn

function setLastRobin($ie, $lastRobin) {
    global $sugar_config;
    $cacheFolderPath = sugar_cached("modules/Emails/{$ie->id}/folders");
    if (!file_exists($cacheFolderPath)) {
    	mkdir_recursive($cacheFolderPath);
    }
	$this->writeCacheFile('robin', $lastRobin, $ie->id, 'folders', "robin.cache.php");
} // fn

	/**
	 * returns the metadata defining a single email message for display.  Uses cache file if it exists
	 * @return array
	 */
function getSingleMessage($ie) {
		global $timedate;
		global $app_strings,$mod_strings;
		$ie->retrieve($_REQUEST['ieId']);
		$noCache = true;

		$ie->mailbox = $_REQUEST['mbox'];
		$filename = $_REQUEST['mbox'].$_REQUEST['uid'].".php";
		$md5uidl = "";
		if ($ie->isPop3Protocol()) {
			$md5uidl = md5($_REQUEST['uid']);
			$filename = $_REQUEST['mbox'].$md5uidl.".php";
		} // if

		if(isset($filename) && strpos($filename, "..") !== false){
			die("Directory navigation attack denied.");
		}

		if($this->validCacheFileExists($_REQUEST['ieId'], 'messages', $filename)) {
			$out = $this->getCacheValue($_REQUEST['ieId'], 'messages', $filename, 'out');
			$noCache = false;

			// something fubar'd the cache?
			if(empty($out['meta']['email']['name']) && empty($out['meta']['email']['description'])) {
				$noCache = true;
			} else {
				// When sending data from cache, convert date into users preffered format
				$dateTimeInGMTFormat = $out['meta']['email']['date_start'];
				$out['meta']['email']['date_start'] = $timedate->to_display_date_time($dateTimeInGMTFormat);
			} // else
		}

		if($noCache) {
			$writeToCacheFile = true;
			if ($ie->isPop3Protocol()) {
				$status = $ie->setEmailForDisplay($_REQUEST['uid'], true, true, true);
			} else {
				$status = $ie->setEmailForDisplay($_REQUEST['uid'], false, true, true);
			}
			$out = $ie->displayOneEmail($_REQUEST['uid'], $_REQUEST['mbox']);
			// modify the out object to store date in GMT format on the local cache file
			$dateTimeInUserFormat = $out['meta']['email']['date_start'];
			$out['meta']['email']['date_start'] = $timedate->to_db($dateTimeInUserFormat);
			if ($status == 'error') {
				$writeToCacheFile = false;
			}
			if ($writeToCacheFile) {
				if ($ie->isPop3Protocol()) {
					$this->writeCacheFile('out', $out, $_REQUEST['ieId'], 'messages', "{$_REQUEST['mbox']}{$md5uidl}.php");
				} else {
					$this->writeCacheFile('out', $out, $_REQUEST['ieId'], 'messages', "{$_REQUEST['mbox']}{$_REQUEST['uid']}.php");
				} // else
			// restore date in the users preferred format to be send on to UI for diaply
			$out['meta']['email']['date_start'] = $dateTimeInUserFormat;
			} // if
		}
		$out['meta']['email']['toaddrs'] = $this->generateExpandableAddrs($out['meta']['email']['toaddrs']);
		if(!empty($out['meta']['email']['cc_addrs'])) {
            $ccs = $this->generateExpandableAddrs($out['meta']['email']['cc_addrs']);
		    $out['meta']['cc'] = <<<eoq
				<tr>
					<td NOWRAP valign="top" class="displayEmailLabel">
						{$app_strings['LBL_EMAIL_CC']}:
					</td>
					<td class="displayEmailValue">
						{$ccs}
					</td>
				</tr>
eoq;
		}

		 if(empty($out['meta']['email']['description'])) {
             $out['meta']['email']['description'] = $mod_strings['LBL_EMPTY_EMAIL_BODY'];
         } else {
             // clean html
             $sugarCleaner = new SugarCleaner();
             $out['meta']['email']['description'] = $sugarCleaner::cleanHtml($out['meta']['email']['description'], true);
         }

		if($noCache) {
			$GLOBALS['log']->debug("EMAILUI: getSingleMessage() NOT using cache file");
		} else {
			$GLOBALS['log']->debug("EMAILUI: getSingleMessage() using cache file [ ".$_REQUEST['mbox'].$_REQUEST['uid'].".php ]");
		}



		$this->setReadFlag($_REQUEST['ieId'], $_REQUEST['mbox'], $_REQUEST['uid']);
		return $out;
	}


	/**
	 * Returns the HTML for a list of emails in a given folder
	 * @param GUID $ieId GUID to InboundEmail instance
	 * @param string $mbox Mailbox path name in dot notation
	 * @param int $folderListCacheOffset Seconds for valid cache file
	 * @return string HTML render of list.
	 */
	function getListEmails($ieId, $mbox, $folderListCacheOffset, $forceRefresh='false') {
		global $sugar_config;


		$ie = new InboundEmail();
		$ie->retrieve($ieId);
		$list = $ie->displayFolderContents($mbox, $forceRefresh);

		return $list;
	}

	/**
	 * Returns the templatized compose screen.  Used by reply, forwards and draft status messages.
	 * @param object email Email bean in focus
	 */
	function displayComposeEmail($email) {
		global $locale;
		global $current_user;


		$ea = new SugarEmailAddress();

		if(!empty($email)) {
		    $email->cids2Links();
			$description = (empty($email->description_html)) ? $email->description : $email->description_html;
		}

		//Get the most complete address list availible for this email
		$addresses = array('toAddresses' => 'to', 'ccAddresses' => 'cc', 'bccAddresses' => 'bcc');
		foreach($addresses as $var => $type)
		{
			$$var = "";
			foreach (array("{$type}_addrs_names", "{$type}addrs", "{$type}_addrs") as $emailVar)
			{
				if (!empty($email->$emailVar)) {
					$$var = $email->$emailVar;
					break;
				}
			}
		}

		$ret = array();
		$ret['type'] = $email->type;
		$ret['name'] = $email->name;
		$ret['description'] = $description;
		$ret['from'] = (isset($_REQUEST['composeType']) && $_REQUEST['composeType'] == 'forward') ? "" : $email->from_addr;
		$ret['to'] = from_html($toAddresses);
		$ret['uid'] = $email->id;
		$ret['parent_name'] = $email->parent_name;
		$ret['parent_type'] = $email->parent_type;
		$ret['parent_id'] = $email->parent_id;

       if ($email->type == 'draft') {
            $ret['cc'] = from_html($ccAddresses);
            $ret['bcc'] = $bccAddresses;
>>>>>>> 460b91ab
        }

        // focus folder
        $focusFolder = $user->getPreference('focusFolder', 'Emails');
        $focusFolder = !empty($focusFolder) ? sugar_unserialize($focusFolder) : array();

        // unread only flag
        $showUnreadOnly = $user->getPreference('showUnreadOnly', 'Emails');

        $listViewSort = array(
            "sortBy" => 'date',
            "sortDirection" => 'DESC',
        );

        // signature prefs
        $signaturePrepend = $user->getPreference('signature_prepend') ? 'true' : 'false';
        $signatureDefault = $user->getPreference('signature_default');
        $signatures = array(
            'signature_prepend' => $signaturePrepend,
            'signature_default' => $signatureDefault
        );


        // current_user
        $user = array(
            'emailAddresses' => $user->emailAddress->getAddressesByGUID($user->id, 'Users'),
            'full_name' => from_html($user->full_name),
        );

        $userPreferences = array();
        $userPreferences['sort'] = $sortArray;
        $userPreferences['folderStates'] = $folderStates;
        $userPreferences['showFolders'] = $showFolders;
        $userPreferences['emailSettings'] = $emailSettings;
        $userPreferences['focusFolder'] = $focusFolder;
        $userPreferences['showUnreadOnly'] = $showUnreadOnly;
        $userPreferences['listViewSort'] = $listViewSort;
        $userPreferences['signatures'] = $signatures;
        $userPreferences['current_user'] = $user;

        return $userPreferences;
    }



    ///////////////////////////////////////////////////////////////////////////
    ////	FOLDER FUNCTIONS

    /**
     * Creates a new Sugar folder
     * @param string $nodeLabel New sugar folder name
     * @param string $parentLabel Parent folder name
     */
    function saveNewFolder($nodeLabel, $parentId, $isGroup = 0)
    {
        global $current_user;

        $this->folder->name = $nodeLabel;
        $this->folder->is_group = $isGroup;
        $this->folder->parent_folder = ($parentId == 'Home') ? "" : $parentId;
        $this->folder->has_child = 0;
        $this->folder->created_by = $current_user->id;
        $this->folder->modified_by = $current_user->id;
        $this->folder->date_modified = $this->folder->date_created = TimeDate::getInstance()->nowDb();

        $this->folder->save();

        return array(
            'action' => 'newFolderSave',
            'id' => $this->folder->id,
            'name' => $this->folder->name,
            'is_group' => $this->folder->is_group,
            'is_dynamic' => $this->folder->is_dynamic
        );
    }

    /**
     * Saves user sort prefernces
     */
    function saveListViewSortOrder($ieId, $focusFolder, $sortBy, $sortDir)
    {
        global $current_user;

        $sortArray = array();

        $sortSerial = $current_user->getPreference('folderSortOrder', 'Emails');
        if (!empty($sortSerial)) {
            $sortArray = sugar_unserialize($sortSerial);
        }

        $sortArray[$ieId][$focusFolder]['current']['sort'] = $sortBy;
        $sortArray[$ieId][$focusFolder]['current']['direction'] = $sortDir;
        $sortSerial = serialize($sortArray);
        $current_user->setPreference('folderSortOrder', $sortSerial, '', 'Emails');
    }

    /**
     * Stickies folder collapse/open state
     */
    function saveFolderOpenState($focusFolder, $focusFolderOpen)
    {
        global $current_user;

        $folderStateSerial = $current_user->getPreference('folderOpenState', 'Emails');
        $folderStates = array();

        if (!empty($folderStateSerial)) {
            $folderStates = sugar_unserialize($folderStateSerial);
        }

        $folderStates[$focusFolder] = $focusFolderOpen;
        $newFolderStateSerial = serialize($folderStates);
        $current_user->setPreference('folderOpenState', $newFolderStateSerial, '', 'Emails');
    }

    /**
     * saves a folder's view state
     */
    function saveListView($ieId, $folder)
    {
        global $current_user;

        $saveState = array();
        $saveState['ieId'] = $ieId;
        $saveState['folder'] = $folder;
        $saveStateSerial = serialize($saveState);
        $current_user->setPreference('focusFolder', $saveStateSerial, '', 'Emails');
    }

    /**
     * Generates cache folder structure
     */
    function preflightEmailCache($cacheRoot)
    {
        // base
        if (!file_exists($cacheRoot)) {
            mkdir_recursive(clean_path($cacheRoot));
        }

        // folders
        if (!file_exists($cacheRoot . "/folders")) {
            mkdir_recursive(clean_path("{$cacheRoot}/folders"));
        }

        // messages
        if (!file_exists($cacheRoot . "/messages")) {
            mkdir_recursive(clean_path("{$cacheRoot}/messages"));
        }

        // attachments
        if (!file_exists($cacheRoot . "/attachments")) {
            mkdir_recursive(clean_path("{$cacheRoot}/attachments"));
        }
    }

    function deleteEmailCacheForFolders($cacheRoot)
    {
        $filePath = $cacheRoot . "/folders/folders.php";
        if (file_exists($filePath)) {
            unlink($filePath);
        }
    }
    ///////////////////////////////////////////////////////////////////////////
    ////	IMAP FUNCTIONS
    /**
     * Identifies subscribed mailboxes and empties the trash
     * @param object $ie InboundEmail
     */
    function emptyTrash(&$ie)
    {
        global $current_user;

        $showFolders = sugar_unserialize(base64_decode($current_user->getPreference('showFolders', 'Emails')));

        if (is_array($showFolders)) {
            foreach ($showFolders as $ieId) {
                if (!empty($ieId)) {
                    $ie->retrieve($ieId);
                    $ie->emptyTrash();
                }
            }
        }
    }

    /**
     * returns an array of nodes that correspond to IMAP mailboxes.
     * @param bool $forceRefresh
     * @param User|null $user User
     * @return object TreeView object
     */
    function getMailboxNodes($forceRefresh = false, $user = null)
    {
        global $sugar_config;
        global $current_user;
        global $app_strings;
        
        if(!$user) {
            $user = $current_user;
        }

        $tree = new Tree("frameFolders");
        $tree->tree_style = 'include/ytree/TreeView/css/check/tree.css';

        $nodes = array();
        $ie = new InboundEmail();
        $refreshOffset = $this->cacheTimeouts['folders']; // 5 mins.  this will be set via user prefs

        $rootNode = new ExtNode($app_strings['LBL_EMAIL_HOME_FOLDER'], $app_strings['LBL_EMAIL_HOME_FOLDER']);
        $rootNode->dynamicloadfunction = '';
        $rootNode->expanded = true;
        $rootNode->dynamic_load = true;
        $showFolders = sugar_unserialize(base64_decode($user->getPreference('showFolders', 'Emails')));

        if (empty($showFolders)) {
            $showFolders = array();
        }

        // INBOX NODES
        if ($user->hasPersonalEmail()) {
            $personals = $ie->retrieveByGroupId($user->id);

            foreach ($personals as $k => $personalAccount) {
                if (in_array($personalAccount->id, $showFolders)) {
                    // check for cache value
                    $cacheRoot = sugar_cached("modules/Emails/{$personalAccount->id}");
                    $this->preflightEmailCache($cacheRoot);

                    if ($this->validCacheFileExists($personalAccount->id, 'folders', "folders.php")) {
                        $mailboxes = $this->getMailBoxesFromCacheValue($personalAccount);
                    } else {
                        $mailboxes = $personalAccount->getMailboxes();
                    }

                    $acctNode = new ExtNode('Home::' . $personalAccount->name, $personalAccount->name);
                    $acctNode->dynamicloadfunction = '';
                    $acctNode->expanded = false;
                    $acctNode->set_property('cls', 'ieFolder');
                    $acctNode->set_property('ieId', $personalAccount->id);
                    $acctNode->set_property('protocol', $personalAccount->protocol);

                    if (array_key_exists('Home::' . $personalAccount->name, $this->folderStates)) {
                        if ($this->folderStates['Home::' . $personalAccount->name] == 'open') {
                            $acctNode->expanded = true;
                        }
                    }
                    $acctNode->dynamic_load = true;

                    $nodePath = $acctNode->_properties['id'];

                    foreach ($mailboxes as $k => $mbox) {
                        $acctNode->add_node($this->buildTreeNode($k, $k, $mbox, $personalAccount->id,
                            $nodePath, false, $personalAccount));
                    }

                    $rootNode->add_node($acctNode);
                }
            }
        }

        // GROUP INBOX NODES
        $beans = $ie->retrieveAllByGroupId($user->id, false);
        foreach ($beans as $k => $groupAccount) {
            if (in_array($groupAccount->id, $showFolders)) {
                // check for cache value
                $cacheRoot = sugar_cached("modules/Emails/{$groupAccount->id}");
                $this->preflightEmailCache($cacheRoot);
                //$groupAccount->connectMailserver();

                if ($this->validCacheFileExists($groupAccount->id, 'folders', "folders.php")) {
                    $mailboxes = $this->getMailBoxesFromCacheValue($groupAccount);
                } else {
                    $mailboxes = $groupAccount->getMailBoxesForGroupAccount();
                }

                $acctNode = new ExtNode($groupAccount->name, "group.{$groupAccount->name}");
                $acctNode->dynamicloadfunction = '';
                $acctNode->expanded = false;
                $acctNode->set_property('isGroup', 'true');
                $acctNode->set_property('ieId', $groupAccount->id);
                $acctNode->set_property('protocol', $groupAccount->protocol);

                if (array_key_exists('Home::' . $groupAccount->name, $this->folderStates)) {
                    if ($this->folderStates['Home::' . $groupAccount->name] == 'open') {
                        $acctNode->expanded = true;
                    }
                }
                $acctNode->dynamic_load = true;
                $nodePath = $rootNode->_properties['id'] . "::" . $acctNode->_properties['id'];

                foreach ($mailboxes as $k => $mbox) {
                    $acctNode->add_node($this->buildTreeNode($k, $k, $mbox, $groupAccount->id,
                        $nodePath, true, $groupAccount));
                }

                $rootNode->add_node($acctNode);
            }
        }

        // SugarFolder nodes
        /* SugarFolders are built at onload when the UI renders */

        $tree->add_node($rootNode);

        return $tree;
    }

    function getMailBoxesFromCacheValue($mailAccount)
    {
        $foldersCache = $this->getCacheValue($mailAccount->id, 'folders', "folders.php", 'foldersCache');
        $mailboxes = $foldersCache['mailboxes'];
        $mailboxesArray = $mailAccount->generateFlatArrayFromMultiDimArray($mailboxes,
            $mailAccount->retrieveDelimiter());
        $mailAccount->saveMailBoxFolders($mailboxesArray);
        $this->deleteEmailCacheForFolders($cacheRoot);

        return $mailboxes;
    } // fn

    /**
     * Builds up a TreeView Node object
     * @param mixed
     * @param mixed
     * @param string
     * @param string ID of InboundEmail instance
     * @param string nodePath Serialized path from root node to current node
     * @param bool isGroup
     * @param bool forceRefresh
     * @return mixed
     */
    function buildTreeNode($key, $label, $mbox, $ieId, $nodePath, $isGroup, $ie)
    {
        global $sugar_config;

        // get unread counts
        $exMbox = explode("::", $nodePath);
        $unseen = 0;
        $GLOBALS['log']->debug("$key --- $nodePath::$label");

        if (count($exMbox) >= 2) {
            $mailbox = "";
            for ($i = 2; $i < count($exMbox); $i++) {
                if ($mailbox != "") {
                    $mailbox .= ".";
                }
                $mailbox .= "{$exMbox[$i]}";
            }

            $mailbox = substr($key, strpos($key, '.'));

            $unseen = $this->getUnreadCount($ie, $mailbox);

            if ($unseen > 0) {
                //$label = " <span id='span{$ie->id}{$ie->mailbox}' style='font-weight:bold'>{$label} (<span id='span{$ie->id}{$ie->mailbox}nums'>{$unseen}</span>)</span>";
            }
        }

        $nodePath = $nodePath . "::" . $label;
        $node = new ExtNode($nodePath, $label);
        $node->dynamicloadfunction = '';
        $node->expanded = false;
        $node->set_property('labelStyle', "remoteFolder");


        if (array_key_exists($nodePath, $this->folderStates)) {
            if ($this->folderStates[$nodePath] == 'open') {
                $node->expanded = true;
            }
        }

        $group = ($isGroup) ? 'true' : 'false';
        $node->dynamic_load = true;
        //$node->set_property('href', " SUGAR.email2.listView.populateListFrame(YAHOO.namespace('frameFolders').selectednode, '{$ieId}', 'false');");
        $node->set_property('isGroup', $group);
        $node->set_property('isDynamic', 'false');
        $node->set_property('ieId', $ieId);
        $node->set_property('mbox', $key);
        $node->set_property('unseen', $unseen);
        $node->set_property('cls', 'ieFolder');

        if (is_array($mbox)) {
            foreach ($mbox as $k => $v) {
                $node->add_node($this->buildTreeNode("$key.$k", $k, $v, $ieId, $nodePath, $isGroup, $ie));
            }
        }

        return $node;
    }

    /**
     * Totals the unread emails
     */
    function getUnreadCount(&$ie, $mailbox)
    {
        global $sugar_config;
        $unseen = 0;

        // use cache
        return $ie->getCacheUnreadCount($mailbox);
    }

    ///////////////////////////////////////////////////////////////////////////
    ////	DISPLAY CODE
    /**
     * Used exclusively by draft code.  Returns Notes and Documents as attachments.
     * @param array $ret
     * @return array
     */
    function getDraftAttachments($ret)
    {
        global $db;

        // $ret['uid'] is the draft Email object's GUID
        $ret['attachments'] = array();

        $q = "SELECT id, filename FROM notes WHERE parent_id = '{$ret['uid']}' AND deleted = 0";
        $r = $db->query($q);

        while ($a = $db->fetchByAssoc($r)) {
            $ret['attachments'][$a['id']] = array(
                'id' => $a['id'],
                'filename' => $a['filename'],
            );
        }

        return $ret;
    }

    function createCopyOfInboundAttachment($ie, $ret, $uid)
    {
        global $sugar_config;
        if ($ie->isPop3Protocol()) {
            // get the UIDL from database;
            $cachedUIDL = md5($uid);
            $cache = sugar_cached("modules/Emails/{$ie->id}/messages/{$ie->mailbox}{$cachedUIDL}.php");
        } else {
            $cache = sugar_cached("modules/Emails/{$ie->id}/messages/{$ie->mailbox}{$uid}.php");
        }
        if (file_exists($cache)) {
            include($cache); // profides $cacheFile
            $metaOut = unserialize($cacheFile['out']);
            $meta = $metaOut['meta']['email'];
            if (isset($meta['attachments'])) {
                $attachmentHtmlData = $meta['attachments'];
                $actualAttachmentInfo = array();
                $this->parseAttachmentInfo($actualAttachmentInfo, $attachmentHtmlData);
                if (sizeof($actualAttachmentInfo) > 0) {
                    foreach ($actualAttachmentInfo as $key => $value) {
                        $info_vars = array();
                        parse_str($value, $info_vars);
                        $fileName = $info_vars['tempName'];
                        $attachmentid = $info_vars['id'];
                        $guid = create_guid();
                        $destination = clean_path("{$this->userCacheDir}/{$guid}");

                        $attachmentFilePath = sugar_cached("modules/Emails/{$ie->id}/attachments/{$attachmentid}");
                        copy($attachmentFilePath, $destination);
                        $ret['attachments'][$guid] = array();
                        $ret['attachments'][$guid]['id'] = $guid . $fileName;
                        $ret['attachments'][$guid]['filename'] = $fileName;
                    } // for
                } // if
            } // if

        } // if

        return $ret;

    } // fn

    function parseAttachmentInfo(&$actualAttachmentInfo, $attachmentHtmlData)
    {
        $downLoadPHP = strpos($attachmentHtmlData, "index.php?entryPoint=download&");
        while ($downLoadPHP) {
            $attachmentHtmlData = substr($attachmentHtmlData, $downLoadPHP + 30);
            $final = strpos($attachmentHtmlData, "\">");
            $actualAttachmentInfo[] = substr($attachmentHtmlData, 0, $final);
            $attachmentHtmlData = substr($attachmentHtmlData, $final);
            $downLoadPHP = strpos($attachmentHtmlData, "index.php?entryPoint=download&");
        } // while
    }

    /**
     * Renders the QuickCreate form from Smarty and returns HTML
     * @param array $vars request variable global
     * @param object $email Fetched email object
     * @param bool $addToAddressBook
     * @return array
     */
    function getQuickCreateForm($vars, $email, $addToAddressBookButton = false)
    {
        require_once("include/EditView/EditView2.php");
        global $app_strings;
        global $mod_strings;
        global $current_user;
        global $beanList;
        global $beanFiles;
        global $current_language;

        //Setup the current module languge
        $mod_strings = return_module_language($current_language, $_REQUEST['qc_module']);

        $bean = $beanList[$_REQUEST['qc_module']];
        $class = $beanFiles[$bean];
        require_once($class);

        $focus = new $bean();

        $people = array(
            'Contact'
        ,
            'Lead'
        );
        $emailAddress = array();

        // people
        if (in_array($bean, $people)) {
            // lead specific
            $focus->lead_source = 'Email';
            $focus->lead_source_description = trim($email->name);

            $from = (isset($email->from_name) && !empty($email->from_name)) ? $email->from_name : $email->from_addr;

            if (isset($_REQUEST['sugarEmail']) && !empty($_REQUEST['sugarEmail'])) {
                if ($email->status == "sent") {
                    $from = (isset($email->to_addrs_names) && !empty($email->to_addrs_names)) ? $email->to_addrs_names : $email->to_addrs;
                } else {
                    $from = (isset($email->from_name) && !empty($email->from_name)) ? $email->from_name : $email->from_addr_name;
                }
            }

            $name = explode(" ", trim($from));

            $address = trim(array_pop($name));
            $address = str_replace(array("<", ">", "&lt;", "&gt;"), "", $address);

            $emailAddress[] = array(
                'email_address' => $address,
                'primary_address' => 1,
                'invalid_email' => 0,
                'opt_out' => 0,
                'reply_to_address' => 1
            );

            $focus->email1 = $address;

            if (!empty($name)) {
                $focus->last_name = trim(array_pop($name));

                foreach ($name as $first) {
                    if (!empty($focus->first_name)) {
                        $focus->first_name .= " ";
                    }
                    $focus->first_name .= trim($first);
                }
            }
        } else {
            // bugs, cases, tasks
            $focus->name = trim($email->name);
        }

        $focus->description = trim(strip_tags($email->description));
        $focus->assigned_user_id = $current_user->id;


        $EditView = new EditView();
        $EditView->ss = new Sugar_Smarty();
        //MFH BUG#20283 - checks for custom quickcreate fields
        $EditView->setup($_REQUEST['qc_module'], $focus,
            'custom/modules/' . $focus->module_dir . '/metadata/editviewdefs.php', 'include/EditView/EditView.tpl');
        $EditView->process();
        $EditView->render();

        $EditView->defs['templateMeta']['form']['buttons'] = array(
            'email2save' => array(
                'id' => 'e2AjaxSave',
                'customCode' => '<input type="button" class="button" value="   ' . $app_strings['LBL_SAVE_BUTTON_LABEL']
                    . '   " onclick="SUGAR.email2.detailView.saveQuickCreate(false);" />'
            ),
            'email2saveandreply' => array(
                'id' => 'e2SaveAndReply',
                'customCode' => '<input type="button" class="button" value="   ' . $app_strings['LBL_EMAIL_SAVE_AND_REPLY']
                    . '   " onclick="SUGAR.email2.detailView.saveQuickCreate(\'reply\');" />'
            ),
            'email2cancel' => array(
                'id' => 'e2cancel',
                'customCode' => '<input type="button" class="button" value="   ' . $app_strings['LBL_EMAIL_CANCEL']
                    . '   " onclick="SUGAR.email2.detailView.quickCreateDialog.hide();" />'
            )
        );


        if ($addToAddressBookButton) {
            $EditView->defs['templateMeta']['form']['buttons']['email2saveAddToAddressBook'] = array(
                'id' => 'e2addToAddressBook',
                'customCode' => '<input type="button" class="button" value="   ' . $app_strings['LBL_EMAIL_ADDRESS_BOOK_SAVE_AND_ADD']
                    . '   " onclick="SUGAR.email2.detailView.saveQuickCreate(true);" />'
            );
        }

        //Get the module language for javascript
        if (!is_file(sugar_cached('jsLanguage/') . $_REQUEST['qc_module'] . '/' . $GLOBALS['current_language'] . '.js')) {
            require_once('include/language/jsLanguage.php');
            jsLanguage::createModuleStringsCache($_REQUEST['qc_module'], $GLOBALS['current_language']);
        }
        $jsLanguage = getVersionedScript("cache/jsLanguage/{$_REQUEST['qc_module']}/{$GLOBALS['current_language']}.js",
            $GLOBALS['sugar_config']['js_lang_version']);


        $EditView->view = 'EmailQCView';
        $EditView->defs['templateMeta']['form']['headerTpl'] = 'include/EditView/header.tpl';
        $EditView->defs['templateMeta']['form']['footerTpl'] = 'include/EditView/footer.tpl';
        $meta = array();
        $meta['html'] = $jsLanguage . $EditView->display(false, true);
        $meta['html'] = str_replace("src='" . getVersionedPath('include/SugarEmailAddress/SugarEmailAddress.js') . "'",
            '', $meta['html']);
        $meta['emailAddress'] = $emailAddress;

        $mod_strings = return_module_language($current_language, 'Emails');

        return $meta;
    }

    /**
     * Renders the Import form from Smarty and returns HTML
     * @param array $vars request variable global
     * @param object $email Fetched email object
     * @param bool $addToAddressBook
     * @return array
     */
    function getImportForm($vars, $email, $formName = 'ImportEditView')
    {
        require_once("include/EditView/EditView2.php");
        require_once("include/TemplateHandler/TemplateHandler.php");
        require_once('include/QuickSearchDefaults.php');
        $qsd = QuickSearchDefaults::getQuickSearchDefaults();
        $qsd->setFormName($formName);

        global $app_strings;
        global $current_user;
        global $app_list_strings;
        $sqs_objects = array(
            "{$formName}_parent_name" => $qsd->getQSParent(),
        );
        $smarty = new Sugar_Smarty();
        $smarty->assign("APP", $app_strings);
        $smarty->assign('formName', $formName);
        $showAssignTo = false;
        if (!isset($vars['showAssignTo']) || $vars['showAssignTo'] == true) {
            $showAssignTo = true;
        } // if
        if ($showAssignTo) {
            if (empty($email->assigned_user_id) && empty($email->id)) {
                $email->assigned_user_id = $current_user->id;
            }
            if (empty($email->assigned_name) && empty($email->id)) {
                $email->assigned_user_name = $current_user->user_name;
            }
            $sqs_objects["{$formName}_assigned_user_name"] = $qsd->getQSUser();
        }
        $smarty->assign("showAssignedTo", $showAssignTo);

        $showDelete = false;
        if (!isset($vars['showDelete']) || $vars['showDelete'] == true) {
            $showDelete = true;
        }
        $smarty->assign("showDelete", $showDelete);

        $smarty->assign("userId", $email->assigned_user_id);
        $smarty->assign("userName", $email->assigned_user_name);
        $parent_types = $app_list_strings['record_type_display'];
        $smarty->assign('parentOptions', get_select_options_with_id($parent_types, $email->parent_type));

        $quicksearch_js = '<script type="text/javascript" language="javascript">sqs_objects = ' . json_encode($sqs_objects) . '</script>';
        $smarty->assign('SQS', $quicksearch_js);

        $meta = array();
        $meta['html'] = $smarty->fetch("modules/Emails/templates/importRelate.tpl");

        return $meta;
    }

    /**
     * This function returns the detail view for email in new 2.0 interface
     *
     */
    function getDetailViewForEmail2($emailId)
    {

        require_once('include/DetailView/DetailView.php');
        global $app_strings, $app_list_strings;
        global $mod_strings;

        $smarty = new Sugar_Smarty();

        // SETTING DEFAULTS
        $focus = new Email();
        $focus->retrieve($emailId);
        $detailView->ss = new Sugar_Smarty();
        $detailView = new DetailView();
        $title = "";
        $offset = 0;
        if ($focus->type == 'out') {
            $title = getClassicModuleTitle('Emails', array($mod_strings['LBL_SENT_MODULE_NAME'], $focus->name), true);
        } elseif ($focus->type == 'draft') {
            $title = getClassicModuleTitle('Emails', array($mod_strings['LBL_LIST_FORM_DRAFTS_TITLE'], $focus->name),
                true);
        } elseif ($focus->type == 'inbound') {
            $title = getClassicModuleTitle('Emails', array($mod_strings['LBL_INBOUND_TITLE'], $focus->name), true);
        }
        $smarty->assign("emailTitle", $title);

        // DEFAULT TO TEXT IF NO HTML CONTENT:
        $html = trim(from_html($focus->description_html));
        if (empty($html)) {
            $smarty->assign('SHOW_PLAINTEXT', 'true');
        } else {
            $smarty->assign('SHOW_PLAINTEXT', 'false');
        }

        //if not empty or set to test (from test campaigns)
        if (!empty($focus->parent_type) && $focus->parent_type != 'test') {
            $smarty->assign('PARENT_MODULE', $focus->parent_type);
            $smarty->assign('PARENT_TYPE', $app_list_strings['record_type_display'][$focus->parent_type] . ":");
        }

        global $gridline;
        $smarty->assign('MOD', $mod_strings);
        $smarty->assign('APP', $app_strings);
        $smarty->assign('GRIDLINE', $gridline);
        $smarty->assign('PRINT_URL', 'index.php?' . $GLOBALS['request_string']);
        $smarty->assign('ID', $focus->id);
        $smarty->assign('TYPE', $focus->type);
        $smarty->assign('PARENT_NAME', $focus->parent_name);
        $smarty->assign('PARENT_ID', $focus->parent_id);
        $smarty->assign('NAME', $focus->name);
        $smarty->assign('ASSIGNED_TO', $focus->assigned_user_name);
        $smarty->assign('DATE_MODIFIED', $focus->date_modified);
        $smarty->assign('DATE_ENTERED', $focus->date_entered);
        $smarty->assign('DATE_START', $focus->date_start);
        $smarty->assign('TIME_START', $focus->time_start);
        $smarty->assign('FROM', $focus->from_addr);
        $smarty->assign('TO', nl2br($focus->to_addrs));
        $smarty->assign('CC', nl2br($focus->cc_addrs));
        $smarty->assign('BCC', nl2br($focus->bcc_addrs));
        $smarty->assign('CREATED_BY', $focus->created_by_name);
        $smarty->assign('MODIFIED_BY', $focus->modified_by_name);
        $smarty->assign('DATE_SENT', $focus->date_entered);
        $smarty->assign('EMAIL_NAME', 'RE: ' . $focus->name);
        $smarty->assign("TAG", $focus->listviewACLHelper());
        $smarty->assign("SUGAR_VERSION", $GLOBALS['sugar_version']);
        $smarty->assign("JS_CUSTOM_VERSION", $GLOBALS['sugar_config']['js_custom_version']);
        if (!empty($focus->reply_to_email)) {
            $replyTo = "
				<tr>
		        <td class=\"tabDetailViewDL\"><slot>" . $mod_strings['LBL_REPLY_TO_NAME'] . "</slot></td>
		        <td colspan=3 class=\"tabDetailViewDF\"><slot>" . $focus->reply_to_addr . "</slot></td>
		        </tr>";
            $smarty->assign("REPLY_TO", $replyTo);
        }
        ///////////////////////////////////////////////////////////////////////////////
        ////	JAVASCRIPT VARS
        $jsVars = '';
        $jsVars .= "var showRaw = '{$mod_strings['LBL_BUTTON_RAW_LABEL']}';";
        $jsVars .= "var hideRaw = '{$mod_strings['LBL_BUTTON_RAW_LABEL_HIDE']}';";
        $smarty->assign("JS_VARS", $jsVars);
        ///////////////////////////////////////////////////////////////////////////////
        ////	NOTES (attachements, etc.)
        ///////////////////////////////////////////////////////////////////////////////

        $note = new Note();
        $where = "notes.parent_id='{$focus->id}'";
        //take in account if this is from campaign and the template id is stored in the macros.

        if (isset($macro_values) && isset($macro_values['email_template_id'])) {
            $where = "notes.parent_id='{$macro_values['email_template_id']}'";
        }
        $notes_list = $note->get_full_list("notes.name", $where, true);

        if (!isset($notes_list)) {
            $notes_list = array();
        }

        $attachments = '';
        for ($i = 0; $i < count($notes_list); $i++) {
            $the_note = $notes_list[$i];
            $attachments .= "<a href=\"index.php?entryPoint=download&id={$the_note->id}&type=Notes\">" . $the_note->name . "</a><br />";
            $focus->cid2Link($the_note->id, $the_note->file_mime_type);
        }
        $smarty->assign('DESCRIPTION', nl2br($focus->description));
        $smarty->assign('DESCRIPTION_HTML', from_html($focus->description_html));
        $smarty->assign("ATTACHMENTS", $attachments);
        ///////////////////////////////////////////////////////////////////////////////
        ////    SUBPANELS
        ///////////////////////////////////////////////////////////////////////////////
        $show_subpanels = true;
        if ($show_subpanels) {
            require_once('include/SubPanel/SubPanelTiles.php');
            $subpanel = new SubPanelTiles($focus, 'Emails');
            $smarty->assign("SUBPANEL", $subpanel->display());
        }
        $meta['html'] = $smarty->fetch("modules/Emails/templates/emailDetailView.tpl");

        return $meta;

    } // fn

    /**
     * Sets the "read" flag in the overview cache
     */
    function setReadFlag($ieId, $mbox, $uid)
    {
        $this->markEmails('read', $ieId, $mbox, $uid);
    }

    /**
     * Marks emails with the passed flag type.  This will be applied to local
     * cache files as well as remote emails.
     * @param string $type Flag type
     * @param string $ieId
     * @param string $folder IMAP folder structure or SugarFolder GUID
     * @param string $uids Comma sep list of UIDs or GUIDs
     */
    function markEmails($type, $ieId, $folder, $uids)
    {

        global $app_strings;
        $uids = $this->_cleanUIDList($uids);
        $exUids = explode($app_strings['LBL_EMAIL_DELIMITER'], $uids);

        if (strpos($folder, 'sugar::') !== false) {
            // dealing with a sugar email object, uids are GUIDs
            foreach ($exUids as $id) {
                $email = new Email();
                $email->retrieve($id);

                // BUG FIX BEGIN
                // Bug 50973 - marking unread in group inbox removes message
                if (empty($email->assigned_user_id)) {
                    $email->setFieldNullable('assigned_user_id');
                }
                // BUG FIX END

                switch ($type) {
                    case "unread":
                        $email->status = 'unread';
                        $email->save();
                        break;

                    case "read":
                        $email->status = 'read';
                        $email->save();
                        break;

                    case "deleted":
                        $email->delete();
                        break;

                    case "flagged":
                        $email->flagged = 1;
                        $email->save();
                        break;

                    case "unflagged":
                        $email->flagged = 0;
                        $email->save();
                        break;

                }

                // BUG FIX BEGIN
                // Bug 50973 - reset assigned_user_id field defs
                if (empty($email->assigned_user_id)) {
                    $email->revertFieldNullable('assigned_user_id');
                }
                // BUG FIX END
            }
        } else {
            /* dealing with IMAP email, uids are IMAP uids */
            global $ie; // provided by EmailUIAjax.php
            if (empty($ie)) {

                $ie = new InboundEmail();
            }
            $ie->retrieve($ieId);
            $ie->mailbox = $folder;
            $ie->connectMailserver();
            // mark cache files
            if ($type == 'deleted') {
                $ie->deleteMessageOnMailServer($uids);
                $ie->deleteMessageFromCache($uids);
            } else {
                $overviews = $ie->getCacheValueForUIDs($ie->mailbox, $exUids);
                $manipulated = array();

                foreach ($overviews['retArr'] as $k => $overview) {
                    if (in_array($overview->uid, $exUids)) {
                        switch ($type) {
                            case "unread":
                                $overview->seen = 0;
                                break;

                            case "read":
                                $overview->seen = 1;
                                break;

                            case "flagged":
                                $overview->flagged = 1;
                                break;

                            case "unflagged":
                                $overview->flagged = 0;
                                break;
                        }
                        $manipulated[] = $overview;
                    }
                }

                if (!empty($manipulated)) {
                    $ie->setCacheValue($ie->mailbox, array(), $manipulated);
                    /* now mark emails on email server */
                    $ie->markEmails(implode(",", explode($app_strings['LBL_EMAIL_DELIMITER'], $uids)), $type);
                }
            } // end not type == deleted
        }
    }

    function doAssignment($distributeMethod, $ieid, $folder, $uids, $users)
    {
        global $app_strings;
        $users = explode(",", $users);
        $emailIds = explode($app_strings['LBL_EMAIL_DELIMITER'], $uids);
        $out = "";
        if ($folder != 'sugar::Emails') {
            $emailIds = array();
            $uids = explode($app_strings['LBL_EMAIL_DELIMITER'], $uids);
            $ie = new InboundEmail();
            $ie->retrieve($ieid);
            $messageIndex = 1;
            // dealing with an inbound email data so we need to import an email and then
            foreach ($uids as $uid) {
                $ie->mailbox = $folder;
                $ie->connectMailserver();
                $msgNo = $uid;
                if (!$ie->isPop3Protocol()) {
                    $msgNo = imap_msgno($ie->conn, $uid);
                } else {
                    $msgNo = $ie->getCorrectMessageNoForPop3($uid);
                }

                if (!empty($msgNo)) {
                    if ($ie->returnImportedEmail($msgNo, $uid)) {
                        $emailIds[] = $ie->email->id;
                        $ie->deleteMessageOnMailServer($uid);
                        //$ie->retrieve($ieid);
                        //$ie->connectMailserver();
                        $ie->mailbox = $folder;
                        $ie->deleteMessageFromCache(($uids[] = $uid));
                    } else {
                        $out = $out . "Message No : " . $messageIndex . " failed. Reason : Message already imported \r\n";
                    }
                }
                $messageIndex++;
            } // for
        } // if

        if (count($emailIds) > 0) {
            $this->doDistributionWithMethod($users, $emailIds, $distributeMethod);
        } // if

        return $out;
    } // fn

    /**
     * get team id and team set id from request
     * @return  array
     */
    function getTeams()
    {
    }

    function doDistributionWithMethod($users, $emailIds, $distributionMethod)
    {
        // we have users and the items to distribute
        if ($distributionMethod == 'roundRobin') {
            $this->distRoundRobin($users, $emailIds);
        } elseif ($distributionMethod == 'leastBusy') {
            $this->distLeastBusy($users, $emailIds);
        } elseif ($distributionMethod == 'direct') {
            if (count($users) > 1) {
                // only 1 user allowed in direct assignment
                $error = 1;
            } else {
                $user = $users[0];
                $this->distDirect($user, $emailIds);
            } // else
        } // elseif

    } // fn

    /**
     * distributes emails to users on Round Robin basis
     * @param    $userIds    array of users to dist to
     * @param    $mailIds    array of email ids to push on those users
     * @return  boolean        true on success
     */
    function distRoundRobin($userIds, $mailIds)
    {
        // check if we have a 'lastRobin'
        $lastRobin = $userIds[0];
        foreach ($mailIds as $k => $mailId) {
            $userIdsKeys = array_flip($userIds); // now keys are values
            $thisRobinKey = $userIdsKeys[$lastRobin] + 1;
            if (!empty($userIds[$thisRobinKey])) {
                $thisRobin = $userIds[$thisRobinKey];
                $lastRobin = $userIds[$thisRobinKey];
            } else {
                $thisRobin = $userIds[0];
                $lastRobin = $userIds[0];
            }

            $email = new Email();
            $email->retrieve($mailId);
            $email->assigned_user_id = $thisRobin;
            $email->status = 'unread';
            $email->save();
        }

        return true;
    }

    /**
     * distributes emails to users on Least Busy basis
     * @param    $userIds    array of users to dist to
     * @param    $mailIds    array of email ids to push on those users
     * @return  boolean        true on success
     */
    function distLeastBusy($userIds, $mailIds)
    {
        foreach ($mailIds as $k => $mailId) {
            $email = new Email();
            $email->retrieve($mailId);
            foreach ($userIds as $k => $id) {
                $r = $this->db->query("SELECT count(*) AS c FROM emails WHERE assigned_user_id = '.$id.' AND status = 'unread'");
                $a = $this->db->fetchByAssoc($r);
                $counts[$id] = $a['c'];
            }
            asort($counts); // lowest to highest
            $countsKeys = array_flip($counts); // keys now the 'count of items'
            $leastBusy = array_shift($countsKeys); // user id of lowest item count
            $email->assigned_user_id = $leastBusy;
            $email->status = 'unread';
            $email->save();
        }

        return true;
    }

    /**
     * distributes emails to 1 user
     * @param    $user        users to dist to
     * @param    $mailIds    array of email ids to push
     * @return  boolean        true on success
     */
    function distDirect($user, $mailIds)
    {
        foreach ($mailIds as $k => $mailId) {
            $email = new Email();
            $email->retrieve($mailId);
            $email->assigned_user_id = $user;
            $email->status = 'unread';

            $email->save();
        }

        return true;
    }

    function getAssignedEmailsCountForUsers($userIds)
    {
        $counts = array();
        foreach ($userIds as $id) {
            $r = $this->db->query("SELECT count(*) AS c FROM emails WHERE assigned_user_id = '$id' AND status = 'unread'");
            $a = $this->db->fetchByAssoc($r);
            $counts[$id] = $a['c'];
        } // foreach

        return $counts;
    } // fn

    function getLastRobin($ie)
    {
        $lastRobin = "";
        if ($this->validCacheFileExists($ie->id, 'folders', "robin.cache.php")) {
            $lastRobin = $this->getCacheValue($ie->id, 'folders', "robin.cache.php", 'robin');
        } // if

        return $lastRobin;
    } // fn

    function setLastRobin($ie, $lastRobin)
    {
        global $sugar_config;
        $cacheFolderPath = sugar_cached("modules/Emails/{$ie->id}/folders");
        if (!file_exists($cacheFolderPath)) {
            mkdir_recursive($cacheFolderPath);
        }
        $this->writeCacheFile('robin', $lastRobin, $ie->id, 'folders', "robin.cache.php");
    } // fn

    /**
     * returns the metadata defining a single email message for display.  Uses cache file if it exists
     * @return array
     */
    function getSingleMessage($ie)
    {

        global $timedate;
        global $app_strings, $mod_strings;
        $ie->retrieve($_REQUEST['ieId']);
        $noCache = true;

        $ie->mailbox = $_REQUEST['mbox'];
        $filename = $_REQUEST['mbox'] . $_REQUEST['uid'] . ".php";
        $md5uidl = "";
        if ($ie->isPop3Protocol()) {
            $md5uidl = md5($_REQUEST['uid']);
            $filename = $_REQUEST['mbox'] . $md5uidl . ".php";
        } // if

        if (isset($filename) && strpos($filename, "..") !== false) {
            die("Directory navigation attack denied.");
        }

        if ($this->validCacheFileExists($_REQUEST['ieId'], 'messages', $filename)) {
            $out = $this->getCacheValue($_REQUEST['ieId'], 'messages', $filename, 'out');
            $noCache = false;

            // something fubar'd the cache?
            if (empty($out['meta']['email']['name']) && empty($out['meta']['email']['description'])) {
                $noCache = true;
            } else {
                // When sending data from cache, convert date into users preffered format
                $dateTimeInGMTFormat = $out['meta']['email']['date_start'];
                $out['meta']['email']['date_start'] = $timedate->to_display_date_time($dateTimeInGMTFormat);
            } // else
        }

        if ($noCache) {
            $writeToCacheFile = true;
            if ($ie->isPop3Protocol()) {
                $status = $ie->setEmailForDisplay($_REQUEST['uid'], true, true, true);
            } else {
                $status = $ie->setEmailForDisplay($_REQUEST['uid'], false, true, true);
            }
            $out = $ie->displayOneEmail($_REQUEST['uid'], $_REQUEST['mbox']);
            // modify the out object to store date in GMT format on the local cache file
            $dateTimeInUserFormat = $out['meta']['email']['date_start'];
            $out['meta']['email']['date_start'] = $timedate->to_db($dateTimeInUserFormat);
            if ($status == 'error') {
                $writeToCacheFile = false;
            }
            if ($writeToCacheFile) {
                if ($ie->isPop3Protocol()) {
                    $this->writeCacheFile('out', $out, $_REQUEST['ieId'], 'messages',
                        "{$_REQUEST['mbox']}{$md5uidl}.php");
                } else {
                    $this->writeCacheFile('out', $out, $_REQUEST['ieId'], 'messages',
                        "{$_REQUEST['mbox']}{$_REQUEST['uid']}.php");
                } // else
                // restore date in the users preferred format to be send on to UI for diaply
                $out['meta']['email']['date_start'] = $dateTimeInUserFormat;
            } // if
        }
        $out['meta']['email']['toaddrs'] = $this->generateExpandableAddrs($out['meta']['email']['toaddrs']);
        if (!empty($out['meta']['email']['cc_addrs'])) {
            $ccs = $this->generateExpandableAddrs($out['meta']['email']['cc_addrs']);
            $out['meta']['cc'] = <<<eoq
				<tr>
					<td NOWRAP valign="top" class="displayEmailLabel">
						{$app_strings['LBL_EMAIL_CC']}:
					</td>
					<td class="displayEmailValue">
						{$ccs}
					</td>
				</tr>
eoq;
        }

        if (empty($out['meta']['email']['description'])) {
            $out['meta']['email']['description'] = $mod_strings['LBL_EMPTY_EMAIL_BODY'];
        }

        if ($noCache) {
            $GLOBALS['log']->debug("EMAILUI: getSingleMessage() NOT using cache file");
        } else {
            $GLOBALS['log']->debug("EMAILUI: getSingleMessage() using cache file [ " . $_REQUEST['mbox'] . $_REQUEST['uid'] . ".php ]");
        }

        $this->setReadFlag($_REQUEST['ieId'], $_REQUEST['mbox'], $_REQUEST['uid']);

        return $out;
    }


    /**
     * Returns the HTML for a list of emails in a given folder
     * @param GUID $ieId GUID to InboundEmail instance
     * @param string $mbox Mailbox path name in dot notation
     * @param int $folderListCacheOffset Seconds for valid cache file
     * @return string HTML render of list.
     */
    function getListEmails($ieId, $mbox, $folderListCacheOffset, $forceRefresh = 'false')
    {
        global $sugar_config;


        $ie = new InboundEmail();
        $ie->retrieve($ieId);
        $list = $ie->displayFolderContents($mbox, $forceRefresh);

        return $list;
    }

    /**
     * Returns the templatized compose screen.  Used by reply, forwards and draft status messages.
     * @param object email Email bean in focus
     */
    function displayComposeEmail($email)
    {
        global $locale;
        global $current_user;


        $ea = new SugarEmailAddress();

        if (!empty($email)) {
            $email->cids2Links();
            $description = (empty($email->description_html)) ? $email->description : $email->description_html;
        }

        //Get the most complete address list availible for this email
        $addresses = array('toAddresses' => 'to', 'ccAddresses' => 'cc', 'bccAddresses' => 'bcc');
        foreach ($addresses as $var => $type) {
            $$var = "";
            foreach (array("{$type}_addrs_names", "{$type}addrs", "{$type}_addrs") as $emailVar) {
                if (!empty($email->$emailVar)) {
                    $$var = $email->$emailVar;
                    break;
                }
            }
        }

        $ret = array();
        $ret['type'] = $email->type;
        $ret['name'] = $email->name;
        $ret['description'] = $description;
        $ret['from'] = (isset($_REQUEST['composeType']) && $_REQUEST['composeType'] == 'forward') ? "" : $email->from_addr;
        $ret['to'] = from_html($toAddresses);
        $ret['uid'] = $email->id;
        $ret['parent_name'] = $email->parent_name;
        $ret['parent_type'] = $email->parent_type;
        $ret['parent_id'] = $email->parent_id;

        if ($email->type == 'draft') {
            $ret['cc'] = from_html($ccAddresses);
            $ret['bcc'] = $bccAddresses;
        }
        // reply all
        if (isset($_REQUEST['composeType']) && $_REQUEST['composeType'] == 'replyAll') {
            $ret['cc'] = from_html($ccAddresses);
            $ret['bcc'] = $bccAddresses;

            $userEmails = array();
            $userEmailsMeta = $ea->getAddressesByGUID($current_user->id, 'Users');
            foreach ($userEmailsMeta as $emailMeta) {
                $userEmails[] = from_html(strtolower(trim($emailMeta['email_address'])));
            }
            $userEmails[] = from_html(strtolower(trim($email->from_addr)));

            $ret['cc'] = from_html($email->cc_addrs);
            $toAddresses = from_html($toAddresses);
            $to = str_replace($this->addressSeparators, "::", $toAddresses);
            $exTo = explode("::", $to);

            if (is_array($exTo)) {
                foreach ($exTo as $addr) {
                    $addr = strtolower(trim($addr));
                    if (!in_array($addr, $userEmails)) {
                        if (!empty($ret['cc'])) {
                            $ret['cc'] = $ret['cc'] . ", ";
                        }
                        $ret['cc'] = $ret['cc'] . trim($addr);
                    }
                }
            } elseif (!empty($exTo)) {
                $exTo = trim($exTo);
                if (!in_array($exTo, $userEmails)) {
                    $ret['cc'] = $ret['cc'] . ", " . $exTo;
                }
            }
        }

        return $ret;
    }

    /**
     * Formats email body on reply/forward
     * @param object email Email object in focus
     * @param string type
     * @return object email
     */
    function handleReplyType($email, $type)
    {
        global $mod_strings;
        $GLOBALS['log']->debug("****At Handle Reply Type: $type");
        switch ($type) {
            case "reply":
            case "replyAll":
                $header = $email->getReplyHeader();
                if (!preg_match('/^(re:)+/i', $email->name)) {
                    $email->name = "{$mod_strings['LBL_RE']} {$email->name}";
                }
                if ($type == "reply") {
                    $email->cc_addrs = "";
                    if (!empty($email->reply_to_addr)) {
                        $email->from_addr = $email->reply_to_addr;
                    } // if
                } else {
                    if (!empty($email->reply_to_addr)) {
                        $email->to_addrs = $email->to_addrs . "," . $email->reply_to_addr;
                    } // if
                } // else
                break;

            case "forward":
                $header = $email->getForwardHeader();
                if (!preg_match('/^(fw:)+/i', $email->name)) {
                    $email->name = "{$mod_strings['LBL_FW']} {$email->name}";
                }
                $email->cc_addrs = "";
                break;

            case "replyCase":
                $GLOBALS['log']->debug("EMAILUI: At reply case");
                $header = $email->getReplyHeader();

                $myCase = new aCase();
                $myCase->retrieve($email->parent_id);
                $myCaseMacro = $myCase->getEmailSubjectMacro();
                $email->parent_name = $myCase->name;
                $GLOBALS['log']->debug("****Case # : {$myCase->case_number} macro: $myCaseMacro");
                if (!strpos($email->name, str_replace('%1', $myCase->case_number, $myCaseMacro))) {
                    $GLOBALS['log']->debug("Replacing");
                    $email->name = str_replace('%1', $myCase->case_number, $myCaseMacro) . ' ' . $email->name;
                }
                $email->name = "{$mod_strings['LBL_RE']} {$email->name}";
                break;
        }

        $html = trim($email->description_html);
        $plain = trim($email->description);

        $desc = (!empty($html)) ? $html : $plain;

        $email->description = $header . $email->quoteHtmlEmailForNewEmailUI($desc);

        return $email;

    }

    ///////////////////////////////////////////////////////////////////////////
    ////	PRIVATE HELPERS
    /**
     * Generates a UNION query to get one list of users, contacts, leads, and
     * prospects; used specifically for the addressBook
     */
    function _getPeopleUnionQuery($whereArr, $person)
    {
        global $current_user, $app_strings;
        global $db;
        if (!isset($person) || $person === 'LBL_DROPDOWN_LIST_ALL') {
            $peopleTables = array(
                "users",
                "contacts",
                "leads",
                "prospects",
                "accounts"
            );
        } else {
            $peopleTables = array($person);
        }
        $q = '';

        $whereAdd = "";

        foreach ($whereArr as $column => $clause) {
            if (!empty($whereAdd)) {
                $whereAdd .= " AND ";
            }
            $clause = $current_user->db->quote($clause);
            $whereAdd .= "{$column} LIKE '{$clause}%'";
        }


        foreach ($peopleTables as $table) {
            $module = ucfirst($table);
            $class = substr($module, 0, strlen($module) - 1);
            require_once("modules/{$module}/{$class}.php");
            $person = new $class();
            if (!$person->ACLAccess('list')) {
                continue;
            } // if
            $where = "({$table}.deleted = 0 AND eabr.primary_address = 1 AND {$table}.id <> '{$current_user->id}')";

            if (ACLController::requireOwner($module, 'list')) {
                $where = $where . " AND ({$table}.assigned_user_id = '{$current_user->id}')";
            } // if
            if (!empty($whereAdd)) {
                $where .= " AND ({$whereAdd})";
            }

            if ($person === 'accounts') {
                $t = "SELECT {$table}.id, '' first_name, {$table}.name, eabr.primary_address, ea.email_address, '{$module}' module ";
            } else {
                $t = "SELECT {$table}.id, {$table}.first_name, {$table}.last_name, eabr.primary_address, ea.email_address, '{$module}' module ";
            }
            $t .= "FROM {$table} ";
            $t .= "JOIN email_addr_bean_rel eabr ON ({$table}.id = eabr.bean_id and eabr.deleted=0) ";
            $t .= "JOIN email_addresses ea ON (eabr.email_address_id = ea.id) ";
            $t .= " WHERE {$where}";

            /* BEGIN - SECURITY GROUPS */
            //this function may not even be used anymore. Seems like findEmailFromBeanIds is preferred now
            if ($person->bean_implements('ACL') && ACLController::requireSecurityGroup($module, 'list')) {
                require_once('modules/SecurityGroups/SecurityGroup.php');
                global $current_user;
                $owner_where = $person->getOwnerWhere($current_user->id);
                $group_where = SecurityGroup::getGroupWhere($table, $module, $current_user->id);
                $t .= " AND (" . $owner_where . " or " . $group_where . ") ";
            }
            /* END - SECURITY GROUPS */


            if (!empty($q)) {
                $q .= "\n UNION ALL \n";
            }

            $q .= "({$t})";
        }
        $countq = "SELECT count(people.id) c from ($q) people";
        $q .= "ORDER BY last_name";

        return array('query' => $q, 'countQuery' => $countq);
    }

    /**
     * get emails of related bean for a given bean id
     * @param $beanType
     * @param $condition array of conditions inclued bean id
     * @return array('query' => $q, 'countQuery' => $countq);
     */
    function getRelatedEmail($beanType, $whereArr, $relatedBeanInfoArr = '')
    {
        global $beanList, $current_user, $app_strings, $db;
        $finalQuery = '';
        $searchBeans = null;
        if ($beanType === 'LBL_DROPDOWN_LIST_ALL') {
            $searchBeans = array(
                "users",
                "contacts",
                "leads",
                "prospects",
                "accounts"
            );
        }

        if ($relatedBeanInfoArr == '' || empty($relatedBeanInfoArr['related_bean_type'])) {
            if ($searchBeans != null) {
                $q = array();
                foreach ($searchBeans as $searchBean) {
                    $searchq = $this->findEmailFromBeanIds('', $searchBean, $whereArr);
                    if (!empty($searchq)) {
                        $q[] = "($searchq)";
                    }
                }
                if (!empty($q)) {
                    $finalQuery .= implode("\n UNION ALL \n", $q);
                }
            } else {
                $finalQuery = $this->findEmailFromBeanIds('', $beanType, $whereArr);
            }
        } else {
            $class = $beanList[$relatedBeanInfoArr['related_bean_type']];
            $focus = new $class();
            $focus->retrieve($relatedBeanInfoArr['related_bean_id']);
            if ($searchBeans != null) {
                $q = array();
                foreach ($searchBeans as $searchBean) {
                    if ($focus->load_relationship($searchBean)) {
                        $data = $focus->$searchBean->get();
                        if (count($data) != 0) {
                            $q[] = '(' . $this->findEmailFromBeanIds($data, $searchBean, $whereArr) . ')';
                        }
                    }
                }
                if (!empty($q)) {
                    $finalQuery .= implode("\n UNION ALL \n", $q);
                }
            } else {
                if ($focus->load_relationship($beanType)) {
                    $data = $focus->$beanType->get();
                    if (count($data) != 0) {
                        $finalQuery = $this->findEmailFromBeanIds($data, $beanType, $whereArr);
                    }
                }
            }
        }
        $countq = "SELECT count(people.id) c from ($finalQuery) people";

        return array('query' => $finalQuery, 'countQuery' => $countq);
    }

    function findEmailFromBeanIds($beanIds, $beanType, $whereArr)
    {
        global $current_user;
        $q = '';
        $whereAdd = "";
        $relatedIDs = '';
        if ($beanIds != '') {
            foreach ($beanIds as $key => $value) {
                $beanIds[$key] = '\'' . $value . '\'';
            }
            $relatedIDs = implode(',', $beanIds);
        }

        if ($beanType == 'accounts') {
            if (isset($whereArr['first_name'])) {
                $whereArr['name'] = $whereArr['first_name'];
            }
            unset($whereArr['last_name']);
            unset($whereArr['first_name']);
        }

        foreach ($whereArr as $column => $clause) {
            if (!empty($whereAdd)) {
                $whereAdd .= " OR ";
            }
            $clause = $current_user->db->quote($clause);
            $whereAdd .= "{$column} LIKE '{$clause}%'";
        }
        $table = $beanType;
        $module = ucfirst($table);
        $class = substr($module, 0, strlen($module) - 1);
        require_once("modules/{$module}/{$class}.php");
        $person = new $class();
        if ($person->ACLAccess('list')) {
            if ($relatedIDs != '') {
                $where = "({$table}.deleted = 0 AND eabr.primary_address = 1 AND {$table}.id in ($relatedIDs))";
            } else {
                $where = "({$table}.deleted = 0 AND eabr.primary_address = 1)";
            }

            if (ACLController::requireOwner($module, 'list')) {
                $where = $where . " AND ({$table}.assigned_user_id = '{$current_user->id}')";
            } // if
            if (!empty($whereAdd)) {
                $where .= " AND ({$whereAdd})";
            }

            if ($beanType === 'accounts') {
                $t = "SELECT {$table}.id, '' first_name, {$table}.name last_name, eabr.primary_address, ea.email_address, '{$module}' module ";
            } else {
                $t = "SELECT {$table}.id, {$table}.first_name, {$table}.last_name, eabr.primary_address, ea.email_address, '{$module}' module ";
            }

            $t .= "FROM {$table} ";
            $t .= "JOIN email_addr_bean_rel eabr ON ({$table}.id = eabr.bean_id and eabr.deleted=0) ";
            $t .= "JOIN email_addresses ea ON (eabr.email_address_id = ea.id) ";
            $t .= " WHERE {$where}";
            /* BEGIN - SECURITY GROUPS */
            //this function may not even be used anymore. Seems like findEmailFromBeanIds is preferred now
            if ($person->bean_implements('ACL') && ACLController::requireSecurityGroup($module, 'list')) {
                require_once('modules/SecurityGroups/SecurityGroup.php');
                global $current_user;
                $owner_where = $person->getOwnerWhere($current_user->id);
                $group_where = SecurityGroup::getGroupWhere($table, $module, $current_user->id);
                $t .= " AND (" . $owner_where . " or " . $group_where . ") ";
            }
            /* END - SECURITY GROUPS */

        } // if

        return $t;
    }

    /**
     * Cleans UID lists
     * @param mixed $uids
     * @param bool $returnString False will return an array
     * @return mixed
     */
    function _cleanUIDList($uids, $returnString = false)
    {
        global $app_strings;
        $GLOBALS['log']->debug("_cleanUIDList: before - [ {$uids} ]");

        if (!is_array($uids)) {
            $returnString = true;

            $exUids = explode($app_strings['LBL_EMAIL_DELIMITER'], $uids);
            $uids = $exUids;
        }

        $cleanUids = array();
        foreach ($uids as $uid) {
            $cleanUids[$uid] = $uid;
        }

        sort($cleanUids);

        if ($returnString) {
            $cleanImplode = implode($app_strings['LBL_EMAIL_DELIMITER'], $cleanUids);
            $GLOBALS['log']->debug("_cleanUIDList: after - [ {$cleanImplode} ]");

            return $cleanImplode;
        }

        return $cleanUids;
    }

    /**
     * Creates Mail folder
     *
     * @param object $user User in focus
     * @param array $folder_params Array of parameters for folder creation
     */
    protected function createFolder($user, $folder_params)
    {
        $folder = new SugarFolder();
        foreach ($folder_params as $key => $val) {
            $folder->$key = $val;
        }

        $folder->save();

        return $folder;
    }

    /**
     * Creates defaults for the User
     * @param object $user User in focus
     */
    public function preflightUser(&$user)
    {
        global $mod_strings;
        $folder_types = array();

        $params = array(
            // My Emails
            "inbound" => array(
                'name' => $mod_strings['LNK_MY_INBOX'],
                'folder_type' => "inbound",
                'has_child' => 1,
                'dynamic_query' => $this->generateDynamicFolderQuery("inbound", $user->id),
                'is_dynamic' => 1,
                'created_by' => $user->id,
                'modified_by' => $user->id,
            ),
            // My Drafts
            "draft" => array(
                'name' => $mod_strings['LNK_MY_DRAFTS'],
                'folder_type' => "draft",
                'has_child' => 0,
                'dynamic_query' => $this->generateDynamicFolderQuery("draft", $user->id),
                'is_dynamic' => 1,
                'created_by' => $user->id,
                'modified_by' => $user->id,
            ),
            // Sent Emails
            "sent" => array(
                'name' => $mod_strings['LNK_SENT_EMAIL_LIST'],
                'folder_type' => "sent",
                'has_child' => 0,
                'dynamic_query' => $this->generateDynamicFolderQuery("sent", $user->id),
                'is_dynamic' => 1,
                'created_by' => $user->id,
                'modified_by' => $user->id,
            ),
            // Archived Emails
            "archived" => array(
                'name' => $mod_strings['LBL_LIST_TITLE_MY_ARCHIVES'],
                'folder_type' => "archived",
                'has_child' => 0,
                'dynamic_query' => '',
                'is_dynamic' => 1,
                'created_by' => $user->id,
                'modified_by' => $user->id,
            ),
        );

        $q = "SELECT * FROM folders f WHERE f.created_by = '{$user->id}' AND f.deleted = 0 AND coalesce(" . $user->db->convert("f.folder_type",
                "length") . ",0) > 0";
        $r = $user->db->query($q);

        while ($row = $GLOBALS['db']->fetchByAssoc($r)) {
            if ($row['folder_type'] == 'inbound') {
                $parent_id = $row['id'];
            }
            if (!in_array($row['folder_type'], $folder_types)) {
                array_push($folder_types, $row['folder_type']);
            }
            if (isset($params[$row['folder_type']])) {
                unset($params[$row['folder_type']]);
            }
        }

        require_once("include/SugarFolders/SugarFolders.php");

        foreach ($params as $type => $type_params) {
            if ($type == "inbound") {

                $folder = $this->createFolder($user, $params[$type]);

                $parent_id = $folder->id;

                // handle the case where inbound folder was deleted, but other folders exist
                if (count($folder_types) != 0) {
                    // This update query will exclude inbound parent, and any custom created folders.
                    // For others, it will update their parent_id for the current user.
                    $q = "UPDATE folders SET parent_folder = '" . $parent_id .
                        "' WHERE folder_type IN ('draft', 'sent', 'archived') AND created_by = '" . $user->id . "'";
                    $q = "UPDATE folders SET parent_folder = '" . $parent_id .
                        "' WHERE folder_type IN ('draft', 'sent', 'archived') AND created_by = '" . $user->id . "'";
                    $r = $user->db->query($q);
                }
            } else {
                $params[$type]['parent_folder'] = $parent_id;

                $this->createFolder($user, $params[$type]);
            }
        }
    }

    /**
     * Parses the core dynamic folder query
     * @param string $type 'inbound', 'draft', etc.
     * @param string $userId
     * @return string
     */
    function generateDynamicFolderQuery($type, $userId)
    {
        $q = $this->coreDynamicFolderQuery;

        $status = $type;

        if ($type == "sent") {
            $type = "out";
        }

        $replacee = array("::TYPE::", "::STATUS::", "::USER_ID::");
        $replacer = array($type, $status, $userId);

        $ret = str_replace($replacee, $replacer, $q);

        if ($type == 'inbound') {
            $ret .= " AND status NOT IN ('sent', 'archived', 'draft') AND type NOT IN ('out', 'archived', 'draft')";
        } else {
            $ret .= " AND status NOT IN ('archived') AND type NOT IN ('archived')";
        }

        return $ret;
    }

    /**
     * Preps the User's cache dir
     */
    function preflightUserCache()
    {
        $path = clean_path($this->userCacheDir);
        if (!file_exists($this->userCacheDir)) {
            mkdir_recursive($path);
        }

        $files = findAllFiles($path, array());

        foreach ($files as $file) {
            unlink($file);
        }
    }

    function clearInboundAccountCache($ieId)
    {
        global $sugar_config;
        $cacheRoot = sugar_cached("modules/Emails/{$ieId}");
        $files = findAllFiles($cacheRoot . "/messages/", array());
        foreach ($files as $file) {
            unlink($file);
        } // fn
        $files = findAllFiles($cacheRoot . "/attachments/", array());
        foreach ($files as $file) {
            unlink($file);
        } // for
    } // fn

    /**
     * returns an array of EmailTemplates that the user has access to for the compose email screen
     * @return array
     */
    function getEmailTemplatesArray()
    {

        global $app_strings;

        if (ACLController::checkAccess('EmailTemplates', 'list', true) && ACLController::checkAccess('EmailTemplates',
                'view', true)
        ) {
            $et = new EmailTemplate();
            $etResult = $et->db->query($et->create_new_list_query('',
                "(email_templates.type IS NULL OR email_templates.type='' OR email_templates.type='email')", array(),
                array(), ''));
            $email_templates_arr = array('' => $app_strings['LBL_NONE']);
            while ($etA = $et->db->fetchByAssoc($etResult)) {
                $email_templates_arr[$etA['id']] = $etA['name'];
            }
        } else {
            $email_templates_arr = array('' => $app_strings['LBL_NONE']);
        }

        return $email_templates_arr;
    }

    function getFromAccountsArray($ie)
    {
        global $current_user;
        global $app_strings;

        $ieAccountsFull = $ie->retrieveAllByGroupIdWithGroupAccounts($current_user->id);
        $ieAccountsFrom = array();

        $oe = new OutboundEmail();
        $system = $oe->getSystemMailerSettings();
        $ret = $current_user->getUsersNameAndEmail();
        $ret['name'] = from_html($ret['name']);
        $useMyAccountString = true;

        if (empty($ret['email'])) {
            $systemReturn = $current_user->getSystemDefaultNameAndEmail();
            $ret['email'] = $systemReturn['email'];
            $ret['name'] = from_html($systemReturn['name']);
            $useMyAccountString = false;
        } // if

        $myAccountString = '';
        if ($useMyAccountString) {
            $myAccountString = " - {$app_strings['LBL_MY_ACCOUNT']}";
        } // if

        //Check to make sure that the user has set the associated inbound email account -> outbound account is active.
        $showFolders = sugar_unserialize(base64_decode($current_user->getPreference('showFolders', 'Emails')));
        $sf = new SugarFolder();
        $groupSubs = $sf->getSubscriptions($current_user);

        foreach ($ieAccountsFull as $k => $v) {
            $personalSelected = (!empty($showFolders) && in_array($v->id, $showFolders));

            $allowOutboundGroupUsage = $v->get_stored_options('allow_outbound_group_usage', false);
            $groupSelected = (in_array($v->groupfolder_id, $groupSubs) && $allowOutboundGroupUsage);
            $selected = ($personalSelected || $groupSelected);

            if (!$selected) {
                $GLOBALS['log']->debug("Inbound Email {$v->name}, not selected and will not be available for selection within compose UI.");
                continue;
            }

            $name = $v->get_stored_options('from_name');
            $addr = $v->get_stored_options('from_addr');
            if ($name != null && $addr != null) {
                $name = from_html($name);
                if (!$v->is_personal) {
                    $ieAccountsFrom[] = array(
                        "value" => $v->id,
                        "text" => "{$name} ({$addr}) - {$app_strings['LBL_EMAIL_UPPER_CASE_GROUP']}"
                    );
                } else {
                    $ieAccountsFrom[] = array("value" => $v->id, "text" => "{$name} ({$addr})");
                } // else
            } // if
        } // foreach


        $userSystemOverride = $oe->getUsersMailerForSystemOverride($current_user->id);
        //Substitute in the users system override if its available.
        if ($userSystemOverride != null) {
            $system = $userSystemOverride;
        }

        if (!empty($system->mail_smtpserver)) {
            $admin = new Administration();
            $admin->retrieveSettings(); //retrieve all admin settings.
            $ieAccountsFrom[] = array(
                "value" => $system->id,
                "text" =>
                    "{$ret['name']} ({$ret['email']}){$myAccountString}"
            );
        }

        return $ieAccountsFrom;
    } // fn

    /**
     * This function will return all the accounts this user has access to based on the
     * match of the emailId passed in as a parameter
     * @deprecate 7.9
     * @param unknown_type $ie
     * @return unknown
     */
    function getFromAllAccountsArray($ie, $ret)
    {
        global $current_user;
        global $app_strings;

        $ret['fromAccounts'] = array();
        if (!isset($ret['to']) && !empty($ret['from'])) {
            $ret['fromAccounts']['status'] = false;

            return $ret;
        }
        $ieAccountsFull = $ie->retrieveAllByGroupIdWithGroupAccounts($current_user->id);
        $foundInPersonalAccounts = false;
        $foundInGroupAccounts = false;
        $foundInSystemAccounts = false;

        //$toArray = array();
        if ($ret['type'] == "draft") {
            $toArray = explode(",", $ret['from']);
        } else {
            $toArray = $ie->email->email2ParseAddressesForAddressesOnly($ret['to']);
        } // else
        foreach ($ieAccountsFull as $k => $v) {
            $storedOptions = unserialize(base64_decode($v->stored_options));
            if (array_search_insensitive($storedOptions['from_addr'], $toArray)) {
                if ($v->is_personal) {
                    $foundInPersonalAccounts = true;
                    break;
                } else {
                    $foundInGroupAccounts = true;
                } // else
            } // if
        } // foreach

        $oe = new OutboundEmail();
        $system = $oe->getSystemMailerSettings();

        $return = $current_user->getUsersNameAndEmail();
        $return['name'] = from_html($return['name']);
        $useMyAccountString = true;

        if (empty($return['email'])) {
            $systemReturn = $current_user->getSystemDefaultNameAndEmail();
            $return['email'] = $systemReturn['email'];
            $return['name'] = from_html($systemReturn['name']);
            $useMyAccountString = false;
        } // if

        $myAccountString = '';
        if ($useMyAccountString) {
            $myAccountString = " - {$app_strings['LBL_MY_ACCOUNT']}";
        } // if

        if (!empty($system->id)) {

            $admin = new Administration();
            $admin->retrieveSettings(); //retrieve all admin settings.
            if (in_array(trim($return['email']), $toArray)) {
                $foundInSystemAccounts = true;
            } // if
        } // if

        if (!$foundInPersonalAccounts && !$foundInGroupAccounts && !$foundInSystemAccounts) {
            $ret['fromAccounts']['status'] = false;

            return $ret;
        } // if

        $ieAccountsFrom = array();
        foreach ($ieAccountsFull as $k => $v) {
            $storedOptions = unserialize(base64_decode($v->stored_options));
            $storedOptionsName = from_html($storedOptions['from_name']);

            $selected = false;
            if (array_search_insensitive($storedOptions['from_addr'], $toArray)) {
                //if ($ret['to'] == $storedOptions['from_addr']) {
                $selected = true;
            } // if
            if ($foundInPersonalAccounts) {
                if ($v->is_personal) {
                    $ieAccountsFrom[] = array(
                        "value" => $v->id,
                        "selected" => $selected,
                        "text" => "{$storedOptionsName} ({$storedOptions['from_addr']})"
                    );
                } // if
            } else {
                $ieAccountsFrom[] = array(
                    "value" => $v->id,
                    "selected" => $selected,
                    "text" => "{$storedOptionsName} ({$storedOptions['from_addr']}) - {$app_strings['LBL_EMAIL_UPPER_CASE_GROUP']}"
                );
            } // else
        } // foreach

        if (!empty($system->id)) {
            if (!$foundInPersonalAccounts && !$foundInGroupAccounts && $foundInSystemAccounts) {
                $ieAccountsFrom[] = array(
                    "value" => $system->id,
                    "selected" => true,
                    "text" =>
                        "{$return['name']} ({$return['email']}){$myAccountString}"
                );
            } else {
                $ieAccountsFrom[] = array(
                    "value" => $system->id,
                    "text" =>
                        "{$return['name']} ({$return['email']}){$myAccountString}"
                );
            } // else
        } // if

        $ret['fromAccounts']['status'] = ($foundInPersonalAccounts || $foundInGroupAccounts || $foundInSystemAccounts) ? true : false;
        $ret['fromAccounts']['data'] = $ieAccountsFrom;

        return $ret;
    } // fn


    /**
     * takes an array and creates XML
     * @param array Array to convert
     * @param string Name to wrap highest level items in array
     * @return string XML
     */
    function arrayToXML($a, $paramName)
    {
        if (!is_array($a)) {
            return '';
        }

        $bad = array("<", ">", "'", '"', "&");
        $good = array("&lt;", "&gt;", "&#39;", "&quot;", "&amp;");

        $ret = "";

        for ($i = 0; $i < count($a); $i++) {
            $email = $a[$i];
            $ret .= "\n<{$paramName}>";

            foreach ($email as $k => $v) {
                $ret .= "\n\t<{$k}>" . str_replace($bad, $good, $v) . "</{$k}>";
            }
            $ret .= "\n</{$paramName}>";
        }

        return $ret;
    }

    /**
     * Re-used option getter for Show Accounts multiselect pane
     */
    function getShowAccountsOptions(&$ie)
    {
        global $current_user;
        global $app_strings;
        global $mod_strings;

        $ieAccountsFull = $ie->retrieveAllByGroupId($current_user->id);
        $ieAccountsShowOptionsMeta = array();
        $showFolders = sugar_unserialize(base64_decode($current_user->getPreference('showFolders', 'Emails')));

        $defaultIEAccount = $ie->getUsersDefaultOutboundServerId($current_user);

        foreach ($ieAccountsFull as $k => $v) {
            $selected = (!empty($showFolders) && in_array($v->id, $showFolders)) ? true : false;
            $default = ($defaultIEAccount == $v->id) ? true : false;
            $has_groupfolder = !empty($v->groupfolder_id) ? true : false;
            $type = ($v->is_personal) ? $mod_strings['LBL_MAILBOX_TYPE_PERSONAL'] : $mod_strings['LBL_MAILBOX_TYPE_GROUP'];

            $ieAccountsShowOptionsMeta[] = array(
                "id" => $v->id,
                "name" => $v->name,
                'is_active' => $selected,
                'server_url' => $v->server_url,
                'is_group' => !$v->is_personal,
                'group_id' => $v->group_id,
                'is_default' => $default,
                'has_groupfolder' => $has_groupfolder,
                'type' => $type
            );
        }

        //Retrieve the grou folders
        $f = new SugarFolder();
        $groupFolders = $f->getGroupFoldersForSettings($current_user);

        foreach ($groupFolders as $singleGroup) {
            //Retrieve the related IE accounts.
            $relatedIEAccounts = $ie->retrieveByGroupFolderId($singleGroup['id']);

            if (count($relatedIEAccounts) == 0) {
                $server_url = $app_strings['LBL_EMAIL_MULT_GROUP_FOLDER_ACCOUNTS_EMPTY'];
            } else {
                if (count($relatedIEAccounts) == 1) {
                    if ($relatedIEAccounts[0]->status != 'Active' || $relatedIEAccounts[0]->mailbox_type == 'bounce') {
                        continue;
                    }

                    $server_url = $relatedIEAccounts[0]->server_url;
                } else {
                    $server_url = $app_strings['LBL_EMAIL_MULT_GROUP_FOLDER_ACCOUNTS'];
                }
            }

            $type = $mod_strings['LBL_MAILBOX_TYPE_GROUP_FOLDER'];
            $ieAccountsShowOptionsMeta[] = array(
                "id" => $singleGroup['id'],
                "name" => $singleGroup['origName'],
                'is_active' => $singleGroup['selected'],
                'server_url' => $server_url,
                'is_group' => true,
                'group_id' => $singleGroup['id'],
                'is_default' => false,
                'has_groupfolder' => true,
                'type' => $type
            );
        }


        return $ieAccountsShowOptionsMeta;
    }

    function getShowAccountsOptionsForSearch(&$ie)
    {
        global $current_user;
        global $app_strings;

        $ieAccountsFull = $ie->retrieveAllByGroupId($current_user->id);
        //$ieAccountsShowOptions = "<option value=''>{$app_strings['LBL_NONE']}</option>\n";
        $ieAccountsShowOptionsMeta = array();
        $ieAccountsShowOptionsMeta[] = array("value" => "", "text" => $app_strings['LBL_NONE'], 'selected' => '');
        $showFolders = sugar_unserialize(base64_decode($current_user->getPreference('showFolders', 'Emails')));

        foreach ($ieAccountsFull as $k => $v) {
            if (!in_array($v->id, $showFolders)) {
                continue;
            }
            $group = (!$v->is_personal) ? $app_strings['LBL_EMAIL_GROUP'] . "." : "";
            $ieAccountsShowOptionsMeta[] = array(
                "value" => $v->id,
                "text" => $group . $v->name,
                'protocol' => $v->protocol
            );
        }

        return $ieAccountsShowOptionsMeta;
    }

    /**
     * Formats a display message on successful async call
     * @param string $type Type of message to display
     */
    function displaySuccessMessage($type)
    {
        global $app_strings;

        switch ($type) {
            case "delete":
                $message = $app_strings['LBL_EMAIL_DELETE_SUCCESS'];
                break;

            default:
                $message = "NOOP: invalid type";
                break;
        }

        $this->smarty->assign('app_strings', $app_strings);
        $this->smarty->assign('message', $message);
        echo $this->smarty->fetch("modules/Emails/templates/successMessage.tpl");
    }

    /**
     * Validates existence and expiration of a cache file
     * @param string $ieId
     * @param string $type Type of cache file: folders, messages, etc.
     * @param string $file The cachefile name
     * @param int refreshOffset Refresh time in secs.
     * @return mixed.
     */
    function validCacheFileExists($ieId, $type, $file, $refreshOffset = -1)
    {
        global $sugar_config;

        if ($refreshOffset == -1) {
            $refreshOffset = $this->cacheTimeouts[$type]; // use defaults
        }

        $cacheFilePath = sugar_cached("modules/Emails/{$ieId}/{$type}/{$file}");
        if (file_exists($cacheFilePath)) {
            return true;
        }

        return false;
    }

    /**
     * retrieves the cached value
     * @param string $ieId
     * @param string $type Type of cache file: folders, messages, etc.
     * @param string $file The cachefile name
     * @param string $key name of cache value
     * @return mixed
     */
    function getCacheValue($ieId, $type, $file, $key)
    {
        global $sugar_config;

        $cleanIeId = cleanDirName($ieId);
        $cleanType = cleanDirName($type);
        $cleanFile = cleanFileName($file);
        $cacheFilePath = sugar_cached("modules/Emails/{$cleanIeId}/{$cleanType}/{$cleanFile}");
        $cacheFile = array();

        if (file_exists($cacheFilePath)) {
            include($cacheFilePath); // provides $cacheFile

            if (isset($cacheFile[$key])) {
                $ret = unserialize($cacheFile[$key]);

                return $ret;
            }
        } else {
            $GLOBALS['log']->debug("EMAILUI: cache file not found [ {$cacheFilePath} ] - creating blank cache file");
            $this->writeCacheFile('retArr', array(), $ieId, $type, $file);
        }

        return null;
    }

    /**
     * retrieves the cache file last touched time
     * @param string $ieId
     * @param string $type Type of cache file: folders, messages, etc.
     * @param string $file The cachefile name
     * @return string
     */
    function getCacheTimestamp($ieId, $type, $file)
    {
        global $sugar_config;

        $cacheFilePath = sugar_cached("modules/Emails/{$ieId}/{$type}/{$file}");
        $cacheFile = array();

        if (file_exists($cacheFilePath)) {
            include($cacheFilePath); // provides $cacheFile['timestamp']

            if (isset($cacheFile['timestamp'])) {
                $GLOBALS['log']->debug("EMAILUI: found timestamp [ {$cacheFile['timestamp']} ]");

                return $cacheFile['timestamp'];
            }
        }

        return '';
    }

    /**
     * Updates the timestamp for a cache file - usually to mark a "check email"
     * process
     * @param string $ieId
     * @param string $type Type of cache file: folders, messages, etc.
     * @param string $file The cachefile name
     */
    function setCacheTimestamp($ieId, $type, $file)
    {
        global $sugar_config;

        $cacheFilePath = sugar_cached("modules/Emails/{$ieId}/{$type}/{$file}");
        $cacheFile = array();

        if (file_exists($cacheFilePath)) {
            include($cacheFilePath); // provides $cacheFile['timestamp']

            if (isset($cacheFile['timestamp'])) {
                $cacheFile['timestamp'] = strtotime('now');
                $GLOBALS['log']->debug("EMAILUI: setting updated timestamp [ {$cacheFile['timestamp']} ]");

                return $this->_writeCacheFile($cacheFile, $cacheFilePath);
            }
        }
    }


    /**
     * Writes caches to flat file in cache dir.
     * @param string $key Key to the main cache entry (not timestamp)
     * @param mixed $var Variable to be cached
     * @param string $ieId I-E focus ID
     * @param string $type Folder in cache
     * @param string $file Cache file name
     */
    function writeCacheFile($key, $var, $ieId, $type, $file)
    {
        global $sugar_config;

        $cleanIeId = cleanDirName($ieId);
        $cleanType = cleanDirName($type);
        $cleanFile = cleanFileName($file);
        $the_file = sugar_cached("modules/Emails/{$cleanIeId}/{$cleanType}/{$cleanFile}");
        $timestamp = strtotime('now');
        $array = array();
        $array['timestamp'] = $timestamp;
        $array[$key] = serialize($var); // serialized since varexport_helper() can't handle PHP objects

        return $this->_writeCacheFile($array, $the_file);
    }

    /**
     * Performs the actual file write.  Abstracted from writeCacheFile() for
     * flexibility
     * @param array $array The array to write to the cache
     * @param string $file Full path (relative) with cache file name
     * @return bool
     */
    function _writeCacheFile($array, $file)
    {
        global $sugar_config;

        $arrayString = var_export_helper($array);

        $date = date("r");
        $the_string = <<<eoq
<?php // created: {$date}
	\$cacheFile = {$arrayString};
?>
eoq;
        if ($fh = @sugar_fopen($file, "w")) {
            fputs($fh, $the_string);
            fclose($fh);

            return true;
        } else {
            $GLOBALS['log']->debug("EMAILUI: Could not write cache file [ {$file} ]");

            return false;
        }
    }

    /**
     * Generate JSON encoded data to be consumed by yui datatable.
     *
     * @param array $data
     * @param string $resultsParam The resultsList name
     * @return string
     */
    function jsonOuput($data, $resultsParam, $count = 0, $fromCache = true, $unread = -1)
    {
        global $app_strings;

        $count = ($count > 0) ? $count : 0;

        if (isset($a['fromCache'])) {
            $cached = ($a['fromCache'] == 1) ? 1 : 0;
        } else {
            $cached = ($fromCache) ? 1 : 0;
        }

        if ($data['mbox'] == 'undefined' || empty($data['mbox'])) {
            $data['mbox'] = $app_strings['LBL_NONE'];
        }

        $jsonOut = array(
            'TotalCount' => $count,
            'FromCache' => $cached,
            'UnreadCount' => $unread,
            $resultsParam => $data['out']
        );

        return json_encode($jsonOut);
    }

    /**
     * generates XML output from an array
     * @param array
     * @param string master list Item
     * @return string
     */
    function xmlOutput($a, $paramName, $count = 0, $fromCache = true, $unread = -1)
    {
        global $app_strings;
        $count = ($count > 0) ? $count : 0;

        if (isset($a['fromCache'])) {
            $cached = ($a['fromCache'] == 1) ? 1 : 0;
        } else {
            $cached = ($fromCache) ? 1 : 0;
        }

        if ($a['mbox'] == 'undefined' || empty($a['mbox'])) {
            $a['mbox'] = $app_strings['LBL_NONE'];
        }

        $xml = $this->arrayToXML($a['out'], $paramName);

        $ret = <<<eoq
<?xml version="1.0" encoding="UTF-8"?>
<EmailPage>
<TotalCount>{$count}</TotalCount>
<UnreadCount>{$unread}</UnreadCount>
<FromCache> {$cached} </FromCache>
<{$paramName}s>
{$xml}
</{$paramName}s>
</EmailPage>
eoq;

        return $ret;
    }

    /**
     * Generate to/cc addresses string in email detailview.
     *
     * @param string $str
     * @param string $target values: to, cc
     * @param int $defaultNum
     * @return string $str
     */
    function generateExpandableAddrs($str)
    {
        global $mod_strings;
        $tempStr = $str . ',';
        $tempStr = html_entity_decode($tempStr);
        $tempStr = $this->unifyEmailString($tempStr);
        $defaultNum = 2;
        $pattern = '/@.*,/U';
        preg_match_all($pattern, $tempStr, $matchs);
        $totalCount = count($matchs[0]);

        if (!empty($matchs[0]) && $totalCount > $defaultNum) {
            $position = strpos($tempStr, $matchs[0][$defaultNum]);
            $hiddenCount = $totalCount - $defaultNum;
            $frontStr = substr($tempStr, 0, $position);
            $backStr = substr($tempStr, $position, -1);
            $str = htmlentities($frontStr) . '<a class="utilsLink" onclick="javascript: SUGAR.email2.detailView.displayAllAddrs(this);">...[' . $mod_strings['LBL_EMAIL_DETAIL_VIEW_SHOW'] . $hiddenCount . $mod_strings['LBL_EMAIL_DETAIL_VIEW_MORE'] . ']</a><span style="display: none;">' . htmlentities($backStr) . '</span>';
        }

        return $str;
    }

    /**
     * Unify the seperator as ,
     *
     * @param String $str email address string
     * @return String converted string
     */
    function unifyEmailString($str)
    {
        preg_match_all('/@.*;/U', $str, $matches);
        if (!empty($matches[0])) {
            foreach ($matches[0] as $key => $value) {
                $new[] = str_replace(";", ",", $value);
            }

            return str_replace($matches[0], $new, $str);
        }

        return $str;
    }
} // end class def<|MERGE_RESOLUTION|>--- conflicted
+++ resolved
@@ -107,16 +107,15 @@
         self::__construct();
     }
 
-    ///////////////////////////////////////////////////////////////////////////
-    ////	CORE
-    /**
-     * Renders the frame for emails
-     * @throws \RuntimeException
-     */
-    function displayEmailFrame($baseTpl = "modules/Emails/templates/_baseEmail.tpl")
-    {
-
-        require_once("include/OutboundEmail/OutboundEmail.php");
+	///////////////////////////////////////////////////////////////////////////
+	////	CORE
+	/**
+	 * Renders the frame for emails
+	 *@throws \RuntimeException
+     */
+	function displayEmailFrame($baseTpl = "modules/Emails/templates/_baseEmail.tpl") {
+
+		require_once("include/OutboundEmail/OutboundEmail.php");
 
         global $app_strings, $app_list_strings;
         global $mod_strings;
@@ -133,77 +132,8 @@
         $this->preflightUserCache();
         $ie = new InboundEmail();
 
-<<<<<<< HEAD
 
         $this->_generateComposeConfigData('email_compose');
-=======
-	/**
-	 * Sole constructor
-	 */
-	function __construct() {
-		global $sugar_config;
-		global $current_user;
-
-		$folderStateSerial = $current_user->getPreference('folderOpenState', 'Emails');
-
-		if(!empty($folderStateSerial)) {
-			$this->folderStates = sugar_unserialize($folderStateSerial);
-		}
-
-		$this->smarty = new Sugar_Smarty();
-		$this->folder = new SugarFolder();
-		$this->userCacheDir = sugar_cached("modules/Emails/{$current_user->id}");
-		$this->db = DBManagerFactory::getInstance();
-	}
-
-	/**
-	 * @deprecated deprecated since version 7.6, PHP4 Style Constructors are deprecated and will be remove in 7.8, please update your code, use __construct instead
-	 */
-	function EmailUI(){
-		$deprecatedMessage = 'PHP4 Style Constructors are deprecated and will be remove in 7.8, please update your code';
-		if(isset($GLOBALS['log'])) {
-			$GLOBALS['log']->deprecated($deprecatedMessage);
-		}
-		else {
-			trigger_error($deprecatedMessage, E_USER_DEPRECATED);
-		}
-		self::__construct();
-	}
-
-	///////////////////////////////////////////////////////////////////////////
-	////	CORE
-	/**
-	 * Renders the frame for emails
-	 */
-	function displayEmailFrame() {
-        require_once("include/OutboundEmail/OutboundEmail.php");
-
-		global $app_strings, $app_list_strings;
-		global $mod_strings;
-		global $sugar_config;
-		global $current_user;
-		global $locale;
-		global $timedate;
-		global $theme;
-		global $sugar_version;
-		global $sugar_flavor;
-		global $current_language;
-		global $server_unique_key;
-
-		$this->preflightUserCache();
-		$ie = new InboundEmail();
-
-		// focus listView
-		$list = array(
-			'mbox' => 'Home',
-			'ieId' => '',
-			'name' => 'Home',
-			'unreadChecked' => 0,
-			'out' => array(),
-		);
-
-		$this->_generateComposeConfigData('email_compose');
->>>>>>> 460b91ab
 
 
         //Check quick create module access
@@ -491,14 +421,14 @@
         if (!is_object($myBean)) {
             $GLOBALS['log']->warn('incorrect bean');
         } else {
-            
+
             if (is_array($emailField)) {
                 $emailFields = $emailField;
             } else {
                 $emailFields = array($emailField);
             }
-            
-            
+
+
             if($checkAllEmail) {
                 $i = 1;
                 $emailField = 'email' . $i;
@@ -509,7 +439,7 @@
                 }
                 $emailFields = array_unique($emailFields);
             }
-            
+
             foreach($emailFields as $emailField) {
                 if (property_exists($myBean, $emailField)) {
                     $emailLink = '<a href="javascript:void(0);"  onclick=" $(document).openComposeViewModal(this);" data-module="' . $myBean->module_name . '" ' .
@@ -956,7 +886,6 @@
         // general settings
         $emailSettings = $user->getPreference('emailSettings', 'Emails');
 
-<<<<<<< HEAD
         if (empty($emailSettings)) {
             $emailSettings = array();
             $emailSettings['emailCheckInterval'] = -1;
@@ -965,193 +894,6 @@
             $emailSettings['sendPlainText'] = '';
             $emailSettings['defaultOutboundCharset'] = $GLOBALS['sugar_config']['default_email_charset'];
             $emailSettings['showNumInList'] = 20;
-=======
-function getAssignedEmailsCountForUsers($userIds) {
-	$counts = array();
-	foreach($userIds as $id) {
-		$r = $this->db->query("SELECT count(*) AS c FROM emails WHERE assigned_user_id = '$id' AND status = 'unread'");
-		$a = $this->db->fetchByAssoc($r);
-		$counts[$id] = $a['c'];
-	} // foreach
-	return $counts;
-} // fn
-
-function getLastRobin($ie) {
-	$lastRobin = "";
-	if($this->validCacheFileExists($ie->id, 'folders', "robin.cache.php")) {
-		$lastRobin = $this->getCacheValue($ie->id, 'folders', "robin.cache.php", 'robin');
-	} // if
-	return $lastRobin;
-} // fn
-
-function setLastRobin($ie, $lastRobin) {
-    global $sugar_config;
-    $cacheFolderPath = sugar_cached("modules/Emails/{$ie->id}/folders");
-    if (!file_exists($cacheFolderPath)) {
-    	mkdir_recursive($cacheFolderPath);
-    }
-	$this->writeCacheFile('robin', $lastRobin, $ie->id, 'folders', "robin.cache.php");
-} // fn
-
-	/**
-	 * returns the metadata defining a single email message for display.  Uses cache file if it exists
-	 * @return array
-	 */
-function getSingleMessage($ie) {
-		global $timedate;
-		global $app_strings,$mod_strings;
-		$ie->retrieve($_REQUEST['ieId']);
-		$noCache = true;
-
-		$ie->mailbox = $_REQUEST['mbox'];
-		$filename = $_REQUEST['mbox'].$_REQUEST['uid'].".php";
-		$md5uidl = "";
-		if ($ie->isPop3Protocol()) {
-			$md5uidl = md5($_REQUEST['uid']);
-			$filename = $_REQUEST['mbox'].$md5uidl.".php";
-		} // if
-
-		if(isset($filename) && strpos($filename, "..") !== false){
-			die("Directory navigation attack denied.");
-		}
-
-		if($this->validCacheFileExists($_REQUEST['ieId'], 'messages', $filename)) {
-			$out = $this->getCacheValue($_REQUEST['ieId'], 'messages', $filename, 'out');
-			$noCache = false;
-
-			// something fubar'd the cache?
-			if(empty($out['meta']['email']['name']) && empty($out['meta']['email']['description'])) {
-				$noCache = true;
-			} else {
-				// When sending data from cache, convert date into users preffered format
-				$dateTimeInGMTFormat = $out['meta']['email']['date_start'];
-				$out['meta']['email']['date_start'] = $timedate->to_display_date_time($dateTimeInGMTFormat);
-			} // else
-		}
-
-		if($noCache) {
-			$writeToCacheFile = true;
-			if ($ie->isPop3Protocol()) {
-				$status = $ie->setEmailForDisplay($_REQUEST['uid'], true, true, true);
-			} else {
-				$status = $ie->setEmailForDisplay($_REQUEST['uid'], false, true, true);
-			}
-			$out = $ie->displayOneEmail($_REQUEST['uid'], $_REQUEST['mbox']);
-			// modify the out object to store date in GMT format on the local cache file
-			$dateTimeInUserFormat = $out['meta']['email']['date_start'];
-			$out['meta']['email']['date_start'] = $timedate->to_db($dateTimeInUserFormat);
-			if ($status == 'error') {
-				$writeToCacheFile = false;
-			}
-			if ($writeToCacheFile) {
-				if ($ie->isPop3Protocol()) {
-					$this->writeCacheFile('out', $out, $_REQUEST['ieId'], 'messages', "{$_REQUEST['mbox']}{$md5uidl}.php");
-				} else {
-					$this->writeCacheFile('out', $out, $_REQUEST['ieId'], 'messages', "{$_REQUEST['mbox']}{$_REQUEST['uid']}.php");
-				} // else
-			// restore date in the users preferred format to be send on to UI for diaply
-			$out['meta']['email']['date_start'] = $dateTimeInUserFormat;
-			} // if
-		}
-		$out['meta']['email']['toaddrs'] = $this->generateExpandableAddrs($out['meta']['email']['toaddrs']);
-		if(!empty($out['meta']['email']['cc_addrs'])) {
-            $ccs = $this->generateExpandableAddrs($out['meta']['email']['cc_addrs']);
-		    $out['meta']['cc'] = <<<eoq
-				<tr>
-					<td NOWRAP valign="top" class="displayEmailLabel">
-						{$app_strings['LBL_EMAIL_CC']}:
-					</td>
-					<td class="displayEmailValue">
-						{$ccs}
-					</td>
-				</tr>
-eoq;
-		}
-
-		 if(empty($out['meta']['email']['description'])) {
-             $out['meta']['email']['description'] = $mod_strings['LBL_EMPTY_EMAIL_BODY'];
-         } else {
-             // clean html
-             $sugarCleaner = new SugarCleaner();
-             $out['meta']['email']['description'] = $sugarCleaner::cleanHtml($out['meta']['email']['description'], true);
-         }
-
-		if($noCache) {
-			$GLOBALS['log']->debug("EMAILUI: getSingleMessage() NOT using cache file");
-		} else {
-			$GLOBALS['log']->debug("EMAILUI: getSingleMessage() using cache file [ ".$_REQUEST['mbox'].$_REQUEST['uid'].".php ]");
-		}
-
-
-
-		$this->setReadFlag($_REQUEST['ieId'], $_REQUEST['mbox'], $_REQUEST['uid']);
-		return $out;
-	}
-
-
-	/**
-	 * Returns the HTML for a list of emails in a given folder
-	 * @param GUID $ieId GUID to InboundEmail instance
-	 * @param string $mbox Mailbox path name in dot notation
-	 * @param int $folderListCacheOffset Seconds for valid cache file
-	 * @return string HTML render of list.
-	 */
-	function getListEmails($ieId, $mbox, $folderListCacheOffset, $forceRefresh='false') {
-		global $sugar_config;
-
-
-		$ie = new InboundEmail();
-		$ie->retrieve($ieId);
-		$list = $ie->displayFolderContents($mbox, $forceRefresh);
-
-		return $list;
-	}
-
-	/**
-	 * Returns the templatized compose screen.  Used by reply, forwards and draft status messages.
-	 * @param object email Email bean in focus
-	 */
-	function displayComposeEmail($email) {
-		global $locale;
-		global $current_user;
-
-
-		$ea = new SugarEmailAddress();
-
-		if(!empty($email)) {
-		    $email->cids2Links();
-			$description = (empty($email->description_html)) ? $email->description : $email->description_html;
-		}
-
-		//Get the most complete address list availible for this email
-		$addresses = array('toAddresses' => 'to', 'ccAddresses' => 'cc', 'bccAddresses' => 'bcc');
-		foreach($addresses as $var => $type)
-		{
-			$$var = "";
-			foreach (array("{$type}_addrs_names", "{$type}addrs", "{$type}_addrs") as $emailVar)
-			{
-				if (!empty($email->$emailVar)) {
-					$$var = $email->$emailVar;
-					break;
-				}
-			}
-		}
-
-		$ret = array();
-		$ret['type'] = $email->type;
-		$ret['name'] = $email->name;
-		$ret['description'] = $description;
-		$ret['from'] = (isset($_REQUEST['composeType']) && $_REQUEST['composeType'] == 'forward') ? "" : $email->from_addr;
-		$ret['to'] = from_html($toAddresses);
-		$ret['uid'] = $email->id;
-		$ret['parent_name'] = $email->parent_name;
-		$ret['parent_type'] = $email->parent_type;
-		$ret['parent_id'] = $email->parent_id;
-
-       if ($email->type == 'draft') {
-            $ret['cc'] = from_html($ccAddresses);
-            $ret['bcc'] = $bccAddresses;
->>>>>>> 460b91ab
         }
 
         // focus folder
@@ -1347,7 +1089,7 @@
         global $sugar_config;
         global $current_user;
         global $app_strings;
-        
+
         if(!$user) {
             $user = $current_user;
         }
@@ -2261,17 +2003,16 @@
         $this->writeCacheFile('robin', $lastRobin, $ie->id, 'folders', "robin.cache.php");
     } // fn
 
-    /**
-     * returns the metadata defining a single email message for display.  Uses cache file if it exists
-     * @return array
-     */
-    function getSingleMessage($ie)
-    {
-
-        global $timedate;
-        global $app_strings, $mod_strings;
-        $ie->retrieve($_REQUEST['ieId']);
-        $noCache = true;
+	/**
+	 * returns the metadata defining a single email message for display.  Uses cache file if it exists
+	 * @return array
+	 */
+function getSingleMessage($ie)
+
+		{global $timedate;
+		global $app_strings,$mod_strings;
+		$ie->retrieve($_REQUEST['ieId']);
+		$noCache = true;
 
         $ie->mailbox = $_REQUEST['mbox'];
         $filename = $_REQUEST['mbox'] . $_REQUEST['uid'] . ".php";
@@ -2350,10 +2091,9 @@
             $GLOBALS['log']->debug("EMAILUI: getSingleMessage() using cache file [ " . $_REQUEST['mbox'] . $_REQUEST['uid'] . ".php ]");
         }
 
-        $this->setReadFlag($_REQUEST['ieId'], $_REQUEST['mbox'], $_REQUEST['uid']);
-
-        return $out;
-    }
+		$this->setReadFlag($_REQUEST['ieId'], $_REQUEST['mbox'], $_REQUEST['uid']);
+		return $out;
+	}
 
 
     /**
