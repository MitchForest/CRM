--- conflicted
+++ resolved
@@ -47,11 +47,7 @@
 global $current_user, $app_strings;
 
 $dashletData['MyEmailsDashlet']['searchFields'] = array(
-<<<<<<< HEAD
-												 	   'date_sent'  => array('default' => ''),
-=======
                                                        'date_sent_received'  => array('default' => ''),
->>>>>>> 7d886ad4
                                                        'name'  => array('default' => ''),
 													   //'from_addr_name' => array('default' => ''),
                                                        'assigned_user_id'   => array('default' => ''),
