--- conflicted
+++ resolved
@@ -78,18 +78,8 @@
                                                                         'label'   => 'LNK_QUICK_REPLY',
                                                                         'sortable' => false,
                                                                         'default' => true),
-<<<<<<< HEAD
-                                                   'create_related' => array('width'   => '25',
-                                                                        'label'   => '',
-                                                                        'sortable' => false,
-                                                                        'default' => true),
-                                                                        );
-=======
 
     'category_id' => array('width' => '8',
         'label' => 'LBL_CATEGORY',
         'default' => true),
 );
-
-?>
->>>>>>> 6fff9dbc
