--- conflicted
+++ resolved
@@ -50,10 +50,8 @@
 }
 //For the full compose/email screen, the compose package is generated and script execution
 //continues to the Emails/index.php page.
-else {
-    if (!isset($data['forQuickCreate'])) {
-        $ret = generateComposeDataPackage($data);
-    }
+elseif (!isset($data['forQuickCreate'])) {
+    $ret = generateComposeDataPackage($data);
 }
 
 /**
@@ -117,10 +115,8 @@
         } else {
             if (isset($bean->full_name)) {
                 $namePlusEmail = from_html($bean->full_name) . " <" . from_html($bean->emailAddress->getPrimaryAddress($bean)) . ">";
-            } else {
-                if (isset($bean->emailAddress)) {
-                    $namePlusEmail = "<" . from_html($bean->emailAddress->getPrimaryAddress($bean)) . ">";
-                }
+            } elseif (isset($bean->emailAddress)) {
+                $namePlusEmail = "<" . from_html($bean->emailAddress->getPrimaryAddress($bean)) . ">";
             }
         }
 
@@ -167,16 +163,15 @@
             'email_id' => $email_id,
 
         );
-    } else {
-        if (isset($data['recordId'])) {
-            $quotesData = getQuotesRelatedData($data);
-            $namePlusEmail = $quotesData['toAddress'];
-            $subject = $quotesData['subject'];
-            $body = $quotesData['body'];
-            $attachments = $quotesData['attachments'];
-            $email_id = $quotesData['email_id'];
-
-            $ret = array(
+    } elseif (isset($data['recordId'])) {
+        $quotesData = getQuotesRelatedData($data);
+        $namePlusEmail = $quotesData['toAddress'];
+        $subject = $quotesData['subject'];
+        $body = $quotesData['body'];
+        $attachments = $quotesData['attachments'];
+        $email_id = $quotesData['email_id'];
+
+        $ret = array(
             'to_email_addrs' => $namePlusEmail,
             'parent_type' => $quotesData['parent_type'],
             'parent_id' => $quotesData['parent_id'],
@@ -186,61 +181,15 @@
             'attachments' => $attachments,
             'email_id' => $email_id,
         );
-<<<<<<< HEAD
-        } else {
-            if (isset($_REQUEST['ListView'])) {
-                $email = new Email();
-                $namePlusEmail = $email->getNamePlusEmailAddressesForCompose($_REQUEST['action_module'], (explode(",", $_REQUEST['uid'])));
-                $ret = array(
-=======
     } elseif (isset($_REQUEST['ListView'])) {
         $email = BeanFactory::newBean('Emails');
         $namePlusEmail = $email->getNamePlusEmailAddressesForCompose($_REQUEST['action_module'], (explode(",", $_REQUEST['uid'])));
         $ret = array(
->>>>>>> ed01964c
             'to_email_addrs' => $namePlusEmail,
         );
-            } else {
-                if (isset($data['replyForward'])) {
-                    require_once("modules/Emails/EmailUI.php");
-
-<<<<<<< HEAD
-                    $ret = array();
-                    $ie = new InboundEmail();
-                    $ie->email = new Email();
-                    $ie->email->email2init();
-                    $replyType = $data['reply'];
-                    $email_id = $data['record'];
-                    $ie->email->retrieve($email_id);
-                    $emailType = "";
-                    if ($ie->email->type == 'draft') {
-                        $emailType = $ie->email->type;
-                    }
-                    $ie->email->from_addr = $ie->email->from_addr_name;
-                    isValidEmailAddress($ie->email->from_addr);
-                    $ie->email->to_addrs = to_html($ie->email->to_addrs_names);
-                    $ie->email->cc_addrs = to_html($ie->email->cc_addrs_names);
-                    $ie->email->bcc_addrs = $ie->email->bcc_addrs_names;
-                    $ie->email->from_name = $ie->email->from_addr;
-                    $preBodyHTML = "&nbsp;<div><hr></div>";
-                    if ($ie->email->type != 'draft') {
-                        $email = $ie->email->et->handleReplyType($ie->email, $replyType);
-                    } else {
-                        $email = $ie->email;
-                        $preBodyHTML = "";
-                    } // else
-                    if ($ie->email->type != 'draft') {
-                        $emailHeader = $email->description;
-                    }
-                    $ret = $ie->email->et->displayComposeEmail($email);
-                    if ($ie->email->type != 'draft') {
-                        $ret['description'] = $emailHeader;
-                    }
-                    if ($replyType == 'forward' || $emailType == 'draft') {
-                        $ret = $ie->email->et->getDraftAttachments($ret);
-                    }
-                    $return = $ie->email->et->getFromAllAccountsArray($ie, $ret);
-=======
+    } elseif (isset($data['replyForward'])) {
+        require_once("modules/Emails/EmailUI.php");
+
         $ret = array();
         $ie = BeanFactory::newBean('InboundEmail');
         $ie->email = BeanFactory::newBean('Emails');
@@ -276,17 +225,16 @@
             $ret = $ie->email->et->getDraftAttachments($ret);
         }
         $return = $ie->email->et->getFromAllAccountsArray($ie, $ret);
->>>>>>> ed01964c
-
-                    if ($replyType == "forward") {
-                        $return['to'] = '';
-                    } else {
-                        if ($email->type != 'draft') {
-                            $return['to'] = from_html($ie->email->from_addr);
-                            isValidEmailAddress($return['to']);
-                        }
-                    } // else
-                    $ret = array(
+
+        if ($replyType == "forward") {
+            $return['to'] = '';
+        } else {
+            if ($email->type != 'draft') {
+                $return['to'] = from_html($ie->email->from_addr);
+                isValidEmailAddress($return['to']);
+            }
+        } // else
+        $ret = array(
             'to_email_addrs' => $return['to'],
             'parent_type' => $return['parent_type'],
             'parent_id' => $return['parent_id'],
@@ -298,47 +246,44 @@
             'fromAccounts' => $return['fromAccounts'],
         );
 
-                    // If it's a 'Reply All' action, append the CC addresses
-                    if ($data['reply'] == 'replyAll') {
-                        global $current_user;
-
-                        $ccEmails = $ie->email->to_addrs;
-
-                        if (!empty($ie->email->cc_addrs)) {
-                            $ccEmails .= ", " . $ie->email->cc_addrs;
-                        }
-
-                        $myEmailAddresses = array();
-                        foreach ($current_user->emailAddress->addresses as $p) {
-                            array_push($myEmailAddresses, $p['email_address']);
-                        }
-
-                        //remove current user's email address (if contained in To/CC)
-                        $ccEmailsArr = explode(", ", $ccEmails);
-
-                        foreach ($ccEmailsArr as $p => $q) {
-                            preg_match('/<(.*?)>/', $q, $email);
-                            if (isset($email[1])) {
-                                $checkemail = $email[1];
-                            } else {
-                                $checkemail = $q;
-                            }
-                            if (in_array($checkemail, $myEmailAddresses)) {
-                                unset($ccEmailsArr[$p]);
-                            }
-                        }
-
-                        $ccEmails = implode(", ", $ccEmailsArr);
-
-                        $ret['cc_addrs'] = from_html($ccEmails);
-                    }
+        // If it's a 'Reply All' action, append the CC addresses
+        if ($data['reply'] == 'replyAll') {
+            global $current_user;
+
+            $ccEmails = $ie->email->to_addrs;
+
+            if (!empty($ie->email->cc_addrs)) {
+                $ccEmails .= ", " . $ie->email->cc_addrs;
+            }
+
+            $myEmailAddresses = array();
+            foreach ($current_user->emailAddress->addresses as $p) {
+                array_push($myEmailAddresses, $p['email_address']);
+            }
+
+            //remove current user's email address (if contained in To/CC)
+            $ccEmailsArr = explode(", ", $ccEmails);
+
+            foreach ($ccEmailsArr as $p => $q) {
+                preg_match('/<(.*?)>/', $q, $email);
+                if (isset($email[1])) {
+                    $checkemail = $email[1];
                 } else {
-                    $ret = array(
+                    $checkemail = $q;
+                }
+                if (in_array($checkemail, $myEmailAddresses)) {
+                    unset($ccEmailsArr[$p]);
+                }
+            }
+
+            $ccEmails = implode(", ", $ccEmailsArr);
+
+            $ret['cc_addrs'] = from_html($ccEmails);
+        }
+    } else {
+        $ret = array(
             'to_email_addrs' => '',
         );
-                }
-            }
-        }
     }
 
     if ($forFullCompose) {
