<?php
/**
 *
 * SugarCRM Community Edition is a customer relationship management program developed by
 * SugarCRM, Inc. Copyright (C) 2004-2013 SugarCRM Inc.
 *
 * SuiteCRM is an extension to SugarCRM Community Edition developed by SalesAgility Ltd.
 * Copyright (C) 2011 - 2018 SalesAgility Ltd.
 *
 * This program is free software; you can redistribute it and/or modify it under
 * the terms of the GNU Affero General Public License version 3 as published by the
 * Free Software Foundation with the addition of the following permission added
 * to Section 15 as permitted in Section 7(a): FOR ANY PART OF THE COVERED WORK
 * IN WHICH THE COPYRIGHT IS OWNED BY SUGARCRM, SUGARCRM DISCLAIMS THE WARRANTY
 * OF NON INFRINGEMENT OF THIRD PARTY RIGHTS.
 *
 * This program is distributed in the hope that it will be useful, but WITHOUT
 * ANY WARRANTY; without even the implied warranty of MERCHANTABILITY or FITNESS
 * FOR A PARTICULAR PURPOSE. See the GNU Affero General Public License for more
 * details.
 *
 * You should have received a copy of the GNU Affero General Public License along with
 * this program; if not, see http://www.gnu.org/licenses or write to the Free
 * Software Foundation, Inc., 51 Franklin Street, Fifth Floor, Boston, MA
 * 02110-1301 USA.
 *
 * You can contact SugarCRM, Inc. headquarters at 10050 North Wolfe Road,
 * SW2-130, Cupertino, CA 95014, USA. or at email address contact@sugarcrm.com.
 *
 * The interactive user interfaces in modified source and object code versions
 * of this program must display Appropriate Legal Notices, as required under
 * Section 5 of the GNU Affero General Public License version 3.
 *
 * In accordance with Section 7(b) of the GNU Affero General Public License version 3,
 * these Appropriate Legal Notices must retain the display of the "Powered by
 * SugarCRM" logo and "Supercharged by SuiteCRM" logo. If the display of the logos is not
 * reasonably feasible for technical reasons, the Appropriate Legal Notices must
 * display the words "Powered by SugarCRM" and "Supercharged by SuiteCRM".
 */

if (!defined('sugarEntry') || !sugarEntry) {
    die('Not A Valid Entry Point');
}

class ListViewDataEmailsSearchOnIMap extends ListViewDataEmailsSearchAbstract {



    /**
     * @param Email $seed
     * @param array $request
     * @param string $where
     * @param string $id
     * @param InboundEmail $inboundEmail
     * @param array $filter
     * @param Folder $folderObj
     * @param User $currentUser
     * @param string $folder
     * @param int $limit
     * @param string $limitPerPage
     * @param array $params
     * @return array
     */
    public function search(
        Email $seed,
        &$request,
        $where,
        $id,
        InboundEmail $inboundEmail,
        $filter,
        Folder $folderObj,
        User $currentUser,
        $folder,
        $limit,
        $limitPerPage,
        $params,
        $pageData,
        $filter_fields) {


        // Create the data structure which are required to view a list view.
        require_once 'include/SearchForm/SearchForm2.php';
        $this->lvde->seed =& $seed;
        $this->lvde->setVariableName($seed->object_name, $where, $this->lvde->listviewName, $id);
        $this->lvde->seed->id = '[SELECT_ID_LIST]';

        if (!empty($params['overrideOrder']) && !empty($params['orderBy'])) {
            $order = $this->lvde->getOrderBy(
                strtolower($params['orderBy']),
                (empty($params['sortOrder']) ? '' : $params['sortOrder'])
            );
        } else {
            $order = $this->lvde->getOrderBy();
        }

        // still empty? try to use settings passed in $param
        if (empty($order['orderBy']) && !empty($params['orderBy'])) {
            $order['orderBy'] = $params['orderBy'];
            $order['sortOrder'] = (empty($params['sortOrder']) ? '' : $params['sortOrder']);
        }

        // TODO: figure out why was it for?
        $orderby = $order['orderBy'];
        if (strpos($order['orderBy'], '.') && ($order['orderBy'] != "report_cache.date_modified")) {
            $orderby = substr($order['orderBy'], strpos($order['orderBy'], '.') + 1);
        }


        $page = 0;
        $offset = 0;
        if (isset($request['Emails2_EMAIL_offset'])) {
            if ($request['Emails2_EMAIL_offset'] !== "end") {
                $offset = $request['Emails2_EMAIL_offset'];
                $page = $offset / $limitPerPage;
            }
        }

        // Get emails from email server
        // TODO: PHP Warning:  imap_fetchbody(): Bad message number
        $emailServerEmails = $inboundEmail->checkWithPagination($offset, $limitPerPage, $order, $filter, $filter_fields);

        $total = $emailServerEmails['mailbox_info']['Nmsgs']; // + count($importedEmails['data']);
        if ($page === "end") {
            $offset = $total - $limitPerPage;
        }


        /// Populate the data and its fields from the email server
        $request['uids'] = array();

            
        if (isset($emailServerEmails['data']) && is_array($emailServerEmails['data'])) {
            $emailServerEmailsData = $emailServerEmails['data'];
        } else {
            if (!isset($emailServerEmails['data'])) {	
                LoggerManager::getLogger()->warn('server email data is not set for seearch');	
            } elseif (!is_array($emailServerEmails['data'])) {
                LoggerManager::getLogger()->warn('server email data should be an array, ' . gettype($emailServerEmails['data']) . ' given.');	
            }	
        }
<<<<<<< HEAD
        foreach ($emailServerEmailsData as $h => $emailHeader) {
            $emailRecord = $this->lvde->getEmailRecord($folderObj, $emailHeader, $seed, $inboundEmail, $currentUser, $folder);
            if($emailRecord === false) {
                continue;
=======

        if ($inboundEmail) {
            foreach ((array)$emailServerEmailsData as $h => $emailHeader) {
                $emailRecord = $this->lvde->getEmailRecord($folderObj, $emailHeader, $seed, $inboundEmail, $currentUser, $folder);
                if ($emailRecord === false) {
                    continue;
                }
                $assigned_user = $this->retrieveEmailAssignedUser($emailRecord['UID']);
                $emailRecord['ASSIGNED_USER_NAME'] = $assigned_user['assigned_user_name'];
                $emailRecord['ASSIGNED_USER_ID'] = $assigned_user['assigned_user_id'];
                $data[] = $emailRecord;
                $pageData['rowAccess'][$h] = array('edit' => true, 'view' => true);
                $pageData['additionalDetails'][$h] = '';
                $pageData['tag'][$h]['MAIN'] = 'a';
>>>>>>> 7d886ad4
            }
        } else {
            LoggerManager::getLogger()->warn('Unable to collect page data, Inbound Email is not set.');
        }

        // Filter imported emails based on the UID of the results from the IMap server
        if ($inboundEmail) {
            $inboundEmailIdQuoted = DBManagerFactory::getInstance()->quote($inboundEmail->id);
        } else {
            $inboundEmailIdQuoted = '';
            LoggerManager::getLogger()->warn('Unable to quote Inbound Email ID, Inbound Email is not set.');
        }
        $crmWhere = $where . " AND mailbox_id LIKE " . "'" . $inboundEmailIdQuoted . "'";

        $ret_array['inner_join'] = '';
        if (!empty($this->lvde->seed->listview_inner_join)) {
            $ret_array['inner_join'] = ' ' . implode(' ', $this->lvde->seed->listview_inner_join) . ' ';
        }

        if (!isset($params) || !is_array($params)) {
            $params = array();
        }
        if (!isset($params['custom_select'])) {
            $params['custom_select'] = '';
        }
        if (!isset($params['custom_from'])) {
            $params['custom_from'] = '';
        }
        if (!isset($params['custom_where'])) {
            $params['custom_where'] = '';
        }
        if (!isset($params['custom_order_by'])) {
            $params['custom_order_by'] = '';
        }

        $this->lvde->setVariableName($seed->object_name, $crmWhere, $this->lvde->listviewName, $id);

        $this->lvde->seed->id = '[SELECT_ID_LIST]';

        $nextOffset = -1;
        $prevOffset = -1;
        $endOffset = 0;


        if ($total > $limitPerPage) {
            $nextOffset = $offset + $limitPerPage;
        }

        if ($nextOffset >= $total) {
            $nextOffset = $total;
        }

        if ($page > 0) {
            $prevOffset = $offset - $limitPerPage;
            if ($prevOffset < 0) {
                $prevOffset = 0;
            }
        }

        if ($total < $limitPerPage) {
            $prevOffset = -1;
            $nextOffset = -1;
        }

        if ($total > 0) {
            $endOffset = $total / $limitPerPage;
        }

        $pageData['offsets']['current'] = $offset;
        $pageData['offsets']['total'] = $total;
        $pageData['offsets']['next'] = $nextOffset;
        $pageData['offsets']['prev'] = $prevOffset;
        $pageData['offsets']['end'] = ceil($endOffset);

        $queries = array('baseUrl', 'endPage', 'nextPage', 'orderBy');

        if ((int)$pageData['offsets']['current'] >= $limitPerPage) {
            $queries[] = 'prevPage';
            $queries[] = 'startPage';
        }

        foreach ($queries as $query) {

            if ($total < $limitPerPage || $nextOffset >= $total) {
                if (isset($pageData['queries'][$query])) {
                    unset($pageData['queries'][$query]);
                }
            } else {
                $pageData['queries'][$query]['module'] = "Emails";
                $pageData['queries'][$query]['action'] = "index";
                $pageData['queries'][$query]['parentTab'] = "Activities";
                $pageData['queries'][$query]['ajax_load'] = "0";
                $pageData['queries'][$query]['loadLanguageJS'] = "1";
                $pageData['queries'][$query]['searchFormTab'] = "advanced_search";
                $pageData['queries'][$query]['lvso'] = "DESC";

                $pageData['urls'][$query] = 'index.php?module=Emails&action=index&parentTab=Activities&searchFormTab=advanced_search&query=true&current_user_only_basic=0&button=Search&lvso=DESC';

            }
        }

        // TODO: UNDEFINED: refactor current_query_by_page in the list view
        // inject post values
        $request['folder'] = $folder;
        $request['folder_type'] = $folderObj->getType();
        if ($inboundEmail) {
            $request['inbound_email_record'] = $inboundEmail->id;
        } else {
            $request['inbound_email_record'] = null;
            LoggerManager::getLogger()->warn('Unable to get inbound email record. Inbound Email is not set.');
        }

        if (empty($folder)) {
            if ($inboundEmail) {
                if (!empty($inboundEmail->mailbox)) {
                    $request['folder'] = $inboundEmail->mailbox;
                } elseif (!empty($inboundEmail->mailboxarray)
                    && is_array($inboundEmail->mailboxarray)
                    && count($inboundEmail->mailboxarray)) {
                    $request['folder'] = $inboundEmail->mailboxarray[0];
                }
            } else {
                $request['folder'] = null;
                LoggerManager::getLogger()->warn('Unable to resolve folder. Inbound Email is not set.');
            }
        }

        if(!isset($pageData['ordering'])) {
            $pageData['ordering'] = array(
                'orderBy' => 'date_entered',
                'sortOrder'=> 'ASC'
            );
        }

        // TODO: TASK: UNDEFINED - HANDLE in second filter after IMap
        $endOffset = floor(($total - 1) / $limit) * $limit;

        if (!isset($pageData['ordering']) || !isset($pageData['ordering']['sortOrder'])) {
            LoggerManager::getLogger()->warn('ListViewDataEmailsSearchOnIMap::search: sort order is not set. Using null by default.');
            $pageData['ordering']['sortOrder'] = null;
        }

        $pageData['queries'] = $this->lvde->callGenerateQueries(
            $pageData['ordering']['sortOrder'],
            $offset,
            $prevOffset,
            $nextOffset,
            $endOffset,
            $total
        );
        $pageData['offsets'] = array(
            'current' => $offset,
            'next' => $nextOffset,
            'prev' => $prevOffset,
            'end' => $endOffset,
            'total' => $total,
            'totalCounted' => $total
        );

        $pageData['ordering'] = $order;
        $pageData['ordering']['sortOrder'] = $this->lvde->getReverseSortOrder($pageData['ordering']['sortOrder']);
        //get url parameters as an array
        //join url parameters from array to a string
        $pageData['urls'] = $this->lvde->callGenerateURLS($pageData['queries']);
        $module_names = array(
            'Prospects' => 'Targets'
        );
        $pageData['bean'] = array(
            'objectName' => $seed->object_name,
            'moduleDir' => $seed->module_dir,
            'moduleName' => strtr($seed->module_dir, $module_names)
        );
        $pageData['stamp'] = $this->lvde->stamp;
        $pageData['access'] = array(
            'view' => $this->lvde->seed->ACLAccess('DetailView'),
            'edit' => $this->lvde->seed->ACLAccess('EditView')
        );
        if (!$this->lvde->seed->ACLAccess('ListView')) {
            $pageData['error'] = 'ACL restricted access';
        }


        if ( $this->lvde->isRequestedSearchAdvanced($request) ) {
            $queryString = "-advanced_search";
        } else {
            if ( $this->lvde->isRequestedSearchBasic($request) ) {

                // SearchForm is a (SearchForm2)
                $searchMetaData = SearchForm::retrieveSearchDefs($seed->module_dir);

                $basicSearchFields = array();

                if (
                    isset($searchMetaData['searchdefs']) &&
                    isset($searchMetaData['searchdefs'][$seed->module_dir]['layout']['basic_search'])
                ) {
                    $basicSearchFields = $searchMetaData['searchdefs'][$seed->module_dir]['layout']['basic_search'];
                }

                foreach ($basicSearchFields as $basicSearchField) {
                    $field_name = (is_array($basicSearchField) && isset($basicSearchField['name']))
                        ? $basicSearchField['name'] : $basicSearchField;
                    $field_name .= "_basic";
                    if (
                        isset($request[$field_name]) &&
                        (
                            !is_array($basicSearchField) ||
                            !isset($basicSearchField['type']) ||
                            $basicSearchField['type'] == 'text' ||
                            $basicSearchField['type'] == 'name'
                        )
                    ) {
                        // Ensure the encoding is UTF-8
                        $queryString = htmlentities($request[$field_name], null, 'UTF-8');
                        break;
                    }
                }
            } else {
                $GLOBALS['log']->warn("Unknown requested search type");
            }
        }

        if (!isset($data)) {
            $data = null;
            LoggerManager::getLogger()->warn('Data for recieving email UIDs is not set.');
        }

        $request['email_uids'] = $this->lvde->getEmailUIds($data);

        if (!isset($queryString)) {
            $queryString = null;
            LoggerManager::getLogger()->warn('ListViewDataEmailsSearchOnIMap::search: query string is not set');
        }

        // $data could be undefined
        if (!isset($data)) {
            LoggerManager::getLogger()->warn('Invalid search results data.');
        }

        $ret = array('data' => $data, 'pageData' => $pageData, 'query' => $queryString);

        return $ret;
    }


    /**
     * Returns an array with an email assigned_user_id and assigned_user_name
     *
     * @param string $uid
     * @return array
     */

    private function retrieveEmailAssignedUser($uid)
    {
        $ret = array(
            'assigned_user_id' => '',
            'assigned_user_name' => '',
        );

        if (!empty($uid)) {
            $email = BeanFactory::getBean('Emails');
            $email->retrieve_by_string_fields(
                array(
                    'uid' => $uid
                )
            );
            $ret['assigned_user_id'] = $email->assigned_user_id;
            $ret['assigned_user_name'] = $email->assigned_user_name;
        }
        return $ret;
    }
}<|MERGE_RESOLUTION|>--- conflicted
+++ resolved
@@ -128,22 +128,16 @@
         /// Populate the data and its fields from the email server
         $request['uids'] = array();
 
-            
+
         if (isset($emailServerEmails['data']) && is_array($emailServerEmails['data'])) {
             $emailServerEmailsData = $emailServerEmails['data'];
         } else {
-            if (!isset($emailServerEmails['data'])) {	
-                LoggerManager::getLogger()->warn('server email data is not set for seearch');	
+            if (!isset($emailServerEmails['data'])) {
+                LoggerManager::getLogger()->warn('server email data is not set for seearch');
             } elseif (!is_array($emailServerEmails['data'])) {
-                LoggerManager::getLogger()->warn('server email data should be an array, ' . gettype($emailServerEmails['data']) . ' given.');	
-            }	
-        }
-<<<<<<< HEAD
-        foreach ($emailServerEmailsData as $h => $emailHeader) {
-            $emailRecord = $this->lvde->getEmailRecord($folderObj, $emailHeader, $seed, $inboundEmail, $currentUser, $folder);
-            if($emailRecord === false) {
-                continue;
-=======
+                LoggerManager::getLogger()->warn('server email data should be an array, ' . gettype($emailServerEmails['data']) . ' given.');
+            }
+        }
 
         if ($inboundEmail) {
             foreach ((array)$emailServerEmailsData as $h => $emailHeader) {
@@ -158,7 +152,6 @@
                 $pageData['rowAccess'][$h] = array('edit' => true, 'view' => true);
                 $pageData['additionalDetails'][$h] = '';
                 $pageData['tag'][$h]['MAIN'] = 'a';
->>>>>>> 7d886ad4
             }
         } else {
             LoggerManager::getLogger()->warn('Unable to collect page data, Inbound Email is not set.');
