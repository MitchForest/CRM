--- conflicted
+++ resolved
@@ -356,8 +356,6 @@
         return $ret;
     }
 
-<<<<<<< HEAD
-=======
 
     /**
      * Returns an array with an email assigned_user_id and assigned_user_name
@@ -385,5 +383,4 @@
         }
         return $ret;
     }
->>>>>>> b29c16a8
 }