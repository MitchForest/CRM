/**
 *
 * SugarCRM Community Edition is a customer relationship management program developed by
 * SugarCRM, Inc. Copyright (C) 2004-2013 SugarCRM Inc.
 *
 * SuiteCRM is an extension to SugarCRM Community Edition developed by SalesAgility Ltd.
 * Copyright (C) 2011 - 2018 SalesAgility Ltd.
 *
 * This program is free software; you can redistribute it and/or modify it under
 * the terms of the GNU Affero General Public License version 3 as published by the
 * Free Software Foundation with the addition of the following permission added
 * to Section 15 as permitted in Section 7(a): FOR ANY PART OF THE COVERED WORK
 * IN WHICH THE COPYRIGHT IS OWNED BY SUGARCRM, SUGARCRM DISCLAIMS THE WARRANTY
 * OF NON INFRINGEMENT OF THIRD PARTY RIGHTS.
 *
 * This program is distributed in the hope that it will be useful, but WITHOUT
 * ANY WARRANTY; without even the implied warranty of MERCHANTABILITY or FITNESS
 * FOR A PARTICULAR PURPOSE. See the GNU Affero General Public License for more
 * details.
 *
 * You should have received a copy of the GNU Affero General Public License along with
 * this program; if not, see http://www.gnu.org/licenses or write to the Free
 * Software Foundation, Inc., 51 Franklin Street, Fifth Floor, Boston, MA
 * 02110-1301 USA.
 *
 * You can contact SugarCRM, Inc. headquarters at 10050 North Wolfe Road,
 * SW2-130, Cupertino, CA 95014, USA. or at email address contact@sugarcrm.com.
 *
 * The interactive user interfaces in modified source and object code versions
 * of this program must display Appropriate Legal Notices, as required under
 * Section 5 of the GNU Affero General Public License version 3.
 *
 * In accordance with Section 7(b) of the GNU Affero General Public License version 3,
 * these Appropriate Legal Notices must retain the display of the "Powered by
 * SugarCRM" logo and "Supercharged by SuiteCRM" logo. If the display of the logos is not
 * reasonably feasible for technical reasons, the Appropriate Legal Notices must
 * display the words "Powered by SugarCRM" and "Supercharged by SuiteCRM".
 */

if(!SUGAR.Emails) {
  SUGAR.Emails = {};
}

/**
 * @param {string} moduleName
 * @param {string} actionUrl
 * @param {function} successCallback
 * @param {function} errorCallback (optional)
 * @param {string} loadingTitle (optional)
 * @param {string} errorMessage (optional)
 */
SUGAR.Emails.handleSelectedListViewItems =  function(
  moduleName,
  actionUrl,
  successCallback,
  errorCallback,
  loadingTitle,
  errorMessage
) {

  if(typeof loadingTitle === 'undefined') {
    loadingTitle = SUGAR.language.translate('Emails', 'LBL_LOADING');
  }

  if(typeof errorMessage === 'undefined') {
    errorMessage = 'Error at selected emails handling.';
  }

  var mb = messageBox({backdrop: false});
  mb.setTitle(loadingTitle);
  mb.setBody('<div class="in-progress"><img src="themes/'+SUGAR.themes.theme_name+'/images/loading.gif"></div>');
  mb.hideFooter();
  mb.show();
  mb.on('cancel', function() {
    "use strict";
    mb.remove();
  });


  var query = JSON.parse($('[name=MassUpdate] [name=current_query_by_page]').val());
  var url = 'index.php?module=' + moduleName + '&action=' + actionUrl;

  var postOpts = {
    "inbound_email_record": query.inbound_email_record,
    "folders_id": query.folders_id,
    "folder": query.folder,
    "uid[]": []
  };

  if(document.MassUpdate.select_entire_list &&
    document.MassUpdate.select_entire_list.value == 1) {
    // Import all emails from mail box
    postOpts.all = true;
  } else {
    postOpts.all = false;
    // import only selected emails from inbox
    $('.listview-checkbox').each(function(i,v) {
      if($(v).is(':checked')) {
        postOpts['uid[]'].push(query.email_uids[i]);
      }
    });
  }

  $.post( url, postOpts).done(function (data) {
    var jsonData = JSON.parse(data);
    mb.hide();
    if(jsonData.response) {
      successCallback(jsonData);
    } else {
      if(errorCallback) {
        errorCallback(jsonData);
      } else {
        console.error(errorMessage + ' Please check the logs for details.');
      }
    }
  }).error(function (data) {
    mb.hide();
    console.error(data);
  });
};

$(document).ready(function () {

  $.ajax({
    type: "GET",
    cache: false,
    url: 'index.php?module=Emails&action=GetFolders'
  }).done(function (data) {
<<<<<<< HEAD
    let query = JSON.parse($('[name=current_query_by_page]').val());
    let jQueryBtnEmailsCurrentFolder = $('.btn-emails-current-folder');
    let response = JSON.parse(data);
    let responses = response.response;

=======
    var query = JSON.parse($('[name=current_query_by_page]').val());
    var jQueryBtnEmailsCurrentFolder = $('.btn-emails-current-folder');
    var response = JSON.parse(data);

    responses = response.response;


>>>>>>> bf7458ea
    if(typeof query.folder === 'undefined' ||  query.folder === '') {
      jQueryBtnEmailsCurrentFolder.remove();
    } else if(query.folder === null) {
      jQueryBtnEmailsCurrentFolder.html('<span class="glyphicon glyphicon-alert"></span>');
    }

    for (let i = 0; i < (responses.length); i++) {
<<<<<<< HEAD
=======

      if (responses[i].id === query.folders_id) {
        jQueryBtnEmailsCurrentFolder.text(responses[(i)].text);
      }
    }
  });
>>>>>>> bf7458ea

      if (responses[i].id === query.folders_id) {
        jQueryBtnEmailsCurrentFolder.text(responses[(i)].text);
      } else if (responses[i].id === query.inbound_email_record) {
        let regExp = /\(([^)]+)\)/;
        let match = regExp.exec(responses[(i)].text);
        jQueryBtnEmailsCurrentFolder.text(query.folder + ' ' + match[0]);
      }
    }
  });
});<|MERGE_RESOLUTION|>--- conflicted
+++ resolved
@@ -126,21 +126,11 @@
     cache: false,
     url: 'index.php?module=Emails&action=GetFolders'
   }).done(function (data) {
-<<<<<<< HEAD
     let query = JSON.parse($('[name=current_query_by_page]').val());
     let jQueryBtnEmailsCurrentFolder = $('.btn-emails-current-folder');
     let response = JSON.parse(data);
     let responses = response.response;
 
-=======
-    var query = JSON.parse($('[name=current_query_by_page]').val());
-    var jQueryBtnEmailsCurrentFolder = $('.btn-emails-current-folder');
-    var response = JSON.parse(data);
-
-    responses = response.response;
-
-
->>>>>>> bf7458ea
     if(typeof query.folder === 'undefined' ||  query.folder === '') {
       jQueryBtnEmailsCurrentFolder.remove();
     } else if(query.folder === null) {
@@ -148,16 +138,6 @@
     }
 
     for (let i = 0; i < (responses.length); i++) {
-<<<<<<< HEAD
-=======
-
-      if (responses[i].id === query.folders_id) {
-        jQueryBtnEmailsCurrentFolder.text(responses[(i)].text);
-      }
-    }
-  });
->>>>>>> bf7458ea
-
       if (responses[i].id === query.folders_id) {
         jQueryBtnEmailsCurrentFolder.text(responses[(i)].text);
       } else if (responses[i].id === query.inbound_email_record) {
