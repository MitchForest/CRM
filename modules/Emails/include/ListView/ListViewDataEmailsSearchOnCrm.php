<?php
/**
 *
 * SugarCRM Community Edition is a customer relationship management program developed by
 * SugarCRM, Inc. Copyright (C) 2004-2013 SugarCRM Inc.
 *
 * SuiteCRM is an extension to SugarCRM Community Edition developed by SalesAgility Ltd.
 * Copyright (C) 2011 - 2018 SalesAgility Ltd.
 *
 * This program is free software; you can redistribute it and/or modify it under
 * the terms of the GNU Affero General Public License version 3 as published by the
 * Free Software Foundation with the addition of the following permission added
 * to Section 15 as permitted in Section 7(a): FOR ANY PART OF THE COVERED WORK
 * IN WHICH THE COPYRIGHT IS OWNED BY SUGARCRM, SUGARCRM DISCLAIMS THE WARRANTY
 * OF NON INFRINGEMENT OF THIRD PARTY RIGHTS.
 *
 * This program is distributed in the hope that it will be useful, but WITHOUT
 * ANY WARRANTY; without even the implied warranty of MERCHANTABILITY or FITNESS
 * FOR A PARTICULAR PURPOSE. See the GNU Affero General Public License for more
 * details.
 *
 * You should have received a copy of the GNU Affero General Public License along with
 * this program; if not, see http://www.gnu.org/licenses or write to the Free
 * Software Foundation, Inc., 51 Franklin Street, Fifth Floor, Boston, MA
 * 02110-1301 USA.
 *
 * You can contact SugarCRM, Inc. headquarters at 10050 North Wolfe Road,
 * SW2-130, Cupertino, CA 95014, USA. or at email address contact@sugarcrm.com.
 *
 * The interactive user interfaces in modified source and object code versions
 * of this program must display Appropriate Legal Notices, as required under
 * Section 5 of the GNU Affero General Public License version 3.
 *
 * In accordance with Section 7(b) of the GNU Affero General Public License version 3,
 * these Appropriate Legal Notices must retain the display of the "Powered by
 * SugarCRM" logo and "Supercharged by SuiteCRM" logo. If the display of the logos is not
 * reasonably feasible for technical reasons, the Appropriate Legal Notices must
 * display the words "Powered by SugarCRM" and "Supercharged by SuiteCRM".
 */

if (!defined('sugarEntry') || !sugarEntry) {
    die('Not A Valid Entry Point');
}

include_once 'modules/Emails/include/ListView/ListViewDataEmailsSearchAbstract.php';

class ListViewDataEmailsSearchOnCrm extends ListViewDataEmailsSearchAbstract {

    /**
     * @param array $filterFields
     * @param array $request $_REQUEST
     * @param string $where
     * @param InboundEmail $inboundEmail
     * @param array $params
     * @param Email $seed
     * @param bool $singleSelect
     * @param string $id
     * @param int $limit
     * @param User $currentUser
     * @param string $idField
     * @param int $offset
     * @return array
     */
<<<<<<< HEAD
    public function search($filterFields, $request, $where, $inboundEmail, $params, $seed, $singleSelect, $id, $limit, $currentUser, $idField, $offset) {
=======
    public function search($filterFields, $request, $where, InboundEmail $inboundEmail, $params, Email $seed, $singleSelect, $id, $limit, User $currentUser, $idField, $offset)
    {
>>>>>>> 7d886ad4
        // Fix fields in filter fields

        if(!is_string($id)) {
            $GLOBALS['log']->warn("ID should be a string: {$id}");
        }

        $filterFields = $this->lvde->fixFieldsInFilter($filterFields, $request, $where);


        // Filter imported emails based on the UID of the results from the IMap server

        if(!empty($where)) {
            $where .= ' AND ';
        }
        if ($inboundEmail->id) {
            $inboundEmailIdQuoted = DBManagerFactory::getInstance()->quote($inboundEmail->id);
        } else {
            $inboundEmailIdQuoted = '';
            LoggerManager::getLogger()->warn('Unable to quote Inbound Email ID, Inbound Email is not set.');
        }
        $crmWhere = $where . "mailbox_id LIKE " ."'" . $inboundEmailIdQuoted . "'";


        // Populates CRM fields

        $crmQueryArray = $this->lvde->getCrmQueryArray($crmWhere, $filterFields, $params, $seed, $singleSelect);


        // get crm emails query

        $crmEmailsQuery = $this->lvde->getCrmEmailsQuery($crmQueryArray, $params);




        $this->lvde->setVariableName($seed->object_name, $crmWhere, $this->lvde->listviewName, $id);

        SugarVCR::erase($seed->module_dir);
        $this->lvde->seed =& $seed;
        $totalCounted = empty($GLOBALS['sugar_config']['disable_count_query']);
        $_SESSION['MAILMERGE_MODULE_FROM_LISTVIEW'] = $seed->module_dir;
        if(empty($request['action']) || $request['action'] != 'Popup'){
            $_SESSION['MAILMERGE_MODULE'] = $seed->module_dir;
        }

        $this->lvde->setVariableName($seed->object_name, $where, $this->lvde->listviewName, $id);

        $this->lvde->seed->id = '[SELECT_ID_LIST]';

        // if $params tell us to override all ordering
        if(!empty($params['overrideOrder']) && !empty($params['orderBy'])) {
            $order = $this->lvde->getOrderBy(strtolower($params['orderBy']), (empty($params['sortOrder']) ? '' : $params['sortOrder'])); // retreive from $_REQUEST
        }
        else {
            $order = $this->lvde->getOrderBy(); // retreive from $_REQUEST
        }

        // still empty? try to use settings passed in $param
        if(empty($order['orderBy']) && !empty($params['orderBy'])) {
            $order['orderBy'] = $params['orderBy'];
            $order['sortOrder'] =  (empty($params['sortOrder']) ? '' : $params['sortOrder']);
        }

        if (empty($params['skipOrderSave'])) { // don't save preferences if told so
            $currentUser->setPreference('listviewOrder', $order, 0, $this->lvde->var_name); // save preference
        }

        $data = array();

        $rows = array();
        $count = 0;
        $idIndex = array();
        $id_list = '';

        $crmEmails = $this->lvde->db->query($crmEmailsQuery);

        while(($row = $this->lvde->db->fetchByAssoc($crmEmails)) != null)
        {
            if($count < $limit)
            {
                $id_list .= ',\''.$row[$idField].'\'';
                $idIndex[$row[$idField]][] = count($rows);
                $rows[] = $seed->convertRow($row);
            }
            $count++;
        }

        if (!empty($id_list))
        {
            $id_list = '('.substr($id_list, 1).')';
        }

        SugarVCR::store($this->lvde->seed->module_dir,  $crmEmailsQuery);
        if($count != 0) {
            //NOW HANDLE SECONDARY QUERIES
            if(!empty($ret_array['secondary_select'])) {
                $secondary_query = $ret_array['secondary_select'] . $ret_array['secondary_from'] . ' WHERE '.$this->lvde->seed->table_name.'.id IN ' .$id_list;
                if(isset($ret_array['order_by']))
                {
                    $secondary_query .= ' ' . $ret_array['order_by'];
                }

                $secondary_result = $this->lvde->db->query($secondary_query);

                $ref_id_count = array();
                while($row = $this->lvde->db->fetchByAssoc($secondary_result)) {

                    $ref_id_count[$row['ref_id']][] = true;
                    foreach($row as $name=>$value) {
                        //add it to every row with the given id
                        foreach($idIndex[$row['ref_id']] as $index){
                            $rows[$index][$name]=$value;
                        }
                    }
                }

                $rows_keys = array_keys($rows);
                foreach($rows_keys as $key)
                {
                    $rows[$key]['secondary_select_count'] = count($ref_id_count[$rows[$key]['ref_id']]);
                }
            }

            // retrieve parent names
            if(!empty($filter_fields['parent_name']) && !empty($filter_fields['parent_id']) && !empty($filter_fields['parent_type'])) {
                foreach($idIndex as $id => $rowIndex) {
                    if(!isset($post_retrieve[$rows[$rowIndex[0]]['parent_type']])) {
                        $post_retrieve[$rows[$rowIndex[0]]['parent_type']] = array();
                    }
                    if(!empty($rows[$rowIndex[0]]['parent_id'])) $post_retrieve[$rows[$rowIndex[0]]['parent_type']][] = array('child_id' => $id , 'parent_id'=> $rows[$rowIndex[0]]['parent_id'], 'parent_type' => $rows[$rowIndex[0]]['parent_type'], 'type' => 'parent');
                }
                if(isset($post_retrieve)) {
                    $parent_fields = $seed->retrieve_parent_fields($post_retrieve);
                    foreach($parent_fields as $child_id => $parent_data) {
                        //add it to every row with the given id
                        foreach($idIndex[$child_id] as $index){
                            $rows[$index]['parent_name']= $parent_data['parent_name'];
                        }
                    }
                }
            }

            $pageData = array();

            reset($rows);
            while($row = current($rows)){

                $temp = clone $seed;
                $dataIndex = count($data);

                $temp->setupCustomFields($temp->module_dir);
                $temp->loadFromRow($row);
                if (empty($this->lvde->seed->assigned_user_id) && !empty($temp->assigned_user_id)) {
                    $this->lvde->seed->assigned_user_id = $temp->assigned_user_id;
                }
                if($idIndex[$row[$idField]][0] == $dataIndex){
                    $pageData['tag'][$dataIndex] = $temp->listviewACLHelper();
                }else{
                    $pageData['tag'][$dataIndex] = $pageData['tag'][$idIndex[$row[$idField]][0]];
                }
                $data[$dataIndex] = $temp->get_list_view_data();
                $detailViewAccess = $temp->ACLAccess('DetailView');
                $editViewAccess = $temp->ACLAccess('EditView');
                $pageData['rowAccess'][$dataIndex] = array('view' => $detailViewAccess, 'edit' => $editViewAccess);
                $additionalDetailsAllow = $this->lvde->additionalDetails && $detailViewAccess && (file_exists(
                            'modules/' . $temp->module_dir . '/metadata/additionalDetails.php'
                        ) || file_exists('custom/modules/' . $temp->module_dir . '/metadata/additionalDetails.php'));
                $additionalDetailsEdit = $editViewAccess;
                if($additionalDetailsAllow) {
                    if($this->lvde->additionalDetailsAjax) {
                        $ar = $this->lvde->getAdditionalDetailsAjax($data[$dataIndex]['ID']);
                    }
                    else {
                        $additionalDetailsFile = 'modules/' . $this->lvde->seed->module_dir . '/metadata/additionalDetails.php';
                        if(file_exists('custom/modules/' . $this->lvde->seed->module_dir . '/metadata/additionalDetails.php')){
                            $additionalDetailsFile = 'custom/modules/' . $this->lvde->seed->module_dir . '/metadata/additionalDetails.php';
                        }
                        require_once($additionalDetailsFile);
                        $ar = $this->lvde->getAdditionalDetails($data[$dataIndex],
                            (empty($this->lvde->additionalDetailsFunction) ? 'additionalDetails' : $this->lvde->additionalDetailsFunction) . $this->lvde->seed->object_name,
                            $additionalDetailsEdit);
                    }
                    $pageData['additionalDetails'][$dataIndex] = $ar['string'];
                    $pageData['additionalDetails']['fieldToAddTo'] = $ar['fieldToAddTo'];
                }
                next($rows);
            }
        }
        $nextOffset = -1;
        $prevOffset = -1;
        $endOffset = -1;
        if($count > $limit) {
            $nextOffset = $offset + $limit;
        }

        if($offset > 0) {
            $prevOffset = $offset - $limit;
            if($prevOffset < 0)$prevOffset = 0;
        }
        $totalCount = $count + $offset;

        if( $count >= $limit && $totalCounted){
            $totalCount  = $this->lvde->getTotalCount($crmEmailsQuery);
        }
        SugarVCR::recordIDs($this->lvde->seed->module_dir, array_keys($idIndex), $offset, $totalCount);
        $module_names = array(
            'Prospects' => 'Targets'
        );
        $endOffset = (floor(($totalCount - 1) / $limit)) * $limit;
        $pageData['ordering'] = $order;
        $pageData['ordering']['sortOrder'] = $this->lvde->getReverseSortOrder($pageData['ordering']['sortOrder']);
        //get url parameters as an array
        $pageData['queries'] = $this->lvde->callGenerateQueries($pageData['ordering']['sortOrder'], $offset, $prevOffset, $nextOffset,  $endOffset, $totalCounted);
        //join url parameters from array to a string
        $pageData['urls'] = $this->lvde->callGenerateURLS($pageData['queries']);
        $pageData['offsets'] = array( 'current'=>$offset, 'next'=>$nextOffset, 'prev'=>$prevOffset, 'end'=>$endOffset, 'total'=>$totalCount, 'totalCounted'=>$totalCounted);
        $pageData['bean'] = array('objectName' => $seed->object_name, 'moduleDir' => $seed->module_dir, 'moduleName' => strtr($seed->module_dir, $module_names));
        $pageData['stamp'] = $this->lvde->stamp;
        $pageData['access'] = array('view' => $this->lvde->seed->ACLAccess('DetailView'), 'edit' => $this->lvde->seed->ACLAccess('EditView'));
        $pageData['idIndex'] = $idIndex;
        if(!$this->lvde->seed->ACLAccess('ListView')) {
            $pageData['error'] = 'ACL restricted access';
        }

        $queryString = '';

        if( (isset($request["searchFormTab"]) && $request["searchFormTab"] == "advanced_search") ||
            (isset($request["type_basic"]) && (count($request["type_basic"]) > 1 || $request["type_basic"][0] != "")) ||
            (isset($request["module"]) && $request["module"] == "MergeRecords"))
        {
            $queryString = "-advanced_search";
        }
        else if (isset($request["searchFormTab"]) && $request["searchFormTab"] == "basic_search")
        {
            // TODO: figure out what was the SearchFormReports???
            if($seed->module_dir == "Reports") $searchMetaData = SearchFormReports::retrieveReportsSearchDefs();
            else $searchMetaData = SearchForm::retrieveSearchDefs($seed->module_dir); // TODO: figure out which SearchForm is it?

            $basicSearchFields = array();

            if( isset($searchMetaData['searchdefs']) && isset($searchMetaData['searchdefs'][$seed->module_dir]['layout']['basic_search']) )
                $basicSearchFields = $searchMetaData['searchdefs'][$seed->module_dir]['layout']['basic_search'];

            foreach( $basicSearchFields as $basicSearchField)
            {
                $field_name = (is_array($basicSearchField) && isset($basicSearchField['name'])) ? $basicSearchField['name'] : $basicSearchField;
                $field_name .= "_basic";
                if( isset($request[$field_name])  && ( !is_array($basicSearchField) || !isset($basicSearchField['type']) || $basicSearchField['type'] == 'text' || $basicSearchField['type'] == 'name') )
                {
                    // Ensure the encoding is UTF-8
                    $queryString = htmlentities($request[$field_name], null, 'UTF-8');
                    break;
                }
            }
        }

        

        $ret =  array('data'=>$data , 'pageData'=>$pageData, 'query' => $queryString);

        return $ret;
    }

}<|MERGE_RESOLUTION|>--- conflicted
+++ resolved
@@ -61,12 +61,8 @@
      * @param int $offset
      * @return array
      */
-<<<<<<< HEAD
-    public function search($filterFields, $request, $where, $inboundEmail, $params, $seed, $singleSelect, $id, $limit, $currentUser, $idField, $offset) {
-=======
     public function search($filterFields, $request, $where, InboundEmail $inboundEmail, $params, Email $seed, $singleSelect, $id, $limit, User $currentUser, $idField, $offset)
     {
->>>>>>> 7d886ad4
         // Fix fields in filter fields
 
         if(!is_string($id)) {
