--- conflicted
+++ resolved
@@ -140,8 +140,8 @@
      * @return InboundEmail
      * @throws SuiteException
      */
-    protected function getInboundEmail($currentUser, $folder) {
-
+    protected function getInboundEmail($currentUser, $folder)
+    {
         $inboundEmailID = $currentUser->getPreference('defaultIEAccount', 'Emails');
         $id = $folder->getId();
         if (!empty($id)) {
@@ -158,7 +158,7 @@
          */
         $inboundEmail = BeanFactory::getBean('InboundEmail', $inboundEmailID);
 
-        if(!$inboundEmail || !isset($inboundEmail->id) || !$inboundEmail->id) {
+        if (!$inboundEmail || !isset($inboundEmail->id) || !$inboundEmail->id) {
 
             // something went wrong when SugarBean trying to retrieve the inbound email account
             // maybe there is no IE bean in database or wrong ID stored in user preferences?
@@ -553,17 +553,11 @@
 
                 $uid = $emailHeader['uid'];
                 $importedEmailBeans = BeanFactory::getBean('Emails');
-<<<<<<< HEAD
-                $is_imported = $importedEmailBeans->get_full_list('',
-                    'emails.uid LIKE "' . $uid . '"'); 
-                
-=======
                 $is_imported = $importedEmailBeans->get_full_list(
                     '',
                     'emails.uid LIKE ' . $db->quoted($uid) . ' AND emails.mailbox_id = ' . $db->quoted($inboundEmail->id)
                 );
 
->>>>>>> 1d32b3a8
                 if (null === $is_imported) {
                     $is_imported = [];
                 }
