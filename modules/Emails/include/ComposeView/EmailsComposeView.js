/**
 *
 * SugarCRM Community Edition is a customer relationship management program developed by
 * SugarCRM, Inc. Copyright (C) 2004-2013 SugarCRM Inc.
 *
 * SuiteCRM is an extension to SugarCRM Community Edition developed by SalesAgility Ltd.
 * Copyright (C) 2011 - 2017 SalesAgility Ltd.
 *
 * This program is free software; you can redistribute it and/or modify it under
 * the terms of the GNU Affero General Public License version 3 as published by the
 * Free Software Foundation with the addition of the following permission added
 * to Section 15 as permitted in Section 7(a): FOR ANY PART OF THE COVERED WORK
 * IN WHICH THE COPYRIGHT IS OWNED BY SUGARCRM, SUGARCRM DISCLAIMS THE WARRANTY
 * OF NON INFRINGEMENT OF THIRD PARTY RIGHTS.
 *
 * This program is distributed in the hope that it will be useful, but WITHOUT
 * ANY WARRANTY; without even the implied warranty of MERCHANTABILITY or FITNESS
 * FOR A PARTICULAR PURPOSE.  See the GNU Affero General Public License for more
 * details.
 *
 * You should have received a copy of the GNU Affero General Public License along with
 * this program; if not, see http://www.gnu.org/licenses or write to the Free
 * Software Foundation, Inc., 51 Franklin Street, Fifth Floor, Boston, MA
 * 02110-1301 USA.
 *
 * You can contact SugarCRM, Inc. headquarters at 10050 North Wolfe Road,
 * SW2-130, Cupertino, CA 95014, USA. or at email address contact@sugarcrm.com.
 *
 * The interactive user interfaces in modified source and object code versions
 * of this program must display Appropriate Legal Notices, as required under
 * Section 5 of the GNU Affero General Public License version 3.
 *
 * In accordance with Section 7(b) of the GNU Affero General Public License version 3,
 * these Appropriate Legal Notices must retain the display of the "Powered by
 * SugarCRM" logo and "Supercharged by SuiteCRM" logo. If the display of the logos is not
 * reasonably feasible for  technical reasons, the Appropriate Legal Notices must
 * display the words  "Powered by SugarCRM" and "Supercharged by SuiteCRM".
 */

(function ($) {
  /**
   *
   * @param options
   * @returns {jQuery|HTMLElement}
   * @constructor
   */
  $.fn.EmailsComposeView = function (options) {
    "use strict";
    var self = $(this);
    var opts = $.extend({}, $.fn.EmailsComposeView.defaults, options);

    /**
     * Constructor
     */
    self.construct = function () {
      "use strict";

      if (self.length === 0) {
        console.error('EmailsComposeView - Invalid Selector');
        return
      }

      if (self.attr('id').length === 0) {
        console.warn('EmailsComposeView - expects element to have an id. EmailsComposeView has generated one.');
        self.attr('id', self.generateID());
      }

      if (typeof opts.tinyMceOptions.setup === "undefined") {
        opts.tinyMceOptions.setup = self.tinyMceSetup;
      }

      if (typeof opts.tinyMceOptions.selector === "undefined") {
        opts.tinyMceOptions.selector = $(self).find('#description_html');
      }

      if($(self).find('#from_addr_name').length !== 0) {
        var selectFrom = $('<select></select>')
          .attr('name', 'from_addr');
        var from_addr = $(self).find('#from_addr_name');
        from_addr.replaceWith(selectFrom);

        $.ajax({
          "url": 'index.php?module=Emails&action=getFromFields'
        }).done(function (response) {
          var json = JSON.parse(response);

          if(typeof json.data !== "undefined") {
            $(json.data).each( function(i, v) {
              var selectOption = $('<option></option>');
              selectOption.attr('value', v.attributes.from);
              selectOption.html(v.attributes.from);
              selectOption.appendTo(selectFrom);
            });
          }

          if(typeof json.errors !== "undefined") {
            $.each(json.errors, function(i, v) {

            });
          }

        }).error(function (response) {
          console.error(response);
        });
      }

      /**
       * Used to preview email. It also doubles as a means to get the plain text version
       * using $('#'+self.attr('id') + ' .html_preview').text();s
       */
      $('<div></div>').addClass('hidden').addClass('html_preview').appendTo($(self));

      $('<input>')
        .attr('name', 'description_html')
        .attr('type', 'hidden')
        .attr('id', 'description_html')
        .appendTo($(self));

      if (typeof tinymce === "undefined") {
        console.error('EmailsComposeView - Missing Dependency: Cannot find tinyMCE.');

        // copy plain to html
        $(self).find('#description_html').closest('.edit-view-row-item').addClass('hidden');
        $(self).find('textarea#description_html').on("keyup", function (e) {
          $(self).find('input#description_html').val($(self).find('textarea#description').val().replace('\n', '<br>'));
        });
      } else {
        $(self).find('[data-label="description_html"]').closest('.edit-view-row-item').addClass('hidden');
        tinymce.init(opts.tinyMceOptions);
      }

      // Handle sent email submission
      self.submit(self.onSendEmail);

      // setup from
      var selectFrom = $('<select name="from_addr_name" id="from_addr_name"></select>');
      var selectFromDefaultContents = $('<option value="not-configured"></option>');
      selectFromDefaultContents.html('...');
      selectFromDefaultContents.appendTo(selectFrom);
      var selectFromDefaultErrorContents = $('<option value="not-configured"></option>');
      selectFromDefaultErrorContents.html(SUGAR.language.translate('Emails','WARNING_SETTINGS_NOT_CONF'));

      $(self)
        .find('[name="from_addr_name"]')
        .replaceWith(selectFrom);

      $.ajax(

      ).done(function (response) {

      }).error(function(response) {

      }).always(function (response) {

      });

      // Handle toolbar (default) button events
      $(self).find('.btn-send-email').click(self.sendEmail);
      $(self).find('.btn-attach-file').click(self.attachFile);
      $(self).find('.btn-attach-notes').click(self.attachNote);
      $(self).find('.btn-attach-document').click(self.attachDocument);
      $(self).find('.btn-save-draft').click(self.saveDraft);
      $(self).find('.btn-disregard-draft').click(self.disregardDraft);

      var file = $('<input />')
        .attr('name', file);

      $(self).on('remove', self.destruct);

      // detect empty rows
      $(self).find('.edit-view-row-item').each(function (i, v) {
        if (trim($(this).html()).length == 0) {
          $(this).addClass('empty');
        }
      });

      // qtipBar
      var hidden = $('<input type="hidden" id="qtip_bar_module">' +
        '<input type="hidden" id="qtip_bar_id">' +
        '<input type="hidden" id="qtip_bar_name">' +
        '<input type="hidden" id="qtip_bar_email_address">').appendTo(self);
      $(self).find('#to_addrs_names').focus(self.showQTipBar);
      $(self).find('#cc_addrs_names').focus(self.showQTipBar);
      $(self).find('#bcc_addrs_names').focus(self.showQTipBar);
      $(self).on('sendEmail', function() {
        $('.emails-qtip').remove();
      });

      $(self).trigger("constructEmailsComposeView", [self]);
    };

    /**
     * @destructor
     */
    self.destruct = function (event) {
      // TODO: Find a better way only display one tiny mce
      // Remove the hanging tinyMCE div
      $('.mce-panel').remove();
      var length = tinyMCE.editors.length;
      for (var i = length; i > 0; i--) {
        tinyMCE.editors[i - 1].remove();
      };
      $('.emails-qtip').remove();
      return true;
    };

    /**
     * Defines the buttons that are displayed when the user focuses in on a to, cc and bcc field.
     *
     * @param data-open-popup-module - The module to popup
     * @param data-open-popup-email-address-field - the field name that holds a single email address (assumes email1)
     *
     * To add a button (using popup behavior)
     * $('.compose-view#id).EmailsComposeView().qtipBar +=
     * '<button class="btn btn-default btn-sm btn-qtip-bar" '+
     * 'data-open-popup-module="Contacts" data-open-popup-email-address-field="email1">'+'</button>';
     *
     * To add a button (using your own behavior)
     * $('.compose-view#id).EmailsComposeView().qtipBar += '<button class="btn btn-default btn-sm"></button>';
     *
     * @type {string}
     */
    self.qtipBar =
      '<button class="btn btn-default btn-sm btn-qtip-bar" data-open-popup-module="Contacts" data-open-popup-email-address-field="email1" title="' + SUGAR.language.translate('Emails', 'LBL_INSERT_CONTACT_EMAIL') + '"><span class="glyphicon"><img src="themes/' + SUGAR.themes.theme_name + '/images/sidebar/modules/Contacts.svg"></span></button>' +
      '<button class="btn btn-default btn-sm btn-qtip-bar" data-open-popup-module="Accounts" title="' + SUGAR.language.translate('Emails', 'LBL_INSERT_ACCOUNT_EMAIL') + '"><span class="glyphicon"><img src="themes/' + SUGAR.themes.theme_name + '/images/sidebar/modules/Accounts.svg"></span></button>' +
      '<button class="btn btn-default btn-sm btn-qtip-bar" data-open-popup-module="Prospects" title="' + SUGAR.language.translate('Emails', 'LBL_INSERT_TARGET_EMAIL') + '"><span class="glyphicon"><img src="themes/' + SUGAR.themes.theme_name + '/images/sidebar/modules/Prospects.svg"></span></button>' +
      '<button class="btn btn-default btn-sm btn-qtip-bar" data-open-popup-module="Users" title="' + SUGAR.language.translate('Emails', 'LBL_INSERT_USER_EMAIL') + '"><span class="glyphicon"><img src="themes/' + SUGAR.themes.theme_name + '/images/sidebar/modules/Users.svg"></span></button>' +
      '<button class="btn btn-default btn-sm btn-qtip-bar" data-open-popup-module="Leads" title="' + SUGAR.language.translate('Emails', 'LBL_INSERT_LEAD_EMAIL') + '"><span class="glyphicon"><img src="themes/' + SUGAR.themes.theme_name + '/images/sidebar/modules/Leads.svg"></span></button>';

    /**
     * opens a popup when a btn-qtip-bar is clicked
     */
    self.handleQTipBarClick = function () {
      var module = $('#qtip_bar_module');
      var contact_id = $('#qtip_bar_id');
      var contact_name = $('#qtip_bar_name');
      var contact_email_address = $('#qtip_bar_email_address');

      contact_name.val('');
      contact_name.val('');
      contact_email_address.val('');
      module.val($(this).attr('data-open-popup-module'));

      var fields = {
        'id': 'qtip_bar_id',
        'name': 'qtip_bar_name'
      };

      if (typeof $(this).attr('data-open-popup-email-address-field') === "undefined") {
        fields['email1'] = 'qtip_bar_email_address';
      } else {
        fields[$(this).attr('data-open-popup-email-address-field')] = 'qtip_bar_email_address';
      }

      var popupWindow = open_popup(
        $(this).attr('data-open-popup-module'),
        600,
        400,
        "",
        true,
        false,
        {
          "call_back_function": 'set_return',
          "form_name": "ComposeView",
          "field_to_name_array": fields
        },
        "single",
        false
      );

      popupWindow.addEventListener("beforeunload", function () {
        "use strict";
        setTimeout(function () {
          if (trim(contact_email_address.val()) === '') {
            var mb = messageBox();
            mb.hideHeader();
            mb.setBody(SUGAR.language.translate('Emails', 'LBL_INSERT_ERROR_BLANK_EMAIL'));
            mb.show();

            mb.on('ok', function() {
              "use strict";
              mb.remove();
            });

            mb.on('cancel', function() {
              "use strict";
              mb.remove();
            });
          } else {
            var formatted_email_address = ''
            if (trim(contact_name.val()) !== '') {
              // use name <email address> format
              formatted_email_address = contact_name.val() +' <'+ contact_email_address.val() +'>';
            } else {
              // use email address
              formatted_email_address = contact_email_address.val();
            }

            if(trim($(self.active_elementQTipBar).val()) === '') {
              $(self.active_elementQTipBar).val(formatted_email_address);
            } else {
              $(self.active_elementQTipBar).val(
                $(self.active_elementQTipBar).val() + ', ' +
                formatted_email_address
              );
            }
          }

        }, 300);
      });
    };

    /**
     * Shows the qtip bar when the user focuses in on a to, cc and bcc field.
     *
     * To reuse this behaviour for an other field simply bind the focus event to this method call
     */
    self.showQTipBar = function () {
      self.active_elementQTipBar = this;
      $(this).qtip({
        content: {
          text: self.qtipBar,
        },
        position: {
          my: 'bottom left',
          at: 'top left'
        },
        show: {solo: true},
        hide: {event: false},
        style: { classes:  'emails-qtip'  }
      });
      $(this).qtip("show");
      $('.btn-qtip-bar').unbind('click').click(self.handleQTipBarClick);
    };

    /**
     * @return string UUID
     */
    self.generateID = function () {
      "use strict";
      var characters = ['a', 'b', 'c', 'd', 'e', 'f', '1', '2', '3', '4', '5', '6', '7', '8', '9'];
      var format = '0000000-0000-0000-0000-00000000000';
      var z = Array.prototype.map.call(format, function ($obj) {
        var min = 0;
        var max = characters.length - 1;

        if ($obj == '0') {
          var index = Math.round(Math.random() * (max - min) + min);
          $obj = characters[index];
        }

        return $obj;
      }).toString().replace(/(,)/g, '');
      return z;
    };

    /**
     * confirms if form is valid
     * @returns {boolean}
     */
    self.isValid = function () {
      "use strict";
      var valid = self.isToValid() &&
        self.isCcValid() &&
        self.isBccValid() &&
        self.isSubjectValid() &&
        self.isBodyValid();

      return valid;
    };

    /**
     * validates form and displays error
     * @returns {boolean}
     */
    self.validate = function () {
      var valid = self.isValid();
      if (valid === false) {
        if (typeof messageBox !== "undefined") {
          var mb = messageBox({size: 'lg'});
          mb.setTitle(SUGAR.language.translate('', 'ERR_INVALID_REQUIRED_FIELDS'));
          mb.setBody(self.translatedErrorMessage);

          mb.on('ok', function () {
            mb.remove();
          });

          mb.on('cancel', function () {
            mb.remove();
          });

          mb.show();
        } else {
          alert(self.translatedErrorMessage);
        }
      }
      return valid;
    };

    /**
     * Is the To field valid
     * @returns {boolean}
     */
    self.isToValid = function () {
      "use strict";
      var emailAddresses = $(self).find('[name=to_addrs_names]').val().split('/[,;]/');

      if (self.isValidEmailAddresses(emailAddresses)) {
        return true;
      }

      self.setValidationMessage('to_addrs_names', 'LBL_HAS_INVALID_EMAIL_TO');
      return false;
    };

    /**
     * Is the CC field valid
     * @returns {boolean}
     */
    self.isCcValid = function () {
      "use strict";

      var cc = $(self).find('[name=cc_addrs_names]').val();
      var emailAddresses = cc.split('/[,;]/');

      if (self.isValidEmailAddresses(emailAddresses) || cc === '') {
        return true;
      }

      self.setValidationMessage('cc_addrs_names', 'LBL_HAS_INVALID_EMAIL_CC');
      return false;
    };

    /**
     * Is the BCC field valid
     * @returns {boolean}
     */
    self.isBccValid = function () {
      "use strict";
      var bcc = $(self).find('[name=bcc_addrs_names]').val();
      var emailAddresses = bcc.split('/[,;]/');

      if (self.isValidEmailAddresses(emailAddresses) || bcc === '') {
        return true;
      }

      self.setValidationMessage('bcc_addrs_names', 'LBL_HAS_INVALID_EMAIL_BCC');
      return false;
    };

    /**
     * Is the Subject field valid
     * @returns {boolean}
     */
    self.isSubjectValid = function () {
      "use strict";

      if ($(self).find('[name=name]').val() !== '') {
        return true;
      }

      self.setValidationMessage('name', 'LBL_HAS_EMPTY_EMAIL_SUBJECT');
      return false;
    };

    /**
     * Is the Body field valid
     * @returns {boolean}
     */
    self.isBodyValid = function () {
      "use strict";

      if ($(self).find('#description').val() !== '') {
        return true;
      }

      self.setValidationMessage('description_html', 'LBL_HAS_EMPTY_EMAIL_BODY');
      return false;
    };

    /**
     *
     * @param field string name
     * @param label string eg LBL_OK
     */
    self.setValidationMessage = function (field, label) {
      "use strict";
      self.translatedErrorMessage = SUGAR.language.translate('Emails', label);
    };

    /**
     * Determines if a set of email addresses are valid
     * @param emailAddresses array|object eg ['a@example.com', 'b@example.com']
     * @returns {boolean}
     */
    self.isValidEmailAddresses = function (emailAddresses) {
      "use strict";
      if (typeof emailAddresses === 'object' || typeof emailAddresses === 'array') {
        for (var i = 0; i < emailAddresses.length; i++) {
          emailAddresses[i] = (emailAddresses[i] !== '') && isValidEmail(emailAddresses[i]);
        }
        if (emailAddresses.indexOf(false) === -1) {
          return true;
        }
      }

      return false;
    };

    /**
     *
     * @param editor
     */
    self.tinyMceSetup = function (editor) {
      editor.on('init', function (ed) {
        this.getDoc().body.style.fontName = 'tahoma';
        this.getDoc().body.style.fontSize = '13px';
      });

      editor.on('change', function (e) {
        // copy html to plain
        $(self).find('.html_preview').html(editor.getContent());
        $(self).find('input#description_html').val(editor.getContent());
        $(self).find('textarea#description').val($(self).find('.html_preview').text());
      });
    };

    /**
     *
     * @event sendEmail
     * @event sentEmailError
     * @event sentEmailAlways
     * @event sentEmail
     * @returns {boolean}
     */
    self.onSendEmail = function (event) {
      $(self).trigger("sendEmail", [self]);

      // Tell the user we are sending an email
      var mb = messageBox();
      mb.hideHeader();
      mb.hideFooter();
      mb.setBody('<div class="email-in-progress"><img src="themes/' + SUGAR.themes.theme_name + '/images/loading.gif"></div>');
      mb.show();
      mb.on('ok', function() {
        "use strict";
        mb.remove();
      });

      mb.on('cancel', function() {
        "use strict";
        mb.remove();
      });

      var fileCount = 0;
      // Use FormData v2 to send form data via ajax
      var formData = new FormData($(this));

      $(this).find('input').each(function (i, v) {
        if ($(v).attr('type').toLowerCase() === 'file') {
          for (var i = 0; i < v.files.length; i++) {
            var file = v.files[i];
            var reader = new FileReader();
            reader.readAsDataURL(file);
            formData.append($(v).attr('name'), file);
            fileCount++
          }
        } else {
          if($(v).attr('name') == 'action') {
            formData.append($(v).attr('name'), 'send');
          } else if($(v).attr('name') == 'send') {
            formData.append($(v).attr('name'), 1);
          } else {
            formData.append($(v).attr('name'), $(v).val());
          }
        }
      });

      $(this).find('select').each(function (i, v) {
        formData.append($(v).attr('name'), $(v).val());
      });

      $(this).find('textarea').each(function (i, v) {
        formData.append($(v).attr('name'), $(v).val());
      });

      $(this).find('button').each(function (i, v) {
        formData.append($(v).attr('name'), $(v).val());
      });

      $.ajax({
        type: "POST",
        data: formData,
        cache: false,
        processData: false,  // tell jQuery not to process the data
        contentType: false,   // tell jQuery not to set contentType
<<<<<<< HEAD
        url: $(this).attr('action'),
      }).done(function (data) {
        "use strict";
        mb.remove();
        // If the user is view the form own its own
        if ($(self).find('input[type="hidden"][name="return_module"]').val() !== '') {
          var redirect_location = 'index.php?module=' + $('#' + self.attr('id') + ' input[type="hidden"][name="return_module"]').val() +
            '&action=' +
            $(self).find('input[type="hidden"][name="return_action"]').val();
          location.href = redirect_location;
=======
        url: $(this).attr('action')
      }).done(function (response) {
        "use strict";
        response = JSON.parse(response);
        if(typeof response.errors !== "undefined") {
          mb.showHeader();
          mb.setBody(response.errors.title);
          mb.showFooter();
          $(self).trigger("sentEmailError", [self, response]);
>>>>>>> c062b6bd
        } else {
          mb.showHeader();
          mb.setBody(response.data.title);
          mb.showFooter();

          // If the user is viewing the form in the standard view
          if ($(self).find('input[type="hidden"][name="return_module"]').val() !== '') {
            location.href = 'index.php?module=' + $('#' + self.attr('id') + ' input[type="hidden"][name="return_module"]').val() +
              '&action=' +
              $(self).find('input[type="hidden"][name="return_action"]').val();
          } else {
            // The user is viewing in the modal view
            $(self).trigger("sentEmail", [self, data]);
          }
        }
      }).fail(function (response) {
        "use strict";
        mb.showHeader();
        mb.setBody(response.errors.title);
        $(self).trigger("sentEmailError", [self, data]);
      }).always(function (data) {
        $(self).trigger("sentEmailAlways", [self, data]);
      });


      return false;
    };


    /**
     * @event sendEmail
     * @returns {boolean}
     */
    self.sendEmail = function (e) {
      "use strict";
      e.preventDefault();
      $(this).find('[name=action]').val('send');
      if (self.validate()) {
        $(self).submit();
      }
      return false;
    }


    /**
     * @event attachFile
     * @returns {boolean}
     */
    self.attachFile = function (event) {
      "use strict";
      event.preventDefault();
      $(self).trigger("attachFile", [self]);

      // Add the file input onto the page
      var id = self.generateID();

      var fileGroupContainer = $('<div></div>')
        .addClass('attachment-group-container')
        .appendTo(self.find('.file-attachments'));

      var fileInput = $('<input>')
        .attr('type', 'file')
        .attr('id', 'file_' + id)
        .attr('name', 'email_attachment[]')
        .attr('multiple', 'true')
        .appendTo(fileGroupContainer);


      var fileLabel = $('<label></label>')
        .attr('for', 'file_' + id)
        .addClass('attachment-blank')
        .html('<span class="glyphicon glyphicon-paperclip"></span>')
        .appendTo(fileGroupContainer);

      // use the label to open file dialog
      fileLabel.click();

      // handle when the a file is selected
      fileInput.change(function (event) {

        if (event.target.files.length === 0) {
          fileGroupContainer.remove();
          return false;
        }
        if (event.target.files.length > 1) {
          $(fileLabel.addClass('label-with-multiple-files'));
        } else {
          $(fileLabel.removeClass('label-with-multiple-files'));
        }

        fileLabel.html('');
        fileLabel.empty();

        if (fileGroupContainer.find('.attachment-remove').length === 0) {
          var removeAttachment = $('<a class="attachment-remove"><span class="glyphicon glyphicon-remove"></span></a>');
          fileGroupContainer.append(removeAttachment);
          // handle when user removes attachment
          removeAttachment.click(function (event) {
            fileGroupContainer.remove();
          });
        }

        for (var i = 0; i < event.target.files.length; i++) {
          var file = event.target.files[i];
          var name = file.name;
          var size = file.size;
          var type = file.type;

          var fileContainer = $('<div class="attachment-file-container"></div>');
          fileContainer.appendTo(fileLabel);
          // Create icons based on file type
          if (type.indexOf('image') !== -1) {
            fileContainer.addClass('file-image');
            fileContainer.append('<span class="attachment-type glyphicon glyphicon-picture"></span>');
          } else if (type.indexOf('audio') !== -1) {
            fileContainer.addClass('file-audio');
            fileContainer.append('<span class="attachment-type glyphicon glyphicon-music"></span>');
          } else if (type.indexOf('video') !== -1) {
            fileContainer.addClass('file-video');
            fileContainer.append('<span class="attachment-type glyphicon glyphicon-film"></span>');
          } else if (type.indexOf('zip') !== -1) {
            fileContainer.addClass('file-video');
            fileContainer.append('<span class="attachment-type glyphicon glyphicon-compressed"></span>');
          } else {
            fileContainer.addClass('file-other');
            fileContainer.append('<span class="attachment-type glyphicon glyphicon-file"></span>');
          }
          fileContainer.append('<span class="attachment-name"> ' + name + ' </span>');
          fileContainer.append('<span class="attachment-size"> ' + self.humanReadableFileSize(size, true) + ' </span>');

          fileLabel.removeClass('attachment-blank');

        }

      });

      return false;
    };

    /**
     * @event attachDocument
     * @returns {boolean}
     */
    self.attachDocument = function () {
      "use strict";
      event.preventDefault();
      $(self).trigger("attachDocument", [self]);

      // Add the file input onto the page
      var id = self.generateID();

      var fileGroupContainer = $('<div></div>')
        .addClass('attachment-group-container')
        .appendTo(self.find('.document-attachments'));

      var fileInput = $('<input>')
        .attr('type', 'hidden')
        .attr('id', 'file_' + id)
        .attr('name', 'documentId')
        .attr('data-file-input', 'documentId')
        .appendTo(fileGroupContainer);


      if ($('[name=document_attachment_id]').length === 0) {
        var fileInputID = $('<input>')
          .attr('type', 'hidden')
          .attr('name', 'document_attachment_id')
          .appendTo(fileGroupContainer.closest('.attachments'));
      } else {
        var fileInputID = $('[name=document_attachment_id]');
      }

      if ($('[name=document_attachment_name]').length === 0) {
        var fileInputName = $('<input>')
          .attr('type', 'hidden')
          .attr('name', 'document_attachment_name')
          .appendTo(fileGroupContainer.closest('.attachments'));
      } else {
        var fileInputName = $('[name=document_attachment_name]');
      }
      fileInputName.val('');

      var fileLabel = $('<label></label>')
        .attr('for', 'file_' + id)
        .addClass('attachment-blank')
        .html('<img src="themes/' + SUGAR.themes.theme_name + '/images/sidebar/modules/Documents.svg">')
        .appendTo(fileGroupContainer);

      var showSelectDocumentDialog = function (e) {
        fileInputID.val('');
        fileInputName.val('');
        var popupWindow = open_popup(
          "Documents",
          600,
          400,
          "",
          true,
          false,
          {
            "call_back_function": 'set_return',
            "form_name": "ComposeView",
            "field_to_name_array": {
              "id": "document_attachment_id",
              "name": "document_attachment_name"
            }
          },
          "single",
          false
        );

        popupWindow.onbeforeunload = function () {
          setTimeout(function() {
            if(fileInputID.val().length === 0) {
              // id is empty
              fileGroupContainer.remove();
              self.updateDocumentIDs();
            } else {
              // id is full
              if(fileGroupContainer.find('.attachment-remove').length === 0) {
                var removeAttachment = $('<a class="attachment-remove"><span class="glyphicon glyphicon-remove"></span></a>');
                fileGroupContainer.append(removeAttachment);
                // handle when user removes attachment
                removeAttachment.click(function (event) {
                  fileGroupContainer.remove();
                  self.updateDocumentIDs();
                });
              }

              fileInput.val(fileInputID.val());
              fileLabel.empty();

              var fileContainer = $('<div class="attachment-file-container"></div>');
              fileContainer.appendTo(fileLabel);
              fileContainer.append('<span class="attachment-name"> '+ fileInputName.val()+' </span>');

              fileLabel.removeClass('attachment-blank');

              self.updateDocumentIDs();
            }
          },300);
        }
      };

      // Mimic the file attachment behaviour
      fileLabel.click(showSelectDocumentDialog);
      // Call the select document dialog
      fileLabel.click();

      return false;
    };

    self.updateDocumentIDs = function () {
      self.find('.document-attachments')
        .find('.attachment-group-container')
        .each(function (index, value) {
          $(value).find('[data-file-input]').attr('name', 'documentId' + index);
        });
    };

    /**
     * @event saveDraft
     * @returns {boolean}
     */
    self.saveDraft = function (e) {
      "use strict";
      e.preventDefault();
      $(this).closest('[name=action]').val('SaveDraft');

      if (self.validate()) {
        self.onSavingDraft();
      }
      return false;
    };

    self.onSavingDraft = function () {
      "use strict";
      $(self).trigger("saveDraft", [self]);
      // Tell the user we are sending an email
      var mb = messageBox();
      mb.hideHeader();
      mb.hideFooter();
      mb.setBody('<div class="email-in-progress"><img src="themes/' + SUGAR.themes.theme_name + '/images/loading.gif"></div>');
      mb.show();

      mb.on('ok', function() {
        "use strict";
        mb.remove();
      });

      mb.on('cancel', function() {
        "use strict";
        mb.remove();
      });

      var fileCount = 0;
      // Use FormData v2 to send form data via ajax
      var formData = new FormData($(this));

      $(this).find('input').each(function (i, v) {
        if ($(v).attr('type').toLowerCase() === 'file') {
          for (i = 0; i < v.files.length; i++) {
            var file = v.files[i];
            var reader = new FileReader();
            reader.readAsDataURL(file);
            formData.append($(v).attr('name'), file);
            fileCount++;
          }
        } else {
          if($(v).attr('name') == 'action') {
            formData.append($(v).attr('name'), 'SaveDraft');
          } else if($(v).attr('name') == 'send') {
            formData.append($(v).attr('name'), 0);
          } else {
            formData.append($(v).attr('name'), $(v).val());
          }
        }
      });

      $(this).find('select').each(function (i, v) {
        formData.append($(v).attr('name'), $(v).val());
      });

      $(this).find('textarea').each(function (i, v) {
        formData.append($(v).attr('name'), $(v).val());
      });

      $(this).find('button').each(function (i, v) {
        formData.append($(v).attr('name'), $(v).val());
      });

      $.ajax({
        type: "POST",
        data: formData,
        cache: false,
        processData: false,  // tell jQuery not to process the data
        contentType: false,   // tell jQuery not to set contentType
        url: 'index.php?module=Emails'
      }).done(function (response) {
        "use strict";
        response = JSON.parse(response);
        if(typeof response.errors !== "undefined") {
          mb.showHeader();
          mb.setBody(response.errors.title);
          mb.showFooter();
          $(self).trigger("saveEmailError", [self, response]);
        } else {
          mb.showHeader();
          mb.setBody(response.data.title);
          mb.showFooter();
          $(self).trigger("saveEmailSuccess", [self, response]);

          if ($(self).find('[name=id]').length === 0) {
            var id = $('<input>').attr('type', 'hidden').attr('name', 'id').val(response.data.id);
            id.appendTo($(self).closest('[name=ComposeView]'));
          } else {
            var id = $(self).find('[name=id]');
            $(id).val(response.data.id);
          }
        }

      }).fail(function (response) {
        "use strict";
        response = JSON.parse(response);
        mb.setBody(response.errors.title);
        $(self).trigger("saveEmailError", [self, response]);
      }).always(function (response) {
        response = JSON.parse(response);
        $(self).trigger("saveEmailAlways", [self, response]);
      });

      return false;
    };
    /**
     *
     * @event disregardDraft
     * @returns {boolean}
     */
    self.disregardDraft = function () {
      "use strict";

      // TODO: TASK: SCRM-X -  Update labels
      var mb = messageBox();
      mb.setTitle(SUGAR.language.translate('Emails', 'LBL_CONFIRM_TITLE'));
      mb.setBody(SUGAR.language.translate('Emails', 'LBL_EMAIL_DRAFT_CONFIRM_DISCARD'));
      mb.show();

      mb.on('ok', function() {
        "use strict";

        mb.setBody('<div class="email-in-progress"><img src="themes/' + SUGAR.themes.theme_name + '/images/loading.gif"></div>');

        // Use FormData v2 to send form data via ajax
        var formData = new FormData($(this));

        $(this).find('input').each(function (i, v) {
          if ($(v).attr('type').toLowerCase() === 'file') {
            for (i = 0; i < v.files.length; i++) {
              var file = v.files[i];
              var reader = new FileReader();
              reader.readAsDataURL(file);
              formData.append($(v).attr('name'), file);
              fileCount++;
            }
          } else {
            if ($(v).attr('name') == 'action') {
              formData.append($(v).attr('name'), 'Delete');
            } else if ($(v).attr('name') == 'send') {
              formData.append($(v).attr('name'), 0);
            } else {
              formData.append($(v).attr('name'), $(v).val());
            }
          }
        });

        $(this).find('select').each(function (i, v) {
          formData.append($(v).attr('name'), $(v).val());
        });

        $(this).find('textarea').each(function (i, v) {
          formData.append($(v).attr('name'), $(v).val());
        });

        $(this).find('button').each(function (i, v) {
          formData.append($(v).attr('name'), $(v).val());
        });

        $.ajax({
          type: "POST",
          data: formData,
          cache: false,
          processData: false,  // tell jQuery not to process the data
          contentType: false,   // tell jQuery not to set contentType
          url: 'index.php?module=Emails'
        }).done(function(response) {
          $(self).trigger("discardDraftDone", [self, response]);
        }).error(function(response) {
          mb.setBody(SUGAR.language.translate('','LBL_ERROR_SAVING_DRAFT'));
          $(self).trigger("discardDraftBody", [self, response]);
        }).always(function (response) {
          $(self).trigger("discardDraftAlways", [self, response]);
          mb.remove();
          if ($(self).find('input[type="hidden"][name="return_module"]').val() !== '') {
            location.href = 'index.php?module=' + $('#' + self.attr('id') + ' input[type="hidden"][name="return_module"]').val() +
              '&action=' +
              $(self).find('input[type="hidden"][name="return_action"]').val();
          } else {
            // The user is viewing in the modal view
            location.reload();
          }
        });
      });
      mb.on('cancel', function() {
        "use strict";
        // do something
        mb.remove();
      });

      return false;
    };

    self.humanReadableFileSize = function (bytes, si) {
      var thresh = si ? 1000 : 1024;
      if (Math.abs(bytes) < thresh) {
        return bytes + ' B';
      }
      var units = si
        ? ['kB', 'MB', 'GB', 'TB', 'PB', 'EB', 'ZB', 'YB']
        : ['KiB', 'MiB', 'GiB', 'TiB', 'PiB', 'EiB', 'ZiB', 'YiB'];
      var u = -1;
      do {
        bytes /= thresh;
        ++u;
      } while (Math.abs(bytes) >= thresh && u < units.length - 1);
      return bytes.toFixed(1) + ' ' + units[u];
    };

    self.construct();

    return $(self);
  };


  $.fn.EmailsComposeView.defaults = {
    "tinyMceOptions": {
      mode: "specific_textareas",
      plugins: "fullscreen",
      menubar: false,
      toolbar: ['fontselect | fontsizeselect | bold italic underline | styleselect'],
      formats: {
        bold: {inline: 'b'},
        italic: {inline: 'i'},
        underline: {inline: 'u'}
      }
    }
  }
}(jQuery));<|MERGE_RESOLUTION|>--- conflicted
+++ resolved
@@ -594,18 +594,6 @@
         cache: false,
         processData: false,  // tell jQuery not to process the data
         contentType: false,   // tell jQuery not to set contentType
-<<<<<<< HEAD
-        url: $(this).attr('action'),
-      }).done(function (data) {
-        "use strict";
-        mb.remove();
-        // If the user is view the form own its own
-        if ($(self).find('input[type="hidden"][name="return_module"]').val() !== '') {
-          var redirect_location = 'index.php?module=' + $('#' + self.attr('id') + ' input[type="hidden"][name="return_module"]').val() +
-            '&action=' +
-            $(self).find('input[type="hidden"][name="return_action"]').val();
-          location.href = redirect_location;
-=======
         url: $(this).attr('action')
       }).done(function (response) {
         "use strict";
@@ -615,7 +603,6 @@
           mb.setBody(response.errors.title);
           mb.showFooter();
           $(self).trigger("sentEmailError", [self, response]);
->>>>>>> c062b6bd
         } else {
           mb.showHeader();
           mb.setBody(response.data.title);
