--- conflicted
+++ resolved
@@ -1123,13 +1123,8 @@
         emailTemplateId: args.name_to_value_array.emails_email_templates_idb
       }, function(resp){
         var r = JSON.parse(resp);
-<<<<<<< HEAD
         tinymce.activeEditor.setContent(r.data.body_from_html, {format: 'html'});
         tinymce.activeEditor.change();
-=======
-        $(self).find('[name="name"]').val(r.data.subject);
-        tinyMCE.get('description').setContent($('<textarea />').html(r.data.body_html).text());
->>>>>>> 617013a5
       });
       set_return(args);
     };
