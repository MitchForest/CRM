<?php
/**
 *
 * SugarCRM Community Edition is a customer relationship management program developed by
 * SugarCRM, Inc. Copyright (C) 2004-2013 SugarCRM Inc.
 *
 * SuiteCRM is an extension to SugarCRM Community Edition developed by SalesAgility Ltd.
 * Copyright (C) 2011 - 2018 SalesAgility Ltd.
 *
 * This program is free software; you can redistribute it and/or modify it under
 * the terms of the GNU Affero General Public License version 3 as published by the
 * Free Software Foundation with the addition of the following permission added
 * to Section 15 as permitted in Section 7(a): FOR ANY PART OF THE COVERED WORK
 * IN WHICH THE COPYRIGHT IS OWNED BY SUGARCRM, SUGARCRM DISCLAIMS THE WARRANTY
 * OF NON INFRINGEMENT OF THIRD PARTY RIGHTS.
 *
 * This program is distributed in the hope that it will be useful, but WITHOUT
 * ANY WARRANTY; without even the implied warranty of MERCHANTABILITY or FITNESS
 * FOR A PARTICULAR PURPOSE. See the GNU Affero General Public License for more
 * details.
 *
 * You should have received a copy of the GNU Affero General Public License along with
 * this program; if not, see http://www.gnu.org/licenses or write to the Free
 * Software Foundation, Inc., 51 Franklin Street, Fifth Floor, Boston, MA
 * 02110-1301 USA.
 *
 * You can contact SugarCRM, Inc. headquarters at 10050 North Wolfe Road,
 * SW2-130, Cupertino, CA 95014, USA. or at email address contact@sugarcrm.com.
 *
 * The interactive user interfaces in modified source and object code versions
 * of this program must display Appropriate Legal Notices, as required under
 * Section 5 of the GNU Affero General Public License version 3.
 *
 * In accordance with Section 7(b) of the GNU Affero General Public License version 3,
 * these Appropriate Legal Notices must retain the display of the "Powered by
 * SugarCRM" logo and "Supercharged by SuiteCRM" logo. If the display of the logos is not
 * reasonably feasible for technical reasons, the Appropriate Legal Notices must
 * display the words "Powered by SugarCRM" and "Supercharged by SuiteCRM".
 */

if (!defined('sugarEntry') || !sugarEntry) {
    die('Not A Valid Entry Point');
}

use SuiteCRM\Utility\SuiteValidator;

/**
 * handle requested subscriptions
 *
 * @param array $subs
 * @param Email $email
 * @param JSON $json
 * @param User|null $user
 * @return string JSON
 */
function handleSubs($subs, $email, $json, $user = null)
{

    // flows into next case statement
    $db = DBManagerFactory::getInstance();
    global $current_user;
<<<<<<< HEAD
    
    if(!$user) {
=======

    if (!$user) {
>>>>>>> b29c16a8
        $user = $current_user;
    }

    $GLOBALS['log']->debug("********** EMAIL 2.0 - Asynchronous - at: setFolderViewSelection");
    $viewFolders = $subs;
    $user->setPreference('showFolders', base64_encode(serialize($viewFolders)), '', 'Emails');
    $tree = $email->et->getMailboxNodes(false);
    $return = $tree->generateNodesRaw();
    $out = $json->encode($return);


    $sub = array();
    foreach ($viewFolders as $f) {
        $query = 'SELECT * FROM folders WHERE folders.id LIKE "' . $f
            . '" OR folders.parent_folder LIKE "' . $f . '"';
        $result = $db->query($query);
        while (($row = $db->fetchByAssoc($result))) {
            $sub[] = $row['id'];
        }
    }

    $email->et->folder->setSubscriptions($sub, $user);

    return $out;
}

/*********************************************************************************
 * Description:
 * Portions created by SugarCRM are Copyright (C) SugarCRM, Inc. All Rights
 * Reserved. Contributor(s): ______________________________________..
 *********************************************************************************/
//increate timeout for phpo script execution
ini_set('max_execution_time', 300);
//ajaxInit();


require_once("include/OutboundEmail/OutboundEmail.php");
require_once("include/ytree/Tree.php");
require_once("include/ytree/ExtNode.php");

$email = new Email();
$email->email2init();
$ie = new InboundEmail();
$ie->email = $email;
$json = getJSONobj();


$showFolders = sugar_unserialize(base64_decode($current_user->getPreference('showFolders', 'Emails')));

if (isset($_REQUEST['emailUIAction'])) {

    if (isset($_REQUEST['user']) && $_REQUEST['user']) {
        $cid = $current_user->id;
        $current_user = BeanFactory::getBean('Users', $_REQUEST['user']);
    } else {
        $GLOBALS['log']->debug(
            'If you are on user edit view and want to apply the email settings for the selected user,' .
            ' add user to request on user edit view: [emailUIAction:' . $_REQUEST['emailUIAction'] . ']'
        );
    }

    switch ($_REQUEST['emailUIAction']) {


        ///////////////////////////////////////////////////////////////////////////
        ////    COMPOSE REPLY FORWARD
        // this is used in forward/reply
        case "composeEmail":
            $GLOBALS['log']->debug("********** EMAIL 2.0 - Asynchronous - at: composeEmail");
            if (isset($_REQUEST['sugarEmail']) && $_REQUEST['sugarEmail'] == 'true' && isset($_REQUEST['uid']) && !empty($_REQUEST['uid'])) {
                $ie->email->retrieve($_REQUEST['uid']);
                $ie->email->from_addr = $ie->email->from_addr_name;
                isValidEmailAddress($ie->email->from_addr);
                $ie->email->to_addrs = to_html($ie->email->to_addrs_names);
                $ie->email->cc_addrs = to_html($ie->email->cc_addrs_names);
                $ie->email->bcc_addrs = $ie->email->bcc_addrs_names;
                $ie->email->from_name = $ie->email->from_addr;
                $email = $ie->email->et->handleReplyType($ie->email, $_REQUEST['composeType']);
                $ret = $ie->email->et->displayComposeEmail($email);
                $ret['description'] = empty($email->description_html) ? str_replace("\n", "\n<BR/>",
                    $email->description) : $email->description_html;
                //get the forward header and add to description
                $forward_header = $email->getForwardHeader();

                $ret['description'] = $forward_header . $ret['description'];
                if ($_REQUEST['composeType'] == 'forward') {
                    $ret = $ie->email->et->getDraftAttachments($ret);
                }
                $ret = $ie->email->et->getFromAllAccountsArray($ie, $ret);
                $ret['from'] = from_html($ret['from']);
                $ret['name'] = from_html($ret['name']);
                $out = $json->encode($ret, true);
                echo $out;
            } elseif (isset($_REQUEST['uid']) && !empty($_REQUEST['uid']) && isset($_REQUEST['ieId']) && !empty($_REQUEST['ieId'])) {
                $ie->retrieve($_REQUEST['ieId']);
                $ie->mailbox = $_REQUEST['mbox'];
                global $timedate;
                $ie->setEmailForDisplay($_REQUEST['uid']);
                $ie->email->date_start = $timedate->to_display_date($ie->email->date_sent);
                $ie->email->time_start = $timedate->to_display_time($ie->email->date_sent);
                $ie->email->date_sent = $timedate->to_display_date_time($ie->email->date_sent);
                $email = $ie->email->et->handleReplyType($ie->email, $_REQUEST['composeType']);
                $ret = $ie->email->et->displayComposeEmail($email);
                if ($_REQUEST['composeType'] == 'forward') {
                    $ret = $ie->email->et->createCopyOfInboundAttachment($ie, $ret, $_REQUEST['uid']);
                }
                $ret = $ie->email->et->getFromAllAccountsArray($ie, $ret);
                $ret['from'] = from_html($ret['from']);
                $ret['name'] = from_html($ret['name']);
                $ret['ieId'] = $_REQUEST['ieId'];
                $ret['mbox'] = $_REQUEST['mbox'];
                $out = $json->encode($ret, true);
                echo $out;
            }
            break;

        /**
         * sendEmail handles both send and save draft duties
         */
        case "sendEmail":
            $GLOBALS['log']->debug("********** EMAIL 2.0 - Asynchronous - at: sendEmail");


            $sea = new SugarEmailAddress();

            $email->type = 'out';
            $email->status = 'sent';

            if (isset($_REQUEST['email_id']) && !empty($_REQUEST['email_id'])) {// && isset($_REQUEST['saveDraft']) && !empty($_REQUEST['saveDraft'])) {
                $email->retrieve($_REQUEST['email_id']); // uid is GUID in draft cases
            }
            if (isset($_REQUEST['uid']) && !empty($_REQUEST['uid'])) {
                $email->uid = $_REQUEST['uid'];
            }

            if ($email->email2Send($_REQUEST)) {
                $ret = array(
                    'composeLayoutId' => $_REQUEST['composeLayoutId'],
                );
                $out = $json->encode($ret, true);
                echo $out; // async call to close the proper compose tab
            }
            break;

        case "uploadAttachment":
            $GLOBALS['log']->debug("********** EMAIL 2.0 - Asynchronous - at: uploadAttachment");
            $metadata = $email->email2saveAttachment();

            if (!empty($metadata)) {
                $out = $json->encode($metadata);
                echo $out;
            }
            break;

        case "removeUploadedAttachment":
            $GLOBALS['log']->debug("********** EMAIL 2.0 - Asynchronous - at: removeUploadedAttachment");
            $fileFromRequest = from_html($_REQUEST['file']);
            $fileGUID = substr($fileFromRequest, 0, 36);
            // Bug52727: sanitize fileGUID to remove path components: /\.
            $fileGUID = cleanDirName($fileGUID);
            $fileName = $email->et->userCacheDir . "/" . $fileGUID;
            $filePath = clean_path($fileName);
            unlink($filePath);
            break;

        case "fillComposeCache": // fills client-side compose email cache with signatures and email templates
            $GLOBALS['log']->debug("********** EMAIL 2.0 - Asynchronous - at: fillComposeCache");
            $out = array();
            $email_templates_arr = $email->et->getEmailTemplatesArray();
            natcasesort($email_templates_arr);
            $out['emailTemplates'] = $email_templates_arr;
            $sigs = $current_user->getSignaturesArray();
            // clean "none"
            foreach ($sigs as $k => $v) {
                if ($k == "") {
                    $sigs[$k] = $app_strings['LBL_NONE'];
                } else {
                    if (is_array($v) && isset($v['name'])) {
                        $sigs[$k] = $v['name'];
                    } else {
                        $sigs[$k] = $v;
                    }
                }
            }
            $out['signatures'] = $sigs;
            $out['fromAccounts'] = $email->et->getFromAccountsArray($ie);
            $out['errorArray'] = array();

            $oe = new OutboundEmail();
            if ($oe->doesUserOverrideAccountRequireCredentials($current_user->id)) {
                $overideAccount = $oe->getUsersMailerForSystemOverride($current_user->id);
                //If the user override account has not been created yet, create it for the user.
                if ($overideAccount == null) {
                    $overideAccount = $oe->createUserSystemOverrideAccount($current_user->id);
                }

                $out['errorArray'] = array($overideAccount->id => $app_strings['LBL_EMAIL_WARNING_MISSING_USER_CREDS']);
            }

            $ret = $json->encode($out);
            echo $ret;
            break;

        case "getSignature":
            $GLOBALS['log']->debug("********** EMAIL 2.0 - Asynchronous - at: getSignature");
            if (isset($_REQUEST['id'])) {
                $signature = $current_user->getSignature($_REQUEST['id']);
                $signature['signature_html'] = from_html($signature['signature_html']);
                $out = $json->encode($signature);
                echo $out;
            } else {
                die();
            }
            break;

    case "deleteSignature":
        $GLOBALS['log']->debug("********** EMAIL 2.0 - Asynchronous - at: deleteSignature");
        if(isset($_REQUEST['id'])) {
  			require_once("modules/Users/UserSignature.php");
        	$us = new UserSignature();
        	$us->mark_deleted($_REQUEST['id']);
            $signatureArray = $current_user->getSignaturesArray();
	        // clean "none"
	        foreach($signatureArray as $k => $v) {
	            if($k == "") {
                 $sigs[$k] = $app_strings['LBL_NONE'];
	            } else {if (is_array($v) && isset($v['name'])){
	                $sigs[$k] = $v['name'];
	            } else{
	                $sigs[$k] = $v;}
	            }
	        }
	        $out['signatures'] = $signatureArray;
            $ret = $json->encode($out);
            echo $ret;
        } else {
            die();
        }
    	break;
    case 'getTemplateAttachments':
        $GLOBALS['log']->debug("********** EMAIL 2.0 - Asynchronous - at: getTemplateAttachments");
        if(isset($_REQUEST['parent_id']) && !empty($_REQUEST['parent_id'])) {$db = DBManagerFactory::getInstance();


            $where = "parent_id='{$db->quote($_REQUEST['parent_id'])}'";
            $order = '';
            $seed = new Note();
            $fullList = $seed->get_full_list($order, $where, '');
            $all_fields = array_merge($seed->column_fields, $seed->additional_column_fields);

            $js_fields_arr = array();

            $i=1; // js doesn't like 0 index?
            if (!empty($fullList)) {
                foreach($fullList as $note) {
                    $js_fields_arr[$i] = array();

                    foreach($all_fields as $field) {
                        if(isset($note->$field)) {
                            $note->$field = from_html($note->$field);
                            $note->$field = preg_replace('/\r\n/','<BR>',$note->$field);
                            $note->$field = preg_replace('/\n/','<BR>',$note->$field);
                            $js_fields_arr[$i][$field] = addslashes($note->$field);
                        }
                    }
                    $i++;
                }
            }

            $out = $json->encode($js_fields_arr);
            echo $out;
        }
        break;
        ////    END COMPOSE REPLY FORWARD
        ///////////////////////////////////////////////////////////////////////////


        ///////////////////////////////////////////////////////////////////////////
        ////    MESSAGE HANDLING
        case "displayView":
            $ret = array();
            $ie->retrieve($_REQUEST['ieId']);
            $ie->mailbox = $_REQUEST['mailbox'];
            $ie->connectMailserver();

            switch ($_REQUEST['type']) {
                case "headers":
                    $title = "{$app_strings['LBL_EMAIL_VIEW_HEADERS']}";
                    $text = $ie->getFormattedHeaders($_REQUEST['uid']);
                    break;

                case "raw":
                    $title = "{$app_strings['LBL_EMAIL_VIEW_RAW']}";
                    $text = $ie->getFormattedRawSource($_REQUEST['uid']);
                    break;

                case "printable":

                    break;
            }

            $ret['html'] = $text;
            $ret['title'] = $title;

            $out = $json->encode($ret, true);
            echo $out;
            break;

        case "getQuickCreateForm":
            $GLOBALS['log']->debug("********** EMAIL 2.0 - Asynchronous - at: getQuickCreateForm");
            if (isset($_REQUEST['qc_module']) && !empty($_REQUEST['qc_module'])) {
                if (!ACLController::checkAccess($_REQUEST['qc_module'], 'edit', true)) {
                    echo trim($json->encode(array('html' => translate('LBL_NO_ACCESS', 'ACL')), true));
                    break;
                }
                $people = array("Users", "Contacts", "Leads", "Prospects");
                $showSaveToAddressBookButton = false;//(in_array($_REQUEST['qc_module'], $people)) ? true : false;

                if (isset($_REQUEST['sugarEmail']) && !empty($_REQUEST['sugarEmail'])) {
                    $ie->email->retrieve($_REQUEST['uid']); // uid is a sugar GUID in this case
                } else {
                    $ie->retrieve($_REQUEST['ieId']);
                    $ie->mailbox = $_REQUEST['mailbox'];
                    $ie->setEmailForDisplay($_REQUEST['uid']);
                }
                $ret = $email->et->getQuickCreateForm($_REQUEST, $ie->email, $showSaveToAddressBookButton);
                $ret['ieId'] = $_REQUEST['ieId'];
                $ret['mbox'] = $_REQUEST['mailbox'];
                $ret['uid'] = $_REQUEST['uid'];
                $ret['module'] = $_REQUEST['qc_module'];
                if (!isset($_REQUEST['iframe'])) {
                    $out = trim($json->encode($ret, false));
                } else {
                    $out = $ret['html'];
                }
                echo $out;
            }
            break;

        case 'saveQuickCreate':
            $GLOBALS['log']->debug("********** EMAIL 2.0 - Asynchronous - at: saveQuickCreate");
            require_once('include/MVC/Controller/ControllerFactory.php');
            if (isset($_REQUEST['qcmodule'])) {
                $GLOBALS['log']->debug("********** QCmodule was set: {$_REQUEST['qcmodule']}");
            }
            $controller = ControllerFactory::getController($_REQUEST['qcmodule']);
            $controller->loadBean();
            $controller->pre_save();
            $GLOBALS['log']->debug("********** saving new {$controller->module}");
            $controller->action_save();
            //Relate the email to the new bean
            if (isset($_REQUEST['sugarEmail']) && $_REQUEST['sugarEmail'] == 'true' && isset($_REQUEST['uid']) && !empty($_REQUEST['uid'])) {
                $ie->email->retrieve($_REQUEST['uid']);
            } elseif (isset($_REQUEST['uid']) && !empty($_REQUEST['uid']) && isset($_REQUEST['ieId']) && !empty($_REQUEST['ieId'])) {
                $GLOBALS['log']->debug("********** Quick Create from non-imported message");
                $ie->retrieve($_REQUEST['ieId']);
                $ie->mailbox = $_REQUEST['mbox'];
                $ie->connectMailserver();
                $uid = $_REQUEST['uid'];
                if ($ie->protocol == 'imap') {
                    $_REQUEST['uid'] = imap_msgno($ie->conn, $_REQUEST['uid']);
                } else {
                    $_REQUEST['uid'] = $ie->getCorrectMessageNoForPop3($_REQUEST['uid']);
                }

                if (!$ie->returnImportedEmail($_REQUEST['uid'], $uid)) {
                    $ie->getDuplicateEmailId($_REQUEST['uid'], $uid);
                } // id
                $ie->email->retrieve($ie->email->id);
                $GLOBALS['log']->debug("**********Imported Email");
                $ie->email->assigned_user_id = $controller->bean->assigned_user_id;
                $ie->email->assigned_user_name = $controller->bean->assigned_user_name;
            }
            if (isset($ie->email->id)) {
                if (empty($ie->email->parent_id)) {
                    $ie->email->parent_id = $controller->bean->id;
                    $ie->email->parent_type = $controller->module;
                } // if
                $ie->email->status = 'read';
                $ie->email->save();
                $mod = strtolower($controller->module);
                $ie->email->load_relationship($mod);
                $ie->email->$mod->add($controller->bean->id);
                if ($controller->bean->load_relationship('emails')) {
                    $controller->bean->emails->add($ie->email->id);
                }
                if ($controller->bean->module_dir == 'Cases') {
                    if ($controller->bean->load_relationship('contacts')) {
                        $emailAddressWithName = $ie->email->from_addr;
                        if (!empty($ie->email->reply_to_addr)) {
                            $emailAddressWithName = $ie->email->reply_to_addr;
                        } // if

                        $emailAddress = SugarEmailAddress::_cleanAddress($emailAddressWithName);
                        $contactIds = $ie->email->emailAddress->getRelatedId($emailAddress, 'contacts');
                        if (!empty($contactIds)) {
                            $controller->bean->contacts->add($contactIds);
                        } // if
                    } // if
                } // if
                echo $json->encode(array('id' => $ie->email->id));
            }
            break;

        case "getImportForm":
            $ie->retrieve($_REQUEST['ieId']);
            //            $ie->mailbox = $_REQUEST['mailbox'];
            $ie->setEmailForDisplay($_REQUEST['uid']);
            $ret = $email->et->getImportForm($_REQUEST, $ie->email);
            $out = trim($json->encode($ret, false));
            echo $out;
            break;

        case "getRelateForm":
            if (isset($_REQUEST['uid']) && !empty($_REQUEST['uid'])) {
                $uids = $json->decode(from_html($_REQUEST['uid']));
                $email->retrieve($uids[0]);
                $ret = $email->et->getImportForm(array(
                    'showTeam' => false,
                    'showAssignTo' => false,
                    'showDelete' => false
                ), $email, 'RelateEditView');
                $out = trim($json->encode($ret, false));
                echo $out;
            }
            break;

        case "getEmail2DetailView":
            if (isset($_REQUEST['uid']) && !empty($_REQUEST['uid'])) {
                $ret = $email->et->getDetailViewForEmail2($_REQUEST['uid']);
                if (!isset($_REQUEST['print']) || $_REQUEST['print'] === false) {
                    $out = trim($json->encode($ret, false));
                    echo $out;
                } else {
                    echo $ret['html'];
                }

            }
            break;

        case "relateEmails":
            if (isset($_REQUEST['uid']) && !empty($_REQUEST['uid']) &&
                isset($_REQUEST['parent_id']) && !empty($_REQUEST['parent_id']) &&
                isset($_REQUEST['parent_type']) && !empty($_REQUEST['parent_type'])
            ) {
                $uids = explode($app_strings['LBL_EMAIL_DELIMITER'], $_REQUEST['uid']);
                $mod = strtolower($_REQUEST['parent_type']);
                $modId = $_REQUEST['parent_id'];
                foreach ($uids as $id) {
                    $email = new Email();
                    $email->retrieve($id);
                    $email->parent_id = $modId;
                    $email->parent_type = $_REQUEST['parent_type'];
                    $email->status = 'read';

                    // BUG FIX BEGIN
                    // Bug 50979 - relating a message in group inbox removes message
                    if (empty($email->assigned_user_id)) {
                        $email->setFieldNullable('assigned_user_id');
                    }
                    $email->save();
                    // Bug 50979 - reset assigned_user_id field defs
                    if (empty($email->assigned_user_id)) {
                        $email->revertFieldNullable('assigned_user_id');
                    }
                    // BUG FIX END

                    $email->load_relationship($mod);
                    $email->$mod->add($modId);
                }
            }
            break;


        case "getAssignmentDialogContent":
            $out = $email->distributionForm("");
            $out = trim($json->encode($out, false));
            echo $out;
            break;
        case "doAssignmentAssign":
            $out = $email->et->doAssignment($_REQUEST['distribute_method'], $_REQUEST['ieId'], $_REQUEST['folder'],
                $_REQUEST['uids'], $_REQUEST['users']);
            echo $out;
            break;
        case "doAssignmentDelete":
            $GLOBALS['log']->debug("********** EMAIL 2.0 - Asynchronous - at: doAssignmentDelete");
            if (isset($_REQUEST['uids']) && !empty($_REQUEST['uids']) &&
                isset($_REQUEST['ieId']) && !empty($_REQUEST['ieId']) &&
                isset($_REQUEST['folder']) && !empty($_REQUEST['folder'])
            ) {
                $email->et->markEmails("deleted", $_REQUEST['ieId'], $_REQUEST['folder'], $_REQUEST['uids']);
            } else {
            }
<<<<<<< HEAD
=======

>>>>>>> b29c16a8
            break;
        case "markEmail":
            global $app_strings;
            $GLOBALS['log']->debug("********** EMAIL 2.0 - Asynchronous - at: markEmail");
            if (isset($_REQUEST['uids']) && !empty($_REQUEST['uids']) &&
                isset($_REQUEST['type']) && !empty($_REQUEST['type']) &&
                isset($_REQUEST['folder']) && !empty($_REQUEST['folder']) &&
                isset($_REQUEST['ieId']) && (!empty($_REQUEST['ieId']) || (empty($_REQUEST['ieId']) && strpos($_REQUEST['folder'],
                            'sugar::') !== false))
            ) {
                $uid = $json->decode(from_html($_REQUEST['uids']));
                $uids = array();
                if (is_array($uid)) {
                    $uids = $uid;
                } else {
                    if (strpos($uid, $app_strings['LBL_EMAIL_DELIMITER']) !== false) {
                        $uids = explode($app_strings['LBL_EMAIL_DELIMITER'], $uid);
                    } else {
                        $uids[] = $uid;
                    }
                }   // else
                $uids = implode($app_strings['LBL_EMAIL_DELIMITER'], $uids);
                $GLOBALS['log']->debug("********** EMAIL 2.0 - Marking emails $uids as {$_REQUEST['type']}");

                $ret = array();
                if (strpos($_REQUEST['folder'],
                        'sugar::') !== false && ($_REQUEST['type'] == 'deleted') && !ACLController::checkAccess('Emails',
                        'delete')
                ) {
                    $ret['status'] = false;
                    $ret['message'] = $app_strings['LBL_EMAIL_DELETE_ERROR_DESC'];
                } else {
                    $email->et->markEmails($_REQUEST['type'], $_REQUEST['ieId'], $_REQUEST['folder'], $uids);
                    $ret['status'] = true;
                }
                $out = trim($json->encode($ret, false));
                echo $out;
            } else {
            }
<<<<<<< HEAD
=======

>>>>>>> b29c16a8
            break;

        case "checkEmail2":
            $GLOBALS['log']->debug("********** EMAIL 2.0 - Asynchronous - at: checkEmail2");

            $showFolders = sugar_unserialize(base64_decode($current_user->getPreference('showFolders', 'Emails')));

            $ret = array();
            $ret['numberAccounts'] = count($showFolders);

            $GLOBALS['log']->info("EMAIL2.0: async checkEmail - found [ " . $ret['numberAccounts'] . " ] accounts to check");

            if (!empty($showFolders) && is_array($showFolders)) {
                foreach ($showFolders as $ieId) {
                    $ieId = trim($ieId);

                    if (!empty($ieId)) {
                        $GLOBALS['log']->info("INBOUNDEMAIL: trying to check email for GUID [ {$ieId} ]");
                        $ie->disconnectMailserver();
                        $ie->retrieve($ieId);

                        $ret[$ieId] = $ie->checkEmail2_meta();
                    }
                }
            } else {
                $GLOBALS['log']->info("EMAIL2.0: at checkEmail() async call - not subscribed accounts to check.");
            }


            $out = $json->encode($ret, true);
            echo $out;
            break;

        case "checkEmail":
            $GLOBALS['log']->info("[EMAIL] - Start checkEmail action for user [{$current_user->user_name}]");
            if (isset($_REQUEST['ieId']) && !empty($_REQUEST['ieId'])) {
                $ie->retrieve($_REQUEST['ieId']);
                $ie->mailbox = (isset($_REQUEST['mbox']) && !empty($_REQUEST['mbox'])) ? $_REQUEST['mbox'] : "INBOX";
                $ie->checkEmail(false);
            } elseif (isset($_REQUEST['all']) && !empty($_REQUEST['all'])) {
                $showFolders = sugar_unserialize(base64_decode($current_user->getPreference('showFolders', 'Emails')));

                $GLOBALS['log']->info("[EMAIL] - checkEmail found " . count($showFolders) . " accounts to check for user [{$current_user->user_name}]");

                if (!empty($showFolders) && is_array($showFolders)) {
                    foreach ($showFolders as $ieId) {
                        $ieId = trim($ieId);
                        if (!empty($ieId)) {
                            $GLOBALS['log']->info("[EMAIL] - Start checking email for GUID [{$ieId}] for user [{$current_user->user_name}]");
                            $ie->disconnectMailserver();
                            // If I-E not exist - skip check
                            if (is_null($ie->retrieve($ieId))) {
                                $GLOBALS['log']->info("[EMAIL] - Inbound with GUID [{$ieId}] not exist");
                                continue;
                            }
                            $ie->checkEmail(false);
                            $GLOBALS['log']->info("[EMAIL] - Done checking email for GUID [{$ieId}] for user [{$current_user->user_name}]");
                        }
                    }
                } else {
                    $GLOBALS['log']->info("EMAIL2.0: at checkEmail() async call - not subscribed accounts to check.");
                }
            }

            $tree = $email->et->getMailboxNodes(true); // preserve cache files
            $return = $tree->generateNodesRaw();
            $out = $json->encode($return);
            echo $out;
            $GLOBALS['log']->info("[EMAIL] - Done checkEmail action for user [{$current_user->user_name}]");
            break;

        case "checkEmailProgress":
            $GLOBALS['log']->info("[EMAIL] - Start checkEmail action for user [{$current_user->user_name}]");
            if (isset($_REQUEST['ieId']) && !empty($_REQUEST['ieId'])) {
                $ie->retrieve($_REQUEST['ieId']);
                $ie->mailbox = (isset($_REQUEST['mbox']) && !empty($_REQUEST['mbox'])) ? $_REQUEST['mbox'] : "INBOX";
                $synch = (isset($_REQUEST['synch']) && ($_REQUEST['synch'] == "true"));
                if (!$ie->is_personal) {
                    $return = array('status' => "done");
                } else {
                    if ($ie->protocol == "pop3") {
                        $return = $ie->pop3_checkPartialEmail($synch);
                    } else {
                        $return = $ie->checkEmailIMAPPartial(false, $synch);
                    } // else
                } // if
                $return['ieid'] = $ie->id;
                $return['synch'] = $synch;
                if (isset($_REQUEST['totalcount']) && !empty($_REQUEST['totalcount']) && $_REQUEST['totalcount'] >= 0) {
                    if ($ie->protocol == "pop3") {
                        $return['totalcount'] = $_REQUEST['totalcount'];
                    } // else
                }
                echo $json->encode($return);
            } // if
            break;

        case "getAllFoldersTree":
            $tree = $email->et->getMailboxNodes(true); // preserve cache files
            $return = $tree->generateNodesRaw();
            $out = $json->encode($return);
            echo $out;
            $GLOBALS['log']->info("[EMAIL] - Done checkEmail action for user [{$current_user->user_name}]");
            break;

        case "synchronizeEmail":
            $GLOBALS['log']->info("[EMAIL] Start action synchronizeEmail for user [{$current_user->user_name}]");
            $ie->syncEmail(true);
            $tree = $email->et->getMailboxNodes(true);
            $return = $tree->generateNodesRaw();
            $out = $json->encode($return);
            echo $out;
            $GLOBALS['log']->info("[EMAIL] Done action synchronizeEmail for user [{$current_user->user_name}]");
            break;

        case "importEmail":
            $GLOBALS['log']->debug("********** EMAIL 2.0 - Asynchronous - at: importEmail");
            $ie->retrieve($_REQUEST['ieId']);
            $ie->mailbox = $_REQUEST['mbox'];
            $ie->connectMailserver();
            $return = array();
            $status = true;
            $count = 1;
            if (strpos($_REQUEST['uid'], $app_strings['LBL_EMAIL_DELIMITER']) !== false) {
                $exUids = explode($app_strings['LBL_EMAIL_DELIMITER'], $_REQUEST['uid']);
                foreach ($exUids as $msgNo) {
                    $uid = $msgNo;
                    if ($ie->protocol == 'imap') {
                        $msgNo = imap_msgno($ie->conn, $msgNo);
                        $status = $ie->returnImportedEmail($msgNo, $uid);
                    } else {
                        $status = $ie->returnImportedEmail($ie->getCorrectMessageNoForPop3($msgNo), $uid);
                    } // else
                    $return[] = $app_strings['LBL_EMAIL_MESSAGE_NO'] . " " . $count . ", " . $app_strings['LBL_STATUS'] . " " . ($status ? $app_strings['LBL_EMAIL_IMPORT_SUCCESS'] : $app_strings['LBL_EMAIL_IMPORT_FAIL']);
                    $count++;
                    if (($_REQUEST['delete'] == 'true') && $status && ($current_user->is_admin == 1 || $ie->group_id == $current_user->id)) {
                        $ie->deleteMessageOnMailServer($uid);
                        $ie->deleteMessageFromCache($uid);
                    } // if
                } // for
            } else {
                $msgNo = $_REQUEST['uid'];
                if ($ie->protocol == 'imap') {
                    $msgNo = imap_msgno($ie->conn, $_REQUEST['uid']);
                    $status = $ie->returnImportedEmail($msgNo, $_REQUEST['uid']);
                } else {
                    $status = $ie->returnImportedEmail($ie->getCorrectMessageNoForPop3($msgNo), $_REQUEST['uid']);
                } // else
                $return[] = $app_strings['LBL_EMAIL_MESSAGE_NO'] . " " . $count . ", " . $app_strings['LBL_STATUS'] . " " . ($status ? $app_strings['LBL_EMAIL_IMPORT_SUCCESS'] : $app_strings['LBL_EMAIL_IMPORT_FAIL']);

                if (($_REQUEST['delete'] == 'true') && $status && ($current_user->is_admin == 1 || $ie->group_id == $current_user->id)) {
                    $ie->deleteMessageOnMailServer($_REQUEST['uid']);
                    $ie->deleteMessageFromCache($_REQUEST['uid']);
                } // if
            } // else
            echo $json->encode($return);
            break;

        case "setReadFlag":
            $GLOBALS['log']->debug("********** EMAIL 2.0 - Asynchronous - at: setReadFlag");
            $ie->retrieve($_REQUEST['ieId']);
            $ie->setReadFlagOnFolderCache($_REQUEST['mbox'], $_REQUEST['uid']);
            $email->et->getListEmails($_REQUEST['ieId'], $_REQUEST['mbox'], 0, 'true');
            //unlink("{$cacheRoot}/{$_REQUEST['ieId']}/folders/{$_REQUEST['mbox']}.php");
            break;

        case "deleteMessage":
            $GLOBALS['log']->debug("********** EMAIL 2.0 - Asynchronous - at: deleteMessage");
            if (isset($_REQUEST['uid']) && !empty($_REQUEST['uid']) && isset($_REQUEST['ieId']) && !empty($_REQUEST['ieId'])) {
                $ie->retrieve($_REQUEST['ieId']);
                $ie->mailbox = $_REQUEST['mbox'];

                if ($current_user->is_admin == 1 || $ie->group_id == $current_user->id) {
                    $ie->deleteMessageOnMailServer($_REQUEST['uid']);
                    $ie->deleteMessageFromCache($_REQUEST['uid']);
                } else {
                    $GLOBALS['log']->debug("*** ERROR: tried to delete an email for an account for which {$current_user->full_name} is not the owner!");
                    echo "NOOP: error see log";
                }
            } else {
                echo "error: missing credentials";
            }
            break;

        case "getSingleMessage":
            $GLOBALS['log']->debug("********** EMAIL 2.0 - Asynchronous - at: getSingleMessage");
            if (isset($_REQUEST['uid']) && !empty($_REQUEST['uid']) && isset($_REQUEST['ieId']) && !empty($_REQUEST['ieId'])) {
                // this method needs to guarantee UTF-8 charset - encoding detection
                // and conversion is unreliable, and can break valid UTF-8 text
                $out = $email->et->getSingleMessage($ie);

                echo $json->encode($out);
            } else {
                echo "error: no UID";
            }
            break;

        case "getSingleMessageFromSugar":
            $GLOBALS['log']->debug("********** EMAIL 2.0 - Asynchronous - at: getSingleMessageFromSugar");
            if (isset($_REQUEST['uid']) && !empty($_REQUEST['uid'])) {
                $email->retrieve($_REQUEST['uid']);
                //$email->description_html = from_html($email->description_html);
                $ie->email = $email;

                if ($email->status == 'draft' || $email->type == 'draft') {
                    // forcing an editview since we are looking at a draft message
                    global $current_user;
                    $ret = $ie->email->et->displayComposeEmail($email);

                    $ret = $ie->email->et->getDraftAttachments($ret, $ie);
                    $ret = $ie->email->et->getFromAllAccountsArray($ie, $ret);


                    $out = $json->encode($ret, true);
                    echo $out;
                } else {
                    $out = $ie->displayOneEmail($_REQUEST['uid'], $_REQUEST['mbox']);
                    $out['meta']['email']['description'] =
                        empty($email->description_html) ? str_replace("\n", "\n<BR/>",
                            $email->description) : $email->description_html;
                    $out['meta']['email']['date_start'] = $email->date_start;
                    $out['meta']['email']['time_start'] = $email->time_start;
                    $out['meta']['ieId'] = $_REQUEST['ieId'];
                    $out['meta']['mbox'] = $_REQUEST['mbox'];
                    $out['meta']['email']['toaddrs'] = $email->et->generateExpandableAddrs($out['meta']['email']['toaddrs']);
                    if (!empty($out['meta']['email']['cc_addrs'])) {
                        $ccs = $email->et->generateExpandableAddrs($out['meta']['email']['cc_addrs']);
                        $out['meta']['email']['cc'] = <<<eoq
        				<tr>
        					<td NOWRAP valign="top" class="displayEmailLabel">
        						{$app_strings['LBL_EMAIL_CC']}:
        					</td>
        					<td class="displayEmailValue">
        						{$ccs}
        					</td>
        				</tr>
eoq;
                    }
                    echo $json->encode($out);
                }
            } else {
                echo "error: no UID";
            }
            break;

        case "getMultipleMessages":
            $GLOBALS['log']->debug("********** EMAIL 2.0 - Asynchronous - at: getMultipleMessages");
            if (isset($_REQUEST['uid']) && !empty($_REQUEST['uid']) && isset($_REQUEST['ieId']) && !empty($_REQUEST['ieId'])) {
                $exUids = explode(",", $_REQUEST['uid']);

                $out = array();
                foreach ($exUids as $k => $uid) {
                    if ($email->et->validCacheFileExists($_REQUEST['ieId'], 'messages',
                        $_REQUEST['mbox'] . $uid . ".php")
                    ) {
                        $msg = $email->et->getCacheValue($_REQUEST['ieId'], 'messages',
                            $_REQUEST['mbox'] . $uid . ".php", 'out');
                    } else {
                        $ie->retrieve($_REQUEST['ieId']);
                        $ie->mailbox = $_REQUEST['mbox'];
                        $ie->setEmailForDisplay($uid, false, true);
                        $msg = $ie->displayOneEmail($uid, $_REQUEST['mbox']);
                        $email->et->writeCacheFile('out', $msg, $_REQUEST['ieId'], 'messages',
                            "{$_REQUEST['mbox']}{$uid}.php");
                    }

                    $out[] = $msg;
                }
                echo $json->encode($out);
            } else {
                echo "error: no UID";
            }
            break;

        case "getMultipleMessagesFromSugar":
            $GLOBALS['log']->debug("********** EMAIL 2.0 - Asynchronous - at: getMultipleMessagesFromSugar");
            if (isset($_REQUEST['uid']) && !empty($_REQUEST['uid'])) {
                $exIds = explode(",", $_REQUEST['uid']);
                $out = array();

                foreach ($exIds as $id) {
                    $e = new Email();
                    $e->retrieve($id);
                    $e->description_html = from_html($e->description_html);
                    $ie->email = $e;
                    $out[] = $ie->displayOneEmail($id, $_REQUEST['mbox']);
                }

                echo $json->encode($out);
            }

            break;
        ////    END MESSAGE HANDLING
        ///////////////////////////////////////////////////////////////////////////


        ///////////////////////////////////////////////////////////////////////////
        ////    LIST VIEW
        case "getMessageCount":
            $GLOBALS['log']->debug("********** EMAIL 2.0 - Asynchronous - at: getMessageCount");

            $out = $ie->getCacheCount($_REQUEST['mbox']);
            echo $json->encode($out);
            break;

        case "getMessageList":
            $GLOBALS['log']->debug("********** EMAIL 2.0 - Asynchronous - at: getMessageListJSON");
            if (isset($_REQUEST['ieId']) && !empty($_REQUEST['ieId'])) {
                // user view preferences
                $email->et->saveListView($_REQUEST['ieId'], $_REQUEST['mbox']);
                // list output
                $ie->retrieve($_REQUEST['ieId']);
                if (isset($_REQUEST['start']) && isset($_REQUEST['limit'])) {
                    $page = ceil($_REQUEST['start'] / $_REQUEST['limit']) + 1;
                } else {
                    $page = 1;
                }
                $list = $ie->displayFolderContents($_REQUEST['mbox'], $_REQUEST['forceRefresh'], $page);
                $count = $ie->getCacheCount($_REQUEST['mbox']);
                $unread = $ie->getCacheUnread($_REQUEST['mbox']);
                $out = $email->et->jsonOuput($list, 'Email', $count, true, $unread);

                @ob_end_clean();
                ob_start();
                echo $out;
                ob_end_flush();
                //die();
            } else {
                echo $msg = 'error: no ieID';
                $GLOBALS['log']->error($msg);
            }
            break;

        case "getMessageListSugarFolders":
            $GLOBALS['log']->debug("********** EMAIL 2.0 - Asynchronous - at: getMessageListSugarFoldersJSON");
            if (isset($_REQUEST['ieId']) && !empty($_REQUEST['ieId'])) {
                // user view preferences
                $email->et->saveListView($_REQUEST['ieId'], "SUGAR.{$_REQUEST['mbox']}");
                if (isset($_REQUEST['start']) && isset($_REQUEST['limit'])) {
                    $page = ceil($_REQUEST['start'] / $_REQUEST['limit']) + 1;
                } else {
                    $page = 1;
                }
                if (!isset($_REQUEST['sort']) || !isset($_REQUEST['dir'])) {
                    $_REQUEST['sort'] = '';
                    $_REQUEST['dir'] = '';
                }
                $emailSettings = $current_user->getPreference('emailSettings', 'Emails');
                // cn: default to a low number until user specifies otherwise
                if (empty($emailSettings['showNumInList'])) {
                    $emailSettings['showNumInList'] = 20;
                }

                // jchi #9424, get sort and direction from user preference
                $sort = 'date';
                $direction = 'desc';
                $sortSerial = $current_user->getPreference('folderSortOrder', 'Emails');
                if (!empty($sortSerial) && !empty($_REQUEST['ieId']) && !empty($_REQUEST['mbox'])) {
                    $sortArray = sugar_unserialize($sortSerial);
                    $GLOBALS['log']->debug("********** EMAIL 2.0********** ary=" . print_r($sortArray,
                            true) . ' id=' . $_REQUEST['ieId'] . '; box=' . $_REQUEST['mbox']);
                    $sort = $sortArray[$_REQUEST['ieId']][$_REQUEST['mbox']]['current']['sort'];
                    $direction = $sortArray[$_REQUEST['ieId']][$_REQUEST['mbox']]['current']['direction'];
                }
                //set sort and direction to user predference
                if (!empty($_REQUEST['sort']) && !empty($_REQUEST['dir'])) {
                    $email->et->saveListViewSortOrder($_REQUEST['ieId'], $_REQUEST['mbox'], $_REQUEST['sort'],
                        $_REQUEST['dir']);
                    $sort = $_REQUEST['sort'];
                    $direction = $_REQUEST['dir'];
                } else {
                    $_REQUEST['sort'] = '';
                    $_REQUEST['dir'] = '';
                }
                //end

                $metalist = $email->et->folder->getListItemsForEmailXML($_REQUEST['ieId'], $page,
                    $emailSettings['showNumInList'], $sort, $direction);
                $count = $email->et->folder->getCountItems($_REQUEST['ieId']);

                if (!empty($_REQUEST['getUnread'])) {
                    $out = $email->et->jsonOuput($metalist, 'Email', $count, false);
                } else {
                    $unread = $email->et->folder->getCountUnread($_REQUEST['ieId']);
                    $out = $email->et->jsonOuput($metalist, 'Email', $count, false, $unread);
                }

                @ob_end_clean();
                ob_start();
                echo $out;
                ob_end_flush();
            } else {
                echo "error: no ieID";
            }
            break;
        ////    END LIST VIEW
        ///////////////////////////////////////////////////////////////////////////


        ///////////////////////////////////////////////////////////////////////////
        ////    FOLDER ACTIONS
        case "emptyTrash":
            $email->et->emptyTrash($ie);
            break;

        case "clearInboundAccountCache":
            $email->et->clearInboundAccountCache($_REQUEST['ieId']);
            break;

        case "updateSubscriptions":
            $GLOBALS['log']->debug("********** EMAIL 2.0 - Asynchronous - at: updateSubscriptions");
            if (isset($_REQUEST['subscriptions']) && !empty($_REQUEST['subscriptions'])) {
                $subs = explode("::", $_REQUEST['subscriptions']);
                $childrenSubs = array();
                //Find all children of the group folder subscribed to and add
                //them to the list of folders to show.
                foreach ($subs as $singleSub) {
                    $email->et->folder->findAllChildren($singleSub, $childrenSubs);
                }

                $subs = array_merge($subs, $childrenSubs);
                $email->et->folder->setSubscriptions($subs);

                $out = handleSubs($subs, $email, $json);

            } elseif (empty($_REQUEST['subscriptions'])) {
                $email->et->folder->clearSubscriptions();
            } else {
                $GLOBALS['log']->fatal('Incorrect request for update subscriptions');
            }
            break;

        case "refreshSugarFolders":
            try {
                $GLOBALS['log']->debug("********** EMAIL 2.0 - Asynchronous - at: refreshSugarFolders");
                $rootNode = new ExtNode('', '');
                $folderOpenState = $current_user->getPreference('folderOpenState', 'Emails');
                $folderOpenState = (empty($folderOpenState)) ? "" : $folderOpenState;
                $ret = $email->et->folder->getUserFolders($rootNode, sugar_unserialize($folderOpenState), $current_user,
                    true);
                $out = $json->encode($ret);
                echo $out;
            } catch (SugarFolderEmptyException $e) {
                $GLOBALS['log']->warn($e);
                $out = $json->encode(array(
                    'message' => 'No folder selected warning message here...',
                ));
                echo $out;
            }
            break;


        case "getFoldersForSettings":
            $GLOBALS['log']->debug("********** EMAIL 2.0 - Asynchronous - at: getFoldersForSettings");
            $ret = $email->et->folder->getFoldersForSettings($current_user);
            $out = $json->encode($ret);
            echo $out;
            break;

        case "moveEmails":
            $GLOBALS['log']->debug("********** EMAIL 2.0 - Asynchronous - at: moveEmails");
            $ie->moveEmails($_REQUEST['sourceIeId'], $_REQUEST['sourceFolder'], $_REQUEST['destinationIeId'],
                $_REQUEST['destinationFolder'], $_REQUEST['emailUids']);
            break;

        case "saveNewFolder":
            $GLOBALS['log']->debug("********** EMAIL 2.0 - Asynchronous - at: saveNewFolder");
            if (isset($_REQUEST['folderType']) && !empty($_REQUEST['folderType'])) {
                switch ($_REQUEST['folderType']) {
                    case "sugar":
                        $ret = $email->et->saveNewFolder($_REQUEST['nodeLabel'], $_REQUEST['parentId']);
                        $out = $json->encode($ret);
                        echo $out;
                        break;

                    case "imap":
                        $ie->retrieve($_REQUEST['ieId']);
                        $ie->connectMailserver();
                        $ie->saveNewFolder($_REQUEST['newFolderName'], $_REQUEST['mbox']);
                        break;
                }
            } else {
                echo "NOOP: no folderType defined";
            }
            break;

        case "setFolderViewSelection":
<<<<<<< HEAD
            
            $user = 
                isset($_REQUEST['user']) && $_REQUEST['user'] && isValidId($_REQUEST['user']) ?
                    BeanFactory::getBean('Users', $_REQUEST['user']) : 
                    $current_user;  
            
=======
            $isValidator = new SuiteValidator();
            $user =
                isset($_REQUEST['user']) && $_REQUEST['user'] && $isValidator->isValidId($_REQUEST['user']) ?
                    BeanFactory::getBean('Users', $_REQUEST['user']) :
                    $current_user;

>>>>>>> b29c16a8
            $out = handleSubs($_REQUEST['ieIdShow'], $email, $json, $user);

            echo $out;
            break;

        case "deleteFolder":
            $v = $app_strings['LBL_NONE'];
            $return = array();
            $GLOBALS['log']->debug("********** EMAIL 2.0 - Asynchronous - at: deleteFolder");
            if (isset($_REQUEST['folderType']) && !empty($_REQUEST['folderType'])) {
                switch ($_REQUEST['folderType']) {
                    case "sugar":
                        $status = $email->et->folder->deleteChildrenCascade($_REQUEST['folder_id']);
                        if ($status == true) {
                            $return['status'] = true;
                            $return['folder_id'] = $_REQUEST['folder_id'];
                        } else {
                            $return['status'] = false;
                            $return['errorMessage'] = $app_strings['LBL_EMAIL_ERROR_DELETE_GROUP_FOLDER'];
                        }
                        break;

                    case "imap":
                        $ie->retrieve($_REQUEST['ieId']);
                        $ie->connectMailserver();
                        $returnArray = $ie->deleteFolder($_REQUEST['mbox']);
                        $status = $returnArray['status'];
                        $errorMessage = $returnArray['errorMessage'];
                        if ($status == true) {
                            $return['status'] = true;
                            $return['mbox'] = $_REQUEST['mbox'];
                            $return['ieId'] = $_REQUEST['ieId'];
                        } else {
                            $return['status'] = false;
                            $return['errorMessage'] = $errorMessage;
                        }
                        break;
                }
            } else {
                $return['status'] = false;
                $return['errorMessage'] = "NOOP: no folderType defined";
            }
            $out = $json->encode($return);
            echo $out;
            break;
        case "renameFolder":
            $GLOBALS['log']->debug("********** EMAIL 2.0 - Asynchronous - at: renameFolder");

            if (isset($_REQUEST['ieId']) && isset($_REQUEST['oldFolderName']) && !empty($_REQUEST['oldFolderName'])
                && isset($_REQUEST['newFolderName']) && !empty($_REQUEST['newFolderName'])
            ) {
                $ie->retrieve($_REQUEST['ieId']);
                $ie->renameFolder($_REQUEST['oldFolderName'], $_REQUEST['newFolderName']);
            } elseif (isset($_REQUEST['folderId']) && !empty($_REQUEST['folderId']) && isset($_REQUEST['newFolderName']) && !empty($_REQUEST['newFolderName'])) {
                if (is_guid($_REQUEST['folderId'])) {
                    $email->et->folder->retrieve($_REQUEST['folderId']);
                    $email->et->folder->name = $_REQUEST['newFolderName'];
                    $email->et->folder->save();
                } else {
                    echo "NOOP - not a Sugar Folder";
                }
            }
        case "moveFolder":
            $GLOBALS['log']->debug("********** EMAIL 2.0 - Asynchronous - at: moveFolder");
            if (isset($_REQUEST['folderId']) && !empty($_REQUEST['folderId']) && isset($_REQUEST['newParentId']) && !empty($_REQUEST['newParentId']) && $_REQUEST['newParentId'] != $_REQUEST['folderId']) {
                if (is_guid($_REQUEST['folderId']) && is_guid($_REQUEST['newParentId'])) {
                    $email->et->folder->retrieve($_REQUEST['folderId']);
                    $email->et->folder->updateFolder(array(
                        "record" => $_REQUEST['folderId'],
                        "name" => $email->et->folder->name,
                        "parent_folder" => $_REQUEST['newParentId'],
                        "team_id" => $email->et->folder->team_id,
                        "team_set_id" => $email->et->folder->team_set_id,
                    ));
                } else {
                    echo "NOOP - not a Sugar Folder";
                }
            }
            break;
        case "getGroupFolder":
            $email->et->folder->retrieve($_REQUEST['folderId']);
            $_REQUEST['record'] = $_REQUEST['folderId'];
            $ret = array();
            $ret['folderId'] = $email->et->folder->id;
            $ret['folderName'] = $email->et->folder->name;
            $ret['parentFolderId'] = $email->et->folder->parent_folder;
            $out = $json->encode($ret);
            echo $out;
            break;


        case "rebuildFolders":
            $GLOBALS['log']->debug("********** EMAIL 2.0 - Asynchronous - at: rebuildFolders");
            $tree = $email->et->getMailboxNodes(false);
            $return = $tree->generateNodesRaw();
            $out = $json->encode($return);
            echo $out;
            break;

        case "setFolderOpenState":
            $GLOBALS['log']->debug("********** EMAIL 2.0 - Asynchronous - at: setFolderOpenState");
            $email->et->saveFolderOpenState($_REQUEST['focusFolder'], $_REQUEST['focusFolderOpen']);
            break;

        case "saveListViewSortOrder":
            $GLOBALS['log']->debug("********** EMAIL 2.0 - Asynchronous - at: saveListViewSortOrder");
            $email->et->saveListViewSortOrder($_REQUEST['ieId'], $_REQUEST['focusFolder'], $_REQUEST['sortBy'],
                $_REQUEST['reverse']);
            break;
        ////    END FOLDER ACTIONS
        ///////////////////////////////////////////////////////////////////////////

        ///////////////////////////////////////////////////////////////////////////
        ////    INBOUND EMAIL ACCOUNTS

        case "retrieveAllOutbound":
            $GLOBALS['log']->debug("********** EMAIL 2.0 - Asynchronous - at: retrieveAllOutbound");
            global $current_user;
            $oe = new OutboundEmail();
            $outbounds = $oe->getUserMailers($current_user);
            $results = array('outbound_account_list' => $outbounds, 'count' => count($outbounds));
            $out = $json->encode($results, false);
            echo $out;

            break;

        case "editOutbound":
            $GLOBALS['log']->debug("********** EMAIL 2.0 - Asynchronous - at: editOutbound");
            if (isset($_REQUEST['outbound_email']) && !empty($_REQUEST['outbound_email'])) {
                $oe = new OutboundEmail();
                $oe->retrieve($_REQUEST['outbound_email']);

                $ret = array();

                foreach ($oe->field_defs as $def) {
                    $ret[$def] = $oe->$def;
                }
                $ret['mail_smtppass'] = ''; // don't send back the password
                $ret['has_password'] = isset($oe->mail_smtppass);

                $out = $json->encode($ret, true);
                echo $out;

            } else {
                echo "NOOP";
            }
            break;

        case "deleteOutbound":
            $GLOBALS['log']->debug("********** EMAIL 2.0 - Asynchronous - at: deleteOutbound");
            if (isset($_REQUEST['outbound_email']) && !empty($_REQUEST['outbound_email'])) {
                $oe = new OutboundEmail();
                global $current_user;
                $oe->retrieve($_REQUEST['outbound_email']);
                $affectedInboundAccounts = $oe->getAssociatedInboundAccounts($current_user);

                //Check if the user has confirmed he wants to delete the email account even if associated to an inbound accnt.
                $confirmedDelete = (isset($_REQUEST['confirm']) && $_REQUEST['confirm']) ? true : false;

                if (count($affectedInboundAccounts) > 0 && !$confirmedDelete) {
                    $results = array(
                        'is_error' => true,
                        'error_message' => $app_strings['LBL_EMAIL_REMOVE_SMTP_WARNING'],
                        'outbound_email' => $_REQUEST['outbound_email']
                    );
                } else {
                    $oe->delete();
                    $results = array('is_error' => false, 'error_message' => '');
                }

                $out = $json->encode($results);
                @ob_end_clean();
                ob_start();
                echo $out;
                ob_end_flush();
                die();
            } else {
                echo "NOOP";
<<<<<<< HEAD
            }
=======

>>>>>>> b29c16a8
            break;

        case "saveOutbound":
            $GLOBALS['log']->debug("********** EMAIL 2.0 - Asynchronous - at: saveOutbound");

            $oe = new OutboundEmail();
            $oe->id = $_REQUEST['mail_id'];
            $oe->retrieve($oe->id);
            $oe->name = $_REQUEST['mail_name'];
            $type = empty($_REQUEST['type']) ? 'user' : $_REQUEST['type'];
            $oe->type = $type;
            $oe->user_id = $current_user->id;
            $oe->mail_sendtype = "SMTP";

            $oe->smtp_from_name = $_REQUEST['smtp_from_name'];
            $oe->smtp_from_addr = $_REQUEST['smtp_from_addr'];
            $oe->mail_smtpserver = $_REQUEST['mail_smtpserver'];
            $oe->mail_smtpport = $_REQUEST['mail_smtpport'];
            $oe->mail_smtpssl = $_REQUEST['mail_smtpssl'];
            $oe->mail_smtpauth_req = isset($_REQUEST['mail_smtpauth_req']) ? 1 : 0;
            $oe->mail_smtpuser = $_REQUEST['mail_smtpuser'];
            $oe->mail_smtpuser = $_REQUEST['mail_smtpuser'];
            if (!empty($_REQUEST['mail_smtppass'])) {
                $oe->mail_smtppass = $_REQUEST['mail_smtppass'];
            }
            $oe = $oe->save();
            echo $oe->id;
            break;

        case "saveDefaultOutbound":
            global $current_user;
            $GLOBALS['log']->debug("********** EMAIL 2.0 - Asynchronous - at: saveDefaultOutbound");
            $outbound_id = empty($_REQUEST['id']) ? "" : $_REQUEST['id'];
            $ie = new InboundEmail();
            $ie->setUsersDefaultOutboundServerId($current_user, $outbound_id);
            break;
        case "testOutbound":
            $GLOBALS['log']->debug("********** EMAIL 2.0 - Asynchronous - at: testOutbound");

            $pass = '';
            if (!empty($_REQUEST['mail_smtppass'])) {
                $pass = $_REQUEST['mail_smtppass'];
            } elseif (isset($_REQUEST['mail_name'])) {
                $oe = new OutboundEmail();
                $oe = $oe->getMailerByName($current_user, $_REQUEST['mail_name']);
                if (!empty($oe)) {
                    $pass = $oe->mail_smtppass;
                }
            }
            $out = $email->sendEmailTest($_REQUEST['mail_smtpserver'], $_REQUEST['mail_smtpport'],
                $_REQUEST['mail_smtpssl'],
                (isset($_REQUEST['mail_smtpauth_req']) ? 1 : 0), $_REQUEST['mail_smtpuser'],
                $pass, $_REQUEST['outboundtest_from_address'], $_REQUEST['outboundtest_from_address']);

            $out = $json->encode($out);
            echo $out;
            break;

        case "rebuildShowAccount":
            $GLOBALS['log']->debug("********** EMAIL 2.0 - Asynchronous - at: rebuildShowAccount");
            $ret = $email->et->getShowAccountsOptions($ie);
            $results = array('account_list' => $ret, 'count' => count($ret));
            $out = $json->encode($results);
            echo $out;
            break;

        case "rebuildShowAccountForSearch":
            $GLOBALS['log']->debug("********** EMAIL 2.0 - Asynchronous - at: rebuildShowAccount");
            $ret = $email->et->getShowAccountsOptionsForSearch($ie);
            $out = $json->encode($ret);
            echo $out;
            break;

        case "deleteIeAccount":
            $GLOBALS['log']->debug("********** EMAIL 2.0 - Asynchronous - at: deleteIeAccount");
            if (isset($_REQUEST['group_id']) && $_REQUEST['group_id'] == $current_user->id) {
                $ret = array();
                $updateFolders = array();
                $ret['id'] = $_REQUEST['ie_id'];
                $out = $json->encode($ret);
                $ie->hardDelete($_REQUEST['ie_id']);
                $out = $json->encode(array('id' => $_REQUEST['ie_id']));
                echo $out;

                foreach ($showFolders as $id) {
                    if ($id != $_REQUEST['ie_id']) {
                        $updateFolders[] = $id;
                    }
                }

                $showStore = base64_encode(serialize($updateFolders));
                $current_user->setPreference('showFolders', $showStore, 0, 'Emails');
            }
            break;

        case "saveIeAccount":
            $GLOBALS['log']->debug("********** EMAIL 2.0 - Asynchronous - at: saveIeAccount");
            if (isset($_REQUEST['server_url']) && !empty($_REQUEST['server_url'])) {
                if (false === $ie->savePersonalEmailAccount($current_user->id, $current_user->user_name, false)) {
                    $ret = array('error' => 'error');
                    $out = $json->encode($ret);
                    echo $out;
                } else {
                    $ie->retrieve($_REQUEST['ie_id']);
                    if (!isset($ie->created_by_link)) {
                        $ie->created_by_link = null;
                    }
                    if (!isset($ie->modified_user_id_link)) {
                        $ie->modified_user_id_link = null;
                    }
                    if (!is_array($showFolders)) {
                        $showFolders = array();
                    }
                    if (!in_array($ie->id, $showFolders)) {
                        $showFolders[] = $ie->id;
                        $showStore = base64_encode(serialize($showFolders));
                        $current_user->setPreference('showFolders', $showStore, 0, 'Emails');
                    }

                    if (isset($_REQUEST['account_signature_id'])) {
                        $email_signatures = $current_user->getPreference('account_signatures', 'Emails');
                        $email_signatures = unserialize(base64_decode($email_signatures));
                        if (empty($email_signatures)) {
                            $email_signatures = array();
                        }

                        $email_signatures[$ie->id] = $_REQUEST['account_signature_id'];
                        $showStore = base64_encode(serialize($email_signatures));
                        $current_user->setPreference('account_signatures', $showStore, 0, 'Emails');
                    }

                    foreach ($ie->field_defs as $k => $v) {
                        if (isset($v['type']) && ($v['type'] == 'link')) {
                            continue;
                        }
                        if ($k == 'stored_options') {
                            $ie->$k = unserialize(base64_decode($ie->$k));
                            if (isset($ie->stored_options['from_name'])) {
                                $ie->stored_options['from_name'] = from_html($ie->stored_options['from_name']);
                            }
                        } elseif ($k == 'service') {
                            $service = explode("::", $ie->$k);
                            $retService = array();

                            foreach ($service as $serviceK => $serviceV) {
                                if (!empty($serviceV)) {
                                    $retService[$serviceK] = $serviceV;
                                }
                            }

                            $ie->$k = $retService;
                        }

                        if (isset($ie->$k)) {
                            $ret[$k] = $ie->$k;
                        }
                    }

                    $out = $json->encode($ret);
                    echo $out;
                }

                //If the user is saving the username/password then we need to update the outbound account.
                $outboundMailUser = (isset($_REQUEST['mail_smtpuser'])) ? $_REQUEST['mail_smtpuser'] : "";
                $outboundMailPass = (isset($_REQUEST['mail_smtppass'])) ? $_REQUEST['mail_smtppass'] : "";
                $outboundMailId = (isset($_REQUEST['outbound_email'])) ? $_REQUEST['outbound_email'] : "";

                if (!empty($outboundMailUser) && !empty($outboundMailPass) && !empty($outboundMailId)) {
                    $oe = new OutboundEmail();
                    $oe->retrieve($outboundMailId);
                    $oe->mail_smtpuser = $outboundMailUser;
                    $oe->mail_smtppass = $outboundMailPass;
                    $oe->save();
                }

            } else {
                echo "NOOP";
            }
            break;

        case "getIeAccount":
            $GLOBALS['log']->debug("********** EMAIL 2.0 - Asynchronous - at: getIeAccount");
            $ieId = $_REQUEST['ieId'];
            $ie->retrieve($ieId);

            if ($ie->group_id == $current_user->id) {
                $ret = array();

                foreach ($ie->field_defs as $k => $v) {
                    if ($k == 'stored_options') {
                        $ie->$k = unserialize(base64_decode($ie->$k));
                        if (isset($ie->stored_options['from_name'])) {
                            $ie->stored_options['from_name'] = from_html($ie->stored_options['from_name']);
                        }
                    } elseif ($k == 'service') {
                        $service = explode("::", $ie->$k);
                        $retService = array();
                        foreach ($service as $serviceK => $serviceV) {
                            if (!empty($serviceV)) {
                                $retService[$serviceK] = $serviceV;
                            }
                        }

                        $ie->$k = $retService;
                    }

                    $ret[$k] = $ie->$k;
                }
                unset($ret['email_password']); // no need to send the password out

                $email_signatures = $current_user->getPreference('account_signatures', 'Emails');
                $email_signatures = unserialize(base64_decode($email_signatures));

                if (!empty($email_signatures) && isset($email_signatures[$ieId])) {
                    $ret['email_signatures'] = $email_signatures[$ieId];
                } else {
                    $ret['email_signatures'] = null;
                }

                global $current_user;
                $email_default_signatures = $current_user->getPreference('signature_default');
                $email_account_signatures = $current_user->getEmailAccountSignatures(false, '');


                $ret['email_account_signatures'] = $email_account_signatures;


                $out = $json->encode($ret);
            } else {
                $out = "NOOP: ID mismatch";
            }
            echo $out;
            break;
        ////    END INBOUND EMAIL ACCOUNTS
        ///////////////////////////////////////////////////////////////////////////


        ///////////////////////////////////////////////////////////////////////////
        ////    SEARCH
        case "search":
            $GLOBALS['log']->debug("********** EMAIL 2.0 - Asynchronous - at: search");
            if (isset($_REQUEST['subject']) && !empty($_REQUEST['subject']) && isset($_REQUEST['ieId']) && !empty($_REQUEST['ieId'])) {
                $metalist = $ie->search($_REQUEST['ieId'], $_REQUEST['subject']);
                if (!isset($_REQUEST['page'])) {
                    $_REQUEST['page'] = 1;
                }
                $_REQUEST['pageSize'] = count($metalist['out']);
                $out = $email->et->xmlOutput($metalist, 'Email', false);
                @ob_end_clean();
                ob_start();
                header("Content-type: text/xml");
                echo $out;
                ob_end_flush();
                die();
            } else {
                echo "NOOP: no search criteria found";
<<<<<<< HEAD
            }
=======

>>>>>>> b29c16a8
            break;

        case "searchAdvanced":
            $GLOBALS['log']->debug("********** EMAIL 2.0 - Asynchronous - at: searchAdvanced");

            $metalist = $email->searchImportedEmails();
            $out = $email->et->jsonOuput($metalist, 'Email', $metalist['totalCount']);

            @ob_end_clean();
            ob_start();
            echo $out;
            ob_end_flush();
            die();

            break;
        ////    END SEARCH
        ///////////////////////////////////////////////////////////////////////////


        ///////////////////////////////////////////////////////////////////////////
        ////    SETTINGS
        case "loadPreferences":
            $GLOBALS['log']->debug("********** EMAIL 2.0 - Asynchronous - at: loadPreferences");
            $prefs = $email->et->getUserPreferencesJS();
            $out = $json->encode($prefs);
            echo $out;
            break;

        case "saveSettingsGeneral":
            $GLOBALS['log']->debug("********** EMAIL 2.0 - Asynchronous - at: saveSettingsGeneral");
            $emailSettings = array();
            $emailSettings['emailCheckInterval'] = $_REQUEST['emailCheckInterval'];
            //$emailSettings['autoImport'] = isset($_REQUEST['autoImport']) ? '1' : '0';
            $emailSettings['alwaysSaveOutbound'] = '1';
            $emailSettings['sendPlainText'] = isset($_REQUEST['sendPlainText']) ? '1' : '0';
            $emailSettings['showNumInList'] = $_REQUEST['showNumInList'];
            $emailSettings['defaultOutboundCharset'] = $_REQUEST['default_charset'];
            $current_user->setPreference('emailSettings', $emailSettings, '', 'Emails');

            // signature
            $current_user->setPreference('signature_default', $_REQUEST['signature_id']);
            $current_user->setPreference('signature_prepend', (isset($_REQUEST['signature_prepend'])) ? true : false);

            $out = $json->encode($email->et->getUserPreferencesJS());
            echo $out;
            break;

        case "setPreference":
            $GLOBALS['log']->debug("********** EMAIL 2.0 - Asynchronous - at: setPreference");
            if (isset($_REQUEST['prefName']) && isset($_REQUEST['prefValue'])) {
                // handle potential JSON encoding
                if (isset($_REQUEST['decode'])) {
                    $_REQUEST['prefValue'] = $json->decode(from_html($_REQUEST['prefValue']));
                }

                $current_user->setPreference($_REQUEST['prefName'], $_REQUEST['prefValue'], '', 'Emails');
            }
            break;
        ////    END SETTINGS
        ///////////////////////////////////////////////////////////////////////////


        ///////////////////////////////////////////////////////////////////////////
        ////    ADDRESS BOOK

        case "editContact":
            $GLOBALS['log']->debug("********** EMAIL 2.0 - Asynchronous - at: editContact");
            if (isset($_REQUEST['id']) && !empty($_REQUEST['id'])) {
                $module = "Contacts";
                $ret = $email->et->getEditContact($_REQUEST['id'], $module);
            }
            $out = $json->encode($ret);
            echo $out;
            break;


        /* The four calls below all have the same return signature */
        case "removeContact":
            $GLOBALS['log']->debug("********** EMAIL 2.0 - Asynchronous - at: removeContacts");
            if (strpos($_REQUEST['ids'], "::") !== false) {
                $removeIds = explode("::", $_REQUEST['ids']);
            } else {
                $removeIds[] = $_REQUEST['ids'];
            }
            $email->et->removeContacts($removeIds);

        case "saveContactEdit":
            $GLOBALS['log']->debug("********** EMAIL 2.0 - Asynchronous - at: saveContactEdit");
            if (isset($_REQUEST['args']) && !empty($_REQUEST['args'])) {
                $email->et->saveContactEdit($_REQUEST['args']);
            }
        // flow into getUserContacts();
        case "addContact":
            $GLOBALS['log']->debug("********** EMAIL 2.0 - Asynchronous - at: addContacts");
            $contacts = array();

            if (isset($_REQUEST['bean_module']) && !empty($_REQUEST['bean_module']) && isset($_REQUEST['bean_id']) && !empty($_REQUEST['bean_id'])) {
                $contacts[$_REQUEST['bean_id']] = array(
                    'id' => $_REQUEST['bean_id'],
                    'module' => $_REQUEST['bean_module']
                );
                $email->et->setContacts($contacts);
            }

        case "addContactsMultiple":
            $GLOBALS['log']->debug("********** EMAIL 2.0 - Asynchronous - at: addContacts");
            if (isset($_REQUEST['contactData'])) {
                $contacts = $json->decode(from_HTML($_REQUEST['contactData']));
                if ($contacts) {
                    //_ppd($contacts);
                    $email->et->setContacts($contacts);
                }
            }

        case "getUserContacts":
            $GLOBALS['log']->debug("********** EMAIL 2.0 - Asynchronous - at: getUserContacts");
            $contacts = $email->et->getContacts();

            if (is_array($contacts) && !empty($contacts)) {
                $ret = $email->et->getUserContacts($contacts, $current_user);
                $out = $json->encode($ret);
                echo $out;
            } else {
                echo "{}";
            }
            break;


        // address book search
        case "getUnionData":
            $wheres = array();
            $person;
            if (isset($_REQUEST['first_name']) && !empty($_REQUEST['first_name'])) {
                $wheres['first_name'] = $_REQUEST['first_name'];
            }
            if (isset($_REQUEST['last_name']) && !empty($_REQUEST['last_name'])) {
                $wheres['last_name'] = $_REQUEST['last_name'];
            }
            if (isset($_REQUEST['email_address']) && !empty($_REQUEST['email_address'])) {
                $wheres['email_address'] = $_REQUEST['email_address'];
            }
            if (isset($_REQUEST['person']) && !empty($_REQUEST['person'])) {
                $person = $_REQUEST['person'];
            }
            $q = $email->et->_getPeopleUnionQuery($wheres, $person);
            $r = $ie->db->limitQuery($q, 0, 25, true);

            $out = array();
            while ($a = $ie->db->fetchByAssoc($r)) {
                $person = array();
                $person['id'] = $a['id'];
                $person['module'] = $a['module'];
                $person['full_name'] = $locale->getLocaleFormattedName($a['first_name'], $a['last_name'], '');
                $person['email_address'] = $a['email_address'];
                $out[] = $person;
            }

            $ret = $json->encode($out, true);
            echo $ret;
            break;

        case "getAddressSearchResults":
            $wheres = array();
            $person = 'contacts';
            $relatedBeanInfo = '';
            if (isset($_REQUEST['related_bean_id']) && !empty($_REQUEST['related_bean_id'])) {
                $isRelatedSearch = true;
                $relatedBeanInfo['related_bean_id'] = $_REQUEST['related_bean_id'];
                $relatedBeanInfo['related_bean_type'] = ucfirst($_REQUEST['related_bean_type']);
            }

            if (isset($_REQUEST['search_field'])) {
                $wheres['first_name'] = $_REQUEST['search_field'];
                $wheres['last_name'] = $_REQUEST['search_field'];
                $wheres['email_address'] = $_REQUEST['search_field'];
            }

            if (isset($_REQUEST['person']) && !empty($_REQUEST['person'])) {
                $person = $_REQUEST['person'];
            }
            if (!empty($_REQUEST['start'])) {
                $start = intval($_REQUEST['start']);
            } else {
                $start = 0;
            }

            $qArray = $email->et->getRelatedEmail($person, $wheres, $relatedBeanInfo);
            $out = array();
            $count = 0;
            if (!empty($qArray['query'])) {
                $countq = $qArray['countQuery'];
                $time = microtime(true);
                $r = $ie->db->query($countq);
                $GLOBALS['log']->debug("***QUERY counted in " . (microtime(true) - $time) . " milisec\n");
                if ($row = DBManagerFactory::getInstance()->fetchByAssoc($r)) {
                    $count = $row['c'];
                }
                $time = microtime(true);

                //Handle sort and order requests
                $sort = !empty($_REQUEST['sort']) ? $ie->db->getValidDBName($_REQUEST['sort']) : "id";
                $sort = ($sort == 'bean_id') ? 'id' : $sort;
                $sort = ($sort == 'email') ? 'email_address' : $sort;
                $sort = ($sort == 'name') ? 'last_name' : $sort;
                $direction = !empty($_REQUEST['dir']) && in_array(strtolower($_REQUEST['dir']),
                    array("asc", "desc")) ? $_REQUEST['dir'] : "asc";
                $order = (!empty($sort) && !empty($direction)) ? " ORDER BY {$sort} {$direction}" : "";

                $r = $ie->db->limitQuery($qArray['query'] . " $order ", $start, 25, true);
                $GLOBALS['log']->debug("***QUERY Got results in " . (microtime(true) - $time) . " milisec\n");


                while ($a = $ie->db->fetchByAssoc($r)) {
                    $person = array();
                    $person['bean_id'] = $a['id'];
                    $person['bean_module'] = $a['module'];
                    $person['name'] = $locale->getLocaleFormattedName($a['first_name'], $a['last_name'], '');
                    $person['email'] = $a['email_address'];
                    $out[] = $person;
                }
            }
            $ret = $email->et->jsonOuput(array('out' => $out), 'Person', $count);

            @ob_end_clean();
            ob_start();
            echo $ret;
            ob_end_flush();
            break;

        ////    END ADDRESS BOOK
        ///////////////////////////////////////////////////////////////////////////


        ///////////////////////////////////////////////////////////////////////////
        ////    MISC

        default:
            $GLOBALS['log']->debug("********** EMAIL 2.0 - Asynchronous - at: default");
            echo "NOOP";
            break;
    } // switch

    if (isset($cid) && $cid) {
        $current_user->savePreferencesToDB();
        $current_user = BeanFactory::getBean('Users', $cid);
    }

} // if<|MERGE_RESOLUTION|>--- conflicted
+++ resolved
@@ -59,13 +59,8 @@
     // flows into next case statement
     $db = DBManagerFactory::getInstance();
     global $current_user;
-<<<<<<< HEAD
-    
-    if(!$user) {
-=======
 
     if (!$user) {
->>>>>>> b29c16a8
         $user = $current_user;
     }
 
@@ -559,10 +554,7 @@
                 $email->et->markEmails("deleted", $_REQUEST['ieId'], $_REQUEST['folder'], $_REQUEST['uids']);
             } else {
             }
-<<<<<<< HEAD
-=======
-
->>>>>>> b29c16a8
+
             break;
         case "markEmail":
             global $app_strings;
@@ -602,10 +594,7 @@
                 echo $out;
             } else {
             }
-<<<<<<< HEAD
-=======
-
->>>>>>> b29c16a8
+
             break;
 
         case "checkEmail2":
@@ -1093,21 +1082,12 @@
             break;
 
         case "setFolderViewSelection":
-<<<<<<< HEAD
-            
-            $user = 
-                isset($_REQUEST['user']) && $_REQUEST['user'] && isValidId($_REQUEST['user']) ?
-                    BeanFactory::getBean('Users', $_REQUEST['user']) : 
-                    $current_user;  
-            
-=======
             $isValidator = new SuiteValidator();
             $user =
                 isset($_REQUEST['user']) && $_REQUEST['user'] && $isValidator->isValidId($_REQUEST['user']) ?
                     BeanFactory::getBean('Users', $_REQUEST['user']) :
                     $current_user;
 
->>>>>>> b29c16a8
             $out = handleSubs($_REQUEST['ieIdShow'], $email, $json, $user);
 
             echo $out;
@@ -1286,11 +1266,7 @@
                 die();
             } else {
                 echo "NOOP";
-<<<<<<< HEAD
-            }
-=======
-
->>>>>>> b29c16a8
+
             break;
 
         case "saveOutbound":
@@ -1547,11 +1523,7 @@
                 die();
             } else {
                 echo "NOOP: no search criteria found";
-<<<<<<< HEAD
-            }
-=======
-
->>>>>>> b29c16a8
+
             break;
 
         case "searchAdvanced":
