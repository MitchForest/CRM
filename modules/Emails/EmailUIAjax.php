<?php
/**
 *
 * SugarCRM Community Edition is a customer relationship management program developed by
 * SugarCRM, Inc. Copyright (C) 2004-2013 SugarCRM Inc.
 *
 * SuiteCRM is an extension to SugarCRM Community Edition developed by SalesAgility Ltd.
 * Copyright (C) 2011 - 2017 SalesAgility Ltd.
 *
 * This program is free software; you can redistribute it and/or modify it under
 * the terms of the GNU Affero General Public License version 3 as published by the
 * Free Software Foundation with the addition of the following permission added
 * to Section 15 as permitted in Section 7(a): FOR ANY PART OF THE COVERED WORK
 * IN WHICH THE COPYRIGHT IS OWNED BY SUGARCRM, SUGARCRM DISCLAIMS THE WARRANTY
 * OF NON INFRINGEMENT OF THIRD PARTY RIGHTS.
 *
 * This program is distributed in the hope that it will be useful, but WITHOUT
 * ANY WARRANTY; without even the implied warranty of MERCHANTABILITY or FITNESS
 * FOR A PARTICULAR PURPOSE. See the GNU Affero General Public License for more
 * details.
 *
 * You should have received a copy of the GNU Affero General Public License along with
 * this program; if not, see http://www.gnu.org/licenses or write to the Free
 * Software Foundation, Inc., 51 Franklin Street, Fifth Floor, Boston, MA
 * 02110-1301 USA.
 *
 * You can contact SugarCRM, Inc. headquarters at 10050 North Wolfe Road,
 * SW2-130, Cupertino, CA 95014, USA. or at email address contact@sugarcrm.com.
 *
 * The interactive user interfaces in modified source and object code versions
 * of this program must display Appropriate Legal Notices, as required under
 * Section 5 of the GNU Affero General Public License version 3.
 *
 * In accordance with Section 7(b) of the GNU Affero General Public License version 3,
 * these Appropriate Legal Notices must retain the display of the "Powered by
 * SugarCRM" logo and "Supercharged by SuiteCRM" logo. If the display of the logos is not
 * reasonably feasible for technical reasons, the Appropriate Legal Notices must
 * display the words "Powered by SugarCRM" and "Supercharged by SuiteCRM".
 */

if (!defined('sugarEntry') || !sugarEntry) {
    die('Not A Valid Entry Point');
}


/**
 * handle requested subscriptions
 *
 * @param array $subs
 * @param Email $email
 * @param JSON $json
 * @return string JSON
 */
function handleSubs($subs, $email, $json)
{

    // flows into next case statement
    global $db;
    global $current_user;

    $GLOBALS['log']->debug("********** EMAIL 2.0 - Asynchronous - at: setFolderViewSelection");
    $viewFolders = $subs;
    $current_user->setPreference('showFolders', base64_encode(serialize($viewFolders)), '', 'Emails');
    $tree = $email->et->getMailboxNodes(false);
    $return = $tree->generateNodesRaw();
    $out = $json->encode($return);


    $sub = array();
    foreach ($viewFolders as $f) {
        $query = 'SELECT * FROM folders WHERE folders.id LIKE "' . $f
            . '" OR folders.parent_folder LIKE "' . $f . '"';
        $result = $db->query($query);
        while (($row = $db->fetchByAssoc($result))) {
            $sub[] = $row['id'];
        }
    }

    $email->et->folder->setSubscriptions($sub);

    return $out;
}

/*********************************************************************************
 * Description:
 * Portions created by SugarCRM are Copyright (C) SugarCRM, Inc. All Rights
 * Reserved. Contributor(s): ______________________________________..
 *********************************************************************************/
//increate timeout for phpo script execution
ini_set('max_execution_time', 300);
//ajaxInit();


require_once("include/OutboundEmail/OutboundEmail.php");
require_once("include/ytree/Tree.php");
require_once("include/ytree/ExtNode.php");

$email = new Email();
$email->email2init();
$ie = new InboundEmail();
$ie->email = $email;
$json = getJSONobj();


$showFolders = sugar_unserialize(base64_decode($current_user->getPreference('showFolders', 'Emails')));

if (isset($_REQUEST['emailUIAction'])) {

    if (isset($_REQUEST['user']) && $_REQUEST['user']) {
        $cid = $current_user->id;
        $current_user = BeanFactory::getBean('Users', $_REQUEST['user']);
    } else {
        $GLOBALS['log']->debug(
            'If you are on user edit view and want to apply the email settings for the selected user,' .
            ' add user to request on user edit view: [emailUIAction:' . $_REQUEST['emailUIAction'] . ']'
        );
    }

    switch ($_REQUEST['emailUIAction']) {


        ///////////////////////////////////////////////////////////////////////////
        ////    COMPOSE REPLY FORWARD
        // this is used in forward/reply
        case "composeEmail":
            $GLOBALS['log']->debug("********** EMAIL 2.0 - Asynchronous - at: composeEmail");
            if (isset($_REQUEST['sugarEmail']) && $_REQUEST['sugarEmail'] == 'true' && isset($_REQUEST['uid']) && !empty($_REQUEST['uid'])) {
                $ie->email->retrieve($_REQUEST['uid']);
                $ie->email->from_addr = $ie->email->from_addr_name;
                $ie->email->to_addrs = to_html($ie->email->to_addrs_names);
                $ie->email->cc_addrs = to_html($ie->email->cc_addrs_names);
                $ie->email->bcc_addrs = $ie->email->bcc_addrs_names;
                $ie->email->from_name = $ie->email->from_addr;
                $email = $ie->email->et->handleReplyType($ie->email, $_REQUEST['composeType']);
                $ret = $ie->email->et->displayComposeEmail($email);
                $ret['description'] = empty($email->description_html) ? str_replace("\n", "\n<BR/>",
                    $email->description) : $email->description_html;
                //get the forward header and add to description
                $forward_header = $email->getForwardHeader();

                $ret['description'] = $forward_header . $ret['description'];
                if ($_REQUEST['composeType'] == 'forward') {
                    $ret = $ie->email->et->getDraftAttachments($ret);
                }
                $ret = $ie->email->et->getFromAllAccountsArray($ie, $ret);
                $ret['from'] = from_html($ret['from']);
                $ret['name'] = from_html($ret['name']);
                $out = $json->encode($ret, true);
                echo $out;
            } elseif (isset($_REQUEST['uid']) && !empty($_REQUEST['uid']) && isset($_REQUEST['ieId']) && !empty($_REQUEST['ieId'])) {
                $ie->retrieve($_REQUEST['ieId']);
                $ie->mailbox = $_REQUEST['mbox'];
                global $timedate;
                $ie->setEmailForDisplay($_REQUEST['uid']);
                $ie->email->date_start = $timedate->to_display_date($ie->email->date_sent);
                $ie->email->time_start = $timedate->to_display_time($ie->email->date_sent);
                $ie->email->date_sent = $timedate->to_display_date_time($ie->email->date_sent);
                $email = $ie->email->et->handleReplyType($ie->email, $_REQUEST['composeType']);
                $ret = $ie->email->et->displayComposeEmail($email);
                if ($_REQUEST['composeType'] == 'forward') {
                    $ret = $ie->email->et->createCopyOfInboundAttachment($ie, $ret, $_REQUEST['uid']);
                }
                $ret = $ie->email->et->getFromAllAccountsArray($ie, $ret);
                $ret['from'] = from_html($ret['from']);
                $ret['name'] = from_html($ret['name']);
                $ret['ieId'] = $_REQUEST['ieId'];
                $ret['mbox'] = $_REQUEST['mbox'];
                $out = $json->encode($ret, true);
                echo $out;
            }
            break;

        /**
         * sendEmail handles both send and save draft duties
         */
        case "sendEmail":
            $GLOBALS['log']->debug("********** EMAIL 2.0 - Asynchronous - at: sendEmail");


            $sea = new SugarEmailAddress();

            $email->type = 'out';
            $email->status = 'sent';

            if (isset($_REQUEST['email_id']) && !empty($_REQUEST['email_id'])) {// && isset($_REQUEST['saveDraft']) && !empty($_REQUEST['saveDraft'])) {
                $email->retrieve($_REQUEST['email_id']); // uid is GUID in draft cases
            }
            if (isset($_REQUEST['uid']) && !empty($_REQUEST['uid'])) {
                $email->uid = $_REQUEST['uid'];
            }

            if ($email->email2Send($_REQUEST)) {
                $ret = array(
                    'composeLayoutId' => $_REQUEST['composeLayoutId'],
                );
                $out = $json->encode($ret, true);
                echo $out; // async call to close the proper compose tab
            }
            break;

        case "uploadAttachment":
            $GLOBALS['log']->debug("********** EMAIL 2.0 - Asynchronous - at: uploadAttachment");
            $metadata = $email->email2saveAttachment();

            if (!empty($metadata)) {
                $out = $json->encode($metadata);
                echo $out;
            }
            break;

        case "removeUploadedAttachment":
            $GLOBALS['log']->debug("********** EMAIL 2.0 - Asynchronous - at: removeUploadedAttachment");
            $fileFromRequest = from_html($_REQUEST['file']);
            $fileGUID = substr($fileFromRequest, 0, 36);
            // Bug52727: sanitize fileGUID to remove path components: /\.
            $fileGUID = cleanDirName($fileGUID);
            $fileName = $email->et->userCacheDir . "/" . $fileGUID;
            $filePath = clean_path($fileName);
            unlink($filePath);
            break;

        case "fillComposeCache": // fills client-side compose email cache with signatures and email templates
            $GLOBALS['log']->debug("********** EMAIL 2.0 - Asynchronous - at: fillComposeCache");
            $out = array();
            $email_templates_arr = $email->et->getEmailTemplatesArray();
            natcasesort($email_templates_arr);
            $out['emailTemplates'] = $email_templates_arr;
            $sigs = $current_user->getSignaturesArray();
            // clean "none"
            foreach ($sigs as $k => $v) {
                if ($k == "") {
                    $sigs[$k] = $app_strings['LBL_NONE'];
                } else {
                    if (is_array($v) && isset($v['name'])) {
                        $sigs[$k] = $v['name'];
                    } else {
                        $sigs[$k] = $v;
                    }
                }
            }
            $out['signatures'] = $sigs;
            $out['fromAccounts'] = $email->et->getFromAccountsArray($ie);
            $out['errorArray'] = array();

            $oe = new OutboundEmail();
            if ($oe->doesUserOverrideAccountRequireCredentials($current_user->id)) {
                $overideAccount = $oe->getUsersMailerForSystemOverride($current_user->id);
                //If the user override account has not been created yet, create it for the user.
                if ($overideAccount == null) {
                    $overideAccount = $oe->createUserSystemOverrideAccount($current_user->id);
                }

                $out['errorArray'] = array($overideAccount->id => $app_strings['LBL_EMAIL_WARNING_MISSING_USER_CREDS']);
            }

            $ret = $json->encode($out);
            echo $ret;
<<<<<<< HEAD
            break;

        case "getSignature":
            $GLOBALS['log']->debug("********** EMAIL 2.0 - Asynchronous - at: getSignature");
            if (isset($_REQUEST['id'])) {
                $signature = $current_user->getSignature($_REQUEST['id']);
                $signature['signature_html'] = from_html($signature['signature_html']);
                $out = $json->encode($signature);
                echo $out;
            } else {
                die();
            }
            break;

        case "deleteSignature":
            $GLOBALS['log']->debug("********** EMAIL 2.0 - Asynchronous - at: deleteSignature");
            if (isset($_REQUEST['id'])) {
                require_once("modules/Users/UserSignature.php");
                $us = new UserSignature();
                $us->mark_deleted($_REQUEST['id']);
                $signatureArray = $current_user->getSignaturesArray();
                // clean "none"
                foreach ($signatureArray as $k => $v) {
                    if ($k == "") {
                        $sigs[$k] = $app_strings['LBL_NONE'];
                    } else {
                        if (is_array($v) && isset($v['name'])) {
                            $sigs[$k] = $v['name'];
                        } else {
                            $sigs[$k] = $v;
                        }
                    }
                }
                $out['signatures'] = $signatureArray;
                $ret = $json->encode($out);
                echo $ret;
            } else {
                die();
            }
            break;
        case "getTemplateAttachments":
            $GLOBALS['log']->debug("********** EMAIL 2.0 - Asynchronous - at: getTemplateAttachments");
            if (isset($_REQUEST['parent_id']) && !empty($_REQUEST['parent_id'])) {


                $where = "parent_id='{$_REQUEST['parent_id']}'";
                $order = "";
                $seed = new Note();
                $fullList = $seed->get_full_list($order, $where, '');
                $all_fields = array_merge($seed->column_fields, $seed->additional_column_fields);

                $js_fields_arr = array();

                $i = 1; // js doesn't like 0 index?
                if (!empty($fullList)) {
                    foreach ($fullList as $note) {
                        $js_fields_arr[$i] = array();

                        foreach ($all_fields as $field) {
                            if (isset($note->$field)) {
                                $note->$field = from_html($note->$field);
                                $note->$field = preg_replace('/\r\n/', '<BR>', $note->$field);
                                $note->$field = preg_replace('/\n/', '<BR>', $note->$field);
                                $js_fields_arr[$i][$field] = addslashes($note->$field);
                            }
                        }
                        $i++;
                    }
                }

                $out = $json->encode($js_fields_arr);
                echo $out;
            }
            break;
=======
        } else {
            die();
        }
    	break;
      case 'getTemplateAttachments':
          $GLOBALS['log']->debug("********** EMAIL 2.0 - Asynchronous - at: getTemplateAttachments");
          if (isset($_REQUEST['parent_id']) && !empty($_REQUEST['parent_id'])) {
              global $db;

              $where = "parent_id='{$db->quote($_REQUEST['parent_id'])}'";
              $order = '';
              $seed = new Note();
              $fullList = $seed->get_full_list($order, $where, '');
              $all_fields = array_merge($seed->column_fields, $seed->additional_column_fields);

              $js_fields_arr = array();

              $i = 1; // js doesn't like 0 index?
              if (!empty($fullList)) {
                  foreach ($fullList as $note) {
                      $js_fields_arr[$i] = array();

                      foreach ($all_fields as $field) {
                          if (isset($note->$field)) {
                              $note->$field = from_html($note->$field);
                              $note->$field = preg_replace('/\r\n/', '<BR>', $note->$field);
                              $note->$field = preg_replace('/\n/', '<BR>', $note->$field);
                              $js_fields_arr[$i][$field] = addslashes($note->$field);
                          }
                      }
                      $i++;
                  }
              }

              $out = $json->encode($js_fields_arr);
              echo $out;
          }
        break;
>>>>>>> 85c99d59
        ////    END COMPOSE REPLY FORWARD
        ///////////////////////////////////////////////////////////////////////////


        ///////////////////////////////////////////////////////////////////////////
        ////    MESSAGE HANDLING
        case "displayView":
            $ret = array();
            $ie->retrieve($_REQUEST['ieId']);
            $ie->mailbox = $_REQUEST['mailbox'];
            $ie->connectMailserver();

            switch ($_REQUEST['type']) {
                case "headers":
                    $title = "{$app_strings['LBL_EMAIL_VIEW_HEADERS']}";
                    $text = $ie->getFormattedHeaders($_REQUEST['uid']);
                    break;

                case "raw":
                    $title = "{$app_strings['LBL_EMAIL_VIEW_RAW']}";
                    $text = $ie->getFormattedRawSource($_REQUEST['uid']);
                    break;

                case "printable":

                    break;
            }

            $ret['html'] = $text;
            $ret['title'] = $title;

            $out = $json->encode($ret, true);
            echo $out;
            break;

        case "getQuickCreateForm":
            $GLOBALS['log']->debug("********** EMAIL 2.0 - Asynchronous - at: getQuickCreateForm");
            if (isset($_REQUEST['qc_module']) && !empty($_REQUEST['qc_module'])) {
                if (!ACLController::checkAccess($_REQUEST['qc_module'], 'edit', true)) {
                    echo trim($json->encode(array('html' => translate('LBL_NO_ACCESS', 'ACL')), true));
                    break;
                }
                $people = array("Users", "Contacts", "Leads", "Prospects");
                $showSaveToAddressBookButton = false;//(in_array($_REQUEST['qc_module'], $people)) ? true : false;

                if (isset($_REQUEST['sugarEmail']) && !empty($_REQUEST['sugarEmail'])) {
                    $ie->email->retrieve($_REQUEST['uid']); // uid is a sugar GUID in this case
                } else {
                    $ie->retrieve($_REQUEST['ieId']);
                    $ie->mailbox = $_REQUEST['mailbox'];
                    $ie->setEmailForDisplay($_REQUEST['uid']);
                }
                $ret = $email->et->getQuickCreateForm($_REQUEST, $ie->email, $showSaveToAddressBookButton);
                $ret['ieId'] = $_REQUEST['ieId'];
                $ret['mbox'] = $_REQUEST['mailbox'];
                $ret['uid'] = $_REQUEST['uid'];
                $ret['module'] = $_REQUEST['qc_module'];
                if (!isset($_REQUEST['iframe'])) {
                    $out = trim($json->encode($ret, false));
                } else {
                    $out = $ret['html'];
                }
                echo $out;
            }
            break;

        case 'saveQuickCreate':
            $GLOBALS['log']->debug("********** EMAIL 2.0 - Asynchronous - at: saveQuickCreate");
            require_once('include/MVC/Controller/ControllerFactory.php');
            if (isset($_REQUEST['qcmodule'])) {
                $GLOBALS['log']->debug("********** QCmodule was set: {$_REQUEST['qcmodule']}");
            }
            $controller = ControllerFactory::getController($_REQUEST['qcmodule']);
            $controller->loadBean();
            $controller->pre_save();
            $GLOBALS['log']->debug("********** saving new {$controller->module}");
            $controller->action_save();
            //Relate the email to the new bean
            if (isset($_REQUEST['sugarEmail']) && $_REQUEST['sugarEmail'] == 'true' && isset($_REQUEST['uid']) && !empty($_REQUEST['uid'])) {
                $ie->email->retrieve($_REQUEST['uid']);
            } elseif (isset($_REQUEST['uid']) && !empty($_REQUEST['uid']) && isset($_REQUEST['ieId']) && !empty($_REQUEST['ieId'])) {
                $GLOBALS['log']->debug("********** Quick Create from non-imported message");
                $ie->retrieve($_REQUEST['ieId']);
                $ie->mailbox = $_REQUEST['mbox'];
                $ie->connectMailserver();
                $uid = $_REQUEST['uid'];
                if ($ie->protocol == 'imap') {
                    $_REQUEST['uid'] = imap_msgno($ie->conn, $_REQUEST['uid']);
                } else {
                    $_REQUEST['uid'] = $ie->getCorrectMessageNoForPop3($_REQUEST['uid']);
                }

                if (!$ie->returnImportedEmail($_REQUEST['uid'], $uid)) {
                    $ie->getDuplicateEmailId($_REQUEST['uid'], $uid);
                } // id
                $ie->email->retrieve($ie->email->id);
                $GLOBALS['log']->debug("**********Imported Email");
                $ie->email->assigned_user_id = $controller->bean->assigned_user_id;
                $ie->email->assigned_user_name = $controller->bean->assigned_user_name;
            }
            if (isset($ie->email->id)) {
                if (empty($ie->email->parent_id)) {
                    $ie->email->parent_id = $controller->bean->id;
                    $ie->email->parent_type = $controller->module;
                } // if
                $ie->email->status = 'read';
                $ie->email->save();
                $mod = strtolower($controller->module);
                $ie->email->load_relationship($mod);
                $ie->email->$mod->add($controller->bean->id);
                if ($controller->bean->load_relationship('emails')) {
                    $controller->bean->emails->add($ie->email->id);
                }
                if ($controller->bean->module_dir == 'Cases') {
                    if ($controller->bean->load_relationship('contacts')) {
                        $emailAddressWithName = $ie->email->from_addr;
                        if (!empty($ie->email->reply_to_addr)) {
                            $emailAddressWithName = $ie->email->reply_to_addr;
                        } // if

                        $emailAddress = SugarEmailAddress::_cleanAddress($emailAddressWithName);
                        $contactIds = $ie->email->emailAddress->getRelatedId($emailAddress, 'contacts');
                        if (!empty($contactIds)) {
                            $controller->bean->contacts->add($contactIds);
                        } // if
                    } // if
                } // if
                echo $json->encode(array('id' => $ie->email->id));
            }
            break;

        case "getImportForm":
            $ie->retrieve($_REQUEST['ieId']);
            //            $ie->mailbox = $_REQUEST['mailbox'];
            $ie->setEmailForDisplay($_REQUEST['uid']);
            $ret = $email->et->getImportForm($_REQUEST, $ie->email);
            $out = trim($json->encode($ret, false));
            echo $out;
            break;

        case "getRelateForm":
            if (isset($_REQUEST['uid']) && !empty($_REQUEST['uid'])) {
                $uids = $json->decode(from_html($_REQUEST['uid']));
                $email->retrieve($uids[0]);
                $ret = $email->et->getImportForm(array(
                    'showTeam' => false,
                    'showAssignTo' => false,
                    'showDelete' => false
                ), $email, 'RelateEditView');
                $out = trim($json->encode($ret, false));
                echo $out;
            }
            break;

        case "getEmail2DetailView":
            if (isset($_REQUEST['uid']) && !empty($_REQUEST['uid'])) {
                $ret = $email->et->getDetailViewForEmail2($_REQUEST['uid']);
                if (!isset($_REQUEST['print']) || $_REQUEST['print'] === false) {
                    $out = trim($json->encode($ret, false));
                    echo $out;
                } else {
                    echo $ret['html'];
                }

            }
            break;

        case "relateEmails":
            if (isset($_REQUEST['uid']) && !empty($_REQUEST['uid']) &&
                isset($_REQUEST['parent_id']) && !empty($_REQUEST['parent_id']) &&
                isset($_REQUEST['parent_type']) && !empty($_REQUEST['parent_type'])
            ) {
                $uids = explode($app_strings['LBL_EMAIL_DELIMITER'], $_REQUEST['uid']);
                $mod = strtolower($_REQUEST['parent_type']);
                $modId = $_REQUEST['parent_id'];
                foreach ($uids as $id) {
                    $email = new Email();
                    $email->retrieve($id);
                    $email->parent_id = $modId;
                    $email->parent_type = $_REQUEST['parent_type'];
                    $email->status = 'read';

                    // BUG FIX BEGIN
                    // Bug 50979 - relating a message in group inbox removes message
                    if (empty($email->assigned_user_id)) {
                        $email->setFieldNullable('assigned_user_id');
                    }
                    $email->save();
                    // Bug 50979 - reset assigned_user_id field defs
                    if (empty($email->assigned_user_id)) {
                        $email->revertFieldNullable('assigned_user_id');
                    }
                    // BUG FIX END

                    $email->load_relationship($mod);
                    $email->$mod->add($modId);
                }
            }
            break;


        case "getAssignmentDialogContent":
            $out = $email->distributionForm("");
            $out = trim($json->encode($out, false));
            echo $out;
            break;
        case "doAssignmentAssign":
            $out = $email->et->doAssignment($_REQUEST['distribute_method'], $_REQUEST['ieId'], $_REQUEST['folder'],
                $_REQUEST['uids'], $_REQUEST['users']);
            echo $out;
            break;
        case "doAssignmentDelete":
            $GLOBALS['log']->debug("********** EMAIL 2.0 - Asynchronous - at: doAssignmentDelete");
            if (isset($_REQUEST['uids']) && !empty($_REQUEST['uids']) &&
                isset($_REQUEST['ieId']) && !empty($_REQUEST['ieId']) &&
                isset($_REQUEST['folder']) && !empty($_REQUEST['folder'])
            ) {
                $email->et->markEmails("deleted", $_REQUEST['ieId'], $_REQUEST['folder'], $_REQUEST['uids']);
            } else {
            }
            break;
        case "markEmail":
            global $app_strings;
            $GLOBALS['log']->debug("********** EMAIL 2.0 - Asynchronous - at: markEmail");
            if (isset($_REQUEST['uids']) && !empty($_REQUEST['uids']) &&
                isset($_REQUEST['type']) && !empty($_REQUEST['type']) &&
                isset($_REQUEST['folder']) && !empty($_REQUEST['folder']) &&
                isset($_REQUEST['ieId']) && (!empty($_REQUEST['ieId']) || (empty($_REQUEST['ieId']) && strpos($_REQUEST['folder'],
                            'sugar::') !== false))
            ) {
                $uid = $json->decode(from_html($_REQUEST['uids']));
                $uids = array();
                if (is_array($uid)) {
                    $uids = $uid;
                } else {
                    if (strpos($uid, $app_strings['LBL_EMAIL_DELIMITER']) !== false) {
                        $uids = explode($app_strings['LBL_EMAIL_DELIMITER'], $uid);
                    } else {
                        $uids[] = $uid;
                    }
                }   // else
                $uids = implode($app_strings['LBL_EMAIL_DELIMITER'], $uids);
                $GLOBALS['log']->debug("********** EMAIL 2.0 - Marking emails $uids as {$_REQUEST['type']}");

                $ret = array();
                if (strpos($_REQUEST['folder'],
                        'sugar::') !== false && ($_REQUEST['type'] == 'deleted') && !ACLController::checkAccess('Emails',
                        'delete')
                ) {
                    $ret['status'] = false;
                    $ret['message'] = $app_strings['LBL_EMAIL_DELETE_ERROR_DESC'];
                } else {
                    $email->et->markEmails($_REQUEST['type'], $_REQUEST['ieId'], $_REQUEST['folder'], $uids);
                    $ret['status'] = true;
                }
                $out = trim($json->encode($ret, false));
                echo $out;
            } else {
            }
            break;

        case "checkEmail2":
            $GLOBALS['log']->debug("********** EMAIL 2.0 - Asynchronous - at: checkEmail2");

            $showFolders = sugar_unserialize(base64_decode($current_user->getPreference('showFolders', 'Emails')));

            $ret = array();
            $ret['numberAccounts'] = count($showFolders);

            $GLOBALS['log']->info("EMAIL2.0: async checkEmail - found [ " . $ret['numberAccounts'] . " ] accounts to check");

            if (!empty($showFolders) && is_array($showFolders)) {
                foreach ($showFolders as $ieId) {
                    $ieId = trim($ieId);

                    if (!empty($ieId)) {
                        $GLOBALS['log']->info("INBOUNDEMAIL: trying to check email for GUID [ {$ieId} ]");
                        $ie->disconnectMailserver();
                        $ie->retrieve($ieId);

                        $ret[$ieId] = $ie->checkEmail2_meta();
                    }
                }
            } else {
                $GLOBALS['log']->info("EMAIL2.0: at checkEmail() async call - not subscribed accounts to check.");
            }


            $out = $json->encode($ret, true);
            echo $out;
            break;

        case "checkEmail":
            $GLOBALS['log']->info("[EMAIL] - Start checkEmail action for user [{$current_user->user_name}]");
            if (isset($_REQUEST['ieId']) && !empty($_REQUEST['ieId'])) {
                $ie->retrieve($_REQUEST['ieId']);
                $ie->mailbox = (isset($_REQUEST['mbox']) && !empty($_REQUEST['mbox'])) ? $_REQUEST['mbox'] : "INBOX";
                $ie->checkEmail(false);
            } elseif (isset($_REQUEST['all']) && !empty($_REQUEST['all'])) {
                $showFolders = sugar_unserialize(base64_decode($current_user->getPreference('showFolders', 'Emails')));

                $GLOBALS['log']->info("[EMAIL] - checkEmail found " . count($showFolders) . " accounts to check for user [{$current_user->user_name}]");

                if (!empty($showFolders) && is_array($showFolders)) {
                    foreach ($showFolders as $ieId) {
                        $ieId = trim($ieId);
                        if (!empty($ieId)) {
                            $GLOBALS['log']->info("[EMAIL] - Start checking email for GUID [{$ieId}] for user [{$current_user->user_name}]");
                            $ie->disconnectMailserver();
                            // If I-E not exist - skip check
                            if (is_null($ie->retrieve($ieId))) {
                                $GLOBALS['log']->info("[EMAIL] - Inbound with GUID [{$ieId}] not exist");
                                continue;
                            }
                            $ie->checkEmail(false);
                            $GLOBALS['log']->info("[EMAIL] - Done checking email for GUID [{$ieId}] for user [{$current_user->user_name}]");
                        }
                    }
                } else {
                    $GLOBALS['log']->info("EMAIL2.0: at checkEmail() async call - not subscribed accounts to check.");
                }
            }

            $tree = $email->et->getMailboxNodes(true); // preserve cache files
            $return = $tree->generateNodesRaw();
            $out = $json->encode($return);
            echo $out;
            $GLOBALS['log']->info("[EMAIL] - Done checkEmail action for user [{$current_user->user_name}]");
            break;

        case "checkEmailProgress":
            $GLOBALS['log']->info("[EMAIL] - Start checkEmail action for user [{$current_user->user_name}]");
            if (isset($_REQUEST['ieId']) && !empty($_REQUEST['ieId'])) {
                $ie->retrieve($_REQUEST['ieId']);
                $ie->mailbox = (isset($_REQUEST['mbox']) && !empty($_REQUEST['mbox'])) ? $_REQUEST['mbox'] : "INBOX";
                $synch = (isset($_REQUEST['synch']) && ($_REQUEST['synch'] == "true"));
                if (!$ie->is_personal) {
                    $return = array('status' => "done");
                } else {
                    if ($ie->protocol == "pop3") {
                        $return = $ie->pop3_checkPartialEmail($synch);
                    } else {
                        $return = $ie->checkEmailIMAPPartial(false, $synch);
                    } // else
                } // if
                $return['ieid'] = $ie->id;
                $return['synch'] = $synch;
                if (isset($_REQUEST['totalcount']) && !empty($_REQUEST['totalcount']) && $_REQUEST['totalcount'] >= 0) {
                    if ($ie->protocol == "pop3") {
                        $return['totalcount'] = $_REQUEST['totalcount'];
                    } // else
                }
                echo $json->encode($return);
            } // if
            break;

        case "getAllFoldersTree":
            $tree = $email->et->getMailboxNodes(true); // preserve cache files
            $return = $tree->generateNodesRaw();
            $out = $json->encode($return);
            echo $out;
            $GLOBALS['log']->info("[EMAIL] - Done checkEmail action for user [{$current_user->user_name}]");
            break;

        case "synchronizeEmail":
            $GLOBALS['log']->info("[EMAIL] Start action synchronizeEmail for user [{$current_user->user_name}]");
            $ie->syncEmail(true);
            $tree = $email->et->getMailboxNodes(true);
            $return = $tree->generateNodesRaw();
            $out = $json->encode($return);
            echo $out;
            $GLOBALS['log']->info("[EMAIL] Done action synchronizeEmail for user [{$current_user->user_name}]");
            break;

        case "importEmail":
            $GLOBALS['log']->debug("********** EMAIL 2.0 - Asynchronous - at: importEmail");
            $ie->retrieve($_REQUEST['ieId']);
            $ie->mailbox = $_REQUEST['mbox'];
            $ie->connectMailserver();
            $return = array();
            $status = true;
            $count = 1;
            if (strpos($_REQUEST['uid'], $app_strings['LBL_EMAIL_DELIMITER']) !== false) {
                $exUids = explode($app_strings['LBL_EMAIL_DELIMITER'], $_REQUEST['uid']);
                foreach ($exUids as $msgNo) {
                    $uid = $msgNo;
                    if ($ie->protocol == 'imap') {
                        $msgNo = imap_msgno($ie->conn, $msgNo);
                        $status = $ie->returnImportedEmail($msgNo, $uid);
                    } else {
                        $status = $ie->returnImportedEmail($ie->getCorrectMessageNoForPop3($msgNo), $uid);
                    } // else
                    $return[] = $app_strings['LBL_EMAIL_MESSAGE_NO'] . " " . $count . ", " . $app_strings['LBL_STATUS'] . " " . ($status ? $app_strings['LBL_EMAIL_IMPORT_SUCCESS'] : $app_strings['LBL_EMAIL_IMPORT_FAIL']);
                    $count++;
                    if (($_REQUEST['delete'] == 'true') && $status && ($current_user->is_admin == 1 || $ie->group_id == $current_user->id)) {
                        $ie->deleteMessageOnMailServer($uid);
                        $ie->deleteMessageFromCache($uid);
                    } // if
                } // for
            } else {
                $msgNo = $_REQUEST['uid'];
                if ($ie->protocol == 'imap') {
                    $msgNo = imap_msgno($ie->conn, $_REQUEST['uid']);
                    $status = $ie->returnImportedEmail($msgNo, $_REQUEST['uid']);
                } else {
                    $status = $ie->returnImportedEmail($ie->getCorrectMessageNoForPop3($msgNo), $_REQUEST['uid']);
                } // else
                $return[] = $app_strings['LBL_EMAIL_MESSAGE_NO'] . " " . $count . ", " . $app_strings['LBL_STATUS'] . " " . ($status ? $app_strings['LBL_EMAIL_IMPORT_SUCCESS'] : $app_strings['LBL_EMAIL_IMPORT_FAIL']);

                if (($_REQUEST['delete'] == 'true') && $status && ($current_user->is_admin == 1 || $ie->group_id == $current_user->id)) {
                    $ie->deleteMessageOnMailServer($_REQUEST['uid']);
                    $ie->deleteMessageFromCache($_REQUEST['uid']);
                } // if
            } // else
            echo $json->encode($return);
            break;

        case "setReadFlag":
            $GLOBALS['log']->debug("********** EMAIL 2.0 - Asynchronous - at: setReadFlag");
            $ie->retrieve($_REQUEST['ieId']);
            $ie->setReadFlagOnFolderCache($_REQUEST['mbox'], $_REQUEST['uid']);
            $email->et->getListEmails($_REQUEST['ieId'], $_REQUEST['mbox'], 0, 'true');
            //unlink("{$cacheRoot}/{$_REQUEST['ieId']}/folders/{$_REQUEST['mbox']}.php");
            break;

        case "deleteMessage":
            $GLOBALS['log']->debug("********** EMAIL 2.0 - Asynchronous - at: deleteMessage");
            if (isset($_REQUEST['uid']) && !empty($_REQUEST['uid']) && isset($_REQUEST['ieId']) && !empty($_REQUEST['ieId'])) {
                $ie->retrieve($_REQUEST['ieId']);
                $ie->mailbox = $_REQUEST['mbox'];

                if ($current_user->is_admin == 1 || $ie->group_id == $current_user->id) {
                    $ie->deleteMessageOnMailServer($_REQUEST['uid']);
                    $ie->deleteMessageFromCache($_REQUEST['uid']);
                } else {
                    $GLOBALS['log']->debug("*** ERROR: tried to delete an email for an account for which {$current_user->full_name} is not the owner!");
                    echo "NOOP: error see log";
                }
            } else {
                echo "error: missing credentials";
            }
            break;

        case "getSingleMessage":
            $GLOBALS['log']->debug("********** EMAIL 2.0 - Asynchronous - at: getSingleMessage");
            if (isset($_REQUEST['uid']) && !empty($_REQUEST['uid']) && isset($_REQUEST['ieId']) && !empty($_REQUEST['ieId'])) {
                // this method needs to guarantee UTF-8 charset - encoding detection
                // and conversion is unreliable, and can break valid UTF-8 text
                $out = $email->et->getSingleMessage($ie);

                echo $json->encode($out);
            } else {
                echo "error: no UID";
            }
            break;

        case "getSingleMessageFromSugar":
            $GLOBALS['log']->debug("********** EMAIL 2.0 - Asynchronous - at: getSingleMessageFromSugar");
            if (isset($_REQUEST['uid']) && !empty($_REQUEST['uid'])) {
                $email->retrieve($_REQUEST['uid']);
                //$email->description_html = from_html($email->description_html);
                $ie->email = $email;

                if ($email->status == 'draft' || $email->type == 'draft') {
                    // forcing an editview since we are looking at a draft message
                    global $current_user;
                    $ret = $ie->email->et->displayComposeEmail($email);

                    $ret = $ie->email->et->getDraftAttachments($ret, $ie);
                    $ret = $ie->email->et->getFromAllAccountsArray($ie, $ret);


                    $out = $json->encode($ret, true);
                    echo $out;
                } else {
                    $out = $ie->displayOneEmail($_REQUEST['uid'], $_REQUEST['mbox']);
                    $out['meta']['email']['description'] =
                        empty($email->description_html) ? str_replace("\n", "\n<BR/>",
                            $email->description) : $email->description_html;
                    $out['meta']['email']['date_start'] = $email->date_start;
                    $out['meta']['email']['time_start'] = $email->time_start;
                    $out['meta']['ieId'] = $_REQUEST['ieId'];
                    $out['meta']['mbox'] = $_REQUEST['mbox'];
                    $out['meta']['email']['toaddrs'] = $email->et->generateExpandableAddrs($out['meta']['email']['toaddrs']);
                    if (!empty($out['meta']['email']['cc_addrs'])) {
                        $ccs = $email->et->generateExpandableAddrs($out['meta']['email']['cc_addrs']);
                        $out['meta']['email']['cc'] = <<<eoq
        				<tr>
        					<td NOWRAP valign="top" class="displayEmailLabel">
        						{$app_strings['LBL_EMAIL_CC']}:
        					</td>
        					<td class="displayEmailValue">
        						{$ccs}
        					</td>
        				</tr>
eoq;
                    }
                    echo $json->encode($out);
                }
            } else {
                echo "error: no UID";
            }
            break;

        case "getMultipleMessages":
            $GLOBALS['log']->debug("********** EMAIL 2.0 - Asynchronous - at: getMultipleMessages");
            if (isset($_REQUEST['uid']) && !empty($_REQUEST['uid']) && isset($_REQUEST['ieId']) && !empty($_REQUEST['ieId'])) {
                $exUids = explode(",", $_REQUEST['uid']);

                $out = array();
                foreach ($exUids as $k => $uid) {
                    if ($email->et->validCacheFileExists($_REQUEST['ieId'], 'messages',
                        $_REQUEST['mbox'] . $uid . ".php")
                    ) {
                        $msg = $email->et->getCacheValue($_REQUEST['ieId'], 'messages',
                            $_REQUEST['mbox'] . $uid . ".php", 'out');
                    } else {
                        $ie->retrieve($_REQUEST['ieId']);
                        $ie->mailbox = $_REQUEST['mbox'];
                        $ie->setEmailForDisplay($uid, false, true);
                        $msg = $ie->displayOneEmail($uid, $_REQUEST['mbox']);
                        $email->et->writeCacheFile('out', $msg, $_REQUEST['ieId'], 'messages',
                            "{$_REQUEST['mbox']}{$uid}.php");
                    }

                    $out[] = $msg;
                }
                echo $json->encode($out);
            } else {
                echo "error: no UID";
            }
            break;

        case "getMultipleMessagesFromSugar":
            $GLOBALS['log']->debug("********** EMAIL 2.0 - Asynchronous - at: getMultipleMessagesFromSugar");
            if (isset($_REQUEST['uid']) && !empty($_REQUEST['uid'])) {
                $exIds = explode(",", $_REQUEST['uid']);
                $out = array();

                foreach ($exIds as $id) {
                    $e = new Email();
                    $e->retrieve($id);
                    $e->description_html = from_html($e->description_html);
                    $ie->email = $e;
                    $out[] = $ie->displayOneEmail($id, $_REQUEST['mbox']);
                }

                echo $json->encode($out);
            }

            break;
        ////    END MESSAGE HANDLING
        ///////////////////////////////////////////////////////////////////////////


        ///////////////////////////////////////////////////////////////////////////
        ////    LIST VIEW
        case "getMessageCount":
            $GLOBALS['log']->debug("********** EMAIL 2.0 - Asynchronous - at: getMessageCount");

            $out = $ie->getCacheCount($_REQUEST['mbox']);
            echo $json->encode($out);
            break;

        case "getMessageList":
            $GLOBALS['log']->debug("********** EMAIL 2.0 - Asynchronous - at: getMessageListJSON");
            if (isset($_REQUEST['ieId']) && !empty($_REQUEST['ieId'])) {
                // user view preferences
                $email->et->saveListView($_REQUEST['ieId'], $_REQUEST['mbox']);
                // list output
                $ie->retrieve($_REQUEST['ieId']);
                if (isset($_REQUEST['start']) && isset($_REQUEST['limit'])) {
                    $page = ceil($_REQUEST['start'] / $_REQUEST['limit']) + 1;
                } else {
                    $page = 1;
                }
                $list = $ie->displayFolderContents($_REQUEST['mbox'], $_REQUEST['forceRefresh'], $page);
                $count = $ie->getCacheCount($_REQUEST['mbox']);
                $unread = $ie->getCacheUnread($_REQUEST['mbox']);
                $out = $email->et->jsonOuput($list, 'Email', $count, true, $unread);

                @ob_end_clean();
                ob_start();
                echo $out;
                ob_end_flush();
                //die();
            } else {
                echo $msg = 'error: no ieID';
                $GLOBALS['log']->error($msg);
            }
            break;

        case "getMessageListSugarFolders":
            $GLOBALS['log']->debug("********** EMAIL 2.0 - Asynchronous - at: getMessageListSugarFoldersJSON");
            if (isset($_REQUEST['ieId']) && !empty($_REQUEST['ieId'])) {
                // user view preferences
                $email->et->saveListView($_REQUEST['ieId'], "SUGAR.{$_REQUEST['mbox']}");
                if (isset($_REQUEST['start']) && isset($_REQUEST['limit'])) {
                    $page = ceil($_REQUEST['start'] / $_REQUEST['limit']) + 1;
                } else {
                    $page = 1;
                }
                if (!isset($_REQUEST['sort']) || !isset($_REQUEST['dir'])) {
                    $_REQUEST['sort'] = '';
                    $_REQUEST['dir'] = '';
                }
                $emailSettings = $current_user->getPreference('emailSettings', 'Emails');
                // cn: default to a low number until user specifies otherwise
                if (empty($emailSettings['showNumInList'])) {
                    $emailSettings['showNumInList'] = 20;
                }

                // jchi #9424, get sort and direction from user preference
                $sort = 'date';
                $direction = 'desc';
                $sortSerial = $current_user->getPreference('folderSortOrder', 'Emails');
                if (!empty($sortSerial) && !empty($_REQUEST['ieId']) && !empty($_REQUEST['mbox'])) {
                    $sortArray = sugar_unserialize($sortSerial);
                    $GLOBALS['log']->debug("********** EMAIL 2.0********** ary=" . print_r($sortArray,
                            true) . ' id=' . $_REQUEST['ieId'] . '; box=' . $_REQUEST['mbox']);
                    $sort = $sortArray[$_REQUEST['ieId']][$_REQUEST['mbox']]['current']['sort'];
                    $direction = $sortArray[$_REQUEST['ieId']][$_REQUEST['mbox']]['current']['direction'];
                }
                //set sort and direction to user predference
                if (!empty($_REQUEST['sort']) && !empty($_REQUEST['dir'])) {
                    $email->et->saveListViewSortOrder($_REQUEST['ieId'], $_REQUEST['mbox'], $_REQUEST['sort'],
                        $_REQUEST['dir']);
                    $sort = $_REQUEST['sort'];
                    $direction = $_REQUEST['dir'];
                } else {
                    $_REQUEST['sort'] = '';
                    $_REQUEST['dir'] = '';
                }
                //end

                $metalist = $email->et->folder->getListItemsForEmailXML($_REQUEST['ieId'], $page,
                    $emailSettings['showNumInList'], $sort, $direction);
                $count = $email->et->folder->getCountItems($_REQUEST['ieId']);

                if (!empty($_REQUEST['getUnread'])) {
                    $out = $email->et->jsonOuput($metalist, 'Email', $count, false);
                } else {
                    $unread = $email->et->folder->getCountUnread($_REQUEST['ieId']);
                    $out = $email->et->jsonOuput($metalist, 'Email', $count, false, $unread);
                }

                @ob_end_clean();
                ob_start();
                echo $out;
                ob_end_flush();
            } else {
                echo "error: no ieID";
            }
            break;
        ////    END LIST VIEW
        ///////////////////////////////////////////////////////////////////////////


        ///////////////////////////////////////////////////////////////////////////
        ////    FOLDER ACTIONS
        case "emptyTrash":
            $email->et->emptyTrash($ie);
            break;

        case "clearInboundAccountCache":
            $email->et->clearInboundAccountCache($_REQUEST['ieId']);
            break;

        case "updateSubscriptions":
            $GLOBALS['log']->debug("********** EMAIL 2.0 - Asynchronous - at: updateSubscriptions");
            if (isset($_REQUEST['subscriptions']) && !empty($_REQUEST['subscriptions'])) {
                $subs = explode("::", $_REQUEST['subscriptions']);
                $childrenSubs = array();
                //Find all children of the group folder subscribed to and add
                //them to the list of folders to show.
                foreach ($subs as $singleSub) {
                    $email->et->folder->findAllChildren($singleSub, $childrenSubs);
                }

                $subs = array_merge($subs, $childrenSubs);
                $email->et->folder->setSubscriptions($subs);

                $out = handleSubs($subs, $email, $json);

            } elseif (empty($_REQUEST['subscriptions'])) {
                $email->et->folder->clearSubscriptions();
            } else {
                $GLOBALS['log']->fatal('Incorrect request for update subscriptions');
            }
            break;

        case "refreshSugarFolders":
            try {
                $GLOBALS['log']->debug("********** EMAIL 2.0 - Asynchronous - at: refreshSugarFolders");
                $rootNode = new ExtNode('', '');
                $folderOpenState = $current_user->getPreference('folderOpenState', 'Emails');
                $folderOpenState = (empty($folderOpenState)) ? "" : $folderOpenState;
                $ret = $email->et->folder->getUserFolders($rootNode, sugar_unserialize($folderOpenState), $current_user,
                    true);
                $out = $json->encode($ret);
                echo $out;
            } catch (SugarFolderEmptyException $e) {
                $GLOBALS['log']->warn($e);
                $out = $json->encode(array(
                    'message' => 'No folder selected warning message here...',
                ));
                echo $out;
            }
            break;


        case "getFoldersForSettings":
            $GLOBALS['log']->debug("********** EMAIL 2.0 - Asynchronous - at: getFoldersForSettings");
            $ret = $email->et->folder->getFoldersForSettings($current_user);
            $out = $json->encode($ret);
            echo $out;
            break;

        case "moveEmails":
            $GLOBALS['log']->debug("********** EMAIL 2.0 - Asynchronous - at: moveEmails");
            $ie->moveEmails($_REQUEST['sourceIeId'], $_REQUEST['sourceFolder'], $_REQUEST['destinationIeId'],
                $_REQUEST['destinationFolder'], $_REQUEST['emailUids']);
            break;

        case "saveNewFolder":
            $GLOBALS['log']->debug("********** EMAIL 2.0 - Asynchronous - at: saveNewFolder");
            if (isset($_REQUEST['folderType']) && !empty($_REQUEST['folderType'])) {
                switch ($_REQUEST['folderType']) {
                    case "sugar":
                        $ret = $email->et->saveNewFolder($_REQUEST['nodeLabel'], $_REQUEST['parentId']);
                        $out = $json->encode($ret);
                        echo $out;
                        break;

                    case "imap":
                        $ie->retrieve($_REQUEST['ieId']);
                        $ie->connectMailserver();
                        $ie->saveNewFolder($_REQUEST['newFolderName'], $_REQUEST['mbox']);
                        break;
                }
            } else {
                echo "NOOP: no folderType defined";
            }
            break;

        case "setFolderViewSelection":
            $out = handleSubs($_REQUEST['ieIdShow'], $email, $json);
            echo $out;
            break;

        case "deleteFolder":
            $v = $app_strings['LBL_NONE'];
            $return = array();
            $GLOBALS['log']->debug("********** EMAIL 2.0 - Asynchronous - at: deleteFolder");
            if (isset($_REQUEST['folderType']) && !empty($_REQUEST['folderType'])) {
                switch ($_REQUEST['folderType']) {
                    case "sugar":
                        $status = $email->et->folder->deleteChildrenCascade($_REQUEST['folder_id']);
                        if ($status == true) {
                            $return['status'] = true;
                            $return['folder_id'] = $_REQUEST['folder_id'];
                        } else {
                            $return['status'] = false;
                            $return['errorMessage'] = $app_strings['LBL_EMAIL_ERROR_DELETE_GROUP_FOLDER'];
                        }
                        break;

                    case "imap":
                        $ie->retrieve($_REQUEST['ieId']);
                        $ie->connectMailserver();
                        $returnArray = $ie->deleteFolder($_REQUEST['mbox']);
                        $status = $returnArray['status'];
                        $errorMessage = $returnArray['errorMessage'];
                        if ($status == true) {
                            $return['status'] = true;
                            $return['mbox'] = $_REQUEST['mbox'];
                            $return['ieId'] = $_REQUEST['ieId'];
                        } else {
                            $return['status'] = false;
                            $return['errorMessage'] = $errorMessage;
                        }
                        break;
                }
            } else {
                $return['status'] = false;
                $return['errorMessage'] = "NOOP: no folderType defined";
            }
            $out = $json->encode($return);
            echo $out;
            break;
        case "renameFolder":
            $GLOBALS['log']->debug("********** EMAIL 2.0 - Asynchronous - at: renameFolder");

            if (isset($_REQUEST['ieId']) && isset($_REQUEST['oldFolderName']) && !empty($_REQUEST['oldFolderName'])
                && isset($_REQUEST['newFolderName']) && !empty($_REQUEST['newFolderName'])
            ) {
                $ie->retrieve($_REQUEST['ieId']);
                $ie->renameFolder($_REQUEST['oldFolderName'], $_REQUEST['newFolderName']);
            } elseif (isset($_REQUEST['folderId']) && !empty($_REQUEST['folderId']) && isset($_REQUEST['newFolderName']) && !empty($_REQUEST['newFolderName'])) {
                if (is_guid($_REQUEST['folderId'])) {
                    $email->et->folder->retrieve($_REQUEST['folderId']);
                    $email->et->folder->name = $_REQUEST['newFolderName'];
                    $email->et->folder->save();
                } else {
                    echo "NOOP - not a Sugar Folder";
                }
            }
        case "moveFolder":
            $GLOBALS['log']->debug("********** EMAIL 2.0 - Asynchronous - at: moveFolder");
            if (isset($_REQUEST['folderId']) && !empty($_REQUEST['folderId']) && isset($_REQUEST['newParentId']) && !empty($_REQUEST['newParentId']) && $_REQUEST['newParentId'] != $_REQUEST['folderId']) {
                if (is_guid($_REQUEST['folderId']) && is_guid($_REQUEST['newParentId'])) {
                    $email->et->folder->retrieve($_REQUEST['folderId']);
                    $email->et->folder->updateFolder(array(
                        "record" => $_REQUEST['folderId'],
                        "name" => $email->et->folder->name,
                        "parent_folder" => $_REQUEST['newParentId'],
                        "team_id" => $email->et->folder->team_id,
                        "team_set_id" => $email->et->folder->team_set_id,
                    ));
                } else {
                    echo "NOOP - not a Sugar Folder";
                }
            }
            break;
        case "getGroupFolder":
            $email->et->folder->retrieve($_REQUEST['folderId']);
            $_REQUEST['record'] = $_REQUEST['folderId'];
            $ret = array();
            $ret['folderId'] = $email->et->folder->id;
            $ret['folderName'] = $email->et->folder->name;
            $ret['parentFolderId'] = $email->et->folder->parent_folder;
            $out = $json->encode($ret);
            echo $out;
            break;


        case "rebuildFolders":
            $GLOBALS['log']->debug("********** EMAIL 2.0 - Asynchronous - at: rebuildFolders");
            $tree = $email->et->getMailboxNodes(false);
            $return = $tree->generateNodesRaw();
            $out = $json->encode($return);
            echo $out;
            break;

        case "setFolderOpenState":
            $GLOBALS['log']->debug("********** EMAIL 2.0 - Asynchronous - at: setFolderOpenState");
            $email->et->saveFolderOpenState($_REQUEST['focusFolder'], $_REQUEST['focusFolderOpen']);
            break;

        case "saveListViewSortOrder":
            $GLOBALS['log']->debug("********** EMAIL 2.0 - Asynchronous - at: saveListViewSortOrder");
            $email->et->saveListViewSortOrder($_REQUEST['ieId'], $_REQUEST['focusFolder'], $_REQUEST['sortBy'],
                $_REQUEST['reverse']);
            break;
        ////    END FOLDER ACTIONS
        ///////////////////////////////////////////////////////////////////////////

        ///////////////////////////////////////////////////////////////////////////
        ////    INBOUND EMAIL ACCOUNTS

        case "retrieveAllOutbound":
            $GLOBALS['log']->debug("********** EMAIL 2.0 - Asynchronous - at: retrieveAllOutbound");
            global $current_user;
            $oe = new OutboundEmail();
            $outbounds = $oe->getUserMailers($current_user);
            $results = array('outbound_account_list' => $outbounds, 'count' => count($outbounds));
            $out = $json->encode($results, false);
            echo $out;

            break;

        case "editOutbound":
            $GLOBALS['log']->debug("********** EMAIL 2.0 - Asynchronous - at: editOutbound");
            if (isset($_REQUEST['outbound_email']) && !empty($_REQUEST['outbound_email'])) {
                $oe = new OutboundEmail();
                $oe->retrieve($_REQUEST['outbound_email']);

                $ret = array();

                foreach ($oe->field_defs as $def) {
                    $ret[$def] = $oe->$def;
                }
                $ret['mail_smtppass'] = ''; // don't send back the password
                $ret['has_password'] = isset($oe->mail_smtppass);

                $out = $json->encode($ret, true);
                echo $out;

            } else {
                echo "NOOP";
            }
            break;

        case "deleteOutbound":
            $GLOBALS['log']->debug("********** EMAIL 2.0 - Asynchronous - at: deleteOutbound");
            if (isset($_REQUEST['outbound_email']) && !empty($_REQUEST['outbound_email'])) {
                $oe = new OutboundEmail();
                global $current_user;
                $oe->retrieve($_REQUEST['outbound_email']);
                $affectedInboundAccounts = $oe->getAssociatedInboundAccounts($current_user);

                //Check if the user has confirmed he wants to delete the email account even if associated to an inbound accnt.
                $confirmedDelete = (isset($_REQUEST['confirm']) && $_REQUEST['confirm']) ? true : false;

                if (count($affectedInboundAccounts) > 0 && !$confirmedDelete) {
                    $results = array(
                        'is_error' => true,
                        'error_message' => $app_strings['LBL_EMAIL_REMOVE_SMTP_WARNING'],
                        'outbound_email' => $_REQUEST['outbound_email']
                    );
                } else {
                    $oe->delete();
                    $results = array('is_error' => false, 'error_message' => '');
                }

                $out = $json->encode($results);
                @ob_end_clean();
                ob_start();
                echo $out;
                ob_end_flush();
                die();
            } else {
                echo "NOOP";
            }
            break;

        case "saveOutbound":
            $GLOBALS['log']->debug("********** EMAIL 2.0 - Asynchronous - at: saveOutbound");

            $oe = new OutboundEmail();
            $oe->id = $_REQUEST['mail_id'];
            $oe->retrieve($oe->id);
            $oe->name = $_REQUEST['mail_name'];
            $type = empty($_REQUEST['type']) ? 'user' : $_REQUEST['type'];
            $oe->type = $type;
            $oe->user_id = $current_user->id;
            $oe->mail_sendtype = "SMTP";
            $oe->mail_smtptype = $_REQUEST['mail_smtptype'];
            $oe->mail_smtpserver = $_REQUEST['mail_smtpserver'];
            $oe->mail_smtpport = $_REQUEST['mail_smtpport'];
            $oe->mail_smtpssl = $_REQUEST['mail_smtpssl'];
            $oe->mail_smtpauth_req = isset($_REQUEST['mail_smtpauth_req']) ? 1 : 0;
            $oe->mail_smtpuser = $_REQUEST['mail_smtpuser'];
            if (!empty($_REQUEST['mail_smtppass'])) {
                $oe->mail_smtppass = $_REQUEST['mail_smtppass'];
            }
            $oe = $oe->save();
            echo $oe->id;
            break;

        case "saveDefaultOutbound":
            global $current_user;
            $GLOBALS['log']->debug("********** EMAIL 2.0 - Asynchronous - at: saveDefaultOutbound");
            $outbound_id = empty($_REQUEST['id']) ? "" : $_REQUEST['id'];
            $ie = new InboundEmail();
            $ie->setUsersDefaultOutboundServerId($current_user, $outbound_id);
            break;
        case "testOutbound":
            $GLOBALS['log']->debug("********** EMAIL 2.0 - Asynchronous - at: testOutbound");

            $pass = '';
            if (!empty($_REQUEST['mail_smtppass'])) {
                $pass = $_REQUEST['mail_smtppass'];
            } elseif (isset($_REQUEST['mail_name'])) {
                $oe = new OutboundEmail();
                $oe = $oe->getMailerByName($current_user, $_REQUEST['mail_name']);
                if (!empty($oe)) {
                    $pass = $oe->mail_smtppass;
                }
            }
            $out = $email->sendEmailTest($_REQUEST['mail_smtpserver'], $_REQUEST['mail_smtpport'],
                $_REQUEST['mail_smtpssl'],
                (isset($_REQUEST['mail_smtpauth_req']) ? 1 : 0), $_REQUEST['mail_smtpuser'],
                $pass, $_REQUEST['outboundtest_from_address'], $_REQUEST['outboundtest_from_address']);

            $out = $json->encode($out);
            echo $out;
            break;

        case "rebuildShowAccount":
            $GLOBALS['log']->debug("********** EMAIL 2.0 - Asynchronous - at: rebuildShowAccount");
            $ret = $email->et->getShowAccountsOptions($ie);
            $results = array('account_list' => $ret, 'count' => count($ret));
            $out = $json->encode($results);
            echo $out;
            break;

        case "rebuildShowAccountForSearch":
            $GLOBALS['log']->debug("********** EMAIL 2.0 - Asynchronous - at: rebuildShowAccount");
            $ret = $email->et->getShowAccountsOptionsForSearch($ie);
            $out = $json->encode($ret);
            echo $out;
            break;

        case "deleteIeAccount":
            $GLOBALS['log']->debug("********** EMAIL 2.0 - Asynchronous - at: deleteIeAccount");
            if (isset($_REQUEST['group_id']) && $_REQUEST['group_id'] == $current_user->id) {
                $ret = array();
                $updateFolders = array();
                $ret['id'] = $_REQUEST['ie_id'];
                $out = $json->encode($ret);
                $ie->hardDelete($_REQUEST['ie_id']);
                $out = $json->encode(array('id' => $_REQUEST['ie_id']));
                echo $out;

                foreach ($showFolders as $id) {
                    if ($id != $_REQUEST['ie_id']) {
                        $updateFolders[] = $id;
                    }
                }

                $showStore = base64_encode(serialize($updateFolders));
                $current_user->setPreference('showFolders', $showStore, 0, 'Emails');
            }
            break;

        case "saveIeAccount":
            $GLOBALS['log']->debug("********** EMAIL 2.0 - Asynchronous - at: saveIeAccount");
            if (isset($_REQUEST['server_url']) && !empty($_REQUEST['server_url'])) {
                if (false === $ie->savePersonalEmailAccount($current_user->id, $current_user->user_name, false)) {
                    $ret = array('error' => 'error');
                    $out = $json->encode($ret);
                    echo $out;
                } else {
                    $ie->retrieve($_REQUEST['ie_id']);
                    if (!isset($ie->created_by_link)) {
                        $ie->created_by_link = null;
                    }
                    if (!isset($ie->modified_user_id_link)) {
                        $ie->modified_user_id_link = null;
                    }
                    if (!is_array($showFolders)) {
                        $showFolders = array();
                    }
                    if (!in_array($ie->id, $showFolders)) {
                        $showFolders[] = $ie->id;
                        $showStore = base64_encode(serialize($showFolders));
                        $current_user->setPreference('showFolders', $showStore, 0, 'Emails');
                    }

                    if (isset($_REQUEST['account_signature_id'])) {
                        $email_signatures = $current_user->getPreference('account_signatures', 'Emails');
                        $email_signatures = unserialize(base64_decode($email_signatures));
                        if (empty($email_signatures)) {
                            $email_signatures = array();
                        }

                        $email_signatures[$ie->id] = $_REQUEST['account_signature_id'];
                        $showStore = base64_encode(serialize($email_signatures));
                        $current_user->setPreference('account_signatures', $showStore, 0, 'Emails');
                    }

                    foreach ($ie->field_defs as $k => $v) {
                        if (isset($v['type']) && ($v['type'] == 'link')) {
                            continue;
                        }
                        if ($k == 'stored_options') {
                            $ie->$k = unserialize(base64_decode($ie->$k));
                            if (isset($ie->stored_options['from_name'])) {
                                $ie->stored_options['from_name'] = from_html($ie->stored_options['from_name']);
                            }
                        } elseif ($k == 'service') {
                            $service = explode("::", $ie->$k);
                            $retService = array();

                            foreach ($service as $serviceK => $serviceV) {
                                if (!empty($serviceV)) {
                                    $retService[$serviceK] = $serviceV;
                                }
                            }

                            $ie->$k = $retService;
                        }

                        if (isset($ie->$k)) {
                            $ret[$k] = $ie->$k;
                        }
                    }

                    $out = $json->encode($ret);
                    echo $out;
                }

                //If the user is saving the username/password then we need to update the outbound account.
                $outboundMailUser = (isset($_REQUEST['mail_smtpuser'])) ? $_REQUEST['mail_smtpuser'] : "";
                $outboundMailPass = (isset($_REQUEST['mail_smtppass'])) ? $_REQUEST['mail_smtppass'] : "";
                $outboundMailId = (isset($_REQUEST['outbound_email'])) ? $_REQUEST['outbound_email'] : "";

                if (!empty($outboundMailUser) && !empty($outboundMailPass) && !empty($outboundMailId)) {
                    $oe = new OutboundEmail();
                    $oe->retrieve($outboundMailId);
                    $oe->mail_smtpuser = $outboundMailUser;
                    $oe->mail_smtppass = $outboundMailPass;
                    $oe->save();
                }

            } else {
                echo "NOOP";
            }
            break;

        case "getIeAccount":
            $GLOBALS['log']->debug("********** EMAIL 2.0 - Asynchronous - at: getIeAccount");
            $ieId = $_REQUEST['ieId'];
            $ie->retrieve($ieId);

            if ($ie->group_id == $current_user->id) {
                $ret = array();

                foreach ($ie->field_defs as $k => $v) {
                    if ($k == 'stored_options') {
                        $ie->$k = unserialize(base64_decode($ie->$k));
                        if (isset($ie->stored_options['from_name'])) {
                            $ie->stored_options['from_name'] = from_html($ie->stored_options['from_name']);
                        }
                    } elseif ($k == 'service') {
                        $service = explode("::", $ie->$k);
                        $retService = array();
                        foreach ($service as $serviceK => $serviceV) {
                            if (!empty($serviceV)) {
                                $retService[$serviceK] = $serviceV;
                            }
                        }

                        $ie->$k = $retService;
                    }

                    $ret[$k] = $ie->$k;
                }
                unset($ret['email_password']); // no need to send the password out

                $email_signatures = $current_user->getPreference('account_signatures', 'Emails');
                $email_signatures = unserialize(base64_decode($email_signatures));

                if (!empty($email_signatures) && isset($email_signatures[$ieId])) {
                    $ret['email_signatures'] = $email_signatures[$ieId];
                } else {
                    $ret['email_signatures'] = null;
                }

                global $current_user;
                $email_default_signatures = $current_user->getPreference('signature_default');
                $email_account_signatures = $current_user->getEmailAccountSignatures(false, '');


                $ret['email_account_signatures'] = $email_account_signatures;


                $out = $json->encode($ret);
            } else {
                $out = "NOOP: ID mismatch";
            }
            echo $out;
            break;
        ////    END INBOUND EMAIL ACCOUNTS
        ///////////////////////////////////////////////////////////////////////////


        ///////////////////////////////////////////////////////////////////////////
        ////    SEARCH
        case "search":
            $GLOBALS['log']->debug("********** EMAIL 2.0 - Asynchronous - at: search");
            if (isset($_REQUEST['subject']) && !empty($_REQUEST['subject']) && isset($_REQUEST['ieId']) && !empty($_REQUEST['ieId'])) {
                $metalist = $ie->search($_REQUEST['ieId'], $_REQUEST['subject']);
                if (!isset($_REQUEST['page'])) {
                    $_REQUEST['page'] = 1;
                }
                $_REQUEST['pageSize'] = count($metalist['out']);
                $out = $email->et->xmlOutput($metalist, 'Email', false);
                @ob_end_clean();
                ob_start();
                header("Content-type: text/xml");
                echo $out;
                ob_end_flush();
                die();
            } else {
                echo "NOOP: no search criteria found";
            }
            break;

        case "searchAdvanced":
            $GLOBALS['log']->debug("********** EMAIL 2.0 - Asynchronous - at: searchAdvanced");

            $metalist = $email->searchImportedEmails();
            $out = $email->et->jsonOuput($metalist, 'Email', $metalist['totalCount']);

            @ob_end_clean();
            ob_start();
            echo $out;
            ob_end_flush();
            die();

            break;
        ////    END SEARCH
        ///////////////////////////////////////////////////////////////////////////


        ///////////////////////////////////////////////////////////////////////////
        ////    SETTINGS
        case "loadPreferences":
            $GLOBALS['log']->debug("********** EMAIL 2.0 - Asynchronous - at: loadPreferences");
            $prefs = $email->et->getUserPreferencesJS();
            $out = $json->encode($prefs);
            echo $out;
            break;

        case "saveSettingsGeneral":
            $GLOBALS['log']->debug("********** EMAIL 2.0 - Asynchronous - at: saveSettingsGeneral");
            $emailSettings = array();
            $emailSettings['emailCheckInterval'] = $_REQUEST['emailCheckInterval'];
            //$emailSettings['autoImport'] = isset($_REQUEST['autoImport']) ? '1' : '0';
            $emailSettings['alwaysSaveOutbound'] = '1';
            $emailSettings['sendPlainText'] = isset($_REQUEST['sendPlainText']) ? '1' : '0';
            $emailSettings['showNumInList'] = $_REQUEST['showNumInList'];
            $emailSettings['defaultOutboundCharset'] = $_REQUEST['default_charset'];
            $current_user->setPreference('emailSettings', $emailSettings, '', 'Emails');

            // signature
            $current_user->setPreference('signature_default', $_REQUEST['signature_id']);
            $current_user->setPreference('signature_prepend', (isset($_REQUEST['signature_prepend'])) ? true : false);

            $out = $json->encode($email->et->getUserPreferencesJS());
            echo $out;
            break;

        case "setPreference":
            $GLOBALS['log']->debug("********** EMAIL 2.0 - Asynchronous - at: setPreference");
            if (isset($_REQUEST['prefName']) && isset($_REQUEST['prefValue'])) {
                // handle potential JSON encoding
                if (isset($_REQUEST['decode'])) {
                    $_REQUEST['prefValue'] = $json->decode(from_html($_REQUEST['prefValue']));
                }

                $current_user->setPreference($_REQUEST['prefName'], $_REQUEST['prefValue'], '', 'Emails');
            }
            break;
        ////    END SETTINGS
        ///////////////////////////////////////////////////////////////////////////


        ///////////////////////////////////////////////////////////////////////////
        ////    ADDRESS BOOK

        case "editContact":
            $GLOBALS['log']->debug("********** EMAIL 2.0 - Asynchronous - at: editContact");
            if (isset($_REQUEST['id']) && !empty($_REQUEST['id'])) {
                $module = "Contacts";
                $ret = $email->et->getEditContact($_REQUEST['id'], $module);
            }
            $out = $json->encode($ret);
            echo $out;
            break;


        /* The four calls below all have the same return signature */
        case "removeContact":
            $GLOBALS['log']->debug("********** EMAIL 2.0 - Asynchronous - at: removeContacts");
            if (strpos($_REQUEST['ids'], "::") !== false) {
                $removeIds = explode("::", $_REQUEST['ids']);
            } else {
                $removeIds[] = $_REQUEST['ids'];
            }
            $email->et->removeContacts($removeIds);

        case "saveContactEdit":
            $GLOBALS['log']->debug("********** EMAIL 2.0 - Asynchronous - at: saveContactEdit");
            if (isset($_REQUEST['args']) && !empty($_REQUEST['args'])) {
                $email->et->saveContactEdit($_REQUEST['args']);
            }
        // flow into getUserContacts();
        case "addContact":
            $GLOBALS['log']->debug("********** EMAIL 2.0 - Asynchronous - at: addContacts");
            $contacts = array();

            if (isset($_REQUEST['bean_module']) && !empty($_REQUEST['bean_module']) && isset($_REQUEST['bean_id']) && !empty($_REQUEST['bean_id'])) {
                $contacts[$_REQUEST['bean_id']] = array(
                    'id' => $_REQUEST['bean_id'],
                    'module' => $_REQUEST['bean_module']
                );
                $email->et->setContacts($contacts);
            }

        case "addContactsMultiple":
            $GLOBALS['log']->debug("********** EMAIL 2.0 - Asynchronous - at: addContacts");
            if (isset($_REQUEST['contactData'])) {
                $contacts = $json->decode(from_HTML($_REQUEST['contactData']));
                if ($contacts) {
                    //_ppd($contacts);
                    $email->et->setContacts($contacts);
                }
            }

        case "getUserContacts":
            $GLOBALS['log']->debug("********** EMAIL 2.0 - Asynchronous - at: getUserContacts");
            $contacts = $email->et->getContacts();

            if (is_array($contacts) && !empty($contacts)) {
                $ret = $email->et->getUserContacts($contacts, $current_user);
                $out = $json->encode($ret);
                echo $out;
            } else {
                echo "{}";
            }
            break;


        // address book search
        case "getUnionData":
            $wheres = array();
            $person;
            if (isset($_REQUEST['first_name']) && !empty($_REQUEST['first_name'])) {
                $wheres['first_name'] = $_REQUEST['first_name'];
            }
            if (isset($_REQUEST['last_name']) && !empty($_REQUEST['last_name'])) {
                $wheres['last_name'] = $_REQUEST['last_name'];
            }
            if (isset($_REQUEST['email_address']) && !empty($_REQUEST['email_address'])) {
                $wheres['email_address'] = $_REQUEST['email_address'];
            }
            if (isset($_REQUEST['person']) && !empty($_REQUEST['person'])) {
                $person = $_REQUEST['person'];
            }
            $q = $email->et->_getPeopleUnionQuery($wheres, $person);
            $r = $ie->db->limitQuery($q, 0, 25, true);

            $out = array();
            while ($a = $ie->db->fetchByAssoc($r)) {
                $person = array();
                $person['id'] = $a['id'];
                $person['module'] = $a['module'];
                $person['full_name'] = $locale->getLocaleFormattedName($a['first_name'], $a['last_name'], '');
                $person['email_address'] = $a['email_address'];
                $out[] = $person;
            }

            $ret = $json->encode($out, true);
            echo $ret;
            break;

        case "getAddressSearchResults":
            $wheres = array();
            $person = 'contacts';
            $relatedBeanInfo = '';
            if (isset($_REQUEST['related_bean_id']) && !empty($_REQUEST['related_bean_id'])) {
                $isRelatedSearch = true;
                $relatedBeanInfo['related_bean_id'] = $_REQUEST['related_bean_id'];
                $relatedBeanInfo['related_bean_type'] = ucfirst($_REQUEST['related_bean_type']);
            }

            if (isset($_REQUEST['search_field'])) {
                $wheres['first_name'] = $_REQUEST['search_field'];
                $wheres['last_name'] = $_REQUEST['search_field'];
                $wheres['email_address'] = $_REQUEST['search_field'];
            }

            if (isset($_REQUEST['person']) && !empty($_REQUEST['person'])) {
                $person = $_REQUEST['person'];
            }
            if (!empty($_REQUEST['start'])) {
                $start = intval($_REQUEST['start']);
            } else {
                $start = 0;
            }

            $qArray = $email->et->getRelatedEmail($person, $wheres, $relatedBeanInfo);
            $out = array();
            $count = 0;
            if (!empty($qArray['query'])) {
                $countq = $qArray['countQuery'];
                $time = microtime(true);
                $r = $ie->db->query($countq);
                $GLOBALS['log']->debug("***QUERY counted in " . (microtime(true) - $time) . " milisec\n");
                if ($row = $GLOBALS['db']->fetchByAssoc($r)) {
                    $count = $row['c'];
                }
                $time = microtime(true);

                //Handle sort and order requests
                $sort = !empty($_REQUEST['sort']) ? $ie->db->getValidDBName($_REQUEST['sort']) : "id";
                $sort = ($sort == 'bean_id') ? 'id' : $sort;
                $sort = ($sort == 'email') ? 'email_address' : $sort;
                $sort = ($sort == 'name') ? 'last_name' : $sort;
                $direction = !empty($_REQUEST['dir']) && in_array(strtolower($_REQUEST['dir']),
                    array("asc", "desc")) ? $_REQUEST['dir'] : "asc";
                $order = (!empty($sort) && !empty($direction)) ? " ORDER BY {$sort} {$direction}" : "";

                $r = $ie->db->limitQuery($qArray['query'] . " $order ", $start, 25, true);
                $GLOBALS['log']->debug("***QUERY Got results in " . (microtime(true) - $time) . " milisec\n");


                while ($a = $ie->db->fetchByAssoc($r)) {
                    $person = array();
                    $person['bean_id'] = $a['id'];
                    $person['bean_module'] = $a['module'];
                    $person['name'] = $locale->getLocaleFormattedName($a['first_name'], $a['last_name'], '');
                    $person['email'] = $a['email_address'];
                    $out[] = $person;
                }
            }
            $ret = $email->et->jsonOuput(array('out' => $out), 'Person', $count);

            @ob_end_clean();
            ob_start();
            echo $ret;
            ob_end_flush();
            break;

        ////    END ADDRESS BOOK
        ///////////////////////////////////////////////////////////////////////////


        ///////////////////////////////////////////////////////////////////////////
        ////    MISC

        default:
            $GLOBALS['log']->debug("********** EMAIL 2.0 - Asynchronous - at: default");
            echo "NOOP";
            break;
    } // switch

    if (isset($cid) && $cid) {
        $current_user->savePreferencesToDB();
        $current_user = BeanFactory::getBean('Users', $cid);
    }

} // if<|MERGE_RESOLUTION|>--- conflicted
+++ resolved
@@ -255,7 +255,6 @@
 
             $ret = $json->encode($out);
             echo $ret;
-<<<<<<< HEAD
             break;
 
         case "getSignature":
@@ -270,106 +269,64 @@
             }
             break;
 
-        case "deleteSignature":
-            $GLOBALS['log']->debug("********** EMAIL 2.0 - Asynchronous - at: deleteSignature");
-            if (isset($_REQUEST['id'])) {
-                require_once("modules/Users/UserSignature.php");
-                $us = new UserSignature();
-                $us->mark_deleted($_REQUEST['id']);
-                $signatureArray = $current_user->getSignaturesArray();
-                // clean "none"
-                foreach ($signatureArray as $k => $v) {
-                    if ($k == "") {
-                        $sigs[$k] = $app_strings['LBL_NONE'];
-                    } else {
-                        if (is_array($v) && isset($v['name'])) {
-                            $sigs[$k] = $v['name'];
-                        } else {
-                            $sigs[$k] = $v;
-                        }
-                    }
-                }
-                $out['signatures'] = $signatureArray;
-                $ret = $json->encode($out);
-                echo $ret;
-            } else {
-                die();
-            }
-            break;
-        case "getTemplateAttachments":
-            $GLOBALS['log']->debug("********** EMAIL 2.0 - Asynchronous - at: getTemplateAttachments");
-            if (isset($_REQUEST['parent_id']) && !empty($_REQUEST['parent_id'])) {
-
-
-                $where = "parent_id='{$_REQUEST['parent_id']}'";
-                $order = "";
-                $seed = new Note();
-                $fullList = $seed->get_full_list($order, $where, '');
-                $all_fields = array_merge($seed->column_fields, $seed->additional_column_fields);
-
-                $js_fields_arr = array();
-
-                $i = 1; // js doesn't like 0 index?
-                if (!empty($fullList)) {
-                    foreach ($fullList as $note) {
-                        $js_fields_arr[$i] = array();
-
-                        foreach ($all_fields as $field) {
-                            if (isset($note->$field)) {
-                                $note->$field = from_html($note->$field);
-                                $note->$field = preg_replace('/\r\n/', '<BR>', $note->$field);
-                                $note->$field = preg_replace('/\n/', '<BR>', $note->$field);
-                                $js_fields_arr[$i][$field] = addslashes($note->$field);
-                            }
-                        }
-                        $i++;
-                    }
-                }
-
-                $out = $json->encode($js_fields_arr);
-                echo $out;
-            }
-            break;
-=======
+    case "deleteSignature":
+        $GLOBALS['log']->debug("********** EMAIL 2.0 - Asynchronous - at: deleteSignature");
+        if(isset($_REQUEST['id'])) {
+  			require_once("modules/Users/UserSignature.php");
+        	$us = new UserSignature();
+        	$us->mark_deleted($_REQUEST['id']);
+            $signatureArray = $current_user->getSignaturesArray();
+	        // clean "none"
+	        foreach($signatureArray as $k => $v) {
+	            if($k == "") {
+                 $sigs[$k] = $app_strings['LBL_NONE'];
+	            } else {if (is_array($v) && isset($v['name'])){
+	                $sigs[$k] = $v['name'];
+	            } else{
+	                $sigs[$k] = $v;}
+	            }
+	        }
+	        $out['signatures'] = $signatureArray;
+            $ret = $json->encode($out);
+            echo $ret;
         } else {
             die();
         }
     	break;
-      case 'getTemplateAttachments':
-          $GLOBALS['log']->debug("********** EMAIL 2.0 - Asynchronous - at: getTemplateAttachments");
-          if (isset($_REQUEST['parent_id']) && !empty($_REQUEST['parent_id'])) {
-              global $db;
-
-              $where = "parent_id='{$db->quote($_REQUEST['parent_id'])}'";
-              $order = '';
-              $seed = new Note();
-              $fullList = $seed->get_full_list($order, $where, '');
-              $all_fields = array_merge($seed->column_fields, $seed->additional_column_fields);
-
-              $js_fields_arr = array();
-
-              $i = 1; // js doesn't like 0 index?
-              if (!empty($fullList)) {
-                  foreach ($fullList as $note) {
-                      $js_fields_arr[$i] = array();
-
-                      foreach ($all_fields as $field) {
-                          if (isset($note->$field)) {
-                              $note->$field = from_html($note->$field);
-                              $note->$field = preg_replace('/\r\n/', '<BR>', $note->$field);
-                              $note->$field = preg_replace('/\n/', '<BR>', $note->$field);
-                              $js_fields_arr[$i][$field] = addslashes($note->$field);
-                          }
-                      }
-                      $i++;
-                  }
-              }
-
-              $out = $json->encode($js_fields_arr);
-              echo $out;
-          }
+    case 'getTemplateAttachments':
+        $GLOBALS['log']->debug("********** EMAIL 2.0 - Asynchronous - at: getTemplateAttachments");
+        if(isset($_REQUEST['parent_id']) && !empty($_REQUEST['parent_id'])) {global $db;
+
+
+            $where = "parent_id='{$db->quote($_REQUEST['parent_id'])}'";
+            $order = '';
+            $seed = new Note();
+            $fullList = $seed->get_full_list($order, $where, '');
+            $all_fields = array_merge($seed->column_fields, $seed->additional_column_fields);
+
+            $js_fields_arr = array();
+
+            $i=1; // js doesn't like 0 index?
+            if (!empty($fullList)) {
+                foreach($fullList as $note) {
+                    $js_fields_arr[$i] = array();
+
+                    foreach($all_fields as $field) {
+                        if(isset($note->$field)) {
+                            $note->$field = from_html($note->$field);
+                            $note->$field = preg_replace('/\r\n/','<BR>',$note->$field);
+                            $note->$field = preg_replace('/\n/','<BR>',$note->$field);
+                            $js_fields_arr[$i][$field] = addslashes($note->$field);
+                        }
+                    }
+                    $i++;
+                }
+            }
+
+            $out = $json->encode($js_fields_arr);
+            echo $out;
+        }
         break;
->>>>>>> 85c99d59
         ////    END COMPOSE REPLY FORWARD
         ///////////////////////////////////////////////////////////////////////////
 
