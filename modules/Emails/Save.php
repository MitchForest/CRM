--- conflicted
+++ resolved
@@ -242,18 +242,10 @@
 $focus = populateFromPost('', $focus);
 
 //CCL - Bug: 40168 Fix ability to change date sent from saved emails
-<<<<<<< HEAD
-if($focus->type == 'archived') 
-{	
-  $focus->date_start = $_REQUEST['date_start'];
-  $focus->time_start = $_REQUEST['time_start'] . $_REQUEST['meridiem'];
-  $focus->date_sent = '';	
-=======
 if ($focus->type == 'archived') {
     $focus->date_start = $_REQUEST['date_start'];
     $focus->time_start = $_REQUEST['time_start'] . $_REQUEST['meridiem'];
     $focus->date_sent_received = '';
->>>>>>> 7d886ad4
 }
 
 $focus->save(false);
