--- conflicted
+++ resolved
@@ -38,416 +38,7 @@
  * display the words  "Powered by SugarCRM" and "Supercharged by SuiteCRM".
  */
 
-<<<<<<< HEAD
-if (!defined('sugarEntry') || !sugarEntry) {
-    die('Not A Valid Entry Point');
-}
-
-// XSS rules
-
-if ($_REQUEST['action'] === 'ComposeView') {
-    $GLOBALS['sugar_config']['http_referer']['actions'][] = 'ComposeView';
-}
-
-if ($_REQUEST['action'] === 'Popup') {
-    $GLOBALS['sugar_config']['http_referer']['actions'][] = 'Popup';
-}
-
-if ($_REQUEST['action'] === 'GetFolders') {
-    $GLOBALS['sugar_config']['http_referer']['actions'][] = 'GetFolders';
-}
-
-
-if ($_REQUEST['action'] === 'CheckEmail') {
-    $GLOBALS['sugar_config']['http_referer']['actions'][] = 'CheckEmail';
-}
-
-
-if ($_REQUEST['action'] === 'ImportAndShowDetailView') {
-    $GLOBALS['sugar_config']['http_referer']['actions'][] = 'ImportAndShowDetailView';
-}
-
-if ($_REQUEST['action'] === 'GetCurrentUserID') {
-    $GLOBALS['sugar_config']['http_referer']['actions'][] = 'GetCurrentUserID';
-}
-
-if ($_REQUEST['action'] === 'DisplayDetailView') {
-    $GLOBALS['sugar_config']['http_referer']['actions'][] = 'DisplayDetailView';
-}
-
-if ($_REQUEST['action'] === 'ImportFromListView') {
-    $GLOBALS['sugar_config']['http_referer']['actions'][] = 'ImportFromListView';
-}
-
-if ($_REQUEST['action'] === 'GetFromFields') {
-    $GLOBALS['sugar_config']['http_referer']['actions'][] = 'GetFromFields';
-}
-
-if ($_REQUEST['action'] === 'GetComposeViewFields') {
-    $GLOBALS['sugar_config']['http_referer']['actions'][] = 'GetComposeViewFields';
-}
-
-if ($_REQUEST['action'] === 'SaveDraft') {
-    $GLOBALS['sugar_config']['http_referer']['actions'][] = 'SaveDraft';
-}
-
-if ($_REQUEST['action'] === 'DetailDraftView') {
-    $GLOBALS['sugar_config']['http_referer']['actions'][] = 'DetailDraftView';
-}
-
-if ($_REQUEST['action'] === 'ReplyTo') {
-    $GLOBALS['sugar_config']['http_referer']['actions'][] = 'ReplyTo';
-}
-
-
-if ($_REQUEST['action'] === 'ReplyToAll') {
-    $GLOBALS['sugar_config']['http_referer']['actions'][] = 'ReplyToAll';
-}
-
-
-if ($_REQUEST['action'] === 'Forward') {
-    $GLOBALS['sugar_config']['http_referer']['actions'][] = 'Forward';
-}
-
-
-class EmailsController extends SugarController
-{
-    /**
-     * @var Email $bean ;
-     */
-    public $bean;
-
-    /**
-     * @see EmailsController::composeBean()
-     */
-    const COMPOSE_BEAN_MODE_UNDEFINED = 0;
-
-    /**
-     * @see EmailsController::composeBean()
-     */
-    const COMPOSE_BEAN_MODE_REPLY_TO = 1;
-
-    /**
-     * @see EmailsController::composeBean()
-     */
-    const COMPOSE_BEAN_MODE_REPLY_TO_ALL = 2;
-
-    /**
-     * @see EmailsController::composeBean()
-     */
-    const COMPOSE_BEAN_MODE_FORWARD = 3;
-
-    /**
-     * @see EmailsViewList
-     */
-    public function action_index()
-    {
-        $this->view = 'list';
-    }
-
-    /**
-     * @see EmailsViewDetaildraft
-     */
-    public function action_DetailDraftView()
-    {
-        $this->view = 'detaildraft';
-    }
-
-    /**
-     * @see EmailsViewCompose
-     */
-    public function action_ComposeView()
-    {
-        $this->view = 'compose';
-    }
-
-    /**
-     * @see EmailsViewSendemail
-     */
-    public function action_send()
-    {
-        $this->bean = $this->bean->populateBeanFromRequest($this->bean, $_REQUEST);
-        $this->bean->mailbox_id = $_REQUEST['inbound_email_id'];
-        $this->bean->save();
-
-        $this->bean->handleMultipleFileAttachments();
-
-        if ($this->bean->send()) {
-            $this->bean->status = 'sent';
-            $this->bean->save();
-        } else {
-            $this->bean->status = 'sent_error';
-        }
-
-        $this->view = 'sendemail';
-    }
-
-
-    /**
-     * @see EmailsViewCompose
-     */
-    public function action_SaveDraft()
-    {
-        $this->bean = $this->bean->populateBeanFromRequest($this->bean, $_REQUEST);
-        $this->bean->mailbox_id = $_REQUEST['inbound_email_id'];
-        $this->bean->status = 'draft';
-        $this->bean->save();
-        $this->bean->handleMultipleFileAttachments();
-        $this->view = 'savedraftemail';
-    }
-
-    /**
-     * @see EmailsViewPopup
-     */
-    public function action_Popup()
-    {
-        $this->view = 'popup';
-    }
-
-    /**
-     * Gets the values of the "from" field
-     *
-     */
-    public function action_GetFromFields()
-    {
-        global $current_user;
-        $email = new Email();
-        $email->email2init();
-        $ie = new InboundEmail();
-        $ie->email = $email;
-        $accounts = $ieAccountsFull = $ie->retrieveAllByGroupIdWithGroupAccounts($current_user->id);
-        $data = array();
-        foreach ($accounts as $inboundEmailId => $inboundEmail) {
-            $storedOptions = unserialize(base64_decode($inboundEmail->stored_options));
-            $data[] = array(
-                'type' => $inboundEmail->module_name,
-                'id' => $inboundEmail->id,
-                'attributes' => array(
-                    'from' => $storedOptions['from_addr']
-                )
-            );
-        }
-
-
-        echo json_encode(array('data' => $data));
-        $this->view = 'ajax';
-    }
-
-    public function action_CheckEmail()
-    {
-        $inboundEmail = new InboundEmail();
-        $inboundEmail->syncEmail();
-
-        echo json_encode(array('response' => array()));
-        $this->view = 'ajax';
-    }
-
-    /**
-     * Used to list folders in the list view
-     */
-    public function action_GetFolders()
-    {
-        require_once 'include/SugarFolders/SugarFolders.php';
-        global $current_user, $mod_strings;
-        $email = new Email();
-        $email->email2init();
-        $ie = new InboundEmail();
-        $ie->email = $email;
-        $GLOBALS['log']->debug('********** EMAIL 2.0 - Asynchronous - at: refreshSugarFolders');
-        $rootNode = new ExtNode('', '');
-        $folderOpenState = $current_user->getPreference('folderOpenState', 'Emails');
-        $folderOpenState = empty($folderOpenState) ? '' : $folderOpenState;
-
-        try {
-            $ret = $email->et->folder->getUserFolders($rootNode, sugar_unserialize($folderOpenState), $current_user,
-                true);
-            $out = json_encode(array('response' => $ret));
-        } catch (SugarFolderEmptyException $e) {
-            $GLOBALS['log']->fatal($e->getMessage());
-            $out = json_encode(array('errors' => array($mod_strings['LBL_ERROR_NO_FOLDERS'])));
-        }
-
-        echo $out;
-        $this->view = 'ajax';
-    }
-
-
-    /**
-     * @see EmailsViewDetailnonimported
-     */
-    public function action_DisplayDetailView()
-    {
-        global $db;
-        $emails = BeanFactory::getBean("Emails");
-        $result = $emails->get_full_list('', "uid = '{$db->quote($_REQUEST['uid'])}'");
-        if (empty($result)) {
-            $this->view = 'detailnonimported';
-        } else {
-            header('location:index.php?module=Emails&action=DetailView&record=' . $result[0]->id);
-        }
-    }
-
-    /**
-     * @see EmailsViewDetailnonimported
-     */
-    public function action_ImportAndShowDetailView()
-    {
-        global $db;
-        if (isset($_REQUEST['inbound_email_record']) && !empty($_REQUEST['inbound_email_record'])) {
-            $inboundEmail = BeanFactory::getBean('InboundEmail', $db->quote($_REQUEST['inbound_email_record']));
-            $inboundEmail->connectMailserver();
-            $importedEmailId = $inboundEmail->returnImportedEmail($_REQUEST['msgno'], $_REQUEST['uid']);
-            if ($importedEmailId !== false) {
-                header('location:index.php?module=Emails&action=DetailView&record=' . $importedEmailId);
-            }
-        } else {
-            // When something fail redirect user to index
-            header('location:index.php?module=Emails&action=index');
-        }
-
-    }
-
-    public function action_GetCurrentUserID()
-    {
-        global $current_user;
-        echo json_encode(array("response" => $current_user->id));
-        $this->view = 'ajax';
-    }
-
-    public function action_ImportFromListView()
-    {
-        global $db;
-        $response = false;
-
-        if (isset($_REQUEST['inbound_email_record']) && !empty($_REQUEST['inbound_email_record'])) {
-            $inboundEmail = BeanFactory::getBean('InboundEmail', $db->quote($_REQUEST['inbound_email_record']));
-            if (isset($_REQUEST['folder']) && !empty($_REQUEST['folder'])) {
-                $inboundEmail->mailbox = $_REQUEST['folder'];
-            }
-            $inboundEmail->connectMailserver();
-
-            if (isset($_REQUEST['all']) && $_REQUEST['all'] === 'true') {
-                // import all in folder
-                $inboundEmail->importAllFromFolder();
-                $response = true;
-            } else {
-                foreach ($_REQUEST['uid'] as $uid) {
-                    $result = $inboundEmail->returnImportedEmail($_REQUEST['msgno'], $uid);
-                    $response = true;
-                }
-            }
-
-        } else {
-            $GLOBALS['log']->fatal('EmailsController::action_ImportFromListView() missing inbound_email_record');
-        }
-        echo json_encode(array('response' => $response));
-        $this->view = 'ajax';
-    }
-
-    public function action_ReplyTo()
-    {
-        $this->composeBean($_REQUEST, self::COMPOSE_BEAN_MODE_REPLY_TO);
-        $this->view = 'compose';
-    }
-
-    public function action_ReplyToAll()
-    {
-        $this->composeBean($_REQUEST, self::COMPOSE_BEAN_MODE_REPLY_TO_ALL);
-        $this->view = 'compose';
-    }
-
-    public function action_Forward()
-    {
-        $this->composeBean($_REQUEST, self::COMPOSE_BEAN_MODE_FORWARD);
-        $this->view = 'compose';
-    }
-
-    public function action_SendDraft()
-    {
-        $this->view = 'ajax';
-        echo json_encode(array());
-    }
-
-
-    /**
-     * @param array $request
-     * @param int $mode
-     * @throws InvalidArgumentException
-     * @see EmailsController::COMPOSE_BEAN_MODE_UNDEFINED
-     * @see EmailsController::COMPOSE_BEAN_MODE_REPLY_TO
-     * @see EmailsController::COMPOSE_BEAN_MODE_REPLY_TO_ALL
-     * @see EmailsController::COMPOSE_BEAN_MODE_FORWARD
-     */
-    public function composeBean($request, $mode = self::COMPOSE_BEAN_MODE_UNDEFINED)
-    {
-
-        if ($mode === self::COMPOSE_BEAN_MODE_UNDEFINED) {
-            throw new InvalidArgumentException('$mode argument is EMAILS_COMPOSE_UNDEFINED');
-        }
-
-        global $db;
-        global $mod_strings;
-
-        if(isset($request['record']) && !empty($request['record'])) {
-            $this->bean->retrieve($request['record']);
-
-        } else {
-            $inboundEmail = BeanFactory::getBean('InboundEmail', $db->quote($request['inbound_email_record']));
-            $inboundEmail->connectMailserver();
-            $importedEmailId = $inboundEmail->returnImportedEmail($request['msgno'], $request['uid']);
-            $this->bean->retrieve($importedEmailId);
-        }
-
-        $_REQUEST['return_module'] = 'Emails';
-        $_REQUEST['return_Action'] = 'index';
-
-        if ($mode === self::COMPOSE_BEAN_MODE_REPLY_TO || $mode === self::COMPOSE_BEAN_MODE_REPLY_TO_ALL) {
-            // Move email addresses from the "from" field to the "to" field
-            $this->bean->to_addrs = $this->bean->from_addr;
-            $this->bean->to_addrs_names = $this->bean->from_addr_name;
-        } else {
-            if ($mode === self::COMPOSE_BEAN_MODE_FORWARD) {
-                $this->bean->to_addrs = '';
-                $this->bean->to_addrs_names = '';
-            }
-        }
-
-        if ($mode !== self::COMPOSE_BEAN_MODE_REPLY_TO_ALL) {
-            $this->bean->cc_addrs_arr = array();
-            $this->bean->cc_addrs_names = '';
-            $this->bean->cc_addrs = '';
-            $this->bean->cc_addrs_ids = '';
-            $this->bean->cc_addrs_emails = '';
-        }
-
-        if ($mode === self::COMPOSE_BEAN_MODE_REPLY_TO || $mode === self::COMPOSE_BEAN_MODE_REPLY_TO_ALL) {
-            // Add Re to subject
-            $this->bean->name = $mod_strings['LBL_RE'] . $this->bean->name;
-        } else {
-            if ($mode === self::COMPOSE_BEAN_MODE_FORWARD) {
-                // Add FW to subject
-                $this->bean->name = $mod_strings['LBL_FW'] . $this->bean->name;
-            } else {
-                $this->bean->name = $mod_strings['LBL_NO_SUBJECT'] . $this->bean->name;
-            }
-        }
-
-        // Move body into original message
-        if (!empty($this->bean->description_html)) {
-            $this->bean->description = '<br>' . $mod_strings['LBL_ORIGINAL_MESSAGE_SEPERATOR'] . '<br>' .
-                $this->bean->description_html;
-        } else {
-            if (!empty($this->bean->description)) {
-                $this->bean->description = PHP_EOL . $mod_strings['LBL_ORIGINAL_MESSAGE_SEPERATOR'] . PHP_EOL .
-                    $this->bean->description;
-            }
-        }
-
-    }
-}
-=======
 /**
  * Moved Controller into psr compliant filename
  */
-require_once "modules/Emails/EmailsController.php";
->>>>>>> a8a50cb4
+require_once "modules/Emails/EmailsController.php";