<?php
/**
 *
 * SugarCRM Community Edition is a customer relationship management program developed by
 * SugarCRM, Inc. Copyright (C) 2004-2013 SugarCRM Inc.
 *
 * SuiteCRM is an extension to SugarCRM Community Edition developed by SalesAgility Ltd.
 * Copyright (C) 2011 - 2017 SalesAgility Ltd.
 *
 * This program is free software; you can redistribute it and/or modify it under
 * the terms of the GNU Affero General Public License version 3 as published by the
 * Free Software Foundation with the addition of the following permission added
 * to Section 15 as permitted in Section 7(a): FOR ANY PART OF THE COVERED WORK
 * IN WHICH THE COPYRIGHT IS OWNED BY SUGARCRM, SUGARCRM DISCLAIMS THE WARRANTY
 * OF NON INFRINGEMENT OF THIRD PARTY RIGHTS.
 *
 * This program is distributed in the hope that it will be useful, but WITHOUT
 * ANY WARRANTY; without even the implied warranty of MERCHANTABILITY or FITNESS
 * FOR A PARTICULAR PURPOSE.  See the GNU Affero General Public License for more
 * details.
 *
 * You should have received a copy of the GNU Affero General Public License along with
 * this program; if not, see http://www.gnu.org/licenses or write to the Free
 * Software Foundation, Inc., 51 Franklin Street, Fifth Floor, Boston, MA
 * 02110-1301 USA.
 *
 * You can contact SugarCRM, Inc. headquarters at 10050 North Wolfe Road,
 * SW2-130, Cupertino, CA 95014, USA. or at email address contact@sugarcrm.com.
 *
 * The interactive user interfaces in modified source and object code versions
 * of this program must display Appropriate Legal Notices, as required under
 * Section 5 of the GNU Affero General Public License version 3.
 *
 * In accordance with Section 7(b) of the GNU Affero General Public License version 3,
 * these Appropriate Legal Notices must retain the display of the "Powered by
 * SugarCRM" logo and "Supercharged by SuiteCRM" logo. If the display of the logos is not
 * reasonably feasible for  technical reasons, the Appropriate Legal Notices must
 * display the words  "Powered by SugarCRM" and "Supercharged by SuiteCRM".
 */

if (!defined('sugarEntry') || !sugarEntry) {
    die('Not A Valid Entry Point');
}

// XSS rules

if ($_REQUEST['action'] === 'ComposeView') {
    $GLOBALS['sugar_config']['http_referer']['actions'][] = 'ComposeView';
}

if ($_REQUEST['action'] === 'Popup') {
    $GLOBALS['sugar_config']['http_referer']['actions'][] = 'Popup';
}

if ($_REQUEST['action'] === 'GetFolders') {
    $GLOBALS['sugar_config']['http_referer']['actions'][] = 'GetFolders';
}


if ($_REQUEST['action'] === 'CheckEmail') {
    $GLOBALS['sugar_config']['http_referer']['actions'][] = 'CheckEmail';
}


if ($_REQUEST['action'] === 'ImportAndShowDetailView') {
    $GLOBALS['sugar_config']['http_referer']['actions'][] = 'ImportAndShowDetailView';
}

if ($_REQUEST['action'] === 'GetCurrentUserID') {
    $GLOBALS['sugar_config']['http_referer']['actions'][] = 'GetCurrentUserID';
}

if ($_REQUEST['action'] === 'DisplayDetailView') {
    $GLOBALS['sugar_config']['http_referer']['actions'][] = 'DisplayDetailView';
}

if ($_REQUEST['action'] === 'ImportFromListView') {
    $GLOBALS['sugar_config']['http_referer']['actions'][] = 'ImportFromListView';
}

<<<<<<< HEAD
if ($_REQUEST['action'] === 'GetComposeViewFields') {
    $GLOBALS['sugar_config']['http_referer']['actions'][] = 'GetComposeViewFields';
}

if ($_REQUEST['action'] === 'SaveDraft') {
    $GLOBALS['sugar_config']['http_referer']['actions'][] = 'SaveDraft';
}

=======
>>>>>>> 2673e7b7

class EmailsController extends SugarController
{
    public function action_index()
    {
        global $sugar_config, $current_user;
        $this->view = 'list';

    }

    public function action_ComposeView()
    {
        $this->view = 'compose';
    }

    public function action_send()
    {
        $this->bean = $this->bean->populateBeanFromRequest($this->bean);
        $this->bean->save();

        $this->bean->handleMultipleFileAttachments();

        if ($this->bean->send()) {
            $this->bean->status = 'sent';
            $this->bean->save();
        } else {
            $this->bean->status = 'sent_error';
        }

        $this->view = 'sendemail';
    }



    public function action_SaveDraft()
    {
        $this->bean = $this->bean->populateBeanFromRequest($this->bean);
        $this->bean->status = 'draft';
        $this->bean->save();
        $this->bean->handleMultipleFileAttachments();
        $this->view = 'savedraftemail';
    }

    public function action_Popup()
    {
        $this->view = 'popup';
    }

    public function action_CheckEmail()
    {
        $inboundEmail = BeanFactory::getBean('InboundEmail');
        $inboundEmail->syncEmail();

        echo json_encode(array('response' => array()));
        $this->view('ajax');
    }

    public function action_GetFolders()
    {
        require_once 'include/SugarFolders/SugarFolders.php';
        global $current_user, $mod_strings;
        $email = new Email();
        $email->email2init();
        $ie = new InboundEmail();
        $ie->email = $email;
        $json = getJSONobj();
        $GLOBALS['log']->debug("********** EMAIL 2.0 - Asynchronous - at: refreshSugarFolders");
        $rootNode = new ExtNode('', '');
        $folderOpenState = $current_user->getPreference('folderOpenState', 'Emails');
        $folderOpenState = (empty($folderOpenState)) ? "" : $folderOpenState;

        try {
            $ret = $email->et->folder->getUserFolders($rootNode, sugar_unserialize($folderOpenState), $current_user, true);
            $out = json_encode(array('response' => $ret));
        } catch(SugarFolderEmptyException $e) {
            $GLOBALS['log']->fatal($e->getMessage());
            $out = json_encode(array('errors' => array($mod_strings['LBL_ERROR_NO_FOLDERS'])));
        }

        echo $out;
        $this->view = 'ajax';
    }


    public function action_DisplayDetailView()
    {
        global $db;
        $emails = BeanFactory::getBean("Emails");
        $result = $emails->get_full_list("", "uid = '{$db->quote($_REQUEST['uid'])}'");
        if(empty($result))
        {
            $this->view = 'detailnonimported';
        } else {
            header('location:index.php?module=Emails&action=DetailView&record='. $result[0]->id);
        }
    }

    public function action_ImportAndShowDetailView()
    {
        global $current_user, $db;
        if(isset($_REQUEST['inbound_email_record']) && !empty($_REQUEST['inbound_email_record'])) {
            $inboundEmail = BeanFactory::getBean('InboundEmail', $db->quote($_REQUEST['inbound_email_record']));
            $inboundEmail->connectMailserver();
            $importedEmailId = $inboundEmail->returnImportedEmail($_REQUEST['msgno'], $_REQUEST['uid']);
            if($importedEmailId !== false) {
                header('location:index.php?module=Emails&action=DetailView&record='. $importedEmailId);
            }
        } else {
            // When something fail redirect user to index
            header('location:index.php?module=Emails&action=index');
        }

    }

    public function action_GetCurrentUserID()
    {
        global $current_user;
        echo json_encode(array("response" => $current_user->id));
        $this->view = 'ajax';
    }

    public function action_ImportFromListView () {
        global $db;
        $response = false;

        if(isset($_REQUEST['inbound_email_record']) && !empty($_REQUEST['inbound_email_record'])) {
            $inboundEmail = BeanFactory::getBean('InboundEmail', $db->quote($_REQUEST['inbound_email_record']));
            if(isset($_REQUEST['folder']) && !empty($_REQUEST['folder'])) {
                $inboundEmail->mailbox = $_REQUEST['folder'];
            }
            $inboundEmail->connectMailserver();

            if(isset($_REQUEST['all']) && $_REQUEST['all'] === 'true') {
                // import all in folder
                $inboundEmail->importAllFromFolder();
                $response = true;
            } else {
                foreach ($_REQUEST['uid'] as $uid) {
                    $result = $inboundEmail->returnImportedEmail($_REQUEST['msgno'], $uid);
                    $response = true;
                }
            }

        } else {
            $GLOBALS['log']->fatal('EmailsController::action_ImportFromListView() missing inbound_email_record');
        }
        echo json_encode(array('response' => $response));
        $this->view = 'ajax';
    }
}<|MERGE_RESOLUTION|>--- conflicted
+++ resolved
@@ -78,7 +78,6 @@
     $GLOBALS['sugar_config']['http_referer']['actions'][] = 'ImportFromListView';
 }
 
-<<<<<<< HEAD
 if ($_REQUEST['action'] === 'GetComposeViewFields') {
     $GLOBALS['sugar_config']['http_referer']['actions'][] = 'GetComposeViewFields';
 }
@@ -87,8 +86,6 @@
     $GLOBALS['sugar_config']['http_referer']['actions'][] = 'SaveDraft';
 }
 
-=======
->>>>>>> 2673e7b7
 
 class EmailsController extends SugarController
 {
