--- conflicted
+++ resolved
@@ -78,17 +78,11 @@
     $GLOBALS['sugar_config']['http_referer']['actions'][] = 'ImportFromListView';
 }
 
-<<<<<<< HEAD
 if ($_REQUEST['action'] === 'GetFromFields') {
     $GLOBALS['sugar_config']['http_referer']['actions'][] = 'GetFromFields';
 }
-=======
-if ($_REQUEST['action'] === 'GetFromField') {
-    $GLOBALS['sugar_config']['http_referer']['actions'][] = 'GetFromField';
-}
-
-
->>>>>>> a89d70ff
+
+
 
 class EmailsController extends SugarController
 {
