--- conflicted
+++ resolved
@@ -144,13 +144,7 @@
 $ListView->processListView($seed_bean, 'main', 'DOCUMENT');
 $output_html .= ob_get_contents();
 ob_end_clean();
-<<<<<<< HEAD
-		
+
 $output_html .= insert_popup_footer();
 
-=======
-
-$output_html .= insert_popup_footer();
->>>>>>> 6e894085
-
 echo $output_html;