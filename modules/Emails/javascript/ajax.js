/**
 *
 * SugarCRM Community Edition is a customer relationship management program developed by
 * SugarCRM, Inc. Copyright (C) 2004-2013 SugarCRM Inc.
 *
 * SuiteCRM is an extension to SugarCRM Community Edition developed by SalesAgility Ltd.
 * Copyright (C) 2011 - 2017 SalesAgility Ltd.
 *
 * This program is free software; you can redistribute it and/or modify it under
 * the terms of the GNU Affero General Public License version 3 as published by the
 * Free Software Foundation with the addition of the following permission added
 * to Section 15 as permitted in Section 7(a): FOR ANY PART OF THE COVERED WORK
 * IN WHICH THE COPYRIGHT IS OWNED BY SUGARCRM, SUGARCRM DISCLAIMS THE WARRANTY
 * OF NON INFRINGEMENT OF THIRD PARTY RIGHTS.
 *
 * This program is distributed in the hope that it will be useful, but WITHOUT
 * ANY WARRANTY; without even the implied warranty of MERCHANTABILITY or FITNESS
 * FOR A PARTICULAR PURPOSE. See the GNU Affero General Public License for more
 * details.
 *
 * You should have received a copy of the GNU Affero General Public License along with
 * this program; if not, see http://www.gnu.org/licenses or write to the Free
 * Software Foundation, Inc., 51 Franklin Street, Fifth Floor, Boston, MA
 * 02110-1301 USA.
 *
 * You can contact SugarCRM, Inc. headquarters at 10050 North Wolfe Road,
 * SW2-130, Cupertino, CA 95014, USA. or at email address contact@sugarcrm.com.
 *
 * The interactive user interfaces in modified source and object code versions
 * of this program must display Appropriate Legal Notices, as required under
 * Section 5 of the GNU Affero General Public License version 3.
 *
 * In accordance with Section 7(b) of the GNU Affero General Public License version 3,
 * these Appropriate Legal Notices must retain the display of the "Powered by
 * SugarCRM" logo and "Supercharged by SuiteCRM" logo. If the display of the logos is not
 * reasonably feasible for technical reasons, the Appropriate Legal Notices must
 * display the words "Powered by SugarCRM" and "Supercharged by SuiteCRM".
 */


if (typeof console == "undefined")
  console = {
    log: function (o) {
      alert(o)
    }
  };

var AjaxObject = {
  ret: '',
  currentRequestObject: null,
  //timeout : 30000, // 30 second timeout default
  timeout: 9999999999, // 30 second timeout default
  forceAbort: false,
  trail: new Array(),

  /**
   */
  _reset: function () {
    this.timeout = 30000;
    this.forceAbort = false;
  },

  folderRenameCleanup: function () {
    SUGAR.email2.folders.setSugarFolders();
  },

  fullSyncCleanup: function (o) {
    this.folders.checkMailCleanup(o);
    SUGAR.email2.settings.settingsDialog.hide();
  },

  /**
   */
  composeCache: function (o) {
    var idx = SUGAR.email2.composeLayout.currentInstanceId; // post instance increment
    // get email templates and user signatures
    var ret = YAHOO.lang.JSON.parse(o.responseText);

    SUGAR.email2.composeLayout.emailTemplates = ret.emailTemplates;
    SUGAR.email2.composeLayout.signatures = ret.signatures;
    SUGAR.email2.composeLayout.fromAccounts = ret.fromAccounts;

    SUGAR.email2.composeLayout.setComposeOptions(idx);

    //Set the error array so we can notify the user when they try to hit send if any errors
    //are present.  We will also notify them now (after hitting compose button).
    SUGAR.email2.composeLayout.outboundAccountErrors = ret.errorArray;


    //if error element is returning an array, then check the length to make sure we have error messages
    if (typeof(ret.errorArray) == 'object' && ret.errorArray instanceof Array && ret.errorArray.length > 0) {
      //add error messages for display
      for (i in ret.errorArray)
        SUGAR.showMessageBox(app_strings.LBL_EMAIL_ERROR_DESC, ret.errorArray[i], 'alert');
    } else if (typeof(ret.errorArray) == 'object' && ret.errorArray != null && ret.errorArray != '') {
      //if error element is returning an object, and the object value is not empty or null, then display error message
      for (i in ret.errorArray)
        SUGAR.showMessageBox(app_strings.LBL_EMAIL_ERROR_DESC, ret.errorArray[i], 'alert');
    }

    //YUI bug with IE6 - Wont restore visibility property for nested select elements.
    if (SUGAR.isIE) {
      var overlayPanel = YAHOO.SUGAR.MessageBox.panel;
      if (overlayPanel) {
        overlayPanel.subscribe('hide', function () {
          YAHOO.util.Dom.setStyle('addressFrom' + idx, 'visibility', '');
        });
      }
    }
  },


  handleDeleteSignature: function (o) {
    SUGAR.hideMessageBox();
    var ret = YAHOO.lang.JSON.parse(o.responseText);
    SUGAR.email2.composeLayout.signatures = ret.signatures;
    var field = document.getElementById('signature_id');
    SUGAR.email2.util.emptySelectOptions(field);

    for (var i in ret.signatures) { // iterate through assoc array
      var opt = new Option(ret.signatures[i], i);
      field.options.add(opt);
    }
    setSigEditButtonVisibility();
  },

  /**
   */
  handleDeleteReturn: function (o) {
    // force refresh ListView
    SUGAR.hideMessageBox();
    if (document.getElementById('focusEmailMbox')) {
      YAHOO.namespace('frameFolders').selectednode = SUGAR.email2.folders.getNodeFromMboxPath(document.getElementById('focusEmailMbox').innerHTML);
    }

    // need to display success message before calling next async call?
    document.getElementById(this.target).innerHTML = o.responseText;
  },

  /**
   */
  handleFailure: function (o) {
    // Failure handler
    SUGAR.showMessageBox('Exception occurred...', o.statusText, 'alert');
    if (document.getElementById('saveButton')) {
      document.getElementById('saveButton').disabled = false;
    }
  },

  handleReplyForward: function (o) {
    var a = YAHOO.lang.JSON.parse(o.responseText);
    globalA = a;
    var idx = SUGAR.email2.composeLayout.currentInstanceId;

    document.getElementById('email_id' + idx).value = a.uid;
    document.getElementById('emailSubject' + idx).value = a.name;
    document.getElementById('addressTO' + idx).value = a.from;
    document.getElementById('uid' + idx).value = a.uid;
    if (a.cc) {
      document.getElementById('addressCC' + idx).value = a.cc;
      SE.composeLayout.showHiddenAddress('cc', idx);
    }

    if (a.type) {
      document.getElementById('type' + idx).value = a.type;
    }

    // apply attachment values
    SUGAR.email2.composeLayout.loadAttachments(a.attachments);

    setTimeout("callbackReplyForward.finish(globalA);", 500);
  },

  handleReplyForwardForDraft: function (o) {
    var a = YAHOO.lang.JSON.parse(o.responseText);
    globalA = a;
    var idx = SUGAR.email2.composeLayout.currentInstanceId;

    document.getElementById('email_id' + idx).value = a.uid;
    document.getElementById('emailSubject' + idx).value = a.name;
    document.getElementById('addressTO' + idx).value = a.to;

    if (a.cc) {
      document.getElementById('addressCC' + idx).value = a.cc;
      SUGAR.email2.composeLayout.showHiddenAddress('cc', idx);
    }

    if (a.bcc) {
      document.getElementById('addressBCC' + idx).value = a.bcc;
      SUGAR.email2.composeLayout.showHiddenAddress('bcc', idx);
    }


    if (a.type) {
      document.getElementById('type' + idx).value = a.type;
    }


    // apply attachment values
    SUGAR.email2.composeLayout.loadAttachments(a.attachments);

    setTimeout("callbackReplyForward.finish(globalA,0,1);", 500);
  },

  /**
   */
  handleSuccess: function (o) {
    document.getElementById(this.target).innerHTML = o.responseText;
    SUGAR.hideMessageBox();
  },

  /**
   */
  ieDeleteSuccess: function (o) {
    SUGAR.hideMessageBox();
    SUGAR.email2.accounts.refreshInboundAccountTable();
    alert(app_strings.LBL_EMAIL_IE_DELETE_SUCCESSFUL);
    SUGAR.email2.accounts.rebuildFolderList();
  },

  /**
   */
  ieSaveSuccess: function (o) {
    document.getElementById('saveButton').disabled = false;
    var a = YAHOO.lang.JSON.parse(o.responseText);
    if (a) {
      if (a.error) {
        SUGAR.showMessageBox(app_strings.LBL_EMAIL_ERROR_DESC, app_strings.LBL_EMAIL_ERROR_CHECK_IE_SETTINGS, 'alert');
        SUGAR.email2.accounts.ieAccountError(SUGAR.email2.accounts.errorStyle);
      } else {
        resp = YAHOO.lang.JSON.parse(o.responseText);
        SUGAR.email2.accounts.refreshInboundAccountTable();
        SUGAR.email2.accounts.refreshOuboundAccountTable();
        SUGAR.email2.accounts.inboundAccountEditDialog.hide();
        SUGAR.hideMessageBox();
      }
    } else {
      SUGAR.hideMessageBox();
      SUGAR.showMessageBox(app_strings.LBL_EMAIL_ERROR_DESC, app_strings.LBL_EMAIL_ERROR_SAVE_ACCOUNT, 'alert');
    }

  },

  /**
   */
  loadAttachments: function (o) {
    var result = YAHOO.lang.JSON.parse(o.responseText);

    SUGAR.email2.composeLayout.loadAttachments(result);
  },

  /**
   */
  loadSignature: function (o) {
    var ret = YAHOO.lang.JSON.parse(o.responseText);
    SUGAR.email2.signatures[ret.id] = ret.signature_html;
    SUGAR.email2.composeLayout.setSignature(SUGAR.email2.signatures.targetInstance);
  },

  /**
   * Follow up to mark email read|unread|flagged
   */
  markEmailCleanup: function (o) {
    var ret = YAHOO.lang.JSON.parse(o.responseText);
    if (!ret['status']) {
      SUGAR.hideMessageBox();
      SUGAR.showMessageBox(app_strings.LBL_EMAIL_ERROR_DESC, ret['message'], 'alert');
    } else {
      SUGAR.email2.contextMenus.markEmailCleanup();
    } // else
  },

  /**
   */
  rebuildShowFolders: function (o) {
    var t = YAHOO.lang.JSON.parse(o.responseText);
    var show = document.getElementById('ieAccountListShow');

    SUGAR.email2.util.emptySelectOptions(show);

    for (i = 0; i < t.length; i++) { // iterate through assoc array
      var opt = new Option(t[i].text, t[i].value, t[i].selected);
      opt.selected = t[i].selected;
      show.options.add(opt);
    }

    SUGAR.email2.accounts.renderTree();
  },
  /**
   */
  saveListViewSortOrderPart2: function () {
    // create the JSON string the func expects
    focusFolderPath = '[ "Home", "' + ieName + '"';

    var f = new String(focusFolder);
    var fEx = f.split('.');

    for (i = 0; i < fEx.length; i++) {
      focusFolderPath += ', "' + fEx[i] + '"'
    }

    focusFolderPath += ']';

    YAHOO.namespace('frameFolders').selectednode = SUGAR.email2.folders.getNodeFromMboxPath(focusFolderPath);
    SUGAR.email2.listView.populateListFrame(YAHOO.namespace('frameFolders').selectednode, ieId, 'true');
  },

  /**
   *
   */
  sendEmailCleanUp: function (o) {
    var ret;
    SUGAR.hideMessageBox();

    try {
      ret = YAHOO.lang.JSON.parse(o.responseText);
      SUGAR.email2.composeLayout.forceCloseCompose(ret.composeLayoutId);
      //SUGAR.email2.addressBook.showContactMatches(ret.possibleMatches);
    } catch (err) {
      if (o.responseText) {
        SUGAR.showMessageBox(mod_strings.LBL_SEND_EMAIL_FAIL_TITLE, o.responseText, 'alert');
      }
      // Else we have an error here.
    }

    if (typeof(SE.grid) != 'undefined')
      SE.listView.refreshGrid();
    //Disabled while address book is disabled

    //If this call back was initiated by quick compose from a Detail View page, refresh the
    //history subpanel.  If it was initiated by quickcreate from shortcut bar, then
    //close the shortcut bar menu
    if ((typeof(action_sugar_grp1) != 'undefined')) {
      if (action_sugar_grp1 == 'DetailView') {
        showSubPanel('history', null, true);
      } else if (action_sugar_grp1 == 'quickcreate') {
        closeEmailOverlay();
      }
    }

  },

  ieSendSuccess: function (o) {
    SUGAR.hideMessageBox();
        var responseObject = YAHOO.lang.JSON.parse(o.responseText);
        if (responseObject.status) {
           SUGAR.showMessageBox(app_strings.LBL_EMAIL_TEST_OUTBOUND_SETTINGS_SENT, app_strings.LBL_EMAIL_TEST_NOTIFICATION_SENT, 'plain');
        } else {

            var dialogBody =
                "<div style='padding: 10px'>" +
                    "<div class='well'>" + responseObject.errorMessage + "</div>" +
                    "<div >" +
                       "<button class='btn btn-primary' type='button' data-toggle='collapse' data-target='#fullSmtpLog' aria-expanded='false' aria-controls='fullSmtpLog'>" +
                            app_strings.LBL_EMAIL_TEST_SEE_FULL_SMTP_LOG +
                        "</button>" +
                        "<div class='collapse' id='fullSmtpLog'>" +
                            "<pre style='height: 300px; overflow: scroll;'>" +
                               responseObject.fullSmtpLog +
                            "</pre>" +
                        "</div>" +
                    "</div>"+
                "</div>";
                this.showFullSmtpLogDialog(app_strings.LBL_EMAIL_TEST_OUTBOUND_SETTINGS, dialogBody, 'plain');
        }
        },
        showFullSmtpLogDialog: function(headerText, bodyHtml, dialogType) {

                var config = { };
                config.type = dialogType;
                config.title = headerText;
                config.msg = bodyHtml;
                //config.modal = false;
                config.width = 600;
                YAHOO.SUGAR.MessageBox.show(config);
  },

  /**
   */
  settingsFolderRefresh: function (o) {
    //SUGAR.email2.accounts.rebuildFolderList(); // refresh frameFolder
    var ret = YAHOO.lang.JSON.parse(o.responseText);
    var user = document.getElementById('userFolders');

    SUGAR.email2.util.emptySelectOptions(user);

    for (i = 0; i < ret.userFolders.length; i++) {
      var display = ret.userFolders[i].name;
      var value = ret.userFolders[i].id;
      var selected = (ret.userFolders[i].selected != "") ? true : false;
      var opt = new Option(display, value, selected);
      opt.selected = selected;
      user.options.add(opt);
    }
  },

  /**
   */
  startRequest: function (callback, args, forceAbort) {
    if (this.currentRequestObject != null) {
      if (this.forceAbort == true) {
        YAHOO.util.Connect.abort(this.currentRequestObject, null, false);
      }
    }
    this.currentRequestObject = YAHOO.util.Connect.asyncRequest('POST', "./index.php", callback, args);
    this._reset();
  },

  requestInProgress: function () {
    return (YAHOO.util.Connect.isCallInProgress(this.currentRequestObject));
  },

  /**
   */
  updateFolderSubscriptions: function () {
    SUGAR.email2.folders.lazyLoadSettings(); // refresh view in Settings overlay
    SUGAR.email2.folders.setSugarFolders(1000);// refresh view in TreeView
    SUGAR.hideMessageBox();
  },

  /**
   */
  updateFrameFolder: function () {
    SUGAR.email2.folders.checkEmailAccounts();
  },

  /**
   */
  updateUserPrefs: function (o) {
    SUGAR.email2.userPrefs = YAHOO.lang.JSON.parse(o.responseText);
    SUGAR.email2.folders.startCheckTimer(); // starts the auto-check interval
  },

  /**
   */
  uploadAttachmentSuccessful: function (o) {
    // clear out field
    document.getElementById('email_attachment').value = '';

    var ret = YAHOO.lang.JSON.parse(o.responseText);
    ret.name = escape(ret.name);
    var idx = SUGAR.email2.composeLayout.currentInstanceId;
    var overall = document.getElementById('addedFiles' + idx);
    var index = overall.childNodes.length;
    var out =
      "<div id='email_attachment_bucket" + idx + index + "'>" +
      // remove button
      "<img src='index.php?entryPoint=getImage&themeName=" + SUGAR.themes.theme_name + "&imageName=minus.gif' " +
      "style='cursor:pointer' align='absmiddle' onclick='SUGAR.email2.composeLayout.deleteUploadAttachment(\"" +
      idx + index + "\",\"" + ret.guid + ret.name + "\");'/>" +
      // file icon
      "<img src='index.php?entryPoint=getImage&themeName=" + SUGAR.themes.theme_name + "&imageName=attachment.gif' " +
      "id='email_attachmentImage'" + idx + index + "align='absmiddle' />" +
      // hidden id field
      "<input type='hidden' value='" + ret.guid + ret.name + "' name='email_attachment" + index + "' id='email_attachment" + idx + index + "' />" +
      // file name
      ((ret.nameForDisplay != null) ? ret.nameForDisplay + "&nbsp;" : ret.name + "&nbsp;") +
      "<br/>" +
      "</div>";
    overall.innerHTML += out;
    if (SUGAR.email2.util.isIe()) {
      document.getElementById('addedFiles' + idx).innerHTML = document.getElementById('addedFiles' + idx).innerHTML;
    }

    // hide popup
    SUGAR.email2.addFileDialog.hide();
    // focus attachments
    SUGAR.email2.composeLayout.showAttachmentPanel(idx);
  }
};


///////////////////////////////////////////////////////////////////////////
////	PER MODULE CALLBACK OBJECTS
AjaxObject.accounts = {
  saveOutboundCleanup: function (o) {
    SUGAR.email2.accounts.refreshOuboundAccountTable();
    SUGAR.email2.accounts.outboundDialog.hide();
    var id = o.responseText;
    SUGAR.email2.accounts.newAddedOutboundId = id;
  },
  saveDefaultOutboundCleanup: function (o) {

  },
  callbackEditOutbound: {
    success: function (o) {
      var ret = YAHOO.lang.JSON.parse(o.responseText);
      // show overlay
      SUGAR.email2.accounts.showAddSmtp();

      // fill values
      document.getElementById("mail_id").value = ret.id;
      document.getElementById("type").value = ret.type;
      document.getElementById("mail_sendtype").value = ret.mail_sendtype;
      document.getElementById("mail_name").value = ret.name;
      document.getElementById("mail_smtpserver").value = ret.mail_smtpserver;
      document.getElementById("outboundEmailForm").mail_smtptype.value = ret.mail_smtptype;
      document.getElementById("mail_smtpport").value = ret.mail_smtpport;
      document.getElementById("mail_smtpuser").value = ret.mail_smtpuser;
      document.getElementById("mail_smtpauth_req").checked = (ret.mail_smtpauth_req == 1) ? true : false;
      SUGAR.email2.accounts.smtp_authenticate_field_display();
      document.getElementById("mail_smtpssl").options[ret.mail_smtpssl].selected = true;

      if (ret.type == 'system-override') {
        SUGAR.email2.accounts.toggleOutboundAccountDisabledFields(true);
        SUGAR.email2.accounts.changeEmailScreenDisplay(ret.mail_smtptype, true);
      }
      else {
        SUGAR.email2.accounts.toggleOutboundAccountDisabledFields(false);
        SUGAR.email2.accounts.changeEmailScreenDisplay(ret.mail_smtptype, false);
      }
      SUGAR.util.setEmailPasswordDisplay('mail_smtppass', ret.has_password);

    },
    failure: AjaxObject.handleFailure,
    timeout: AjaxObject.timeout,
    scope: AjaxObject
  },
  callbackDeleteOutbound: {
    success: function (o) {
      var ret = YAHOO.lang.JSON.parse(o.responseText);
      if (ret.is_error) {
        if (confirm(ret.error_message)) {
          SUGAR.showMessageBox(app_strings.LBL_EMAIL_IE_DELETE, app_strings.LBL_EMAIL_ONE_MOMENT);
          AjaxObject.startRequest(AjaxObject.accounts.callbackDeleteOutbound, urlStandard + "&emailUIAction=deleteOutbound&confirm=true&outbound_email=" + ret.outbound_email);
        }
        else
          SUGAR.hideMessageBox();
      }
      else {
        SUGAR.hideMessageBox();
        SUGAR.email2.accounts.refreshOuboundAccountTable();
      }
    },

    failure: AjaxObject.handleFailure,
    timeout: AjaxObject.timeout,
    scope: AjaxObject
  },

  callbackCheckMailProgress: {
    success: function (o) {
      if (typeof(SUGAR.email2.accounts.totalMsgCount) == "undefined") {
        SUGAR.email2.accounts.totalMsgCount = -1;
      }

      //Check for server timeout / errors
      var ret = YAHOO.lang.JSON.parse(o.responseText);
      var done = false;

      if (typeof(o.responseText) == 'undefined' || o.responseText == "" || ret == false) {
        SUGAR.hideMessageBox();
        SUGAR.showMessageBox(app_strings.LBL_EMAIL_ERROR_DESC, app_strings.LBL_EMAIL_ERROR_TIMEOUT, 'alert');
        SUGAR.email2.accounts.totalMsgCount = -1;
        //SUGAR.email2.folders.rebuildFolders();
        done = true;
      }

      var currIeId = ret['ieid'];


      var serverCount = ret.count;

      if (ret['status'] == 'done') {
        for (i = 0; i < SUGAR.email2.accounts.ieIds.length; i++) {
          if (i == SUGAR.email2.accounts.ieIds.length - 1) {
            //We are all done
            done = true;
            break;
          } else if (SUGAR.email2.accounts.ieIds[i] == currIeId) {
            //Go to next account
            currIeId = SUGAR.email2.accounts.ieIds[i + 1];
            ret.count = 0;
            SUGAR.email2.accounts.totalMsgCount = -1;
            break;
          }
        }
      }
      else if (ret.mbox && ret.totalcount && ret.count) {
        SUGAR.email2.accounts.totalMsgCount = ret.totalcount;
        if (ret.count >= ret.totalcount) {
          serverCount = 0;
        }
      } else if (SUGAR.email2.accounts.totalMsgCount < 0 && ret.totalcount) {
        SUGAR.email2.accounts.totalMsgCount = ret.totalcount;
      } else {
        SUGAR.hideMessageBox();
        SUGAR.showMessageBox(app_strings.LBL_EMAIL_ERROR_DESC, app_strings.LBL_EMAIL_ERROR_TIMEOUT, 'alert');
        SUGAR.email2.accounts.totalMsgCount = -1;
        done = true;
      }

      if (done) {
        SUGAR.email2.accounts.totalMsgCount = -1;
        SUGAR.hideMessageBox();
        SUGAR.email2.folders.rebuildFolders();
        SE.listView.refreshGrid();
      } else if (SUGAR.email2.accounts.totalMsgCount < 0) {
        YAHOO.SUGAR.MessageBox.updateProgress(0, mod_strings.LBL_CHECKING_ACCOUNT + ' ' + (i + 2) + ' ' + mod_strings.LBL_OF + ' ' + SUGAR.email2.accounts.ieIds.length);
        AjaxObject.startRequest(AjaxObject.accounts.callbackCheckMailProgress, urlStandard +
          '&emailUIAction=checkEmailProgress&ieId=' + currIeId + "&currentCount=0&synch=" + ret.synch);
      } else {
        YAHOO.SUGAR.MessageBox.updateProgress((ret.count / SUGAR.email2.accounts.totalMsgCount) * 100,
          app_strings.LBL_EMAIL_DOWNLOAD_STATUS.replace(/\[\[count\]\]/, ret.count).replace(/\[\[total\]\]/, SUGAR.email2.accounts.totalMsgCount));
        AjaxObject.startRequest(AjaxObject.accounts.callbackCheckMailProgress, urlStandard +
          '&emailUIAction=checkEmailProgress&ieId=' + currIeId + "&currentCount=" + serverCount +
          '&mbox=' + ret.mbox + '&synch=' + ret.synch + '&totalcount=' + SUGAR.email2.accounts.totalMsgCount);
      }
    },
    failure: AjaxObject.handleFailure,
    timeout: AjaxObject.timeout,
    scope: AjaxObject
  }
};

///////////////////////////////////////////////////////////////////////////////
////	COMPOSE LAYOUT
AjaxObject.composeLayout = {
  /**
   * Populates the record id
   */
  saveDraftCleanup: function (o) {
    var ret;
    SUGAR.hideMessageBox();

    try {
      ret = YAHOO.lang.JSON.parse(o.responseText);
      SUGAR.email2.composeLayout.forceCloseCompose(ret.composeLayoutId);
    } catch (err) {
      if (o.responseText) {
        SUGAR.showMessageBox(mod_strings.LBL_ERROR_SAVING_DRAFT, o.responseText, 'alert');
      }
    }
  }
};

AjaxObject.composeLayout.callback = {
  saveDraft: {
    success: AjaxObject.composeLayout.saveDraftCleanup,
    failure: AjaxObject.handleFailure,
    timeout: AjaxObject.timeout,
    scope: AjaxObject
  }
};

AjaxObject.detailView = {
  /**
   * Pops-up a printable view of an email
   */
  displayPrintable: function (o) {
    var ret = YAHOO.lang.JSON.parse(o.responseText);
    var displayTemplate = new YAHOO.SUGAR.Template(SUGAR.email2.templates['viewPrintable']);
    // 2 below must be in global context
    meta = ret.meta;
    meta['panelId'] = SUGAR.email2.util.getPanelId();
    email = ret.meta.email;
    if (typeof(email.cc) == 'undefined') {
      email.cc = "";
    }

    var out = displayTemplate.exec({
      'app_strings': app_strings,
      'theme': theme,
      'idx': 'Preview',
      'meta': meta,
      'email': meta.email
    });

    // open popup window
    var popup = window.open('modules/Emails/templates/_blank.html', 'printwin',
      'scrollbars=yes,menubar=no,height=600,width=800,resizable=yes,toolbar=no,location=no,status=no');

    popup.document.write(out);
    popup.document.close();
  },

  /**
   * Takes formatted response and creates a modal pop-over containing a title and content
   */
  displayView: function (o) {
    var SED = SUGAR.email2.detailView;
    var ret = YAHOO.lang.JSON.parse(o.responseText);

    if (!SED.viewDialog) {
      SED.viewDialog = new YAHOO.widget.Dialog("viewDialog", {
        modal: true,
        visible: true,
        fixedcenter: true,
        constraintoviewport: true,
        shadow: true
      });
      SED.viewDialog.renderEvent.subscribe(function () {
        var content = this.body.firstChild;
        var viewH = YAHOO.util.Dom.getViewportHeight();
        if (content) {
          this.body.style.overflow = "auto";
          this.body.style.width = "800px";
          this.body.style.height = (viewH - 75 > content.clientHeight ? (content.clientHeight) : (viewH - 75)) + "px";
        }
      }, SED.viewDialog);
    } // end lazy load
    SED.viewDialog.setHeader(ret.title);
    SED.viewDialog.setBody(ret.html);
    SED.viewDialog.render();
    SED.viewDialog.show();
  },

  /**
   * Generates a modal popup to populate with the contents of bean's full EditView
   */
  showQuickCreateForm: function (o) {
    var SED = SUGAR.email2.detailView;
    var ret = YAHOO.lang.JSON.parse(o.responseText);

    if (!SED.quickCreateDialog) {
      SED.quickCreateDialog = new YAHOO.widget.Dialog("quickCreateForEmail", {
        modal: true,
        visible: true,
        fixedcenter: true,
        constraintoviewport: true,
        shadow: true
      });

      SED.quickCreateDialog.renderEvent.subscribe(function () {
        var viewH = YAHOO.util.Dom.getViewportHeight();
        var contH = 0;
        for (var i in this.body.childNodes) {
          if (this.body.childNodes[i].clientHeight) {
            contH += this.body.childNodes[i].clientHeight;
          } else if (this.body.childNodes[i].offsetHeight) {
            contH += this.body.childNodes[i].offsetHeight;
          } // if
        }
        this.body.style.width = "800px";
        this.body.style.height = (viewH - 75 > contH ? (contH + 10) : (viewH - 75)) + "px";
        this.body.style.overflow = "auto";
      }, SED.quickCreateDialog);

      SED.quickCreateDialog.hideEvent.subscribe(function () {
        var qsFields = YAHOO.util.Dom.getElementsByClassName('.sqsEnabled', null, this.body);
        /*for(var qsField in qsFields){
         if (typeof QSFieldsArray[qsFields[qsField].id] != 'undefined')
         Ext.getCmp('combobox_'+qsFields[qsField].id).destroy();
         }*/
      });
      SED.quickCreateDialog.setHeader(app_strings.LBL_EMAIL_QUICK_CREATE);
    } // end lazy load
    if (ret.html) {
      ret.html = ret.html.replace('<script type="text/javascript" src="include/SugarEmailAddress/SugarEmailAddress.js"></script>', "");
    }
    SED.quickCreateDialog.setBody(ret.html ? ret.html : "&nbsp;");
    SED.quickCreateDialog.render();
    SUGAR.util.evalScript(ret.html + '<script language="javascript">enableQS(true);</script>');

    SED.quickCreateDialog.ieId = ret.ieId;
    SED.quickCreateDialog.uid = ret.uid;
    SED.quickCreateDialog.mbox = ret.mbox;
    SED.quickCreateDialog.qcmodule = ret.module;

    SED.quickCreateDialog.show();

    var editForm = document.getElementById('form_EmailQCView_' + ret.module);
    if (editForm) {
      editForm.module.value = 'Emails';
      var count = 0;
      if (SUGAR.EmailAddressWidget.count[ret.module]) {
        count = SUGAR.EmailAddressWidget.count[ret.module] - 1;
      }
      var tableId = YAHOO.util.Dom.getElementsByClassName('emailaddresses', 'table', editForm)[0];
      tableId = tableId ? tableId.id : tableId;
      var instId = ret.module + count;
      SED.quickCreateEmailsToAdd = ret.emailAddress;
      SED.quickCreateEmailCallback = function (instId, tableId) {
        //try to fill up the email address if and only if emailwidget is existed in the form
        if (tableId) {
          var eaw = SUGAR.EmailAddressWidget.instances[instId];
          if (eaw) {
            eaw.prefillEmailAddresses(tableId, SUGAR.email2.detailView.quickCreateEmailsToAdd);
          } else {
            window.setTimeout(function () {
              SUGAR.email2.detailView.quickCreateEmailCallback(instId, tableId);
            }, 100);

          }
        }
      }
      window.setTimeout(function () {
        SUGAR.email2.detailView.quickCreateEmailCallback(instId, tableId);
      }, 100);
    }
  },

  saveQuickCreateForm: function (o) {
    SUGAR.hideMessageBox();
    SUGAR.email2.detailView.quickCreateDialog.hide();
    validate['EditView'] = [];
  },

  saveQuickCreateFormAndReply: function (o) {
    SUGAR.hideMessageBox();
    var ret = YAHOO.lang.JSON.parse(o.responseText);
    SUGAR.email2.detailView.quickCreateDialog.hide();
    var qcd = SUGAR.email2.detailView.quickCreateDialog;
    var type = (qcd.qcmodule == 'Cases') ? 'replyCase' : 'reply';
    if (ret) {
      var emailID = ret.id;
      SUGAR.email2.composeLayout.c0_replyForwardEmail(null, ret.id, 'sugar::Emails', type);
    } else {
      SUGAR.email2.composeLayout.c0_replyForwardEmail(qcd.ieId, qcd.uid, qcd.mbox, type);
    }
    //Cean the validate cache to prevent errors on the next call
    validate['EditView'] = [];
  },

  saveQuickCreateFormAndAddToAddressBook: function (o) {
    SUGAR.hideMessageBox();
    SUGAR.email2.detailView.quickCreateDialog.hide();
    SUGAR.email2.complexLayout.findPanel('contactsTab').show();
    validate['EditView'] = [];
  },

  handleAssignmentDialogAssignAction: function () {


    var assign_user_id = window.document.forms['Distribute'].elements['assigned_user_id'].value;

    var dist = 'direct';
    var users = false;
    var rules = false;
    var get = "";
    var found_teams = false;
    var warning_message = mod_strings.LBL_WARN_NO_USERS;
    if (!found_teams && assign_user_id == '') {
      alert(warning_message);
      return;
    }

<<<<<<< HEAD
    var emailUids = SUGAR.email2.listView.getUidsFromSelection();
    var uids = "";
    for (i = 0; i < emailUids.length; i++) {
      if (uids != '') {
        uids += app_strings.LBL_EMAIL_DELIMITER;
      }
      uids += emailUids[i];
    }
=======
	saveQuickCreateFormAndAddToAddressBook : function(o) {
	   SUGAR.hideMessageBox();
		SUGAR.email2.detailView.quickCreateDialog.hide();
		SUGAR.email2.complexLayout.findPanel('contactsTab').show();
		validate['EditView'] = [ ];
	},

	handleAssignmentDialogAssignAction : function() {


	    var assign_user_id = window.document.forms['Distribute'].elements['assigned_user_id'].value;

	    var dist = 'direct';
	    var users = false;
	    var rules = false;
	    var get = "";
	    var found_teams = false;
	    var warning_message = mod_strings.LBL_WARN_NO_USERS;
	    if(!found_teams && assign_user_id == '' )
	    {
	        alert(warning_message);
	        return;
	    }

	    var emailUids = SUGAR.email2.listView.getUidsFromSelection();
	    var uids = "";
	    for(i=0; i<emailUids.length; i++) {
	        if(uids != '') {
	            uids += app_strings.LBL_EMAIL_DELIMITER;
	        }
	        uids += emailUids[i];
	    }

	    var row = SUGAR.email2.grid.getSelectedRows()[0];
	    var data = SUGAR.email2.grid.getRecord(row).getData();
	    var ieid = data.ieId;
	    var mbox = data.mbox;
	    AjaxObject.startRequest(callbackAssignmentAction, urlStandard + '&emailUIAction=' + "doAssignmentAssign&uids=" + uids + "&ieId=" + ieid + "&folder=" + mbox + "&distribute_method=" + dist + "&users=" +assign_user_id + get);
	    SUGAR.email2.contextMenus.assignToDialogue.hide();
	    SUGAR.showMessageBox('Assignment', app_strings.LBL_EMAIL_ONE_MOMENT);

	},

	handleAssignmentDialogDeleteAction : function() {
		// TO pass list of UIDS/emailIds
		var uids = SUGAR.email2.listView.getUidsFromSelection();
		var row = SUGAR.email2.grid.getSelections()[0];
		var ieid = row.data.ieId;
	    var mbox = row.data.mbox;
        AjaxObject.startRequest(callbackAssignmentAction, urlStandard + '&emailUIAction=' + "doAssignmentDelete&uids=" + uids + "&ieId=" + ieId + "&folder=" + mbox);
        SUGAR.email2.contextMenus.assignmentDialog.hide();
		SUGAR.showMessageBox(app_strings.LBL_EMAIL_PERFORMING_TASK, app_strings.LBL_EMAIL_ONE_MOMENT);

		// AJAX Call

	},

	showEmailDetailView : function(o) {
        SUGAR.hideMessageBox();
        var SED = SUGAR.email2.detailView;
		var ret = YAHOO.lang.JSON.parse(o.responseText);

		if(!SED.quickCreateDialog) {
			SED.quickCreateDialog = new YAHOO.widget.Dialog("emailDetailDialog", {
				modal:true,
				visible:true,
            	//fixedcenter:true,
            	constraintoviewport: true,
            	draggable: true,
				autofillheight: "body",
				shadow	: true
			});
			SED.quickCreateDialog.renderEvent.subscribe(function() {
            	var viewHeight = YAHOO.util.Dom.getViewportHeight();
            	var contH = document.body["scrollHeight"];
            	for (var i in this.body.childNodes) {
            		if (this.body.childNodes[i].offsetHeight)
            			contH += this.body.childNodes[i].offsetHeight;
            	}
        		this.body.style.overflow = "auto";
        		this.body.style.width = "800px";
        		this.body.style.height = (viewHeight - 75 > contH ? (contH + 10) : (viewHeight - 75)) + "px";
        		this.center();
            }, SED.quickCreateDialog);
		}
		SED.quickCreateDialog.setHeader(app_strings.LBL_EMAIL_RECORD);
		SED.quickCreateDialog.setBody(ret.html);
		SED.quickCreateDialog.render();
        SUGAR.util.evalScript(ret.html);
        SED.quickCreateDialog.show();
	},

	showAssignmentDialogWithData : function(o) {
        var SEC = SUGAR.email2.contextMenus;
		SUGAR.hideMessageBox();
        var ret = YAHOO.lang.JSON.parse(o.responseText);
        if (!SEC.assignmentDialog) {
	        SEC.assignmentDialog = new YAHOO.widget.Dialog("assignmentDialog", {
	        	visible:false,
            	fixedcenter:true,
            	constraintoviewport: true,
	        	modal   : true
	        });
	        SEC.assignmentDialog.setBody("");
	        SEC.assignmentDialog.setHeader(app_strings.LBL_EMAIL_ASSIGNMENT);
	        SEC.assignmentDialog.renderEvent.subscribe(function() {
            	var iev = YAHOO.util.Dom.get("Distribute");
            	if (iev) {
            		this.body.style.width = "700px";
            	}
            },  SEC.assignmentDialog);
	        SEC.assignmentDialog.render();
        }
        SEC.assignmentDialog.setBody(ret);
        SEC.assignmentDialog.render();
        validate = [];
        SEC.assignmentDialog.show();
        SUGAR.util.evalScript(ret);
	},

	showImportForm : function(o) {
		var SED = SUGAR.email2.detailView;
		var ret = YAHOO.lang.JSON.parse(o.responseText);
        
        document.getElementById('quickCreateContent').innerHTML = "";
        SUGAR.hideMessageBox();
        if (!ret) {
            return false;
        }
>>>>>>> e9c25de1

    var row = SUGAR.email2.grid.getSelectedRows()[0];
    var data = SUGAR.email2.grid.getRecord(row).getData();
    var ieid = data.ieId;
    var mbox = data.mbox;
    AjaxObject.startRequest(callbackAssignmentAction, urlStandard + '&emailUIAction=' + "doAssignmentAssign&uids=" + uids + "&ieId=" + ieid + "&folder=" + mbox + "&distribute_method=" + dist + "&users=" + assign_user_id + get);
    SUGAR.email2.contextMenus.assignToDialogue.hide();
    SUGAR.showMessageBox('Assignment', app_strings.LBL_EMAIL_ONE_MOMENT);

  },

  handleAssignmentDialogDeleteAction: function () {
    // TO pass list of UIDS/emailIds
    var uids = SUGAR.email2.listView.getUidsFromSelection();
    var row = SUGAR.email2.grid.getSelections()[0];
    var ieid = row.data.ieId;
    var mbox = row.data.mbox;
    AjaxObject.startRequest(callbackAssignmentAction, urlStandard + '&emailUIAction=' + "doAssignmentDelete&uids=" + uids + "&ieId=" + ieId + "&folder=" + mbox);
    SUGAR.email2.contextMenus.assignmentDialog.hide();
    SUGAR.showMessageBox(app_strings.LBL_EMAIL_PERFORMING_TASK, app_strings.LBL_EMAIL_ONE_MOMENT);

    // AJAX Call

  },

  showEmailDetailView: function (o) {
    SUGAR.hideMessageBox();
    var SED = SUGAR.email2.detailView;
    var ret = YAHOO.lang.JSON.parse(o.responseText);

    if (!SED.quickCreateDialog) {
      SED.quickCreateDialog = new YAHOO.widget.Dialog("emailDetailDialog", {
        modal: true,
        visible: true,
        //fixedcenter:true,
        constraintoviewport: true,
        draggable: true,
        autofillheight: "body",
        shadow: true
      });
      SED.quickCreateDialog.renderEvent.subscribe(function () {
        var viewHeight = YAHOO.util.Dom.getViewportHeight();
        var contH = 0;
        for (var i in this.body.childNodes) {
          if (this.body.childNodes[i].offsetHeight)
            contH += this.body.childNodes[i].offsetHeight;
        }
        this.body.style.overflow = "auto";
        this.body.style.width = "800px";
        this.body.style.height = (viewHeight - 75 > contH ? (contH + 10) : (viewHeight - 75)) + "px";
        this.center();
      }, SED.quickCreateDialog);
    }
    SED.quickCreateDialog.setHeader(app_strings.LBL_EMAIL_RECORD);
    SED.quickCreateDialog.setBody(ret.html);
    SED.quickCreateDialog.render();
    SUGAR.util.evalScript(ret.html);
    SED.quickCreateDialog.show();
  },

  showAssignmentDialogWithData: function (o) {
    var SEC = SUGAR.email2.contextMenus;
    SUGAR.hideMessageBox();
    var ret = YAHOO.lang.JSON.parse(o.responseText);
    if (!SEC.assignmentDialog) {
      SEC.assignmentDialog = new YAHOO.widget.Dialog("assignmentDialog", {
        visible: false,
        fixedcenter: true,
        constraintoviewport: true,
        modal: true
      });
      SEC.assignmentDialog.setBody("");
      SEC.assignmentDialog.setHeader(app_strings.LBL_EMAIL_ASSIGNMENT);
      SEC.assignmentDialog.renderEvent.subscribe(function () {
        var iev = YAHOO.util.Dom.get("Distribute");
        if (iev) {
          this.body.style.width = "700px";
        }
      }, SEC.assignmentDialog);
      SEC.assignmentDialog.render();
    }
    SEC.assignmentDialog.setBody(ret);
    SEC.assignmentDialog.render();
    validate = [];
    SEC.assignmentDialog.show();
    SUGAR.util.evalScript(ret);
  },

  showImportForm: function (o) {
    var SED = SUGAR.email2.detailView;
    var ret = YAHOO.lang.JSON.parse(o.responseText);

    document.getElementById('quickCreateContent').innerHTML = "";
    SUGAR.hideMessageBox();
    if (!ret) {
      return false;
    }

    if (!SED.importDialog) {
      SED.importDialog = new YAHOO.widget.Dialog("importDialog", {
        modal: true,
        visible: false,
        fixedcenter: true,
        constraintoviewport: true,
        buttons: [{
          text: app_strings.LBL_EMAIL_ARCHIVE_TO_SUGAR, isDefault: true, handler: function () {
            AjaxObject.detailView.getImportAction(SED.importDialog.ret);
          }
        }]//,
        //scroll : true
      });
      SED.importDialog.setHeader(app_strings.LBL_EMAIL_IMPORT_SETTINGS);
      SED.importDialog.setBody("");
      SED.importDialog.hideEvent.subscribe(function () {
        for (var i in QSFieldsArray) {
          if (QSFieldsArray[i] != null && typeof(QSFieldsArray[i]) == "object") {
            QSFieldsArray[i].destroy();
            delete QSFieldsArray[i];
          }
          if (QSProcessedFieldsArray[i]) {
            QSProcessedFieldsArray[i] = false;
          } // if
        }
      });
      SED.importDialog.renderEvent.subscribe(function () {
        var iev = YAHOO.util.Dom.get("ImportEditView");
        if (iev) {
          //this.body.style.height = (iev.clientHeight + 10) + "px";
          this.body.style.width = "600px";
        }
      }, SED.importDialog);
      SED.importDialog.render();
    } // end lazy load
    SED.importDialog.setBody(ret.html);
    SED.importDialog.ret = ret;
    SUGAR.util.evalScript(ret.html);
    SED.importDialog.render();
    validate = [];
    SED.importDialog.show();
    SED.importDialog.focusFirstButton();
  },
  getImportAction: function (ret) {
    if (!check_form('ImportEditView')) return false;
    if (!SUGAR.collection.prototype.validateTemSet('ImportEditView', 'team_name')) {
      alert(mod_strings.LBL_EMAILS_NO_PRIMARY_TEAM_SPECIFIED);
      return false;
    } // if
    var get = "";
    var editView = document.getElementById('ImportEditView');
    if (editView.assigned_user_id != null) {
      get = get + "&user_id=" + editView.assigned_user_id.value
      //var user_id = editView.assigned_user_id.value;
    }
    var parent_id = editView.parent_id.value;
    var parent_type = editView.parent_type.value;
    var row = SUGAR.email2.grid.getSelectedRows()[0];
    row = SUGAR.email2.grid.getRecord(row);
    var data = row.getData();
    var ieId = data.ieId;
    var mbox = data.mbox;
    var serverDelete = editView.serverDelete.checked;
    var emailUids = SUGAR.email2.listView.getUidsFromSelection();
    var uids = "";
    for (i = 0; i < emailUids.length; i++) {
      if (uids != '') {
        uids += app_strings.LBL_EMAIL_DELIMITER;
      }
      uids += emailUids[i];
    }

    var action = 'importEmail&uid=';
    if (ret.move) {
      action = 'moveEmails';
      action = action + '&sourceFolder=' + ret['srcFolder'];
      action = action + '&sourceIeId=' + ret['srcIeId'];
      action = action + '&destinationFolder=' + ret['dstFolder'];
      action = action + '&destinationIeId=' + ret['dstIeId'];
      action = action + '&emailUids=';
    }
    if (action.search(/importEmail/) != -1) {
      SUGAR.showMessageBox(app_strings.LBL_EMAIL_IMPORTING_EMAIL, app_strings.LBL_EMAIL_ONE_MOMENT);
    } else {
      SUGAR.showMessageBox("Moving Email(s)", app_strings.LBL_EMAIL_ONE_MOMENT);
    }

    AjaxObject.startRequest(callbackStatusForImport, urlStandard + '&emailUIAction=' + action + uids + "&ieId=" + ieId + "&mbox=" + mbox +
      get + "&parent_id=" + parent_id + "&parent_type=" + parent_type + '&delete=' + serverDelete);
    SUGAR.email2.detailView.importDialog.hide();
    document.getElementById('importDialogContent').innerHTML = "";

  },
  showRelateForm: function (o) {
    var SED = SUGAR.email2.detailView;
    var ret = YAHOO.lang.JSON.parse(o.responseText);
    document.getElementById('quickCreateContent').innerHTML = "";
    SUGAR.hideMessageBox();
    if (!ret) {
      return false;
    }
    dialog_loaded = true;

    if (!SED.relateDialog) {
      SED.relateDialog = new YAHOO.widget.Dialog('relateDialog', {
        modal: true,
        visible: true,
        fixedcenter: true,
        width: '800px',
        constraintoviewport: true,
        buttons: [{
          text: app_strings.LBL_EMAIL_RELATE_TO, isDefault: true, handler: function () {
            if (!check_form('RelateEditView')) return false;
            var get = "";
            var editView = document.getElementById('RelateEditView');
            var parent_id = editView.parent_id.value;
            var parent_type = editView.parent_type.value;
            var row = SUGAR.email2.grid.getSelectedRows()[0];
            row = SUGAR.email2.grid.getRecord(row);
            var ieId = row.getData().ieId;
            var mbox = row.getData().mbox;
            var emailUids = SUGAR.email2.listView.getUidsFromSelection();
            var uids = "";
            for (i = 0; i < emailUids.length; i++) {
              if (uids != '') {
                uids += app_strings.LBL_EMAIL_DELIMITER;
              }
              uids += emailUids[i];
            }
            SUGAR.showMessageBox(app_strings.LBL_EMAIL_PERFORMING_TASK, app_strings.LBL_EMAIL_ONE_MOMENT);
            AjaxObject.startRequest(callbackStatusForImport, urlStandard + '&emailUIAction=relateEmails&uid=' + uids
              + "&ieId=" + ieId + "&mbox=" + mbox + "&parent_id=" + parent_id + "&parent_type=" + parent_type);
            SED.relateDialog.hide();
            document.getElementById('relateDialogContent').innerHTML = "";
          }
        }]
      });

      SED.relateDialog.hideEvent.subscribe(function () {
        if (QSFieldsArray['ImportEditView_parent_name'] != null) {
          QSFieldsArray['ImportEditView_parent_name'].destroy();
          delete QSFieldsArray['ImportEditView_parent_name'];
        } // if
        if (QSProcessedFieldsArray['ImportEditView_parent_name']) {
          QSProcessedFieldsArray['ImportEditView_parent_name'] = false;
        } // if
      });

      SED.relateDialog.renderEvent.subscribe(function () {
        var viewPortHeight = YAHOO.util.Dom.getViewportHeight();
        var contH = 0;
        for (var i in this.body.childNodes) {
          if (this.body.childNodes[i].clientHeight)
            contH += this.body.childNodes[i].clientHeight;
        }
      }, SED.relateDialog);
      SED.relateDialog.setHeader(app_strings.LBL_EMAIL_RELATE_EMAIL);
    } // end lazy load

    SED.relateDialog.setBody(ret.html);
    SED.relateDialog.render();
    SUGAR.util.evalScript(ret.html);
    SED.relateDialog.show();
  }
};
/**
 * DetailView callbacks
 */
AjaxObject.detailView.callback = {
  emailDetail: {
    success: function (o) {
      SUGAR.email2.o = o;
      var ret = YAHOO.lang.JSON.parse(o.responseText);
      SUGAR.email2.detailView.consumeMetaDetail(ret);
    },
    argument: [targetDiv],
    failure: AjaxObject.handleFailure,
    timeout: 0,
    scope: AjaxObject
  },
  emailPreview: {
    success: function (o) {
      SUGAR.email2.o = o;
      var ret = YAHOO.lang.JSON.parse(o.responseText);
      SUGAR.email2.detailView.consumeMetaPreview(ret);
    },
    failure: AjaxObject.handleFailure,
    timeout: 0,
    scope: AjaxObject
  },
  viewPrint: {
    success: AjaxObject.detailView.displayPrintable,
    failure: AjaxObject.handleFailure,
    timeout: AjaxObject.timeout,
    scope: AjaxObject
  },
  viewRaw: {
    success: AjaxObject.detailView.displayView,
    failure: AjaxObject.handleFailure,
    timeout: AjaxObject.timeout,
    scope: AjaxObject
  }
};


AjaxObject.folders = {
  /**
   * check-mail post actions
   */
  checkMailCleanup: function (o) {
    SUGAR.hideMessageBox();
    AjaxObject.folders.rebuildFolders(o); // rebuild TreeView

    // refresh focus ListView
    SE.listView.refreshGrid();
    SUGAR.email2.folders.startCheckTimer(); // resets the timer
  },

  /**
   */
  rebuildFolders: function (o) {
    SUGAR.hideMessageBox();

    var data = YAHOO.lang.JSON.parse(o.responseText);

    email2treeinit(SUGAR.email2.tree, data.tree_data, 'frameFolders', data.param);

    var user = getUserEditViewUserId();
    SUGAR.email2.folders.setSugarFolders(null, user);
  }
};
AjaxObject.folders.callback = {
  checkMail: {
    success: AjaxObject.folders.checkMailCleanup,
    failure: AjaxObject.handleFailure,
    timeout: 600000, // 5 mins
    scope: AjaxObject
  }
}

AjaxObject.rules = {
  loadRulesForSettings: function (o) {
    document.getElementById("rulesListCell").innerHTML = o.responseText;
    // assume we have the class we need
    SUGAR.routing.getStrings();
    SUGAR.routing.getDependentDropdowns();
  }
};
////	END PER MODULE CALLBACK OBJECTS
///////////////////////////////////////////////////////////////////////////


var callback = {
  success: AjaxObject.handleSuccess,
  failure: AjaxObject.handleFailure,
  timeout: AjaxObject.timeout,
  scope: AjaxObject
};
var callbackAccount = {
  success: AjaxObject.ieSaveSuccess,
  failure: AjaxObject.handleFailure,
  timeout: AjaxObject.timeout,
  scope: AjaxObject
};
var callbackAccountDelete = {
  success: AjaxObject.ieDeleteSuccess,
  failure: AjaxObject.handleFailure,
  timeout: AjaxObject.timeout,
  scope: AjaxObject
};
var callbackOutboundTest = {
  success: AjaxObject.ieSendSuccess,
  failure: AjaxObject.handleFailure,
  timeout: AjaxObject.timeout,
  scope: AjaxObject
};


var callbackTeamInfoForSettings = {
  success: function (o) {
    var data = YAHOO.lang.JSON.parse(o.responseText);
    document.getElementById('EditViewGroupFolderTeamTD').innerHTML = data.defaultgroupfolder;
  },
  failure: AjaxObject.handleFailure,
  timeout: AjaxObject.timeout,
  scope: AjaxObject

};

var callbackStatusForImport = {
  success: function (o) {
    SUGAR.hideMessageBox();
    if (o.responseText != "") {
      var statusString = "";
      var data = YAHOO.lang.JSON.parse(o.responseText);
      for (i = 0; i < data.length; i++) {
        statusString = statusString + data[i] + '<br/>';
      }
      SUGAR.showMessageBox(SUGAR.language.get('Emails', 'LBL_IMPORT_STATUS_TITLE'), statusString, 'alert');
    }
    SE.listView.refreshGrid();

  },
  failure: AjaxObject.handleFailure,
  timeout: AjaxObject.timeout,
  scope: AjaxObject

};
var callbackComposeCache = {
  success: AjaxObject.composeCache,
  failure: AjaxObject.handleFailure,
  timeout: AjaxObject.timeout,
  scope: AjaxObject
};
var callbackDelete = {
  success: AjaxObject.handleDeleteReturn,
  failure: AjaxObject.handleFailure,
  timeout: AjaxObject.timeout,
  scope: AjaxObject
};
var callbackEmailDetailMultiple = {
  success: function (o) {
    SUGAR.hideMessageBox();
    var retMulti = YAHOO.lang.JSON.parse(o.responseText);
    var ret = new Object();

    for (var i = 0; i < retMulti.length; i++) {
      ret = retMulti[i];

      SUGAR.email2._setDetailCache(ret);
      SUGAR.email2.detailView.populateDetailView(ret.meta.uid, ret.meta.mbox, ret.meta.ieId, true, SUGAR.email2.innerLayout);
    }
  },
  failure: AjaxObject.handleFailure,
  timeout: 0,
  scope: AjaxObject
};
var callbackListViewSortOrderChange = {
  success: AjaxObject.saveListViewSortOrderPart2,
  failure: AjaxObject.handleFailure,
  timeout: AjaxObject.timeout,
  scope: AjaxObject,
  argument: [ieId, ieName, focusFolder]
};
var callbackEmptyTrash = {
  success: function (o) {
    SUGAR.hideMessageBox();
    AjaxObject.folderRenameCleanup;
  },
  failure: AjaxObject.handleFailure,
  timeout: AjaxObject.timeout,
  scope: AjaxObject
};
var callbackClearCacheFiles = {
  success: function (o) {
    SUGAR.hideMessageBox();
  },
  failure: AjaxObject.handleFailure,
  timeout: AjaxObject.timeout,
  scope: AjaxObject
};
var callbackFolderRename = {
  success: function (o) {
    SUGAR.hideMessageBox();
    SUGAR.email2.folders.rebuildFolders();
  },
  failure: AjaxObject.handleFailure,
  timeout: AjaxObject.timeout,
  scope: AjaxObject
};
var callbackFolderDelete = {
  success: function (o) {
    var ret = YAHOO.lang.JSON.parse(o.responseText);
    if (ret.status) {
      if (ret.folder_id) {
        var node = SUGAR.email2.folders.getNodeFromId(ret.folder_id);
        if (node)
          SUGAR.email2.tree.removeNode(node, true);
      } else if (ret.ieId && ret.mbox) {
        var node = SUGAR.email2.folders.getNodeFromIeIdAndMailbox(ret.ieId, ret.mbox);
        if (node)
          SUGAR.email2.tree.removeNode(node, true);
      }
      SUGAR.hideMessageBox();
      //SUGAR.email2.folders.loadSettingFolder();
    } else {
      SUGAR.hideMessageBox();
      SUGAR.showMessageBox(app_strings.LBL_EMAIL_ERROR_DESC, ret.errorMessage, 'alert');
    } // else
  },
  failure: AjaxObject.handleFailure,
  timeout: AjaxObject.timeout,
  scope: AjaxObject
};
var callbackFolderSave = {
  success: function (o) {
    var ret = YAHOO.lang.JSON.parse(o.responseText);

    switch (ret.action) {
      case 'newFolderSave':
        SUGAR.email2.folders.rebuildFolders();
        break;
    }
  },
  failure: AjaxObject.handleFailure,
  timeout: AjaxObject.timeout,
  scope: AjaxObject
};
var callbackFolderSubscriptions = {
  success: AjaxObject.updateFolderSubscriptions,
  failure: AjaxObject.handleFailure,
  timeout: AjaxObject.timeout,
  scope: AjaxObject
};
var callbackFolderUpdate = {
  success: AjaxObject.updateFrameFolder,
  failure: AjaxObject.handleFailure,
  timeout: AjaxObject.timeout,
  scope: AjaxObject
};
var callbackFolders = {
  success: AjaxObject.folders.rebuildFolders,
  //success : void(true),
  failure: AjaxObject.handleFailure,
  timeout: AjaxObject.timeout,
  scope: AjaxObject
};
var callbackFullSync = {
  success: AjaxObject.fullSyncCleanup,
  failure: AjaxObject.handleFailure,
  timeout: 9999999999999,
  scope: AjaxObject
};
var callbackGeneric = {
  success: function () {
    SUGAR.hideMessageBox();
  },
  failure: AjaxObject.handleFailure,
  timeout: AjaxObject.timeout,
  scope: AjaxObject
};
var callbackIeAccountRetrieve = {
  success: function (o) {
    // return JSON encoding
    SUGAR.hideMessageBox();
    SUGAR.email2.accounts.fillIeAccount(o.responseText);
    SUGAR.email2.accounts.showEditInboundAccountDialogue(false);
  },
  failure: AjaxObject.handleFailure,
  timeout: AjaxObject.timeout,
  scope: AjaxObject
};
var callbackImportOneEmail = {
  success: AjaxObject.detailView.showImportForm,
  failure: AjaxObject.handleFailure,
  timeout: AjaxObject.timeout,
  scope: AjaxObject
};
var callbackRelateEmail = {
  success: AjaxObject.detailView.showRelateForm,
  failure: AjaxObject.handleFailure,
  timeout: AjaxObject.timeout,
  scope: AjaxObject
}
var callbackEmailDetailView = {
  success: AjaxObject.detailView.showEmailDetailView,
  failure: AjaxObject.handleFailure,
  timeout: AjaxObject.timeout,
  scope: AjaxObject
}
var callbackAssignmentDialog = {
  success: AjaxObject.detailView.showAssignmentDialogWithData,
  failure: AjaxObject.handleFailure,
  timeout: AjaxObject.timeout,
  scope: AjaxObject
};
var callbackAssignmentAction = {
  success: function (o) {
    SE.listView.refreshGrid();
    SUGAR.hideMessageBox();
    if (o.responseText != '') {
      SUGAR.showMessageBox('Assignment action result', o.responseText, 'alert');
    } // if
  },
  failure: AjaxObject.handleFailure,
  timeout: AjaxObject.timeout,
  scope: AjaxObject
};
var callbackMoveEmails = {
  success: function (o) {
    SE.listView.refreshGrid();
    SUGAR.hideMessageBox();
    if (o.responseText != '') {
      SUGAR.showMessageBox(app_strings.LBL_EMAIL_ERROR_DESC, o.responseText, 'alert');
    } // if
  },
  failure: AjaxObject.handleFailure,
  timeout: AjaxObject.timeout,
  scope: AjaxObject
};
var callbackLoadAttachments = {
  success: AjaxObject.loadAttachments,
  failure: AjaxObject.handleFailure,
  timeout: AjaxObject.timeout,
  scope: AjaxObject
};
var callbackLoadRules = {
  success: AjaxObject.rules.loadRulesForSettings,
  failure: AjaxObject.handleFailure,
  timeout: AjaxObject.timeout,
  scope: AjaxObject
};
var callbackLoadSignature = {
  success: AjaxObject.loadSignature,
  failure: AjaxObject.handleFailure,
  timeout: AjaxObject.timeout,
  scope: AjaxObject
};
var callbackDeleteSignature = {
  success: AjaxObject.handleDeleteSignature,
  failure: AjaxObject.handleFailure,
  timeout: AjaxObject.timeout,
  scope: AjaxObject
};
/*var callbackMoveEmails = {
 success : function(o) { SUGAR.email2.listView.moveEmailsCleanup(o) },
 failure : AjaxObject.handleFailure,
 timeout : AjaxObject.timeout,
 scope   : AjaxObject
 }*/
var callbackOutboundSave = {
  success: AjaxObject.accounts.saveOutboundCleanup,
  failure: AjaxObject.handleFailure,
  timeout: AjaxObject.timeout,
  scope: AjaxObject
};
var callbackDefaultOutboundSave = {
  success: AjaxObject.accounts.saveDefaultOutboundCleanup,
  failure: AjaxObject.handleFailure,
  timeout: AjaxObject.timeout,
  scope: AjaxObject
};
var callbackQuickCreate = {
  success: AjaxObject.detailView.showQuickCreateForm,
  failure: AjaxObject.handleFailure,
  timeout: AjaxObject.timeout,
  scope: AjaxObject
};
var callbackQuickCreateSave = {
  success: AjaxObject.detailView.saveQuickCreateForm,
  failure: AjaxObject.handleFailure,
  timeout: AjaxObject.timeout,
  scope: AjaxObject
};
var callbackQuickCreateSaveAndAddToAddressBook = {
  success: AjaxObject.detailView.saveQuickCreateFormAndAddToAddressBook,
  failure: AjaxObject.handleFailure,
  timeout: AjaxObject.timeout,
  scope: AjaxObject
};
var callbackQuickCreateSaveAndReply = {
  success: AjaxObject.detailView.saveQuickCreateFormAndReply,
  failure: AjaxObject.handleFailure,
  timeout: AjaxObject.timeout,
  scope: AjaxObject
}
var callbackQuickCreateSaveAndReplyCase = {
  success: AjaxObject.detailView.saveQuickCreateFormAndReplyCase,
  failure: AjaxObject.handleFailure,
  timeout: AjaxObject.timeout,
  scope: AjaxObject
}
var callbackRebuildShowAccountList = {
  success: AjaxObject.rebuildShowFolders,
  failure: AjaxObject.handleFailure,
  timeout: AjaxObject.timeout,
  scope: AjaxObject
};

var callbackRefreshSugarFolders = {
  success: function (o) {
    var t = YAHOO.lang.JSON.parse(o.responseText);
    SUGAR.email2.folders.setSugarFoldersEnd(t);
  },
  failure: AjaxObject.handleFailure,
  timeout: AjaxObject.timeout,
  scope: AjaxObject
};
var callbackReplyForward = {
  success: AjaxObject.handleReplyForward,
  finish: function (a, retryCount, isReOrFwDraft) {
    if (typeof(retryCount) == 'undefined') {
      retryCount = 0;
    } else {
      retryCount++;
    }
    if (typeof(isReOrFwDraft) == 'undefined') {
      isReOrFwDraft = 0;
    }
    var idx = SUGAR.email2.composeLayout.currentInstanceId;
    var t = tinyMCE.getInstanceById('htmleditor' + idx);
    try {
      var html = t.getContent();

      html = "&nbsp;";
      //add hr tag if this is not a reply draft or forward draft
      if (!isReOrFwDraft) {
        html += "<div><hr></div>";
      }
      html += a.description;

      t.setContent(html);//

      if (a.type != 'draft') {
        // Next step, attach signature
        SUGAR.email2.composeLayout.resizeEditorSetSignature(idx, true);
      }

    } catch (e) {
      if (retryCount < 5) {
        setTimeout("callbackReplyForward.finish(globalA, " + retryCount + ");", 500);
        return;
      }
    }
    var tabArray = SUGAR.email2.innerLayout.get("tabs");
    if (tabArray != null && tabArray.length > 0) {
      for (i = 0; i < tabArray.length; i++) {
        var tabObject = tabArray[i];
        if (tabObject.get("id") == ("composeTab" + idx)) {
          var tabLabel = a.name;
          if (tabLabel != null && tabLabel.length > 25) {
            tabLabel = tabLabel.substring(0, 25) + "...";
          } // if
          tabObject.get("labelEl").firstChild.data = tabLabel;
          break;
        }
      }
    }

    //SUGAR.email2.innerLayout.regions.center.getPanel('composeLayout' + idx).setTitle(a.name);
    if (a.parent_name != null && a.parent_name != "") {
      document.getElementById('data_parent_name' + idx).value = a.parent_name;
    }
    if (a.parent_type != null && a.parent_type != "") {
      document.getElementById('data_parent_type' + idx).value = a.parent_type;
    }
    if (a.parent_id != null && a.parent_id != "") {
      document.getElementById('data_parent_id' + idx).value = a.parent_id;
    }
    if (a.fromAccounts.status) {
      var addressFrom = document.getElementById('addressFrom' + idx);
      SUGAR.email2.util.emptySelectOptions(addressFrom);
      var fromAccountOpts = a.fromAccounts.data;
      for (i = 0; i < fromAccountOpts.length; i++) {
        var key = fromAccountOpts[i].value;
        var display = fromAccountOpts[i].text;
        var opt = new Option(display, key);
        if (fromAccountOpts[i].selected) {
          opt.selected = true;
        }
        addressFrom.options.add(opt);
      }
    } // if
    SUGAR.hideMessageBox();

  },
  failure: AjaxObject.handleFailure,
  timeout: AjaxObject.timeout,
  scope: AjaxObject,
  argument: [sendType]
};
var callbackSendEmail = {
  success: AjaxObject.sendEmailCleanUp,
  failure: AjaxObject.handleFailure,
  timeout: AjaxObject.timeout,
  scope: AjaxObject
};
var callbackSettings = {
  success: AjaxObject.updateUserPrefs,
  failure: AjaxObject.handleFailure,
  timeout: AjaxObject.timeout,
  scope: AjaxObject
};
var callbackSettingsFolderRefresh = {
  success: AjaxObject.settingsFolderRefresh,
  failure: AjaxObject.handleFailure,
  timeout: AjaxObject.timeout,
  scope: AjaxObject
};
var callbackLoadSettingFolder = {
  success: function (o) {
    AjaxObject.settingsFolderRefresh(o);
    SUGAR.email2.accounts.rebuildFolderList(); // refresh frameFolder
  },
  failure: AjaxObject.handleFailure,
  timeout: AjaxObject.timeout,
  scope: AjaxObject

};
var callbackUploadAttachment = {
  success: AjaxObject.uploadAttachmentSuccessful,
  upload: AjaxObject.uploadAttachmentSuccessful,
  failure: AjaxObject.handleFailure,
  timeout: AjaxObject.timeout,
  scope: AjaxObject
};
var callbackUserPrefs = {
  success: function (o) {
    SUGAR.email2.userPrefs = YAHOO.lang.JSON.parse(o.responseText);
  },
  failure: AjaxObject.handleFailure,
  timeout: AjaxObject.timeout,
  scope: AjaxObject
};

var callbackContextmenus = {
  markUnread: {
    success: AjaxObject.markEmailCleanup,
    failure: AjaxObject.handleFailure,
    timeout: AjaxObject.timeout,
    scope: AjaxObject
  }
};

var callbackCheckEmail2 = {
  success: function (o) {
    var ret = YAHOO.lang.JSON.parse(o.responseText);
    SUGAR.showMessageBox(app_strings.LBL_EMAIL_CHECKING_NEW, ret.text);


  },
  failure: AjaxObject.handleFailure,
  timeout: AjaxObject.timeout,
  scope: AjaxObject
}<|MERGE_RESOLUTION|>--- conflicted
+++ resolved
@@ -835,7 +835,6 @@
       return;
     }
 
-<<<<<<< HEAD
     var emailUids = SUGAR.email2.listView.getUidsFromSelection();
     var uids = "";
     for (i = 0; i < emailUids.length; i++) {
@@ -844,68 +843,35 @@
       }
       uids += emailUids[i];
     }
-=======
-	saveQuickCreateFormAndAddToAddressBook : function(o) {
-	   SUGAR.hideMessageBox();
-		SUGAR.email2.detailView.quickCreateDialog.hide();
-		SUGAR.email2.complexLayout.findPanel('contactsTab').show();
-		validate['EditView'] = [ ];
-	},
-
-	handleAssignmentDialogAssignAction : function() {
-
-
-	    var assign_user_id = window.document.forms['Distribute'].elements['assigned_user_id'].value;
-
-	    var dist = 'direct';
-	    var users = false;
-	    var rules = false;
-	    var get = "";
-	    var found_teams = false;
-	    var warning_message = mod_strings.LBL_WARN_NO_USERS;
-	    if(!found_teams && assign_user_id == '' )
-	    {
-	        alert(warning_message);
-	        return;
-	    }
-
-	    var emailUids = SUGAR.email2.listView.getUidsFromSelection();
-	    var uids = "";
-	    for(i=0; i<emailUids.length; i++) {
-	        if(uids != '') {
-	            uids += app_strings.LBL_EMAIL_DELIMITER;
-	        }
-	        uids += emailUids[i];
-	    }
-
-	    var row = SUGAR.email2.grid.getSelectedRows()[0];
-	    var data = SUGAR.email2.grid.getRecord(row).getData();
-	    var ieid = data.ieId;
-	    var mbox = data.mbox;
-	    AjaxObject.startRequest(callbackAssignmentAction, urlStandard + '&emailUIAction=' + "doAssignmentAssign&uids=" + uids + "&ieId=" + ieid + "&folder=" + mbox + "&distribute_method=" + dist + "&users=" +assign_user_id + get);
-	    SUGAR.email2.contextMenus.assignToDialogue.hide();
-	    SUGAR.showMessageBox('Assignment', app_strings.LBL_EMAIL_ONE_MOMENT);
-
-	},
-
-	handleAssignmentDialogDeleteAction : function() {
-		// TO pass list of UIDS/emailIds
-		var uids = SUGAR.email2.listView.getUidsFromSelection();
-		var row = SUGAR.email2.grid.getSelections()[0];
-		var ieid = row.data.ieId;
-	    var mbox = row.data.mbox;
-        AjaxObject.startRequest(callbackAssignmentAction, urlStandard + '&emailUIAction=' + "doAssignmentDelete&uids=" + uids + "&ieId=" + ieId + "&folder=" + mbox);
-        SUGAR.email2.contextMenus.assignmentDialog.hide();
-		SUGAR.showMessageBox(app_strings.LBL_EMAIL_PERFORMING_TASK, app_strings.LBL_EMAIL_ONE_MOMENT);
-
-		// AJAX Call
-
-	},
-
-	showEmailDetailView : function(o) {
-        SUGAR.hideMessageBox();
-        var SED = SUGAR.email2.detailView;
-		var ret = YAHOO.lang.JSON.parse(o.responseText);
+
+    var row = SUGAR.email2.grid.getSelectedRows()[0];
+    var data = SUGAR.email2.grid.getRecord(row).getData();
+    var ieid = data.ieId;
+    var mbox = data.mbox;
+    AjaxObject.startRequest(callbackAssignmentAction, urlStandard + '&emailUIAction=' + "doAssignmentAssign&uids=" + uids + "&ieId=" + ieid + "&folder=" + mbox + "&distribute_method=" + dist + "&users=" + assign_user_id + get);
+    SUGAR.email2.contextMenus.assignToDialogue.hide();
+    SUGAR.showMessageBox('Assignment', app_strings.LBL_EMAIL_ONE_MOMENT);
+
+  },
+
+  handleAssignmentDialogDeleteAction: function () {
+    // TO pass list of UIDS/emailIds
+    var uids = SUGAR.email2.listView.getUidsFromSelection();
+    var row = SUGAR.email2.grid.getSelections()[0];
+    var ieid = row.data.ieId;
+    var mbox = row.data.mbox;
+    AjaxObject.startRequest(callbackAssignmentAction, urlStandard + '&emailUIAction=' + "doAssignmentDelete&uids=" + uids + "&ieId=" + ieId + "&folder=" + mbox);
+    SUGAR.email2.contextMenus.assignmentDialog.hide();
+    SUGAR.showMessageBox(app_strings.LBL_EMAIL_PERFORMING_TASK, app_strings.LBL_EMAIL_ONE_MOMENT);
+
+    // AJAX Call
+
+  },
+
+  showEmailDetailView: function (o) {
+    SUGAR.hideMessageBox();
+    var SED = SUGAR.email2.detailView;
+    var ret = YAHOO.lang.JSON.parse(o.responseText);
 
 		if(!SED.quickCreateDialog) {
 			SED.quickCreateDialog = new YAHOO.widget.Dialog("emailDetailDialog", {
@@ -936,104 +902,6 @@
         SUGAR.util.evalScript(ret.html);
         SED.quickCreateDialog.show();
 	},
-
-	showAssignmentDialogWithData : function(o) {
-        var SEC = SUGAR.email2.contextMenus;
-		SUGAR.hideMessageBox();
-        var ret = YAHOO.lang.JSON.parse(o.responseText);
-        if (!SEC.assignmentDialog) {
-	        SEC.assignmentDialog = new YAHOO.widget.Dialog("assignmentDialog", {
-	        	visible:false,
-            	fixedcenter:true,
-            	constraintoviewport: true,
-	        	modal   : true
-	        });
-	        SEC.assignmentDialog.setBody("");
-	        SEC.assignmentDialog.setHeader(app_strings.LBL_EMAIL_ASSIGNMENT);
-	        SEC.assignmentDialog.renderEvent.subscribe(function() {
-            	var iev = YAHOO.util.Dom.get("Distribute");
-            	if (iev) {
-            		this.body.style.width = "700px";
-            	}
-            },  SEC.assignmentDialog);
-	        SEC.assignmentDialog.render();
-        }
-        SEC.assignmentDialog.setBody(ret);
-        SEC.assignmentDialog.render();
-        validate = [];
-        SEC.assignmentDialog.show();
-        SUGAR.util.evalScript(ret);
-	},
-
-	showImportForm : function(o) {
-		var SED = SUGAR.email2.detailView;
-		var ret = YAHOO.lang.JSON.parse(o.responseText);
-        
-        document.getElementById('quickCreateContent').innerHTML = "";
-        SUGAR.hideMessageBox();
-        if (!ret) {
-            return false;
-        }
->>>>>>> e9c25de1
-
-    var row = SUGAR.email2.grid.getSelectedRows()[0];
-    var data = SUGAR.email2.grid.getRecord(row).getData();
-    var ieid = data.ieId;
-    var mbox = data.mbox;
-    AjaxObject.startRequest(callbackAssignmentAction, urlStandard + '&emailUIAction=' + "doAssignmentAssign&uids=" + uids + "&ieId=" + ieid + "&folder=" + mbox + "&distribute_method=" + dist + "&users=" + assign_user_id + get);
-    SUGAR.email2.contextMenus.assignToDialogue.hide();
-    SUGAR.showMessageBox('Assignment', app_strings.LBL_EMAIL_ONE_MOMENT);
-
-  },
-
-  handleAssignmentDialogDeleteAction: function () {
-    // TO pass list of UIDS/emailIds
-    var uids = SUGAR.email2.listView.getUidsFromSelection();
-    var row = SUGAR.email2.grid.getSelections()[0];
-    var ieid = row.data.ieId;
-    var mbox = row.data.mbox;
-    AjaxObject.startRequest(callbackAssignmentAction, urlStandard + '&emailUIAction=' + "doAssignmentDelete&uids=" + uids + "&ieId=" + ieId + "&folder=" + mbox);
-    SUGAR.email2.contextMenus.assignmentDialog.hide();
-    SUGAR.showMessageBox(app_strings.LBL_EMAIL_PERFORMING_TASK, app_strings.LBL_EMAIL_ONE_MOMENT);
-
-    // AJAX Call
-
-  },
-
-  showEmailDetailView: function (o) {
-    SUGAR.hideMessageBox();
-    var SED = SUGAR.email2.detailView;
-    var ret = YAHOO.lang.JSON.parse(o.responseText);
-
-    if (!SED.quickCreateDialog) {
-      SED.quickCreateDialog = new YAHOO.widget.Dialog("emailDetailDialog", {
-        modal: true,
-        visible: true,
-        //fixedcenter:true,
-        constraintoviewport: true,
-        draggable: true,
-        autofillheight: "body",
-        shadow: true
-      });
-      SED.quickCreateDialog.renderEvent.subscribe(function () {
-        var viewHeight = YAHOO.util.Dom.getViewportHeight();
-        var contH = 0;
-        for (var i in this.body.childNodes) {
-          if (this.body.childNodes[i].offsetHeight)
-            contH += this.body.childNodes[i].offsetHeight;
-        }
-        this.body.style.overflow = "auto";
-        this.body.style.width = "800px";
-        this.body.style.height = (viewHeight - 75 > contH ? (contH + 10) : (viewHeight - 75)) + "px";
-        this.center();
-      }, SED.quickCreateDialog);
-    }
-    SED.quickCreateDialog.setHeader(app_strings.LBL_EMAIL_RECORD);
-    SED.quickCreateDialog.setBody(ret.html);
-    SED.quickCreateDialog.render();
-    SUGAR.util.evalScript(ret.html);
-    SED.quickCreateDialog.show();
-  },
 
   showAssignmentDialogWithData: function (o) {
     var SEC = SUGAR.email2.contextMenus;
