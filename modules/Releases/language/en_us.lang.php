--- conflicted
+++ resolved
@@ -34,44 +34,6 @@
  * In accordance with Section 7(b) of the GNU Affero General Public License version 3,
  * these Appropriate Legal Notices must retain the display of the "Powered by
  * SugarCRM" logo and "Supercharged by SuiteCRM" logo. If the display of the logos is not
-<<<<<<< HEAD
- * reasonably feasible for  technical reasons, the Appropriate Legal Notices must
- * display the words  "Powered by SugarCRM" and "Supercharged by SuiteCRM".
- ********************************************************************************/
-
-/*********************************************************************************
-
- * Description:  Defines the English language pack for the base application.
- * Portions created by SugarCRM are Copyright (C) SugarCRM, Inc.
- * All Rights Reserved.
- * Contributor(s): ______________________________________..
- ********************************************************************************/
-
-$mod_strings = array (
-  'LBL_MODULE_NAME' => 'Releases',
-  'LBL_MODULE_TITLE' => 'Releases: Home',
-  'LBL_SEARCH_FORM_TITLE' => 'Release Search',
-  'LBL_LIST_FORM_TITLE' => 'Release List',
-  'LBL_NEW_FORM_TITLE' => 'New Release',
-  'LBL_RELEASE' => 'Release:',
-  'LBL_LIST_NAME' => 'Release',
-  'LBL_NAME' => 'Release version:',
-  'LBL_LIST_LIST_ORDER' => 'Order',
-  'LBL_LIST_ORDER' => 'Order:',
-  'LBL_LIST_STATUS' => 'Status',
-  'LBL_STATUS' => 'Status:',
-  'LNK_NEW_RELEASE' => 'Release List',
-  'NTC_DELETE_CONFIRMATION' => 'Are you sure you want to delete this record?',
-  'ERR_DELETE_RECORD' => 'You must specify a record number to delete the release.',
-  'NTC_STATUS' => 'Set status to Inactive to remove this release from the Release dropdown lists',
-  'NTC_LIST_ORDER' => 'Set the order this release will appear in the Release dropdown lists',
-  'release_status_dom' =>
-  array (
-    'Active' => 'Active',
-    'Inactive' => 'Inactive',
-),
-	'LBL_EDITLAYOUT' => 'Edit Layout' /*for 508 compliance fix*/,
-=======
  * reasonably feasible for technical reasons, the Appropriate Legal Notices must
  * display the words "Powered by SugarCRM" and "Supercharged by SuiteCRM".
  */
@@ -104,5 +66,4 @@
             'Inactive' => 'Inactive',
         ),
     'LBL_EDITLAYOUT' => 'Edit Layout' /*for 508 compliance fix*/,
->>>>>>> 6fff9dbc
 );