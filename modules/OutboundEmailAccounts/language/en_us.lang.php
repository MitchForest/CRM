<?php
/*********************************************************************************
 * SugarCRM Community Edition is a customer relationship management program developed by
 * SugarCRM, Inc. Copyright (C) 2004-2013 SugarCRM Inc.

 * SuiteCRM is an extension to SugarCRM Community Edition developed by Salesagility Ltd.
 * Copyright (C) 2011 - 2014 Salesagility Ltd.
 *
 * This program is free software; you can redistribute it and/or modify it under
 * the terms of the GNU Affero General Public License version 3 as published by the
 * Free Software Foundation with the addition of the following permission added
 * to Section 15 as permitted in Section 7(a): FOR ANY PART OF THE COVERED WORK
 * IN WHICH THE COPYRIGHT IS OWNED BY SUGARCRM, SUGARCRM DISCLAIMS THE WARRANTY
 * OF NON INFRINGEMENT OF THIRD PARTY RIGHTS.
 *
 * This program is distributed in the hope that it will be useful, but WITHOUT
 * ANY WARRANTY; without even the implied warranty of MERCHANTABILITY or FITNESS
 * FOR A PARTICULAR PURPOSE.  See the GNU Affero General Public License for more
 * details.
 *
 * You should have received a copy of the GNU Affero General Public License along with
 * this program; if not, see http://www.gnu.org/licenses or write to the Free
 * Software Foundation, Inc., 51 Franklin Street, Fifth Floor, Boston, MA
 * 02110-1301 USA.
 *
 * You can contact SugarCRM, Inc. headquarters at 10050 North Wolfe Road,
 * SW2-130, Cupertino, CA 95014, USA. or at email address contact@sugarcrm.com.
 *
 * The interactive user interfaces in modified source and object code versions
 * of this program must display Appropriate Legal Notices, as required under
 * Section 5 of the GNU Affero General Public License version 3.
 *
 * In accordance with Section 7(b) of the GNU Affero General Public License version 3,
 * these Appropriate Legal Notices must retain the display of the "Powered by
 * SugarCRM" logo and "Supercharged by SuiteCRM" logo. If the display of the logos is not
 * reasonably feasible for  technical reasons, the Appropriate Legal Notices must
 * display the words  "Powered by SugarCRM" and "Supercharged by SuiteCRM".
 ********************************************************************************/

$mod_strings = array (
  'LBL_ASSIGNED_TO_ID' => 'Assigned User Id',
  'LBL_ASSIGNED_TO_NAME' => 'Assigned to',
  'LBL_ID' => 'ID',
  'LBL_DATE_ENTERED' => 'Date Created',
  'LBL_DATE_MODIFIED' => 'Date Modified',
  'LBL_MODIFIED' => 'Modified By',
  'LBL_MODIFIED_ID' => 'Modified By Id',
  'LBL_MODIFIED_NAME' => 'Modified By Name',
  'LBL_CREATED' => 'Created By',
  'LBL_CREATED_ID' => 'Created By Id',
  'LBL_DESCRIPTION' => 'Description',
  'LBL_DELETED' => 'Deleted',
  'LBL_NAME' => 'Name',
  'LBL_CREATED_USER' => 'Created by User',
  'LBL_MODIFIED_USER' => 'Modified by User',
  'LBL_LIST_NAME' => 'Name',
  'LBL_EDIT_BUTTON' => 'Edit',
  'LBL_REMOVE' => 'Remove',
  'LBL_LIST_FORM_TITLE' => 'Outbound Email Accounts List',
  'LBL_MODULE_NAME' => 'Outbound Email Accounts',
  'LBL_MODULE_TITLE' => 'Outbound Email Accounts',
  'LBL_HOMEPAGE_TITLE' => 'My Outbound Email Accounts',
  'LNK_NEW_RECORD' => 'Create Outbound Email Accounts',
  'LNK_LIST' => 'View Outbound Email Accounts',
  'LBL_SEARCH_FORM_TITLE' => 'Search Outbound Email Accounts',
  'LBL_HISTORY_SUBPANEL_TITLE' => 'View History',
  'LBL_ACTIVITIES_SUBPANEL_TITLE' => 'Activities',
  'LBL_NEW_FORM_TITLE' => 'New Outbound Email Accounts',
  'LBL_USERNAME' => 'Username',
  'LBL_PASSWORD' => 'Password',
  'LBL_SMTP_SERVERNAME' => 'SMTP Server Name',
  'LBL_SMTP_AUTH' => 'SMTP Auth',
  'LBL_SMTP_PORT' => 'SMTP Port',
  'LBL_SMTP_PROTOCOL' => 'SMTP Protocol',
  'LBL_EDITVIEW_PANEL1' => 'Account settings',
    'LBL_CHANGE_PASSWORD' => 'Change password',
    'LBL_SEND_TEST_EMAIL' => 'Send Test Email',

    // for outbound email dialog
<<<<<<< HEAD
=======
    'LBL_SMTP_SERVER_HELP' => 'This SMTP Mail Server can be used for outgoing mail. Provide a username and password for your email account in order to use the mail server.',
    'LBL_MISSING_DEFAULT_OUTBOUND_SMTP_SETTINGS' => 'The administator has not yet configured the default outbound account. Unable to send test email.',
>>>>>>> 0904f6cc
    'LBL_MAIL_SMTPAUTH_REQ'				=> 'Use SMTP Authentication?',
    'LBL_MAIL_SMTPPASS'					=> 'SMTP Password:',
    'LBL_MAIL_SMTPPORT'					=> 'SMTP Port:',
    'LBL_MAIL_SMTPSERVER'				=> 'SMTP Server:',
    'LBL_MAIL_SMTPUSER'					=> 'SMTP Username:',
    'LBL_MAIL_SMTPTYPE'                => 'SMTP Server Type:',
    'LBL_MAIL_SMTP_SETTINGS'           => 'SMTP Server Specification',
    'LBL_CHOOSE_EMAIL_PROVIDER'        => 'Choose your Email provider:',
    'LBL_YAHOOMAIL_SMTPPASS'					=> 'Yahoo! Mail Password:',
    'LBL_YAHOOMAIL_SMTPUSER'					=> 'Yahoo! Mail ID:',
    'LBL_GMAIL_SMTPPASS'					=> 'Gmail Password:',
    'LBL_GMAIL_SMTPUSER'					=> 'Gmail Email Address:',
    'LBL_EXCHANGE_SMTPPASS'					=> 'Exchange Password:',
    'LBL_EXCHANGE_SMTPUSER'					=> 'Exchange Username:',
    'LBL_EXCHANGE_SMTPPORT'					=> 'Exchange Server Port:',
    'LBL_EXCHANGE_SMTPSERVER'				=> 'Exchange Server:',

    'LBL_TYPE' => 'Type',
    'LBL_MAIL_SENDTYPE' => 'Mail Send Type',
    'LBL_MAIL_SMTPSSL' => 'Mail SMTP/SSL',
);<|MERGE_RESOLUTION|>--- conflicted
+++ resolved
@@ -77,11 +77,8 @@
     'LBL_SEND_TEST_EMAIL' => 'Send Test Email',
 
     // for outbound email dialog
-<<<<<<< HEAD
-=======
     'LBL_SMTP_SERVER_HELP' => 'This SMTP Mail Server can be used for outgoing mail. Provide a username and password for your email account in order to use the mail server.',
     'LBL_MISSING_DEFAULT_OUTBOUND_SMTP_SETTINGS' => 'The administator has not yet configured the default outbound account. Unable to send test email.',
->>>>>>> 0904f6cc
     'LBL_MAIL_SMTPAUTH_REQ'				=> 'Use SMTP Authentication?',
     'LBL_MAIL_SMTPPASS'					=> 'SMTP Password:',
     'LBL_MAIL_SMTPPORT'					=> 'SMTP Port:',
