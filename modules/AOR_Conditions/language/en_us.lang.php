--- conflicted
+++ resolved
@@ -70,16 +70,6 @@
     'LBL_ACTIVITIES_SUBPANEL_TITLE' => 'Activities',
     'LBL_NEW_FORM_TITLE' => 'New Conditions',
     'LBL_LOGIC_OP' => 'Logic',
-<<<<<<< HEAD
-    'LBL_MODULE_PATH' => 'Module',
-    'LBL_FIELD' => 'Field',
-    'LBL_OPERATOR' => 'Operator',
-    'LBL_VALUE_TYPE' => 'Type',
-    'LBL_VALUE' => 'Value',
-    'LBL_ORDER' => 'Order',
-    'LBL_AOR_REPORT_ID' => 'Report Id',
-    'LBL_PARAMETER' => 'Parameter',
-=======
   'LBL_MODULE_PATH' => 'Module',
   'LBL_FIELD' => 'Field',
   'LBL_OPERATOR' => 'Operator',
@@ -91,5 +81,4 @@
   'LBL_PARAMETER' => 'Parameter',
     'LBL_CONDITION_AND' => 'AND',
     'LBL_CONDITION_OR' => 'OR',
->>>>>>> e9c25de1
 );