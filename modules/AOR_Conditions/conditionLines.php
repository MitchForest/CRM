<?php
/**
 * Advanced OpenReports, SugarCRM Reporting.
 * @package Advanced OpenReports for SugarCRM
 * @copyright SalesAgility Ltd http://www.salesagility.com
 *
 * This program is free software; you can redistribute it and/or modify
 * it under the terms of the GNU AFFERO GENERAL PUBLIC LICENSE as published by
 * the Free Software Foundation; either version 3 of the License, or
 * (at your option) any later version.
 *
 * This program is distributed in the hope that it will be useful,
 * but WITHOUT ANY WARRANTY; without even the implied warranty of
 * MERCHANTABILITY or FITNESS FOR A PARTICULAR PURPOSE.  See the
 * GNU General Public License for more details.
 *
 * You should have received a copy of the GNU AFFERO GENERAL PUBLIC LICENSE
 * along with this program; if not, see http://www.gnu.org/licenses
 * or write to the Free Software Foundation,Inc., 51 Franklin Street,
 * Fifth Floor, Boston, MA 02110-1301  USA
 *
 * @author SalesAgility <info@salesagility.com>
 */


function display_condition_lines($focus, $field, $value, $view)
{
    global $locale, $app_list_strings, $mod_strings;

    $html = '';

    if (!is_file('cache/jsLanguage/AOR_Conditions/' . $GLOBALS['current_language'] . '.js')) {
        require_once('include/language/jsLanguage.php');
        jsLanguage::createModuleStringsCache('AOR_Conditions', $GLOBALS['current_language']);
    }
    $html .= '<script src="cache/jsLanguage/AOR_Conditions/'. $GLOBALS['current_language'] . '.js"></script>';

    if ($view == 'EditView') {
        $html .= '<script src="modules/AOR_Conditions/conditionLines.js"></script>';
        $html .= "<table border='0' cellspacing='4' width='100%' id='aor_conditionLines'></table>";

        $html .= "<div style='padding-top: 10px; padding-bottom:10px;'>";
        $html .= "<input type=\"button\" tabindex=\"116\" class=\"button\" value=\"".$mod_strings['LBL_ADD_CONDITION']."\" id=\"btn_ConditionLine\" onclick=\"insertConditionLine()\" disabled/>";
        $html .= "</div>";


        if (isset($focus->report_module) && $focus->report_module != '') {
            require_once("modules/AOW_WorkFlow/aow_utils.php");
            $html .= "<script>";
            $html .= "report_module = \"".$focus->report_module."\";";
            $html .= "document.getElementById('btn_ConditionLine').disabled = '';";
            if ($focus->id != '') {
                $sql = "SELECT id FROM aor_conditions WHERE aor_report_id = '".$focus->id."' AND deleted = 0 ORDER BY condition_order ASC";
                $result = $focus->db->query($sql);

                while ($row = $focus->db->fetchByAssoc($result)) {
                    $condition_name = BeanFactory::newBean('AOR_Conditions');
                    $condition_name->retrieve($row['id']);
                    $condition_name->module_path = unserialize(base64_decode($condition_name->module_path));
                    $html .= "report_fields = \"".trim(preg_replace('/\s+/', ' ', getModuleFields(getRelatedModule($focus->report_module, $condition_name->module_path[0]))))."\";";
                    if ($condition_name->value_type == 'Date') {
                        $condition_name->value = unserialize(base64_decode($condition_name->value));
                    }
                    $condition_item = json_encode($condition_name->toArray());
                    $html .= "loadConditionLine(".$condition_item.");";
                }
            }
            $html .= "report_fields = \"".trim(preg_replace('/\s+/', ' ', getModuleFields($focus->report_module)))."\";";
            $html .= "</script>";
        }
    } else {
        if ($view == 'DetailView') {
            $html .= '<script src="modules/AOR_Conditions/conditionLines.js"></script>';
            $html .= "<table border='0' cellspacing='0' width='100%' id='aor_conditionLines'></table>";


            if (isset($focus->report_module) && $focus->report_module != '') {
                require_once("modules/AOW_WorkFlow/aow_utils.php");
                $html .= "<script>";
                $html .= "report_fields = \"".trim(preg_replace('/\s+/', ' ', getModuleFields($focus->report_module)))."\";";
                $html .= "report_module = \"".$focus->report_module."\";";
                $sql = "SELECT id FROM aor_conditions WHERE aor_report_id = '".$focus->id."' AND deleted = 0 ORDER BY condition_order ASC";
                $result = $focus->db->query($sql);

<<<<<<< HEAD
                while ($row = $focus->db->fetchByAssoc($result)) {
                    $condition_name = new AOR_Condition();
                    $condition_name->retrieve($row['id']);
                    $condition_name->module_path = unserialize(base64_decode($condition_name->module_path));
                    if ($condition_name->value_type == 'Date') {
                        $condition_name->value = unserialize(base64_decode($condition_name->value));
                    }
                    $condition_item = json_encode($condition_name->toArray());
                    $html .= "loadConditionLine(".$condition_item.");";
=======
            while ($row = $focus->db->fetchByAssoc($result)) {
                $condition_name = BeanFactory::newBean('AOR_Conditions');
                $condition_name->retrieve($row['id']);
                $condition_name->module_path = unserialize(base64_decode($condition_name->module_path));
                if ($condition_name->value_type == 'Date') {
                    $condition_name->value = unserialize(base64_decode($condition_name->value));
>>>>>>> ed01964c
                }
                $html .= "</script>";
            }
        }
    }
    return $html;
}<|MERGE_RESOLUTION|>--- conflicted
+++ resolved
@@ -68,41 +68,30 @@
             $html .= "report_fields = \"".trim(preg_replace('/\s+/', ' ', getModuleFields($focus->report_module)))."\";";
             $html .= "</script>";
         }
-    } else {
-        if ($view == 'DetailView') {
-            $html .= '<script src="modules/AOR_Conditions/conditionLines.js"></script>';
-            $html .= "<table border='0' cellspacing='0' width='100%' id='aor_conditionLines'></table>";
+    } elseif ($view == 'DetailView') {
+        $html .= '<script src="modules/AOR_Conditions/conditionLines.js"></script>';
+        $html .= "<table border='0' cellspacing='0' width='100%' id='aor_conditionLines'></table>";
 
 
-            if (isset($focus->report_module) && $focus->report_module != '') {
-                require_once("modules/AOW_WorkFlow/aow_utils.php");
-                $html .= "<script>";
-                $html .= "report_fields = \"".trim(preg_replace('/\s+/', ' ', getModuleFields($focus->report_module)))."\";";
-                $html .= "report_module = \"".$focus->report_module."\";";
-                $sql = "SELECT id FROM aor_conditions WHERE aor_report_id = '".$focus->id."' AND deleted = 0 ORDER BY condition_order ASC";
-                $result = $focus->db->query($sql);
+        if (isset($focus->report_module) && $focus->report_module != '') {
+            require_once("modules/AOW_WorkFlow/aow_utils.php");
+            $html .= "<script>";
+            $html .= "report_fields = \"".trim(preg_replace('/\s+/', ' ', getModuleFields($focus->report_module)))."\";";
+            $html .= "report_module = \"".$focus->report_module."\";";
+            $sql = "SELECT id FROM aor_conditions WHERE aor_report_id = '".$focus->id."' AND deleted = 0 ORDER BY condition_order ASC";
+            $result = $focus->db->query($sql);
 
-<<<<<<< HEAD
-                while ($row = $focus->db->fetchByAssoc($result)) {
-                    $condition_name = new AOR_Condition();
-                    $condition_name->retrieve($row['id']);
-                    $condition_name->module_path = unserialize(base64_decode($condition_name->module_path));
-                    if ($condition_name->value_type == 'Date') {
-                        $condition_name->value = unserialize(base64_decode($condition_name->value));
-                    }
-                    $condition_item = json_encode($condition_name->toArray());
-                    $html .= "loadConditionLine(".$condition_item.");";
-=======
             while ($row = $focus->db->fetchByAssoc($result)) {
                 $condition_name = BeanFactory::newBean('AOR_Conditions');
                 $condition_name->retrieve($row['id']);
                 $condition_name->module_path = unserialize(base64_decode($condition_name->module_path));
                 if ($condition_name->value_type == 'Date') {
                     $condition_name->value = unserialize(base64_decode($condition_name->value));
->>>>>>> ed01964c
                 }
-                $html .= "</script>";
+                $condition_item = json_encode($condition_name->toArray());
+                $html .= "loadConditionLine(".$condition_item.");";
             }
+            $html .= "</script>";
         }
     }
     return $html;
