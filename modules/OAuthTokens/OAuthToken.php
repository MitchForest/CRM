<?php
/**
 *
 * SugarCRM Community Edition is a customer relationship management program developed by
 * SugarCRM, Inc. Copyright (C) 2004-2013 SugarCRM Inc.
 *
 * SuiteCRM is an extension to SugarCRM Community Edition developed by SalesAgility Ltd.
 * Copyright (C) 2011 - 2018 SalesAgility Ltd.
 *
 * This program is free software; you can redistribute it and/or modify it under
 * the terms of the GNU Affero General Public License version 3 as published by the
 * Free Software Foundation with the addition of the following permission added
 * to Section 15 as permitted in Section 7(a): FOR ANY PART OF THE COVERED WORK
 * IN WHICH THE COPYRIGHT IS OWNED BY SUGARCRM, SUGARCRM DISCLAIMS THE WARRANTY
 * OF NON INFRINGEMENT OF THIRD PARTY RIGHTS.
 *
 * This program is distributed in the hope that it will be useful, but WITHOUT
 * ANY WARRANTY; without even the implied warranty of MERCHANTABILITY or FITNESS
 * FOR A PARTICULAR PURPOSE. See the GNU Affero General Public License for more
 * details.
 *
 * You should have received a copy of the GNU Affero General Public License along with
 * this program; if not, see http://www.gnu.org/licenses or write to the Free
 * Software Foundation, Inc., 51 Franklin Street, Fifth Floor, Boston, MA
 * 02110-1301 USA.
 *
 * You can contact SugarCRM, Inc. headquarters at 10050 North Wolfe Road,
 * SW2-130, Cupertino, CA 95014, USA. or at email address contact@sugarcrm.com.
 *
 * The interactive user interfaces in modified source and object code versions
 * of this program must display Appropriate Legal Notices, as required under
 * Section 5 of the GNU Affero General Public License version 3.
 *
 * In accordance with Section 7(b) of the GNU Affero General Public License version 3,
 * these Appropriate Legal Notices must retain the display of the "Powered by
 * SugarCRM" logo and "Supercharged by SuiteCRM" logo. If the display of the logos is not
 * reasonably feasible for technical reasons, the Appropriate Legal Notices must
 * display the words "Powered by SugarCRM" and "Supercharged by SuiteCRM".
 */

if (!defined('sugarEntry') || !sugarEntry) {
    die('Not A Valid Entry Point');
}

require_once 'Zend/Oauth/Provider.php';
require_once 'modules/OAuthKeys/OAuthKey.php';

/**
 * OAuth token
 */
class OAuthToken extends SugarBean
{
	public $module_dir = 'OAuthTokens';
	public $object_name = 'OAuthToken';
	public $table_name = 'oauth_tokens';
	public $disable_row_level_security = true;

	public $token;
    public $secret;
    public $tstate;
    public $token_ts;
    public $verify;
    public $consumer;
    public $assigned_user_id;
    public $consumer_obj;
    public $callback_url;
    // authdata is not preserved so far since we don't have any useful data yet
    // so it's an extension point for the future
    public $authdata;

    const REQUEST = 1;
    const ACCESS = 2;
    const INVALID = 3;

    function __construct($token='', $secret='')
	{
	    parent::__construct();
        $this->token = $token;
        $this->secret = $secret;
        $this->setState(self::REQUEST);
	}

	/**
	 * Set token state
	 * @param int $s
	 * @return OAuthToken
	 */
	public function setState($s)
	{
	    $this->tstate = $s;
	    return $this;
	}

	/**
	 * Associate the token with the consumer key
	 * @param OAuthKey $consumer
	 * @return OAuthToken
	 */
	public function setConsumer($consumer)
	{
	    $this->consumer = $consumer->id;
	    $this->consumer_obj = $consumer;
	    return $this;
	}

	/**
	 * Set callback URL for request token
	 * @param string $url
	 * @return OAuthToken
	 */
    public function setCallbackURL($url)
    {
        $this->callback_url = $url;
        return $this;
    }

    /**
<<<<<<< HEAD
	 * Generate random token
	 * @return string
	 */
	protected static function randomValue()
	{
	    return bin2hex(Zend_Oauth_Provider::generateToken(6));
	}
=======
     * Generate random token
     * @return string
     */
    protected static function randomValue()
    {
        $zop = new Zend_Oauth_Provider();
        return bin2hex($zop->generateToken(6));
    }
>>>>>>> 58d5f573

	/**
	 * Generate random token/secret pair and create token
	 * @return OAuthToken
	 */
    static function generate()
    {
        $t = self::randomValue();
        $s = self::randomValue();
        return new self($t, $s);
    }

    public function save($check_notify = false)
    {
        $this->token_ts = time();
        if(!isset($this->id)) {
            $this->new_with_id = true;
            $this->id = $this->token;
        }
        return parent::save();
    }

    /**
     * Load token by ID
     * @param string $token
	 * @return OAuthToken
     */
    static function load($token)
	{
	    $ltoken = new self();
	    $ltoken->retrieve($token);
        if(empty($ltoken->id)) return null;
        $ltoken->token = $ltoken->id;
        if(!empty($ltoken->consumer)) {
            $ltoken->consumer_obj = BeanFactory::getBean("OAuthKeys", $ltoken->consumer);
            if(empty($ltoken->consumer_obj->id)) {
                return null;
            }
        }
        return $ltoken;
	}

	/**
	 * Invalidate token
	 */
	public function invalidate()
	{
	    $this->setState(self::INVALID);
	    $this->verify = false;
	    return $this->save();
	}

	/**
	 * Create a new authorized token for specific user
	 * This bypasses normal OAuth process and creates a ready-made access token
	 * @param OAuthKey $consumer
	 * @param User $user
	 * @return OAuthToken
	 */
	public static function createAuthorized($consumer, $user)
	{
	    $token = self::generate();
	    $token->setConsumer($consumer);
	    $token->setState(self::ACCESS);
	    $token->assigned_user_id = $user->id;
        $token->save();
        return $token;
	}

	/**
	 * Authorize request token
	 * @param mixed $authdata
	 * @return string Validation token
	 */
	public function authorize($authdata)
	{
	    if($this->tstate != self::REQUEST) {
	        return false;
	    }
	    $this->verify = self::randomValue();
	    $this->authdata = $authdata;
	    if(isset($authdata['user'])) {
	        $this->assigned_user_id = $authdata['user'];
	    }
	    $this->save();
	    return $this->verify;
	}

	/**
	 * Copy auth data between tokens
	 * @param OAuthToken $token
	 * @return OAuthToken
	 */
	public function copyAuthData(OAuthToken $token)
	{
	    $this->authdata = $token->authdata;
	    $this->assigned_user_id = $token->assigned_user_id;
	    return $this;
	}

	/**
	 * Get query string for the token
	 */
	public function queryString()
	{
	    return "oauth_token={$this->token}&oauth_token_secret={$this->secret}";
	}

	/**
	 * Clean up stale tokens
	 */
    static public function cleanup()
	{
	    $db = DBManagerFactory::getInstance();
	    // delete invalidated tokens older than 1 day
	    $db->query("DELETE FROM oauth_tokens WHERE tstate = ".self::INVALID." AND token_ts < ".(time()-60*60*24));
	    // delete request tokens older than 1 day
	    $db->query("DELETE FROM oauth_tokens WHERE tstate = ".self::REQUEST." AND token_ts < ".(time()-60*60*24));
	}

	/**
	 * Check if the nonce is valid
	 * @param string $key
	 * @param string $nonce
	 * @param string $ts
	 */
	public static function checkNonce($key, $nonce, $ts)
	{
	    $db = DBManagerFactory::getInstance();

	    $res = $db->query(sprintf("SELECT * FROM oauth_nonce WHERE conskey='%s' AND nonce_ts > %d", $db->quote($key), $ts));
	    if($res && $db->fetchByAssoc($res)) {
	        // we have later ts
	        return Zend_Oauth_Provider::BAD_TIMESTAMP;
	    }

	    $res = $db->query(sprintf("SELECT * FROM oauth_nonce WHERE conskey='%s' AND nonce='%s' AND nonce_ts = %d", $db->quote($key), $db->quote($nonce), $ts));
	    if($res && $db->fetchByAssoc($res)) {
	        // Already seen this one
	        return Zend_Oauth_Provider::BAD_NONCE;
        }
        $db->query(sprintf("DELETE FROM oauth_nonce WHERE conskey='%s' AND nonce_ts < %d", $db->quote($key), $ts));
        $db->query(sprintf("INSERT INTO oauth_nonce(conskey, nonce, nonce_ts) VALUES('%s', '%s', %d)", $db->quote($key), $db->quote($nonce), $ts));
	    return Zend_Oauth_Provider::OK;
	}

	/**
	 * Delete token by ID
	 * @param string id
	 * @see SugarBean::mark_deleted($id)
	 */
	public function mark_deleted($id)
	{
	    $this->db->query("DELETE from {$this->table_name} WHERE id='".$this->db->quote($id)."'");
	}

	/**
	 * Delete tokens by consumer ID
	 * @param string $user
	 */
	public static function deleteByConsumer($consumer_id)
	{
	   $db = DBManagerFactory::getInstance();
	   $db->query("DELETE FROM oauth_tokens WHERE consumer='".$db->quote($consumer_id) ."'");
	}

	/**
	 * Delete tokens by user ID
	 * @param string $user
	 */
	public static function deleteByUser($user_id)
	{
	   $db = DBManagerFactory::getInstance();
	   $db->query("DELETE FROM oauth_tokens WHERE assigned_user_id='".$db->quote($user_id) ."'");
	}


}

function displayDateFromTs($focus, $field, $value, $view='ListView')
{
    $field = strtoupper($field);
    if(!isset($focus[$field])) return '';
    global $timedate;
    return $timedate->asUser($timedate->fromTimestamp($focus[$field]));
}<|MERGE_RESOLUTION|>--- conflicted
+++ resolved
@@ -115,15 +115,6 @@
     }
 
     /**
-<<<<<<< HEAD
-	 * Generate random token
-	 * @return string
-	 */
-	protected static function randomValue()
-	{
-	    return bin2hex(Zend_Oauth_Provider::generateToken(6));
-	}
-=======
      * Generate random token
      * @return string
      */
@@ -132,7 +123,6 @@
         $zop = new Zend_Oauth_Provider();
         return bin2hex($zop->generateToken(6));
     }
->>>>>>> 58d5f573
 
 	/**
 	 * Generate random token/secret pair and create token
