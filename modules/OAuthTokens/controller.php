<<<<<<< HEAD
<?PHP
/*********************************************************************************
=======
<?php
/**
 *
>>>>>>> b29c16a8
 * SugarCRM Community Edition is a customer relationship management program developed by
 * SugarCRM, Inc. Copyright (C) 2004-2013 SugarCRM Inc.
 *
 * SuiteCRM is an extension to SugarCRM Community Edition developed by SalesAgility Ltd.
 * Copyright (C) 2011 - 2018 SalesAgility Ltd.
 *
 * This program is free software; you can redistribute it and/or modify it under
 * the terms of the GNU Affero General Public License version 3 as published by the
 * Free Software Foundation with the addition of the following permission added
 * to Section 15 as permitted in Section 7(a): FOR ANY PART OF THE COVERED WORK
 * IN WHICH THE COPYRIGHT IS OWNED BY SUGARCRM, SUGARCRM DISCLAIMS THE WARRANTY
 * OF NON INFRINGEMENT OF THIRD PARTY RIGHTS.
 *
 * This program is distributed in the hope that it will be useful, but WITHOUT
 * ANY WARRANTY; without even the implied warranty of MERCHANTABILITY or FITNESS
 * FOR A PARTICULAR PURPOSE. See the GNU Affero General Public License for more
 * details.
 *
 * You should have received a copy of the GNU Affero General Public License along with
 * this program; if not, see http://www.gnu.org/licenses or write to the Free
 * Software Foundation, Inc., 51 Franklin Street, Fifth Floor, Boston, MA
 * 02110-1301 USA.
 *
 * You can contact SugarCRM, Inc. headquarters at 10050 North Wolfe Road,
 * SW2-130, Cupertino, CA 95014, USA. or at email address contact@sugarcrm.com.
 *
 * The interactive user interfaces in modified source and object code versions
 * of this program must display Appropriate Legal Notices, as required under
 * Section 5 of the GNU Affero General Public License version 3.
 *
 * In accordance with Section 7(b) of the GNU Affero General Public License version 3,
 * these Appropriate Legal Notices must retain the display of the "Powered by
 * SugarCRM" logo and "Supercharged by SuiteCRM" logo. If the display of the logos is not
 * reasonably feasible for technical reasons, the Appropriate Legal Notices must
 * display the words "Powered by SugarCRM" and "Supercharged by SuiteCRM".
 */


class OAuthTokensController extends SugarController
{
	protected function action_delete()
	{
	    global $current_user;
		//do any pre delete processing
		//if there is some custom logic for deletion.
		if(!empty($_REQUEST['record'])){
			if(!is_admin($current_user) && $this->bean->assigned_user_id != $current_user->id) {
                ACLController::displayNoAccess(true);
                sugar_cleanup(true);
			}
			$this->bean->mark_deleted($_REQUEST['record']);
        }else{
			sugar_die("A record number must be specified to delete");
		}
	}

	protected function post_delete()
	{
        if(!empty($_REQUEST['return_url'])){
            $_REQUEST['return_url'] =urldecode($_REQUEST['return_url']);
            $this->redirect_url = $_REQUEST['return_url'];
        } else {
            parent::post_delete();
        }
	}
}<|MERGE_RESOLUTION|>--- conflicted
+++ resolved
@@ -1,11 +1,6 @@
-<<<<<<< HEAD
-<?PHP
-/*********************************************************************************
-=======
 <?php
 /**
  *
->>>>>>> b29c16a8
  * SugarCRM Community Edition is a customer relationship management program developed by
  * SugarCRM, Inc. Copyright (C) 2004-2013 SugarCRM Inc.
  *
