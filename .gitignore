--- conflicted
+++ resolved
@@ -111,10 +111,8 @@
 fakeImapResource
 include/Imap/ImapTestSettings.txt
 
-<<<<<<< HEAD
 # Ignore php-cs-fixer cache
 .php_cs.cache
-=======
+
 # Ignore custom codeception environments so they won't be committed.
-tests/_envs/custom.yml
->>>>>>> 19ad0466
+tests/_envs/custom.yml