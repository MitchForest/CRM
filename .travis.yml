--- conflicted
+++ resolved
@@ -91,19 +91,8 @@
   - ./build/push_output.sh
   
   # Run the unit tests
-<<<<<<< HEAD
-  # - ./vendor/bin/codecept run unit --steps -f -vvv -d
-  - sudo chmod -R 777 .
-  - echo "\$sugar_config['state_checker']['test_state_check_mode'] = 2;" >> config_override.php
-  - echo "\$sugar_config['show_log_trace'] = true;" >> config_override.php
-  - echo "\$sugar_config['logger']['level'] = 'fatal';" >> config_override.php
-  - cd tests
-  - ../vendor/bin/phpunit --stop-on-failure --stop-on-error --colors --configuration $(pwd)/phpunit.xml.dist ./tests/unit/phpunit
-  - cd ..
-=======
   - sudo chmod -R 777 .
   - ./vendor/bin/phpunit --stop-on-failure --stop-on-error --colors --configuration ./tests/phpunit.xml.dist ./tests/unit/phpunit
->>>>>>> 13940979
   # Install OAuth2 demo data
   - mysql -u root -D automated_tests -v -e "source tests/_data/api_data.sql"
   # Install demo user data
