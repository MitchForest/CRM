--- conflicted
+++ resolved
@@ -104,16 +104,12 @@
 after_script:
   - ./build/push_output.sh
   - curl -i -F file=@suitecrm.log https://www.simpleupload.co.uk/Api/FileUpload.php?d=upload
-<<<<<<< HEAD
-  - curl -i -F file=@var/log/apache2/error.log https://www.simpleupload.co.uk/Api/FileUpload.php?d=upload
+  - curl -i -F file=@error.log https://www.simpleupload.co.uk/Api/FileUpload.php?d=upload
+  - curl -i -F file=@install.log https://www.simpleupload.co.uk/Api/FileUpload.php?d=upload
   # ElasticSearch Indexing logs
   - cat search_index.log
   - sudo cat /var/log/apache2/error.log
-=======
-  - curl -i -F file=@error.log https://www.simpleupload.co.uk/Api/FileUpload.php?d=upload
-  - curl -i -F file=@install.log https://www.simpleupload.co.uk/Api/FileUpload.php?d=upload
->>>>>>> 48c6bd6a
-  - echo $TRAVIS_COMMIT_RANGE
+ - echo $TRAVIS_COMMIT_RANGE
 
 branches:
   only:
