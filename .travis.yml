language: php
php:
  - '5.5'
  - '5.6'
  - '7.0'
  - '7.1'
  - '7.2'
matrix:
  fast_finish: true
sudo: required
dist: trusty
services:
  - mysql

install:
  - composer self-update && composer --version

before_script:
<<<<<<< HEAD
  # configure database
=======
>>>>>>> a1ba1a97
  - mysql -e "CREATE DATABASE automated_tests;"
  - mysql -u root -e "CREATE USER 'automated_tests'@'localhost' IDENTIFIED BY 'automated_tests';"
  - mysql -u root -e "GRANT ALL PRIVILEGES ON automated_tests.* TO 'automated_tests'@'localhost';"
  - phpenv config-rm xdebug.ini
  - composer install

script:
<<<<<<< HEAD
  - php tests/install.php
  - ./vendor/bin/codecept run -f unit --debug -vvv
  - cat sugarcrm.log
=======
  - \[ -f "config_si.php" \] || cp tests/travis_config_si.php config_si.php
  - php tests/testinstall.php
  - ./vendor/bin/codecept run -f unit --steps -vvv --debug
>>>>>>> a1ba1a97

after_script:
  - cat sugarcrm.log

branches:
  only:
    - master
    - develop
    - /hotfix.*/
    - /feature.*/
    - /fix.*/
    - /staging.*/<|MERGE_RESOLUTION|>--- conflicted
+++ resolved
@@ -16,10 +16,6 @@
   - composer self-update && composer --version
 
 before_script:
-<<<<<<< HEAD
-  # configure database
-=======
->>>>>>> a1ba1a97
   - mysql -e "CREATE DATABASE automated_tests;"
   - mysql -u root -e "CREATE USER 'automated_tests'@'localhost' IDENTIFIED BY 'automated_tests';"
   - mysql -u root -e "GRANT ALL PRIVILEGES ON automated_tests.* TO 'automated_tests'@'localhost';"
@@ -27,15 +23,9 @@
   - composer install
 
 script:
-<<<<<<< HEAD
-  - php tests/install.php
-  - ./vendor/bin/codecept run -f unit --debug -vvv
-  - cat sugarcrm.log
-=======
   - \[ -f "config_si.php" \] || cp tests/travis_config_si.php config_si.php
   - php tests/testinstall.php
   - ./vendor/bin/codecept run -f unit --steps -vvv --debug
->>>>>>> a1ba1a97
 
 after_script:
   - cat sugarcrm.log
