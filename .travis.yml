language: php
<<<<<<< HEAD
php:
  - 5.6
  - 7.0
  - 7.1
  - 7.2
=======
os: linux
sudo: required
>>>>>>> 62075156

matrix:
  fast_finish: true
  include:
<<<<<<< HEAD
      - stage: codecoverage
        if: type IN (pull_request) OR branch in (master, develop, hotfix)
        php: 7.0
        script: ./vendor/bin/codecept run install --env travis-ci-hub -f --ext DotReporter; ./vendor/bin/robo code:coverage; cat codeception.yml; bash <(curl -s https://codecov.io/bash) -f ./_output/coverage.xml
sudo: required
dist: trusty
=======
    - name: "PHP 5.5 / MySQL 5.6"
      php: "5.5"
      dist: trusty
    - name: "PHP 5.6 / MySQL 5.6"
      php: "5.6"
      dist: trusty
    - name: "PHP 7.0 / MySQL 5.7"
      php: "7.0"
      dist: xenial
    - name: "PHP 7.1 / MySQL 5.7"
      php: "7.1"
      dist: xenial
    - name: "PHP 7.2 / MySQL 5.7"
      php: "7.2"
      dist: xenial
    - name: "PHP 7.3 / MySQL 5.7"
      php: "7.3"
      dist: xenial
    - stage: codecoverage
      if: type IN (pull_request) OR branch in (master, develop, hotfix)
      php: "7.0"
      dist: xenial
      script: ./vendor/bin/codecept run install --env travis-ci-hub -f --ext DotReporter; echo "\$sugar_config['state_checker']['test_state_check_mode'] = 1;" >> config_override.php  ; ./vendor/bin/robo code:coverage; cat codeception.yml; bash <(curl -s https://codecov.io/bash) -f ./_output/coverage.xml


>>>>>>> 62075156
services:
  - mysql
  - elasticsearch
addons:
  chrome: stable

cache:
  directories:
    - $HOME/.composer/cache/files

env:
  - INSTANCE_URL=http://localhost DATABASE_DRIVER=MYSQL DATABASE_NAME=automated_tests DATABASE_HOST=localhost DATABASE_USER=automated_tests DATABASE_PASSWORD=automated_tests INSTANCE_ADMIN_USER=admin INSTANCE_ADMIN_PASSWORD=admin1 COMPOSER_MEMORY_LIMIT=-1

before_install:
  # Install chrome driver#
  - whereis google-chrome-stable
  - wget https://chromedriver.storage.googleapis.com/2.36/chromedriver_linux64.zip
  - unzip -o chromedriver_linux64.zip
  - ./chromedriver --url-base=/wd/hub &
  # Lint PHP
  - for file in $(git diff --name-status HEAD~1 HEAD | egrep "^[ACMR].*\.php$" | cut -c 3-); do php -l $file; done

install:
  - phpenv config-add travis.php.ini
  - composer self-update && composer --version

before_script:
  # Set up MySQL
  - mysql -e "CREATE DATABASE automated_tests CHARACTER SET utf8mb4 COLLATE utf8mb4_general_ci;"
  - mysql -u root -e "CREATE USER 'automated_tests'@'localhost' IDENTIFIED BY 'automated_tests';"
  - mysql -u root -e "GRANT ALL PRIVILEGES ON automated_tests.* TO 'automated_tests'@'localhost';"
  # FIXME: https://github.com/salesagility/SuiteCRM/issues/7107
  - mysql -u root -e "SET GLOBAL sql_mode=(SELECT REPLACE(@@sql_mode, 'STRICT_TRANS_TABLES', ''));"
  # Install apache - images with PHP 7 or above
  - sudo apt-get update
  - sudo apt-get install apache2 libapache2-mod-fastcgi
  # Enable php-fpm  - images with PHP 7 or above
  - sudo cp ~/.phpenv/versions/$(phpenv version-name)/etc/php-fpm.d/www.conf.default ~/.phpenv/versions/$(phpenv version-name)/etc/php-fpm.d/www.conf 2>/dev/null || true
  - sudo cp ~/.phpenv/versions/$(phpenv version-name)/etc/php-fpm.conf.default ~/.phpenv/versions/$(phpenv version-name)/etc/php-fpm.conf
  - sudo a2enmod rewrite actions fastcgi alias
  - echo "cgi.fix_pathinfo = 1" >> ~/.phpenv/versions/$(phpenv version-name)/etc/php.ini
  - sudo sed -i -e "s,www-data,travis,g" /etc/apache2/envvars
  - sudo chown -R travis:travis /var/lib/apache2/fastcgi
  - ~/.phpenv/versions/$(phpenv version-name)/sbin/php-fpm
  # Configure apache virtual hosts - images with PHP 7 or above
  - sudo cp -f build/travis-ci-apache /etc/apache2/sites-available/000-default.conf
  - sudo sed -e "s?%TRAVIS_BUILD_DIR%?$(pwd)?g" --in-place /etc/apache2/sites-available/000-default.conf
  # Additional PHP config
  - phpenv config-add travis.php.ini
  - sudo service apache2 restart
  # Install composer
  - composer install
  - ./vendor/bin/codecept build

script:
  # Run the wizard installer
  - echo "using install wizard"
  - ./vendor/bin/codecept run install --env travis-ci-hub -f --ext DotReporter
  - ./build/push_output.sh
  
  # Run the unit tests
  # - ./vendor/bin/codecept run unit --steps -f -vvv -d
  - sudo chmod -R 777 .
  - echo "\$sugar_config['state_checker']['test_state_check_mode'] = 2;" >> config_override.php
  - echo "\$sugar_config['show_log_trace'] = true;" >> config_override.php
  - echo "\$sugar_config['logger']['level'] = 'fatal';" >> config_override.php
  - cd tests
  - ../vendor/bin/phpunit --stop-on-failure --stop-on-error --colors --configuration $(pwd)/phpunit.xml.dist ./tests/unit/phpunit
  - cd ..
  # Install OAuth2 demo data
  - mysql -u root -D automated_tests -v -e "source tests/_data/api_data.sql"
  # Install demo user data
  - mysql -u root -D automated_tests -v -e "source tests/_data/demo_users.sql"
  # set the log level to error
  - echo "\$sugar_config['logger']['level'] = 'error';" >> config_override.php
  # add keys
  - sudo chmod -R 777 .
  - openssl genrsa -out Api/V8/OAuth2/private.key 2048
  - openssl rsa -in Api/V8/OAuth2/private.key -pubout -out Api/V8/OAuth2/public.key
  - sudo chmod 600 Api/V8/OAuth2/p*.key
  # - sudo chown www-data:www-data Api/V8/OAuth2/p*.key
  # Run API functional tests
  - ./vendor/bin/codecept run tests/api/V8/ -f --ext DotReporter
  # RUN Basic Acceptance test
  - echo "\$sugar_config['imap_test'] = true;" >> config_override.php
  - ./vendor/bin/codecept run acceptance --env travis-ci-hub -f --ext DotReporter

after_script:
  - ./build/push_output.sh
  - curl -i -F file=@suitecrm.log https://www.simpleupload.co.uk/Api/FileUpload.php?d=upload
  - curl -i -F file=@var/log/apache2/error.log https://www.simpleupload.co.uk/Api/FileUpload.php?d=upload
  # ElasticSearch Indexing logs
  - cat search_index.log
  - sudo cat /var/log/apache2/error.log
  - echo $TRAVIS_COMMIT_RANGE

branches:
  only:
    - master
    - develop
    - /hotfix.*/
    - /feature.*/
    - /fix.*/
    - /staging.*/<|MERGE_RESOLUTION|>--- conflicted
+++ resolved
@@ -1,26 +1,10 @@
 language: php
-<<<<<<< HEAD
-php:
-  - 5.6
-  - 7.0
-  - 7.1
-  - 7.2
-=======
 os: linux
 sudo: required
->>>>>>> 62075156
 
 matrix:
   fast_finish: true
   include:
-<<<<<<< HEAD
-      - stage: codecoverage
-        if: type IN (pull_request) OR branch in (master, develop, hotfix)
-        php: 7.0
-        script: ./vendor/bin/codecept run install --env travis-ci-hub -f --ext DotReporter; ./vendor/bin/robo code:coverage; cat codeception.yml; bash <(curl -s https://codecov.io/bash) -f ./_output/coverage.xml
-sudo: required
-dist: trusty
-=======
     - name: "PHP 5.5 / MySQL 5.6"
       php: "5.5"
       dist: trusty
@@ -46,7 +30,6 @@
       script: ./vendor/bin/codecept run install --env travis-ci-hub -f --ext DotReporter; echo "\$sugar_config['state_checker']['test_state_check_mode'] = 1;" >> config_override.php  ; ./vendor/bin/robo code:coverage; cat codeception.yml; bash <(curl -s https://codecov.io/bash) -f ./_output/coverage.xml
 
 
->>>>>>> 62075156
 services:
   - mysql
   - elasticsearch
