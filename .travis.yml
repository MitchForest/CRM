--- conflicted
+++ resolved
@@ -74,21 +74,10 @@
   - mysql -u root -D automated_tests -v -e "source tests/_data/demo_users.sql"
   # set the log level to error
   - echo "\$sugar_config['logger']['level']='error';" >> config_override.php
-<<<<<<< HEAD
-  - echo "\$sugar_config['show_log_trace']=true;" >> config_override.php
-  # RUN Basic Acceptance test
-  - sudo chmod -R 777 .
-  # add keys
-  - openssl genrsa -out Api/V8/OAuth2/private.key 2048
-  - openssl rsa -in Api/V8/OAuth2/private.key -pubout -out Api/V8/OAuth2/public.key
-  - sudo chmod 600 Api/V8/OAuth2/private.key 
-  - sudo chmod 600 Api/V8/OAuth2/public.key
-=======
   # add keys
   - openssl genrsa -out Api/V8/OAuth2/private.key 2048
   - openssl rsa -in Api/V8/OAuth2/private.key -pubout -out Api/V8/OAuth2/public.key
   - sudo chmod 600 Api/V8/OAuth2/private.key Api/V8/OAuth2/public.key
->>>>>>> 4483f84e
   # Run API functional tests
   - ./vendor/bin/codecept run tests/api/V8/ -f -vvv;
   # RUN Basic Acceptance test
