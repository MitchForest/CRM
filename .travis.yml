language: php
php:
  - 5.5
  - 5.6
  - 7.0
  - 7.1
  - 7.2

matrix:
  fast_finish: true
jobs:
  include:
      - stage: codecoverage
        if: type IN (pull_request) OR branch in (master, develop, hotfix)
        php: 7.0
        script: ./vendor/bin/codecept run install --env travis-ci-hub -f -vvv -d; ./vendor/bin/robo -vvv code:coverage; cat codeception.yml; bash <(curl -s https://codecov.io/bash) -f tests/_output/coverage.xml
sudo: required
dist: trusty
services:
  - mysql
addons:
  chrome: stable

env:
  - INSTANCE_URL=http://localhost DATABASE_DRIVER=MYSQL DATABASE_NAME=automated_tests DATABASE_HOST=localhost DATABASE_USER=automated_tests DATABASE_PASSWORD=automated_tests INSTANCE_ADMIN_USER=admin INSTANCE_ADMIN_PASSWORD=admin1 COMPOSER_MEMORY_LIMIT=-1

before_install:
  # Install chrome driver#
  - whereis google-chrome-stable
  - wget https://chromedriver.storage.googleapis.com/2.36/chromedriver_linux64.zip
  - unzip -o chromedriver_linux64.zip
  - ./chromedriver --url-base=/wd/hub &

install:
  - composer self-update && composer --version

before_script:
  # Set up MySQL
  - mysql -e "CREATE DATABASE automated_tests CHARACTER SET utf8mb4 COLLATE utf8mb4_general_ci;"
  - mysql -u root -e "CREATE USER 'automated_tests'@'localhost' IDENTIFIED BY 'automated_tests';"
  - mysql -u root -e "GRANT ALL PRIVILEGES ON automated_tests.* TO 'automated_tests'@'localhost';"
  # Install apache - images with PHP 7 or above
  - sudo apt-get update
  - sudo apt-get install apache2 libapache2-mod-fastcgi
  # Enable php-fpm  - images with PHP 7 or above
  - sudo cp ~/.phpenv/versions/$(phpenv version-name)/etc/php-fpm.d/www.conf.default ~/.phpenv/versions/$(phpenv version-name)/etc/php-fpm.d/www.conf 2>/dev/null || true
  - sudo cp ~/.phpenv/versions/$(phpenv version-name)/etc/php-fpm.conf.default ~/.phpenv/versions/$(phpenv version-name)/etc/php-fpm.conf
  - sudo a2enmod rewrite actions fastcgi alias
  - echo "cgi.fix_pathinfo = 1" >> ~/.phpenv/versions/$(phpenv version-name)/etc/php.ini
  - sudo sed -i -e "s,www-data,travis,g" /etc/apache2/envvars
  - sudo chown -R travis:travis /var/lib/apache2/fastcgi
  - ~/.phpenv/versions/$(phpenv version-name)/sbin/php-fpm
  # Configure apache virtual hosts - images with PHP 7 or above
  - sudo cp -f build/travis-ci-apache /etc/apache2/sites-available/000-default.conf
  - sudo sed -e "s?%TRAVIS_BUILD_DIR%?$(pwd)?g" --in-place /etc/apache2/sites-available/000-default.conf
  # Additional PHP config
  - phpenv config-add travis.php.ini
  - sudo service apache2 restart
  # Install composer
  - rm composer.lock
  - composer install
  - ./vendor/bin/codecept build

script:
  # Run the wizard installer
  - echo "using install wizard"
  - ./vendor/bin/codecept run install --env travis-ci-hub -f -vvv -d
  - ./build/push_output.sh
  
  # Run the unit tests
  - ./vendor/bin/codecept run unit --steps -f -vvv -d
  # Install OAuth2 demo data
  - mysql -u root -D automated_tests -v -e "source tests/_data/api_data.sql"
  # Install demo user data
  - mysql -u root -D automated_tests -v -e "source tests/_data/demo_users.sql"
  # set the log level to error
  - echo "\$sugar_config['logger']['level']='error';" >> config_override.php
  # add keys
  - sudo chmod -R 777 .
  - openssl genrsa -out Api/V8/OAuth2/private.key 2048
  - openssl rsa -in Api/V8/OAuth2/private.key -pubout -out Api/V8/OAuth2/public.key
  - sudo chmod 600 Api/V8/OAuth2/p*.key
  # - sudo chown www-data:www-data Api/V8/OAuth2/p*.key
  # Run API functional tests
  - ./vendor/bin/codecept run tests/api/V8/ -f -vvv -d
  # RUN Basic Acceptance test
<<<<<<< HEAD
  - ./vendor/bin/codecept run -f unit --steps -v && ./vendor/bin/codecept run api --steps -f -v && sudo chmod -R 777 . && ./vendor/bin/codecept run acceptance --env travis-ci-hub -f -vvv;
=======
  - ./vendor/bin/codecept run acceptance --env travis-ci-hub -f -vvv -d
>>>>>>> 553ce8fa

after_script:
  - ./build/push_output.sh
  - cat suitecrm.log
  - sudo cat /var/log/apache2/error.log
  - echo $TRAVIS_COMMIT_RANGE

branches:
  only:
    - master
    - develop
    - /hotfix.*/
    - /feature.*/
    - /fix.*/
    - /staging.*/<|MERGE_RESOLUTION|>--- conflicted
+++ resolved
@@ -84,11 +84,7 @@
   # Run API functional tests
   - ./vendor/bin/codecept run tests/api/V8/ -f -vvv -d
   # RUN Basic Acceptance test
-<<<<<<< HEAD
-  - ./vendor/bin/codecept run -f unit --steps -v && ./vendor/bin/codecept run api --steps -f -v && sudo chmod -R 777 . && ./vendor/bin/codecept run acceptance --env travis-ci-hub -f -vvv;
-=======
   - ./vendor/bin/codecept run acceptance --env travis-ci-hub -f -vvv -d
->>>>>>> 553ce8fa
 
 after_script:
   - ./build/push_output.sh
