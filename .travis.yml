--- conflicted
+++ resolved
@@ -11,17 +11,6 @@
 dist: trusty
 services:
   - mysql
-addons:
-  chrome: stable
-
-env:
-- INSTANCE_URL=http://localhost/ DATABASE_DRIVER=MYSQL DATABASE_NAME=automated_tests DATABASE_HOST=localhost DATABASE_USER=automated_tests DATABASE_PASSWORD=automated_tests INSTANCE_ADMIN_USER=admin INSTANCE_ADMIN_PASSWORD=admin
-
-before_install:
-  - whereis google-chrome-stable
-  - wget https://chromedriver.storage.googleapis.com/2.36/chromedriver_linux64.zip
-  - unzip chromedriver_linux64.zip
-  - ./chromedriver --url-base=/wd/hub &
 
 install:
   - composer self-update && composer --version
@@ -31,20 +20,21 @@
   - mysql -e "CREATE DATABASE automated_tests;"
   - mysql -u root -e "CREATE USER 'automated_tests'@'localhost' IDENTIFIED BY 'automated_tests';"
   - mysql -u root -e "GRANT ALL PRIVILEGES ON automated_tests.* TO 'automated_tests'@'localhost';"
-  - sudo apt-get update
-  - sudo apt-get install apache2 libapache2-mod-fastcgi
+  # Install apache - images with PHP 7 or above
+  - if [[ $(phpenv version-name) =~ ^5\.[0-9]$ ]]; then echo "skipped"; else sudo apt-get update; fi
+  - if [[ $(phpenv version-name) =~ ^5\.[0-9]$ ]]; then echo "skipping PHP 5.x Images"; else sudo apt-get install apache2 libapache2-mod-fastcgi; fi
   # Enable php-fpm  - images with PHP 7 or above
-  - sudo cp ~/.phpenv/versions/$(phpenv version-name)/etc/php-fpm.conf.default ~/.phpenv/versions/$(phpenv version-name)/etc/php-fpm.conf
-  - sudo cp ~/.phpenv/versions/$(phpenv version-name)/etc/php-fpm.d/www.conf.default ~/.phpenv/versions/$(phpenv version-name)/etc/php-fpm.d/www.conf
-  - sudo a2enmod rewrite actions fastcgi alias
-  - echo "cgi.fix_pathinfo = 1" >> ~/.phpenv/versions/$(phpenv version-name)/etc/php.ini
-  - sudo sed -i -e "s,www-data,travis,g" /etc/apache2/envvars
-  - sudo chown -R travis:travis /var/lib/apache2/fastcgi
-  - ~/.phpenv/versions/$(phpenv version-name)/sbin/php-fpm
+  - if [[ $(phpenv version-name) =~ ^5\.[0-9]$ ]]; then echo "skipping PHP 5.x Images"; else sudo cp ~/.phpenv/versions/$(phpenv version-name)/etc/php-fpm.conf.default ~/.phpenv/versions/$(phpenv version-name)/etc/php-fpm.conf; fi
+  - if [[ $(phpenv version-name) =~ ^5\.[0-9]$ ]]; then echo "skipping PHP 5.x Images"; else sudo cp ~/.phpenv/versions/$(phpenv version-name)/etc/php-fpm.d/www.conf.default ~/.phpenv/versions/$(phpenv version-name)/etc/php-fpm.d/www.conf; fi
+  - if [[ $(phpenv version-name) =~ ^5\.[0-9]$ ]]; then echo "skipping PHP 5.x Images"; else sudo a2enmod rewrite actions fastcgi alias; fi
+  - if [[ $(phpenv version-name) =~ ^5\.[0-9]$ ]]; then echo "skipping PHP 5.x Images"; else echo "cgi.fix_pathinfo = 1" >> ~/.phpenv/versions/$(phpenv version-name)/etc/php.ini; fi
+  - if [[ $(phpenv version-name) =~ ^5\.[0-9]$ ]]; then echo "skipping PHP 5.x Images"; else sudo sed -i -e "s,www-data,travis,g" /etc/apache2/envvars; fi
+  - if [[ $(phpenv version-name) =~ ^5\.[0-9]$ ]]; then echo "skipping PHP 5.x Images"; else sudo chown -R travis:travis /var/lib/apache2/fastcgi; fi
+  - if [[ $(phpenv version-name) =~ ^5\.[0-9]$ ]]; then echo "skipping PHP 5.x Images"; else ~/.phpenv/versions/$(phpenv version-name)/sbin/php-fpm; fi
   # Configure apache virtual hosts - images with PHP 7 or above
-  - sudo cp -f build/travis-ci-apache /etc/apache2/sites-available/000-default.conf
-  - sudo sed -e "s?%TRAVIS_BUILD_DIR%?$(pwd)?g" --in-place /etc/apache2/sites-available/000-default.conf
-  - sudo service apache2 restart
+  - if [[ $(phpenv version-name) =~ ^5\.[0-9]$ ]]; then echo "skipping PHP 5.x Images"; else sudo cp -f build/travis-ci-apache /etc/apache2/sites-available/000-default.conf; fi
+  - if [[ $(phpenv version-name) =~ ^5\.[0-9]$ ]]; then echo "skipping PHP 5.x Images"; else sudo sed -e "s?%TRAVIS_BUILD_DIR%?$(pwd)?g" --in-place /etc/apache2/sites-available/000-default.conf; fi
+  - if [[ $(phpenv version-name) =~ ^5\.[0-9]$ ]]; then echo "skipping PHP 5.x Images"; else sudo service apache2 restart; fi
   # Optimise build by removing x-debug
   - phpenv config-rm xdebug.ini
   # Install composer
@@ -64,13 +54,9 @@
   # set the log level to error
   - echo "\$sugar_config['logger']['level']='error';" >> config_override.php
   # Run API functional tests
-<<<<<<< HEAD
-  - ./vendor/bin/codecept run api --steps -vvv
-=======
   - if [[ $(phpenv version-name) =~ ^5\.[0-9]$ ]]; then echo "skipping PHP 5.x Images"; else ./vendor/bin/codecept run api --steps; fi
   # RUN Basic Acceptance test
   - if [[ $(phpenv version-name) =~ ^5\.[0-9]$ ]]; then echo "skipping PHP 5.x Images"; else ./vendor/bin/codecept run tests/acceptance/Core/BasicModuleCest.php --env travis-ci-hub -f -vvv --debug; fi
->>>>>>> 70fcce1c
 
 after_script:
   - cat suitecrm.log
