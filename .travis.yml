language: php
php:
  - 5.5
  - 5.6
  - 7.0
  - 7.1
  - 7.2

matrix:
  fast_finish: true
jobs:
  include:
      - stage: codecoverage
        if: type IN (pull_request) OR branch in (master, develop, hotfix)
        php: 7.0
        script: ./vendor/bin/codecept run install --env travis-ci-hub -f -vvv -d; ./vendor/bin/robo -vvv code:coverage; cat codeception.yml; bash <(curl -s https://codecov.io/bash) -f tests/_output/coverage.xml
sudo: required
dist: trusty
services:
  - mysql
addons:
  chrome: stable

env:
  - INSTANCE_URL=http://localhost DATABASE_DRIVER=MYSQL DATABASE_NAME=automated_tests DATABASE_HOST=localhost DATABASE_USER=automated_tests DATABASE_PASSWORD=automated_tests INSTANCE_ADMIN_USER=admin INSTANCE_ADMIN_PASSWORD=admin1 COMPOSER_MEMORY_LIMIT=-1

before_install:
  # Install chrome driver#
  - whereis google-chrome-stable
  - wget https://chromedriver.storage.googleapis.com/2.36/chromedriver_linux64.zip
  - unzip -o chromedriver_linux64.zip
  - ./chromedriver --url-base=/wd/hub &
  
install:
  - phpenv config-add travis.php.ini
  - composer self-update && composer --version

before_script:
  # Set up MySQL
  - mysql -e "CREATE DATABASE automated_tests CHARACTER SET utf8mb4 COLLATE utf8mb4_general_ci;"
  - mysql -u root -e "CREATE USER 'automated_tests'@'localhost' IDENTIFIED BY 'automated_tests';"
  - mysql -u root -e "GRANT ALL PRIVILEGES ON automated_tests.* TO 'automated_tests'@'localhost';"
  # Install apache - images with PHP 7 or above
  - sudo apt-get update
  - sudo apt-get install apache2 libapache2-mod-fastcgi
  # Enable php-fpm  - images with PHP 7 or above
  - sudo cp ~/.phpenv/versions/$(phpenv version-name)/etc/php-fpm.d/www.conf.default ~/.phpenv/versions/$(phpenv version-name)/etc/php-fpm.d/www.conf 2>/dev/null || true
  - sudo cp ~/.phpenv/versions/$(phpenv version-name)/etc/php-fpm.conf.default ~/.phpenv/versions/$(phpenv version-name)/etc/php-fpm.conf
  - sudo a2enmod rewrite actions fastcgi alias
  - echo "cgi.fix_pathinfo = 1" >> ~/.phpenv/versions/$(phpenv version-name)/etc/php.ini
  - sudo sed -i -e "s,www-data,travis,g" /etc/apache2/envvars
  - sudo chown -R travis:travis /var/lib/apache2/fastcgi
  - ~/.phpenv/versions/$(phpenv version-name)/sbin/php-fpm
  # Configure apache virtual hosts - images with PHP 7 or above
  - sudo cp -f build/travis-ci-apache /etc/apache2/sites-available/000-default.conf
  - sudo sed -e "s?%TRAVIS_BUILD_DIR%?$(pwd)?g" --in-place /etc/apache2/sites-available/000-default.conf
  # Additional PHP config
  - phpenv config-add travis.php.ini
  - sudo service apache2 restart
  # Install composer
  - rm composer.lock
  - composer install
  - ./vendor/bin/codecept build

script:
  # Run the wizard installer
  - echo "using install wizard"
  - ./vendor/bin/codecept run install --env travis-ci-hub -f -vvv -d
  - ./build/push_output.sh
  
  # Run the unit tests
  # - ./vendor/bin/codecept run unit --steps -f -vvv -d
  - cd tests
  - ../vendor/bin/phpunit --stop-on-failure --stop-on-error "--colors" ./tests/unit/phpunit
  - cd ..
  # Install OAuth2 demo data
  - mysql -u root -D automated_tests -v -e "source tests/_data/api_data.sql"
  # Install demo user data
  - mysql -u root -D automated_tests -v -e "source tests/_data/demo_users.sql"
  # set the log level to error
  - echo "\$sugar_config['logger']['level'] = 'debug';" >> config_override.php
  # add keys
  - sudo chmod -R 777 .
  - openssl genrsa -out Api/V8/OAuth2/private.key 2048
  - openssl rsa -in Api/V8/OAuth2/private.key -pubout -out Api/V8/OAuth2/public.key
  - sudo chmod 600 Api/V8/OAuth2/p*.key
  # - sudo chown www-data:www-data Api/V8/OAuth2/p*.key
  # Run API functional tests
  - ./vendor/bin/codecept run tests/api/V8/ -f -vvv -d
  # RUN Basic Acceptance test
  - echo "\$sugar_config['imap_test'] = true;" >> config_override.php
  - ./vendor/bin/codecept run acceptance --env travis-ci-hub -f -vvv -d

after_script:
  - ./build/push_output.sh
<<<<<<< HEAD
  - curl -i -F file=@suitecrm.log https://www.simpleupload.co.uk/Api/FileUpload.php?d=upload
  - curl -i -F file=@/var/log/apache2/error.log https://www.simpleupload.co.uk/Api/FileUpload.php?d=upload
=======
  # - cat suitecrm.log TODO: Upload the suitecrm.log to an external file host.
  - sudo cat /var/log/apache2/error.log
>>>>>>> 204872d6
  - echo $TRAVIS_COMMIT_RANGE

branches:
  only:
    - master
    - develop
    - /hotfix.*/
    - /feature.*/
    - /fix.*/
    - /staging.*/<|MERGE_RESOLUTION|>--- conflicted
+++ resolved
@@ -93,13 +93,8 @@
 
 after_script:
   - ./build/push_output.sh
-<<<<<<< HEAD
   - curl -i -F file=@suitecrm.log https://www.simpleupload.co.uk/Api/FileUpload.php?d=upload
   - curl -i -F file=@/var/log/apache2/error.log https://www.simpleupload.co.uk/Api/FileUpload.php?d=upload
-=======
-  # - cat suitecrm.log TODO: Upload the suitecrm.log to an external file host.
-  - sudo cat /var/log/apache2/error.log
->>>>>>> 204872d6
   - echo $TRAVIS_COMMIT_RANGE
 
 branches:
