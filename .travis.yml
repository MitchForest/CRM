language: php
php:
  - 5.6
  - 7.0
  - 7.1
  - 7.2

matrix:
  fast_finish: true
jobs:
  include:
      - stage: codecoverage
        if: type IN (pull_request) OR branch in (master, develop)
        php: 7.0
        script: ./vendor/bin/codecept run install --env travis-ci-hub -f -vvv -d; ./vendor/bin/robo -vvv code:coverage; cat codeception.yml; bash <(curl -s https://codecov.io/bash) -f tests/_output/coverage.xml
sudo: required
dist: trusty
services:
  - mysql
  - elasticsearch
addons:
  chrome: stable

env:
  - INSTANCE_URL=http://localhost DATABASE_DRIVER=MYSQL DATABASE_NAME=automated_tests DATABASE_HOST=localhost DATABASE_USER=automated_tests DATABASE_PASSWORD=automated_tests INSTANCE_ADMIN_USER=admin INSTANCE_ADMIN_PASSWORD=admin1 COMPOSER_MEMORY_LIMIT=-1

before_install:
  # Install chrome driver#
  - whereis google-chrome-stable
  - wget https://chromedriver.storage.googleapis.com/2.36/chromedriver_linux64.zip
  - unzip -o chromedriver_linux64.zip
  - ./chromedriver --url-base=/wd/hub &
  
install:
  - phpenv config-add travis.php.ini
  - composer self-update && composer --version

before_script:
  # Set up MySQL
  - mysql -e "CREATE DATABASE automated_tests CHARACTER SET utf8mb4 COLLATE utf8mb4_general_ci;"
  - mysql -u root -e "CREATE USER 'automated_tests'@'localhost' IDENTIFIED BY 'automated_tests';"
  - mysql -u root -e "GRANT ALL PRIVILEGES ON automated_tests.* TO 'automated_tests'@'localhost';"
  # Install apache - images with PHP 7 or above
  - sudo apt-get update
  - sudo apt-get install apache2 libapache2-mod-fastcgi
  # Enable php-fpm  - images with PHP 7 or above
  - sudo cp ~/.phpenv/versions/$(phpenv version-name)/etc/php-fpm.d/www.conf.default ~/.phpenv/versions/$(phpenv version-name)/etc/php-fpm.d/www.conf 2>/dev/null || true
  - sudo cp ~/.phpenv/versions/$(phpenv version-name)/etc/php-fpm.conf.default ~/.phpenv/versions/$(phpenv version-name)/etc/php-fpm.conf
  - sudo a2enmod rewrite actions fastcgi alias
  - echo "cgi.fix_pathinfo = 1" >> ~/.phpenv/versions/$(phpenv version-name)/etc/php.ini
  - sudo sed -i -e "s,www-data,travis,g" /etc/apache2/envvars
  - sudo chown -R travis:travis /var/lib/apache2/fastcgi
  - ~/.phpenv/versions/$(phpenv version-name)/sbin/php-fpm
  # Configure apache virtual hosts - images with PHP 7 or above
  - sudo cp -f build/travis-ci-apache /etc/apache2/sites-available/000-default.conf
  - sudo sed -e "s?%TRAVIS_BUILD_DIR%?$(pwd)?g" --in-place /etc/apache2/sites-available/000-default.conf
  # Additional PHP config
  - phpenv config-add travis.php.ini
  - sudo service apache2 restart
  # Install composer
  - rm composer.lock
  - composer install
  - ./vendor/bin/codecept build

script:
  # Run the wizard installer
  - echo "using install wizard"
  - ./vendor/bin/codecept run install --env travis-ci-hub -f -vvv -d
  - ./build/push_output.sh
  
  # Run the unit tests
  # - ./vendor/bin/codecept run unit --steps -f -vvv -d
  - cd tests
  - ../vendor/bin/phpunit --stop-on-failure --stop-on-error "--colors" ./tests/unit/phpunit
  - cd ..
  # Install OAuth2 demo data
  - mysql -u root -D automated_tests -v -e "source tests/_data/api_data.sql"
  # Install demo user data
  - mysql -u root -D automated_tests -v -e "source tests/_data/demo_users.sql"
  # set the log level to error
  - echo "\$sugar_config['logger']['level'] = 'debug';" >> config_override.php
  # add keys
  - sudo chmod -R 777 .
  - openssl genrsa -out Api/V8/OAuth2/private.key 2048
  - openssl rsa -in Api/V8/OAuth2/private.key -pubout -out Api/V8/OAuth2/public.key
  - sudo chmod 600 Api/V8/OAuth2/p*.key
  # - sudo chown www-data:www-data Api/V8/OAuth2/p*.key
  # Run API functional tests
  - ./vendor/bin/codecept run tests/api/V8/ -f -vvv -d
  # RUN Basic Acceptance test
  - echo "\$sugar_config['imap_test'] = true;" >> config_override.php
  - ./vendor/bin/codecept run acceptance --env travis-ci-hub -f -vvv -d

after_script:
  - ./build/push_output.sh
<<<<<<< HEAD
  - cat suitecrm.log
  # ElasticSearch Indexing logs
  - cat search_index.log
=======
  # - cat suitecrm.log TODO: Upload the suitecrm.log to an external file host.
>>>>>>> 58d5f573
  - sudo cat /var/log/apache2/error.log
  - echo $TRAVIS_COMMIT_RANGE

branches:
  only:
    - master
    - develop
    - /hotfix.*/
    - /feature.*/
    - /fix.*/
    - /staging.*/<|MERGE_RESOLUTION|>--- conflicted
+++ resolved
@@ -30,7 +30,7 @@
   - wget https://chromedriver.storage.googleapis.com/2.36/chromedriver_linux64.zip
   - unzip -o chromedriver_linux64.zip
   - ./chromedriver --url-base=/wd/hub &
-  
+
 install:
   - phpenv config-add travis.php.ini
   - composer self-update && composer --version
@@ -93,13 +93,9 @@
 
 after_script:
   - ./build/push_output.sh
-<<<<<<< HEAD
-  - cat suitecrm.log
+  # - cat suitecrm.log TODO: Upload the suitecrm.log to an external file host.
   # ElasticSearch Indexing logs
   - cat search_index.log
-=======
-  # - cat suitecrm.log TODO: Upload the suitecrm.log to an external file host.
->>>>>>> 58d5f573
   - sudo cat /var/log/apache2/error.log
   - echo $TRAVIS_COMMIT_RANGE
 
