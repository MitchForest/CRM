
/*********************************************************************************
 * SugarCRM Community Edition is a customer relationship management program developed by
 * SugarCRM, Inc. Copyright (C) 2004-2013 SugarCRM Inc.
 *
 * This program is free software; you can redistribute it and/or modify it under
 * the terms of the GNU Affero General Public License version 3 as published by the
 * Free Software Foundation with the addition of the following permission added
 * to Section 15 as permitted in Section 7(a): FOR ANY PART OF THE COVERED WORK
 * IN WHICH THE COPYRIGHT IS OWNED BY SUGARCRM, SUGARCRM DISCLAIMS THE WARRANTY
 * OF NON INFRINGEMENT OF THIRD PARTY RIGHTS.
 *
 * This program is distributed in the hope that it will be useful, but WITHOUT
 * ANY WARRANTY; without even the implied warranty of MERCHANTABILITY or FITNESS
 * FOR A PARTICULAR PURPOSE.  See the GNU Affero General Public License for more
 * details.
 *
 * You should have received a copy of the GNU Affero General Public License along with
 * this program; if not, see http://www.gnu.org/licenses or write to the Free
 * Software Foundation, Inc., 51 Franklin Street, Fifth Floor, Boston, MA
 * 02110-1301 USA.
 *
 * You can contact SugarCRM, Inc. headquarters at 10050 North Wolfe Road,
 * SW2-130, Cupertino, CA 95014, USA. or at email address contact@sugarcrm.com.
 *
 * The interactive user interfaces in modified source and object code versions
 * of this program must display Appropriate Legal Notices, as required under
 * Section 5 of the GNU Affero General Public License version 3.
 *
 * In accordance with Section 7(b) of the GNU Affero General Public License version 3,
 * these Appropriate Legal Notices must retain the display of the "Powered by
 * SugarCRM" logo. If the display of the logo is not reasonably feasible for
 * technical reasons, the Appropriate Legal Notices must display the words
 * "Powered by SugarCRM".
 ********************************************************************************/

/*********************************************************************************

 * Description:  Contains a variety of utility functions used to display UI
 * components such as form headers and footers.  Intended to be modified on a per
 * theme basis.
 ********************************************************************************/

/* MAIN NAV STYLES */

body
{
    margin: 0px;
    font-family: Arial, Verdana, Helvetica, sans-serif;
}

.subDmenu {
    position:absolute;
    display:none;
    visibility:hidden;
}

.menuItem, .menuItemHilite, .menuItemX, .menuItemHiliteX,
.menuItem:visited, .menuItemHilite:visited, .menuItem:hover, .menuItemHilite:hover,
.menuItem:active, .menuItemHilite:active, .menuItem:link, .menuItemHilite:link,
.menuItemX:visited, .menuItemHiliteX:visited, .menuItemX:hover, .menuItemHiliteX:hover,
.menuItemX:active, .menuItemHiliteX:active, .menuItemX:link, .menuItemHiliteX:link {
    font-size: 11px;
    font-style: normal;
    line-height: 18px;
    color: #000;
    text-decoration: none;
    width: 120px;
    border-left: none;
    border-right: none;
    display: block;
    padding: 1px 5px 1px 7px;
    border-bottom: 1px solid #c0c0c0;
}

.menuItem {
    background-color:#f6f6f6;
}

.menuItemHilite {
    background-color:#FFFFFF;
}

.menuItemX {
    background-color:#CCCCCC;
}

.menuItemHiliteX {
    background-color:#999999;
}

.menu
{
    position:absolute;
    display:none;
    visibility:hidden;
    background-color:#f6f6f6;
    z-index: 2;
    border: #999999 solid 1px;
    filter:alpha(opacity=90);
    -moz-opacity:0.9;
    opacity: 0.9;
    /*	width:150px;*/
}

fieldset, table, pre
{
    margin-bottom:0;
}

p
{
    margin-top: 0px;
    margin-bottom: 0px;
}
form
{
    margin: 0px;
}
h1, h2
{
    margin: 0;
    font-weight: bold;
}
h3
{
    margin:0;
    margin-bottom: 3px;
    padding-top: 3px;
}
textarea
{
    font-family: Arial,Verdana,Helvetica,sans-serif;
}

button,
input[type="checkbox"],
input[type="radio"],
input[type="reset"],
input[type="submit"]
{
    padding:0px;
}

input[type=text],input[type=password],textarea
{
    width: auto;
}

input[type=checkbox],input[type=radio]
{
    border:0px;
    background-color: transparent;
    margin: 0px;
    vertical-align: bottom;
}

ul li
{
    list-style-type: none;
    margin-left: 6px;
    margin-bottom: 2px;
}

ul
{
    margin-top: 2px;
    margin-right: 0;
}

hr
{
    height:1px;
}

div.clear
{
    height: 0;
    clear: both;
    visibility: hidden;
    font-size:0;
}

th, td
{
    border: none;
    padding: 0;
}

/* layout the header elements */
#header div.line
{
    height: 4px;
    margin: 0;
    padding: 0;
}

#header ul li
{
    display:inline;
}

#companyLogo
{
    padding: 10px 10px 0px 15px;
    vertical-align: bottom;
    float:left;
    margin-bottom:-8px;
}

#search, #sitemapLink, #colorPicker, #welcome, #globalLinks
{
    float: right;
}
#welcome
{
    font-weight: normal;
    padding: 8px 10px 3px 10px;
    vertical-align: middle;
}

/* global links */
#globalLinks
{

    vertical-align: middle;
}

#globalLinks ul
{
    list-style: none;
    padding: 0;
    margin: 0;
}

#globalLinks ul li
{
    float: left;
    margin: 0 0.15em;
    display:block;
}

#globalLinks ul li img
{
    margin-bottom: 1px;
    margin-left:2px;
    cursor: pointer;
}

#globalLinks ul li:hover ul,
#globalLinks ul a:hover ul
{
    visibility:visible;
}

/* sitemap link */
#sitemapLink span
{
    padding-right:5px;
}

#sitemapLink
{
    padding-top: 3px;
}

#search, #sitemapLink
{
    padding:0 3px 0 5px;
    height: 23px;
    vertical-align: bottom;
}

#unified_search_advanced_img{
    cursor:pointer;
}

#unified_search_advanced_div
{
    height: 1px;
    position: relative;
    overflow: hidden;
    width: 21em;
    padding-top: 5px;
}

#unified_search_advanced_div .edit.view
{
    padding:6px 6px 6px 4px;
}

#unified_search_advanced_div .edit.view td
{
    padding: 0 0.5em !important;
}

#themeColors img, #themeFonts img
{
    margin-bottom: 0;
}

/* color and theme picker */
.themePicker
{
    padding-top: 1em;
}

.themePicker td
{
    padding: 0 !important;
}

.themePicker > table > tbody > tr > td
{
    text-align: left;
    vertical-align: top;
    width: 100%;
}

.themePicker hr
{
    margin: 0;
}

#themepickerLinkSpan
{
    cursor:pointer;
}

#colorPicker
{
    padding: 8px 5px 0px 7px;
}

#colorPicker ul
{
    border: none;
    padding: 3px 0 0 0;
    margin: 0 0 0 10px;
}

#colorPicker ul li
{
    list-style-type: none;
    display: inline;
    padding: 0px;
    cursor: pointer;
    margin: 0;
}

#themeName
{
    font-weight: bold;
}

#moduleList ul li:hover ul,
#moduleList ul a:hover ul
{
    visibility:visible;
}

#leftColumn
{
    left: 10px;
    position: absolute;
    float: left;
    width: 14.5em;
}

/* main content */

div#content
{
    padding-top:45px;
    padding-left: 8px;
    padding-bottom: 20px;
    margin-left:15px;
    margin-right:15px;
}

div#content > table
{
    width: 100%;
}

/* put a bit of left margin in when the left column menu is hidden */
div#content .noLeftColumn
{
    margin-left: 5px;
    border-left: none;
}

#HideHandle
{
    padding-top: 5px;
    cursor: pointer;
}

#HideMenu
{
    visibility: hidden;
    position: absolute;
    z-index:100;
}

#leftHandle
{
    float:left;
    /*margin-top: 10px;*/
}

/* new record form */
#newRecord form
{
    padding: 8px 8px 5px 8px;
}

#newRecord form input,
#newRecord form select,
#newRecord form textarea
{
    margin-bottom: 4px;
    margin-top: 2px;
    max-width: 140px;
}

#newRecord form button,
#newRecord form input[type=button],
#newRecord form input[type=submit],
#newRecord form input[type=reset]
{
    padding-top: 0px;
    vertical-align: bottom;
}

#newRecord form .dataLabel {
    padding-bottom: 2px;
    padding-top: 3px;
    padding-left: 0px;
    vertical-align: bottom;
}

#newRecord form .dataField
{
    padding-bottom: 3px;
}

#newRecord form #jscal_trigger
{
    margin-bottom: 4px;
    margin-top: 2px;
    vertical-align: bottom;
}

#newRecord form a:link,
#newRecord form a:visited,
#newRecord form a:hover
{
    text-decoration: underline;
    border-bottom: 0px;
    padding-left: 0px;
}

/* css dropdown menu */
ul.cssmenu
{
    background-color:#F6F6F6;
    border:1px solid #999999;
    opacity:0.9;
    position:absolute;
    visibility:hidden;
    z-index:1;
    font: 12px Arial, Verdana, Helvetica, sans-serif;
    margin-top: 5px;
}

ul.cssmenu li
{
    font-size: 11px !important;
    font-weight: normal !important;
    font-style: normal;
    line-height:18px;
    padding:1px 7px !important;
    border-bottom:1px solid #C0C0C0;
    float: none !important;
    display: block;
    margin:0 0.15em;
}

ul.cssmenu li a
{
    display: block;
    padding:0;
    text-decoration: none;
    font-size: 11px !important;

}

#header ul.cssmenu li{
    display:block;
}

/* last viewed and shortcuts lists in the header */
.headerList
{
    padding: 5px 0 3px 10px;
    vertical-align: middle;
}

.headerList a:link, .headerList a:visited, .headerList a
{
    padding: 2px 5px;
    white-space: nowrap;
}

/* for lists of items in the left column ( such as the shortcuts or last view items lists ) */
.leftList ul
{
    width: 100%;
    padding: 0px;
    border-top: 0px;
    margin: 0px 0px 10px 0px;
    color: #000;
    background: #f1f1f1;
}

.leftList ul li
{
    list-style: none;
    margin: 0px;
    border: 0px;
}

.leftList ul li a
{
    display: block;
    border: 0px;
    text-decoration: none;
    color: #444;
    text-align: left;
    padding: 3px 3px 3px 6px;
}

.leftList ul li span:hover a
{
    text-decoration: none;
}

/* module title */
div.moduleTitle
{
    height:2em;
}

.moduleTitle img
{
    margin-right: 3px;
    margin-top: 3px;
    border: 0;
}

.moduleTitle h2
{
    display: block;
    float: left;
}

.moduleTitle h2 span.pointer
{
    padding: 0px 8px;
    font-size: 18px;
    line-height: 16px;
}

.moduleTitle span.utils
{
    display: block;
    float: right;
    margin-top: 10px;
}

.moduleTitle span.utils a img
{
    margin-bottom: -3px;
}

/* EditView/projects -> grid  */
.sqsSelectedSmartInputItem
{
    background-color:#DEEFFF;
}

/* DetailView/EditView/ListView styles */
.view, table.view
{
    margin-bottom:3px;
    margin-top:3px;
    padding:10px 6px 12px 10px;
    padding:20px 16px 22px 30px;
    width: 100%;
}

.view tr td table,
.view tr td table tr td
{
    padding: 0;
}

.view tr td input[type=checkbox]
{
    vertical-align: middle;
}

.collapsed .panelContainer, .collapsed .collapseLink, .expanded .expandLink { display:none; }

/* DetailView styles */
.detail h4
{
    font-weight: bold;
    margin: 0px;
    text-align: left;
    border: none;
    padding-top: 6px;
    padding-bottom: 6px;
    padding-left: 0;
    margin-left: 0;
}

.buttons
{
    padding-bottom: 2px;
    padding-left: 0;
    padding-right:3px;
}

.detail tr td
{
    border: none;
    vertical-align: top;
    padding: 5px 6px 5px 6px;
    vertical-align: top;
    text-align: left;
}

.detail tr td[scope=row]
{
    margin-top: 2px;
    margin-bottom: 10px;
    text-align: right;
    white-space:nowrap;
}

.detail tr td > li
{
    margin-left: 1.5em;
}

/* editviews top buttons */
#EditView > table {overflow:auto;margin-bottom: 2px;}

/* editviews */
.edit
{
    padding:0 6px 12px 10px !important;
}

.edit > table
{
    margin-bottom: 0px;
    padding: 3px 3px 3px 10px!important;
}

.edit h4
{
    text-align: left;
    margin-top: 0;
    padding-top:0;
    margin-top: 10px;
    padding-left:0;
}

.edit tr td
{
    font-weight: normal;
    padding: 0 !important;
    vertical-align: top;
    padding: 3px !important;
}

.edit tr td[scope=row]
{
    padding: 5px 5px 5px 7px !important;
    text-align: left;
    vertical-align: top;
}

.edit tr th
{
    padding: 5px 5px 5px 7px !important;
}

table#tabFormPagination td,  #tabFormPagination, #EditView > table#tabFormPagination.detail.view
{
    border-bottom: none;
    margin-bottom: 0;
}

.edit tr td table,
.edit tr td table tr td
{
    padding: 3px 3px 3px 0 !important;
    padding: 0 !important;
}

table.edit.view {
    margin-top: 0;
}

/* search panel on top of list views ( extends .edit .view definition ) */
.search
{
    margin: 0 0 4px 0 !important;
    padding:10px 6px 12px 10px;
}

.search > table
{
    padding: 0 !important;
    margin: 0;
}

.search td span
{
    color:#444444;
}

.search td input[type=text],
.search td input[type=password],
.search td select
{
    width: 150px !important;
}

/* Listview styles */
.list, .edit .list
{
    padding: 0 !important;
    margin-bottom: 10px;
}

.list tr.pagination,
.list tr.pagination td,
.list tr.pagination td table
{
    padding: 0;
    border: 0;
    margin: 0;
}

.list tr.pagination td table td
{
    padding: 3px 7px 3px 5px !important;
}

.list tr.pagination td table td button
{
    width: 25px;
}

.list tr.pagination td table td a:link,
.list tr.pagination td table td a:visited,
.reportGroupByDataChildTablelistViewThS1 a:link,
.reportGroupByDataChildTablelistViewThS1 a:visited
{
    font-weight: bold;
    text-decoration: none;
    padding: 2px 0px 3px 0px;
}

.list tr.pagination td table td a:hover,
.reportGroupByDataChildTablelistViewThS1 a:hover
{
    text-decoration: underline;
}

.list tr.pagination .buttons
{
    padding: 2px 2px 2px 0 !important;
}

.list tr.pagination #selectCountTop
{
    width: 5em;
}

.td_alt, .list tr th, .list tr td[scope=col],
.edit .list tr th, .edit .list tr td[scope=col]
{
    font-size: 11px;
    font-weight: bold;
    text-align: left;
    padding: 4px 5px 4px 5px !important;
    border-left: none;
    border-right: none;
    white-space:nowrap;
}

.list tr td
{
    vertical-align: middle;
    padding: 3px 8px 5px 5px !important;
}

.list tr.pagination td
{
    padding: 0 !important;
}

.list tr td.odd
{
    padding: 3px 8px 5px 5px;
    vertical-align: middle;
}

.list th a:link,
.list th a:visited,
.list td[scope=col] a:link,
.list td[scope=col] a:visited
{
    font-weight: bold;
    text-decoration: none;
}

.list th a:hover,
.list td[scope=col] a:hover
{
    text-decoration: underline;
}

.list tr.oddListRowS1 td,
.list tr.evenListRowS1 td
{
    white-space: normal;
    word-wrap: break-word;
}

.list tr.oddListRowS1 td[nowrap],
.list tr.evenListRowS1 td[nowrap]
{
    white-space: nowrap;
    word-wrap: normal;
}

.list td a.listViewTdToolsS1,
.list tr td.nowrap
{
    white-space: nowrap;
    word-wrap: normal;
}

.list td.inlineButtons {
    text-align: right;
    min-width: 75px;
}

/* style for page content tables */
.other
{
    border: none !important;
    margin-bottom: 20px !important;
    padding: 0 !important;
    width: 100%;
}

.other td
{
    font-weight: normal;
    padding: 4px 10px 4px 6px;
    vertical-align: middle;
}

.other td[scope=row]
{
    padding: 4px 6px 4px 6px;
    white-space:nowrap;
}

.other .edit td
{
    background: transparent !important;
}

.other .edit
{
    margin-top: 0;
}

/* Special for Campaigns Wizard */
.other td.edit #wizard td
{
    background: transparent;
}

.other td.edit #wizard h4
{
    padding-left: 0;
    margin-top: 0;
}

#wizard td
{
    white-space: normal;
    word-wrap: break-word;
}

/* detail view */
.detail.view,
.detail table,
table.detail
{
    padding: 0;
    width: 100%;
}

.detail tr.pagination td
{
    padding-top: 4px;
    text-align: right;
    vertical-align: middle;
}

.detail table tr.pagination td
{
    padding-bottom: 4px;
}

.detail td > table tr td
{
    border: none;
}

/* Upgrade Wizard*/
.small{
    width:100%;
}

.small table{
    width:auto;
}

.small tr td table{
    background-color:transparent;
}

.small tr td[scope=row] table tr td, .small tr td[scope=row] table tr th{
    background-color:transparent;
}

.small tr td table tr th{
    text-align:left;
    border-bottom:none;
}

/* for report wizard */
.reportwizard
{
    padding: 10px 6px 12px 10px;
}

.reportwizard > table
{
    padding: 0 !important;
}

.reportwizard tr td
{
    vertical-align: middle;
}

/* for subpanel tabs */
ul.tablist, ul.subpanelTablist
{
    list-style: none;
    padding: 3px 0;
    margin: 0;
}

ul.tablist li, ul.subpanelTablist li
{
    list-style: none;
    margin: 0;
    display: inline;
}

ul.tablist li a, ul.subpanelTablist li a
{
    padding: 3px 8px;
    margin: 0px;
    border-bottom: none;
    text-decoration: none;
}

ul.subpanelTablist #addPageItem a, ul.subpanelTablist #addPageItem a:hover
{
    border: none;
    background: transparent;
    text-decoration: none;
}

ul.tablist li a:link, ul.tablist li a:visited, ul.subpanelTablist li a:link, ul.subpanelTablist li a:visited
{
    text-decoration: none;
}

.subpanelTabForm
{
    padding: 15px 0px 0 0px;
}

table.subpanelTabForm td
{
    padding-bottom: 2px;
    padding-top: 0;
}

.subpanelTabForm p
{
    margin-bottom:0;
}

.subpanelTabForm h3
{
    padding-left: 3px;
}

.subpanelTabForm .h3Row
{
    padding-top: 2px;
    margin-top: 0;
}

.subpanelTabForm
{
    margin-bottom: 10px;
}

#groupTabs
{
    margin-top: 20px;
}

#groupTabs li, #searchTabs li
{
    margin:0 -3px 0 0;
}

table.subpanelTabForm
{
    border-top: 0px none;
    margin-bottom: 4px;
}

/* gantt styles */
table.days {
    font-family: Tahoma, Arial, Verdana, Helvetica, sans-serif;
    font-size: 11px;
}

td.days {
    border-top: 1px solid #dfdfdf;
    border-bottom: 1px solid #dfdfdf;
    border-left: 0px;
    border-right: 0px;
}

td.sunday {
    border-top: 1px solid #dfdfdf;
    border-bottom: 1px solid #dfdfdf;
    border-left: 1px solid #dfdfdf;
    border-right: 0px;
}

td.saturday {
    border-top: 1px solid #dfdfdf;
    border-bottom: 1px solid #dfdfdf;
    border-left: 0px;
    border-right: 1px solid #dfdfdf;
}

td.date {
    width: 100%;
    padding: 0px;
    border: 0px;
    font-size: 10px;
}

tr.empty {
    height: 2px;
}

div.completed {
    background-color: #777777;
    float: left;
    width: 100%;
    line-height: 10px;
    margin-top: 4px;
}

div.inprogress {
    background-color: #002E4D;
    float: left;
    width: 100%;
    line-height: 10px;
    margin-top: 4px;
}

div.inprogress_bar {
    background-color: #ff0000;
    float: left;
    width: 100%;
    line-height: 10px;
    margin-top: 4px;
}

div.notstarted {
    background-color: #cccccc;
    float: left;
    width: 100%;
    line-height: 10px;
    margin-top: 4px;
}

div.indent_left {
    background-color: #000000;
    float: left;
    line-height: 10px;
    margin-top: 4px;
}

div.indent_bar {
    background-color: #000000;
    float: left;
    margin-top: 4px;
}

div.indent_right {
    background-color: #000000;
    float: right;
    line-height: 10px;
    margin-top: 4px;
}

#horizWrapper {position:relative; margin-left:60px;width:218px;float:left;}
#horizBGDiv {position:relative; top:60px; background:url('../../../../index.php?entryPoint=getImage&imageName=horizBg.png') no-repeat; height:26px; width:218px;z-index:5 }
#horizHandleDiv {
    position:absolute;
    left: 100px; /* the default position is the center of the bg */
    top: 8px;  /* force the image down a bit */
    cursor:default;
    width:18px;
    height:18px;
}

/* end gantt styles */

.search_form
{
    overflow: visible;
    text-align: left;
}

.search_form .view
{
    width:99%;
    margin: 0 0 3px;
    padding-right:0 !important;
    padding-left:10px !important;
    padding-top:10px !important;
}
/* sitemap */

#sitemap
{
    width: 650px;
    display:none;
    z-index:9999;
    margin-right:1em;
    margin-top:2.5em;
}
#sitemap .edit.view
{
    border: 2px solid;
    padding: 6px 6px 6px 16px;
}
#sitemap a:link, #sitemap a:visited
{
    text-decoration:none;
    font-size: 11px;
}
#sitemap a:hover, #sitemap h4 a:hover
{
    text-decoration:underline;
}
#sitemap h4 a:link, #sitemap h4 a:visited
{
    font-size: 13px;
}
#sitemap ul
{
    margin-top: 5px !important;
    margin-left: 5px !important;
}
#sitemap ul li
{
    margin-bottom: 5px !important;
    display: list-item;
}

/* sitemap link div */
#sitemapLink span
{
    cursor:pointer;
}
#sitemapLink span img
{
    cursor:pointer;
    margin-left: 2px;
}

#bottomLinks {
    padding: 0 25px;
    float: right;
}

#bottomLinks a {
}

#bottomLinks a.bottomLink {
}

#bottomLinks img {
    border: 0px;
    margin-bottom: -3px;
    margin-left: 5px;
}

/* Footer styles */
#footer
{
<<<<<<< HEAD
    background:#ededed;
=======

>>>>>>> 20bb0de5
    height:30px;
    width:100%;
    bottom:0;
    padding: 5px 10px 5px 10px;
    clear: both;
}

.companyLogo
{

    width:150px;
    float:left;
    padding: 0 10px 0 0;
    border-right:1px solid #cccccc;

}

.companyLogo img {

    width:100%;
    height:100%;

}

div#responseTime {

<<<<<<< HEAD
    width:250px;
    font-size:12px;
    color:#888888;
    float:left;
    margin:10px 0 0 10px;
}

#copyright_data {
    width:500px;
    font-size:12px;
    color:#888888;
    text-align:center;
=======
    width:200px;
    font-size:12px;
    color:#888888;
    margin:0px auto;
}

#copyright_data {

    font-size:12px;
    color:#888888;
width:350px;
>>>>>>> 20bb0de5
    margin:0 auto;
    padding:5px 000;
}

#themePicker, #langPicker
{
    text-align: center;
    margin-bottom: 0.5em;
}

/*#themePicker select, #langPicker select
{
    width: 120px;
    font-size: 10px;
}*/

/* Scheduler Styles */
#scheduler
{
    margin-top: 5px;
}
#scheduler .schedulerDiv
{
    color: #000000;
    text-align: left;
    width: 100%;
    background-color: #FAFAFA;
    border-collapse: collapse;
    border-bottom: 1px solid #999;
}
#scheduler .schedulerDiv table
{
    width: 100%;
    border-collapse: collapse;
}
#scheduler .schedulerDiv table tr td
{
    height: 18px;
    border: 1px solid #dddddd;
}
#scheduler .schedulerDiv table tr.schedulerTimeRow td
{
    border-left: 0;
}
#scheduler .schedulerDiv table tr.schedulerTimeRow th[scope=col]
{
    border-left:1px solid #DDDDDD;
    padding-left:4px;
}
#scheduler .schedulerDiv table tr.schedulerAttendeeRow td
{
    background-color: #eeeeee;
    width: 15px;
}
#scheduler .schedulerDiv table tr.schedulerAttendeeRow td[scope=row]
{
    overflow: hidden;
    padding-left: 4px;
    width: 125px;
    background: transparent;
    border-left: 0;
}
#scheduler .schedulerDiv table tr.schedulerAttendeeRow td.schedulerSlotCellStartTime
{
    border-left: 4px solid #75AF4F !important;
    background-color:#FFFFFF;
}
#scheduler .schedulerDiv table tr.schedulerAttendeeRow td.schedulerSlotCellEndTime
{
    border-left: 4px solid #ff0000 !important;
}
#scheduler .schedulerDiv table tr.schedulerAttendeeRow td.schedulerAttendeeDeleteCell
{
    background: transparent;
    border-left: 1px solid #dddddd;
    padding-left: 4px;
}
#scheduler .schedulerInvitees
{
    margin-top: 1em;
}
#scheduler .schedulerInvitees .tabForm
{
    margin-bottom: 0;
}

/* calendar module styles */
.monthFooter td
{
    padding-left: 7px;
    padding-right: 7px;
    padding-top: 3px;
    padding-bottom: 5px;
    border-top: 1px solid;
    border-bottom: 2px solid;
}
.monthHeader
{
    padding: 6px 5px 4px 3px;
    margin-top: 10px;
    vertical-align: middle;
    background-repeat: repeat-x;
    background-position: top;
}
.monthHeader td
{
    padding-left: 5px;
}
.monthViewDayHeight
{
    height: 100px;
}
.monthViewDayHeight td[scope=row]
{
    padding: 5px;
    text-align:center;
}
.monthViewDayHeight td
{
    vertical-align: top;
    padding: 3px;
    text-align: right !important;
}
.yearViewDayHeight
{
    height: 40px;
}
.monthCalBodyDayItem
{
    margin: 7px 0px 7px 0px;
    padding: 5px 0px 8px 0px;
    border-top: 1px solid;
}
.monthCalBodyDayItem td
{
    vertical-align: top;
}
.monthCalBodyDayItem td img
{
    padding-right: 3px;
    vertical-align: top;
}
.monthCalBody th
{
    vertical-align: top;
    padding: 7px;
    height: 20px;
    font-weight: normal;
}
.monthCalBodyTH th
{
    padding: 5px !important;
    border-bottom: 1px solid;
    font-weight: bold;
}
.monthCalBody td
{
    padding: 5px;
    text-align: left;
}
.monthCalBody td div table td {
    text-align: left!important;
}
.monthCalBody
{
    padding: 0;
}
.monthCalBody td.yearCalBody
{
    padding: 0;
    margin: 0;
}
.yearCalBodyMonth
{
    padding:5px 0 0 0 !important;
    text-align:center !important;
}
.yearCalBodyMonth #daily_cal_table
{
    margin-top: 5px;
}
.yearCalBodyMonth > a
{
    font-weight: bold;
    margin: 0px;
    padding: 5px;
    width: 100%;
    margin-bottom: 5px;
    text-decoration: none !important;
}
.yearCalBodyMonth > a:hover
{
    text-decoration: underline;
}
.calSharedUser
{
    height: 20px;
    padding-top: 5px;
    padding-left: 8px;
    margin-top: 0px;
    margin-bottom: 0px;
    border-top: 1px;
}

/* js calendar styles */
.calendar
{
    border: 1px solid #999;
}
.calendar .button
{
    background-color: #eee;
    background-image: none;
}
.calendar .combo
{
    border-top: 1px solid #f1f1f1;
    border-right: 1px solid #999;
    border-bottom: 1px solid #999;
    border-left: 1px solid #f1f1f1;
    background: #eee;
    padding: 0px;
}
.calendar .combo .active
{
    background: #eee;
}
.calendar .combo .hilite
{
    background: #f8f7f7;
    padding: 1px 4px 1px 4px;
    border-top: 1px solid;
    border-bottom: 1px solid;
    border-color: #9e9e9e;
}
.calendar .combo .label,
.calendar .combo .label-IEfix
{
    text-align: left;
    padding: 2px 4px 2px 4px;
}
.calendar .nav
{
    background: transparent no-repeat 100% 100%;
}
.calendar table
{
    background: #eee;
}
.calendar table .wn
{
    background: #eeeeee;
    border-right: 1px solid #ccc;
}
.calendar tbody .day
{
    background: #fff;
    text-align: right;
    padding: 2px 4px 2px 2px;
}
.calendar tbody .day.othermonth.oweekend
{
    color: #666;
}
.calendar tbody .emptycell
{
    display: hidden;
}
.calendar tbody .rowhilite td,
.calendar tbody .rowhilite td.weekend
{
    background: #f6f6f6;
}
.calendar tbody .rowhilite td.wn
{
    background: #fff;
}
.calendar tbody td.hilite,
.calendar tbody td.weekend.hilite
{
    background: #f8f7f7;
    border-color: #9e9e9e;
}
.calendar tbody td.selected
{
    border-color: #666;
    background: #eee;
}
.calendar tbody td.today
{
    color: #666;
}
.calendar tbody td.weekend
{
    color: #666;
    background: #f9f9f9;
}
.calendar tfoot .ttip
{
    background: #e8f0f4;
    border-top: 1px solid #fff;
    border-bottom: 1px solid #ccc;
    background: #dfdfdf;
    color: #000;
}
.calendar thead .hilite
{
    border-bottom: 1px solid #fff;
    border-left: 1px solid #aaa;
    border-top: 1px solid #aaa;
    border-right: 1px solid #fff;
}
.calendar thead .name
{
    background: #dddddd;
    border-color: #cccccc;
}
.calendar thead .title
{
    padding: 3px;
    border-top: 1px solid #fff;
    border-bottom: 1px solid #cccccc;
    color: #000;
    background: #f8f7f7;
}
.calendar thead .weekend
{
    color: #000;
    font-weight: bold;
}
.listViewCalCurrentAppt {
    background-color: #75AF4F;
}
.listViewCalOtherAppt {
    background-color: #4D5EAA;
}
.listViewCalConflictAppt {
    background-color: #AA4D4D;
}
.listViewCalCurrentApptLgnd {
    background-color: #75AF4F;
    border: 1px solid #444444;
}
.listViewCalOtherApptLgnd {
    background-color: #4D5EAA;
    border: 1px solid #444444;
}
.listViewCalConflictApptLgnd {
    background-color: #AA4D4D;
    border: 1px solid #444444;
}

/** report styles **/
table.reportlistViewRC{
    /* this definition should be exactly the same as .listViewThS1 */
    background:Black;
}

table.reportlistView{
    /* this definition should be exactly the same as .listViewThS1 */
    background:Black;
}

.reportlistViewThS1 {
    font-size: 13px;
    font-weight: bold;
    text-align: left;
    padding: 4px 5px 4px 5px;
    border-left: none;
    border-right: none;
    border-top: 1px solid black;
    border-bottom: 1px solid black;
    background:Gainsboro;
}

.reportevenListRowS1, .reportoddListRowS1 {
    font-size: 12px;
    padding-left: 5px;
    padding-right: 8px;
    padding-bottom: 5px;
    padding-top: 3px;
    vertical-align: middle;
    background:white;
}

.reportlistViewPaginationTdS1 {
    border: none;
    vertical-align: top;
    padding-top: 5px;
    padding-bottom: 5px;
    font-size: 12px;
    background:white;
}

/* These are for summation report */
.reportViewTable {
    border-left: none;
    border-right: none;
    border-top: none;
    background:White;
}
.reportGroupViewTable {
    border-left: 1px solid Black;
    border-top: 1px solid Black;
    background:LightGrey;
}
.reportGroup1ByTable {
    font-size: 15px;
    border-left: none;
    border-right: 1px solid Black;
    border-bottom: 1px solid Black;
    background:LightGrey;
}
.reportGroupNByTable {
    font-size: 13px;
    border-left: none;
    border-right: 1px solid Black;
    border-bottom: none;
    background:White;
}
.reportGroupByDataTableHeader {
    border-left: none;
    border-right: none;
    border-top: none;
    border-bottom: none;
    background:White;
}
.reportDataChildtablelistView {
    border-left: none;
    border-right: none;
    border-top: none;
    border-bottom: none;
    background:Black;
}
table.reportDataChildtablelistView td {
    border-color: #ccc;
    background: white;
    padding:4px 5px;
}
.reportGroupByDataChildTablelistViewThS1 {
    font-size: 11px;
    font-weight: bold;
    text-align: left;
    padding: 4px 5px 4px 5px;
    border-left: none;
    border-right: none;
    border-top: none;
    border-bottom: none;
    background:White;
}
.reportGroupByDataEvenListRowS1, .reportGroupByDataOddListRowS1 {
    font-size: 12px;
    padding-left: 5px;
    padding-right: 8px;
    padding-bottom: 5px;
    padding-top: 3px;
    vertical-align: middle;
    background:white;
}
.reportGroup1ByTableEvenListRowS1 {
    font-weight: bold;
    font-size: 14px;
    padding-left: 5px;
    padding-right: 8px;
    padding-bottom: 5px;
    padding-top: 3px;
    vertical-align: middle;
    background:LightGrey;
    text-align: left;
}
.reportGroupNByTableEvenListRowS1 {
    font-weight: bold;
    font-size: 12px;
    padding-left: 5px;
    padding-right: 8px;
    padding-bottom: 5px;
    padding-top: 3px;
    vertical-align: middle;
    background:LightGrey;
    text-align: left;
}
.reportGroupBySpaceTableView {
    border-left: none;
    border-right: none;
    border-top: none;
    background:White;
}
.reportGroupByDataTableHeaderEmptyCell {
    border-bottom: 1px solid Black;
    border-top: 1px solid Black;
    background:White;
}
.reportevenListRowS1,
.reportoddListRowS1,
.reportGroupByDataEvenListRowS1,
.reportGroupByDataOddListRowS1,
.reportGroupByDataMatrixEvenListRowS1,
.reportGroupByDataMatrixEvenListRowS2,
.reportGroupByDataMatrixEvenListRowS3,
.reportGroupByDataMatrixEvenListRowS4
{
    padding-bottom: 4px;
    padding-top: 2px;
}

/* End of summation report classes */


/* Start of Matrix Report Class */
.reportlistView {
    border-top: 1px solid #000;
    border-left: 1px solid #000;
}
table.reportlistView td, table.reportlistView th {
    background: #fff;
    border-bottom: 1px solid #000;
    border-right: 1px solid #000;
    color: #000;
    padding: 4px;
    text-align: center;
    font-size: 11px;
}
table.reportlistView th, .reportlistView .reportlistViewMatrixRightEmptyData, .reportlistView .reportlistViewMatrixRightEmptyData1 {
    background: #dcdcdc;
    font-weight: bold;
}

/* End of matrix report classes */

/* for overlib js library */
.olCapFontClass {
    font-weight: bold;
    color: #444;
    background-color: #dfdfdf;
}
.olCapFontClass A {
    color: #dfdfdf;
    font-size: 9px;
}
.olFgClass td, #forecastsWorksheet .olBgClass td.olFgClass {
    background-color: #fff;
    padding: 5px 7px 7px 10px !important;
    line-height: 18px;
}
.olCgClass td, #forecastsWorksheet .olBgClass td.olCgClass {
    border-bottom: 2px solid #ddd;
    background-color: #f6f6f6;
    padding: 5px 3px 3px 10px !important;
}
.olCgClass {
    padding: 0px;
    border: 0px;
}
.olBgClass {
    background-color: #ddd;
    padding: 2px !important;
}
#forecastsWorksheet .olBgClass td {
    padding: 0 !important;
}
.olCloseFontClass {
    padding-bottom: 1px;
    text-align: right;
    background-color: #dfdfdf;
}

/* acl role colors */
.aclAll
{
    color: #008000;
    font-weight: bold;
}
.aclOwner
{
    color: #000000;
    font-weight: bold;
}
.aclNone
{
    color: #FF0000;
    font-weight: bold;
}
.aclEnabled
{
    color: #008000;
    font-weight: bold;
}
.aclDisabled
{
    color: #FF0000;
    font-weight: bold;
}
.aclAdmin
{
    color: #0000FF;
    font-weight: bold;
}
.aclNormal
{
    color: #008000;
    font-weight: bold;
}

/* for lists where we don't want to have bullet points */
ul.noBullet {
    list-style-type: none;
    margin-left: 0;
    padding-left: 0;
}

li.noBullet {
    list-style-type: none;
    padding: 0;
    margin: 0;
}

table.tabForm td ul li {
    list-style-type: none;
    margin-bottom: 10px;
}

.helpButton
{
    font-weight:700;
}

.helpShortcut
{
    font-weight:700;
}
/* for subpanels */
#MorePanelHandle
{
    cursor: pointer;
    display: inline;
    margin-left: 2px;
    margin-bottom: 2px;
    text-align: center;
    background: url('../../../../index.php?entryPoint=getImage&imageName=more.gif') no-repeat bottom left;
    color: #444;
}

.sqsFloater {
    position:absolute;
    z-index:2;
    bottom:0;
    right:0;
    display:none;
    padding:0;
}

.sqsFloater td {
    border:1px inset;
    color:black;
}

.sqsMatchedSmartInputItem {
    font-size:11px;
    padding: 2px 5px 2px 5px;
    margin: 0;
    cursor: pointer;
}

.sqsSelectedSmartInputItem {
    background-color:#DEEFFF;
}

#sqsSmartInputResults {
    padding:0;margin:0;
}

.sqsNoMatch {
    padding: 2px 5px 2px 5px;
    font-weight: bold;
    background-color:#eeeeee;
    color:#980000;
}
/* misc font displays */
.todaysTask
{
    color: #FF7800
}
.overdueTask
{
    color: #ff0000;
}
.required,
.error
{
    color: #ff0000;
}
.success
{
    color: #00ee00;
}
.rssItemDate
{
    color: #666666;
}
.date
{
    font-size: 13px;
    font-weight: bold;
    border-bottom: 1px solid;
    padding-right: 10px;
}
.dateFormat
{
    font-weight: normal;
    font-style: italic;
}
/* list view page numbers */
.pageNumbers {
    padding-right: 3px;
    padding-left: 3px;
}
.contentBox {
    border-top: 1px solid #DDD;
    border-bottom: 1px solid #DDD;
    padding: 0px 10px 0px 0px;
    margin: 10px 0 10px 0;
}
.contentBox td
{
    padding-top: 0;
}

/* for team notices and my portal dashlets */
.teamNoticeBox
{
    border: 1px solid;
    padding: 0;
    background: #fff;
    width:100%;
}
.teamNoticeText
{
    padding: 0px 10px 0px 10px;
}

/* to force border to display on tiny-mce controls */
.mceToolbarTop
{
    border-bottom:1px solid #CCCCCC !important;
}

#dashletsList
{
    background: #fff;
}

#dashletCtrls
{
    float: right;
}

ul#dashletCategories li a:link, ul#dashletCategories li a:visited
{
    background: #eee;
}
ul#dashletCategories li a.current, ul#dashletCategories li a.current:hover
{
    color: #444;
    background: transparent;
}

ul#dashletCategories li a:link:hover {
    border:1px solid #ccc;
}
#moduleDashlets h3,#chartDashlets h3,#toolsDashlets h3
{
    margin-top: 13px;
}
#dashletSearch table tr td input[type=button]
{
    vertical-align: top;
}
.x-dlg-btns button.x-btn-text:hover,
.x-dlg-btns .x-btn-focus button.x-btn-text
{
    color: #000;
}

/* Bug 27478 - IE Hacks to make sure username/password boxes on login page are same length */
td.edit.view td
{
    text-align: left;
}
td.edit.view td[align=right]
{
    text-align: right;
}
#user_password, #user_name
{
    width: 150px;
}

/* if we have horizontal padding anywhere in the table, it will break the rollup tree */
#forecastsWorksheet  tbody  tr  td,
#forecastsWorksheet  tr  td
{
    padding: 3px 0px 5px 0px !important;
}
#forecastsWorksheet  tr.pagination  td
{
    padding: 0 !important;
}
#forecastsWorksheet tr.pagination td table td
{
    padding:3px 7px 3px 5px !important;
}
/* for forecasts worksheet containing table ( overrides .list .view style ) */
#forecastsWorksheet > tbody > tr > td,
#forecastsWorksheet > tr > td,
#forecastsWorksheet #activetimeperiods  tr  td
{
    padding: 0  ! important;
    vertical-align: top;
}

/* help styles */
.helpButton, .helpShortcut
{
    font-weight: bold;
}

/* fixes email setting issues */
#tab_general > form > table,
#tab_general > form > table.detail th,
#tab_accounts > table,
#tab_accounts > table.detail th
{
    border: 0;
}
#tab_accounts .detail.view .edit.view
{
    margin-top: 0;
}
#tab_accounts #ieSelect > table, #ieAccount > table, #ieAccount > table td table
{
    padding: 0pt ! important;
    border-collapse: collapse;
}
#importDialogContent
{
    overflow: hidden;
}
#importDialogContent #importDiv
{
    margin-top: 0;
}

/* put a bit of left margin in when the left column menu is hidden */
#content.noLeftColumn
{
    margin-left: 5px;
    border-left: none;
}

/* override some of the detail view styles for show more detail option (KBDocument detail view)*/
.detail td.subdetail{
    padding:0px;
    border-bottom:medium none;
}
.detail td.subdetail table tr td{
    padding: 5px 6px;
}
/* override some of the detail view styles for the import options dialog */
#importOptions td
{
    padding: 5px 6px;
}
#importOptions table
{
    border-collapse:collapse;
}
#importOptions #chooser_choose_index_text,
#importOptions #chooser_ignore_index
{
    background: white;
    border: 0;
    text-align: left;
}

/* login page*/
.login table tr td
{
    padding:0px !important;
    text-align:left;
}
.login
{
    padding:10px 6px 12px 10px !important;
}
.login .login_more
{
    text-align:right;
}

#lastviewicon, #newrecordicon, #shortcuts_img,#lastviewicon_1, #newrecordicon_1, #shortcuts_img_1 {
    display:none;
}

#color_menu, #font_menu {
    width:200px;
    height:15px;
    margin:0;
    padding:0px;
}

#color_menu li, #font_menu li{
    float:left;
    height:15px;
    width:15px;
}

#themepickerDialog div[class="ft"]{
    display:none;
}

#stylepicker{
    border-width:1px;
    margin:0px;
    padding:0px;
    width:auto;
}

#themepickerDialog_c{
    right: 2em;
    top: 3em;
}

#popup_query_form
{
    padding-left:0;
    padding-right:0;
}

.emailaddresses tr td[scope=row]
{
    padding-left:0 !important;
    padding-top:0 !important;
}

/*System Settings*/
#container_upload
{
    margin-top:7px;
}

/* Subpanel links */
.subTabs td
{
    font-size: 12px;
    padding: 0 0.25em;
}

.sugarFeedDashlet
{
    overflow:auto;
    max-height:375px;
}

.sugarFeedDashlet td.list th, .sugarFeedDashlet td.list td[scope=col]
{
    display:none;
}

.sugarFeedDashlet tr
{
    height:auto;
}

.sugarFeedDashlet .byLineBox
{
    width:100%;
    position:relative;
    overflow: hidden;
}

.sugarFeedDashlet .byLineBox .byLineLeft
{
    font-size:79%;
    float:left;
}

.sugarFeedDashlet .byLineBox .byLineRight
{
    display:inline;
    float:right;
    font-size:79%;
}

iframe.teamNoticeBox
{
    width:99%;
    padding:0;
}

.loading-indicator
{
    font-size:11px;
    background-image:url('../default/ext/resources/images/default/grid/loading.gif');
    background-repeat:no-repeat;
    background-position:left;
    padding-left:20px;
    line-height:16px;
    margin:3px;
}

.x-sqs-list
{
    border:1px solid #d0d0d0;
    background:#d0d0d0;
    overflow:hidden;
}

.x-sqs-list-inner
{
    overflow:auto;
    background:#FFF;
    position:relative;
    overflow-x:hidden;
}

.x-sqs-list-item
{
    font:normal 12px tahoma,arial,helvetica,sans-serif;
    border:1px solid #fff;
    white-space:nowrap;
    overflow:hidden;
    text-overflow:ellipsis;
    padding:1px;
}

.x-sqs-list .x-sqs-selected
{
    border:1px dotted #f6f6f6!important;
    background:#d0d0d0;
    cursor:pointer;
}
embed
{
    background: transparent;
}

#massupdate_form
{
    margin-top: 20px;
}

#massupdate_form .buttons
{
    padding-bottom: 2px;
}

/* Bug 32603 - Fixes missing center line for KB Admin */
#selected_directory_children
{
    border-left: 1px solid;
    padding: 3px;
}


.dashletPanel .hd .hd-center .dashletToolSet a{
    padding: 0 2px;
}

.dashletPanel .hd .hd-center .dashletToolSet a:last-child  {
    padding-right: 0;
}

.dashletPanelMenu.wizard.import .bd .screen {
    padding: 20px;
    border: 0 none;
    border-radius: 0;
    height: 487px;
    overflow-x: hidden;
    overflow-y: auto;
    width: auto;
    display: block;
    background-color: #fff;
}
div.confirmTable {
    overflow: auto;
    width: 1056px;
    position: relative;
    margin-bottom: 20px;
}
/* Bug 19728 - Email Templates detail view is different with edit view */
#html_div p
{
    margin: 12px 0;
}

#html_div p:first-child {
    margin: 0 0 12px 0;
}

/* UNUSED STYLES */

/* Default Styles */

.h3Row {
    margin-top: 10px;
    vertical-align: middle;
    background-repeat: repeat-x;
    background-position: top;
    background-color: #fff;
}
.h3Row td
{
    padding: 4px 5px 3px 3px;
}
h4, h5
{
    margin-bottom: 2px;
    padding-left: 4px;
}
hr
{
    border: 0;
    border-top: 1px solid #999;
    background-color: #999;
    color: #999;
    height: 1px;
    margin: 1em 0;
    clear: both;
}
a:link, a:visited, a:hover
{
    text-decoration: underline;
}

.buttonSlide {
    border: 0;
}

.buttonSlide .yui-hd {
    border: 0;
    background-color: transparent;
    padding: 0;
}

.buttonSlide.yui-module .yui-hd .toggle em {
    background-image: url('../../../../index.php?entryPoint=getImage&imageName=slider_button_more.png');
    background-repeat: no-repeat;
    display: inline; /* prevent IE margin doubling */
    overflow:hidden;
    text-indent:9999px;
    float: right;
    overflow:hidden;
    text-align: right;
    height: 14px;
    width: 14px;
}

.buttonSlide.yui-module.yui-closed .yui-hd .toggle em {
    background-image: url('../../../../index.php?entryPoint=getImage&imageName=slider_button_less.png');
}

.buttonSlide .yui-bd {
}

input, select, textarea, button, .button
{
    border: 1px solid;
}
button, input[type=submit], input[type=reset], input[type=button], .button
{
    font-weight: normal;
    background-repeat: repeat-x;
    background-position: top;
    padding-bottom: 1px;
    padding-right: 6px;
    padding-left: 6px;
    vertical-align: middle;
}

.pagination button, .pagination input[type=submit], .pagination input[type=reset], .pagination input[type=button], .pagination .button
{
    padding-right: 3px;
    padding-left: 3px;
}
button:hover, input[type=submit]:hover, input[type=reset]:hover, input[type=button]:hover,

{
    color: #fff;
    background-image: none;
    cursor:pointer;
    font-weight: normal;
}

/* set a minimum width for the header */
#header
{
    min-width: 85em;
}
/* header */
#header div.line {
    height: 2px;
    border-bottom: 2px solid;
    color:#0046ad;
}

#sitemapLink
{
    padding-top: 3px;
}
#sitemapLinkSpan
{
    border-right:1px solid #999;
    border-right:none;
}
#search {
    border-left:1px solid #999;
}

/* DetailView/EditView/ListView styles */
.view
{
    border-bottom:1px solid;
    border-top:2px solid;
}

/* DetailView styles */

.detail table,
table.detail
{
    padding: 0;
}
.detail tr td
{
    border-bottom: 1px solid;
}
.detail tr td[scope=row]
{
    border-bottom:1px solid;
}
.detail tr th
{
    border-bottom: 2px solid;
    background: #fff;
}

/* Listview styles */
.list
{
    border: 1px solid;
}
.list tr.pagination td table td
{
    background:#FAFAFA none repeat scroll 0 0;
    color:#666666;
}
.td_alt, .list tr th, .list tr td[scope=col], .edit .list tr th, .edit .list tr td[scope=col]
{
    border-left: none;
    border-right: none;
    border-top: 1px solid #cccccc;
    border-bottom: 1px solid #cccccc;
    background: #ebebed !important;
}


/* module title */
.moduleTitle
{
    padding-bottom: 3px;
    padding-top: 0;
    margin-bottom: 10px;
    margin-top: 0;
}
.moduleTitle > h2 > img
{
    display: none;
}

/* for subpanel tabs */
ul.subTabs
{
    padding: 4px 0;
    margin: 0px 0 0 0;
    border: none;
    font: 12px Arial, Verdana, Helvetica, sans-serif;
}
ul.subTabs li
{
    list-style: none;
    margin: 0;
    display: inline;
}
.activeSubTab,
ul.subTabs li a.activeSubTab:link,
ul.subTabs li a.activeSubTab:visited,
ul.subTabs li a.activeSubTab:hover
{
    font-weight: bold;
}
ul.subTabs li a
{
    padding: 0 8px 0 8px;
    margin: 0px;
    border-right: 1px solid;
    border-bottom: none;
    text-decoration: none;
}
ul.subTabs li a:link, ul.subTabs li a:visited
{
    text-decoration: none;
}
.subTabMore
{
    font-size: 11px;
    text-decoration: none;
    padding-top: 3px;
}

/* module list in header.tpl */
#moduleList
{

    display: block;
    height: 2.4em;
}
#moduleList ul
{
    list-style: none;
    padding: 0;
    margin: 0;
    color: #ccc;
}
#moduleList ul li
{
    float: left;
    margin: 0 0.15em;
    display:block;
    font-weight: bold;
    padding:8px 6px 4px 2px;
}
#moduleList > ul > li
{
    background-repeat:no-repeat;
    background-position:right top;
}
#moduleList > ul > li.noBorder
{
    background-image: none;
    padding-right: 0;
    padding-left: 0px;
    margin-left: -2px;
}
#moduleList > ul:first-child
{
    padding-left: 14px;
}
#moduleList > ul > li#moduleTabExtraMenu
{
    padding-left:16px;
    padding-right:20px;
}
#moduleList ul li span.currentTab
{
    font-weight: bold;
    background-position: top center;
    border-bottom: 2px solid;
    margin: 0 !important;
    border-left: 0 !important;
}

#moduleList ul li span.currentTabRight
{
    background-position: top right;
    border-bottom: 2px solid;
    margin-left: 0 !important;
    border-left: 0 !important;

}
#moduleList ul li a:link,
#moduleList ul li a:visited
{
    text-decoration: none;
    padding-top: 0px;
}
#moduleList ul li a:hover
{
    text-decoration: none;
}
#moduleList ul li ul.cssmenu
{
    min-width:100px;
    position:absolute;
    z-index:50;
    margin-left: -1.7em;
    margin-top: 0.3em;
}

/* last viewed and shortcuts lists in the header */
.headerList
{
    border-bottom: 2px solid;
}
.headerList a:link, .headerList a:visited, .headerList a
{
    text-decoration: none;
    border-left:1px solid;
}
.headerList a:hover
{
    background: #fff;
}
.headerList a:hover span
{
    text-decoration: underline;
}
/* for lists of items in the left column ( such as the shortcuts or last view items lists ) */
.leftList ul li
{
    border-bottom: 1px solid;
}

/* left side column */
#leftColumn
{
    padding-right: 8px;
    padding-top: 10px;
}
#leftColumn h3, #HideMenu h3
{
    padding-left: 3px;
    padding-top: 8px;
    padding-bottom: 4px;
    margin-bottom: 0;
    border-bottom:2px solid;
    color:#444;
}

/* hidden shortcuts menu */
#HideMenu
{
    border-bottom: 2px #cccccc solid;
    border-right: 2px #cccccc solid;
    background: #ffffff;
    left: 10px;
    width: 150px;
}

/* new record form */
#newRecord form
{
    border-bottom: 1px solid;
}

/* misc links */
a.utilsLink:link, a.utilsLink:visited
{
    font-weight: normal;
    text-decoration: underline;
    padding-bottom: 3px;
}
a.tabFormAdvLink:link, a.tabFormAdvLink:visited, a.tabFormAdvLink:hover
{
    text-decoration: none;
    line-height: 20px;
    margin-right: 2px;
}

/* global links */

#globalLinks {
    padding:8px 2px 3px;
}
#globalLinks ul
{
    color: #ccc;
}
#globalLinks ul li a
{
    color: #444444;
}
#globalLinks ul li span
{
    color: #CCCCCC
}

#welcome {
    border-right: 2px solid #ddd;
}

/* themepicker */
#themepickerLinkSpan a
{
    color: #444444;
}

/* search form */
#search input[name=query_string]
{
    border: 1px solid;
    font-size: 11px;
    width:75px;
    -webkit-transition: all 0.3s ease-out;
    -moz-transition: all 0.3s ease-out;
    -o-transition: all 0.3s ease-out;
    transition: all 0.3s ease-out;
}

#search input[name=query_string]:focus {
    width:150px;
    -webkit-transition: all 0.3s ease-out;
    -moz-transition: all 0.3s ease-out;
    -o-transition: all 0.3s ease-out;
    transition: all 0.3s ease-out;
}

/* for subpanel tabs */
ul.tablist, ul.subpanelTablist
{
    border-bottom: 2px solid;
}
ul.tablist li a, ul.subpanelTablist li a
{
    border-top: 2px solid;
    border-right: 1px solid;
    border-bottom: none;
}
ul.tablist li a:hover, ul.subpanelTablist li a:hover
{
    border-top: 2px solid;
}
ul.tablist li a.current, ul.tablist li a.current:hover
{
    border-bottom:2px solid #f6f6f6;
    font-weight: bold;
}
ul.subpanelTablist li a.current, ul.subpanelTablist li a.current:hover
{
    border-bottom:2px solid #fff;
    font-weight: bold;
}
.subpanelTabForm .h3Row
{
    border-top: 1px solid #dddddd;
    background-image: none;
}

/*Bug 29945 */
.pagination button {
    border-color: #c1c1c1;
    background-color: #f0f0f0;
    color: #000;
    background-image: url('../../../../index.php?entryPoint=getImage&imageName=bgBtnGray.gif');
}

.pagination button [title="Return to List"]:hover{
    background-image:none;
    color:#fff;
}

#colorPicker {
    border-right:2px solid #DDDDDD;
    padding:8px 4px 4px 0;
    margin-right:1px;
}

#colorPicker span {
    color:#cccccc;
}

#colorPicker #themepickerLinkSpan {
    color:#444444;
    text-decoration:underline;
    font-size:12px;
    font-weight:400;
}

#colorPicker #themepickerLinkSpan:hover {
    color:#0B578F;
}

/* fonts */
body
{
    font-size: 12px;
}
table, div
{
    font-size: 11px;
}
h1, h2
{
    margin-top:5px;
    font-size: 18px;
}
h3
{
    font-size: 14px;
}
h4, h5
{
    font-size: 12px;
}
input, select, textarea, button
{
    font-size: 12px;
}

/* YUI styles */
.ygrid-row,
.ygrid-hd,
.ygrid-hd-body,
.ygrid-hd-body span
{
    font-size: 8pt;
}

/* for the main screen navigation tabs */
#moduleList ul li,
{
    font-size: 12px;
}

/* left column and the hidden list menu */
#leftColumn h3, #HideMenu h3
{
    font-size: 12px;
}

/* for lists of items in the left column ( such as the shortcuts or last view items lists ) */
.leftList ul
{
    font-size: 11px;
}

/*welcome user and date bar and last view*/
#welcome, #search, #sitemapLink, #globalLinks, #globalLinks a, #themepickerLinkSpan
{
    font-size: 12px;
}

/* search */
#search input[name=query_string]
{
    font-size: 11px;
}

/* side quickcreate */
#newRecord form,
#newRecord form button,
#newRecord form input[type=submit],
#newRecord form input[type=button],
#newRecord form input[type=reset],
#newRecord form .dataLabel,
#newRecord form a:link,
#newRecord form a:visited
{
    font-size: 11px;
}

/* reports */
.reportGroup1ByTable,
.reportGroupNByTable,
.reportlistViewThS1,
.reportGroup1ByTableEvenListRowS1,
.reportGroupNByTableEvenListRowS1,
.reportGroupByDataChildTablelistViewThS1,
.reportlistViewMatrixThS1,
.reportlistViewMatrixThS2,
.reportlistViewMatrixThS3,
.reportlistViewMatrixThS4,
.reportlistViewMatrixLeftEmptyData,
.reportlistViewMatrixRightEmptyData,
.reportlistViewMatrixRightEmptyData1
{
    font-size: 11px;
}

.reportevenListRowS1,
.reportoddListRowS1 ,
.reportGroupByDataEvenListRowS1,
.reportGroupByDataOddListRowS1 ,
.reportGroupByDataMatrixEvenListRowS1,
.reportGroupByDataMatrixEvenListRowS2,
.reportGroupByDataMatrixEvenListRowS3,
.reportGroupByDataMatrixEvenListRowS4,
.reportDataChildtablelistView td
{
    font-size: 12px;
}

/* for all views */
.view tr, .view td, .view h4, .view div
{
    font-size: 12px;
}
.view td a, .view div a, .list th div
{
    font-size: 11px;
}
.other td a, .detail td a
{
    font-size: 12px;
}
.subTabs td
{
    font-size: 12px;
}

/* for list views */
.oddListRowS1 td a, .evenListRowS1 td a
{
    font-size: 12px;
}

/* misc links */
a.utilsLink:link,
a.utilsLink:visited
{
    font-size: 11px;
}
a.tabFormAdvLink:link,
a.tabFormAdvLink:visited
{
    font-size: 12px;
}
/* calendar styles */
.monthBox,
.monthCalBody td,
.monthViewDayHeight a,
.monthHeader a,
.monthFooter a
{
    font-size: 12px;
}

.monthCalBodyWeek a
{
    font-size: 11px;
}

.monthCalBodyDayItem td a
{
    font-size: 10px;
}

/* misc font displays */
.rssItemDate,
.dateFormat,
.chartFootnote
{
    font-size: 11px;
}
.tm
{
    font-size: 8px;
}

/* for subpanel tabs */
ul.tablist,
ul.tablist li a,
ul.subpanelTablist,
ul.subpanelTablist li a,
.subpanelTabForm,
.subpanelTabForm h3
{
    font-size: 12px;
}
.subTabMore
{
    font-size: 11px;
}

/* for quick searches */
.sqsMatchedSmartInputItem
{
    font-size: 11px;
}

/* for overlib js library */
.olCapFontClass A
{
    font-size: 9px;
}

/* sitemap */
#sitemap a:link, #sitemap a:visited, #sitemap a:hover
{
    font-size: 11px;
}
#sitemap h4 a:link, #sitemap h4 a:visited, #sitemap h4 a:hover
{
    font-size: 13px;
}

/* for about page */
.about, .about td, .about span
{
    font-size: 12px;
}

/* for edit view like forms that need a smaller font size */
.edit.view.small td,.detail.view.small td
{
    font-size: 11px;
}

/* to make the reportwizard button text smaller */
.reportwizard .buttonText
{
    font-size: 11px;
}

/* to fix the size of the fonts in the unified module search popup */
#unified_search_advanced_div .edit.view td
{
    font-size: 11px;
}

/* overlib popups */
.olCapFontClass div, .olFontClass
{
    font-size: 11px !important;
}

/* colors */
body
{
    color: #444444;
    background-color: #ffffff;
}

h1, h2, h3
{
    color: #000000;
}

.h3Row
{

    padding:000 5px;
}

h4, h5
{
    color: #444;
}

a:link, a:visited
{
    color: #0b578f;
}

a:hover
{
    color: #000000;
}

button, input[type=submit], input[type=reset], input[type=button], .button
{
    border-color: #cccccc;
    background-color: #ecf1f4;
    color: #000;
    background-image: url('../../../../index.php?entryPoint=getImage&imageName=bgBtn.gif');
}
button:hover, input[type=submit]:hover, input[type=reset]:hover, input[type=button]:hover,

{
    background-color: #f10202;
    border-color: #f10202;
}
button[disabled], input[type=submit][disabled], input[type=reset][disabled], input[type=button][disabled]
{
    border-color: #c1c1c1;
    background-color: #f0f0f0;
    color: #000;
    background-image: url('../../../../index.php?entryPoint=getImage&imageName=bgBtnGray.gif');
}
input,select
{
    border-color: #cccccc;
    background-color: #ffffff;
}

input:focus,textarea:focus, select:focus
{
    background-color: #fff;
    border-color: #abc3d7;
}
textarea
{
    border-color: #abc3d7;
    background-color: #fff;
}

/* for team notices dashlet */
.teamNoticeBox
{
    border-color: #abc3d7;
    color: #444444;
}

/* header */
#header div.line {
    background-color:#f10202;
    border-bottom-color: #0046ad;
    color:#0046ad;
}

/* for the main screen navigation tabs */
#moduleList
{
    background-image : url('../../../../index.php?entryPoint=getImage&imageName=tabRowBg.gif');
    background-repeat: repeat-x;
    border-bottom-color: #0046ad;
}
#moduleList > ul > li
{
    background-image:url('../../../../index.php?entryPoint=getImage&themeName=Sugar55&imageName=otherTab.gif');
}
#moduleList ul li span.currentTab a:link,
#moduleList ul li span.currentTab a:visited,
#moduleList ul li span.currentTab a:hover
{
    color: #ffffff;
}

#moduleList ul li a:hover
{
    color: #000000;
}
#moduleList ul li span.currentTabLeft,
#moduleList ul li span.currentTabRight,
#moduleList ul li span.currentTab
{
    background-image : url('../../../../index.php?entryPoint=getImage&imageName=currentTab.gif');
    background-repeat: no-repeat;
    border-bottom-color: #f10202;
}

/* lists in the header */
.headerList
{
    color: #444;
    border-top-color:#0046ad;
    border-bottom-color: #abc3d7;
    background-color: #f4f9fc;
}
.headerList a:link,
.headerList a:visited,
.headerList a
{

    border-color: #CBDAE6;
}
.headerList a:hover
{
    color: #0b578f;
}
/* for lists of items in the left column ( such as the shortcuts or last view items lists ) */
.leftList ul,
.leftList ul li,
#newRecord form
{
    background-color: #fff;
    border-color: #cbdae6;
}
#leftColumn h3, #HideMenu h3
{
    border-color: #abc3d7;
}
.leftList ul li a:hover,
.leftList ul li span:hover
{
    color: #000000;
    background-color: #f4f9fc;
}
/* global links and theme picker */
#globalLinks ul li a:hover, #themepickerLinkSpan a:hover
{
    color: #0b578f;
}
/* for subpanel tabs */
ul.tablist li a.activeSubTab:hover
{
    border-bottom-color: #ddd;
    color: #000000;
}
ul.subpanelTablist li a.activeSubTab:hover
{
    color: #000000;
}

/* search */
#search input[name=query_string]
{
    border-color: #6fb0e4;
    background-color: #f6fafd;
}

/* new record form */
#newRecord form a:link,
#newRecord form a:visited
{
    color: #666666;
}
#newRecord form a:hover
{
    color: #444444;
}

/* listviews */
.list tr.pagination td table td a:link,
.list tr.pagination td table td a:visited,
.reportGroupByDataChildTablelistViewThS1 a:link,
.reportGroupByDataChildTablelistViewThS1 a:visited,
.list tr th,
.list tr th a:link,
.list tr th a:visited,
.list tr td[scope=col],
.list tr td[scope=col] a:link,
.list tr td[scope=col] a:visited,
.list tr.pagination td table td span.pageNumbers
{
    color: #444444;
}

.list
{
    border-color: #ABC3D7 !important;
}

.evenListRowS1 td,
.oddListRowS1 td
{
    color: #000000;
    border-bottom: 1px solid #cbdae6;
}

.evenListRowS1:hover td,
.oddListRowS1:hover td
{
    background: #f6f6f6;
}

/* detailviews */
.detail table,
table.detail
{
    background-color: #cbdae6;
}

.detail tr td[scope="row"]
{
    color: #000000;
    background-color: #f6f6f6;
    border-color: #cbdae6;
}

.detail h4 {
    color: #444444;
}

.detail tr th
{
    border-color: #cbdae6;
}

.detail tr td
{
    color: #444444;
    border-color: #cbdae6;
    background-color: #fff;
}

.detail tr td a:link,
.detail tr td a:visited,
.detail tr td a:hover
{
    color: #0b578f;
}

/* editviews */
.edit td[scope=row]
{
    color: #444444;
}

#EditView hr{
    border-color:#abc3d7;
}

.edit, .edit > table, .detail, .detail > table
{
    border-bottom-color: #abc3d7 !important;
    border-top-color: #f10202 !important;
}

.edit
{
    color: #000000;
    background-color: #f6f6f6;
}

.detail .edit td
{
    background-color: #fff !important;
    border-bottom: 0 !important;
}

/* other views */
.other
{
    border-color: #abc3d7;
    background-color: #cbdae6;
}

.other td
{
    color: #444444;
    background-color: #ffffff;
    border-left-color: #dfdfdf;
}

.other td[scope=row]
{
    color: #000000;
    background-color: #fafafa;
}

.other td.edit
{
    color: #000000;
    background-color: #f6f6f6;
}

/* misc links */
a.utilsLink:link, a.utilsLink:visited
{
    color: #0b578f;
}

a.tabFormAdvLink:link, a.tabFormAdvLink:visited
{
    color: #444444;
}

/* calendar styles */
.monthCalBody
{
    background-color: #abc3d7;
}

.monthFooter td
{
    border-top-color: #abc3d7;
    border-bottom-color: #abc3d7;
    background-color: #ffffff;
}

.monthHeader a:hover,
.monthViewDayHeight a:hover
{
    color: #0b578f;
}

.monthCalBodyTH th[scope=row],
.monthViewDayHeight td[scope=row]
{
    background-color: #ebebeb;
}

.monthCalBodyTH th
{
    background-color: #fafafa;
    color: #444444;
    border-color: #abc3d7 !important;
}

.monthViewDayHeight td
{
    border-color: #abc3d7;
    background-color: #ffffff;
    color: #444444;
}

.monthViewDayHeight td[class=weekEnd]
{
    background-color: #f6f6f6;
}

.monthCalBodyDayItem
{
    background-color: #ffffff;
    border-top-color: #abc3d7;
    border-bottom-color: #ddd;
}

.monthCalBody td
{
    background-color: #fff;
    color: #444444;
}

.monthCalBody th a
{
    color: #000000;
}

.yearCalBody
{
    border: none;
}

.yearCalBodyMonth
{
    background-color: #efefef !important;
    border-top: 2px solid #f10202;
    border-bottom: 2px solid #fff;
}

.yearCalBody .monthHeader
{
    border: none;
}

.yearCalBodyMonth #daily_cal_table
{
    border-top: #abc3d7;
}

.yearCalBodyMonth #daily_cal_table .monthCalBodyTHDay
{
    border-color: #abc3d7;
}

.yearCalBodyMonth > a
{
    color: #000000;
}

h5.calSharedUser
{
    color: #444444;
}
.monthHeader
{
    color: #444;
    background-color: #fff;
    border-color: #abc3d7;
    background-image: url('../../../../index.php?entryPoint=getImage&imageName=bg.gif');
}

/* for subpanel tabs */
.subpanelTabForm
{
    border-color: #abc3d7;
    color: #000000;
    background-color: #ffffff;
}

ul.tablist, ul.subpanelTablist
{
    border-bottom-color: #abc3d7;
}

ul.tablist li a:hover,
ul.subpanelTablist li a:hover
{
    background: #fafafa;
    border-color: #abc3d7;
}

ul.tablist li a,
ul.subpanelTablist li a
{
    background-color: #fff;
    border-color: #dddddd;
}

ul.tablist li a:link,
ul.tablist li a:visited,
ul.subpanelTablist li a:link,
ul.subpanelTablist li a:visited
{
    color: #444444;
}

ul.tablist li a:hover,
ul.subpanelTablist li a:hover
{
    background: #fafafa;
}

ul.subpanelTablist li a.current,
ul.subpanelTablist li a.current:hover
{
    color: #4f4f4f;
    background: #fff;
    border-right-color: #abc3d7;
    border-top-color: #abc3d7;
    border-bottom-color: #fff;
}

ul.tablist li a.current:link, ul.tablist li a.current:visited, ul.tablist li a.current:hover
{
    background: #f6f6f6;
    border-bottom-color: #f6f6f6;
    border-right-color: #abc3d7;
    border-top-color: #abc3d7;
}

#change_layout
{
    border: 0;
}

/* for overlib js library */
.olCgClass td
{
    border-bottom-color: #abc3d7;
}
.olBgClass
{
    background-color: #abc3d7;
}

/* sitemap */
#sitemap .edit.view
{
    border-color: #f10202 !important;
}

/* for edit view like forms that need a smaller font size */
.edit.view.small td
{
    color: #444;
}

div.bodywrapper {
    padding:10px;
}

.yui-navset .yui-nav, .yui-navset .yui-navset-top .yui-nav, .yui-layout .yui-layout-hd {
    border-bottom: 1px solid #ABC3D7;
}

.yui-layout .yui-layout-unit div.yui-layout-bd, .yui-navset .yui-content, .yui-navset .yui-navset-top .yui-content {
    border-color:#ABC3D7;
}


.yui-navset .yui-nav .selected a, .yui-navset .yui-nav .selected a em, .yui-navset .yui-nav a, .yui-navset .yui-nav a em, .yui-navset .yui-nav a, .yui-navset .yui-navset-top .yui-nav a  {
    border-color: #ABC3D7;
}

a.sugar-tab-close, .yui-navset .yui-nav a.sugar-tab-close, .yui-navset .yui-nav .selected a.sugar-tab-close {
    background : transparent url('../../../../index.php?entryPoint=getImage&themeName=Sugar55&imageName=sugar-yui-sprites.png')  no-repeat scroll 0px -70px;
}

ul.yui-nav li.selected {
    background:#f10202;
}

#basic_search_link
{
    margin-left:6px !important;
}

.star {
    float:right;
    zoom: 1;
    display: inline;
}
.moduleTitle .star
{
    margin-top:4px;
    padding-right:5px;
}

li div.star {float:none;}
.star div {background-image:url('../../../../index.php?entryPoint=getImage&imageName=star-sheet.png');width:18px;height:18px;float:left;}
.star div.on {background-position:0px 0px}
.star div.off {background-position:0px -18px}
.star div:hover {cursor:pointer;background-position:0px 0px;}

#ajaxStatusDiv {
    background : #ffffff;
    color : #c60c30;
    position : fixed;
    opacity : .8;
    filter : alpha(opacity=80);
    z-index: 20;
    top: 7px;
    border: 1px solid #aaa;
    padding: 5px;
}

div#chartDashlets
{
    overflow-y: auto;
}

/* miscellaneaous 508 classes */
.detail508 tr td[scope="col"]
{
    background-color: #F6F6F6;
    border-color: #CBDAE6;
    color: #000000;
    text-align: right;
    white-space: nowrap;
}

td.teamset-row, .edit tr td.teamset-row, .edit tr td table tr td.teamset-row {
    padding: 5px !important;
}

/* competible for SugarActionMenu */

ul.clickMenu {
    list-style: none;
    padding: 0px 0px 0px 0px;
    margin: 0 !important;
    vertical-align: bottom;
    color: #000000;
    display: inline-block;
}

ul.clickMenu form{
    float:left;
    display:block;
}

#globalLinksModule ul.clickMenu.SugarActionMenu li a:hover,
#globalLinksModule ul.clickMenu li:hover span,
ul.SugarActionMenuIESub li a:hover, ul.clickMenu.SugarActionMenu li a:hover, ul.clickMenu.SugarActionMenu li span.subhover:hover,
ul#globalLinksSubnav li a:hover, ul#quickCreateULSubnav li a:hover,
ul.clickMenu li ul.subnav li a:hover,ul.clickMenu li ul.subnav li input:hover, ul.clickMenu.subpanel.records li ul.subnav li a:hover, ul.clickMenu ul.subnav-sub li a:hover { /*--Hover effect for subnav links--*/

    background-color: #f10202;
    border-color: #f10202;
    color: #fff;
}

ul#globalLinksSubnav.SugarActionMenuIESub li a:hover, ul#quickCreateULSubnav.SugarActionMenuIESub li a:hover,
ul.clickMenu:hover > li > span > a, ul.clickMenu:hover > li > a {
    /*color: #fff !important;*/
}

ul.clickMenu li span.ab:hover {
    background-position: 6px 0px;
}

ul.clickMenu>li, ul.SugarActionMenuIESub li {
    background-color: #ECF1F4;
    background-image: url('../../../../index.php?entryPoint=getImage&imageName=bgBtn.gif');
    float: left;
    margin: 0;
    list-style: none;
    position: relative; /*--Declare X and Y axis base--*/
    cursor: pointer;
}

ul.SugarActionMenuIESub li a,
ul.clickMenu li a, .list tr.pagination td.buttons ul.clickMenu > li > a:link, .list tr.pagination td.buttons ul.clickMenu > li > a{
    display: block;
    text-decoration: none;
    float: left;
    font-weight: normal !important;
    padding: 1px 10px 1px 10px !important;
    color: #000;
    font-size: 12px;
}

.list tr.pagination td.buttons ul.clickMenu:hover > li > a:link, .list tr.pagination td.buttons ul.clickMenu:hover > li > a{
    color: #fff;
}

ul.clickMenu li.single a{
    padding-right: 8px !important;
}

ul.clickMenu li a:hover{
    text-decoration: none !important;
}

ul.clickMenu li span { /*--Drop down trigger styles--*/
    width: 22px;
    height: 16px;
    float: left;
    background: url('../../../../index.php?entryPoint=getImage&imageName=actionMenuArrow.png') no-repeat 6px -28px;
    cursor: pointer;
}

ul.clickMenu li span.ab { /*--Drop down trigger styles--*/
    border-left: 1px #aaa solid;
    /* Remove the padding, not needed when we select records */
    /* padding-left: 5px; */
}

ul.clickMenu li span.subhover {
    cursor: pointer;
} /*--Hover effect for trigger--*/

ul.clickMenu li ul.subnav, ul.clickMenu ul.subnav-sub, ul.SugarActionMenuIESub {
    list-style: none;
    position: absolute; /*--Important - Keeps subnav from affecting main navigation flow--*/
    left: 0; top: 18px;
    background: #fff;
    margin: 0;
    display: none;
    float: left;
    width: auto;
    border: 1px solid #ccc;
    box-shadow: #999 0px 5px 10px;
    -moz-box-shadow: #999 0px 5px 10px;
    -webkit-box-shadow: #999 0px 5px 10px;
    padding: 8px 0px;
    z-index: 10;
    overflow:hidden;
}

ul.clickMenu li ul.subnav li, ul.clickMenu ul.subnav-sub li, ul.SugarActionMenuIESub li{
    margin: 0;
    padding: 0px;
    clear: both;
    /*width: 170px;*/
    width:100%;
    white-space: nowrap;

}

ul.clickMenu.subpanel.records {
    background-color: #eee;
    border: 1px solid #ddd;
    background-image: none;
}

/*
ul.clickMenu.subpanel.records:hover {
	background-color: #4e8ccf !important;
	background-image: none !important;
	border-color: #4e8ccf !important;
}
*/

ul.clickMenu.subpanel.records li a{
    color: #aaa;
}

ul.clickMenu.subpanel.records > li div:hover a{
    color: #fff !important;
}

ul.clickMenu.subpanel.records li > span{
    opacity: .5;
    height: 16px;
    width: 17px;
    padding:0 5px 0 0 !important;
    background-position: 50% -28px;
}

ul.clickMenu.subpanel.records:hover li > span{

}

ul.clickMenu.subpanel.records li ul.subnav li a span {
    height: 0px;
    width: 0px;
    background-image: none;
}

ul.clickMenu.button li span.ab:hover {
    background-position: 50% 0px;

}

ul.clickMenu.button li > span {
    width: auto;
    background-position: 50% -20px;
    padding: 3px 15px 3px 10px !important;
    height: auto;
}

ul.clickMenu.button:hover li > span {

}

ul.clickMenu.button li > span a {
    padding: 0px !important;
}

ul.clickMenu.button span {
    padding-right: 5px;
}

ul.clickMenu.button li ul.subnav {
    width: auto;
}

ul.clickMenu li a.disabled {
    color:gray !important;
    cursor:default !important;
}

.oddListRowS1:hover td ul.clickMenu.subpanel.records , .evenListRowS1:hover td ul.clickMenu.subpanel.records {
    background-image: -moz-linear-gradient(center top,
    #ffffff 0%,
    #eeeeee 10%,
    #dfdfdf 100%
    );
    background-image: -webkit-gradient(
        linear,
        left top,
        left bottom,
        color-stop(0, #ffffff),
        color-stop(.10, #eeeeee),
        color-stop(1, #dfdfdf)
    );
    border: 1px solid #AAAAAA;
}

.oddListRowS1:hover td ul.clickMenu.subpanel.records li a, .evenListRowS1:hover td ul.clickMenu.subpanel.records li a {
    color: #000;
}

.oddListRowS1:hover td ul.clickMenu.subpanel.records li span, .evenListRowS1:hover td ul.clickMenu.subpanel.records li span {
    opacity: 1;
}

ul.clickMenu li ul.subnav li a,ul.clickMenu li ul.subnav li input, ul.subnav-sub li a, ul.SugarActionMenuIESub li a {
    float: left;
    background: #fff;
    padding: 1px 10px !important;
    border: 0px !important;
    /*width: 150px;*/
    width:100%;
    text-align: left;
    font-size: 12px !important;
    color: #000;

}

ul.clickMenu li ul.subnav li input {
    padding: 2px 10px !important;
    /*width: 170px;*/
    width:100%
}
ul.SugarActionMenuIESub li a:hover,
ul.clickMenu li ul.subnav li a:hover,ul.clickMenu li ul.subnav li input:hover, ul.clickMenu.subpanel.records li ul.subnav li a:hover, ul.clickMenu ul.subnav-sub li a:hover { /*--Hover effect for subnav links--*/
    background-color: #f10202;
    color: #fff;
    font-weight: normal !important;
    font-size: 12px !important;
    cursor: pointer;
    text-shadow: none;
    border-radius: 0px;
    -webkit-border-radius: 0px;

}

td.paginationActionButtons ul.clickMenu .massall,
ul#selectLink.clickMenu .massall, td.selectCol .massall{
    float: left;
    margin: 2px 0 0 4px;
}

td.paginationActionButtons ul.selectmenu > li > a, td.selectCol ul.selectmenu > li > a, ul#selectLink.clickMenu > li > a {
    padding: 0px !important;
}

ul.clickMenu.showLess .moreOverflow , ul.clickMenu.showLess .moduleMenuOverFlowLess, ul.clickMenu.showMore .moduleMenuOverFlowMore {
    display:none;
}

#globalLinksDivider {
    float: right;
    margin-right: 0px;
}

ul#globalLinksSubnav, ul#quickCreateULSubnav{
    font-family: Arial;
}

ul#globalLinks.clickMenu {
    background: none;
    border: 0px none;
    padding-right: 0px;
    font-family: Arial;
}

ul#globalLinks.clickMenu li > span {
    height: 43px;
    background-image: url('../../../../index.php?entryPoint=getImage&imageName=tabDownArrowOff.png');
    background-position: right center;
    width: auto;
    margin-right: 10px;
    padding-right: 8px;
}

ul#globalLinks.clickMenu li > span a {
    color: #FFFFFF;
    font-size: 14px;
    margin-top: 13px;
    padding: 0px 10px !important;
}

ul#globalLinks.clickMenu li ul.subnav {
    top: 43px;
    right: 0px;
    left: auto;
}

ul#globalLinks.clickMenu > li > a {
    color: #fff;
    font-size: 14px;
    padding: 14px 7px !important;
}

ul#selectLink.clickMenu {
    height: 17px;
    min-width: 20px;
    background-image: none;
}

td.paginationActionButtons ul.clickMenu #massall,
ul#selectLink.clickMenu #massall{
    float: left;
    margin: 1px 4px;
}
.selectActions.clickMenu {
    display: none;
}

ul.clickMenu.show {
    display:inline-block;
}

ul#selectLink.clickMenu > li > a{
    padding-left: 0px !important;
}

ul#selectLink.clickMenu li span {
    height: 17px;
}

ul#selectLink.clickMenu li ul.subnav {

}

ul#detailViewActions.clickMenu {
    margin-top: 2px !important;
}

#selectActions.clickMenu {
    display: none;
}

.selectActionsDisabled {
    display: inline-block;
    background-color: #eee;
    border: 1px solid #ddd;
    -webkit-border-radius: 1px;
    -moz-border-radius: 1px;
    border-radius: 1px;
    vertical-align: bottom;
    padding: 0 3px 0 10px;
}

.selectActionsDisabled span {
    width: 17px;
    height: 17px;
    float: left;
    background: url('../../../../index.php?entryPoint=getImage&imageName=actionMenuArrow.png') no-repeat 6px -28px;
    opacity: .5;
}

.selectActionsDisabled span.ab {
    border-left: 1px #ccc solid;
    margin-left: 10px;
    padding-left: 5px;
}

.selectActionsDisabled a, #selectActionsDisabled a:hover {
    float: left;
    display: block;
    text-decoration: none !important;
    color: #999 !important;
    padding: 1px 0px 0px 0px!important;
    text-shadow: 1px 1px #FFFFFF;
    font-weight: normal;
    font-size: 13px;
}

#quickCreate {
    float: right;
}

#quickCreate ul.clickMenu {
    background: none;
    border: 0px none;
    padding-right: 0px;
    font-family: Arial;
}


#quickCreate ul.clickMenu > li {
    width: 50px;
    height: 43px;

}
#quickCreate ul.clickMenu li > span {
    background: url('../../../../index.php?entryPoint=getImage&imageName=quick-create.png') no-repeat center center;
    height: 43px;
    width: 50px;
}

#quickCreate ul.clickMenu > li:hover {
    background-color: #276499;
}
ul#globalLinksSubnav li { min-width: 120px;}
ul#globalLinksSubnav, ul#quickCreateULSubnav,
#quickCreate ul.clickMenu li ul.subnav, #globalLinksModule ul.clickMenu li ul.subnav{
    top: 43px;
    right: 0;
    left: auto;
    padding: 10px 0px;
    border: 1px solid #999;
    width: 100%;
}

#quickCreate ul.clickMenu li ul.subnav {
    width: auto;
}

#globalLinksSubnav li a, #quickCreateULSubnav li a,
#quickCreate ul.clickMenu li ul.subnav li a, #globalLinksModule ul.clickMenu li ul.subnav li a {
    padding: 4px 10px !important;
    font-size: 13px !important;
    color: #666666 !important;
    line-height: 1.45;
}
#quickCreateULSubnav li.moduleMenuOverFlowLess a, #quickCreateULSubnav li.moduleMenuOverFlowMore a,
#quickCreate ul.clickMenu li ul.subnav li.moduleMenuOverFlowMore a, #quickCreate ul.clickMenu li ul.subnav li.moduleMenuOverFlowLess a {
    color: #999 !important;
}

#quickCreate ul.clickMenu li ul.subnav li a:hover, #globalLinksModule ul.clickMenu li ul.subnav li a:hover, #quickCreate ul.clickMenu li ul.subnav li.moduleMenuOverFlowMore a:hover, #quickCreate ul.clickMenu li ul.subnav li.moduleMenuOverFlowLess a:hover {
    color: #fff !important;
}

ul.clickMenu li ul.subnav li a:hover .showLessArrow, ul.clickMenu li ul.subnav li a:hover .showMoreArrow {
    background-position: center 8px;
    opacity: 1;
}


#quickCreate ul.clickMenu li ul.subnav li.moduleMenuOverFlowMore a img, #quickCreate ul.clickMenu li ul.subnav li.moduleMenuOverFlowLess a img
{
    opacity: .6;
}

div.action_buttons form {float:left;}
.paginationWrapper { float:right; }

/* Custom css by Sales Agility for SuiteCRM 7 */

/* Main page CSS */

body {
    background: #ffffff;
}

/* Header CSS */

#header {
    position:fixed;
    top:0px;
    width:100%;
    background: #333333; /* Old browsers */
    /* IE9 SVG, needs conditional override of 'filter' to 'none' */
    background: url(data:image/svg+xml;base64,PD94bWwgdmVyc2lvbj0iMS4wIiA/Pgo8c3ZnIHhtbG5zPSJodHRwOi8vd3d3LnczLm9yZy8yMDAwL3N2ZyIgd2lkdGg9IjEwMCUiIGhlaWdodD0iMTAwJSIgdmlld0JveD0iMCAwIDEgMSIgcHJlc2VydmVBc3BlY3RSYXRpbz0ibm9uZSI+CiAgPGxpbmVhckdyYWRpZW50IGlkPSJncmFkLXVjZ2ctZ2VuZXJhdGVkIiBncmFkaWVudFVuaXRzPSJ1c2VyU3BhY2VPblVzZSIgeDE9IjAlIiB5MT0iMCUiIHgyPSIwJSIgeTI9IjEwMCUiPgogICAgPHN0b3Agb2Zmc2V0PSIwJSIgc3RvcC1jb2xvcj0iIzMzMzMzMyIgc3RvcC1vcGFjaXR5PSIxIi8+CiAgICA8c3RvcCBvZmZzZXQ9IjEwMCUiIHN0b3AtY29sb3I9IiMxMjEyMTIiIHN0b3Atb3BhY2l0eT0iMSIvPgogIDwvbGluZWFyR3JhZGllbnQ+CiAgPHJlY3QgeD0iMCIgeT0iMCIgd2lkdGg9IjEiIGhlaWdodD0iMSIgZmlsbD0idXJsKCNncmFkLXVjZ2ctZ2VuZXJhdGVkKSIgLz4KPC9zdmc+);
    background: -moz-linear-gradient(top,  #333333 0%, #121212 100%); /* FF3.6+ */
    background: -webkit-gradient(linear, left top, left bottom, color-stop(0%,#333333), color-stop(100%,#121212)); /* Chrome,Safari4+ */
    background: -webkit-linear-gradient(top,  #333333 0%,#121212 100%); /* Chrome10+,Safari5.1+ */
    background: -o-linear-gradient(top,  #333333 0%,#121212 100%); /* Opera 11.10+ */
    background: -ms-linear-gradient(top,  #333333 0%,#121212 100%); /* IE10+ */
    background: linear-gradient(to bottom,  #333333 0%,#121212 100%); /* W3C */
    filter: progid:DXImageTransform.Microsoft.gradient( startColorstr='#333333', endColorstr='#121212',GradientType=0 ); /* IE6-8 */
    height:35px;
    border-bottom:2px solid #f10202;
    z-index:50;
}

/* Table CSS */

.view, table.view {
    -webkit-border-radius: 5px;
    -moz-border-radius: 5px;
    border-radius: 5px;
    padding:25px;
}

.view, table.view td {
    border:none;
}

/* Button CSS */

input[type=button],
input[type=submit],
input[type=reset],
.button, button {

    padding: 2px 5px 2px 5px;
    margin: 0 3px 0 3px;
    background: #ffffff; /* Old browsers */
    /* IE9 SVG, needs conditional override of 'filter' to 'none' */
    background: url(data:image/svg+xml;base64,PD94bWwgdmVyc2lvbj0iMS4wIiA/Pgo8c3ZnIHhtbG5zPSJodHRwOi8vd3d3LnczLm9yZy8yMDAwL3N2ZyIgd2lkdGg9IjEwMCUiIGhlaWdodD0iMTAwJSIgdmlld0JveD0iMCAwIDEgMSIgcHJlc2VydmVBc3BlY3RSYXRpbz0ibm9uZSI+CiAgPGxpbmVhckdyYWRpZW50IGlkPSJncmFkLXVjZ2ctZ2VuZXJhdGVkIiBncmFkaWVudFVuaXRzPSJ1c2VyU3BhY2VPblVzZSIgeDE9IjAlIiB5MT0iMCUiIHgyPSIwJSIgeTI9IjEwMCUiPgogICAgPHN0b3Agb2Zmc2V0PSIwJSIgc3RvcC1jb2xvcj0iI2ZmZmZmZiIgc3RvcC1vcGFjaXR5PSIxIi8+CiAgICA8c3RvcCBvZmZzZXQ9IjUwJSIgc3RvcC1jb2xvcj0iI2YzZjNmMyIgc3RvcC1vcGFjaXR5PSIxIi8+CiAgICA8c3RvcCBvZmZzZXQ9IjUxJSIgc3RvcC1jb2xvcj0iI2VkZWRlZCIgc3RvcC1vcGFjaXR5PSIxIi8+CiAgICA8c3RvcCBvZmZzZXQ9IjEwMCUiIHN0b3AtY29sb3I9IiNmZmZmZmYiIHN0b3Atb3BhY2l0eT0iMSIvPgogIDwvbGluZWFyR3JhZGllbnQ+CiAgPHJlY3QgeD0iMCIgeT0iMCIgd2lkdGg9IjEiIGhlaWdodD0iMSIgZmlsbD0idXJsKCNncmFkLXVjZ2ctZ2VuZXJhdGVkKSIgLz4KPC9zdmc+);
    background: -moz-linear-gradient(top,  #ffffff 0%, #f3f3f3 50%, #ededed 51%, #ffffff 100%); /* FF3.6+ */
    background: -webkit-gradient(linear, left top, left bottom, color-stop(0%,#ffffff), color-stop(50%,#f3f3f3), color-stop(51%,#ededed), color-stop(100%,#ffffff)); /* Chrome,Safari4+ */
    background: -webkit-linear-gradient(top,  #ffffff 0%,#f3f3f3 50%,#ededed 51%,#ffffff 100%); /* Chrome10+,Safari5.1+ */
    background: -o-linear-gradient(top,  #ffffff 0%,#f3f3f3 50%,#ededed 51%,#ffffff 100%); /* Opera 11.10+ */
    background: -ms-linear-gradient(top,  #ffffff 0%,#f3f3f3 50%,#ededed 51%,#ffffff 100%); /* IE10+ */
    background: linear-gradient(to bottom,  #ffffff 0%,#f3f3f3 50%,#ededed 51%,#ffffff 100%); /* W3C */
    filter: progid:DXImageTransform.Microsoft.gradient( startColorstr='#ffffff', endColorstr='#eeeeee',GradientType=0 ); /* IE6-8 */
    border: solid 1px #999999;
    color: #333333;
    border-radius: 5px;
    cursor: pointer;
    font-size:12px;
}

input[type=button]:hover,
input[type=submit]:hover,
input[type=reset]:hover,
.button:hover, button:hover {
    background:#f10202;
    border:1px solid #999;
    -webkit-transition: all 0.3s ease-out;
    -moz-transition: all 0.3s ease-out;
    -o-transition: all 0.3s ease-out;
    transition: all 0.3s ease-out;
    color:#ffffff;
}

/* Form/fields CSS */

input[type=text], input[type=password] {
    padding:5px;
    -webkit-border-radius: 2px;
    -moz-border-radius: 2px;
    border-radius: 2px;
}

.x-border-box .x-field-default-toolbar .x-form-text {
    padding:0;
}

#query_string {
    padding:5px;
    border:1px solid #ccc;
    -webkit-border-radius: 2px;
    -moz-border-radius: 2px;
    border-radius: 2px;
    margin:2px;
}

input[type=text]:focus, input[type=password]:focus, textarea:focus {
    border:1px solid #f10202;
}

/* Login page CSS */

.loginBox {
    -webkit-border-radius: 5px;
    -moz-border-radius: 5px;
    border-radius: 5px;
    background: #000000; /* Old browsers */
    /* IE9 SVG, needs conditional override of 'filter' to 'none' */
    background: url(data:image/svg+xml;base64,PD94bWwgdmVyc2lvbj0iMS4wIiA/Pgo8c3ZnIHhtbG5zPSJodHRwOi8vd3d3LnczLm9yZy8yMDAwL3N2ZyIgd2lkdGg9IjEwMCUiIGhlaWdodD0iMTAwJSIgdmlld0JveD0iMCAwIDEgMSIgcHJlc2VydmVBc3BlY3RSYXRpbz0ibm9uZSI+CiAgPGxpbmVhckdyYWRpZW50IGlkPSJncmFkLXVjZ2ctZ2VuZXJhdGVkIiBncmFkaWVudFVuaXRzPSJ1c2VyU3BhY2VPblVzZSIgeDE9IjAlIiB5MT0iMCUiIHgyPSIwJSIgeTI9IjEwMCUiPgogICAgPHN0b3Agb2Zmc2V0PSIwJSIgc3RvcC1jb2xvcj0iI2ZmZmZmZiIgc3RvcC1vcGFjaXR5PSIxIi8+CiAgICA8c3RvcCBvZmZzZXQ9IjQ3JSIgc3RvcC1jb2xvcj0iI2Y2ZjZmNiIgc3RvcC1vcGFjaXR5PSIxIi8+CiAgICA8c3RvcCBvZmZzZXQ9IjEwMCUiIHN0b3AtY29sb3I9IiNlZGVkZWQiIHN0b3Atb3BhY2l0eT0iMSIvPgogIDwvbGluZWFyR3JhZGllbnQ+CiAgPHJlY3QgeD0iMCIgeT0iMCIgd2lkdGg9IjEiIGhlaWdodD0iMSIgZmlsbD0idXJsKCNncmFkLXVjZ2ctZ2VuZXJhdGVkKSIgLz4KPC9zdmc+);
    background: -moz-linear-gradient(top,  #ffffff 0%, #f6f6f6 47%, #ededed 100%); /* FF3.6+ */
    background: -webkit-gradient(linear, left top, left bottom, color-stop(0%,#ffffff), color-stop(47%,#f6f6f6), color-stop(100%,#ededed)); /* Chrome,Safari4+ */
    background: -webkit-linear-gradient(top,  #ffffff 0%,#f6f6f6 47%,#ededed 100%); /* Chrome10+,Safari5.1+ */
    background: -o-linear-gradient(top,  #ffffff 0%,#f6f6f6 47%,#ededed 100%); /* Opera 11.10+ */
    background: -ms-linear-gradient(top,  #ffffff 0%,#f6f6f6 47%,#ededed 100%); /* IE10+ */
    background: linear-gradient(to bottom,  #ffffff 0%,#f6f6f6 47%,#ededed 100%); /* W3C */
    filter: progid:DXImageTransform.Microsoft.gradient( startColorstr='#ffffff', endColorstr='#ededed',GradientType=0 ); /* IE6-8 */
    -moz-box-shadow: 0 0 5px #999999;
    -webkit-box-shadow: 0 0 5px#999999;
    box-shadow: 0 0 5px #999999;
}

/* login page*/
.login table tr td
{
    padding:0px !important;
    text-align:left;
}
.login
{
    padding:10px 6px 12px 10px !important;
}
.login .login_more
{
    text-align:right;
}

/* Dashlet CSS */

.dashletPanel .h3Row {
    background: #777777;
    -webkit-border-top-left-radius: 5px;
    -webkit-border-top-right-radius: 5px;
    -moz-border-radius-topleft: 5px;
    -moz-border-radius-topright: 5px;
    border-top-left-radius: 5px;
    border-top-right-radius: 5px;
    color:#ffffff;
}

.dashletPanel .h3Row h3 {
    color:#ffffff;
    font-weight:bold;
    font-size:1.2em;
}

/* Other CSS styles */

#search {
    border:none;
}

#ajaxHeader {
    float:left;
}

ul.clickMenu>li, ul.SugarActionMenuIESub li {
    padding: 5px 2px 5px 2px;
    background: #ffffff; /* Old browsers */
    /* IE9 SVG, needs conditional override of 'filter' to 'none' */
    background: url(data:image/svg+xml;base64,PD94bWwgdmVyc2lvbj0iMS4wIiA/Pgo8c3ZnIHhtbG5zPSJodHRwOi8vd3d3LnczLm9yZy8yMDAwL3N2ZyIgd2lkdGg9IjEwMCUiIGhlaWdodD0iMTAwJSIgdmlld0JveD0iMCAwIDEgMSIgcHJlc2VydmVBc3BlY3RSYXRpbz0ibm9uZSI+CiAgPGxpbmVhckdyYWRpZW50IGlkPSJncmFkLXVjZ2ctZ2VuZXJhdGVkIiBncmFkaWVudFVuaXRzPSJ1c2VyU3BhY2VPblVzZSIgeDE9IjAlIiB5MT0iMCUiIHgyPSIwJSIgeTI9IjEwMCUiPgogICAgPHN0b3Agb2Zmc2V0PSIwJSIgc3RvcC1jb2xvcj0iI2ZmZmZmZiIgc3RvcC1vcGFjaXR5PSIxIi8+CiAgICA8c3RvcCBvZmZzZXQ9IjUwJSIgc3RvcC1jb2xvcj0iI2YzZjNmMyIgc3RvcC1vcGFjaXR5PSIxIi8+CiAgICA8c3RvcCBvZmZzZXQ9IjUxJSIgc3RvcC1jb2xvcj0iI2VkZWRlZCIgc3RvcC1vcGFjaXR5PSIxIi8+CiAgICA8c3RvcCBvZmZzZXQ9IjEwMCUiIHN0b3AtY29sb3I9IiNmZmZmZmYiIHN0b3Atb3BhY2l0eT0iMSIvPgogIDwvbGluZWFyR3JhZGllbnQ+CiAgPHJlY3QgeD0iMCIgeT0iMCIgd2lkdGg9IjEiIGhlaWdodD0iMSIgZmlsbD0idXJsKCNncmFkLXVjZ2ctZ2VuZXJhdGVkKSIgLz4KPC9zdmc+);
    background: -moz-linear-gradient(top,  #ffffff 0%, #f3f3f3 50%, #ededed 51%, #ffffff 100%); /* FF3.6+ */
    background: -webkit-gradient(linear, left top, left bottom, color-stop(0%,#ffffff), color-stop(50%,#f3f3f3), color-stop(51%,#ededed), color-stop(100%,#ffffff)); /* Chrome,Safari4+ */
    background: -webkit-linear-gradient(top,  #ffffff 0%,#f3f3f3 50%,#ededed 51%,#ffffff 100%); /* Chrome10+,Safari5.1+ */
    background: -o-linear-gradient(top,  #ffffff 0%,#f3f3f3 50%,#ededed 51%,#ffffff 100%); /* Opera 11.10+ */
    background: -ms-linear-gradient(top,  #ffffff 0%,#f3f3f3 50%,#ededed 51%,#ffffff 100%); /* IE10+ */
    background: linear-gradient(to bottom,  #ffffff 0%,#f3f3f3 50%,#ededed 51%,#ffffff 100%); /* W3C */
    filter: progid:DXImageTransform.Microsoft.gradient( startColorstr='#ffffff', endColorstr='#eeeeee',GradientType=0 ); /* IE6-8 */
    border: solid 1px #999999;
    color: #121212;
    border-radius: 5px;
    cursor: pointer;
    font-size:12px;
}

.selectActionsDisabled {
    padding: 5px 8px 5px 8px;
    margin: 0 3px 0 3px;
    background: #ffffff; /* Old browsers */
    /* IE9 SVG, needs conditional override of 'filter' to 'none' */
    background: url(data:image/svg+xml;base64,PD94bWwgdmVyc2lvbj0iMS4wIiA/Pgo8c3ZnIHhtbG5zPSJodHRwOi8vd3d3LnczLm9yZy8yMDAwL3N2ZyIgd2lkdGg9IjEwMCUiIGhlaWdodD0iMTAwJSIgdmlld0JveD0iMCAwIDEgMSIgcHJlc2VydmVBc3BlY3RSYXRpbz0ibm9uZSI+CiAgPGxpbmVhckdyYWRpZW50IGlkPSJncmFkLXVjZ2ctZ2VuZXJhdGVkIiBncmFkaWVudFVuaXRzPSJ1c2VyU3BhY2VPblVzZSIgeDE9IjAlIiB5MT0iMCUiIHgyPSIwJSIgeTI9IjEwMCUiPgogICAgPHN0b3Agb2Zmc2V0PSIwJSIgc3RvcC1jb2xvcj0iI2ZmZmZmZiIgc3RvcC1vcGFjaXR5PSIxIi8+CiAgICA8c3RvcCBvZmZzZXQ9IjUwJSIgc3RvcC1jb2xvcj0iI2YzZjNmMyIgc3RvcC1vcGFjaXR5PSIxIi8+CiAgICA8c3RvcCBvZmZzZXQ9IjUxJSIgc3RvcC1jb2xvcj0iI2VkZWRlZCIgc3RvcC1vcGFjaXR5PSIxIi8+CiAgICA8c3RvcCBvZmZzZXQ9IjEwMCUiIHN0b3AtY29sb3I9IiNmZmZmZmYiIHN0b3Atb3BhY2l0eT0iMSIvPgogIDwvbGluZWFyR3JhZGllbnQ+CiAgPHJlY3QgeD0iMCIgeT0iMCIgd2lkdGg9IjEiIGhlaWdodD0iMSIgZmlsbD0idXJsKCNncmFkLXVjZ2ctZ2VuZXJhdGVkKSIgLz4KPC9zdmc+);
    background: -moz-linear-gradient(top,  #ffffff 0%, #f3f3f3 50%, #ededed 51%, #ffffff 100%); /* FF3.6+ */
    background: -webkit-gradient(linear, left top, left bottom, color-stop(0%,#ffffff), color-stop(50%,#f3f3f3), color-stop(51%,#ededed), color-stop(100%,#ffffff)); /* Chrome,Safari4+ */
    background: -webkit-linear-gradient(top,  #ffffff 0%,#f3f3f3 50%,#ededed 51%,#ffffff 100%); /* Chrome10+,Safari5.1+ */
    background: -o-linear-gradient(top,  #ffffff 0%,#f3f3f3 50%,#ededed 51%,#ffffff 100%); /* Opera 11.10+ */
    background: -ms-linear-gradient(top,  #ffffff 0%,#f3f3f3 50%,#ededed 51%,#ffffff 100%); /* IE10+ */
    background: linear-gradient(to bottom,  #ffffff 0%,#f3f3f3 50%,#ededed 51%,#ffffff 100%); /* W3C */
    filter: progid:DXImageTransform.Microsoft.gradient( startColorstr='#ffffff', endColorstr='#eeeeee',GradientType=0 ); /* IE6-8 */
    border: solid 1px #999999;
    color: #121212;
    border-radius: 2px;
    cursor: pointer;
    font-size:12px;
}

a#create_link.utilsLink {
    padding: 5px 8px 5px 8px;
    margin: 5px 3px 0 3px;
    background: #ffffff; /* Old browsers */
    /* IE9 SVG, needs conditional override of 'filter' to 'none' */
    background: url(data:image/svg+xml;base64,PD94bWwgdmVyc2lvbj0iMS4wIiA/Pgo8c3ZnIHhtbG5zPSJodHRwOi8vd3d3LnczLm9yZy8yMDAwL3N2ZyIgd2lkdGg9IjEwMCUiIGhlaWdodD0iMTAwJSIgdmlld0JveD0iMCAwIDEgMSIgcHJlc2VydmVBc3BlY3RSYXRpbz0ibm9uZSI+CiAgPGxpbmVhckdyYWRpZW50IGlkPSJncmFkLXVjZ2ctZ2VuZXJhdGVkIiBncmFkaWVudFVuaXRzPSJ1c2VyU3BhY2VPblVzZSIgeDE9IjAlIiB5MT0iMCUiIHgyPSIwJSIgeTI9IjEwMCUiPgogICAgPHN0b3Agb2Zmc2V0PSIwJSIgc3RvcC1jb2xvcj0iI2ZmZmZmZiIgc3RvcC1vcGFjaXR5PSIxIi8+CiAgICA8c3RvcCBvZmZzZXQ9IjUwJSIgc3RvcC1jb2xvcj0iI2YzZjNmMyIgc3RvcC1vcGFjaXR5PSIxIi8+CiAgICA8c3RvcCBvZmZzZXQ9IjUxJSIgc3RvcC1jb2xvcj0iI2VkZWRlZCIgc3RvcC1vcGFjaXR5PSIxIi8+CiAgICA8c3RvcCBvZmZzZXQ9IjEwMCUiIHN0b3AtY29sb3I9IiNmZmZmZmYiIHN0b3Atb3BhY2l0eT0iMSIvPgogIDwvbGluZWFyR3JhZGllbnQ+CiAgPHJlY3QgeD0iMCIgeT0iMCIgd2lkdGg9IjEiIGhlaWdodD0iMSIgZmlsbD0idXJsKCNncmFkLXVjZ2ctZ2VuZXJhdGVkKSIgLz4KPC9zdmc+);
    background: -moz-linear-gradient(top,  #ffffff 0%, #f3f3f3 50%, #ededed 51%, #ffffff 100%); /* FF3.6+ */
    background: -webkit-gradient(linear, left top, left bottom, color-stop(0%,#ffffff), color-stop(50%,#f3f3f3), color-stop(51%,#ededed), color-stop(100%,#ffffff)); /* Chrome,Safari4+ */
    background: -webkit-linear-gradient(top,  #ffffff 0%,#f3f3f3 50%,#ededed 51%,#ffffff 100%); /* Chrome10+,Safari5.1+ */
    background: -o-linear-gradient(top,  #ffffff 0%,#f3f3f3 50%,#ededed 51%,#ffffff 100%); /* Opera 11.10+ */
    background: -ms-linear-gradient(top,  #ffffff 0%,#f3f3f3 50%,#ededed 51%,#ffffff 100%); /* IE10+ */
    background: linear-gradient(to bottom,  #ffffff 0%,#f3f3f3 50%,#ededed 51%,#ffffff 100%); /* W3C */
    filter: progid:DXImageTransform.Microsoft.gradient( startColorstr='#ffffff', endColorstr='#eeeeee',GradientType=0 ); /* IE6-8 */
    border: solid 1px #999999;
    color: #121212;
    border-radius: 2px;
    cursor: pointer;
    font-size:12px;
    text-decoration:none;
    -webkit-transition: all 0.3s ease-out;
    -moz-transition: all 0.3s ease-out;
    -o-transition: all 0.3s ease-out;
    transition: all 0.3s ease-out;
}

a#create_link.utilsLink:hover {
    background:#f10202;
    color:#ffffff;
}

h1,h2,h3,h4 {
    color:#f10202;
    font-weight:normal;
}

select {
    padding:4px;
    -webkit-border-radius: 2px;
    -moz-border-radius: 2px;
    border-radius: 2px;
}

#globalLinks ul li a {
    color:#cccccc;
}

#welcome a {
    color:#cccccc;
}

a:link {
    text-decoration:none;
}

iframe.teamNoticeBox {
    width:100%;
    overflow:auto;
}

/* Top navigation CSS */

#moduleList {
    background:none;
    padding:0;
    margin:0;
}

#moduleList ul {
    background:none;
}

#moduleList ul li {
    background:none;
    line-height:25px;
    margin:0;
    padding:5px;
}

#moduleList ul li a:link {
    background:none;
    color:#cccccc;
    font-weight:normal;
    font-size:12px !important;
}

#moduleList ul li a:visited {
    background:none;
    color:#ffffff;
    font-weight:normal;
}

#moduleList ul li ul li {
    width:auto;
}

#moduleList ul li:hover {
    background:#565656;

}

#moduleList ul li a:hover {
    background:none;
    color:#ffffff;
    font-weight:normal;
}

.currentTab {
    background:none;
}

#moduleList ul li span.currentTabLeft,
#moduleList ul li span.currentTabRight,
#moduleList ul li span.currentTab {
    background:none;
    border:none;
    font-weight:bold;
}

#moduleList ul li span.currentTab li {

}

#moduleList ul li span.currentTab a {
    font-weight:bold;
}

#moduleList ul li ul.cssmenu {
    background:#333333;
    padding:10px;
    -webkit-border-radius: 2px;
    -moz-border-radius: 2px;
    border-radius: 2px;
    opacity:1;
    margin-top:5px;
    margin-left:-5px;
    -moz-box-shadow: 0 0 5px #888;
    -webkit-box-shadow: 0 0 5px#888;
    box-shadow: 0 0 5px #888;
}

#moduleList ul li ul.cssmenu li{
    border:none;
    font-size:12px;
}

#moduleList ul li ul.cssmenu li:hover {
    -webkit-border-radius: 2px;
    -moz-border-radius: 2px;
    border-radius: 2px;
}

#moduleList ul li ul.cssmenu li a {
    font-size:12px;
    color:#cccccc;
}

#moduleList ul li ul.cssmenu li a:hover {
    font-size:12px;
    color:#ffffff;
}

#moduleList ul li #moduleTabExtraMenu {
    padding:5px;
    margin:0;
}

ul.cssmenu li a{
    font-size:12px !important;
}

#sub_header {
    margin-bottom:5px;
}

.headerList
{
    color: #444;
    border:1px solid #cccccc;
    background-color: #f4f9fc;
}

.home_h2 {
    color:#ffffff;
}

.breaker {
    border-bottom:1px solid #cccccc;
}

.breaker a {
    border:none;
}

ul#drop-nav {
    position:relative;
    z-index:5;
    padding:0;
    margin:0 25px 0 0;
}

#drop-nav ul {
    border:1px solid #999999;
    list-style: none;
    margin: 0;
    background:#333333;
    padding:10px;
    -webkit-border-radius: 2px;
    -moz-border-radius: 2px;
    border-radius: 2px;
    -moz-box-shadow: 0 0 5px #888;
    -webkit-box-shadow: 0 0 5px#888;
    box-shadow: 0 0 5px #888;
    right:0;
}

ul#drop-nav li {
    line-height:30px;
    padding: 0 5px 0 0;
}

ul#drop-nav li a {
    line-height:25px;
    color:#ffffff;
}

ul#drop-nav li a:hover {
    color:#ffffff;
}

#drop-nav ul li {
    display: block;
    position: relative;
    float: left;
}

#drop-nav li:hover {
    background:#565656;
}

#drop-nav li ul {
    display: none;
}

#drop-nav ul li a {
    display: block;
    padding: 0px 10px 0px 10px;
    text-decoration: none;
    white-space: nowrap;
    color:#cccccc;
}

ul#drop-nav ul li:hover {
    background: #565656;
    -webkit-border-radius: 2px;
    -moz-border-radius: 2px;
    border-radius: 2px;
    color:#ffffff;
}

#drop-nav li:hover ul {
    display: block;
    position: absolute;
}

#drop-nav li:hover li {
    float: none;
}

#drop-nav li:hover a {
    background:none;
}

#drop-nav li:hover li a:hover {
    background: #565656;
    color:#ffffff;
}

#drop-nav li ul li {
    border-top: 0px;
}

#globalLinks {
    margin:0px 5px 5px 5px;
    padding: 5px 5px 0 5px;
    border-left:1px solid #565656;
}
.iconed {
    padding: 5px 5px 2px 0px;
    margin-left:5px;
    float:left;
}

#search {
    padding:5px 5px 00;
    margin:0;
}

#search .button {
    background: url(../../../../index.php?entryPoint=getImage&imageName=search_mag.png) scroll no-repeat center;
    width:22px;
    height:25px;
    padding:0 0 5px 0;
    -webkit-border-radius: 5px;
    -moz-border-radius: 5px;
    border-radius: 5px;
    border:none;
}

#query_string {
    margin:0;
}

.dashletPanel {
    padding:0;
    margin:0;
}

.hd-center {
    padding:0;
    margin:0;
}

.bd {
    padding:0;
    margin:0;
}

.view, table.view {
    padding:0px;
    margin:0;
    background:#fefefe;
}

.bd-center {
    border:1px solid #ccc;
}

#moduleList > ul > li#moduleTabExtraMenu {
    padding:5px;
}

.evenListRowS1 {
    background:#efefef;
}

table {
    box-shadow: 0;
}

.view {
    -moz-box-shadow: 0 0 5px #999999;
    -webkit-box-shadow: 0 0 5px#999999;
    box-shadow: 0 0 5px #999999;
    -webkit-border-radius: 5px;
    -moz-border-radius: 5px;
    border-radius: 5px;
    margin: 5px 0 5px 0;
}

table .edit.view {
    margin:5px 0 5px 0;
}

.edit.view table {
    box-shadow:none
}

table.view {
    -moz-box-shadow: 0 0 5px #999999;
    -webkit-box-shadow: 0 0 5px#999999;
    box-shadow: 0 0 5px #999999;
}

.monthHeader {
    border:none;
    background:#efefef;
    padding:5px;
}

.toggler {
    margin:10px;
}

.detail h4 {
    font-weight: bold;
    margin:10px;
    text-align: left;
    border: none;
}

.detail.view, .detail table, table.detail {
    margin:10px 0 10px 0;
    -webkit-border-radius: 5px;
    -moz-border-radius: 5px;
    border-radius: 5px;
}

#main {
    padding: 0;
}

#dialog {
    text-align:center;
    overflow:hidden;
    zoom:1;
    padding:25px;
    z-index: 1;
    background-opacity:0.6;
}

#overlay {
    position: fixed;
    top: 0;
    left: 0;
    background-color: #fff;
    width: 100%;
    height: 100%;
    display: none;
}

button #powered_by {
    background:none;
    border:none;
}


#links {
    float:right;
    margin:5px 15px 00;
}

#bottomLinks {
    margin:0 auto;
    text-align:center;
}

#moduleDashletsList {
    overflow:visible;
    height:auto;
}

.dashletsList {
    min-height:500px;
}

button[disabled], input[type=submit][disabled], input[type=reset][disabled], input[type=button][disabled]
{
    border-color: #c1c1c1;
    background-color: #f0f0f0;
    color: #565656;
    background-image: url('../../../../index.php?entryPoint=getImage&imageName=bgBtnGray.gif');
}

button[disabled]:hover, input[type=submit][disabled]:hover, input[type=reset][disabled]:hover, input[type=button][disabled]:hover
{
    border-color: #c1c1c1;
    background-color: #f0f0f0;
    color: #565656;
    background-image: url('../../../../index.php?entryPoint=getImage&imageName=bgBtnGray.gif');
}

ul#quick-nav {
    position:absolute;
    right:0;
    width:35px;
    float:left;
    z-index:55;
    padding:0;
    margin-bottom:2px;
}

#quick-nav ul {
    border:1px solid #999999;
    list-style: none;
    margin-top:5px;
    background:#333333;
    padding:10px;
    -webkit-border-radius: 2px;
    -moz-border-radius: 2px;
    border-radius: 2px;
    -moz-box-shadow: 0 0 5px #888;
    -webkit-box-shadow: 0 0 5px#888;
    box-shadow: 0 0 5px #888;
    right:5px;
}

ul#quick-nav li {

    padding:0 5px 10px 5px;
}

ul#quick-nav li a:hover {
    color:#ffffff;
}

#quick-nav ul li {
    display: block;
    position: relative;
    float: left;
    padding: 5px 0 5px 0;
}

#quick-nav li:hover {
    background:#565656;
}

#quick-nav li ul {
    display: none;
}

#quick-nav ul li a {
    display: block;
    padding: 0px 10px 0px 10px;
    text-decoration: none;
    white-space: nowrap;
    color: #cccccc;
}

ul#quick-nav ul li:hover {
    background: #565656;
    -webkit-border-radius: 2px;
    -moz-border-radius: 2px;
    border-radius: 2px;
    color:#ffffff;
}

#quick-nav li:hover ul {
    display: block;
    position: absolute;
}

#quick-nav li:hover li {
    float: none;
}

#quick-nav li:hover a {
    background:none;
}

#quick-nav li:hover li a:hover {
    background: #565656;
    color:#ffffff;
}

#quick-nav li ul li {
    border-top: 0px;
}

.iconed_dull {
    opacity:0.6;
}

input[type=button],
input[type=submit],
input[type=reset],
.button {
    padding: 3px 8px 3px 8px;
    margin: 0 3px 0 3px;
    background: #ffffff; /* Old browsers */
    /* IE9 SVG, needs conditional override of 'filter' to 'none' */
    background: url(data:image/svg+xml;base64,PD94bWwgdmVyc2lvbj0iMS4wIiA/Pgo8c3ZnIHhtbG5zPSJodHRwOi8vd3d3LnczLm9yZy8yMDAwL3N2ZyIgd2lkdGg9IjEwMCUiIGhlaWdodD0iMTAwJSIgdmlld0JveD0iMCAwIDEgMSIgcHJlc2VydmVBc3BlY3RSYXRpbz0ibm9uZSI+CiAgPGxpbmVhckdyYWRpZW50IGlkPSJncmFkLXVjZ2ctZ2VuZXJhdGVkIiBncmFkaWVudFVuaXRzPSJ1c2VyU3BhY2VPblVzZSIgeDE9IjAlIiB5MT0iMCUiIHgyPSIwJSIgeTI9IjEwMCUiPgogICAgPHN0b3Agb2Zmc2V0PSIwJSIgc3RvcC1jb2xvcj0iI2ZmZmZmZiIgc3RvcC1vcGFjaXR5PSIxIi8+CiAgICA8c3RvcCBvZmZzZXQ9IjUwJSIgc3RvcC1jb2xvcj0iI2YzZjNmMyIgc3RvcC1vcGFjaXR5PSIxIi8+CiAgICA8c3RvcCBvZmZzZXQ9IjUxJSIgc3RvcC1jb2xvcj0iI2VkZWRlZCIgc3RvcC1vcGFjaXR5PSIxIi8+CiAgICA8c3RvcCBvZmZzZXQ9IjEwMCUiIHN0b3AtY29sb3I9IiNmZmZmZmYiIHN0b3Atb3BhY2l0eT0iMSIvPgogIDwvbGluZWFyR3JhZGllbnQ+CiAgPHJlY3QgeD0iMCIgeT0iMCIgd2lkdGg9IjEiIGhlaWdodD0iMSIgZmlsbD0idXJsKCNncmFkLXVjZ2ctZ2VuZXJhdGVkKSIgLz4KPC9zdmc+);
    background: -moz-linear-gradient(top,  #ffffff 0%, #f3f3f3 50%, #ededed 51%, #ffffff 100%); /* FF3.6+ */
    background: -webkit-gradient(linear, left top, left bottom, color-stop(0%,#ffffff), color-stop(50%,#f3f3f3), color-stop(51%,#ededed), color-stop(100%,#ffffff)); /* Chrome,Safari4+ */
    background: -webkit-linear-gradient(top,  #ffffff 0%,#f3f3f3 50%,#ededed 51%,#ffffff 100%); /* Chrome10+,Safari5.1+ */
    background: -o-linear-gradient(top,  #ffffff 0%,#f3f3f3 50%,#ededed 51%,#ffffff 100%); /* Opera 11.10+ */
    background: -ms-linear-gradient(top,  #ffffff 0%,#f3f3f3 50%,#ededed 51%,#ffffff 100%); /* IE10+ */
    background: linear-gradient(to bottom,  #ffffff 0%,#f3f3f3 50%,#ededed 51%,#ffffff 100%); /* W3C */
    filter: progid:DXImageTransform.Microsoft.gradient( startColorstr='#ffffff', endColorstr='#eeeeee',GradientType=0 ); /* IE6-8 */
    filter:none !important;
    border: solid 1px #999999;
    color: #333333;
    border-radius: 5px;
    cursor: pointer;
    font-size:12px;
}

input[type=button]:hover,
input[type=submit]:hover,
input[type=reset]:hover {
    filter:none !important;
    background:#f10202;
    border:1px solid #999;
}

.quick_create {
    margin-top:5px;
}

img {
    border:none;
}

.dashletNonTable {
    padding: 0 5px 0 10px;
}

a.crumbLink {
    font-size:14px;
}

span.crumbLink {
    font-size:14px;
}

#settingsDialog table.view {
    padding:10px;
    margin:5px 0 5px 0;
}

.td_alt, .list tr th, .list tr td[scope="col"], .edit .list tr th, .edit .list tr td[scope="col"] {
    border:none;
}

.view tr {
    padding:5px 0 5px 0;
}

#mbfooter .yui-layout-hd td {
    background:none;
}

select, textarea {
    border:1px solid #ccc;
    padding:4px;
}

select:focus {
    border:1px solid #f10202;
    padding:4px;
}

#main {
    margin:0 10px 0 0;
}

.chartContainer table tr td {
    padding:3px;
}

.tabForm {
    border: none;
    -webkit-border-radius: 5px;
    -moz-border-radius: 5px;
    border-radius: 5px;
    background:#ffffff;
    -moz-box-shadow: 0 0 5px #888;
    -webkit-box-shadow: 0 0 5px#888;
    box-shadow: 0 0 5px #888;
}

#create_image {
    display:none;
}

.cal-edit {
    width:1080px;
}

ul#groupTabs li a {
    background: #ffffff; /* Old browsers */
    /* IE9 SVG, needs conditional override of 'filter' to 'none' */
    background: url(data:image/svg+xml;base64,PD94bWwgdmVyc2lvbj0iMS4wIiA/Pgo8c3ZnIHhtbG5zPSJodHRwOi8vd3d3LnczLm9yZy8yMDAwL3N2ZyIgd2lkdGg9IjEwMCUiIGhlaWdodD0iMTAwJSIgdmlld0JveD0iMCAwIDEgMSIgcHJlc2VydmVBc3BlY3RSYXRpbz0ibm9uZSI+CiAgPGxpbmVhckdyYWRpZW50IGlkPSJncmFkLXVjZ2ctZ2VuZXJhdGVkIiBncmFkaWVudFVuaXRzPSJ1c2VyU3BhY2VPblVzZSIgeDE9IjAlIiB5MT0iMCUiIHgyPSIwJSIgeTI9IjEwMCUiPgogICAgPHN0b3Agb2Zmc2V0PSIwJSIgc3RvcC1jb2xvcj0iI2ZmZmZmZiIgc3RvcC1vcGFjaXR5PSIxIi8+CiAgICA8c3RvcCBvZmZzZXQ9IjUwJSIgc3RvcC1jb2xvcj0iI2YzZjNmMyIgc3RvcC1vcGFjaXR5PSIxIi8+CiAgICA8c3RvcCBvZmZzZXQ9IjUxJSIgc3RvcC1jb2xvcj0iI2VkZWRlZCIgc3RvcC1vcGFjaXR5PSIxIi8+CiAgICA8c3RvcCBvZmZzZXQ9IjEwMCUiIHN0b3AtY29sb3I9IiNmZmZmZmYiIHN0b3Atb3BhY2l0eT0iMSIvPgogIDwvbGluZWFyR3JhZGllbnQ+CiAgPHJlY3QgeD0iMCIgeT0iMCIgd2lkdGg9IjEiIGhlaWdodD0iMSIgZmlsbD0idXJsKCNncmFkLXVjZ2ctZ2VuZXJhdGVkKSIgLz4KPC9zdmc+);
    background: -moz-linear-gradient(top,  #ffffff 0%, #f3f3f3 50%, #ededed 51%, #ffffff 100%); /* FF3.6+ */
    background: -webkit-gradient(linear, left top, left bottom, color-stop(0%,#ffffff), color-stop(50%,#f3f3f3), color-stop(51%,#ededed), color-stop(100%,#ffffff)); /* Chrome,Safari4+ */
    background: -webkit-linear-gradient(top,  #ffffff 0%,#f3f3f3 50%,#ededed 51%,#ffffff 100%); /* Chrome10+,Safari5.1+ */
    background: -o-linear-gradient(top,  #ffffff 0%,#f3f3f3 50%,#ededed 51%,#ffffff 100%); /* Opera 11.10+ */
    background: -ms-linear-gradient(top,  #ffffff 0%,#f3f3f3 50%,#ededed 51%,#ffffff 100%); /* IE10+ */
    background: linear-gradient(to bottom,  #ffffff 0%,#f3f3f3 50%,#ededed 51%,#ffffff 100%); /* W3C */
    filter: progid:DXImageTransform.Microsoft.gradient( startColorstr='#ffffff', endColorstr='#eeeeee',GradientType=0 ); /* IE6-8 */
    -webkit-border-top-left-radius: 5px;
    -webkit-border-top-right-radius: 5px;
    -moz-border-radius-topleft: 5px;
    -moz-border-radius-topright: 5px;
    border-top-left-radius: 5px;
    border-top-right-radius: 5px;
    border:1px solid #cccccc;
}

ul#groupTabs .subpanelTablist {
    border:none;
}

ul.tablist, ul.subpanelTablist {
    border-bottom:1px solid #cccccc;
}

ul.tablist li {
    background: #ffffff; /* Old browsers */
    /* IE9 SVG, needs conditional override of 'filter' to 'none' */
    background: url(data:image/svg+xml;base64,PD94bWwgdmVyc2lvbj0iMS4wIiA/Pgo8c3ZnIHhtbG5zPSJodHRwOi8vd3d3LnczLm9yZy8yMDAwL3N2ZyIgd2lkdGg9IjEwMCUiIGhlaWdodD0iMTAwJSIgdmlld0JveD0iMCAwIDEgMSIgcHJlc2VydmVBc3BlY3RSYXRpbz0ibm9uZSI+CiAgPGxpbmVhckdyYWRpZW50IGlkPSJncmFkLXVjZ2ctZ2VuZXJhdGVkIiBncmFkaWVudFVuaXRzPSJ1c2VyU3BhY2VPblVzZSIgeDE9IjAlIiB5MT0iMCUiIHgyPSIwJSIgeTI9IjEwMCUiPgogICAgPHN0b3Agb2Zmc2V0PSIwJSIgc3RvcC1jb2xvcj0iI2ZmZmZmZiIgc3RvcC1vcGFjaXR5PSIxIi8+CiAgICA8c3RvcCBvZmZzZXQ9IjUwJSIgc3RvcC1jb2xvcj0iI2YzZjNmMyIgc3RvcC1vcGFjaXR5PSIxIi8+CiAgICA8c3RvcCBvZmZzZXQ9IjUxJSIgc3RvcC1jb2xvcj0iI2VkZWRlZCIgc3RvcC1vcGFjaXR5PSIxIi8+CiAgICA8c3RvcCBvZmZzZXQ9IjEwMCUiIHN0b3AtY29sb3I9IiNmZmZmZmYiIHN0b3Atb3BhY2l0eT0iMSIvPgogIDwvbGluZWFyR3JhZGllbnQ+CiAgPHJlY3QgeD0iMCIgeT0iMCIgd2lkdGg9IjEiIGhlaWdodD0iMSIgZmlsbD0idXJsKCNncmFkLXVjZ2ctZ2VuZXJhdGVkKSIgLz4KPC9zdmc+);
    background: -moz-linear-gradient(top,  #ffffff 0%, #f3f3f3 50%, #ededed 51%, #ffffff 100%); /* FF3.6+ */
    background: -webkit-gradient(linear, left top, left bottom, color-stop(0%,#ffffff), color-stop(50%,#f3f3f3), color-stop(51%,#ededed), color-stop(100%,#ffffff)); /* Chrome,Safari4+ */
    background: -webkit-linear-gradient(top,  #ffffff 0%,#f3f3f3 50%,#ededed 51%,#ffffff 100%); /* Chrome10+,Safari5.1+ */
    background: -o-linear-gradient(top,  #ffffff 0%,#f3f3f3 50%,#ededed 51%,#ffffff 100%); /* Opera 11.10+ */
    background: -ms-linear-gradient(top,  #ffffff 0%,#f3f3f3 50%,#ededed 51%,#ffffff 100%); /* IE10+ */
    background: linear-gradient(to bottom,  #ffffff 0%,#f3f3f3 50%,#ededed 51%,#ffffff 100%); /* W3C */
    filter: progid:DXImageTransform.Microsoft.gradient( startColorstr='#ffffff', endColorstr='#eeeeee',GradientType=0 ); /* IE6-8 */
    -webkit-border-top-left-radius: 5px;
    -webkit-border-top-right-radius: 5px;
    -moz-border-radius-topleft: 5px;
    -moz-border-radius-topright: 5px;
    border-top-left-radius: 5px;
    border-top-right-radius: 5px;
    border:none;
}

ul#groupTabs .subpanelTablist {
    border:none;
}

ul.tablist, ul.subpanelTablist {
    border-bottom:1px solid #cccccc;
}

ul.tablist li a, ul.subpanelTablist li a, ul.tablist li a.current, ul.tablist li a:hover {
    background: #ffffff; /* Old browsers */
    /* IE9 SVG, needs conditional override of 'filter' to 'none' */
    background: url(data:image/svg+xml;base64,PD94bWwgdmVyc2lvbj0iMS4wIiA/Pgo8c3ZnIHhtbG5zPSJodHRwOi8vd3d3LnczLm9yZy8yMDAwL3N2ZyIgd2lkdGg9IjEwMCUiIGhlaWdodD0iMTAwJSIgdmlld0JveD0iMCAwIDEgMSIgcHJlc2VydmVBc3BlY3RSYXRpbz0ibm9uZSI+CiAgPGxpbmVhckdyYWRpZW50IGlkPSJncmFkLXVjZ2ctZ2VuZXJhdGVkIiBncmFkaWVudFVuaXRzPSJ1c2VyU3BhY2VPblVzZSIgeDE9IjAlIiB5MT0iMCUiIHgyPSIwJSIgeTI9IjEwMCUiPgogICAgPHN0b3Agb2Zmc2V0PSIwJSIgc3RvcC1jb2xvcj0iI2ZmZmZmZiIgc3RvcC1vcGFjaXR5PSIxIi8+CiAgICA8c3RvcCBvZmZzZXQ9IjUwJSIgc3RvcC1jb2xvcj0iI2YzZjNmMyIgc3RvcC1vcGFjaXR5PSIxIi8+CiAgICA8c3RvcCBvZmZzZXQ9IjUxJSIgc3RvcC1jb2xvcj0iI2VkZWRlZCIgc3RvcC1vcGFjaXR5PSIxIi8+CiAgICA8c3RvcCBvZmZzZXQ9IjEwMCUiIHN0b3AtY29sb3I9IiNmZmZmZmYiIHN0b3Atb3BhY2l0eT0iMSIvPgogIDwvbGluZWFyR3JhZGllbnQ+CiAgPHJlY3QgeD0iMCIgeT0iMCIgd2lkdGg9IjEiIGhlaWdodD0iMSIgZmlsbD0idXJsKCNncmFkLXVjZ2ctZ2VuZXJhdGVkKSIgLz4KPC9zdmc+);
    background: -moz-linear-gradient(top,  #ffffff 0%, #f3f3f3 50%, #ededed 51%, #ffffff 100%); /* FF3.6+ */
    background: -webkit-gradient(linear, left top, left bottom, color-stop(0%,#ffffff), color-stop(50%,#f3f3f3), color-stop(51%,#ededed), color-stop(100%,#ffffff)); /* Chrome,Safari4+ */
    background: -webkit-linear-gradient(top,  #ffffff 0%,#f3f3f3 50%,#ededed 51%,#ffffff 100%); /* Chrome10+,Safari5.1+ */
    background: -o-linear-gradient(top,  #ffffff 0%,#f3f3f3 50%,#ededed 51%,#ffffff 100%); /* Opera 11.10+ */
    background: -ms-linear-gradient(top,  #ffffff 0%,#f3f3f3 50%,#ededed 51%,#ffffff 100%); /* IE10+ */
    background: linear-gradient(to bottom,  #ffffff 0%,#f3f3f3 50%,#ededed 51%,#ffffff 100%); /* W3C */
    filter: progid:DXImageTransform.Microsoft.gradient( startColorstr='#ffffff', endColorstr='#eeeeee',GradientType=0 ); /* IE6-8 */
    border:1px solid #cccccc;
    -webkit-border-top-left-radius: 5px;
    -webkit-border-top-right-radius: 5px;
    -moz-border-radius-topleft: 5px;
    -moz-border-radius-topright: 5px;
    border-top-left-radius: 5px;
    border-top-right-radius: 5px;
}

div.password {
    border:none;
}

div.dashletToolSet a img:hover {
    opacity:0.6;
    -webkit-transition: all 0.3s ease-out;
    -moz-transition: all 0.3s ease-out;
    -o-transition: all 0.3s ease-out;
    transition: all 0.3s ease-out;
}

div#email_options {
    -webkit-border-radius: 5px;
    -moz-border-radius: 5px;
    border-radius: 5px;
}

a#delete_listview_top:hover {
    color:#ffffff;
}

#add_dashlets {
    display:none;
}

.moduleTitle {
    margin-top:10px;
}

.about_suite {
    padding: 0 25px 0 0;
    float:left;
    max-width:550px !important;
}

.about_suite h3 {
    font-weight:normal;
    font-size:18px;
}

.about_suite ul li {
    font-size:14px;
    margin-bottom:10px;
    color:#777777;
}

#about_menu {
    margin-top:10px;
    margin-bottom: 20px;
    padding-left: 0;
}

#about_table {
    width:100%;
}

#about_header {
    padding: 10px 15px 20px 15px;
}

#about_menu li {
    list-style-type: square;
}

#featuring {
    padding:10px 0 0 0;
    font-size:14px;
    color:#777777;
}

.wrapper {
    border:1px solid #000;
    display:inline-block;
    position:relative;
}

.wrapper input,
.wrapper button {
    background-color:transparent;
    border:0;
}

.wrapper button {
    position:absolute;
    right:0;
    top:0;
}

.wrapper input {
    padding-right:30px; /* button padding */
}

input[type=text].cstm_code {
    resize:both;
    width:200px;
    height:200px;
}

.bigmenu {
    columns:150px 2;
    -webkit-columns:150px 2; /* Safari and Chrome */
    -moz-columns:150px 2; /* Firefox */
    float:left;
}

#All {
    columns:150px 2;
    -webkit-columns:150px 2; /* Safari and Chrome */
    -moz-columns:150px 2; /* Firefox */
    float:left;
}

#moduleDashletsList {
    max-height:375px !important;
<<<<<<< HEAD
=======
}

#caseStyleUser {
    background:#f7f7f7;
    border:1px solid #cccccc;
    margin:10px;
    padding:10px;
    -webkit-border-radius: 5px;
    -moz-border-radius: 5px;
    border-radius: 5px;
}

#caseStyleContact {
    background:#DEDEDE;
    border:1px solid #cccccc;
    margin:10px;
    padding:10px;
    -webkit-border-radius: 5px;
    -moz-border-radius: 5px;
    border-radius: 5px;
}

#caseStyleInternal {
    background:#00EEEE;
    border:1px solid #cccccc;
    padding:10px;
    -webkit-border-radius: 5px;
    -moz-border-radius: 5px;
    border-radius: 5px;
    margin: 10px 60px 10px 10px;
}

.caseUpdateImage {
    margin:0 5px 0 0;
}

.caseUpdate{
    margin:5px 0 0 15px;
}

#extramargin {
    margin: 0 0 0 50px;
}

#lessmargin {
    margin: 0 50px 0 0;
>>>>>>> 20bb0de5
}<|MERGE_RESOLUTION|>--- conflicted
+++ resolved
@@ -1247,11 +1247,7 @@
 /* Footer styles */
 #footer
 {
-<<<<<<< HEAD
-    background:#ededed;
-=======
-
->>>>>>> 20bb0de5
+
     height:30px;
     width:100%;
     bottom:0;
@@ -1278,20 +1274,6 @@
 
 div#responseTime {
 
-<<<<<<< HEAD
-    width:250px;
-    font-size:12px;
-    color:#888888;
-    float:left;
-    margin:10px 0 0 10px;
-}
-
-#copyright_data {
-    width:500px;
-    font-size:12px;
-    color:#888888;
-    text-align:center;
-=======
     width:200px;
     font-size:12px;
     color:#888888;
@@ -1303,7 +1285,6 @@
     font-size:12px;
     color:#888888;
 width:350px;
->>>>>>> 20bb0de5
     margin:0 auto;
     padding:5px 000;
 }
@@ -5229,8 +5210,6 @@
 
 #moduleDashletsList {
     max-height:375px !important;
-<<<<<<< HEAD
-=======
 }
 
 #caseStyleUser {
@@ -5277,5 +5256,4 @@
 
 #lessmargin {
     margin: 0 50px 0 0;
->>>>>>> 20bb0de5
 }