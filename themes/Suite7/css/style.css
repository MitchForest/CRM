--- conflicted
+++ resolved
@@ -5975,56 +5975,10 @@
 }
 
 #lineItems .group button {
-<<<<<<< HEAD
   width: 32px;
   height: 32px;
   padding: 0;
   line-height: 0;
-}
-
-#lineItems .group_name {
-}
-
-#lineItems .delete_group {
-}
-
-#lineItems .product_group {
-}
-
-#lineItems .service_group {
-}
-
-#lineItems .add_product_line {
-}
-
-#lineItems .add_service_line {
-}
-
-#lineItems .group_total_amt {
-}
-
-#lineItems .group_discount_amount {
-}
-
-#lineItems .group_subtotal_amount {
-}
-
-#lineItems .group_tax_amount {
-}
-
-#lineItems .group_subtotal_tax_amount {
-}
-
-#lineItems .group_total_amount {
-}
-
-#lineItems #addGroup {
-=======
-    width: 32px;
-    height: 32px;
-    padding: 0;
-    line-height: 0;
->>>>>>> 15ba3a40
 }
 
 /*Labels Next to Fields*/
