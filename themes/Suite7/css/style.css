--- conflicted
+++ resolved
@@ -6128,7 +6128,6 @@
     margin: 0 5px 0 0;
 }
 
-<<<<<<< HEAD
 
 #desktop_notifications > button  {
     background: none;
@@ -6231,7 +6230,9 @@
     background-color: #1C1C1C;
     line-height: 20px;
     /*border-bottom: 1px solid #757083;*/
-=======
+}
+
+
 #email_span .col-xs-12,
 #email1_span .col-xs-12 {
     padding-left: 0;
@@ -6383,5 +6384,4 @@
     outline: 0;
     -webkit-box-shadow: none;
     box-shadow: none;
->>>>>>> a66cb394
 }