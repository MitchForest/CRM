--- conflicted
+++ resolved
@@ -59,11 +59,6 @@
     </script>
     {/literal}
     {$SUGAR_CSS}
-<<<<<<< HEAD
-    <link rel="stylesheet" type="text/css" href="themes/Suite7/css/colourSelector.php">
-    <script type="text/javascript" src='{sugar_getjspath file="themes/Suite7/js/jscolor.js"}'></script>
-=======
     <link rel="stylesheet" type="text/css" href="http://localhost/SuiteCRM/themes/Suite7/css/bubbles.css">
->>>>>>> 20bb0de5
     <script type="text/javascript" src='{sugar_getjspath file="cache/include/javascript/sugar_field_grp.js"}'></script>
 </head>