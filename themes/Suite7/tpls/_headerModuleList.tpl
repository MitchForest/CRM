--- conflicted
+++ resolved
@@ -35,16 +35,6 @@
  ********************************************************************************/
 
 *}
-<<<<<<< HEAD
-{php}
-    global $mod_strings,$app_strings,$current_user;
-    require_once("modules/ACLRoles/ACLRole.php");
-    $acl_role_obj = new ACLRole();
-    $user_roles = $acl_role_obj->getUserRoles($current_user->id);
-    $role = $user_roles[0];
-{/php}
-=======
->>>>>>> e017a3c9
 {if $USE_GROUP_TABS}
     <div id="moduleList">
         <ul>
@@ -164,10 +154,7 @@
                                                     </a>
                                             </td>
                                             <td align="right">
-                                                {php}
-                                                if(ACLController::checkAccess('$module_name', 'edit', true)){
-                                                {/php}<em><a href="{sugar_link module=$item.module_name action='EditView' record=$item.item_id link_only=1}" style="margin-left:10px;"><img style="float:right;" src="index.php?entryPoint=getImage&imageName=dashlet-header-edit.png" width="14" height="14" class="iconed_dull"></a></em>
-                                                {php}}{/php}
+                                                <em><a href="{sugar_link module=$item.module_name action='EditView' record=$item.item_id link_only=1}" style="margin-left:10px;"><img style="float:right;" src="index.php?entryPoint=getImage&imageName=dashlet-header-edit.png" width="14" height="14" class="iconed_dull"></a></em>
                                             </td>
                                             </span>
                                                 </li>
@@ -184,28 +171,6 @@
                                                 accessKey="{$smarty.foreach.lastViewed.iteration}"
                                                 href="{sugar_link module=$item.module_name action='DetailView' record=$item.item_id link_only=1}">
                                                 <span>{$item.item_summary_short}</span>
-<<<<<<< HEAD
-                                            </a>
-                        </td>
-                        <td align="right">
-                            {php}
-                            if(ACLController::checkAccess('$module_name', 'edit', true)){
-                            {/php}<em><a href="{sugar_link module=$item.module_name action='EditView' record=$item.item_id link_only=1}" style="margin-left:10px;"><img style="float:right;" src="index.php?entryPoint=getImage&imageName=dashlet-header-edit.png" width="14" height="14" class="iconed_dull"></a></em>
-                            {php}}{/php}
-                        </td>
-                        </span>
-                        </li>
-                        </td>
-                    </tr>
-                </table>
-            {/if}
-            {foreachelse}
-            {$APP.NTC_NO_ITEMS_DISPLAY}
-            {/foreach}
-                        </ul>
-                        {else}
-                        <li>
-=======
                                                 </a>
                                             </td>
                                             <td align="right">
@@ -222,7 +187,6 @@
                             </ul>
                             {else}
                             <li>
->>>>>>> e017a3c9
                             <span class="notCurrentTabLeft">&nbsp;</span>
                             <span class="notCurrentTab">{sugar_link id="moduleTab_$name" module=$name data=$module}</span><span class="notCurrentTabRight">&nbsp;</span>
                             <ul class="cssmenu">
@@ -253,10 +217,7 @@
                                             </a>
                                             </td>
                                             <td align="right">
-                                                {php}
-                                                if(ACLController::checkAccess('$module_name', 'edit', true)){
-                                                {/php}<em><a href="{sugar_link module=$item.module_name action='EditView' record=$item.item_id link_only=1}" style="margin-left:10px;"><img style="float:right;" src="index.php?entryPoint=getImage&imageName=dashlet-header-edit.png" width="14" height="14" class="iconed_dull"></a></em>
-                                                {php}}{/php}
+                                                <em><a href="{sugar_link module=$item.module_name action='EditView' record=$item.item_id link_only=1}" style="margin-left:10px;"><img style="float:right;" src="index.php?entryPoint=getImage&imageName=dashlet-header-edit.png" width="14" height="14" class="iconed_dull"></a></em>
                                             </td>
                                             </span>
                                         </li>
@@ -277,10 +238,7 @@
                                             </a>
                                             </td>
                                             <td align="right">
-                                                {php}
-                                                if(ACLController::checkAccess('$module_name', 'edit', true)){
-                                                {/php}<em><a href="{sugar_link module=$item.module_name action='EditView' record=$item.item_id link_only=1}" style="margin-left:10px;"><img style="float:right;" src="index.php?entryPoint=getImage&imageName=dashlet-header-edit.png" width="14" height="14" class="iconed_dull"></a></em>
-                                                {php}}{/php}
+                                            <em><a href="{sugar_link module=$item.module_name action='EditView' record=$item.item_id link_only=1}" style="margin-left:10px;"><img style="float:right;" src="index.php?entryPoint=getImage&imageName=dashlet-header-edit.png" width="14" height="14" class="iconed_dull"></a></em>
                                             </td>
                                             </span>
                                         </li>
