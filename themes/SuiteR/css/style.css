--- conflicted
+++ resolved
@@ -3771,11 +3771,7 @@
     }
 }
 
-<<<<<<< HEAD
-@media only screen and (min-device-width: 320px) and (max-device-width: 767px) {
-=======
 @media only screen and (min-device-width: 480px) and (max-device-width: 980px) {
->>>>>>> 453abc84
     /* Force table to not be like tables anymore(deconstruct) */
     .detail table, .detail thead, .detail tbody, .detail th, .detail td, .detail tr {
         display: block;
@@ -3955,13 +3951,6 @@
 
 /* Custom styling from group tabs menu structure */
 
-<<<<<<< HEAD
-[id^=moduleTab] a:hover{
-        color: hotpink;
-}
-
-=======
->>>>>>> 453abc84
 a[id^=grouptab], a[id^=moduleTab]{
     color: #f7f7f7;
     padding:15px 0 18px 0;
@@ -4219,9 +4208,9 @@
 }
 
 @media (min-width: 768px) {
-   .showsearch{
-       display:none;
-   }
+    .showsearch{
+        display:none;
+    }
 }
 
 .helpIcon{
