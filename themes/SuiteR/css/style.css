--- conflicted
+++ resolved
@@ -2108,7 +2108,7 @@
 ul#globalLinksSubnav li a:hover, ul#quickCreateULSubnav li a:hover,
 ul.clickMenu li ul.subnav li a:hover,ul.clickMenu li ul.subnav li input:hover, ul.clickMenu.subpanel.records li ul.subnav li a:hover, ul.clickMenu ul.subnav-sub li a:hover { /*--Hover effect for subnav links--*/
 
-    color: #3C8DBC;
+   color: #3C8DBC;
 }
 
 ul#globalLinksSubnav.SugarActionMenuIESub li a:hover, ul#quickCreateULSubnav.SugarActionMenuIESub li a:hover,
@@ -3896,7 +3896,7 @@
 /* Custom styling from group tabs menu structure */
 
 [id^=moduleTab] a:hover{
-    color: hotpink;
+        color: hotpink;
 }
 
 a[id^=grouptab], a[id^=moduleTab]{
@@ -3995,7 +3995,7 @@
 
 @media (max-width:980px) {
     .dashletNonTable {
-        display:none;
+      display:none;
     }
 
     .dashletcontainer {
@@ -4156,9 +4156,9 @@
 }
 
 @media (min-width: 768px) {
-    .showsearch{
-        display:none;
-    }
+   .showsearch{
+       display:none;
+   }
 }
 
 .helpIcon{
@@ -4410,27 +4410,30 @@
 #themePreview{
     width:250px;
 }
-
+.modulename{
+    visibility:hidden;
+}
 .icon{
-<<<<<<< HEAD
     fill: #3c8dbc;
     pointer-events: none;
+    fill: #3C8DBC;
+    pointer-events: none;
 }
 .inlineEdit{
     cursor: pointer !important;
 }
 
-.inlineEditIcon{
-    float:right;
-    height:10px;
+.inlineEditIcon {
+    float: right;
+    height: 10px;
     color: #3c8dbc;
-    width:15px;
-    padding-left:3px;
-}
-
-.inlineEditIcon svg{
+    width: 15px;
+    padding-left: 3px;
+}
+
+.inlineEditIcon svg {
     fill: #3c8dbc;
-    display:none;
+    display: none;
 }
 
 .inlineEdit:hover .inlineEditIcon svg{
@@ -4459,15 +4462,7 @@
     float:left;
     width:80%;
     padding-right:5px;
-=======
-    fill: #3C8DBC;
-    pointer-events: none;
-}
-
-.modulename{
-    visibility:hidden;
-}
-
+}
 @media (max-width:360px){
     .modulename{
         visibility:visible;
@@ -4479,7 +4474,6 @@
         width:225px;
     }
 }
-
 @media (min-width:361px) and (max-width:420px){
     .modulename{
         visibility:visible;
@@ -4542,7 +4536,6 @@
     #mobilegloballinks ul li a {
         color: #3C8DBC !important;
     }
->>>>>>> b05ba275
 }
 
 /* End SuiteCRM Responsive/Bootstrap additional CSS */
