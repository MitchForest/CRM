/*********************************************************************************
 * SugarCRM Community Edition is a customer relationship management program developed by
 * SugarCRM, Inc. Copyright (C) 2004-2013 SugarCRM Inc.

 * SuiteCRM is an extension to SugarCRM Community Edition developed by Salesagility Ltd.
 * Copyright (C) 2011 - 2016 Salesagility Ltd.
 *
 * This program is free software; you can redistribute it and/or modify it under
 * the terms of the GNU Affero General Public License version 3 as published by the
 * Free Software Foundation with the addition of the following permission added
 * to Section 15 as permitted in Section 7(a): FOR ANY PART OF THE COVERED WORK
 * IN WHICH THE COPYRIGHT IS OWNED BY SUGARCRM, SUGARCRM DISCLAIMS THE WARRANTY
 * OF NON INFRINGEMENT OF THIRD PARTY RIGHTS.
 *
 * This program is distributed in the hope that it will be useful, but WITHOUT
 * ANY WARRANTY; without even the implied warranty of MERCHANTABILITY or FITNESS
 * FOR A PARTICULAR PURPOSE.  See the GNU Affero General Public License for more
 * details.
 *
 * You should have received a copy of the GNU Affero General Public License along with
 * this program; if not, see http://www.gnu.org/licenses or write to the Free
 * Software Foundation, Inc., 51 Franklin Street, Fifth Floor, Boston, MA
 * 02110-1301 USA.
 *
 * You can contact SugarCRM, Inc. headquarters at 10050 North Wolfe Road,
 * SW2-130, Cupertino, CA 95014, USA. or at email address contact@sugarcrm.com.
 *
 * The interactive user interfaces in modified source and object code versions
 * of this program must display Appropriate Legal Notices, as required under
 * Section 5 of the GNU Affero General Public License version 3.
 *
 * In accordance with Section 7(b) of the GNU Affero General Public License version 3,
 * these Appropriate Legal Notices must retain the display of the "Powered by
 * SugarCRM" logo and "Supercharged by SuiteCRM" logo. If the display of the logos is not
 * reasonably feasible for  technical reasons, the Appropriate Legal Notices must
 * display the words  "Powered by SugarCRM" and "Supercharged by SuiteCRM".
 ********************************************************************************/

/* Start Global CSS */
/* Base SugarCRM Styles */

body {
    background:#ffffff;
    font-family: 'Helvetica Neue', Helvetica, Arial, sans-serif;
    font-size:12px;
    margin: 0;
    overflow:auto;
    padding-top: 50px;
}

.subDmenu {
    position:absolute;
    display:none;
    visibility:hidden;
}

.menuItem, .menuItemHilite, .menuItemX, .menuItemHiliteX,
.menuItem:visited, .menuItemHilite:visited, .menuItem:hover, .menuItemHilite:hover,
.menuItem:active, .menuItemHilite:active, .menuItem:link, .menuItemHilite:link,
.menuItemX:visited, .menuItemHiliteX:visited, .menuItemX:hover, .menuItemHiliteX:hover,
.menuItemX:active, .menuItemHiliteX:active, .menuItemX:link, .menuItemHiliteX:link {
    line-height: 18px;
    color: #000;
    text-decoration: none;
    width: 120px;
    border-left: none;
    border-right: none;
    display: block;
    padding: 1px 5px 1px 7px;
    border-bottom: 1px solid #c0c0c0;
}

.menuItem {
    background-color:#f6f6f6;
}

.menuItemHilite {
    background-color:#FFFFFF;
}

.menuItemX {
    background-color:#CCCCCC;
}

.menuItemHiliteX {
    background-color:#999999;
}

.menu
{
    position:absolute;
    display:none;
    visibility:hidden;
    background-color:#f6f6f6;
    z-index: 2;
    border: #999999 solid 1px;
    filter:alpha(opacity=90);
    -moz-opacity:0.9;
    opacity: 0.9;
}

fieldset, table, pre {
    margin-bottom:0;
}

p {
    font-family: 'Helvetica Neue', Helvetica, Arial, sans-serif;
    font-size:1.1em;
    margin-top: 0;
    margin-bottom: 0;
}

a{
    font-family: 'Helvetica Neue', Helvetica, Arial, sans-serif;
    font-size:1.1em;
}

form {
    margin: 0;
}

textarea {
    font-family: 'Helvetica Neue', Helvetica, Arial, sans-serif;
}

input[type=checkbox],input[type=radio] {
    border:0;
    background-color: transparent;
    margin: 0;
    vertical-align: bottom;
}

div.clear {
    height: 0;
    clear: both;
    visibility: hidden;
}

th, td {
    border: none;
    padding: 0;
}

#header ul li {
    display:inline;
}

#unified_search_advanced_img {
    cursor:pointer;
}

#unified_search_advanced_div {
    height: 1px;
    position: relative;
    overflow: hidden;
    width: 21em;
    padding-top: 5px;
}

#unified_search_advanced_div .edit.view {
    padding:6px 6px 6px 4px;
}

#unified_search_advanced_div .edit.view td {
    padding: 0 0.5em !important;
}

#themeColors img, #themeFonts img {
    margin-bottom: 0;
}

#HideHandle {
    padding-top: 5px;
    cursor: pointer;
}

#HideMenu {
    visibility: hidden;
    position: absolute;
    z-index:100;
}

#leftHandle {
    float:left;
}

/* new record form */
#newRecord form {
    padding: 8px 8px 5px 8px;
}

#newRecord form input, #newRecord form select, #newRecord form textarea {
    margin-bottom: 4px;
    margin-top: 2px;
    max-width: 140px;
}

#newRecord form button, #newRecord form input[type=button], #newRecord form input[type=submit], #newRecord form input[type=reset] {
    padding-top: 0;
    vertical-align: bottom;
}

#newRecord form .dataLabel {
    padding-bottom: 2px;
    padding-top: 3px;
    padding-left: 0;
    vertical-align: bottom;
}

#newRecord form .dataField {
    padding-bottom: 3px;
}

#newRecord form #jscal_trigger {
    margin-bottom: 4px;
    margin-top: 2px;
    vertical-align: bottom;
}

#newRecord form a:link, #newRecord form a:visited, #newRecord form a:hover {
    text-decoration: underline;
    border-bottom: 0;
    padding-left: 0;
}

.moduleTitle h2 {
    display: block;
    float: left;
    font-size:1.2em;
}

.moduleTitle h2 span.pointer {
    padding: 0 8px;
    font-size: 18px;
    line-height: 16px;
}

.moduleTitle span.utils {
    display: block;
    float: right;
    margin-top: 10px;
}

.moduleTitle span.utils a img {
    margin-bottom: -3px;
}

/* EditView/projects -> grid  */
.sqsSelectedSmartInputItem {
    background-color:#DEEFFF;
}

/* DetailView/EditView/ListView styles */
.view, table.view {
    margin-bottom:3px;
    margin-top:3px;
    padding:20px 16px 22px 30px;
    width: 100%;
}

.view tr td input[type=checkbox] {
    vertical-align: middle;
}

.collapsed .panelContainer, .collapsed .collapseLink, .expanded .expandLink {
    display:none;
}

/* DetailView styles */
.detail h4 {
    font-weight: bold;
    font-size:1.2em;
    margin: 0;
    text-align: left;
    border: none;
    padding-top: 6px;
    padding-bottom: 6px;
    padding-left: 0;
}

.detail tr td {
    border: none;
    vertical-align: top;
    padding: 5px 6px 5px 6px;
    vertical-align: top;
    text-align: left;
}

.detail tr td[scope=row] {
    margin-top: 2px;
    margin-bottom: 10px;
    text-align: right;
    white-space:nowrap;
}

.detail tr td > li {
    margin-left: 1.5em;
}

/* editviews top buttons */
#EditView > table {
    overflow:auto;
    margin-bottom:2px;
}

/* editviews */
.edit {
    padding:0 6px 12px 10px !important;
}

.edit > table {
    margin-bottom: 0;
    padding: 3px 3px 3px 10px!important;
}

.edit h4 {
    text-align: left;
    padding-top:0;
    margin-top: 10px;
    padding-left:0;
}

.edit tr td {
    font-weight: normal;
    vertical-align: top;
    padding: 3px !important;
}

.edit tr td[scope=row] {
    padding: 5px 5px 5px 7px !important;
    text-align: left;
    vertical-align: top;
}

.edit tr th {
    padding: 5px 5px 5px 7px !important;
}

table#tabFormPagination td,  #tabFormPagination, #EditView > table#tabFormPagination.detail.view {
    border-bottom: none;
    margin-bottom: 0;
}

.edit tr td table, .edit tr td table tr td {
    padding: 3px 3px 3px 0 !important;
}

/* search panel on top of list views ( extends .edit .view definition ) */
.search {
    margin: 0 0 4px 0 !important;
    padding:10px 6px 12px 10px;
}

.search > table {
    padding: 0 !important;
    margin: 0;
}

.search td span {
    color:#444444;
}

.search td input[type=text], .search td input[type=password], .search td select {
    width: 150px !important;
}

/* Listview styles */
.list, .edit .list {
    padding: 0 !important;
    margin-bottom: 10px;
}

.list tr.pagination,
.list tr.pagination td,
.list tr.pagination td table {
    padding: 0;
    border: 0;
    margin: 0;
}

.list tr.pagination td table td {
    padding: 3px 7px 3px 5px !important;
}

.list tr.pagination td table td button {
    width: 25px;
}

.list tr.pagination td table td a:link, .list tr.pagination td table td a:visited, .reportGroupByDataChildTablelistViewThS1 a:link, .reportGroupByDataChildTablelistViewThS1 a:visited {
    font-weight: bold;
    text-decoration: none;
    padding: 2px 0 3px 0;
}

.list tr.pagination td table td a:hover, .reportGroupByDataChildTablelistViewThS1 a:hover {
    text-decoration: underline;
}

.list tr.pagination .buttons {
    padding: 2px 2px 2px 0 !important;
}

.list tr.pagination #selectCountTop {
    width: 5em;
}

.td_alt, .list tr th, .list tr td[scope=col], .edit .list tr th, .edit .list tr td[scope=col] {
    font-weight: bold;
    text-align: left;
    padding: 4px 5px 4px 5px !important;
    border-left: none;
    border-right: none;
    white-space:nowrap;
}

.list tr td {
    vertical-align: middle;
    padding: 3px 8px 5px 5px !important;
}

.list tr.pagination td {
    padding: 0 !important;
}

.list tr td.odd {
    padding: 3px 8px 5px 5px;
    vertical-align: middle;
}

.list th a:link, .list th a:visited, .list td[scope=col] a:link, .list td[scope=col] a:visited {
    font-weight: bold;
    text-decoration: none;
}

.list th a:hover, .list td[scope=col] a:hover {
    text-decoration: underline;
}

.list tr.oddListRowS1 td, .list tr.evenListRowS1 td {
    white-space: normal;
    word-wrap: break-word;
}

.list tr.oddListRowS1 td[nowrap], .list tr.evenListRowS1 td[nowrap] {
    white-space: nowrap;
    word-wrap: normal;
}

.list td a.listViewTdToolsS1, .list tr td.nowrap {
    white-space: nowrap;
    word-wrap: normal;
}

.list td.inlineButtons {
    text-align: right;
    min-width: 75px;
}

/* style for page content tables */
.other {
    border: none !important;
    margin-bottom: 20px !important;
    padding: 0 !important;
    width: 100%;
}

.other td {
    font-weight: normal;
    padding: 4px 10px 4px 6px;
    vertical-align: middle;
}

.other td[scope=row] {
    padding: 4px 6px 4px 6px;
    white-space:nowrap;
}

.other .edit td {
    background: transparent !important;
}

.other .edit {
    margin-top: 0;
}

/* Special for Campaigns Wizard */
.other td.edit #wizard td {
    background: transparent;
}

.other td.edit #wizard h4 {
    padding-left: 0;
    margin-top: 0;
}

#wizard td {
    white-space: normal;
    word-wrap: break-word;
}

/* detail view */
.detail.view, .detail table, table.detail {
    padding: 0;
    width: 100%;
}

.detail tr.pagination td {
    padding-top: 4px;
    text-align: right;
    vertical-align: middle;
}

.detail table tr.pagination td {
    padding-bottom: 4px;
}

.detail td > table tr td {
    border: none;
}

/* Upgrade Wizard*/
.small {
    width:100%;
}

.small table {
    width:auto;
}

.small tr td table {
    background-color:transparent;
}

.small tr td[scope=row] table tr td, .small tr td[scope=row] table tr th {
    background-color:transparent;
}

.small tr td table tr th {
    text-align:left;
    border-bottom:none;
}

/* for subpanel tabs */
ul.tablist, ul.subpanelTablist {
    list-style: none;
    padding: 3px 0;
    margin: 0;
}

ul.tablist li, ul.subpanelTablist li {
    list-style: none;
    margin: 0;
    display: inline;
}

ul.tablist li a, ul.subpanelTablist li a {
    padding: 3px 8px;
    margin: 0;
    border-bottom: none;
    text-decoration: none;
}

ul.subpanelTablist #addPageItem a, ul.subpanelTablist #addPageItem a:hover {
    border: none;
    background: transparent;
    text-decoration: none;
}

ul.tablist li a:link, ul.tablist li a:visited, ul.subpanelTablist li a:link, ul.subpanelTablist li a:visited {
    text-decoration: none;
}

.subpanelTabForm {
    padding: 15px 0 0 0;
}

table.subpanelTabForm td {
    padding-bottom: 2px;
    padding-top: 0;
}

.subpanelTabForm p {
    margin-bottom:0;
}

.subpanelTabForm h3 {
    padding-left: 3px;
}

.subpanelTabForm .h3Row {
    padding-top: 2px;
    margin-top: 0;
}

.subpanelTabForm {
    margin-bottom: 10px;
}

#groupTabs {
    margin-top: 20px;
}

#groupTabs li, #searchTabs li {
    margin:0 -3px 0 0;
}

table.subpanelTabForm {
    border-top: 0 none;
    margin-bottom: 4px;
}

.search_form {
    overflow: visible;
    text-align: left;
}

.search_form .view {
    width:99%;
    margin: 0 0 3px;
    padding-right:0 !important;
    padding-left:10px !important;
    padding-top:10px !important;
}
/* sitemap */

#sitemap {
    clear:both;
    width: 650px;
    display:none;
    z-index:9999;
    left:30%;
    top:10%;
}

#sitemap .edit.view {
    border: 2px solid;
    padding: 6px 6px 6px 16px;
}

#sitemap a:link, #sitemap a:visited {
    text-decoration:none;
}

#sitemap a:hover, #sitemap h4 a:hover {
    text-decoration:underline;
}

#sitemap h4 a:link, #sitemap h4 a:visited {

}

#sitemap ul {
    margin-top: 5px !important;
    margin-left: 5px !important;
}

#sitemap ul li {
    margin-bottom: 5px !important;
    display: list-item;
}

/* sitemap link div */
#sitemapLink a {
    cursor:pointer;
    margin:0 0 0 18px;
}
#sitemapLink span img {
    cursor:pointer;
    margin-left: 2px;
}

#bottomLinks {
    padding: 0 25px;
    float: right;
}

/* Footer styles */
footer {
    clear:both;
    border-top:1px solid #cccccc;
    bottom:0;
    position:relative;
    padding: 25px 25px 10px 0;
    margin:10px auto;
}

#copyrightbuttons {
    max-width:400px !important;
    margin:0 auto;
}

div#responseTime {
    width:50%;
    font-size:12px;
    color:#888888;
}

#copyright_data {
    width:auto;
    margin:0 auto;
}

#themePicker, #langPicker {
    text-align: center;
    margin-bottom: 0.5em;
}

/* Scheduler Styles */
#scheduler {
    margin-top: 5px;
}

#scheduler .schedulerDiv {
    color: #000000;
    text-align: left;
    width: 100%;
    background-color: #FAFAFA;
    border-collapse: collapse;
    border-bottom: 1px solid #999;
}

#scheduler .schedulerDiv table {
    width: 100%;
    border-collapse: collapse;
}

#scheduler .schedulerDiv table tr td {
    height: 18px;
    border: 1px solid #dddddd;
}

#scheduler .schedulerDiv table tr.schedulerTimeRow td {
    border-left: 0;
}

#scheduler .schedulerDiv table tr.schedulerTimeRow th[scope=col] {
    border-left:1px solid #DDDDDD;
    padding-left:4px;
}

#scheduler .schedulerDiv table tr.schedulerAttendeeRow td {
    background-color: #eeeeee;
    width: 15px;
}

#scheduler .schedulerDiv table tr.schedulerAttendeeRow td[scope=row] {
    overflow: hidden;
    padding-left: 4px;
    width: 125px;
    background: transparent;
    border-left: 0;
}

#scheduler .schedulerDiv table tr.schedulerAttendeeRow td.schedulerSlotCellStartTime {
    border-left: 4px solid #75AF4F !important;
    background-color:#FFFFFF;
}

#scheduler .schedulerDiv table tr.schedulerAttendeeRow td.schedulerSlotCellEndTime {
    border-left: 4px solid #ff0000 !important;
}

#scheduler .schedulerDiv table tr.schedulerAttendeeRow td.schedulerAttendeeDeleteCell {
    background: transparent;
    border-left: 1px solid #dddddd;
    padding-left: 4px;
}

#scheduler .schedulerInvitees {
    margin-top: 1em;
}

#scheduler .schedulerInvitees .tabForm {
    margin-bottom: 0;
}

/* calendar module styles */
.monthFooter td {
    padding-left: 7px;
    padding-right: 7px;
    padding-top: 3px;
    padding-bottom: 5px;
    border-top: 1px solid;
    border-bottom: 2px solid;
}

.monthHeader {
    padding: 6px 5px 4px 3px;
    margin-top: 10px;
    vertical-align: middle;
    background-repeat: repeat-x;
    background-position: top;
}

.monthHeader td {
    padding-left: 5px;
}

.monthViewDayHeight {
    height: 100px;
}

.monthViewDayHeight td[scope=row] {
    padding: 5px;
    text-align:center;
}

.monthViewDayHeight td {
    vertical-align: top;
    padding: 3px;
    text-align: right !important;
}

.yearViewDayHeight {
    height: 40px;
}

.monthCalBodyDayItem {
    margin: 7px 0 7px 0;
    padding: 5px 0 8px 0;
    border-top: 1px solid;
}

.monthCalBodyDayItem td {
    vertical-align: top;
}

.monthCalBodyDayItem td img {
    padding-right: 3px;
    vertical-align: top;
}

.monthCalBody th {
    vertical-align: top;
    padding: 7px;
    height: 20px;
    font-weight: normal;
}

.monthCalBodyTH th {
    padding: 5px !important;
    border-bottom: 1px solid;
    font-weight: bold;
}

.monthCalBody td {
    padding: 5px;
    text-align: left;
}

.monthCalBody td div table td {
    text-align: left!important;
}

.monthCalBody {
    padding: 0;
}

.monthCalBody td.yearCalBody {
    padding: 0;
    margin: 0;
}

.yearCalBodyMonth {
    padding:5px 0 0 0 !important;
    text-align:center !important;
}

.yearCalBodyMonth #daily_cal_table {
    margin-top: 5px;
}

.yearCalBodyMonth > a {
    font-weight: bold;
    margin: 0;
    padding: 5px;
    width: 100%;
    text-decoration: none !important;
}

.yearCalBodyMonth > a:hover {
    text-decoration: underline;
}

.calSharedUser {
    height: 20px;
    padding-top: 5px;
    padding-left: 8px;
    margin-top: 0;
    margin-bottom: 0;
    border-top: 1px;
}

/* js calendar styles */
.calendar {
    border: 1px solid #999;
}

.calendar .button {
    background-color: #eee;
    background-image: none;
}

.calendar .combo {
    border-top: 1px solid #f1f1f1;
    border-right: 1px solid #999;
    border-bottom: 1px solid #999;
    border-left: 1px solid #f1f1f1;
    background: #eee;
    padding: 0;
}

.calendar .combo .active {
    background: #eee;
}

.calendar .combo .hilite {
    background: #f8f7f7;
    padding: 1px 4px 1px 4px;
    border-top: 1px solid;
    border-bottom: 1px solid;
    border-color: #9e9e9e;
}

.calendar .combo .label, .calendar .combo .label-IEfix {
    text-align: left;
    padding: 2px 4px 2px 4px;
}

.calendar .nav {
    background: transparent no-repeat 100% 100%;
}

.calendar table {
    background: #eee;
}

.calendar table .wn {
    background: #eeeeee;
    border-right: 1px solid #ccc;
}

.calendar tbody .day {
    background: #fff;
    text-align: right;
    padding: 2px 4px 2px 2px;
}

.calendar tbody .day.othermonth.oweekend
{
    color: #666;
}

.calendar tbody .emptycell {
    display: none;
}

.calendar tbody .rowhilite td, .calendar tbody .rowhilite td.weekend {
    background: #f6f6f6;
}

.calendar tbody .rowhilite td.wn {
    background: #fff;
}

.calendar tbody td.hilite,
.calendar tbody td.weekend.hilite {
    background: #f8f7f7;
    border-color: #9e9e9e;
}

.calendar tbody td.selected {
    border-color: #666;
    background: #eee;
}

.calendar tbody td.today {
    color: #666;
}

.calendar tbody td.weekend {
    color: #666;
    background: #f9f9f9;
}

.calendar tfoot .ttip {
    background: #e8f0f4;
    border-top: 1px solid #fff;
    border-bottom: 1px solid #ccc;
    background: #dfdfdf;
    color: #000;
}

.calendar thead .hilite {
    border-bottom: 1px solid #fff;
    border-left: 1px solid #aaa;
    border-top: 1px solid #aaa;
    border-right: 1px solid #fff;
}

.calendar thead .name {
    background: #dddddd;
    border-color: #cccccc;
}

.calendar thead .title {
    padding: 3px;
    border-top: 1px solid #fff;
    border-bottom: 1px solid #cccccc;
    color: #000;
    background: #f8f7f7;
}

.calendar thead .weekend {
    color: #000;
    font-weight: bold;
}

.listViewCalCurrentAppt {
    background-color: #75AF4F;
}

.listViewCalOtherAppt {
    background-color: #4D5EAA;
}

.listViewCalConflictAppt {
    background-color: #AA4D4D;
}

.listViewCalCurrentApptLgnd {
    background-color: #75AF4F;
    border: 1px solid #444444;
}

.listViewCalOtherApptLgnd {
    background-color: #4D5EAA;
    border: 1px solid #444444;
}

.listViewCalConflictApptLgnd {
    background-color: #AA4D4D;
    border: 1px solid #444444;
}

/* for overlib js library */
.olCapFontClass {
    font-weight: bold;
    color: #444;
    background-color: #dfdfdf;
}

.olCapFontClass A {
    color: #dfdfdf;
}

.olFgClass td, #forecastsWorksheet .olBgClass td.olFgClass {
    background-color: #fff;
    padding: 5px 7px 7px 10px !important;
    line-height: 18px;
}

.olCgClass td, #forecastsWorksheet .olBgClass td.olCgClass {
    border-bottom: 2px solid #ddd;
    background-color: #f6f6f6;
    padding: 5px 3px 3px 10px !important;
}

.olCgClass {
    padding: 0;
    border: 0;
}

.olBgClass {
    background-color: #ddd;
    padding: 2px !important;
}

#forecastsWorksheet .olBgClass td {
    padding: 0 !important;
}

.olCloseFontClass {
    padding-bottom: 1px;
    text-align: right;
    background-color: #dfdfdf;
}

/* acl role colors */
.aclAll {
    color: #008000;
    font-weight: bold;
}

.aclOwner {
    color: #000000;
    font-weight: bold;
}

.aclNone {
    color: #FF0000;
    font-weight: bold;
}

.aclEnabled {
    color: #008000;
    font-weight: bold;
}
.aclDisabled
{
    color: #FF0000;
    font-weight: bold;
}

.aclAdmin {
    color: #0000FF;
    font-weight: bold;
}

.aclNormal {
    color: #008000;
    font-weight: bold;
}
.aclGroup {
    color: #0000A0;
    font-weight: bold;
}

/* for lists where we don't want to have bullet points */
ul.noBullet {
    list-style-type: none;
    margin-left: 0;
    padding-left: 0;
}

li.noBullet {
    list-style-type: none;
    padding: 0;
    margin: 0;
}

/* for subpanels */
#MorePanelHandle {
    cursor: pointer;
    display: inline;
    margin-left: 2px;
    margin-bottom: 2px;
    text-align: center;
    background: url('../../../../index.php?entryPoint=getImage&imageName=more.gif') no-repeat bottom left;
    color: #444;
}

.sqsFloater {
    position:absolute;
    z-index:2;
    bottom:0;
    right:0;
    display:none;
    padding:0;
}

.sqsFloater td {
    border:1px inset;
    color:black;
}

.sqsMatchedSmartInputItem {
    padding: 2px 5px 2px 5px;
    margin: 0;
    cursor: pointer;
}

.sqsSelectedSmartInputItem {
    background-color:#DEEFFF;
}

#sqsSmartInputResults {
    padding:0;margin:0;
}

.sqsNoMatch {
    padding: 2px 5px 2px 5px;
    font-weight: bold;
    background-color:#eeeeee;
    color:#980000;
}

/* misc font displays */
.todaysTask {
    color: #FF7800
}

.overdueTask {
    color: #ff0000;
}

.required, .error {
    color: #ff0000;
}

.success {
    color: #00ee00;
}

.rssItemDate {
    color: #666666;
}

.date {
    font-size: 13px;
    font-weight: bold;
    border-bottom: 1px solid;
    padding-right: 10px;
}

.dateFormat {
    font-weight: normal;
    font-style: italic;
}

/* list view page numbers */
.pageNumbers {
    padding-right: 3px;
    padding-left: 3px;
}

.contentBox {
    border-top: 1px solid #DDD;
    border-bottom: 1px solid #DDD;
    padding: 0 10px 0 0;
    margin: 10px 0 10px 0;
}

.contentBox td {
    padding-top: 0;
}

/* for team notices and my portal dashlets */
.teamNoticeBox {
    border: 1px solid;
    padding: 0;
    background: #fff;
    width:100%;
}

.teamNoticeText {
    padding: 0 10px 0 10px;
}

/* to force border to display on tiny-mce controls */
.mceToolbarTop {
    border-bottom:1px solid #CCCCCC !important;
}

#dashletCtrls {
    float: right;
}

ul#dashletCategories li a:link, ul#dashletCategories li a:visited {
    background: #eee;
}

ul#dashletCategories li a.current, ul#dashletCategories li a.current:hover {
    color: #444;
    background: transparent;
}

ul#dashletCategories li a:link:hover {
    border:1px solid #ccc;
}

#moduleDashlets h3,#chartDashlets h3,#toolsDashlets h3 {
    margin-top: 13px;
}

#dashletSearch table tr td input[type=button] {
    vertical-align: top;
}

.x-dlg-btns button.x-btn-text:hover,
.x-dlg-btns .x-btn-focus button.x-btn-text {
    color: #000;
}

/* Bug 27478 - IE Hacks to make sure username/password boxes on login page are same length */
td.edit.view td {
    text-align: left;
}

td.edit.view td[align=right] {
    text-align: right;
}

/* if we have horizontal padding anywhere in the table, it will break the rollup tree */
#forecastsWorksheet  tbody  tr  td,
#forecastsWorksheet  tr  td {
    padding: 3px 0 5px 0 !important;
}

#forecastsWorksheet  tr.pagination  td {
    padding: 0 !important;
}

#forecastsWorksheet tr.pagination td table td {
    padding:3px 7px 3px 5px !important;
}

/* for forecasts worksheet containing table ( overrides .list .view style ) */
#forecastsWorksheet > tbody > tr > td, #forecastsWorksheet > tr > td, #forecastsWorksheet #activetimeperiods  tr  td {
    padding: 0  ! important;
    vertical-align: top;
}

/* fixes email setting issues */
#tab_general > form > table, #tab_general > form > table.detail th, #tab_accounts > table, #tab_accounts > table.detail th {
    border: 0;
}

#tab_accounts .detail.view .edit.view {
    margin-top: 0;
}

#tab_accounts #ieSelect > table, #ieAccount > table, #ieAccount > table td table {
    padding: 0pt ! important;
    border-collapse: collapse;
}

#importDialogContent {
    overflow: hidden;
}

#importDialogContent #importDiv {
    margin-top: 0;
}

/* override some of the detail view styles for show more detail option (KBDocument detail view)*/
.detail td.subdetail {
    padding:0;
    border-bottom:medium none;
}

.detail td.subdetail table tr td {
    padding: 5px 6px;
}

/* override some of the detail view styles for the import options dialog */
#importOptions td {
    padding: 5px 6px;
}

#importOptions table {
    border-collapse:collapse;
}

#importOptions #chooser_choose_index_text, #importOptions #chooser_ignore_index {
    background: white;
    border: 0;
    text-align: left;
}

/* login page*/
.login table tr td {
    padding:0 !important;
    text-align:left;
}

.login {
    padding:10px 6px 12px 10px !important;
}

.login .login_more {
    text-align:right;
}

#lastviewicon, #newrecordicon, #shortcuts_img,#lastviewicon_1, #newrecordicon_1, #shortcuts_img_1 {
    display:none;
}

#popup_query_form {
    padding-left:0;
    padding-right:0;
}

.emailaddresses tr td[scope=row] {
    padding-left:0 !important;
    padding-top:0 !important;
}

/*System Settings*/
#container_upload {
    margin-top:7px;
}

/* Subpanel links */
.subTabs td {
    padding: 0 0.25em;
}

.sugarFeedDashlet {
    overflow:auto;
    max-height:375px;
}

.sugarFeedDashlet td.list th, .sugarFeedDashlet td.list td[scope=col] {
    display:none;
}

.sugarFeedDashlet tr {
    height:auto;
}

.sugarFeedDashlet .byLineBox {
    width:100%;
    position:relative;
    overflow: hidden;
}

.sugarFeedDashlet .byLineBox .byLineLeft {
    float:left;
}

.sugarFeedDashlet .byLineBox .byLineRight {
    display:inline;
    float:right;
    font-size:79%;
}

iframe.teamNoticeBox {
    width:99%;
    padding:0;
}

.loading-indicator {
    background-image:url('../default/ext/resources/images/default/grid/loading.gif');
    background-repeat:no-repeat;
    background-position:left;
    padding-left:20px;
    line-height:16px;
    margin:3px;
}

.x-sqs-list {
    border:1px solid #d0d0d0;
    background:#d0d0d0;
    overflow:hidden;
}

.x-sqs-list-inner {
    overflow:auto;
    background:#FFF;
    position:relative;
    overflow-x:hidden;
}

.x-sqs-list-item {
    font:normal 12px tahoma,arial,helvetica,sans-serif;
    border:1px solid #fff;
    white-space:nowrap;
    overflow:hidden;
    text-overflow:ellipsis;
    padding:1px;
}

.x-sqs-list .x-sqs-selected {
    border:1px dotted #f6f6f6!important;
    background:#d0d0d0;
    cursor:pointer;
}

embed {
    background: transparent;
}

#massupdate_form {
    margin-top: 20px;
}

#massupdate_form .buttons {
    padding-bottom: 2px;
}

/* Bug 32603 - Fixes missing center line for KB Admin */
#selected_directory_children {
    border-left: 1px solid;
    padding: 3px;
}

.dashletPanel .hd .hd-center .dashletToolSet a{
    padding: 0 2px;
}

.dashletPanel .hd .hd-center .dashletToolSet a:last-child  {
    padding-right: 0;
}

.dashletPanelMenu.wizard.import .bd .screen {
    padding: 20px;
    border: 0 none;
    height: 487px;
    overflow-x: hidden;
    overflow-y: auto;
    width: auto;
    display: block;
    background-color: #fff;
}

div.confirmTable {
    overflow: auto;
    width: 1056px;
    position: relative;
    margin-bottom: 20px;
}

/* Bug 19728 - Email Templates detail view is different with edit view */
#html_div p {
    margin: 12px 0;
}

#html_div p:first-child {
    margin: 0 0 12px 0;
}

/* Default Styles */

.h3Row {
    margin-top: 10px;
    vertical-align: middle;
    background-repeat: repeat-x;
    background-position: top;
    background-color: #fff;
}

.h3Row td {
    padding: 4px 5px 3px 3px;
}

h4, h5 {
    margin-bottom: 2px;
    padding-left: 4px;
}

hr {
    border: 0;
    border-top: 1px solid #cccccc;
    background-color: #cccccc;
    color: #cccccc;
    height: 1px;
    clear: both;
}

a:link, a:visited, a:hover {
    text-decoration: underline;
}

.buttonSlide {
    border: 0;
}

.buttonSlide .yui-hd {
    border: 0;
    background-color: transparent;
    padding: 0;
}

.buttonSlide.yui-module .yui-hd .toggle em {
    background-image: url('../../../../index.php?entryPoint=getImage&imageName=slider_button_more.png');
    background-repeat: no-repeat;
    display: inline; /* prevent IE margin doubling */
    overflow:hidden;
    text-indent:9999px;
    float: right;
    text-align: right;
    height: 14px;
    width: 14px;
}

.buttonSlide.yui-module.yui-closed .yui-hd .toggle em {
    background-image: url('../../../../index.php?entryPoint=getImage&imageName=slider_button_less.png');
}

/* DetailView/EditView/ListView styles */
.view {
    border-bottom:1px solid;
    border-top:2px solid;
}

/* Listview styles */
.list tr.pagination td table td {
    background:#FAFAFA none repeat scroll 0 0;
    color:#666666;
}

.td_alt, .list tr th, .list tr td[scope=col], .edit .list tr th, .edit .list tr td[scope=col] {
    border-left: none;
    border-right: none;
    border-bottom: 1px solid #cccccc;
}

/* module title */
.moduleTitle {
    padding-bottom: 3px;
    padding-top: 0;
    margin-bottom: 10px;
    margin-top: 0;
}

.moduleTitle > h2 > img {
    display: none;
}

/* for subpanel tabs */
ul.subTabs {
    padding: 4px 0;
    margin: 0;
    border: none;
    font: 12px Arial, Verdana, Helvetica, sans-serif;
}

ul.subTabs li {
    list-style: none;
    margin: 0;
    display: inline;
}

.activeSubTab, ul.subTabs li a.activeSubTab:link, ul.subTabs li a.activeSubTab:visited, ul.subTabs li a.activeSubTab:hover {
    font-weight: bold;
}

ul.subTabs li a {
    padding: 0 8px 0 8px;
    margin: 0;
    border-right: 1px solid;
    border-bottom: none;
    text-decoration: none;
}

ul.subTabs li a:link, ul.subTabs li a:visited {
    text-decoration: none;
}

.subTabMore {

    text-decoration: none;
    padding-top: 3px;
}

/* new record form */
#newRecord form {
    border-bottom: 1px solid;
}

/* misc links */
a.utilsLink:link, a.utilsLink:visited {
    font-weight: normal;
    text-decoration: underline;
    padding-bottom: 3px;
}

a.tabFormAdvLink:link, a.tabFormAdvLink:visited, a.tabFormAdvLink:hover {
    text-decoration: none;
    line-height: 20px;
    margin-right: 2px;
}

/* global links */

#globalLinks {
    border-left:1px solid #bbbbbb;
    margin: 0 0 0 10px;
    font-size:1.1em;
    height:49px;
}

#globalLinks a{
    color:#ffffff;
}

#globalLinks ul li a {
    max-width:150px !important;
    color:#3C8DBC;
}

#globalLinks ul li a:hover {
    max-width:150px !important;
    color:#ffffff;
}

#globalLinks ul li{
    padding:0;
}

/* themepicker */
#themepickerLinkSpan a {
    color: #444444;
}

/* for subpanel tabs */
ul.tablist, ul.subpanelTablist
{
    border-bottom: 2px solid;
}
ul.tablist li a, ul.subpanelTablist li a {
    border-top: 2px solid;
    border-right-color:#cccccc;
    border-top:none;
    border-bottom:none;
}

ul.tablist li a:hover, ul.subpanelTablist li a:hover {
    border-top: 2px solid;
}

ul.tablist li a.current, ul.tablist li a.current:hover {
    border-bottom:2px solid #f6f6f6;
    font-weight: bold;
}

ul.subpanelTablist li a.current, ul.subpanelTablist li a.current:hover {
    border-bottom:2px solid #fff;
    font-weight: bold;
}

.subpanelTabForm .h3Row {
    border-top: 1px solid #dddddd;
    background-image: none;
}

/*Bug 29945 */
.pagination button {
    border-color: #c1c1c1;
    background-color: #f7f7f7;
    color: #333333;
}

.pagination button [title="Return to List"]:hover{
    background-image:none;
    color:#fff;
}

#colorPicker {
    border-right:2px solid #DDDDDD;
    padding:8px 4px 4px 0;
    margin-right:1px;
}

#colorPicker span {
    color:#cccccc;
}

#colorPicker #themepickerLinkSpan {
    color:#444444;
    text-decoration:underline;
    font-size:12px;
    font-weight:400;
}

#colorPicker #themepickerLinkSpan:hover {
    color:#0B578F;
}

/* YUI styles */
.ygrid-row, .ygrid-hd, .ygrid-hd-body, .ygrid-hd-body span {
    font-size: 8pt;
}

/* for team notices dashlet */
.teamNoticeBox {
    border-color: #abc3d7;
    color: #444444;
}

/* for subpanel tabs */
ul.tablist li a.activeSubTab:hover {
    border-bottom-color: #ddd;
    color: #000000;
}

ul.subpanelTablist li a.activeSubTab:hover {
    color: #000000;
}

/* search */
#search input[name=query_string] {
    border-color: #6fb0e4;
    background-color: #f6fafd;
}

/* new record form */
#newRecord form a:link, #newRecord form a:visited {
    color: #666666;
}
#newRecord form a:hover {
    color: #444444;
}

/* listviews */
.list tr.pagination td table td a:link,
.list tr.pagination td table td a:visited,
.reportGroupByDataChildTablelistViewThS1 a:link,
.reportGroupByDataChildTablelistViewThS1 a:visited,
.list tr th,
.list tr th a:link,
.list tr th a:visited,
.list tr td[scope=col],
.list tr td[scope=col] a:link,
.list tr td[scope=col] a:visited,
.list tr.pagination td table td span.pageNumbers {
    color: #444444;
}

.evenListRowS1 td, .oddListRowS1 td {
    color: #000000;
    border-bottom: 1px solid #cbdae6;
}

.evenListRowS1:hover td, .oddListRowS1:hover td {
    background: #f6f6f6;
}

/* detailviews */
.detail table, table.detail {
    background-color: #cbdae6;
}

.detail tr td[scope="row"] {
    color: #000000;
    background-color: #f6f6f6;
    border-color: #cbdae6;
}

.detail h4 {
    color: #444444;
}

.detail tr th {
    border-color: #cbdae6;
}

.detail tr td {
    color: #444444;
    border-color: #cbdae6;
    background-color: #fff;
}

.detail tr td a:link, .detail tr td a:visited, .detail tr td a:hover {
    color: #0b578f;
}

/* editviews */
.edit td[scope=row] {
    color: #444444;
}

#EditView hr{
    border-color:#abc3d7;
}

.edit {
    color: #333333;
    background-color: #f6f6f6;
}

.detail .edit td {
    background-color: #fff !important;
    border-bottom: 0 !important;
}

/* other views */
.other {
    border-color: #abc3d7;
    background-color: #cbdae6;
}

.other td {
    color: #444444;
    background-color: #ffffff;
    border-left-color: #dfdfdf;
}

.other td[scope=row] {
    color: #000000;
    background-color: #fafafa;
}

.other td.edit {
    color: #000000;
    background-color: #f6f6f6;
}

a.tabFormAdvLink:link, a.tabFormAdvLink:visited {
    color: #444444;
}

/* calendar styles */
.monthCalBody {
    background-color: #abc3d7;
}

.monthFooter td {
    border-top-color: #abc3d7;
    border-bottom-color: #abc3d7;
    background-color: #ffffff;
}

.monthHeader a:hover, .monthViewDayHeight a:hover {
    color: #0b578f;
}

.monthCalBodyTH th[scope=row], .monthViewDayHeight td[scope=row] {
    background-color: #ebebeb;
}

.monthCalBodyTH th {
    background-color: #fafafa;
    color: #444444;
    border-color: #abc3d7 !important;
}

.monthViewDayHeight td {
    border-color: #abc3d7;
    background-color: #ffffff;
    color: #444444;
}

.monthViewDayHeight td[class=weekEnd] {
    background-color: #f6f6f6;
}

.monthCalBodyDayItem {
    background-color: #ffffff;
    border-top-color: #abc3d7;
    border-bottom-color: #ddd;
}

.monthCalBody td {
    background-color: #fff;
    color: #444444;
}

.monthCalBody th a {
    color: #000000;
}

.yearCalBody {
    border: none;
}

.yearCalBodyMonth {
    background-color: #efefef !important;
    border-top: 2px solid #3C8DBC;
    border-bottom: 2px solid #fff;
}

.yearCalBody .monthHeader {
    border: none;
}

.yearCalBodyMonth #daily_cal_table {
    border-top: #abc3d7;
}

.yearCalBodyMonth #daily_cal_table .monthCalBodyTHDay {
    border-color: #abc3d7;
}

.yearCalBodyMonth > a {
    color: #000000;
}

h5.calSharedUser {
    color: #444444;
}
.monthHeader {
    color: #444;
    background-color: #fff;
    border-color: #abc3d7;
    background-image: url('../../../../index.php?entryPoint=getImage&imageName=bg.gif');
}

/* for subpanel tabs */
.subpanelTabForm {
    border-color: #3C8DBC;
    color: #000000;
    background-color: #ffffff;
}

ul.tablist, ul.subpanelTablist {
    border-bottom-color: #3C8DBC;
}

ul.tablist li a:hover, ul.subpanelTablist li a:hover {
    background: #fafafa;
    border-color: #3C8DBC;
}

ul.tablist li a, ul.subpanelTablist li a {
    background-color: #fff;
    border-color: #dddddd;
}

ul.tablist li a:link, ul.tablist li a:visited, ul.subpanelTablist li a:link, ul.subpanelTablist li a:visited {
    color: #444444;
}

ul.tablist li a:hover, ul.subpanelTablist li a:hover {
    background: #fafafa;
}

ul.subpanelTablist li a.current, ul.subpanelTablist li a.current:hover {
    color: #4f4f4f;
    background: #fff;
    border-right-color:#cccccc;
    border-top:none;
    border-bottom:none;
}

ul.tablist li a.current:link, ul.tablist li a.current:visited, ul.tablist li a.current:hover {
    background: #f6f6f6;
    border-bottom-color: #f6f6f6;
    border-right-color: #abc3d7;
    border-top-color: #abc3d7;
}

#change_layout {
    border: 0;
}

/* for overlib js library */
.olCgClass td {
    border-bottom-color: #abc3d7;
}
.olBgClass {
    background-color: #abc3d7;
}

.yui-navset .yui-nav, .yui-navset .yui-navset-top .yui-nav, .yui-layout .yui-layout-hd {
    border-bottom: 1px solid #ABC3D7;
}

.yui-layout .yui-layout-unit div.yui-layout-bd, .yui-navset .yui-content, .yui-navset .yui-navset-top .yui-content {
    border-color:#ABC3D7;
}


.yui-navset .yui-nav .selected a, .yui-navset .yui-nav .selected a em, .yui-navset .yui-nav a, .yui-navset .yui-nav a em, .yui-navset .yui-nav a, .yui-navset .yui-navset-top .yui-nav a  {
    border-color: #ABC3D7;
}

a.sugar-tab-close, .yui-navset .yui-nav a.sugar-tab-close, .yui-navset .yui-nav .selected a.sugar-tab-close {
    background : transparent url('../../../../index.php?entryPoint=getImage&themeName=Sugar55&imageName=sugar-yui-sprites.png')  no-repeat scroll 0 -70px;
}

ul.yui-nav li.selected {
    background:#3C8DBC;
}

#basic_search_link {
    margin-left:6px !important;
}

#ajaxStatusDiv {
    background: #ffffff;
    color: #c60c30;
    position: fixed;
    opacity: .8;
    filter: alpha(opacity=80);
    z-index: 20;
    top: 7px;
    border: 1px solid #aaa;
    padding: 5px;
}

div#chartDashlets {
    overflow-y: auto;
}

/* miscellaneaous 508 classes */
.detail508 tr td[scope="col"] {
    background-color: #F6F6F6;
    border-color: #CBDAE6;
    color: #000000;
    text-align: right;
    white-space: nowrap;
}

td.teamset-row, .edit tr td.teamset-row, .edit tr td table tr td.teamset-row {
    padding: 5px !important;
}

/* competible for SugarActionMenu */

ul.clickMenu {
    list-style: none;
    padding: 0;
    margin: 0 !important;
    vertical-align: bottom;
    color: #000000;
    display: inline-block;
    border:1px solid #dddddd;
    background:#eeeeee;
}

ul.clickMenu form{
    float:left;
    display:block;
}

#globalLinksModule ul.clickMenu.SugarActionMenu li a:hover,
#globalLinksModule ul.clickMenu li:hover span,
ul.SugarActionMenuIESub li a:hover, ul.clickMenu.SugarActionMenu li a:hover, ul.clickMenu.SugarActionMenu li span.subhover:hover,
ul#globalLinksSubnav li a:hover, ul#quickCreateULSubnav li a:hover,
ul.clickMenu li ul.subnav li a:hover,ul.clickMenu li ul.subnav li input:hover, ul.clickMenu.subpanel.records li ul.subnav li a:hover, ul.clickMenu ul.subnav-sub li a:hover { /*--Hover effect for subnav links--*/

   color: #3C8DBC;
}

ul#globalLinksSubnav.SugarActionMenuIESub li a:hover, ul#quickCreateULSubnav.SugarActionMenuIESub li a:hover,
ul.clickMenu:hover > li > span > a, ul.clickMenu:hover > li > a {
    /*color: #fff !important;*/
}

ul.clickMenu li span.ab:hover {
    background-position: 6px 0;
}

ul.clickMenu>li, ul.SugarActionMenuIESub li {
    background-color: #eeeeee;
    float: left;
    margin: 0;
    list-style: none;
    position: relative; /*--Declare X and Y axis base--*/
    cursor: pointer;
    -webkit-transition: all 0.3s ease-out;
    -moz-transition: all 0.3s ease-out;
    -o-transition: all 0.3s ease-out;
    transition: all 0.3s ease-out;
    padding:5px;
    color:#ffffff;
}

ul.SugarActionMenuIESub li a,
ul.clickMenu li a, .list tr.pagination td.buttons ul.clickMenu > li > a:link, .list tr.pagination td.buttons ul.clickMenu > li > a{
    display: block;
    text-decoration: none;
    float: left;
    margin:0 5px 0 0;
    color: #333333;
}

.list tr.pagination td.buttons ul.clickMenu:hover > li > a:link, .list tr.pagination td.buttons ul.clickMenu:hover > li > a{
    color: #fff;
}

ul.clickMenu li.single a{
    padding-right: 8px !important;
}

ul.clickMenu li a:hover{
    text-decoration: none !important;
}

ul.clickMenu li span { /*--Drop down trigger styles--*/
    width: 22px;
    height: 16px;
    float: left;
    background: url('../../../../index.php?entryPoint=getImage&imageName=actionMenuArrow.png') no-repeat 6px -28px;
    cursor: pointer;
}

ul.clickMenu li span.ab { /*--Drop down trigger styles--*/
    border-left: 1px #aaa solid;
    /* Remove the padding, not needed when we select records */
    /* padding-left: 5px; */
}

ul.clickMenu li span.subhover {
    cursor: pointer;
} /*--Hover effect for trigger--*/

ul.clickMenu li ul.subnav, ul.clickMenu ul.subnav-sub, ul.SugarActionMenuIESub {
    list-style: none;
    position: absolute; /*--Important - Keeps subnav from affecting main navigation flow--*/
    left: 0; top: 28px;
    background: #fff;
    margin: 0;
    display: none;
    float: left;
    width: auto;
    border: 1px solid #ccc;
    box-shadow: #999 0 5px 10px;
    -moz-box-shadow: #999 0 5px 10px;
    -webkit-box-shadow: #999 0 5px 10px;
    padding: 8px 0;
    z-index: 10;
    overflow:hidden;
}

ul.clickMenu li ul.subnav li, ul.clickMenu ul.subnav-sub li, ul.SugarActionMenuIESub li{
    margin: 0;
    padding: 0;
    clear: both;
    width:100%;
    white-space: nowrap;

}

ul.clickMenu.subpanel.records {
    background-color: #eee;
    border: 1px solid #cccccc;
    background-image: none;
}

ul.clickMenu.subpanel.records li a{
    color: #aaa;
}

ul.clickMenu.subpanel.records > li div:hover a{
    color: #fff !important;
}

ul.clickMenu.subpanel.records li > span{
    opacity: .5;
    height: 16px;
    width: 17px;
    padding:0 5px 0 0 !important;
    background-position: 50% -28px;
}

ul.clickMenu.subpanel.records:hover li > span{

}

ul.clickMenu.subpanel.records li ul.subnav li a span {
    height: 0;
    width: 0;
    background-image: none;
}

ul.clickMenu.button li span.ab:hover {
    background-position: 50% 0;

}

ul.clickMenu.button li > span {
    width: auto;
    background-position: 50% -20px;
    padding: 3px 15px 3px 10px !important;
    height: auto;
}

ul.clickMenu.button:hover li > span {

}

ul.clickMenu.button li > span a {
    padding: 0 !important;
}

ul.clickMenu.button span {
    padding-right: 5px;
}

ul.clickMenu.button li ul.subnav {
    width: auto;
}

ul.clickMenu li a.disabled {
    color:gray !important;
    cursor:default !important;
}

.oddListRowS1:hover td ul.clickMenu.subpanel.records , .evenListRowS1:hover td ul.clickMenu.subpanel.records {
    background:#dddddd;
    border: 1px solid #AAAAAA;
}

.oddListRowS1:hover td ul.clickMenu.subpanel.records li a, .evenListRowS1:hover td ul.clickMenu.subpanel.records li a {
    color: #000;
}

.oddListRowS1:hover td ul.clickMenu.subpanel.records li span, .evenListRowS1:hover td ul.clickMenu.subpanel.records li span {
    opacity: 1;
}

ul.clickMenu li ul.subnav li a,ul.clickMenu li ul.subnav li input, ul.subnav-sub li a, ul.SugarActionMenuIESub li a {
    float: left;
    background: #fff;
    padding: 1px 10px !important;
    border: 0 !important;
    width:100%;
    text-align: left;
    font-size: 12px !important;
    color: #000;

}

ul.clickMenu li ul.subnav li input {
    padding: 2px 10px !important;
    width:100%
}
ul.SugarActionMenuIESub li a:hover,
ul.clickMenu li ul.subnav li a:hover,ul.clickMenu li ul.subnav li input:hover, ul.clickMenu.subpanel.records li ul.subnav li a:hover, ul.clickMenu ul.subnav-sub li a:hover { /*--Hover effect for subnav links--*/
    background-color: #3C8DBC;
    color: #fff;
    font-weight: normal !important;
    font-size: 12px !important;
    cursor: pointer;
    text-shadow: none;

}

td.paginationActionButtons ul.clickMenu .massall,
ul#selectLink.clickMenu .massall, td.selectCol .massall{
    float: left;
    margin: 2px 0 0 4px;
}

td.paginationActionButtons ul.selectmenu > li > a, td.selectCol ul.selectmenu > li > a, ul#selectLink.clickMenu > li > a {
    padding: 0 !important;
}

ul.clickMenu.showLess .moreOverflow , ul.clickMenu.showLess .moduleMenuOverFlowLess, ul.clickMenu.showMore .moduleMenuOverFlowMore {
    display:none;
}

ul#selectLink.clickMenu {
    height: 17px;
    min-width: 20px;
    background-image: none;
}

td.paginationActionButtons ul.clickMenu #massall,
ul#selectLink.clickMenu #massall{
    float: left;
    margin: 1px 4px;
}
.selectActions.clickMenu {
    display: none;
}

ul.clickMenu.show {
    display:inline-block;
}

ul#selectLink.clickMenu > li > a{
    padding-left: 0 !important;
}

ul#selectLink.clickMenu li span {
    height: 17px;
}

ul#selectLink.clickMenu li ul.subnav {

}

ul#detailViewActions.clickMenu {
    margin-top: 2px !important;
}

#selectActions.clickMenu {
    display: none;
}

.selectActionsDisabled {
    display: inline-block;
    background-color: #eee;
    border: 1px solid #ddd;
    vertical-align: bottom;
}

.selectActionsDisabled span {
    width: 17px;
    height: 17px;
    float: left;
    background: url('../../../../index.php?entryPoint=getImage&imageName=actionMenuArrow.png') no-repeat 6px -28px;
    opacity: .5;
}

.selectActionsDisabled span.ab {
    border-left: 1px #ccc solid;
    margin-left: 10px;
    padding-left: 5px;
}

.selectActionsDisabled a, #selectActionsDisabled a:hover {
    float: left;
    display: block;
    text-decoration: none !important;
    color: #999 !important;
    padding: 1px 0 0 0 !important;
    text-shadow: 1px 1px #FFFFFF;
    font-weight: normal;
    font-size: 13px;
}

#quickCreate {
    float: right;
}

#quickCreate ul.clickMenu {
    background: none;
    border: 0 none;
    padding-right: 0;
    font-family: 'Helvetica Neue', Helvetica, Arial, sans-serif;
}

#quickCreate ul.clickMenu > li {
    width: 50px;
    height: 43px;

}
#quickCreate ul.clickMenu li > span {
    background: url('../../../../index.php?entryPoint=getImage&imageName=quick-create.png') no-repeat center center;
    height: 43px;
    width: 50px;
}

#quickCreate ul.clickMenu > li:hover {
    background-color: #276499;
}
ul#globalLinksSubnav li { min-width: 120px;}
ul#globalLinksSubnav, ul#quickCreateULSubnav,
#quickCreate ul.clickMenu li ul.subnav, #globalLinksModule ul.clickMenu li ul.subnav{
    top: 43px;
    right: 0;
    left: auto;
    padding: 10px 0;
    border: 1px solid #999;
    width: 100%;
}

#quickCreate ul.clickMenu li ul.subnav {
    width: auto;
}

#globalLinksSubnav li a, #quickCreateULSubnav li a,
#quickCreate ul.clickMenu li ul.subnav li a, #globalLinksModule ul.clickMenu li ul.subnav li a {
    padding: 4px 10px !important;
    font-size: 13px !important;
    color: #666666 !important;
    line-height: 1.45;
}
#quickCreateULSubnav li.moduleMenuOverFlowLess a, #quickCreateULSubnav li.moduleMenuOverFlowMore a,
#quickCreate ul.clickMenu li ul.subnav li.moduleMenuOverFlowMore a, #quickCreate ul.clickMenu li ul.subnav li.moduleMenuOverFlowLess a {
    color: #999 !important;
}

#quickCreate ul.clickMenu li ul.subnav li a:hover, #globalLinksModule ul.clickMenu li ul.subnav li a:hover, #quickCreate ul.clickMenu li ul.subnav li.moduleMenuOverFlowMore a:hover, #quickCreate ul.clickMenu li ul.subnav li.moduleMenuOverFlowLess a:hover {
    color: #fff !important;
}

ul.clickMenu li ul.subnav li a:hover .showLessArrow, ul.clickMenu li ul.subnav li a:hover .showMoreArrow {
    background-position: center 8px;
    opacity: 1;
}

#quickCreate ul.clickMenu li ul.subnav li.moduleMenuOverFlowMore a img, #quickCreate ul.clickMenu li ul.subnav li.moduleMenuOverFlowLess a img
{
    opacity: .6;
}

/* Table CSS */
.view, table.view td {
    border:none;
}

#ajaxHeader {
    float:left;
}

.selectActionsDisabled {
    padding: 3px 8px 3px 8px;
    margin: 0 3px 0 3px;
    background: #cccccc; /* Old browsers */
    color: #121212;
    cursor: pointer;
    font-size:12px;
}

a#create_link.utilsLink {
    color: #fff;
    background-color: #3C8DBC;
    border:none;
    padding:5px 8px 5px 8px;
    -webkit-transition: all 0.2s ease-out;
    -moz-transition: all 0.2s ease-out;
    -o-transition: all 0.2s ease-out;
    transition: all 0.2s ease-out;
    text-decoration:none;
}

a#create_link.utilsLink:hover {
    background-color: #008080;
    -webkit-transition: all 0.2s ease-out;
    -moz-transition: all 0.2s ease-out;
    -o-transition: all 0.2s ease-out;
    transition: all 0.2s ease-out;
}

h1,h2,h3,h4 {
    color:#333333;
    font-weight:normal;
    font-family: 'Helvetica Neue', Helvetica, Arial, sans-serif;
    margin:0 0 5px 0;
}

select {
    padding:4px;
}

a:link {
    text-decoration:none;
}

iframe.teamNoticeBox {
    width:100%;
    overflow:auto;
}

#globalLinks ul li a {
    text-decoration:none;
}
.iconed {
    padding: 5px 5px 2px 0;
    margin-left:5px;
    float:left;
}

#query_string {
    margin:0;
}

.dashletPanel {
    padding:0;
    margin:15px;
}

.hd-center {
    padding:0;
    margin:0;
}

.bd {
    padding:0;
    margin:0;
}

.view, table.view {
    padding:0;
    margin:0;
    background:#fefefe;
}

.evenListRowS1 {
    background:#efefef;
}

.monthHeader {
    border:none;
    background:#efefef;
    padding:5px;
}

.toggler {
    margin:10px;
}

.detail h4 {
    font-weight: bold;
    margin:10px;
    text-align: left;
    border: none;
}

#dialog {
    text-align:center;
    overflow:hidden;
    zoom:1;
    padding:25px;
    z-index: 1;
    background-opacity:0.6;
}

#overlay {
    position: fixed;
    top: 0;
    left: 0;
    background-color: #fff;
    width: 100%;
    height: 100%;
    display: none;
}

#links {
    float:right;
}

#bottomLinks {
    margin:0 auto;
    text-align:center;
}

#moduleDashletsList {
    height:auto;
}

#dashletsList{
    max-height:500px !important;
    overflow:hidden;
}

#dashletsDialog_c{
    margin-left:-125px;
    margin-top:-50px;
}

button[disabled]:hover, input[type=submit][disabled]:hover, input[type=reset][disabled]:hover, input[type=button][disabled]:hover
{
    border: none;
    background-color: #777777;
    color: #000000;
}

.iconed_dull {
    opacity:0.6;
}

.dashletNonTable {
    padding: 0 5px 0 10px;
}

a.crumbLink {
    font-size:14px;
}

span.crumbLink {
    font-size:14px;
}

#settingsDialog table.view {
    padding:10px;
    margin:5px 0 5px 0;
}

.view tr {
    padding:5px 0 5px 0;
}

#mbfooter .yui-layout-hd td {
    background:none;
}

select, textarea {
    border:1px solid #ccc;
    padding:4px;
}

select:focus {
    border:1px solid #3C8DBC;
    padding:4px;
}

.chartContainer table tr td {
    padding:3px;
}

.tabForm {
    border: none;
    background:#ffffff;
}

#create_image {
    display:none;
}

a#delete_listview_top:hover {
    color:#ffffff;
}

#add_dashlets {
    display:none;
}

.moduleTitle {
    margin-top:10px;
}

.about_suite {
    padding: 0 25px 0 0;
    float:left;
    max-width:550px !important;
}

.about_suite h3 {
    font-weight:normal;
    font-size:18px;
}

.about_suite ul li {
    font-size:14px;
    margin-bottom:10px;
    color:#777777;
}

#about_menu {
    margin-top:10px;
    margin-bottom: 20px;
    padding-left: 0;
}

#about_table {
    width:100%;
}

#about_header {
    padding: 10px 15px 20px 15px;
}

#about_menu li {
    list-style-type: square;
}

#featuring {
    padding:10px 0 0 0;
    font-size:14px;
    color:#777777;
}

.wrapper {
    border:1px solid #000;
    display:inline-block;
    position:relative;
}

.wrapper input,
.wrapper button {
    background-color:transparent;
    border:0;
}

.wrapper button {
    position:absolute;
    right:0;
    top:0;
}

.wrapper input {
    padding-right:30px; /* button padding */
}

input[type=text].cstm_code {
    resize:both;
    width:200px;
    height:200px;
}

#moduleDashletsList {
    max-height:375px !important;
}

#caseStyleUser {
    background:#f7f7f7;
    border:1px solid #cccccc;
    margin:10px;
    padding:10px;
}

#caseStyleContact {
    background:#DEDEDE;
    border:1px solid #cccccc;
    margin:10px;
    padding:10px;
}

#caseStyleInternal {
    background:#00EEEE;
    border:1px solid #cccccc;
    padding:10px;
    margin: 10px 60px 10px 10px;
}

.caseUpdateImage {
    margin:0 5px 0 0;
}

.caseUpdate{
    margin:5px 0 0 15px;
}

#extramargin {
    margin: 0 0 0 50px;
}

#lessmargin {
    margin: 0 50px 0 0;
}

/* Start color and theme picker */
.themePicker
{
    padding-top: 1em;
}

.themePicker td
{
    padding: 0 !important;
}

.themePicker > table > tbody > tr > td
{
    text-align: left;
    vertical-align: top;
    width: 100%;
}

.themePicker hr
{
    margin: 0;
}

#themepickerLinkSpan
{
    cursor:pointer;
}

#colorPicker
{
    padding: 8px 5px 0 7px;
}

#colorPicker ul
{
    border: none;
    padding: 3px 0 0 0;
    margin: 0 0 0 10px;
}

#colorPicker ul li
{
    list-style-type: none;
    display: inline;
    padding: 0;
    cursor: pointer;
    margin: 0;
}

#themeName
{
    font-weight: bold;
}

#leftColumn
{
    left: 10px;
    position: absolute;
    float: left;
    width: 14.5em;
}

#color_menu, #font_menu {
    width:200px;
    height:15px;
    margin:0;
    padding:0;
}

#color_menu li, #font_menu li{
    float:left;
    height:15px;
    width:15px;
}

#themepickerDialog div[class="ft"]{
    display:none;
}

#stylepicker{
    border-width:1px;
    margin:0;
    padding:0;
    width:auto;
}

#themepickerDialog_c{
    right: 2em;
    top: 3em;
}

/* End color and theme picker */

/* Start SuiteCRM Responsive/Bootstrap additional CSS */
.headerlinks a:link, .headerlinks a:visited {
    color:#ffffff;
    padding:14px 5px 14px 0;
    width:100%;
}

.headerlinks a:hover {
    color:#428BCA;
}

@media (min-width:768px) and (max-width:979px) {
    #bs-example-navbar-collapse-1 {
        display:none!important;
    }
}
@media (min-width:980px) {
    #bs-example-navbar-collapse-1 {
        display:block !important;
    }
}


.navbar-inverse {
    background:#3C8DBC !important;
    max-height:50px !important;
}

.nav-pills li {
    display: inline;
}

ol, ul, dl {
    margin:0;
}

#loginform {
    max-width: 300px;
    padding: 15px;
    margin: 0 auto;
    text-align: center;
    background:#ffffff;
    -moz-box-shadow: 0 0 5px 5px #dddddd;
    -webkit-box-shadow: 0 0 5px 5px#dddddd;
    box-shadow: 0 0 5px 5px #dddddd;
    -webkit-border-radius: 5px;
    -moz-border-radius: 5px;
    border-radius: 5px;
}

.form-signin img{
    max-width:95% !important;
}

.form-signin .form-signin-heading,
.form-signin .checkbox {
    margin-bottom: 10px;
}
.form-signin .checkbox {
    font-weight: normal;
}
.form-signin .form-control {
    position: relative;
    height: auto;
    -webkit-box-sizing: border-box;
    -moz-box-sizing: border-box;
    box-sizing: border-box;
    padding: 10px;
    font-size: 16px;
}

#bigbutton{
    border-radius:0;
    padding:10px 0 10px 0;
}

div.input-group input{
    margin:0 auto;
    min-width:100% !important;
    max-width:100% !important;
}

.button-primary:active, .button-primary.active, .open > .dropdown-toggle.btn-primary {
    background-image: none;
}

.button-primary.disabled,
.button-primary[disabled],
fieldset[disabled] .btn-primary,
.button-primary.disabled:hover,
.button-primary[disabled]:hover,
fieldset[disabled] .btn-primary:hover,
.button-primary.disabled:focus,
.button-primary[disabled]:focus,
fieldset[disabled] .btn-primary:focus,
.button-primary.disabled.focus,
.button-primary[disabled].focus,
fieldset[disabled] .btn-primary.focus,
.button-primary.disabled:active,
.button-primary[disabled]:active,
fieldset[disabled] .btn-primary:active,
.button-primary.disabled.active,
.button-primary[disabled].active,
fieldset[disabled] .btn-primary.active{
    background-color: #3C8DBC;
    border-color: #2e6da4;
}

.button-primary .badge {
    color: #3C8DBC;
    background-color: #fff;
}

.dropdown-menu {
    background:#f7f7f7;
    padding:10px;
    min-width: 185px;
    margin-top:1px !important;
    border-radius:0;
    font-size:1em;
}

.dropdown-menu em {
    padding: 0 10px 0 10px;

}
.dropdown-menu em a {
    color:#3C8DBC;
}

.dropdown-menu em a:hover {
    color:#565656;
    -webkit-transition: all 0.3s ease-out;
    -moz-transition: all 0.3s ease-out;
    -o-transition: all 0.3s ease-out;
    transition: all 0.3s ease-out;
}

.dropdown-menu li{
    margin:5px 0 5px 0;
}

.dropdown-menu li a {
    color:#3C8DBC;
    text-decoration:none;
    padding:5px;
    display:block;
}

.dropdown-menu li a:hover {
    color:#ffffff;
    background:#3C8DBC;
    -webkit-transition: all 0.3s ease-out;
    -moz-transition: all 0.3s ease-out;
    -o-transition: all 0.3s ease-out;
    transition: all 0.3s ease-out;

}

.recent_h3{
    color:#333333;
}

li.topnav{
    margin:0;
    padding:15px 0 12px 0;
    font-size:1.1em;
}

li.topnav:hover{
    background-color: #597dbc !important;
}

.hr {
    height:1px;
    color:#ffffff;
    background:#ffffff;
}

#usermenu{
    color:#ffffff;
    cursor:pointer;
    font-size:1.1em !important;
    list-style:none;
    padding:8px 0 8px 10px !important;
}

li#usermenu:hover {
    color:#ffffff;
    background:#3C8DBC;
    -webkit-transition: all 0.3s ease-out;
    -moz-transition: all 0.3s ease-out;
    -o-transition: all 0.3s ease-out;
    transition: all 0.3s ease-out;
}

/* Custom styles fore 'More' list item on top navigation */

.moremenu a{
    color:#ffffff !important;
    font-size:1.2em;
    cursor:pointer;
    margin:0;
    padding:8px 0 0 0;
}

.moremenu ul {
    margin:0;
    top:49px;
}

@media (max-height:700px) {
    .moremenu ul, ul.dropdown-menu {
        max-height: 525px !important;
        overflow: auto;
    }
}

@media (min-height:701px) and (max-height:800px) {
    .moremenu ul, ul.dropdown-menu {
        max-height: 575px !important;
        overflow: auto;
    }
}

@media (min-height:801px) and (max-height:900px) {
    .moremenu ul, ul.dropdown-menu {
        max-height: 700px !important;
        overflow: auto;
    }
}

@media (min-height:901px) and (max-height:1000px) {
    .moremenu ul, ul.dropdown-menu {
        max-height: 800px !important;
        overflow: auto;
    }
}

@media (min-height:1001px) {
    .moremenu ul, ul.dropdown-menu {
        max-height: 850px !important;
        overflow: auto;
    }
}

.moremenu ul li a{
    color:#3C8DBC !important;
    cursor:pointer;
    padding:5px;
    font-size:1.2em;
    display: block;
}

.moremenu ul li:hover{
    border-radius:0 !important;
}

.moremenu ul li a:hover{
    color:#ffffff !important;
    background:none !important;
    cursor:pointer;
    padding:5px;
    background:#3C8DBC !important;
}

.button, input[type=submit], input[type=button] {
    background-color: #3C8DBC;
    border:none;
    color: #fff;
    cursor:pointer;
    font-size:1.1em !important;
    margin:2px;
    padding:5px 8px 5px 8px;
}

button[disabled], input[type="submit"][disabled], input[type="reset"][disabled], input[type="button"][disabled]{
    background-color: #777777;
    border:none;
    color: #ffffff;
    cursor:pointer;
    font-size:1.1em !important;
    margin:2px;
    padding:5px 8px 5px 8px;
}

.yui-layout-hd .button, .yui-layout-hd input[type=submit], .yui-layout-hd input[type=button]{
    font-size:1.5em !important;
}

.button:hover,
.button:focus,
.button.focus,
.button:active,
.button.active,
.open > .dropdown-toggle.btn-primary {
    color: #fff;
    background-color: #286090;
    border-color: #204d74;
}
.button:active,
.button.active,
.open > .dropdown-toggle.btn-primary {
    background-image: none;
}

.button .badge {
    color: #3C8DBC;
    background-color: #fff;
}

input[type=text], select{
    background:#ffffff;
    border:1px solid #cccccc;
    padding:5px;
}

.list tr th {
    font-weight:normal;
}

.list tr th a:link {
    font-weight:normal;
}

.edit h4 {
    padding:0 0 10px 0;
    margin:0 0 10px 0;
    font-size:21px;
    border-bottom:1px solid #dddddd;
}

#globalinks ul li a {
    color:#333333;
}

#dashletresponsive {
    float: left;
}

.dashboardTbList {
    max-width:90% !important;
}

ul.dashboardTabList li {
    list-style:none;
    margin:0 0 10px 0;
}

#addbuttons {
    float:right;
    margin:0 5px 0 5px;
}

.navbar-brand{
    display:none;
}

@media (min-width:980px){
    .navbar-inverse .navbar-brand {
        color: #ffffff;
        height: 50px;
        display:inline;
    }
}

.btn-success {
    background:#3C8DBC;
    border: none;
}

.headerlinks a:hover {
    color:#ffffff;
}

table {
    font-size:1em;
}

table legend {
    font-size:1.2em;
}

.edit h4 {
    font-size:1.2em;
}

.list tr th {
    font-size:1em;
}

.list {
    font-size:1em;
}

#tabs {
    border:none;
}

#tabs ul li {
    list-style:none;
}

.ui-widget-header {
    background:#ffffff;
    color:#565656;
    border:none;
}

.ui-tabs .ui-tabs-nav li a {
    padding:5px;
    font-size:0.9em;
}

.ui-state-default, .ui-widget-content .ui-state-default, .ui-widget-header .ui-state-default {
    background:#eeeeee;
}

.ui-state-active a, .ui-state-active a:link, .ui-state-default a:hover {
    font-weight:bold;
}

.ui-widget-content a {
    color:#3C8DBC;
}

.ui-widget-content a:hover {
    color:#008080;
}

.ui-tabs ul li a, .ui-tabs ul li a h3{
    padding:5px;
    margin:0;
}

/* CSS for custom admin panel */

#admincontainer {
    display: table;
}

#adminrow  {
    display: table-row;
}

#adminsection{
    display: table-cell;
}

/* Removing border for tables */

.detail table, .table > thead > tr > th, .table > tbody > tr > th, .table > tfoot > tr > th {
    border:1px solid #dddddd;
}

#footernav{
    margin: 0 auto; padding: 0;
    width:165px;
}

@media screen and (max-width:801px) {
    footer {
        display:none
    }
}

#usermenucollapsed {
    margin:0 0 0 5px;display:none;
}
#searchbutton {
    display:none;
}

#searchmobile {
    margin-top:8px;
    display:none;
}
#searchbutton {
    margin:10px 5px 0 0;
}

#searchform{
    margin-right:-10px;
}

#mobilegloballinks{
    display:none;
}

@media (max-width:480px){
    #searchmobile{
        float:left;
        z-index:50 !important;
        position:absolute;
        left:60px;
        width:70% !important;
    }
    #searchmobile #query_string{
        width:75% !important;
        outline: 0 !important;
        background:#3C8DBC !important;
        border:none !important;
        border-radius:0 !important;
        border-bottom:1px solid #cccccc !important;
        color:#f7f7f7 !important;
        -webkit-appearance: none !important;
        box-shadow:none !important;
        float:left;
    }

    #mobilegloballinks{
        display:inline;
    }
}
@media (min-width:480px) and (max-width:680px){
    #searchmobile{
        float:left;
        z-index:50 !important;
        position:absolute;
        left:60px;
        width:80% !important;
    }
    #searchmobile #query_string{
        width:80% !important;
        outline: 0 !important;
        background:#3C8DBC !important;
        border:none !important;
        border-radius:0 !important;
        border-bottom:1px solid #cccccc !important;
        color:#f7f7f7 !important;
        -webkit-appearance: none !important;
        box-shadow:none !important;
        float:left;
    }
    #mobilegloballinks{
        display:inline;
    }
}

@media (min-width:681px) and (max-width:980px){
    #searchmobile{
        float:left;
        z-index:50 !important;
        position:absolute;
        left:60px;
        width:85% !important;
    }
    #searchmobile #query_string{
        width:85% !important;
        outline: 0 !important;
        background:#3C8DBC !important;
        border:none !important;
        border-radius:0 !important;
        border-bottom:1px solid #cccccc !important;
        color:#f7f7f7 !important;
        -webkit-appearance: none !important;
        box-shadow:none !important;
        float:left;
    }
    #mobilegloballinks{
        display:inline;
    }
}

/* Media queries for larger screens to hide mobile content */

@media (max-width:1279px){
    #usermenu, #searchform{
        display:none;
    }

    #globalLinks{
        border:none; margin:10px 000; padding:0;
    }

    .navbar-form .form-control {
        margin:8px 000;
    }
    #usermenucollapsed,#searchbutton{display:inline;}
}

/* Media queries to hide sidebar, change menus for mobile */

@media (max-width: 979px) {
    .navbar-header {
        float: none;
    }

    .navbar-toggle {
        display: block;
    }

    .navbar-collapse {
        border-top: 1px solid transparent;
        box-shadow: inset 0 1px 0 rgba(255,255,255,0.1);
    }

    .navbar-collapse.collapse {
        display: none!important;
    }

    .navbar-nav {
        float: none!important;
        margin: 7.5px -15px;
    }

    .navbar-nav>li {
        float: none;
    }

    .navbar-nav>li>a {
        padding-top: 10px;
        padding-bottom: 10px;
    }

    /* since 3.1.0 */
    .navbar-collapse.collapse.in {
        display: block!important;
    }

    .collapsing {
        overflow: hidden!important;
    }

    /* Hide search/admin buttons for mobile/tablet screens */
    #usermenucollapsed{
        margin:0 0 0 5px;display:none;
    }

    #searchbutton {
        display:none;
    }

    #dashletresponsive {
        width:auto;
    }

    #buttontoggle {
        display:none;
    }

    .recentlyViewedSidebar, .recent_h3{
        display:none;
        margin:0;
        padding:0;
    }
    .moremenu ul li a{
        color:#ffffff;
    }

    .moremenu ul li a {
        color: #f7f7f7 !important;
        cursor: pointer;
        padding: 5px;
        font-size: 1em;
        display: block;
    }
}

/* Global add-ons */

.sub-header {
    padding-bottom: 10px;
    border-bottom: 1px solid #eee;
}

/* Top navigation - Hide default border to remove 1px line. */

.navbar-fixed-top {
    border: 0;
}

/* Sidebar CSS */

/* Hide for mobile, show later */

.sidebar {
    display: none;
}

@media (min-width: 979px) {
    .sidebar {
        position: fixed;
        top: 51px;
        bottom: 0;
        left: 0;
        z-index: 1000;
        display: block;
        padding:20px;
        overflow-x: hidden;
        overflow-y: auto; /* Scrollable contents if viewport is shorter than content. */
        background-color: #f7f7f7;
        border-right: 1px solid #eee;
        min-width:215px !important;
    }
}

#userlinks {
    margin: 0 0 15px 10px;
}

#userlinks a{
    padding:5px 10px 5px 10px;
    font-size:1.1em;
}

#userlinks_head {
    display:none;
}

.navbar-toggle{
    float:left;
}

@media (max-width:480px){
    #userlinks_home, .quickcreate, #userlinks_currentuser{
        display:none;
    }
}

@media (max-width: 979px) {
    #userlinks_head {
        display:inline;
        margin:8px 0 0 0;
        padding:8px;
        float:right;
    }
    #userlinks_head a {
        color: #ffffff;
    }

    #userlinks_head ul li a{
        color:#3C8DBC;
    }

    #userlinks_head ul li a:hover{
        color:#ffffff;
    }
    #searchmobile ::-webkit-input-placeholder {
        color: #f7f7f7 !important;
    }

    #searchmobile :-moz-placeholder { /* Firefox 18- */
        color: #f7f7f7 !important;
    }

    #searchmobile ::-moz-placeholder {  /* Firefox 19+ */
        color: #f7f7f7 !important;
    }

    #searchmobile :-ms-input-placeholder {
        color: #f7f7f7 !important;
    }
}

span#quickcreateplus{
    padding:0 0 0 10px;
}

#quickcreatelinks{
    margin: 0 0 15px 12px;
    font-size:1.1em;
}

#quickcreatetop button, #desktop_notifications button{
    margin:10px 0 0 0;
}
/* Main content */

.main {
    padding: 20px 20px 0 20px;
    background:#ffffff;
}

@media (min-width: 768px) {
    .main {
        padding-right: 40px;
        padding-left: 40px;
    }
}

.main .page-header {
    margin-top: 0;
}

/* Placeholder dashboard ideas */

.placeholders {
    margin-bottom: 30px;
    text-align: center;
}
.placeholders h4 {
    margin-bottom: 0;
}
.placeholder {
    margin-bottom: 20px;
}
.placeholder img {
    display: inline-block;
    border-radius: 50%;
}

/* Padding for sidebar items */

.nav > li > a {
    padding:8px 0 8px 0;
}

li.moremenu {
    padding:8px 10px 8px 10px;
}

/* Fix so that sidebar does not oversize on larger screens */

@media (min-width:320px) and (max-width:978px){
    .col-sm-3 {
        display:none;
    }
    .col-sm-offset-3 {
        margin:0;
    }
    .col-sm-9{
        width:99%;
    }
}

@media (min-width:979px) and (max-width:1024px) {
    .col-sm-3 {
        max-width:215px !important;
    }
    .col-sm-offset-3 {
        margin-left:215px;
    }
    .col-sm-9{
        width:80%;
    }
}

@media (min-width:1024px) and (max-width:1535px) {
    .col-md-2 {

        max-width:215px !important;
    }
    .col-md-offset-2 {
        margin-left:215px;
    }
    .col-md-10{
        width:83%;
    }
}

@media (min-width:1536px) and (max-width:2559px) {
    .col-md-2 {

        max-width:215px !important;
    }
    .col-md-offset-2 {
        margin-left:215px;
    }
    .col-md-10{
        width:88%;
    }
}

@media (min-width:2560px) {
    .col-md-2 {

        max-width:215px !important;
    }
    .col-md-offset-2 {
        margin-left:215px;
    }
    .col-md-10{
        width:91%;
    }
}

/* Responsive detail view styles */

@media only screen and (max-width: 480px) {
    /* Force table to not be like tables anymore(deconstruct) */
    .detail table, .detail thead, .detail tbody, .detail th, .detail td, .detail tr {
        display: block;
        background: none;
    }

    .detail tr, .detail tr td[scope="col"], .table > thead > tr > th, .table > tbody > tr > th, .table > tfoot > tr > th, .table > thead > tr > td, .table > tbody > tr > td, .table > tfoot > tr > td, .detail tr td, .detail table, table.detail {
        background: none;
        border: none;
    }

    /* Custom styling for table header */
    .detail h4 {
        font-size: 1.2em;
        background: #eeeeee;
        border: 1px solid #cccccc;
        margin: 10px 0 0 0;
        padding: 8px;
    }

    .detail508 tr td[scope="col"] {
        font-weight: bold;
    }

    .detail tr{
        margin:0;
        padding:0;
    }

    .detail tr:last-child {
        border: none;
    }
}

@media only screen and (min-device-width: 480px) and (max-device-width: 980px) {
    /* Force table to not be like tables anymore(deconstruct) */
    .detail table, .detail thead, .detail tbody, .detail th, .detail td, .detail tr {
        display: block;
        background: none;
    }

    .detail tr, .detail tr td[scope="col"], .table > thead > tr > th, .table > tbody > tr > th, .table > tfoot > tr > th, .table > thead > tr > td, .table > tbody > tr > td, .table > tfoot > tr > td, .detail tr td, .detail table, table.detail {
        background: none;
        border: none;
    }

    /* Custom styling for table header */
    .detail h4 {
        font-size:1em;
        background: #eeeeee;
        border: 1px solid #cccccc;
        margin: 10px 0 0 0;
        padding: 8px;
    }

    .detail508 tr td[scope="col"], .edit tr td[scope="col"] {
        font-weight: bold;
        margin:0;
        text-align:left;
        max-width:10%;
    }

    /* This border breaks up/defines sections from view */
    .detail tr {
        border-bottom: 1px solid #cccccc;
    }

    .detail tr:last-child {
        border: none;
    }

    .detail td, #DEFAULT td {
        display: inline-block;
        border: none;
        margin: 0 5px 0 25px;
        padding:0;
        font-size:1em;
        width:auto;
        min-width:35%;
    }
}

/* Responsive edit view styles */

@media (max-width:640px){

    /* Force table to not be like tables anymore(deconstruct) */
    .edit table, .edit thead, .edit tbody, .edit th, .edit td, .edit tr,
    .popupBody .edit table, .popupBody .edit thead, .popupBody .edit tbody, .popupBody .edit th, .popupBody .edit td, .popupBody .edit tr {
        display: block;
        background:none;
        width:100%;
    }
    .edit  tr,.edit tr td[scope="col"],.table > thead > tr > th, .table > tbody > tr > th, .table > tfoot > tr > th, .table > thead > tr > td, .table > tbody > tr > td, .table > tfoot > tr > td,.detail tr td,.detail table, table.detail {
        background:none;
        font-size:1em;

    }
    /* Custom styling for table header */
    .edit h4 {
        font-size:1.2em;
        background:#eeeeee;
        border:1px solid #cccccc;
        margin:10px 0 0 0;
        padding:8px 0 8px 0;
    }
    .edit tr td[scope="col"] {
        font-weight:bold;
    }
    /* Fix for textarea so it does not overflow */
    td textarea {
        width:95%;
    }
    .edit > table {
        border: 1px solid #cccccc;
    }
    /* This border breaks up/defines sections from view */
    .edit tr {
        border-bottom: 1px solid #cccccc;
    }
    .edit tr:last-child {
        border:none;
    }
    .edit input[type=text] {
        font-size:1em;
    }
    /* Fix for how email section/table shows */
    .emailaddresses tr, .emailaddresses td {
        display:inline;
        border:none;
    }
    /* Responsive dashlet styles */
    .dashletcontainer {
        float:left;
    }
    .dashletPanel {
        overflow:auto;
    }
    .dashboardTabList {
        display:none;
    }
    /* Fix to remove rogue bootstrap margin on smaller devices to correct margin issue */
    #bootstrap-container,.col-sm-9, .col-sm-offset-3, .col-md-10, .col-md-offset-2, .main {
        margin:0;
        padding:0;
    }
    /* Fix for mobile footer hiding content at bottom of page */
    #content, #pageContainer {
        width:100%;
        margin: 0 0 50px 0;
    }
}

/* Make buttons larger on mobile */

@media (max-width:1023px) {
    button, .button, input[type="button"], input[type="reset"], input[type="submit"], a#create_link.utilsLink {
        color: #fff;
        background-color: #3C8DBC;
        border: none;
        padding: 8px 12px 8px 12px;
        margin: 2px;
    }
    .quickcreate {
        margin:0;
        padding:5px 7px 5px 7px;
    }
}

/* Hide search form as standard */
@media (max-width:980px) {
    .search_form {
        display: none;
    }
}

/* Custom styling for recently viewed on sidebar */
li.recentlinks_top{
    float:left;
    width:75%;
    overflow: hidden;
    margin-left:2px;
}

li.recentlinks_topedit {
    float:right;
    width:20%;
}

li.recentlinks_topedit a:focus{
    color:#FFF !important;
}

.recentlinks_top a{
    width:100%;
    height:100%;
}


li.recentlinks a {
    float:left;

}

li.recentlinks_edit a {
    float:right;
}

li.recentlinks_edit a:hover {
    background:none !important;
}

/* Custom styling from group tabs menu structure */

a[id^=grouptab], a[id^=moduleTab]{
    color: #f7f7f7;
    padding:15px 0 18px 0;
}

a[id^=grouptab]:visited, a[id^=grouptab]:active {
    background:none;
}

.nav .open > a, .nav .open > a:hover, .nav .open > a:focus {
    background:none;
}

#globalLinksicons {
    margin:0 5px 0 0;
}

.popupBody {
    margin:10px;
    padding:0;
}

.popupBody input[type=text], .popupBody textarea{
    width:95%;
}

.popupBody .list .view {
    overflow:scroll;
    width:95%;
}

.navbar-inverse .navbar-toggle {
    border:none;
}

@media(max-width:980px){
    ul.navbar-nav li a,.navbar-inverse .navbar-nav .open .dropdown-menu > li > a {
        color:#ffffff; !important;
    }
}

.navbar-inverse .navbar-toggle:hover, .navbar-inverse .navbar-toggle:focus{
    background:none;
}

#user_password, #user_name {
    width: 150px;
}

.edit img#company_logo_image{
    max-width:250px !important;
    margin-top:50px;
}

.chartContainer .label{
    color:#333333 !important;
    font-weight:normal;
    font-size:1em;
}

.serverstats{
    margin:0;
    padding:0;
    width:250px !important;
    float:left;
}

.dashboardTabList li a span {
    cursor:pointer;
}

.View {
    border: 1px solid #cccccc;
}

@media (max-width:768px) {
    .View {
        border: 1px solid #cccccc;
    }

    #month-tab, #year-tab, #shared-tab{
        display:none;
    }
}

.list thead {
    border-bottom:1px solid #cccccc;
    padding:10px;
}

.table > thead > tr > th {
    border:none;
}

@media (max-width:980px) {
    .dashletNonTable {
      display:none;
    }

    .dashletcontainer {
        width:100%;
        position:relative;
        margin:0;
        float:left;
        padding:0;
    }
}

.table > thead > tr > th {
    border:none;
}

.list thead{
    border-bottom:1px solid #cccccc;
}

.home_h3 span{
    margin: 0 5px 0 5px;
}

@media (max-width:640px){
    #cal-edit, #settings_dialog, #settings_dialog form, #container1 {
        top:10px;
        max-height:400px !important;
        max-width:300px !important;
        overflow:scroll;
    }
}

@media(min-width:641px) and (max-width:978px){
    #cal-edit{
        max-height:50% !important;
        max-width:55% !important;
        overflow:scroll;
        margin:0 0 0 50px;
    }
}

@media(min-width:979px) and (max-width:1279px){
    #cal-edit{
        max-height:50% !important;
        max-width:55% !important;
        overflow:scroll;
        margin:0 0 0 250px;
    }
}

@media(min-width:1280px){
    #cal-edit{
        margin:0 0 0 200px;
    }
}

#forgotpasslink {
    margin: 10px 0 0 0;
}

@media (max-width:480px) {
    .paginationChangeButtons {
        max-width:125px;
    }
    .paginationActionButtons{
        padding:30px;
    }

    #listViewStartButton_top, #listViewPrevButton_top, #listViewNextButton_top, #listViewEndButton_top,
    #listViewStartButton_bottom, #listViewPrevButton_bottom, #listViewNextButton_bottom, #listViewEndButton_bottom,
    #listViewStartButton_, #listViewPrevButton_, #listViewNextButton_, #listViewEndButton_{
        padding: 2px 5px 2px 5px;
        margin: 0;
    }

    .pageNumbers {
        font-size: 10px;
    }

    #selectedRecordsTop {
        max-width: 100px;
        float: left;
    }
    ul.clickMenu li span {
        width: 16px;
        height: 16px;
        float: left;
        background: url("../../../../index.php?entryPoint=getImage&themeName=suiteresponsive&imageName=actionMenuArrow.png") no-repeat scroll 6px -28px transparent;
        cursor: pointer;
    }
}

#buttontoggle {
    position: fixed;
    left: 0;
    top: 130px;
    background:#eeeeee;
    z-index: 100;
    height:32px;
    width:24px;
    padding:8px 4px 8px 4px;
}

/* Override bootstrap styles where not required */
.navbar-inverse .navbar-nav > .open > a, .navbar-inverse .navbar-nav > .open > a:hover, .navbar-inverse .navbar-nav > .open > a:focus {
    color: #FFF;
    background:none !important;
}

.navbar-inverse .navbar-collapse, .navbar-inverse .navbar-form {
    border-color: #bbbbbb !important;
}

/* Dashlet CSS */

.dashletPanel .h3Row {
    background: #ffffff;
    color:#ffffff;
    border-bottom:1px solid #eeeeee; !important;
}

.h3Row {
    padding:5px 10px 5px 10px;
    margin:5px 0 5px 0;
}

.dashletPanel{
    border:1px solid #eeeeee; !important;
    box-shadow: #cccccc 0 5px 10px;
    -moz-box-shadow: #cccccc 0 5px 10px;
    -webkit-box-shadow: #cccccc 0 5px 10px;
}

.dashletPanel .h3Row h3{
    color:#3C8DBC;
    font-weight:bold;
    margin:0 0 0 10px;
}

#dashletbuttons{
    color:#3C8DBC;
    margin: 0 2px 0 2px;
}

#dashletbuttons:hover{
    opacity:0.8;
}

.dashletToolSet{
    margin: 0 10px 0 0;
}

.teamNoticeBox{
    border:none;
}

.oddListRowS1, .evenListRowS1{
    background:#f7f7f7 !important;
    border-top:1px solid #dddddd;
    border-bottom:1px solid #dddddd;
}

.list tr.oddListRowS1 td, .list tr.evenListRowS1 td{
    padding-top:10px !important;
    padding-bottom:10px !important;
}

#copyright_data a{
    color: #000000;
    margin: 0 5px 0 5px;
}

#copyright_data a:hover, #links a:hover{
    cursor:pointer;
    text-decoration:none;
}

@media (min-width: 768px) {
    .showsearch{
        display:none;
    }
}

.helpIcon{
    display:none;
}

.paginationWrapper{
    float:right;
    margin:0;
    padding:0;
}

.paginationWrapper span, .paginationWrapper span {
    padding: 0;
    margin: 0;
}

[id^=list_subpanel_]
{
    margin-bottom: 25px !important;
    border: 1px solid #dddddd;
}

[id^=list_subpanel_] tr:last-child
{
    margin-bottom: 25px !important;
    border-bottom: none;
}

.h3Row{
    padding:0;
    margin:0;
}

div.action_buttons form {
    float:left;
}

.paginationWrapper {
    float:right;
}

/* Fix to override bootstrap for email module panel collapse/expand */

.yui-layout .yui-layout-clip-right .collapse, .yui-layout-hd .collapse, .yui-layout .yui-layout-clip-left .collapse{
    visibility:visible !important;
    display:block !important;
}

.actionmenulinks a span{
    padding:5px;
}

/* Fix to make Boostrap drop down hover on larger screens */

@media (min-width:1024px) {
    .navbar-nav > li:hover ul.dropdown-menu, #globalLinks:hover ul.dropdown-menu, #quickcreatetop:hover ul.dropdown-menu {
        display: block;
    }

    /* if you want to hide the arrow */
    a.menu:after, .dropdown-toggle:after {
        content: none;
    }
}

.table > thead > tr > th, .table > tbody > tr > th, .table > tfoot > tr > th, .table > thead > tr > td, .table > tbody > tr > td, .table > tfoot > tr > td {
    border-top: none;
}

.recently_viewed_link_container{
    width:100%;
    float:left;
    overflow: hidden;
}

.recently_viewed_link_container_sidebar{
    margin-bottom:10px;
    width:100%;
    float:left;
    overflow: hidden;
}

h3 span{
    font-weight:bold;
}

@media only screen and (max-width: 959px) {

    table.mceLayout, textarea.tinyMCE {
        width: 100% !important;
    }

    /* make the toolbar wrap */
    .mceToolbar td {
        display:table-row;
        float: left;
    }
    .mceToolbar td:nth-of-type(11){
        clear: left;
    }

    table.mceLayout, textarea.richEditor {
        width: 90% !important;
        overflow:scroll;
    }

    /* remove the toolbar wrap */
    .mceToolbar td {
        display:table-cell;
        float: none;
    }
    .mceToolbar td:nth-of-type(11){
        clear: none;
    }
    .defaultSkin .mceToolbar{
        height:auto !important;
    }
}

#layoutEditor .le_row {
    margin: 2px 3px;
    height:25px;
    clear: both;
    padding:0 10px 5px 20px !important;
}

#toolbox .le_panel, #toolbox .le_row, .le_field {
    width: 150px;
    float: left;
    border: 1px solid #808080;
    background: none repeat scroll 0% 0% #EEE;
    padding:0 !important;
    margin: 2px 3px;
}

#toolbox{
    overflow:auto;
}

@media(min-width:980px) {
    #dialog1_c {
        margin-left: 40%;
        margin-top:100px;
    }
    #dlg {
        left:40%;;
    }
    #dlg_c{
        left:50%;
    }
}

#dlg {
    left:300px;
    top:75px;
}

@media (max-width:1360px){
    #dlg{
        top:50px;
    }

    #dlg .bd{
        max-height:500px;
        overflow-y:scroll;
    }
}

@media (max-width:979px) and (max-height:1024px) {
    #dashletsDialog_c{
        margin-top:25px;
        margin-left:0;
        margin-bottom:25px;
        height:70%;
        overflow:scroll;
    }
}

/* Customisations to top navigation for mobile. */
#mobile_menu{
    position:absolute;
    top:50px;
    left:0;
    overflow-y: scroll;
    overflow-x: hidden !important;
    float:left;
    width:200px !important;
    margin:0;
    padding:0;
    background: #3C8DBC !important;
}

#mobile_menu li{
    list-style: none;
    height:50px;
    line-height:50px;
    margin:0;
    border-bottom: 1px solid #44AEBC;
}

#mobile_menu a{
    color: #ffffff;
    display:block;
    padding:0 10px 5px 10px;
    font-size:1.2em;
}

#mobileheader #modulelinks ul li a{
    font-size:1.3em;
}

@media (min-width:979px) {
    #mobile_menu{
        display:none !important;
    }

    #quickcreatetop a, #desktop_notifications a{
        color:#ffffff !important;
        margin:8px 0 8px 0 !important;
        line-height:50px;
        padding: 0 5px 0 5px !important;
        cursor:pointer;
    }

    #quickcreatetop ul li, #desktop_notifications ul li{
        padding:0 !important;
        margin:0 !important;
    }

    #quickcreatetop ul li a, #desktop_notifications ul li a{
        color:#3C8DBC !important;
        padding:0 3px 0 3px !important;
        margin:0 !important;
        line-height:35px;
    }

    #quickcreatetop ul li a:hover, #desktop_notifications ul li a:hover{
        color:#ffffff !important;
    }

    #quickcreatetop .dropdown-menu{
        margin-top:0px !important;
    }

}

.navbar-collapse.collapse{
    overflow:scroll !important;
}

#themePreview{
    width:250px;
}
.modulename{
    visibility:hidden;
}
.icon{
    fill: #3c8dbc;
    pointer-events: none;
    fill: #3C8DBC;
    pointer-events: none;
}
.inlineEdit{
    cursor: pointer !important;
}

.inlineEditIcon {
    float: right;
    height: 10px;
    color: #3c8dbc;
    width: 15px;
    padding-left: 3px;
}

.inlineEditIcon svg {
    fill: #3c8dbc;
    display: none;
}

.inlineEdit:hover .inlineEditIcon svg{
    cursor: pointer !important;
    display:inline;
}

td.inlineEditActive{
    background-color: #cccccc;
}

#inlineEditSaveButton{
    float:right;
    display:inline;
}

#inlineEditSaveButton svg{
    fill: #3c8dbc;
}

#inlineEditSaveButton svg:hover{
    fill: #3c8dbc;
}

#inline_edit_field{
    float:left;
    width:80%;
    padding-right:5px;
}
@media (max-width:360px){
    .modulename{
        visibility:visible;
        font-size:1.2em;
        float:left;
        line-height:50px;
        text-align:center !important;
        margin:0 auto !important;
        width:225px;
    }
}
@media (min-width:361px) and (max-width:420px){
    .modulename{
        visibility:visible;
        font-size:1.2em;
        float:left;
        line-height:50px;
        text-align:center !important;
        margin:0 auto !important;
        width:225px;
    }
}

@media (min-width:421px) and (max-width:480px){
    .modulename{
        visibility:visible;
        font-size:1.2em;
        float:left;
        line-height:50px;
        text-align:center !important;
        margin:0 auto !important;
        width:350px;
    }
}

@media (min-width:481px) and (max-width:980px){
    .modulename{
        visibility:visible;
        font-size:1.2em;
        float:left;
        line-height:50px;
        text-align:center !important;
        margin:0 auto !important;
        width:75%;
    }
}

@media (max-width:980px) {
    .modulename{
        visibility:visible;
    }
    #modulelinks ul.dropdown-menu {
        position: absolute;
        top: 50px;
        left: 35%;
    }
}
@media (max-width:979px) {
    #mobilegloballinks a {
        color: #ffffff !important;
        float: right;
        margin: 8px 0 0 0;
        padding: 8px;
    }

    #mobilegloballinks ul.dropdown-menu {
        position: relative;
        float:right;
    }

    #mobilegloballinks ul li a {
        color: #3C8DBC !important;
    }

    .glyphicon-search, .glyphicon-option-vertical {
        font-size:1.5em;
    }
}

/*
    Fix for github issue: "SuiteR Responsive Theme navigation bar #569"
*/
@media (max-width:340px) {
    #mobilegloballinks a {
        color: #ffffff !important;
        float: right;
        margin: 8px 0 0;
        padding: 8px;
        position: fixed;
        right: 0;
        top: 0;
    }

    #userlinks_head {
        color: #ffffff !important;
        float: right;
        margin: 8px 0 0;
        padding: 8px;
        position: fixed;
        right: 40px;
        top: 0;
    }
}


/* Fix to address bug with popups overflowing in the emails module*/

#editAccountDialogue_c{
    height:90% !important;
}

#editAccountDialogue{
    height:90% !important;
    overflow:auto !important;
}

#settingsDialog_c, #settingsDialog{
    width:90% !important;
}

#formEmailSettingsGeneral{
    overflow:scroll;
}

/* Fix to ensure navigation elements are not included in print process */

@media print {
    .navbar-inverse, .sidebar{
        display: none;
    }
}

object{
    pointer-events: none;
}

.favorite{
    width:20px;
    float:left;
    margin-left:5px;
}

.favorite:hover{
    cursor: pointer;
}



/* suggestion box and popup */

#suggestion_box table {
    border: 1px solid #cccccc;
    padding: 0px !important;
    width: 100%;
    max-width: 400px;
    color: #337ab7;
    border-spacing: 0px;
}
#suggestion_box table tr {
    border-bottom: 1px solid #cccccc;
}
#suggestion_box table tr:hover {
    background-color: #dfeffe;
    cursor: pointer;
}
#suggestion_box table tr th {
    padding: 4px!important;
    text-align:left;
    background-color: #f0f0ee;
    color: #333333;
}
#suggestion_box table tr td {
    margin: 0px;
    border: none;
}
#tool-tip-separator {
    margin-top: 10px;
    margin-bottom: 10px;
}

.tool-tip-title {
    margin-bottom: 3px;
    display: inline-block;
}

#use_resolution {
    margin-top: 4px;
    padding: 8px;
}
#additional_info_p {
    margin-bottom: 4px;
}
.transfer {
    border: 2px dotted gray;
}

.qtip-content {
    max-height: 450px;
    overflow-y: auto;
}

.qtip {
    font-family: Arial, Verdana, Helvetica, sans-serif;
    font-size: 12px;
    background: #ffffff;
    border: 1px solid #cccccc;
    -webkit-border-radius: 0px;
    border-radius: 0px;
}


.qtip-tipped .qtip-titlebar {
    background-color: #3c8dbc;
    padding: 10px 40px 10px 10px;
    background-image: -webkit-gradient(linear,left top,left bottom,from(#3c8dbc),to(#4286AD));
    background-image: -webkit-linear-gradient(top,#3c8dbc,#4286AD);
}

/* suggestion box has to be responsive */

@media (max-width: 640px) {

    #suggestion_box table {
        border: none;
    }

    #suggestion_box table tbody tr {
        display: table-row;
        border: 1px solid #ccc;
        padding: 0;
    }

    #suggestion_box table tbody tr th,
    #suggestion_box table tbody tr td {
        display: table-cell;
        width: auto;
    }

}

/* reminders on meeting and calls */
#reminders .clear {clear:both;}
#reminders .remove-reminder-btn {float: right;}
#reminders #reminder_view {
    list-style-type: none;
    margin: 0;
    padding: 0;
    border: none;
}
#reminders #reminder_view .reminder_item {
    list-style-type: none;
    margin: 10px 0;
    padding: 10px;
    border: 1px solid lightgray;
}
#reminders #reminder_view .reminder_item .invitees_list {
    list-style-type: none;
    margin: 0;
    padding: 0;
    border: none;
    display: block;
}
#reminders #reminder_view .reminder_item .invitees_list .invitees_item {
    list-style-type: none;
    margin: 0;
    padding: 0;
    border: none;
    float: left;
}
#reminders #reminder_view .reminder_item .invitees_list .invitees_item .invitee_btn {
    margin: 4px;
}
#reminders .add-btn {
    background-image: url(../../../../themes/default/images/id-ff-add.png);
    background-repeat: no-repeat;
    background-position: 5px center;
    padding-left: 25px;
}
#reminders .remove-btn {
    background-image: url(../../../../themes/default/images/id-ff-clear.png);
    background-repeat: no-repeat;
    background-position: right 5px center;
    padding-right: 25px;
}
#reminders .invitee_btn {
    background-image: url(../../../../themes/default/images/id-ff-clear.png);
    background-repeat: no-repeat;
    background-position: right 5px center;
    padding: 4px 25px 4px 10px;
    border: 1px solid lightgrey;
}
#reminders input[type="checkbox"] {
    margin-right: 5px;
}

/* invalid reminders */
#reminders #reminder_view .reminder_item.reminder-error {
    border: 1px solid red;
    background-color: #fff8f8;
}
#reminders #reminder_view .reminder_item .error-msg {
    font-weight: bold;
    color: red;
}

/* report layout */
#report-editview-footer {width: 70%; float: left;}

#detailpanel_fields_select {float: left; width: 20%; height: 640px; overflow-y: auto; margin-right: 20px;}
.aor_dragbox {height: 250px; overflow: scroll;}
#report-editview-footer .tab-togglers {width: 80%;}
#report-editview-footer .tab-toggler {display: block; float: left;}
#report-editview-footer .tab-toggler.active .button {background-color: #286090;}
#report-editview-footer .parentheses-btn {display: block; width: 100%; min-height: 30px; border: 1px solid lightgray;}
#report-editview-footer .condition-sortable-handle {cursor: move;}
#report-editview-footer .parenthesis-line strong {font-size: 18px}
#report-editview-footer .drop-area.highlighted {background-color: #f7f7f7;}


/*Rgraph charts*/
.noGraphDataPoints
{
    padding:10px;
}
.rgraph_chart_tooltips_css {
    font-family:Arial ! important;
}
/*End of Rgraph charts*/


/* campaign wizard */
.wizard-box {
    position: relative;
    display: block;
    float: left;
    width: 350px;
    min-width: 300px;
    border: 1px solid lightgrey;
    padding: 20px;
    margin: 20px;
    min-height: 150px;
    background-color: #f6f6f6;
    color: #333333;
}
.wizard-box label {
    margin-bottom: 15px;
}
.wizard-box input {
    width: 100%;
}
.wizard-box span.helpmsg {
    position: absolute;
    bottom: 15px;
}
#step2 table {
    /* width: 350px; */
    min-width: 300px;
}
#step2 table tr td,
#step2 table th td {
    /* min-width: 150px; */
    width: 60px;
}

#step2 .target-list-table {
    min-width:  570px;
}


.wizard-summary-left {
    display: block;
    margin: 0 20px 0 0; padding: 0; border: none;
    width: 450px;
    float: left;
}
.wizard-summary-left .box,
.wizard-summary-right .box {
    display: block;
    float: none;
    border: 1px solid lightgrey;
    margin: 0 0 20px 0;
    padding: 20px 20px 20px 80px;
    background-position-x: 10px;
    background-position-y: center;
    background-repeat: no-repeat;
<<<<<<< HEAD
    background-color: #f3f3f3;
}
=======
    /*background-color: #f3f3f3;*/
}
.wizard-summary-left .box.button.disabled,
.wizard-summary-right .box.button.disabled {
    background-color: #f3f3f3;
}
.wizard-summary-left .box.button.disabled a,
.wizard-summary-right .box.button.disabled a {
    color: gray;
}
>>>>>>> afa6a832
.wizard-summary-left .box.ok {
    background-image: url(../../../../themes/default/images/green_camp.gif);
}
.wizard-summary-left .box.fail {
    background-image: url(../../../../themes/default/images/red_camp.gif);
}
.wizard-summary-left .box.small {
    width: 210px;
    float: none;
    height: 80px;

    display: table-cell;
    vertical-align: middle;
    padding-left: 55px;
    padding-right: 5px;
}
<<<<<<< HEAD
=======
.wizard-summary-left .box.button a ,
.wizard-summary-right .box.button a {
    color: white;
}
>>>>>>> afa6a832
.wizard-summary-left .space {
    width: 28px;
    float: none;
    height: 80px;

    display: table-cell;

}
.wizard-summary-right {
    display: block;
    margin: 0;
    padding: 20px;
    width: 280px;
    float: left;
    border: 1px solid lightgrey;
}
.wizard-summary-right .box {
    height: 180px;
    margin-left: 20px;
    padding: 0;
    float: none;
    display: table-cell;
    vertical-align: middle;
    width: 260px;
    text-align: center;
    background-position: top 10px right 10px;
}
.wizard-summary-right .send {
    background-image: url(../../../../themes/default/images/cmpwzrd/email167.png);
}
.wizard-summary-right .schedule {
    background-image: url(../../../../themes/default/images/cmpwzrd/wallclock.png);
}

.wizard-summary-right .test {
    background-image: url(../../../../themes/default/images/cmpwzrd/email167.png);
    background-position-y: -7px;
}
.wizard-summary-right .disabled {
    color: gray;
}
.wizard-summary-right .space {
    height: 20px;
}

/* campaign wizard / target list*/
ul.target-list {
    list-style-type: none;
    padding: 10px;
    margin: 0;
    display: block;
    max-height: 300px;
    overflow: scroll;
    border: 1px solid lightgray;
}
ul.target-list li {
    margin: 5px 0;
    padding: 0;
}
div.target-list-create {
    border: 1px solid lightgray;
    padding: 10px;
    margin: 10px 0 0 0;
}
div.target-list-table {
    padding: 10px;
    margin: 0 0 0 10px;
    border: 1px solid lightgray;
    min-height: 490px;
}

.icon-btn-lst {
    margin: 0;
    padding: 0;
    list-style-type: none;
}
.icon-btn-lst .icon-btn {
    margin: 10px;
    list-style-type: none;
    background-color: #3C8DBC;
    display: block;
    float: left;
    width: 150px;
    min-height: 150px;
    text-align: center;
    border: none;
}
.icon-btn-lst .icon-btn:hover {
    background-color: #286090;
}
.icon-btn-lst .icon-btn img {
    margin-top: 10px;
    margin-bottom: 20px;
}
.icon-btn-lst .icon-btn a {
    color: #fff;
    display: block;
    width: 100%;
    height: 100%;
    padding: 10px;
}


/* End SuiteCRM Responsive/Bootstrap additional CSS */
/* End Global CSS */<|MERGE_RESOLUTION|>--- conflicted
+++ resolved
@@ -4953,10 +4953,6 @@
     background-position-x: 10px;
     background-position-y: center;
     background-repeat: no-repeat;
-<<<<<<< HEAD
-    background-color: #f3f3f3;
-}
-=======
     /*background-color: #f3f3f3;*/
 }
 .wizard-summary-left .box.button.disabled,
@@ -4967,7 +4963,6 @@
 .wizard-summary-right .box.button.disabled a {
     color: gray;
 }
->>>>>>> afa6a832
 .wizard-summary-left .box.ok {
     background-image: url(../../../../themes/default/images/green_camp.gif);
 }
@@ -4984,13 +4979,10 @@
     padding-left: 55px;
     padding-right: 5px;
 }
-<<<<<<< HEAD
-=======
 .wizard-summary-left .box.button a ,
 .wizard-summary-right .box.button a {
     color: white;
 }
->>>>>>> afa6a832
 .wizard-summary-left .space {
     width: 28px;
     float: none;
