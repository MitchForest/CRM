--- conflicted
+++ resolved
@@ -1896,16 +1896,13 @@
 
 }
 
-<<<<<<< HEAD
 #actionLinkTop .sugar_action_button .subnav.ddopen a:hover,
 #actionLinkBottom .sugar_action_button .subnav.ddopen a:hover {
     width: 83% !important;
     font-size: 11px;
 }
 
-=======
 .listViewLinkButton>.sugar_action_button>ul.subnav a:hover,
->>>>>>> 526b5805
 #selectLinkTop>.sugar_action_button>ul.subnav a:hover,
 #selectLinkBottom>.sugar_action_button>ul.subnav a:hover {
     background-color: #677785 !important;
@@ -11281,7 +11278,6 @@
     }
 }
 
-<<<<<<< HEAD
 label.hidden-mobile.selected-actions-label,
 label.hidden-desktop.selected-actions-label {
     margin-bottom: initial;
@@ -11358,7 +11354,9 @@
 ul.clickMenu.selectmenu.SugarActionMenu li.sugar_action_button label.glyphicon.bootstrap-checkbox {
     margin-left: 4px;
 }
-=======
+
+
+
 div.modal-content {
     width: 450px;
     margin: 0 auto;
@@ -11433,5 +11431,4 @@
     background-image: url("../../../../themes/SuiteP/images/loading.gif");
     width: 48px;
     height: 48px;
-}
->>>>>>> 526b5805
+}