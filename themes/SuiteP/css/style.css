--- conflicted
+++ resolved
@@ -471,8 +471,6 @@
 #actionMenuSidebar ul li a:hover {
     color: #fff;
     background-color: #8499AB;
-<<<<<<< HEAD
-=======
 }
 
 #actionMenuSidebar ul li a:hover .side-bar-action-icon {
@@ -501,7 +499,6 @@
     vertical-align: middle;
     margin-left: 12px;
     float: left;
->>>>>>> 3bcaa248
 }
 
 .sidebar_top {
@@ -8564,9 +8561,7 @@
         padding: 12px 12px 12px 12px;
         height: auto;
     }
-}
-
-<<<<<<< HEAD
+
     #usermenucollapsed, #usermenucollapsed-mobile {
         background-color: transparent;
         height: 42px;
@@ -8577,13 +8572,105 @@
         margin-top: 14px;
         border: none;
         margin-left: 0px;
-=======
+    }
+
+    #usermenucollapsed, #usermenucollapsed-mobile:hover {
+        background-position: 0 -99px;
+    }
+
+    #content {
+        width: 99%;
+        margin-left: 1%;
+    }
+}
+
+@media (max-width: 1500px) {
+    .sidebar {
+        width: 18%;
+    }
+
+    #bootstrap-container.col-md-offset-2 {
+        margin-left: 18%;
+    }
+
+    .col-md-10 {
+        width: 82%;
+    }
+
+    .button-toggle-expanded {
+        left: 18% !important;
+    }
+
+    .button-toggle-collapsed {
+        left: 0%;
+    }
+
+    footer.expandedSidebar {
+        width: 76%;
+    }
+
+}
+
+@media (max-width: 1400px) {
+    .sidebar {
+        width: 18%;
+    }
+
+    #bootstrap-container.col-md-offset-2 {
+        margin-left: 18%;
+    }
+
+    .col-md-10 {
+        width: 82%;
+    }
+
+    .button-toggle-expanded {
+        left: 18% !important;
+    }
+
+    .button-toggle-collapsed {
+        left: 0%;
+    }
+
+    #content {
+        width: 99%;
+        margin-left: 1%;
+    }
+}
+
+@media (max-width: 1300px) {
+
+    .sidebar {
+        width: 20%;
+    }
+
+    #bootstrap-container.col-md-offset-2 {
+        margin-left: 20%;
+    }
+
+    .col-md-10 {
+        width: 80%;
+    }
+
+    .button-toggle-expanded {
+        left: 20% !important;
+    }
+
+    .button-toggle-collapsed {
+        left: 0%;
+    }
+
+    footer.expandedSidebar {
+        width: 74%;
+    }
+
+}
+
 @media (max-width: 1200px) {
     #bootstrap-container.expandedSidebar .dashletcontainer {
         display: block;
         float: left;
         width: 100%;
->>>>>>> 3bcaa248
     }
 }
 
