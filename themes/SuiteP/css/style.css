--- conflicted
+++ resolved
@@ -8111,7 +8111,9 @@
         }
     }
 }
-<<<<<<< HEAD
+table tr#delegates_search {
+    background: #FAFAFA !important;
+}
 
 
 /* campaign wizard backgrounds and commons */
@@ -8250,8 +8252,4 @@
 
 #wizform .other.view #step2 table.edit.view tr:first-child td:first-child {
     width: 100%;
-=======
-table tr#delegates_search {
-    background: #FAFAFA !important;
->>>>>>> 67872cf2
 }