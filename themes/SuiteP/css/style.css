/**
 *
 * SugarCRM Community Edition is a customer relationship management program developed by
 * SugarCRM, Inc. Copyright (C) 2004-2013 SugarCRM Inc.
 *
 * SuiteCRM is an extension to SugarCRM Community Edition developed by SalesAgility Ltd.
 * Copyright (C) 2011 - 2016 SalesAgility Ltd.
 *
 * This program is free software; you can redistribute it and/or modify it under
 * the terms of the GNU Affero General Public License version 3 as published by the
 * Free Software Foundation with the addition of the following permission added
 * to Section 15 as permitted in Section 7(a): FOR ANY PART OF THE COVERED WORK
 * IN WHICH THE COPYRIGHT IS OWNED BY SUGARCRM, SUGARCRM DISCLAIMS THE WARRANTY
 * OF NON INFRINGEMENT OF THIRD PARTY RIGHTS.
 *
 * This program is distributed in the hope that it will be useful, but WITHOUT
 * ANY WARRANTY; without even the implied warranty of MERCHANTABILITY or FITNESS
 * FOR A PARTICULAR PURPOSE.  See the GNU Affero General Public License for more
 * details.
 *
 * You should have received a copy of the GNU Affero General Public License along with
 * this program; if not, see http://www.gnu.org/licenses or write to the Free
 * Software Foundation, Inc., 51 Franklin Street, Fifth Floor, Boston, MA
 * 02110-1301 USA.
 *
 * You can contact SugarCRM, Inc. headquarters at 10050 North Wolfe Road,
 * SW2-130, Cupertino, CA 95014, USA. or at email address contact@sugarcrm.com.
 *
 * The interactive user interfaces in modified source and object code versions
 * of this program must display Appropriate Legal Notices, as required under
 * Section 5 of the GNU Affero General Public License version 3.
 *
 * In accordance with Section 7(b) of the GNU Affero General Public License version 3,
 * these Appropriate Legal Notices must retain the display of the "Powered by
 * SugarCRM" logo and "Supercharged by SuiteCRM" logo. If the display of the logos is not
 * reasonably feasible for  technical reasons, the Appropriate Legal Notices must
 * display the words  "Powered by SugarCRM" and "Supercharged by SuiteCRM".
 */

/* Start Global CSS */
/* Base SuiteCRM Styles */

html {
    height: 100%;
}

body {
    background: #e6e6e6;
    background: #f5f5f5;
    font-family: 'Lato', Lato, Arial, sans-serif;
    font-size: 13px;
    margin: 0;
    overflow: auto;
    color: #534D64;
    height: 100%;
}

img, svg {
    image-rendering: auto;
    image-rendering: crisp-edges;
    image-rendering: pixelated;
}

.studiolink svg, .studiolink img {
    width: 30px;
    height: auto;
}

/* LOGIN */
div.p_login {
    background-color: #F5F5F5;
    height: 100%;
}

div.p_login .p_login_top {
    background-color: #534D64;
    float: left;
    width: 100%;
    padding: 20px 2% 20px 2%;
}

div.p_login .p_login_top a {
    height: 40px;
    width: 170px;
    text-indent: -9999px;
    overflow: hidden;
    display: block;
    background-image: none, url("../../../../themes/SuiteP/images/p_login_logo.svg"), url("../../../../themes/SuiteP/images/p_login_logo.png");
    background-repeat: no-repeat;
    background-position: 0 0;
}

div.p_login .p_login_middle {
    background-color: #F5F5F5;
    float: left;
    width: 100%;
}
div.p_login .p_login_bottom {
    background-color: #E6E6E6;
    float: left;
    width: 100%;
    left: 0;
    bottom: 0;
    padding: 20px 2% 20px 2%;
}

@media (min-height: 400px) {

    div.p_login .p_login_bottom {
        position: absolute;
    }
}

div.p_login .p_login_bottom a#powered_by {
    margin-left: 20px;
}

div.p_login #loginform {
    max-width: 400px;
    padding: 15px;
    margin: 8% auto 0 auto;
    text-align: center;
}

div.p_login #loginform .input-group {
    font-size: 19px;
    color: #C4C3C7;
    width: 100%;
}

div.p_login #loginform .input-group input {
    background-color: #fff;
    border: none;
    height: 50px;
    line-height: 50px;
    padding: 0 2% 0 60px;
    color: #C4C3C7;
    border-radius: 3px;
}

div.p_login #loginform .input-group input#user_name, #user_name:-webkit-autofill, div.p_login #loginform .input-group input#user_password {
    background-repeat: no-repeat;
    background-image: none, url("../../../../themes/SuiteP/images/login_bg.svg"), url("../../../../themes/SuiteP/images/login_bg.png");
}

div.p_login #loginform .input-group input#user_name {
    background-position: 12px 9px;
	background-repeat: no-repeat;
    background-image: none, url("../../../../themes/SuiteP/images/login_bg.svg");
}

div.p_login #loginform .input-group input#user_password {
    background-position: 12px -51px;
	background-repeat: no-repeat;
    background-image: none, url("../../../../themes/SuiteP/images/login_bg.png");
}

div.p_login #loginform .glyphicon {
    top: 0;
}

div.p_login #loginform span.error {
    display: block;
    padding: 0;
    line-height: 140%;
    margin-bottom: 0px;
    margin-top: 20px;
    color: #f08377;
    background-color: transparent;
}

div.p_login #loginform #bigbutton {
    border-radius: 3px;
    font-size: 20px;
    letter-spacing: 3px;
    padding: 0;
    height: 50px;
    line-height: 50px;
}

div.p_login #loginform #bigbutton:hover {
    background-color: #D66C60;
}

.navbar-nav > li:hover ul, #globalLinks:hover ul.dropdown-menu, #quickcreatetop:hover ul.dropdown-menu {
    display: block;
}

#ajaxHeader {
    float: left;
}

#bootstrap-container {
    background-color: #f5f5f5;
    margin-top: 110px !important;
}

li#usermenu a {
    background-color: #534d64;
    padding: 35px 0px 10px 0px;
    font-size: 14px;
}

li#usermenu a:hover {
    color: #F08377;
}

#globalLinks ul.user-dropdown li a {
    color: #fff;
}

#globalLinks ul.user-dropdown li a:hover {
    color: #F08377;
}

li#usermenu a span.caret {
    border: 0;
    height: 10px;
    width: 10px;
    margin-left: 10px;
    background-image: none, url("../../../../index.php?entryPoint=getImage&imageName=p_icon_caret.svg"), url("../../../../index.php?entryPoint=getImage&imageName=p_icon_caret.png");
    background-repeat: no-repeat;
    background-position: 0 0;
}

li#usermenu a:hover span.caret {
    background-position: 0 -48px;
}

li#usermenu a span.user_icon {
    height: 42px;
    width: 42px;
    margin-right: 11px;
    background-image: none, url("../../../../index.php?entryPoint=getImage&themeName=SuiteP&imageName=p_user_icon.svg"), url("../../../../index.php?entryPoint=getImage&themeName=SuiteP&imageName=p_user_icon.png");
    background-repeat: no-repeat;
    background-position: 0 -1;
    display: block;
    float: left;
    margin-top: -12px;
}

li#usermenu a:hover span.user_icon {
    background-position: 0 -99px;
}

div#pageContainer {
}

.dashletcontainer.col-50 {
    width: 50%;
}
.dashletcontainer.col-33 {
    width: 33.333%;
}

.dashletcontainer, .drop-location {
    min-height: 132px;
}

div#pageContainer td.dashletcontainer div.hd {
    background-color: #66727d;
    padding: 0;
    margin: 0;
    border-top-left-radius: 3px;
    border-top-right-radius: 3px;
}

.yui-module .hd, .yui-panel .hd {
    background: #66727d;
}

div#pageContainer td.dashletcontainer tr.pagination td {
    background-color: #BFCAD3;
}

div#pageContainer td.dashletcontainer tr.pagination span {
    display: inline-block;
}

div#pageContainer td.dashletcontainer tr.pagination td button {
    width: auto;
    background-color: #94A6B5;
    padding: 2px;
    height: auto;
    border-radius: 3px;
}

td.dashletcontainer button[disabled], td.dashletcontainer input[type="submit"][disabled], td.dashletcontainer input[type="reset"][disabled], td.dashletcontainer input[type="button"][disabled] {
    line-height: 100% !important;
}

td.dashletcontainer .button, td.dashletcontainer input[type="submit"], td.dashletcontainer input[type="button"] {
    line-height: 100% !important;
}

div#pageContainer td.dashletcontainer th.footable-visible a {
    padding-right: 20px;
}

div#searchResults {
    overflow-y: auto;
    padding-bottom: 50px;
}

div#pageContainer td.dashletcontainer div.hd .icon {
    fill: #fff;
}

.sidebar {
    position: fixed;
    top: 90px;
    bottom: 0;
    left: 0;
    z-index: 1000;
    display: block;
    overflow-x: hidden;
    overflow-y: auto;
    background-color: #778591;
}

#actionMenuSidebar {
    margin-bottom: 24px;
}

#actionMenuSidebar_top {
    display: none;
}

#actionMenuSidebar h2 {
    display: none;
}

#actionMenuSidebar ul {
    list-style-type: none;
}

#actionMenuSidebar li a .side-bar-Create, #actionMenuSidebar li a .side-bar-Add {
    background-image: url("../../../../themes/SuiteP/images/sidebar/Add.png");
    background-image: url("../../../../themes/SuiteP/images/sidebar/Add.svg");
}

#actionMenuSidebar li a .side-bar-Create_Contact_Vcard, #actionMenuSidebar li a .side-bar-Create_Lead_Vcard {
    background-image: url("../../../../themes/SuiteP/images/sidebar/Create_Contact_Vcard.png");
    background-image: url("../../../../themes/SuiteP/images/sidebar/Create_Contact_Vcard.svg");
}

#actionMenuSidebar li a .side-bar-Create_Group_User {
    background-image: url("../../../../themes/SuiteP/images/sidebar/Create_Group_User.png");
    background-image: url("../../../../themes/SuiteP/images/sidebar/Create_Group_User.svg");
}

#actionMenuSidebar li a .side-bar-Create_Person_Form {
    background-image: url("../../../../themes/SuiteP/images/sidebar/Create_Person_Form.png");
    background-image: url("../../../../themes/SuiteP/images/sidebar/Create_Person_Form.svg");
}

#actionMenuSidebar li a .side-bar-Create_Security_Group {
    background-image: url("../../../../themes/SuiteP/images/sidebar/Create_Security_Group.png");
    background-image: url("../../../../themes/SuiteP/images/sidebar/Create_Security_Group.svg");
}

#actionMenuSidebar li a .side-bar-Import {
    background-image: url("../../../../themes/SuiteP/images/sidebar/Import.png");
    background-image: url("../../../../themes/SuiteP/images/sidebar/Import.svg");
}

#actionMenuSidebar li a .side-bar-Import_Line_Item {
    background-image: url("../../../../themes/SuiteP/images/sidebar/Import_Line_Item.png");
    background-image: url("../../../../themes/SuiteP/images/sidebar/Import_Line_Item.svg");
}

#actionMenuSidebar li a .side-bar-List_Maps {
    background-image: url("../../../../themes/SuiteP/images/sidebar/List_Maps.png");
    background-image: url("../../../../themes/SuiteP/images/sidebar/List_Maps.svg");
}

#actionMenuSidebar li a .side-bar-Quick_Radius_Map {
    background-image: url("../../../../themes/SuiteP/images/sidebar/Quick_Radius_Map.png");
    background-image: url("../../../../themes/SuiteP/images/sidebar/Quick_Radius_Map.svg");
}

#actionMenuSidebar li a .side-bar-Resource_Chart {
    background-image: url("../../../../themes/SuiteP/images/sidebar/Resource_Chart.png");
    background-image: url("../../../../themes/SuiteP/images/sidebar/Resource_Chart.svg");
}

#actionMenuSidebar li a .side-bar-Role_Management {
    background-image: url("../../../../themes/SuiteP/images/sidebar/Role_Management.png");
    background-image: url("../../../../themes/SuiteP/images/sidebar/Role_Management.svg");
}

#actionMenuSidebar li a .side-bar-Schedule_Call {
    background-image: url("../../../../themes/SuiteP/images/sidebar/Schedule_Call.png");
    background-image: url("../../../../themes/SuiteP/images/sidebar/Schedule_Call.svg");
}

#actionMenuSidebar li a .side-bar-Schedule_Meeting {
    background-image: url("../../../../themes/SuiteP/images/sidebar/Schedule_Meeting.png");
    background-image: url("../../../../themes/SuiteP/images/sidebar/Schedule_Meeting.svg");
}

#actionMenuSidebar li a .side-bar-Security_Groups {
    background-image: url("../../../../themes/SuiteP/images/sidebar/Security_Groups.png");
    background-image: url("../../../../themes/SuiteP/images/sidebar/Security_Groups.svg");
}

#actionMenuSidebar li a .side-bar-Security_Suite_Settings {
    background-image: url("../../../../themes/SuiteP/images/sidebar/Security_Suite_Settings.png");
    background-image: url("../../../../themes/SuiteP/images/sidebar/Security_Suite_Settings.svg");
}

#actionMenuSidebar li a .side-bar-Setup_Email {
    background-image: url("../../../../themes/SuiteP/images/sidebar/Setup_Email.png");
    background-image: url("../../../../themes/SuiteP/images/sidebar/Setup_Email.svg");
}

#actionMenuSidebar li a .side-bar-Today {
    background-image: url("../../../../themes/SuiteP/images/sidebar/Today.png");
    background-image: url("../../../../themes/SuiteP/images/sidebar/Today.svg");
}

#actionMenuSidebar li a .side-bar-View_Project_Tasks {
    background-image: url("../../../../themes/SuiteP/images/sidebar/View_Project_Tasks.png");
    background-image: url("../../../../themes/SuiteP/images/sidebar/View_Project_Tasks.svg");
}


#actionMenuSidebar li a .side-bar-View_Create_Email_Templates {
    background-image: url("../../../../themes/SuiteP/images/sidebar/View_Create_Email_Templates.png");
    background-image: url("../../../../themes/SuiteP/images/sidebar/View_Create_Email_Templates.svg");
}




#actionMenuSidebar li a.side-bar-View, #actionMenuSidebar li a .side-bar-List {
    background-image: url("../../../../themes/SuiteP/images/sidebar/View.png");
    background-image: url("../../../../themes/SuiteP/images/sidebar/View.svg");
}


#actionMenuSidebar li a .side-bar-View_Diagnostics {
    background-image: url("../../../../themes/SuiteP/images/sidebar/View_Diagnostics.png");
    background-image: url("../../../../themes/SuiteP/images/sidebar/View_Diagnostics.svg");
}

#actionMenuSidebar li a .side-bar-View_Email_Templates {
    background-image: url("../../../../themes/SuiteP/images/sidebar/View_Email_Templates.png");
    background-image: url("../../../../themes/SuiteP/images/sidebar/View_Email_Templates.svg");
}

#actionMenuSidebar li a .side-bar-View_Process_Audit {
    background-image: url("../../../../themes/SuiteP/images/sidebar/View_Process_Audit.png");
    background-image: url("../../../../themes/SuiteP/images/sidebar/View_Process_Audit.svg");
}

#actionMenuSidebar li a .side-bar-View_Process_Tasks {
    background-image: url("../../../../themes/SuiteP/images/sidebar/View_Process_Tasks.png");
    background-image: url("../../../../themes/SuiteP/images/sidebar/View_Process_Tasks.svg");
}

#actionMenuSidebar li a {
    background-color: #94A6B5;
    color: #f5f5f5;
    display: block;
    font-size: 13px;
    margin: 0 0 1px 0;
    clear: both;
}

#actionMenuSidebar ul li a:hover {
    color: #fff;
    background-color: #8499AB;
}


#actionMenuSidebar li a div {
    display: block;
    text-wrap: normal;
}


#actionMenuSidebar li a .actionmenulink {
    width: 100%;
    min-height: 48px;
    padding: 16px 8px 16px 0px;
    line-height: 24px;
}

.side-bar-action-icon {
    width: 40px; /* effects link text position */
    height: 48px;
    background-repeat: no-repeat;
    background-position: 0px 8px;
    background-size: 32px;
    vertical-align: middle;
    margin-left: 12px;
    float: left;
}

.sidebar_top {
    background-color: red;
}

.moremenu ul, ul.dropdown-menu {
    max-height: 525px;
    overflow: auto;
}

.button-toggle-collapsed {
    position: fixed;
    top: 100px;
    background: #778591;
    z-index: 1000;
    height: 30px;
    width: 30px;
    background-image: none, url("../../../../themes/SuiteP/images/p_show_sidebar.svg"), url("../../../../themes/SuiteP/images/p_show_sidebar.png");
    background-repeat: no-repeat;
    background-position: center center;
    border-top-right-radius: 3px;
    border-bottom-right-radius: 3px;
}

.button-toggle-expanded {
    position: fixed;
    top: 100px;
    background: #778591;
    z-index: 1000;
    height: 30px;
    width: 30px;
    background-image: none, url("../../../../themes/SuiteP/images/p_hide_sidebar.svg"), url("../../../../themes/SuiteP/images/p_hide_sidebar.png");
    background-repeat: no-repeat;
    background-position: center center;
    border-top-right-radius: 3px;
    border-bottom-right-radius: 3px;
}


#edittabs {}

#edittabs  table:nth-of-type(2),
#edittabs  table:nth-of-type(2) > tbody,
#edittabs  table:nth-of-type(2) tbody > tr
{
    width: 100%;
}

#edittabs  table:nth-of-type(2) tbody > tr > td {
    display: inline-block;
}

#edittabs .edit {
    display: inline-block;
    border: 1px solid transparent;
    border-radius: 4px;
    margin: 0 16px 0 0;
    width: 16% !important;
}

#edittabs  table:nth-of-type(2) tbody > tr > td:nth-of-type(2) {
    width: 80%;
}

#s_field_delete > tbody > tr > td,
#trash,
#trashcan,
#trashcan table,
#trashcan table > tbody,
#trashcan table > tbody > tr
{
    width: 100%!important;
}

#edittabs #trash {
    height: 64px;
    overflow: visible;
}


#edittabs .listContainer {
    height: 384px;
    overflow-y: auto;
}

#edittabs .listContainer li span {
    display: block;
    padding: 8px 0 8px 8px;
    background: #f5f5f5;
    margin-bottom: 4px;
    border: 1px solid transparent;
    border-radius: 4px;
    width: 98%;
    font-size: 13px;
    font-weight: 700;
}


#edittabs #groupTable,
#edittabs #groupTable > tbody,
#edittabs #groupTable > tbody > tr {
    width: 100%;
}

#edittabs #groupTable {
    background: #ffffff;
    border: 1px solid transparent;
    border-radius: 4px;
}

#edittabs #groupTable * {
    border: none;
}


#edittabs #groupTable .tdContainer {
    display: inline-block;
    width: 16%
}

.slotB {
    border-width:0;cursor:move;

}

span.error:empty{
    padding:0;
}


#groupTable > tbody > tr:nth-child(1) > td {
    margin: 0 8px 8px 16px;
}

#edittabs #groupTable .tdContainer h2 {
    margin: 16px 0 8px 0px;
}

#edittabs #groupTable .tdContainer h2 > span:nth-of-type(1) {
    display: inline-block;
    width: 80%;
}

#edittabs #groupTable .tdContainer h2 > span:nth-of-type(2) {
    display: inline-block;
    width: 10%;
}

#ygddfdiv {
    background: #B29Eb5 !important;
    opacity: 1 !important;
    padding: 8px;
}

.slotSub {
    background: #00AA00;
}

div.noBullet li, .nobullet
{
    list-style-type: none;
}


#modulelinks > ul,
.mobileheader ul,
#mobile_menu,
ul.dropdown-menu,
.with-actions > .dropdown-menu,
.moremenu ul, ul.dropdown-menu,
.navbar-fixed-bottom .navbar-collapse,
.navbar-fixed-top .navbar-collapse {
    overflow-y: auto;
}

#recentlyViewedSidebar {
    margin-bottom: 12px;
    float: left;
    width: 100%;
}

.recently_viewed_link_container_sidebar {
    font-size: 13px;
}


li.recentlinks, li.favoritelinks {
    width: 100%;
}


li.recentlinks img,
li.favoritelinks img {
    margin-right: 5px;
}

#favoritesSidebar {
    float: left;
    width: 100%;
}

#favoritesSidebar .new,
#favoritesSidebar .new * {
    visibility: collapse;
    width: 0;
    height: 0;
}

#recentlyViewedSidebar li a, #favoritesSidebar li a {
    color: #f5f5f5;
    padding-top: 12px;
    padding-bottom: 12px;
}

#recentlyViewedSidebar .recent-links-detail,
#favoritesSidebar .favorite-links-detail {
    width: 85%;
    display: inline-block;
}

#recentlyViewedSidebar .recent-links-edit,
#favoritesSidebar .favorite-links-edit {
    height: 20px;
    width: 20px;
    display: inline-block;
}

#recentlyViewedSidebar li:hover, #favoritesSidebar li:hover {
    background-color: #677785;
}

#recentlyViewedSidebar h2, #favoritesSidebar h2 {
    font-size: 16px;
    font-weight: bold;
    color: #f5f5f5;
    margin: 0 0 5px 0;
}

#p_wrap {
    width: 100%;
    float: left;
    padding-left: 215px;
    position: relative;
}

#content {
    width: 100%;
    padding: 30px 3% 40px 3%;
}

#bootstrap-container.col-md-offset-2 {
}

#pagecontent:after {
    clear:both;
}

footer * {
    box-sizing: content-box;
}

footer {
    bottom: 0;
    margin: 0 0 0 0;
    background-color: #E6E6E6;
    clear: both;
    width: 100%;
    border: 1px solid transparent;
    border-radius: 4px;
    box-sizing: content-box;
    line-height: 48px;
}
footer.expandedSidebar {
    width: 79%;
    float: right;
}
footer.collapsedSidebar {
    width: 94%;
    float: right;
}

.footer_left {
    float: left;
    width: 48%;
}

a#powered_by {
    margin-left: 4%;
}

a#admin_options, a#powered_by {
    color: #534D64;
    font-size: 12px;
    cursor: pointer;
}

a#admin_options:hover, a#powered_by:hover {
    color: #D66C60;
    text-decoration: none;
}

#copyright_data {
    padding-left: 1%;
}

.footer_right {
    float: right;
    width: 47%;
    text-align: right;
    text-transform: uppercase;
    padding-right: 1%;
}

.footer_right a {
    color: #4D4D4D;
    letter-spacing: 1px;
    background-image: none, url("../../../../index.php?entryPoint=getImage&imageName=p_icon_back_to_top.svg"), url("../../../../index.php?entryPoint=getImage&imageName=p_icon_back_to_top.png");
    background-repeat: no-repeat;
    background-position: right 3px;
    padding-right: 20px;
    font-size: 12px;
}

.footer_right a:hover {
    color: #D66C60;
    background-position: right -15px;
}

.subDmenu {
    position: absolute;
    display: none;
    visibility: hidden;
}

.menuItem, .menuItemHilite, .menuItemX, .menuItemHiliteX,
.menuItem:visited, .menuItemHilite:visited, .menuItem:hover, .menuItemHilite:hover,
.menuItem:active, .menuItemHilite:active, .menuItem:link, .menuItemHilite:link,
.menuItemX:visited, .menuItemHiliteX:visited, .menuItemX:hover, .menuItemHiliteX:hover,
.menuItemX:active, .menuItemHiliteX:active, .menuItemX:link, .menuItemHiliteX:link {
    line-height: 24px;
    color: #000;
    text-decoration: none;
    width: 120px;
    border-left: none;
    border-right: none;
    display: block;
    padding: 1px 5px 1px 7px;
    border-bottom: 1px solid #c0c0c0;
}

.menuItem {
    background-color: #f6f6f6;
}

.menuItemHilite {
    background-color: #FFFFFF;
}

.menuItemX {
    background-color: #CCCCCC;
}

.menuItemHiliteX {
    background-color: #999999;
}

.menu {
    position: absolute;
    display: none;
    visibility: hidden;
    background-color: #f6f6f6;
    z-index: 2;
    border: #999999 solid 1px;
    filter: alpha(opacity=90);
    -moz-opacity: 0.9;
    opacity: 0.9;
}

fieldset, table, pre {
    margin-bottom: 0;
}

p {
    font-size: 14px;
    margin-top: 0;
    margin-bottom: 0;
}

a {
}

form {
    margin: 0;
}

textarea {
    font-family: 'Lato', Lato, Arial, sans-serif;
}

.checkbox, input[type=checkbox] {
    display: inline-block;
    margin: 0;
    padding: 0;
    vertical-align: middle;
    visibility: visible;
    height: 16px;
    width: 16px;
    background: url('../../../../themes/SuiteP/images/forms/check.png') no-repeat;
    overflow: hidden;
}

input[type=radio] {
    display: inline-block;
    margin: 0;
    padding: 0;
    vertical-align: middle;
    visibility: visible;
    height: 16px;
    width: 16px;
    background: url('../../../../themes/SuiteP/images/forms/radio.png') no-repeat;
}

input[type=checkbox]:focus, input[type=radio]:focus {
    outline: 0;
}

input[type=checkbox] {
    background-position: 0px 0px;
}

input[type=checkbox]:checked {
    background-position: -18px 0px;
}

input[type=checkbox]:disabled {
    background-position: -36px 0px;
}

input[type=checkbox]:disabled:checked, input[type=checkbox]:checked:disabled {
    background-position: -54px 0px;
}

input[type=radio] {
    background-position: 0px 0px;
}

input[type=radio]:checked {
    background-position: -18px 0px;
}

input[type=radio]:disabled {
    background-position: -36px 0px;
}

input[type=radio]:disabled:checked, input[type=radio]:checked:disabled {
    background-position: -54px 0px;
}

td.nowrap input[type=checkbox] {
    margin-top: 3px;
}

input[type=text]:disabled {
    border: 1px solid #e2e7eb;
    background: #f8f8f8;
}

div.clear {
    height: 0;
    clear: both;
    visibility: hidden;
}

th, td {
    border: none;
    padding: 0;
}

#header ul li {
    display: inline;
}

#unified_search_advanced_img {
    cursor: pointer;
}

#unified_search_advanced_div {
    height: 1px;
    position: relative;
    overflow: hidden;
    width: 21em;
    padding-top: 5px;
}

#unified_search_advanced_div .edit.view {
    padding: 6px 6px 6px 4px;
}

#unified_search_advanced_div .edit.view td {
    padding: 0 0.5em !important;
}

#themeColors img, #themeFonts img {
    margin-bottom: 0;
}

#HideHandle {
    padding-top: 5px;
    cursor: pointer;
}

#HideMenu {
    visibility: hidden;
    position: absolute;
    z-index: 100;
}

#leftHandle {
    float: left;
}

#newRecord form {
    padding: 8px 8px 5px 8px;
}

#newRecord form input, #newRecord form select, #newRecord form textarea {
    margin-bottom: 4px;
    margin-top: 2px;
    max-width: 140px;
}

#newRecord form button, #newRecord form input[type=button], #newRecord form input[type=submit], #newRecord form input[type=reset] {
    padding-top: 0;
    vertical-align: bottom;
}

#newRecord form .dataLabel {
    padding-bottom: 2px;
    padding-top: 3px;
    padding-left: 0;
    vertical-align: bottom;
}

#newRecord form .dataField {
    padding-bottom: 3px;
}

#newRecord form #jscal_trigger {
    margin-bottom: 4px;
    margin-top: 2px;
    vertical-align: bottom;
}

#newRecord form a:link, #newRecord form a:visited, #newRecord form a:hover {
    text-decoration: underline;
    border-bottom: 0;
    padding-left: 0;
}

.sqsSelectedSmartInputItem {
    background-color: #DEEFFF;
}

.view, table.view {
    margin-bottom: 3px;
    margin-top: 3px;
    padding: 20px 16px 22px 30px;
    width: 100%;
}

.view tr td input[type=checkbox] {
    vertical-align: middle;
}

#search_form > div  tr td input[type=checkbox] {
    vertical-align: middle;
}

.basic textarea {
    height: 48px;
    width: 100%;
}

.collapsed .panelContainer, .collapsed .collapseLink, .expanded .expandLink {
    display: none;
}

.detail h4 {
    font-weight: bold;
    font-size: 1.2em;
    margin: 0;
    text-align: left;
    border: none;
    padding-top: 6px;
    padding-bottom: 6px;
    padding-left: 0;
}

.detail-view-row, .detail-view-row-item {
    margin: 0 0 2px 0;
    min-width: 48px;
    min-height: 24px;
}

.edit-view-row, .edit-view-row-item {
    margin: 0 0 8px 0;
    min-width: 48px;
    min-height: 24px;
}

.detail-view-row .label, .edit-view-row .label, #lineItems {
    color: #534D64;
    display: inline;
    padding: 0 0 0 8px;
    font-size: 14px;
    font-weight: 700;
    line-height: 48px;
    text-align: left;
    white-space: nowrap;
    vertical-align: baseline;

}

slot, #lead_queries_Div td {
      color: #534D64;
      font-size: 14px;
      font-weight: 700;
      line-height: 48px;
      text-align: left;
      white-space: nowrap;
      vertical-align: baseline;

}

#html_div {
    white-space: normal;
}

.dataField {
    min-height: 48px;
    line-height: 48px;
}

.detail-view-field {
    color: #534D64;
    display: inline;
    padding:  12px;
    font-size: 14px;
    font-weight: 400;
    line-height: 20px;
    min-height: 48px;
    text-align: left;
    white-space: nowrap;
    vertical-align: baseline;
    background-color: #F5F5F5;
    border: 1px solid transparent;
    border-radius: 4px;
}

.detail-view-field a {
    font-weight: 700;
}

[field="billing_address_street"].detail-view-field,
[field="shipping_address_street"].detail-view-field {
    padding: 16px 16px 32px 16px;
}

[field="shipping_address_street"].detail-view-field .button,
[field="billing_address_street"].detail-view-field .button {
    background-color: #AA9DCC;
}

[field="shipping_address_street"].detail-view-field .button:hover,
[field="billing_address_street"].detail-view-field .button:hover {
    background-color: #9589b3;
}


.edit-view-field textarea,
.inline_edit_field textarea {
    line-height: 24px;
    padding-top: 14px;
}

#no-tab-actions > ul > li {
    margin: 8px 8px 8px 0px;
}

.detail tr td {
    border: none;
    vertical-align: top;
    padding: 5px 6px 5px 6px;
    vertical-align: top;
    text-align: left;
}

.detail tr td[scope=row] {
    margin-top: 2px;
    margin-bottom: 10px;
    text-align: right;
    white-space: nowrap;
}

.detail tr td > li {
    margin-left: 1.5em;
}


#EditView > table {
    overflow: auto;
    margin-bottom: 0px;
}

#EditView_tabs.yui-navset.yui-navset-top {
    padding: 0px 5px 5px 5px;
}

#EditView_tabs.yui-navset.yui-navset-top .nav.nav-tabs {
    margin-top: 15px;
}

#EditView_tabs .nav.nav-tabs {
    margin: 0;
}

#EditView_tabs .tab-content {
    margin: 0;
}

#EditView .edit tr td {
    font-weight: 700;
    color: #534D64;
}

#EditView .edit input,
#EditView .edit textarea,
#EditView .edit select,
#EditView .edit option,
select,
option[selected],
.sqsEnabled {
    font-weight: normal;
    color: #534D64;
}

.edit {
    padding: 0 6px 12px 10px !important;
}

.label {
    font-size: 14px;
    color: #534D64;
}

.edit > table {
    margin-bottom: 0;
    padding: 3px 3px 3px 10px !important;
}

.edit h4 {
    text-align: left;
    padding-top: 0;
    margin-top: 10px;
    padding-left: 0;
}

.edit tr td {
    font-weight: normal;
    vertical-align: top;
}

.edit tr td[scope=row] {
    padding: 0px 10px 0px 10px !important;
    text-align: left;
    vertical-align: top;
    height: 40px;
    line-height: 40px;
}

.edit tr th {
    padding: 5px 5px 5px 7px !important;
}

#EditView input[type="button"] {
    margin: 4px;
    padding: 0 10px;
}

fieldset {
    margin-top: 32px;
}

fieldset legend {
    border: none;
    font-size: 16px;
    font-weight: 700;
    padding-left: 33.33333333%;
}

fieldset table {
    background: none !important;
}

fieldset > table tr > td:first-of-type {
    width: 33.33333333%;
}

fieldset tr, fieldset td {
    border: none !important;
}

fieldset label {
    border: none;
    font-size: 14px;
    font-weight: 700;
    color: #534D64;
}

.validation-message {
    border: 1px solid transparent;
    border-radius: 4px;
    margin: 4px;
}

table#tabFormPagination td, #tabFormPagination, #EditView > table#tabFormPagination.detail.view {
    border-bottom: none;
    margin-bottom: 0;
}

.edit tr td table, .edit tr td table tr td {
    padding: 3px 3px 3px 0 !important;
}

.search {
    margin: 0 0 4px 0 !important;
    padding: 10px 6px 12px 10px;
}

.search > table {
    padding: 0 !important;
    margin: 0;
}

.search td span {
    color: #444444;
}

td.submitButtons {
    padding-left: 20px;
}

td.submitButtons input {
    margin-bottom: 10px;
}

.search td input[type=text], .search td input[type=password], .search td select {
    width: 260px !important;
    height: 40px;
    line-height: 40px;
    border: none;
    border-radius: 3px;
}

.list, .edit .list {
    padding: 0 !important;
    margin-bottom: 10px;
}

.list tr.pagination,
.list tr.pagination td,
.list tr.pagination td table {
    padding: 0;
    border: 0;
    margin: 0;
}

/* PAGINATION */

.list tr#pagination {
}

.list tr#pagination td {
    padding: 0px !important;
}

.list tr#pagination td table.paginationTable {
}

.list tr#pagination td table.paginationTable tr {
    padding: 0px !important;
}

.list tr#pagination td table.paginationTable td.paginationActionButtons {
    background-color: #BFCAD3;
    padding: 5px 0px 5px 0px !important;
}

.list tr#pagination td table.paginationTable td.paginationChangeButtons {
    background-color: #BFCAD3;
    padding: 5px 5px 5px 0px !important;
}

button#listViewStartButton_top, button#listViewStartButton_bottom {
    width: 26px;
    background-image: none, url("../../../../themes/SuiteP/images/p_pag_tools.svg"), url("../../../../themes/SuiteP/images/p_pag_tools.png");
    background-repeat: no-repeat;
    background-position: 9px -29px;
    margin-right: 2px;
}

button#listViewStartButton_top[disabled], button#listViewPrevButton_top[disabled], button#listViewNextButton_top[disabled], button#listViewEndButton_top[disabled], button#listViewStartButton_bottom[disabled], button#listViewPrevButton_bottom[disabled], button#listViewNextButton_bottom[disabled], button#listViewEndButton_bottom[disabled] {
    opacity: .5;
    cursor: default;
}

button#listViewStartButton_top img, button#listViewStartButton_bottom img {
    display: none;
}

button#listViewPrevButton_top, button#listViewPrevButton_bottom {
    width: 26px;
    background-image: none, url("../../../../themes/SuiteP/images/p_pag_tools.svg"), url("../../../../themes/SuiteP/images/p_pag_tools.png");
    background-repeat: no-repeat;
    background-position: 9px -50px;
}

button#listViewPrevButton_top img, button#listViewPrevButton_bottom img {
    display: none;
}

button#listViewNextButton_top, button#listViewNextButton_bottom {
    width: 26px;
    background-image: none, url("../../../../themes/SuiteP/images/p_pag_tools.svg"), url("../../../../themes/SuiteP/images/p_pag_tools.png");
    background-repeat: no-repeat;
    background-position: 10px -132px;
}

button#listViewNextButton_top img, button#listViewNextButton_bottom img {
    display: none;
}

button#listViewEndButton_top, button#listViewEndButton_bottom {
    width: 26px;
    background-image: none, url("../../../../themes/SuiteP/images/p_pag_tools.svg"), url("../../../../themes/SuiteP/images/p_pag_tools.png");
    background-repeat: no-repeat;
    background-position: 10px -112px;
    margin-left: 2px;
}

button#listViewEndButton_top img, button#listViewEndButton_bottom img {
    display: none;
}

.list tr.pagination td table td {
    padding: 3px 7px 3px 5px !important;
}

.list tr.pagination td table td button {
    width: 25px;
}

.list tr.pagination td table td a:link, .list tr.pagination td table td a:visited, .reportGroupByDataChildTablelistViewThS1 a:link, .reportGroupByDataChildTablelistViewThS1 a:visited {
    font-weight: bold;
    text-decoration: none;
    padding: 2px 0 3px 0;
}

.list tr.pagination td table td a:hover, .reportGroupByDataChildTablelistViewThS1 a:hover {
    text-decoration: underline;
}

.list tr.pagination .buttons {
    padding: 2px 2px 2px 0 !important;
}

.list tr.pagination #selectCountTop {
    width: 5em;
}

#selectedRecordsTopLabel, #selectedRecordsTopValue {
    color: white;
}

.td_alt, .list tr th, .list tr td[scope=col], .edit .list tr th, .edit .list tr td[scope=col] {
    font-weight: 800;
    text-align: left;
    padding: 16px 10px 16px 10px !important;
    border-left: none;
    border-right: none;
    white-space: nowrap;
    font-size: 13px;
}

.list tr td {
    vertical-align: middle;
    padding: 3px 8px 5px 5px !important;
}

.list tr.pagination td {
    padding: 0 !important;
}

.list tr td.odd {
    padding: 3px 8px 5px 5px;
    vertical-align: middle;
}

.list th a:link, .list th a:visited, .list td[scope=col] a:link, .list td[scope=col] a:visited {
    font-weight: bold;
    text-decoration: none;
}

.list th a:hover, .list td[scope=col] a:hover {
    text-decoration: underline;
}

.list tr.oddListRowS1 td, .list tr.evenListRowS1 td {
    white-space: normal;
    word-wrap: break-word;
}

thead {
    background-color: #778591;
}

table#dashletPanel thead {
    background-color: #778591;
}

.list tr.oddListRowS1 td[nowrap], .list tr.evenListRowS1 td[nowrap] {
    white-space: nowrap;
    word-wrap: normal;
}

a.listViewTdToolsS1 {
    padding: 4px;
}

.list td a.listViewTdToolsS1, .list tr td.nowrap {
    white-space: nowrap;
    word-wrap: normal;
}

.list td a.listViewTdToolsS1 {
    min-width: 55px;
    text-align: left;
}

.inlineButtons ul.clickMenu > li > span {
    position: absolute;
    right: 0;
}

.list td.inlineButtons {
    text-align: right;
    min-width: 75px;
}

.other {
    border: none !important;
    margin-top: 20px !important;
    margin-bottom: 20px !important;
    padding: 0 !important;
    width: 100%;
}

.other td {
    font-weight: normal;
    padding: 4px 10px 4px 6px;
    vertical-align: middle;
}

.other td[scope=row] {
    padding: 4px 6px 4px 6px;
    white-space: nowrap;
}

.other .edit td {
    background: transparent !important;
}

.other .edit {
    margin-top: 0;
}

.other td.edit #wizard td {
    background: transparent;
}

.other td.edit #wizard h4 {
    padding-left: 0;
    margin-top: 0;
}


.other.view td {
    height: 48px;
    line-height: 48px;
}

.other.view img, .other.view svg {
    font-weight: 700;
    margin: 5px 0 0 5px;
    width: 32px;
    height: 32px;
    display: inline-block;
    float: left;
}

.other.view a {
    position: relative;
    font-weight: 700;
    margin: 0 0 0 10px;
    display: inline-block;
}

.other.view td:nth-of-type(1) {
    display: block;
    float: left;
    width: 100%;
    background-color: #fff;
    text-wrap: normal;

}
.other.view td:nth-of-type(2) {
    display: block;
    float: right;
    width: 100%;
    background-color: #fff;
    padding-left: 52px;
    padding-bottom: 10px;
    height: auto;
    line-height: 24px;

}
.other.view td:nth-of-type(2):after {
    clear: both;
}
.other.view td:nth-of-type(3) {
    display: block;
    float: left;
    width: 100%;
    background-color: #f5f5f5;
}
.other.view td:nth-of-type(4) {
    display: block;
    float: right;
    width: 100%;
    background-color: #f5f5f5;
    padding-left: 52px !important;
    padding-bottom: 10px;
    height: auto;
    line-height: 24px;
}

@media (min-width: 1250px) {
    /* left admin panel column */
    .other.view td a {
        white-space: normal;
        height: 100%;
        line-height: 100%;
    }

    .other.view td:nth-of-type(1),
    .other.view td:nth-of-type(3) {
        display: block;
        float: left;
        width: 25%;
    }

    /* right admin panel column */
    .other.view td:nth-of-type(2),
    .other.view td:nth-of-type(4) {
        display: block;
        float: right;
        width: 75%;
        line-height: 48px;
        height: 48px;
    }
}


/*///// MASS ASSIGN /////*/

#massassign_form table, #massassign_form table td {
    width: auto !important;
    float: left;
}

td.listViewButtons input.button:hover {
    background-color: #d66c60;
}

#massassign_form h3 {
    font-size: 14px;
    font-weight: normal;
    margin: 14px 20px 0px 0;
    color: #817d8d;
}

#massassign_form input.button {
    margin-right: 10px;
}

table#mass_update_table {
    color: #817d8d;
    background-color: #e6e6e6;
}

table#mass_update_table td {
    padding-left: 15px;
    line-height: 40px;
}

table#mass_update_table td select {
    border-radius: 3px;
}

@media (max-width: 680px) {
    #massassign_form table, #massassign_form table td {
        width: 100% !important;
        float: left;
    }

    #massassign_form h3 {
        text-align: center;
        margin-right: 0px;
    }

    #massassign_form table, #massassign_form table td {
        text-align: center;
    }

    table#mass_update_table td {
        padding-left: 0;
        line-height: 30px;
    }

}


#selectLinkTop,
#selectLinkBottom,
#actionLinkBottom {
    min-height: 16px;
    line-height: 0px;
    position: relative;
    padding: 1px;
}
#selectLinkTop input[type=checkbox],
#selectLinkBottom input[type=checkbox],
#actionLinkBottom input[type=checkbox] {
    margin-top: 5px;
}

#actionLinkTop,
#actionLinkBottom {
    font-size: 14px;
    min-height: 16px;
    line-height: 11px;
    position: relative;
}

#actionLinkTop {
    top: -1px;
}

#actionLinkBottom {
    left: -1px;
}

#detail_header_action_menu li.sugar_action_button a#edit_button,
#userEditActions li.sugar_action_button  a,
#actionLinkTop li.sugar_action_button  a,
#actionLinkBottom li.sugar_action_button  a {
    margin: 5px 10px 5px 9px;
}

.buttonOn,
#detail_header_action_menu li.sugar_action_button,
#userEditActions li.sugar_action_button,
#actionLinkTop li.sugar_action_button,
#actionLinkBottom li.sugar_action_button {
    min-width: 32px;.sugar_action_button>form>a
    padding: 11px 10px 12px 10px;
}

#select_actions_disabled_top,
#select_actions_disabled_bottom {
    padding: 4px 10px 4px 10px;
    top: -1px;
    position: relative;
}

#detail_header_action_menu > .sugar_action_button > ul.subnav,
#userEditActions > .sugar_action_button > ul.subnav,
#selectLinkTop > .sugar_action_button > ul.subnav,
#selectLinkBottom > .sugar_action_button > ul.subnav {
    left: 0;
    right: auto;
    background-color: #7B8A96;
}

#detail_header_action_menu > .sugar_action_button > ul.subnav,
#detail_header_action_menu > .sugar_action_button > ul.subnav li,
#detail_header_action_menu > .sugar_action_button > ul.subnav a,
#userEditActions > .sugar_action_button > ul.subnav,
#userEditActions > .sugar_action_button > ul.subnav li,
#userEditActions > .sugar_action_button > ul.subnav a,
#userEditActions ul.clickMenu li ul.subnav,
#selectLinkTop > .sugar_action_button > ul.subnav,
#selectLinkTop > .sugar_action_button > ul.subnav li,
#selectLinkTop > .sugar_action_button > ul.subnav a,
#actionLinkTop ul.clickMenu li ul.subnav,
#actionLinkTop > .sugar_action_button > ul.subnav,
#actionLinkTop > .sugar_action_button > ul.subnav li,
#actionLinkTop > .sugar_action_button > ul.subnav a
#selectLinkBottom > .sugar_action_button > ul.subnav,
#selectLinkBottom > .sugar_action_button > ul.subnav li,
#selectLinkBottom > .sugar_action_button > ul.subnav a,
#actionLinkBottom ul.clickMenu li ul.subnav,
#actionLinkBottom > .sugar_action_button > ul.subnav,
#actionLinkBottom > .sugar_action_button > ul.subnav li,
#actionLinkBottom > .sugar_action_button > ul.subnav a ,
#actionLinkTop .menuItem,
#actionLinkBottom .menuItem {
    background-color: #7b8a96;
    width: 100%;
    line-height: 24px;
    color: #ffffff;
    padding: 0 5px 0 7px;
}


#actionLinkTop .menuItem,
#actionLinkBottom .menuItem {
    padding: 0;
}

#actionLinkTop .sugar_action_button .subnav.ddopen a,
#actionLinkTop .sugar_action_button .subnav.ddopen a:hover,
#actionLinkBottom .sugar_action_button .subnav.ddopen a,
#actionLinkBottom .sugar_action_button .subnav.ddopen a:hover {
    color: #ffffff;
    display: block;
    float: none;
}

#actionLinkTop .sugar_action_button .subnav.ddopen a:hover,
#actionLinkBottom .sugar_action_button .subnav.ddopen a:hover,
#actionLinkTop .sugar_action_button .subnav.ddopen li a.menuItemHilite,
#actionLinkBottom .sugar_action_button .subnav.ddopen li a.menuItemHilite {
    background-color: #677785 !important;
    width: 100% !important;
}

#actionLinkTop .sugar_action_button .subnav.ddopen,
#actionLinkBottom .sugar_action_button .subnav.ddopen,
#actionLinkTop .sugar_action_button .subnav.ddopen li,
#actionLinkBottom .sugar_action_button .subnav.ddopen li,
#actionLinkTop .sugar_action_button .subnav.ddopen li a,
#actionLinkBottom .sugar_action_button .subnav.ddopen li a {
    margin: 0 !important;
    padding: 0 !important;
    border: 0 !important;
}

#actionLinkTop .sugar_action_button .subnav li a,
#actionLinkBottom .sugar_action_button .subnav li a,
#actionLinkTop .sugar_action_button .subnav.ddopen li a,
#actionLinkBottom .sugar_action_button .subnav.ddopen li a {
    padding: 5px 15px !important;
}

#actionLinkTop li.sugar_action_button,
#actionLinkBottom li.sugar_action_button,
#actionLinkBottom > .sugar_action_button > ul.subnav a:hover,
#actionLinkTop .menuItemHilite,
#actionLinkBottom .menuItemHilite {
    background-color: #7b8a96;

}

#selectLinkTop>.sugar_action_button>ul.subnav a:hover,
#selectLinkBottom>.sugar_action_button>ul.subnav a:hover {
    background-color: #677785 !important;
}


#selectLinkTop>.sugar_action_button>ul.subnav
#selectLinkBottom>.sugar_action_button>ul.subnav,
#selectLinkTop>.sugar_action_button>ul.subnav li,
#selectLinkBottom>.sugar_action_button>ul.subnav li {
    padding: 0;
}

#selectLinkTop>.sugar_action_button>ul.subnav,
#selectLinkBottom>.sugar_action_button>ul.subnav {
    padding: 0 !important;
    width: auto;
}

#actionLinkTop>.sugar_action_button>ul.subnav,
#actionLinkBottom>.sugar_action_button>ul.subnav {
    width: auto;
}

#detail_header_action_menu li.sugar_action_button,
#detail_header_action_menu > .sugar_action_button > ul.subnav a:hover,
#detail_header_action_menu > .sugar_action_button > ul.subnav,
#detail_header_action_menu > .sugar_action_button > ul.subnav li,
#detail_header_action_menu > .sugar_action_button > ul.subnav a,
#userEditActions li.sugar_action_button,
#userEditActions > .sugar_action_button > ul.subnav a:hover,
#userEditActions > .sugar_action_button > ul.subnav,
#userEditActions > .sugar_action_button > ul.subnav li,
#userEditActions > .sugar_action_button > ul.subnav a {
    background-color: #F08377;
}
#detail_header_action_menu li.sugar_action_button,
#userEditActions li.sugar_action_button {
    padding: 5px 20px;
}

#selectLinkTop > .sugar_action_button > ul.subnav a,
#actionLinkBottom > .sugar_action_button > ul.subnav a {
    color: #ffffff;
    width: 100%;
}

#map_listview_top, #export_listview_top {
    float: none;
    clear: both;
}

#wizard td {
    white-space: normal;
    word-wrap: break-word;
}

.detail.view, .detail table, table.detail {
    padding: 0;
    width: 100%;
}

.detail tr.pagination td {
    padding-top: 4px;
    text-align: right;
    vertical-align: middle;
}

.detail table tr.pagination td {
    padding-bottom: 4px;
}

.detail td > table tr td {
    border: none;
}

.sugar_field,
#description *,
.caseUpdate {
    text-wrap: normal;
    white-space: normal !important;
}

.small {
    width: 100%;
}

.small table {
    width: auto;
}

.small tr td table {
    background-color: transparent;
}

.small tr td[scope=row] table tr td, .small tr td[scope=row] table tr th {
    background-color: transparent;
}

.small tr td table tr th {
    text-align: left;
    border-bottom: none;
}

ul.tablist, ul.subpanelTablist {
    list-style: none;
    padding: 0;
    margin: 0;
}

#moduleDashlets h3,
#chartDashlets h3,
#webDashlets h3,
#toolsDashlets h3,
#searchDashlets h3 {
    display: none;
    visibility: collapse;
}

ul.subpanelTablist li {
    list-style: none;
    margin: 0 0 0 3px;
    padding:0;
}


#dashName {
    margin-bottom: 4px;
}


ul#dashletCategories {
    display: block;
    font-size: 13px;
    height: 28px;
    border-bottom-color: #778591  !important;

}

ul#dashletCategories > li {
    display: inline-block;
    font-size: 13px;
}


ul#dashletCategories > li a,
ul#dashletCategories > li a:link,
ul#dashletCategories > li a:hover,
ul#dashletCategories > li a:visited,
ul#dashletCategories > li a:active,
ul#dashletCategories > li a:focus {
    font-weight: 400;
    border: 1px solid transparent;
    background-color: #BFCAD3;
    padding: 10px 20px 10px 10px;
    color: #ffffff;
    border-top-left-radius: 4px;
    border-top-right-radius: 4px;
    text-transform: uppercase;
}

ul#dashletCategories > li.active a,
ul#dashletCategories > li.active a:link,
ul#dashletCategories > li.active a:hover,
ul#dashletCategories > li.active a:visited,
ul#dashletCategories > li.active a:active,
ul#dashletCategories > li.active a:focus {
    background-color: #778591;
    color: #ffffff;
}


ul.subpanelTablist #addPageItem a, ul.subpanelTablist #addPageItem a:hover {
    border: none;
    background: transparent;
    text-decoration: none;
}

ul.tablist li a:link, ul.tablist li a:visited, ul.subpanelTablist li a:link, ul.subpanelTablist li a:visited {
    text-decoration: none;
}

.subpanelTabForm td {
    padding: 15px;
}

table.subpanelTabForm td {
    padding-bottom: 2px;
    padding-top: 0;
}

.subpanelTabForm p {
    margin-bottom: 0;
}

.subpanelTabForm h3 {
    padding-left: 3px;
}

.subpanelTabForm .h3Row {
    padding-top: 2px;
    margin-top: 0;
}

.subpanelTabForm {
    margin-bottom: 10px;
}

#groupTabs {
    margin-top: 20px;
}

#groupTabs li, #searchTabs li {
    margin: 0 -3px 0 0;
}

table.subpanelTabForm {
    border-top: 0 none;
    margin-bottom: 4px;
}

.search_form {
    overflow: visible;
    text-align: left;
    margin-bottom: 20px;
}

.search_form .view {
    width: 100%;
    margin: 0;
    padding: 20px !important;
    background-color: #E6E6E6;
    border-radius: 3px;
    font-size: 13px;
}

#sitemap {
    clear: both;
    width: 650px;
    display: none;
    z-index: 9999;
    left: 30%;
    top: 10%;
}

#sitemap .edit.view {
    border: 2px solid;
    padding: 6px 6px 6px 16px;
}

#sitemap a:link, #sitemap a:visited {
    text-decoration: none;
}

#sitemap a:hover, #sitemap h4 a:hover {
    text-decoration: underline;
}

#sitemap ul {
    margin-top: 5px !important;
    margin-left: 5px !important;
}

#sitemap ul li {
    margin-bottom: 5px !important;
    display: list-item;
}

#sitemapLink a {
    cursor: pointer;
    margin: 0 0 0 18px;
}

#sitemapLink span img {
    cursor: pointer;
    margin-left: 2px;
}

#bottomLinks {
    padding: 0 25px;
    float: right;
}

div#responseTime {
    width: 50%;
    font-size: 12px;
    color: #888888;
}

#themePicker, #langPicker {
    text-align: center;
    margin-bottom: 0.5em;
}

#scheduler {
    margin-top: 5px;
}

#scheduler .schedulerDiv {
    color: #000000;
    text-align: left;
    width: 100%;
    background-color: #FAFAFA;
    border-collapse: collapse;
    border-bottom: 1px solid #999;
}

#scheduler .schedulerDiv table {
    width: 100%;
    border-collapse: collapse;
}

#scheduler .schedulerDiv table tr td {
    height: 18px;
    border: 1px solid #dddddd;
}

#scheduler .schedulerDiv table tr.schedulerTimeRow td {
    border-left: 0;
}

#scheduler .schedulerDiv table tr.schedulerTimeRow th[scope=col] {
    border-left: 1px solid #DDDDDD;
    padding-left: 4px;
}

#scheduler .schedulerDiv table tr.schedulerAttendeeRow td {
    background-color: #eeeeee;
    width: 15px;
}

#scheduler .schedulerDiv table tr.schedulerAttendeeRow td[scope=row] {
    overflow: hidden;
    padding-left: 4px;
    width: 125px;
    background: transparent;
    border-left: 0;
}

#scheduler .schedulerDiv table tr.schedulerAttendeeRow td.schedulerSlotCellStartTime {
    border-left: 4px solid #75AF4F !important;
    background-color: #FFFFFF;
}

#scheduler .schedulerDiv table tr.schedulerAttendeeRow td.schedulerSlotCellEndTime {
    border-left: 4px solid #ff0000 !important;
}

#scheduler .schedulerDiv table tr.schedulerAttendeeRow td.schedulerAttendeeDeleteCell {
    background: transparent;
    border-left: 1px solid #dddddd;
    padding-left: 4px;
}

#scheduler .schedulerInvitees {
    margin-top: 1em;
}

#scheduler .schedulerInvitees .tabForm {
    margin-bottom: 0;
}

div.row.monthHeader {
    margin-left: 0;
    margin-right: 0;
    border-bottom: none;
}

td.fc-widget-header,
td.fc-widget-header table > thead,
td.fc-widget-header table > thead > tr > th {
    padding: 0;
    border: none !important;
    background-color: #BFCAD3;
}


.fc-title {
    font-size: 13px;
    line-height: 24px;
}

.fc-day-header a {
    color: #FFFFFF;
}

.fc-day-header a:hover {
    color: #FFFFFF;
}

.fc-day-top {
    cursor: pointer;
}
.monthFooter td {
    padding-left: 7px;
    padding-right: 7px;
    padding-top: 3px;
    padding-bottom: 5px;
    border-top: 1px solid;
    border-bottom: 2px solid;
}

.monthHeader {
    padding: 6px 5px 4px 3px;
    margin-top: 10px;
    border: none;
    background: #778591;
    color: #ffffff;
    vertical-align: middle;
    border: 1px solid transparent;
    border-top-left-radius: 4px;
    border-top-right-radius: 4px;
    line-height: 42px;
}

#pagecontent > div.row.monthHeader > div > a {
    color: #ffffff;
}

#pagecontent > div.row.monthHeader {
    margin-bottom: 0;
}

.monthHeader td {
    padding-left: 5px;
}

.monthViewDayHeight {
    height: 100px;
}

.monthViewDayHeight td[scope=row] {
    padding: 5px;
    text-align: center;
}

.monthViewDayHeight td {
    vertical-align: top;
    padding: 3px;
    text-align: right !important;
}

.yearViewDayHeight {
    height: 40px;
}

.monthCalBodyDayItem {
    margin: 7px 0 7px 0;
    padding: 5px 0 8px 0;
    border-top: 1px solid;
}

.monthCalBodyDayItem td {
    vertical-align: top;
}

.monthCalBodyDayItem td img {
    padding-right: 3px;
    vertical-align: top;
}

.monthCalBody th {
    vertical-align: top;
    padding: 7px;
    height: 20px;
    font-weight: normal;
}

.monthCalBodyTH th {
    padding: 5px !important;
    border-bottom: 1px solid;
    font-weight: bold;
}

.monthCalBody td {
    padding: 5px;
    text-align: left;
}

.monthCalBody td div table td {
    text-align: left !important;
}

.monthCalBody {
    padding: 0;
}

.monthCalBody td.yearCalBody {
    padding: 0;
    margin: 0;
}

.yearCalBodyMonth {
    padding: 5px 0 0 0 !important;
    text-align: center !important;
}

.yearCalBodyMonth #daily_cal_table {
    margin-top: 5px;
}

.yearCalBodyMonth > a {
    font-weight: bold;
    margin: 0;
    padding: 5px;
    width: 100%;
    text-decoration: none !important;
}

.yearCalBodyMonth > a:hover {
    text-decoration: underline;
}

.calSharedUser {
    height: 20px;
    padding-top: 5px;
    padding-left: 8px;
    margin-top: 0;
    margin-bottom: 0;
    border-top: 1px;
}

div.fc-toolbar {
    visibility: collapse;
    display: none;
    height: 0 ;
}

.monthCalBody > .calSharedUser {
    padding: 20px 0 20px 0;
    text-align: center;
    color: #ffffff;
}

thead.fc-head {
    background: #778591;
    color: #ffffff;
}

thead.fc-head tr td {
    padding: 8px;
}

.fc-day-number {
    color: #ffffff;
}
.calendar {
    border: 1px solid #999;
}

.calendar .button {
    background-color: #eee;
    background-image: none;
}

.calendar .combo {
    border-top: 1px solid #f1f1f1;
    border-right: 1px solid #999;
    border-bottom: 1px solid #999;
    border-left: 1px solid #f1f1f1;
    background: #eee;
    padding: 0;
}

.calendar .combo .active {
    background: #eee;
}

.calendar .combo .hilite {
    background: #f8f7f7;
    padding: 1px 4px 1px 4px;
    border-top: 1px solid;
    border-bottom: 1px solid;
    border-color: #9e9e9e;
}

.calendar .combo .label, .calendar .combo .label-IEfix {
    text-align: left;
    padding: 2px 4px 2px 4px;
}

.calendar .nav {
    background: transparent no-repeat 100% 100%;
}

.calendar table {
    background: #eee;
}

.calendar table .wn {
    background: #eeeeee;
    border-right: 1px solid #ccc;
}

.calendar tbody .day {
    background: #fff;
    text-align: right;
    padding: 2px 4px 2px 2px;
}

.calendar tbody .day.othermonth.oweekend {
    color: #666;
}

.calendar tbody .emptycell {
    display: none;
}

.calendar tbody .rowhilite td, .calendar tbody .rowhilite td.weekend {
    background: #f6f6f6;
}

.calendar tbody .rowhilite td.wn {
    background: #fff;
}

.calendar tbody td.hilite,
.calendar tbody td.weekend.hilite {
    background: #f8f7f7;
    border-color: #9e9e9e;
}

.calendar tbody td.selected {
    border-color: #666;
    background: #eee;
}

.calendar tbody td.today {
    color: #666;
}

.calendar tbody td.weekend {
    color: #666;
    background: #f9f9f9;
}

.calendar tfoot .ttip {
    background: #e8f0f4;
    border-top: 1px solid #fff;
    border-bottom: 1px solid #ccc;
    background: #dfdfdf;
    color: #000;
}

.calendar thead .hilite {
    border-bottom: 1px solid #fff;
    border-left: 1px solid #aaa;
    border-top: 1px solid #aaa;
    border-right: 1px solid #fff;
}

.calendar thead .name {
    background: #dddddd;
    border-color: #cccccc;
}

.calendar thead .title {
    padding: 3px;
    border-top: 1px solid #fff;
    border-bottom: 1px solid #cccccc;
    color: #000;
    background: #f8f7f7;
}

.calendar thead .weekend {
    color: #000;
    font-weight: bold;
}

.listViewCalCurrentAppt {
    background-color: #75AF4F;
}

.listViewCalOtherAppt {
    background-color: #4D5EAA;
}

.listViewCalConflictAppt {
    background-color: #AA4D4D;
}

.listViewCalCurrentApptLgnd {
    background-color: #75AF4F;
    border: 1px solid #444444;
}

.listViewCalOtherApptLgnd {
    background-color: #4D5EAA;
    border: 1px solid #444444;
}

.listViewCalConflictApptLgnd {
    background-color: #AA4D4D;
    border: 1px solid #444444;
}

.olCapFontClass {
    font-weight: bold;
    color: #444;
    background-color: #dfdfdf;
}

.olCapFontClass A {
    color: #dfdfdf;
}

.olFgClass td, #forecastsWorksheet .olBgClass td.olFgClass {
    background-color: #fff;
    padding: 5px 7px 7px 10px !important;
    line-height: 18px;
}

.olCgClass td, #forecastsWorksheet .olBgClass td.olCgClass {
    border-bottom: 2px solid #ddd;
    background-color: #f6f6f6;
    padding: 5px 3px 3px 10px !important;
}

.olCgClass {
    padding: 0;
    border: 0;
}

.olBgClass {
    background-color: #ddd;
    padding: 2px !important;
}

#forecastsWorksheet .olBgClass td {
    padding: 0 !important;
}

.olCloseFontClass {
    padding-bottom: 1px;
    text-align: right;
    background-color: #dfdfdf;
}

.aclAll {
    color: #008000;
    font-weight: bold;
}

.aclOwner {
    color: #000000;
    font-weight: bold;
}

.aclNone {
    color: #FF0000;
    font-weight: bold;
}

.aclEnabled {
    color: #008000;
    font-weight: bold;
}

.aclDisabled {
    color: #FF0000;
    font-weight: bold;
}

.aclAdmin {
    color: #0000FF;
    font-weight: bold;
}

.aclNormal {
    color: #008000;
    font-weight: bold;
}

.aclGroup {
    color: #0000A0;
    font-weight: bold;
}

ul.noBullet {
    list-style-type: none;
    margin-left: 0;
    padding-left: 0;
}

li.noBullet:first-child {
    min-height: initial;
}

li.noBullet {
    list-style-type: none;
    padding: 0;
    margin: 0;
    min-height: initial;
}

#MorePanelHandle {
    cursor: pointer;
    display: inline;
    margin-left: 2px;
    margin-bottom: 2px;
    text-align: center;
    background: url('../../../../index.php?entryPoint=getImage&imageName=more.gif') no-repeat bottom left;
    color: #444;
}

.sqsFloater {
    position: absolute;
    z-index: 2;
    bottom: 0;
    right: 0;
    display: none;
    padding: 0;
}

.sqsFloater td {
    border: 1px inset;
    color: black;
}

.sqsMatchedSmartInputItem {
    padding: 2px 5px 2px 5px;
    margin: 0;
    cursor: pointer;
}

.sqsSelectedSmartInputItem {
    background-color: #DEEFFF;
}

#sqsSmartInputResults {
    padding: 0;
    margin: 0;
}

.sqsNoMatch {
    padding: 2px 5px 2px 5px;
    font-weight: bold;
    background-color: #eeeeee;
    color: #980000;
}

.todaysTask {
    color: #FF7800
}

.overdueTask {
    color: #ff0000;
}

.product_group .required {
    position: absolute;
    padding: 0;
    margin: 0;
    line-height: 32px;
}

.required {
    background-color: transparent;
    color: #f08377;
    padding: 10px;
    margin-bottom: 20px;
    border: 1px solid transparent;
    border-radius: 4px;
}

.error {
    background-color: #f08377;
    color: #ffffff;
    padding: 10px;
    margin-bottom: 20px;
    border: 1px solid transparent;
    border-radius: 4px;
}


/*The nonPaddedError class is to remove the padding from interal error messages during the upgrade wizard*/
span.error.nonPaddedError{
    padding:0px;
}

div#generate_success.error{
    padding: 0px;
}

p.error {
    margin: 0;
}


.error {
    border: none;
}

.error:empty{
    padding:0px;
}

div#content p.error {
    margin: 0 0 20px 0;
    border-radius: 3px;
}

.required a:link, .error a, .error a:link {
    color: #fff;
    font-weight: 600;
    text-decoration: underline;
}

.required a:hover, .error a:hover {
    color: #534D64;
}

.success {
    color: #00ee00;
}

.rssItemDate {
    color: #666666;
}

.date {
    font-size: 13px;
    font-weight: bold;
    border-bottom: 1px solid;
    padding-right: 10px;
}



table.dateTime {
    width: 100%;
}

.dateTime td {
    display: inline-block;
}

.dateFormat {
    font-weight: normal;
    font-style: italic;
}

#parent_name, input.sqsEnabled {
    display: inline-block;
    clear: both;
    margin-top: 8px;
    width: 50%;
    margin-right: 8px;
}

.pageNumbers {
    color: white;
    font-weight: bold;
    margin: 0 0px 0 0px;
    padding: 0 8px 0 0px;
    position: static;
    color: #ffffff;
}

.contentBox {
    border-top: 1px solid #DDD;
    border-bottom: 1px solid #DDD;
    padding: 0 10px 0 0;
    margin: 10px 0 10px 0;
}

.contentBox td {
    padding-top: 0;
}

.teamNoticeBox {
    border: 1px solid;
    padding: 0;
    background: #fff;
    width: 100%;
}

.teamNoticeText {
    padding: 0 10px 0 10px;
}

.mceToolbarTop {
    border-bottom: 1px solid #CCCCCC !important;
}

#dashletCtrls {
    float: right;
}


#moduleDashlets h3, #chartDashlets h3, #toolsDashlets h3 {
    margin-top: 13px;
}

#dashletSearch table tr td input[type=button] {
    vertical-align: top;
}

.x-dlg-btns button.x-btn-text:hover,
.x-dlg-btns .x-btn-focus button.x-btn-text {
    color: #000;
}

td.edit.view td {
    text-align: left;
}

td.edit.view td[align=right] {
    text-align: right;
}

#forecastsWorksheet tbody tr td,
#forecastsWorksheet tr td {
    padding: 3px 0 5px 0 !important;
}

#forecastsWorksheet tr.pagination td {
    padding: 0 !important;
}

#forecastsWorksheet tr.pagination td table td {
    padding: 3px 7px 3px 5px !important;
}

#forecastsWorksheet > tbody > tr > td, #forecastsWorksheet > tr > td, #forecastsWorksheet #activetimeperiods tr td {
    padding: 0 ! important;
    vertical-align: top;
}

#tab_general > form > table, #tab_general > form > table.detail th, #tab_accounts > table, #tab_accounts > table.detail th {
    border: 0;
}

#tab_accounts .detail.view .edit.view {
    margin-top: 0;
}

#tab_accounts #ieSelect > table, #ieAccount > table, #ieAccount > table td table {
    padding: 0pt ! important;
    border-collapse: collapse;
}

#importDialogContent {
    overflow: hidden;
}

#importDialogContent #importDiv {
    margin-top: 0;
}

.detail td.subdetail {
    padding: 0;
    border-bottom: medium none;
}

.detail td.subdetail table tr td {
    padding: 5px 6px;
}

#importOptions td {
    padding: 5px 6px;
}

#importOptions table {
    border-collapse: collapse;
}

#importOptions #chooser_choose_index_text, #importOptions #chooser_ignore_index {
    background: white;
    border: 0;
    text-align: left;
}

.login table tr td {
    padding: 0 !important;
    text-align: left;
}

.login {
    padding: 10px 6px 12px 10px !important;
}

.login .login_more {
    text-align: right;
}

#lastviewicon, #newrecordicon, #shortcuts_img, #lastviewicon_1, #newrecordicon_1, #shortcuts_img_1 {
    display: none;
}

#popup_query_form {
    padding-left: 0;
    padding-right: 0;
}

#container_upload {
    margin-top: 7px;
}

.subTabs td {
    padding: 0 0.25em;
}

.sugarFeedDashlet {
    overflow: auto;
    max-height: 375px;
}

.sugarFeedDashlet td.list th, .sugarFeedDashlet td.list td[scope=col] {
    display: none;
}

.sugarFeedDashlet tr {
    height: auto;
}

.sugarFeedDashlet .byLineBox,
.sugarFeedDashlet blockquote
{
    width:100%;
    position:relative;
    overflow: hidden;
    font-size:12px !important;
}

.sugarFeedDashlet blockquote img
{
    width: 30px;
    height: 30px;
}

.sugarFeedDashlet .byLineBox .byLineLeft {
    float: left;
}

.sugarFeedDashlet .byLineBox .byLineRight {
    display: inline;
    float: right;
    font-size: 79%;
}

iframe.teamNoticeBox {
    width: 99%;
    padding: 0;
}

.loading-indicator {
    background-image: url('../default/ext/resources/images/default/grid/loading.gif');
    background-repeat: no-repeat;
    background-position: left;
    padding-left: 20px;
    line-height: 16px;
    margin: 3px;
}

.x-sqs-list {
    border: 1px solid #d0d0d0;
    background: #d0d0d0;
    overflow: hidden;
}

.x-sqs-list-inner {
    overflow: auto;
    background: #FFF;
    position: relative;
    overflow-x: hidden;
}

.x-sqs-list-item {
    font: normal 12px 'Lato', arial, sans-serif;
    border: 1px solid #fff;
    white-space: nowrap;
    overflow: hidden;
    text-overflow: ellipsis;
    padding: 1px;
}

.x-sqs-list .x-sqs-selected {
    border: 1px dotted #f6f6f6 !important;
    background: #d0d0d0;
    cursor: pointer;
}

embed {
    background: transparent;
}

#massupdate_form {
    margin-top: 20px;
}

#massupdate_form .buttons {
    padding-bottom: 2px;
}

#selected_directory_children {
    border-left: 1px solid;
    padding: 3px;
}

.dashletPanel .hd .hd-center .dashletToolSet a {
    padding: 0 2px;
}

.dashletPanel .hd .hd-center .dashletToolSet a:last-child {
    padding-right: 0;
}

.dashletPanelMenu.wizard.import .bd .screen {
    padding: 20px;
    border: 0 none;
    height: 487px;
    overflow-x: hidden;
    overflow-y: auto;
    width: auto;
    display: block;
    background-color: #fff;
}

#goto_date_trigger_div {
    border: none;
    padding: 0;
}

.yui-panel-container {
    height: 384px;
}

div#goto_date_trigger_div, table#goto_date_trigger_div_t {
    width: 256px;
    height: auto;
}

.yui-calcontainer .yui-cal-nav .yui-cal-nav-btn {
    background-color: inherit !important;
    border: none !important;
}

#goto_date_trigger_div_nav_cancel {
    background-color: #F08377;
    border: none;
    color: #fff;
    cursor: pointer;
    font-size: 13px !important;
    margin: 0 0 0 0;
    padding: 0 10px 0 10px;
    border-radius: 3px;
    text-transform: uppercase;
    font-weight: 500;
    letter-spacing: 1px;
    height: 40px;
    line-height: 40px;
    border: 1px solid transparent;
    border-radius: 4px;
}

#goto_date_trigger_div_nav_submit {
    text-shadow: none !important;
    background-color: #F08377;
    border: none;
    color: #fff;
    cursor: pointer;
    font-size: 13px !important;
    margin: 0 0 0 0;
    padding: 0 10px 0 10px;
    border-radius: 3px;
    text-transform: uppercase;
    font-weight: 500;
    letter-spacing: 1px;
    height: 40px;
    line-height: 40px;
    border: 1px solid transparent;
    border-radius: 4px;
}

table#goto_date_trigger_div_t thead {
    background: #BFCAD3;
}

.yui-calendar .calweekdaycell {
    font-weight: normal;
}

.yui-calendar .calhead {
    background: #66727D;
    border-top-left-radius: 4px;
    border-top-right-radius: 4px;
}

.yui-calendar a.calnav {
    color: #ffffff;
    background-color: #66727D;
    border: 1px solid #66727D;
    padding: 8px;
    border-radius: 4px;
    text-transform: uppercase;
    font-weight: normal;
    height: auto;
    width: auto;
}

.yui-calendar a.calnavleft, .yui-calendar a.calnavright {
    color: #ffffff;

    background-color: #AA9DCC;
    border: 1px solid #AA9DCC;
    padding: 0;
    border-radius: 4px;
    text-transform: uppercase;
    font-weight: normal;
    height: 32px;
    width: 32px;
    display: inline-block;
    margin-top: 10px;
    background-origin: padding-box;
    background-position: 0 0;
}

.yui-calendar .calheader {
    padding: 4px;
    height: 48px;
    line-height: 48px;
}

.yui-calendar .calnavleft {
    left: 0px;
    background-image: url("../../../../themes/SuiteP/images/p_left.svg");
}

.yui-calendar .calnavright {
    right: 0px;
    background-image: url("../../../../themes/SuiteP/images/p_right.svg");
}
.yui-module .hd {
    border-top-left-radius: 4px;
    border-top-right-radius: 4px;
}

.yui-module .ft {
    border-bottom-left-radius: 4px;
    border-bottom-right-radius: 4px;
}
.yui-module.yui-overlay.yui-panel.cal_panel {
    border-radius: 4px;
}
.yui-panel .bd {
    display: block;
    padding: 0 10px 0 10px;
}

.yui-calendar .calbody td, .yui-calendar td.calcell a {
    height: 32px;
    width: 32px;
    color: #F08377;
    line-height: 32px;
}

.yui-calendar td.calcell.selected,
.yui-calendar td.calcell.selected a,
.yui-calendar td.calcell a:hover,
.yui-calendar td.calcell.calcellhover,
.yui-calendar td.calcell.calcellhover a {
    background: #F08377;
    color: #ffffff;
}

.yui-calendar .calweekdaycell {
    color: #ffffff;
}

a#callnav_today {
    clear:both !important;
    line-height: 40px !important;
    display: block !important;
}

div.confirmTable {
    overflow: auto;
    width: 1056px;
    position: relative;
    margin-bottom: 20px;
}

#html_div p {
    margin: 12px 0;
}

#html_div p:first-child {
    margin: 0 0 12px 0;
}

.h3Row {
    margin-top: 10px;
    vertical-align: middle;
    background-repeat: repeat-x;
    background-position: top;
}

.h3Row td {
    padding: 0px;
}

h4, h5 {
    margin-bottom: 2px;
    padding-left: 4px;
}

hr {
    border: 0;
    border-top: 1px solid #cccccc;
    background-color: #cccccc;
    color: #cccccc;
    height: 1px;
    clear: both;
}

a:link, a:visited, a:hover {
    text-decoration: underline;
}

.buttonSlide {
    border: 0;
}

.buttonSlide .yui-hd {
    border: 0;
    background-color: transparent;
    padding: 0;
}

.buttonSlide.yui-module .yui-hd .toggle em {
    background-image: url('../../../../index.php?entryPoint=getImage&imageName=slider_button_more.png');
    background-repeat: no-repeat;
    display: inline;
    overflow: hidden;
    text-indent: 9999px;
    float: right;
    text-align: right;
    height: 14px;
    width: 14px;
}

.buttonSlide.yui-module.yui-closed .yui-hd .toggle em {
    background-image: url('../../../../index.php?entryPoint=getImage&imageName=slider_button_less.png');
}

.view {
    border-bottom: 1px solid;
    border-top: 2px solid;
}

.list tr.pagination td table td {
    background: #BFCAD3 none repeat scroll 0 0;
    color: #666666;
}

.td_alt, .list tr th, .list tr td[scope=col], .edit .list tr th, .edit .list tr td[scope=col] {
    border-left: none;
    border-right: none;
}

/*// MODULE TITLE */

.moduleTitle {
}

.moduleTitle span.utils {
    display: none;
}

.moduleTitle > h2 > img {
    display: none;
}

.moduleTitle h2 {
    display: block;
    float: left;
    font-size: 26px;
    color: #534D64;
    text-transform: uppercase;
    letter-spacing: 2px;
    margin: 0px 0 40px 0;
    font-weight: 300;
}

.moduleTitle > h2 > img {
    display: none;
}

.moduleTitle h2 span.pointer {
    padding: 0 8px;
    font-size: 18px;
    line-height: 16px;
}

ul.subTabs {
    padding: 4px 0;
    margin: 0;
    border: none;
    font: 12px 'Lato', Arial, Verdana, Helvetica, sans-serif;
}

ul.subTabs li {
    list-style: none;
    margin: 0;
    display: inline;
}

.activeSubTab, ul.subTabs li a.activeSubTab:link, ul.subTabs li a.activeSubTab:visited, ul.subTabs li a.activeSubTab:hover {
    font-weight: bold;
}

ul.subTabs li a {
    padding: 0 8px 0 8px;
    margin: 0;
    border-right: 1px solid;
    border-bottom: none;
    text-decoration: none;
}

ul.subTabs li a:link, ul.subTabs li a:visited {
    text-decoration: none;
}

.subTabMore {

    text-decoration: none;
    padding-top: 3px;
}

#newRecord form {
    border-bottom: 1px solid;
}

a.utilsLink:link, a.utilsLink:visited {
    font-weight: normal;
    text-decoration: underline;
    padding-bottom: 3px;
}

a.tabFormAdvLink:link, a.tabFormAdvLink:visited, a.tabFormAdvLink:hover {
    text-decoration: none;
    line-height: 20px;
    margin-right: 2px;
}

#globalLinks a {
    color: #ffffff;
}

#globalLinks ul li a {
    max-width: 150px !important;
    color: #F08377;
}

#globalLinks ul li a:hover {
    max-width: 150px !important;
    color: #ffffff;
}

#globalLinks ul li {
    padding: 0;
}

#themepickerLinkSpan a {
    color: #444444;
}

ul.tablist, ul.subpanelTablist {
    border-bottom: 2px solid;
}

ul.tablist li a, ul.subpanelTablist li a {
    border-top: 2px solid;
    border-right-color: #cccccc;
    border-top: none;
    border-bottom: none;
}

ul.tablist li a:hover, ul.subpanelTablist li a:hover {
    border-top: 2px solid;
}

ul.tablist li a.current, ul.tablist li a.current:hover {
    border-bottom: 2px solid #f6f6f6;
    font-weight: bold;
}

ul.subpanelTablist li a.current, ul.subpanelTablist li a.current:hover {
    border-bottom: 2px solid #fff;
    font-weight: bold;
}

.subpanelTabForm .h3Row {
    border-top: 1px solid #dddddd;
    background-image: none;
}

.pagination button {
    border-color: #c1c1c1;
    background-color: #f7f7f7;
    color: #333333;
}

.pagination button [title="Return to List"]:hover {
    background-image: none;
    color: #fff;
}

#colorPicker {
    border-right: 2px solid #DDDDDD;
    padding: 8px 4px 4px 0;
    margin-right: 1px;
}

#colorPicker span {
    color: #cccccc;
}

#colorPicker #themepickerLinkSpan {
    color: #444444;
    text-decoration: underline;
    font-size: 12px;
    font-weight: 400;
}

#colorPicker #themepickerLinkSpan:hover {
    color: #0B578F;
}

.ygrid-row, .ygrid-hd, .ygrid-hd-body, .ygrid-hd-body span {
    font-size: 8pt;
}

.teamNoticeBox {
    border-color: #abc3d7;
    color: #444444;
}

ul.tablist li a.activeSubTab:hover {
    border-bottom-color: #ddd;
    color: #000000;
}

ul.subpanelTablist li a.activeSubTab:hover {
    color: #000000;
}

#search input[name=query_string] {
    border-color: #6fb0e4;
    background-color: #f6fafd;
    line-height: 20px;
    min-height: 44px;
}

#newRecord form a:link, #newRecord form a:visited {
    color: #666666;
}

#newRecord form a:hover {
    color: #444444;
}

.list tr.pagination td table td a:link,
.list tr.pagination td table td a:visited,
.reportGroupByDataChildTablelistViewThS1 a:link,
.reportGroupByDataChildTablelistViewThS1 a:visited,
.list tr th,
.list tr th a:link,
.list tr th a:visited,
.list tr td[scope=col],
.list tr td[scope=col] a:link,
.list tr td[scope=col] a:visited,
.list tr.pagination td table td span.pageNumbers {
    color: #ffffff;
}


.evenListRowS1 td, .oddListRowS1 td {
    color: #534D64;

}

.evenListRowS1 td {
    background: #f5f5f5;
}

.oddListRowS1 td {
    background: #fff;
}

.evenListRowS1:hover td {
    background: #FAF7CF;
}

.oddListRowS1:hover td {
    background: #FAF7CF;
}

.detail table, table.detail {
    background-color: #cbdae6;
}

.detail tr td[scope="row"] {
    color: #000000;
    background-color: #f6f6f6;
    border-color: #cbdae6;
}

.detail h4 {
    color: #444444;
}

.detail tr th {
    border-color: #cbdae6;
}

.detail tr td {
    color: #444444;
    border-color: #cbdae6;
    background-color: #fff;
}

.detail tr td a:link, .detail tr td a:visited, .detail tr td a:hover {
    color: #0b578f;
}

.edit td[scope=row] {
    color: #817D8D;
}

#EditView hr {
    border-color: #abc3d7;
}

.edit {
    color: #333333;
    background-color: #f6f6f6;
}

.detail .edit td {
    background-color: #fff !important;
    border-bottom: 0 !important;
}

.other {
    border-color: #abc3d7;
    background-color: #cbdae6;
}

.other td {
    color: #444444;
    background-color: #ffffff;
    border-left-color: #dfdfdf;
}

.other td[scope=row] {
    color: #000000;
    background-color: #fafafa;
}

.other td.edit {
    color: #000000;
    background-color: #f6f6f6;
}

a.tabFormAdvLink:link, a.tabFormAdvLink:visited {
    color: #444444;
    float: left;
    padding-top: 32px;
    padding-right: 32px;
}

.monthCalBody {
    background-color: #abc3d7;
}

div.monthFooter {
    background-color: #BFCAD3;
    line-height: 32px;
}

.monthHeader a:hover, .monthViewDayHeight a:hover {
    color: #0b578f;
}

.monthCalBodyTH th[scope=row], .monthViewDayHeight td[scope=row] {
    background-color: #ebebeb;
}

.monthCalBodyTH th {
    background-color: #fafafa;
    color: #444444;
    border-color: #abc3d7 !important;
}

.monthViewDayHeight td {
    border-color: #abc3d7;
    background-color: #ffffff;
    color: #444444;
}

.monthViewDayHeight td[class=weekEnd] {
    background-color: #f6f6f6;
}

.monthCalBodyDayItem {
    background-color: #ffffff;
    border-top-color: #abc3d7;
    border-bottom-color: #ddd;
}

.monthCalBody td {
    background-color: #fff;
    color: #444444;
}

.monthCalBody th a {
    color: #000000;
}

.yearCalBody {
    border: none;
}

.yearCalBodyMonth {
    background-color: #efefef !important;
    border-top: 2px solid #F08377;
    border-bottom: 2px solid #fff;
}

.yearCalBody .monthHeader {
    border: none;
}

.yearCalBodyMonth #daily_cal_table {
    border-top: #abc3d7;
}

.yearCalBodyMonth #daily_cal_table .monthCalBodyTHDay {
    border-color: #abc3d7;
}

.yearCalBodyMonth > a {
    color: #000000;
}

h5.calSharedUser {
    color: #444444;
}

.subpanelTabForm {
    border-color: #F08377;
    color: #000000;
    background-color: #ffffff;
}

ul.tablist, ul.subpanelTablist {
    border-bottom-color: #F08377;
}

ul.tablist li a:hover, ul.subpanelTablist li a:hover {
    background: #fafafa;
    border-color: #F08377;
}

ul.tablist li a, ul.subpanelTablist li a {
    background-color: #fff;
    border-color: #dddddd;
}

ul.tablist li a:link, ul.tablist li a:visited, ul.subpanelTablist li a:link, ul.subpanelTablist li a:visited {
    color: #444444;
}

ul.tablist li a:hover, ul.subpanelTablist li a:hover {
    background: #fafafa;
}

ul.subpanelTablist li a.current, ul.subpanelTablist li a.current:hover {
    color: #4f4f4f;
    background: #fff;
    border-right-color: #cccccc;
    border-top: none;
    border-bottom: none;
}

ul.tablist li a.current:link, ul.tablist li a.current:visited, ul.tablist li a.current:hover {
    background: #f6f6f6;
    border-bottom-color: #f6f6f6;
    border-right-color: #abc3d7;
    border-top-color: #abc3d7;
}

#change_layout {
    border: 0;
}

.olCgClass td {
    border-bottom-color: #abc3d7;
}

.olBgClass {
    background-color: #abc3d7;
}

.yui-navset .yui-nav, .yui-navset .yui-navset-top .yui-nav, .yui-layout .yui-layout-hd {
    border-bottom: 1px solid #ABC3D7;
}

.yui-layout .yui-layout-unit div.yui-layout-bd, .yui-navset .yui-content, .yui-navset .yui-navset-top .yui-content {
    border-color: #ABC3D7;
}

.yui-navset .yui-nav .selected a, .yui-navset .yui-nav .selected a em, .yui-navset .yui-nav a, .yui-navset .yui-nav a em, .yui-navset .yui-nav a, .yui-navset .yui-navset-top .yui-nav a {
    border-color: #ABC3D7;
}

a.sugar-tab-close, .yui-navset .yui-nav a.sugar-tab-close, .yui-navset .yui-nav .selected a.sugar-tab-close {
    background: transparent url('../../../../index.php?entryPoint=getImage&themeName=SuiteP&imageName=sugar-yui-sprites.png') no-repeat scroll 0 -70px;
}

.yui-nav {
    overflow-y: hidden;
}

ul.yui-nav li.selected {
    background: #F08377;
}

ul.nav-tabs {
    border: hidden;
    margin: 16px 0 16px 0;
}

ul.nav-tabs > li > a, ul.nav-tabs > li.active > a:focus {
    font-weight: 400;
    letter-spacing: 2px;
    font-size: 13px;
    text-transform: uppercase;
    background-color: #BFCAD3;
    margin: 0 2px 0 2px;
    color: #ffffff;
    line-height: 32px;
    border-color: #eee #eee #fff;
    cursor: pointer;
}

ul.nav-tabs > li:first-of-type > a {
    background-color: #BFCAD3;
    margin: 0 2px 0 0;
    color: #ffffff;
}


#overflow-menu > li > span.notCurrentTabLeft, #overflow-menu > li > span.notCurrentTabRight {
    visibility: collapse;
    display: none;
}

#overflow-menu > li {
    line-height: normal;
    height: auto;
}

#overflow-menu > li a {
    margin: 0;
    padding: 12px 15px 12px 15px;
    font-size: 14px;
    font-weight: normal;
    clear: both;
}

#overflow-menu > li > ul,
#overflow-menu > li > ul > li {
    display: none;
    visibility: collapse;
    height: 0;
    padding: 0;
    margin: 0;
}

a.first-tab-xs {
    /*TODO: fix long tabs*/
    background-color: #778591 !important;
    border-bottom: none !important;
    padding-right: 30px !important;
    background-image: none, url("../../../../index.php?entryPoint=getImage&themeName=SuiteP&imageName=p_create_arrow.svg"), url("../../../../index.php?entryPoint=getImage&themeName=SuiteP&imageName=p_create_arrow.png");
    background-repeat: no-repeat;
    background-position: 90% 120%;
    background-origin: border-box;
    background-size: 10px 95px;
}

#first-tab-menu-xs.dropdown-menu {
    padding: 8px !important;
    margin: 0 0 0 1px !important;
}

#first-tab-menu-xs.dropdown-menu > li > a{
    border-bottom: 1px solid #93A0AB;
}

#first-tab-menu-xs.dropdown-menu > li:last-of-type > a{
    border-bottom: none;
}


#first-tab-menu-xs.dropdown-menu {
    border-top-right-radius: 4px;
}

#first-tab-menu-xs.dropdown-menu,
#first-tab-menu-xs.dropdown-menu > li,
#first-tab-menu-xs.dropdown-menu > li > a {
    background-color: #778591 !important;
}

ul.nav-tabs > li:first-of-type > a:hover {
    background-color: #BFCAD3;
    color: #ffffff;
    border-color: #eee #eee #fff;
    margin: 0 2px 0 0;
}



ul.nav-tabs > li > a:hover {
    background-color: #BFCAD3;
    color: #ffffff;
    border-color: #eee #eee #fff;
}


ul.nav-tabs > li.active > a,  ul.nav-tabs > li.active > a:focus {
    background-color: #778591;
    color: #ffffff;
    border-color: #eee #eee #fff;
    margin-left: 0px;
}

ul.nav-tabs > li.active > a:hover{
    background-color: #778591;
    color: #ffffff;
    border-color: #eee #eee #fff;
}

li#tab-actions > a {
    cursor: pointer;
    background-color: #F08377;
    padding-right: 42px;
    background-image: none, url("../../../../index.php?entryPoint=getImage&themeName=SuiteP&imageName=p_create_arrow.svg"), url("../../../../index.php?entryPoint=getImage&themeName=SuiteP&imageName=p_create_arrow.png");
    background-repeat: no-repeat;
    background-position: 80% 120%;
    background-origin: border-box;
    background-size: 10px 95px;
    border-color: #F08377;
    border-bottom: #ffffff;
}

li#tab-actions > a:hover {
    cursor: pointer;
    background-color: #F08377;
    background-image: none, url("../../../../index.php?entryPoint=getImage&themeName=SuiteP&imageName=p_create_arrow.svg"), url("../../../../index.php?entryPoint=getImage&themeName=SuiteP&imageName=p_create_arrow.png");
    color: #ffffff;
}

li#tab-actions > ul.dropdown-menu {
    left:auto;
    right: 0px;
    background-color: #F08377;
    margin-right: 2px;
    border-top-left-radius: 4px;
    border-top-right-radius: 0px;
    border-bottom-left-radius: 4px;
    border-bottom-right-radius: 4px;
}

li#tab-actions > ul.dropdown-menu li {
    background-color: #F08377;
    border-bottom: 1px solid #FA988D;
}

ul.tab-actions li a {
    border-bottom: 1px solid #FA988D !important;
}

li#tab-actions > ul.dropdown-menu input {
    width: 100%;
    text-align: left;
}

li#tab-actions > ul.dropdown-menu a,
li#tab-actions > ul.dropdown-menu .button,
li#tab-actions > ul.dropdown-menu .button:hover,
li#tab-actions > ul.dropdown-menu .button:focus,
li#tab-actions > ul.dropdown-menu .button:active,
li#tab-actions > ul.dropdown-menu .open > .dropdown-toggle.btn-primary {
    background-color: #F08377;
}

li#tab-actions > ul.dropdown-menu li:last-of-type a {
    background-color: #F08377;
    border: none;
}

div.tab-content {
    background-color: #ffffff;
    padding: 24px;
    border: 1px solid transparent;
    border-bottom-left-radius: 4px;
    border-top-right-radius: 4px;
    border-bottom-right-radius: 4px;
    margin-bottom: 30px;
}

#basic_search_link {
    margin-left: 6px !important;
}

#ajaxStatusDiv {
    background: #ffffff;
    color: #c60c30;
    position: fixed;
    opacity: .8;
    filter: alpha(opacity=80);
    z-index: 20;
    top: 7px;
    border: 1px solid #aaa;
    padding: 5px;

}


div#chartDashlets {
    overflow-y: auto;
}

.detail508 tr td[scope="col"] {
    background-color: #F6F6F6;
    border-color: #CBDAE6;
    color: #000000;
    text-align: right;
    white-space: nowrap;
}

td.teamset-row, .edit tr td.teamset-row, .edit tr td table tr td.teamset-row {
    padding: 5px !important;
}

span#selectedRecordsTop {
    color: #fff;
}

ul.clickMenu {
    list-style: none;
    padding: 0;
    margin: 0 !important;
    vertical-align: bottom;
    color: #ffffff;
    display: inline-block;
    border-radius: 3px;
}

ul.clickMenu form {
    float: left;
    display: block;
}

ul.clickMenu li.sugar_action_button > form:first-child {
    padding: 0px 15px;
}

ul.clickMenu.SugarActionMenu li.sugar_action_button ul.subnav.ddopen li form,
ul.clickMenu.SugarActionMenu li.sugar_action_button ul.subnav.ddopen li form a {
    width: 100%;
}

ul.clickMenu li ul.subnav li a:hover,
ul.clickMenu li ul.subnav li input:hover,
ul.clickMenu.subpanel.records li ul.subnav li a:hover,
ul.clickMenu ul.subnav-sub li a:hover {
    background-color: #677785 !important;
    width: 100%;
    text-align: left;
}

ul.clickMenu > li, ul.SugarActionMenuIESub li {
    float: left;
    margin: 0;
    list-style: none;
    position: relative;
    cursor: pointer;
    padding: 5px;
    color: #ffffff;
    border-radius: 3px;
}

ul.SugarActionMenuIESub li a,
ul.clickMenu li a, .list tr.pagination td.buttons ul.clickMenu > li > a:link, .list tr.pagination td.buttons ul.clickMenu > li > a {
    display: block;
    text-decoration: none;
    float: left;
    margin: 0 5px 0 0;
    color: #fff;
}

.list tr.pagination td.buttons ul.clickMenu:hover > li > a:link, .list tr.pagination td.buttons ul.clickMenu:hover > li > a {
    color: #fff;
}

ul.clickMenu li.single a {
    padding-right: 8px !important;
}

ul.clickMenu li a:hover {
    text-decoration: none !important;
}

ul.clickMenu > li > span {
    margin-top: 9px;
    width: 16px;
    height: 16px;
    display: inline-block;

    background-image: none, url("../../../../themes/SuiteP/images/p_pag_tools.svg"), url("../../../../themes/SuiteP/images/p_pag_tools.png");
    background-repeat: no-repeat;
    background-position: 0% 0%;
    background-size: 12px auto;

    cursor: pointer;
}

.inlineButtons ul.clickMenu > li > span {
    margin-top: 13px;
    height: 13px;
}

.inlineButtons ul.clickMenu.SugarActionMenu li.sugar_action_button ul.subnav.ddopen li a {
    width: 100%;
    text-align: left;
    padding: 4px;
}


#selectLinkTop, #selectLinkTop .sugar_action_button,
#selectLinkBottom, #selectLinkBottom .sugar_action_button,
#selectLinkTop, #selectLinkTop .selectActionsDisabled {
    min-width: 32px;
}
ul.clickMenu li span.subhover {
    cursor: pointer;
}


ul.clickMenu li ul.subnav,
ul.clickMenu ul.subnav-sub,
ul.SugarActionMenuIESub {
    list-style: none;
    position: absolute;
    top: 20px;
    margin: 0;
    display: none;
    float: left;
    width: auto;
    border: 1px solid transparent;
    border-bottom-left-radius: 4px;
    border-bottom-right-radius: 4px;
    padding: 8px 0;
    z-index: 10;
    overflow: hidden;
}

ul.clickMenu ul.subnav-sub,
ul.SugarActionMenuIESub {
    right: 0;
}

ul.clickMenu li ul.subnav {
    margin-top: 4px;
    min-width: 128px;
    right: auto;
}

ul.clickMenu li ul.subnav li, ul.clickMenu ul.subnav-sub li, ul.SugarActionMenuIESub li {
    margin: 0;
    padding: 0;
    clear: both;
    width: 100%;
    white-space: nowrap;

}

ul.clickMenu.subpanel.records {
    background-color: #eee;
    border: 1px solid #cccccc;
    background-image: none;
}




ul.clickMenu.subpanel.records:hover li > span {

}

ul.clickMenu.subpanel.records li ul.subnav li a span {
    height: 0;
    width: 0;
    background-image: none;
}

ul.clickMenu.button li span.ab:hover {
    background-position: 50% 0;

}

ul.clickMenu.button li > span a {
    padding: 0 !important;
}

ul.clickMenu.button span {
    padding-right: 5px;
}

ul.clickMenu.button li ul.subnav {
    width: auto;
}

ul.clickMenu li a.disabled {
    color: gray !important;
    cursor: default !important;
}


.oddListRowS1:hover td ul.clickMenu.subpanel.records li span, .evenListRowS1:hover td ul.clickMenu.subpanel.records li span {
    opacity: 1;
}

td.paginationActionButtons ul.clickMenu .massall,
ul#selectLink.clickMenu .massall, td.selectCol .massall {
    float: left;
    margin: 2px 0 0 4px;
}

td.paginationActionButtons ul.selectmenu > li > a, td.selectCol ul.selectmenu > li > a, ul#selectLink.clickMenu > li > a {
    padding: 0 !important;
}

ul.clickMenu.showLess .moreOverflow, ul.clickMenu.showLess .moduleMenuOverFlowLess, ul.clickMenu.showMore .moduleMenuOverFlowMore {
    display: none;
}

ul#selectLink.clickMenu {
    height: 17px;
    min-width: 20px;
    background-image:
            none;
}

td.paginationActionButtons ul.clickMenu #massall,
ul#selectLink.clickMenu #massall {
    float: left;
    margin: 1px 4px;
}

.selectActions.clickMenu {
    display: none;
}

ul.clickMenu.show {
    display: inline-block;
}

ul#selectLink.clickMenu > li > a {
    padding-left: 0 !important;
}

ul#selectLink.clickMenu li span {
    height: 17px;
}

ul#selectLink.clickMenu li ul.subnav {

}

ul#detailViewActions.clickMenu {
    margin-top: 2px !important;
}

#selectActions.clickMenu {
    display: none;
}

.selectActionsDisabled {
    display: inline-block;
    background-color: #94A6B5;
    border-radius: 3px;
    vertical-align: bottom;
}

.selectActionsDisabled span {
    width: 19px;
    height: 17px;
    float: left;
    background-image: none, url("../../../../themes/SuiteP/images/p_pag_tools.svg"), url("../../../../themes/SuiteP/images/p_pag_tools.png");
    background-repeat: no-repeat;
    background-size: 12px auto;
    background-position: 9px 7px;
    opacity: .4;
}

.selectActionsDisabled span.ab {
    padding-left: 5px;
    margin: -1px 1px 0px 1px;
}

.selectActionsDisabled a, #selectActionsDisabled a:hover {
    float: left;
    display: inline-block;
    text-decoration: none !important;
    color: #C9D2DA !important;
    padding: 2px !important;
    padding: 1px !important;
    font-weight: normal;
    font-size: 14px;
    top: -1px;
    position: relative;
}

.quickcreate {
    margin: 5px;
    padding: 5px 7px 5px 7px;
    border: 1px solid #ddd;
}


#quickCreate {
    float: right;
}

#quickCreate ul.clickMenu {
    background: none;
    border: 0 none;
    padding-right: 0;
    font-family: 'Lato', Lato, Arial, sans-serif;
}

#quickCreate ul.clickMenu > li {
    width: 50px;
    height: 43px;

}

#quickCreate ul.clickMenu li > span {
    background: url('../../../../index.php?entryPoint=getImage&imageName=quick-create.png') no-repeat center center;
    height: 43px;
    width: 50px;
}

#quickCreate ul.clickMenu > li:hover {
    background-color: #276499;
}

ul#globalLinksSubnav li {
    min-width: 120px;
}

ul#globalLinksSubnav, ul#quickCreateULSubnav,
#quickCreate ul.clickMenu li ul.subnav, #globalLinksModule ul.clickMenu li ul.subnav {
    top: 43px;
    right: 0;
    left: auto;
    padding: 10px 0;
    border: 1px solid #999;
    width: 100%;
}

#quickCreate ul.clickMenu li ul.subnav {
    width: auto;
}

#globalLinksSubnav li a, #quickCreateULSubnav li a,
#quickCreate ul.clickMenu li ul.subnav li a, #globalLinksModule ul.clickMenu li ul.subnav li a {
    padding: 4px 10px;
    font-size: 13px;
    color: #666666;
    line-height: 1.45;
}

#quickCreateULSubnav li.moduleMenuOverFlowLess a, #quickCreateULSubnav li.moduleMenuOverFlowMore a,
#quickCreate ul.clickMenu li ul.subnav li.moduleMenuOverFlowMore a, #quickCreate ul.clickMenu li ul.subnav li.moduleMenuOverFlowLess a {
    color: #999 !important;
}

#quickCreate ul.clickMenu li ul.subnav li a:hover, #globalLinksModule ul.clickMenu li ul.subnav li a:hover, #quickCreate ul.clickMenu li ul.subnav li.moduleMenuOverFlowMore a:hover, #quickCreate ul.clickMenu li ul.subnav li.moduleMenuOverFlowLess a:hover {
    color: #fff !important;
}

ul.clickMenu li ul.subnav li a:hover .showLessArrow, ul.clickMenu li ul.subnav li a:hover .showMoreArrow {
    background-position: center 8px;
    opacity: 1;
}

#quickCreate ul.clickMenu li ul.subnav li.moduleMenuOverFlowMore a img, #quickCreate ul.clickMenu li ul.subnav li.moduleMenuOverFlowLess a img {
    opacity: .6;
}

ul.clickMenu.SugarActionMenu li.single a {
    background-color: #94A6B5 !important;
    padding: 0px 8px !important;
}

ul.clickMenu.SugarActionMenu li.single a:hover {
    background-color: #778591 !important;
}

.view, table.view td {
    border: none;
}

#ajaxHeader {
    float: left;
}

.selectActionsDisabled {
    padding: 4px 8px 5px 8px;
    margin: 0 3px 0 0px;
    cursor: pointer;
    font-size: 13px;
}

a#create_link.utilsLink {
    color: #fff;
    background-color: #F08377;
    border: none;
    padding: 5px 8px 5px 8px;
    -webkit-transition: all 0.2s ease-out;
    -moz-transition: all 0.2s ease-out;
    -o-transition: all 0.2s ease-out;
    transition: all 0.2s ease-out;
    text-decoration: none;
}

a#create_link.utilsLink:hover {
    background-color: #008080;
    -webkit-transition: all 0.2s ease-out;
    -moz-transition: all 0.2s ease-out;
    -o-transition: all 0.2s ease-out;
    transition: all 0.2s ease-out;
}

select {
    padding: 4px;
}

a:link {
    text-decoration: none;
}

iframe.teamNoticeBox {
    width: 100%;
    overflow: auto;
}

#globalLinks ul li a {
    text-decoration: none;
}

.globalLinks-desktop ul{
    top: 90px !important;
}

.globalLinks-desktop #usermenu {
    height: 90px;
}
.iconed {
    padding: 5px 5px 2px 0;
    margin-left: 5px;
    float: left;
}

#query_string {
    margin: 0;
}

.dashletPanel {
    padding: 0;
    margin: 15px 15px 15px 0px;
}

.hd-center {
    padding: 0;
    margin: 0;
}

.bd {
    padding: 0;
    margin: 0;
}

.view, table.view {
    padding: 0;
    margin: 0;
    background: #fefefe;
}

.evenListRowS1 {
    background: #efefef;
}

.toggler {
    margin: 10px;
}

.buttons input#btn_view_change_log {
    background-color: #AA9DCC;
}

.buttons input#btn_view_change_log:hover {
    background-color: #9589b3;
}

.detail h4 {
    font-weight: bold;
    margin: 10px;
    text-align: left;
    border: none;
}

#dialog {
    text-align: center;
    overflow: hidden;
    zoom: 1;
    padding: 25px;
    z-index: 1;
    background-opacity: 0.6;
}

#overlay {
    position: fixed;
    top: 0;
    left: 0;
    background-color: #fff;
    width: 100%;
    height: 100%;
    display: none;
}

.module_icon {
    width: 32px;
    height: auto;
}

#moduleDashletsList {
    height: auto;
}

#dashletsList {
    max-height: 500px !important;
    overflow: hidden;
}

#dashletsDialog_c {
    margin-left: -125px;
    margin-top: -50px;
}

td.dashlet-title {
    height: 52px;
    line-height: 48px;
}

td.dashlet-title > h3 > span {
    margin-left: 8px;
}

button[disabled]:hover, input[type=submit][disabled]:hover, input[type=reset][disabled]:hover, input[type=button][disabled]:hover {
    border: none;
    background-color: #777777;
    color: #000000;
}

.iconed_dull {
    opacity: 0.6;
}

.dashletNonTable {
    padding: 0 5px 0 10px;
}

a.crumbLink {
    font-size: 14px;
}

span.crumbLink {
    font-size: 14px;
}

#settingsDialog table.view {
    padding: 10px;
    margin: 5px 0 5px 0;
}

.view tr {
    padding: 5px 0 5px 0;
}

.view tr

#mbfooter .yui-layout-hd td {
    background: none;
}

.chartContainer table tr td {
    padding: 3px;
}

.tabForm {
    border: none;
    background: #ffffff;
}

#create_image {
    display: none;
}

a#delete_listview_top:hover {
    color: #ffffff;
    font-size: 14px;
}

a#delete_listview_bottom:hover {
    color: #ffffff;
    font-size: 14px;
}

#add_dashlets {
    display: none;
}

.about_suite {
    padding: 0 25px 0 0;
    float: left;
    max-width: 550px !important;
}

.about_suite h3 {
    font-weight: normal;
    font-size: 18px;
}

.about_suite ul li {
    font-size: 14px;
    margin-bottom: 10px;
    color: #777777;
}

#about_menu {
    margin-top: 10px;
    margin-bottom: 20px;
    padding-left: 0;
}

#about_table {
    width: 100%;
}

#about_header {
    padding: 10px 15px 20px 15px;
}

#about_menu li {
    list-style-type: square;
}

#featuring {
    padding: 10px 0 0 0;
    font-size: 14px;
    color: #777777;
}

.wrapper {
    border: 1px solid #000;
    display: inline-block;
    position: relative;
}

.wrapper input,
.wrapper button {
    background-color: transparent;
    border: 0;
}

.wrapper button {
    position: absolute;
    right: 0;
    top: 0;
}

.wrapper input {
    padding-right: 30px;
}

input[type=text].cstm_code {
    resize: both;
    width: 200px;
    height: 200px;
}

#moduleDashletsList > table > tbody > tr > td,
#basicChartDashletsList > table > tbody  > tr > td,
#toolsDashletsList > table > tbody  > tr > td,
#webDashletsList > table > tbody  > tr > td {
    padding: 10px;
}

#moduleDashletsList a, #basicChartDashletsList a, #toolsDashletsList a, #webDashletsList a {
    color: #D66C60;
    margin: 5px;
}

#moduleDashletsList a span, #basicChartDashletsList a span, #toolsDashletsList a span, #webDashletsList a span {
    margin-left: 10px;
}


#moduleDashletsList, #basicChartDashletsList, #toolsDashletsList, #webDashletsList {
    padding: 10px;
    max-height: 375px !important;
    /*background: #778591;*/
    border: 1px solid transparent;
    border-bottom-left-radius: 4px;
    border-bottom-right-radius: 4px;
}

#caseStyleUser {
    background: #f7f7f7;
    border: 1px solid #cccccc;
    margin: 10px;
    padding: 10px;
}

#caseStyleContact {
    background: #DEDEDE;
    border: 1px solid #cccccc;
    margin: 10px;
    padding: 10px;
}

#caseStyleInternal {
    background: #00EEEE;
    border: 1px solid #cccccc;
    padding: 10px;
    margin: 10px 60px 10px 10px;
}

.caseUpdateImage {
    margin: 0 5px 0 0;
}

.caseUpdate {
    margin: 5px 0 0 15px;
}

#extramargin {
    margin: 0 0 0 50px;
}

#lessmargin {
    margin: 0 50px 0 0;
}

.themePicker {
    padding-top: 1em;
}

.themePicker td {
    padding: 0 !important;
}

.themePicker > table > tbody > tr > td {
    text-align: left;
    vertical-align: top;
    width: 100%;
}

.themePicker hr {
    margin: 0;
}

#themepickerLinkSpan {
    cursor: pointer;
}

#colorPicker {
    padding: 8px 5px 0 7px;
}

#colorPicker ul {
    border: none;
    padding: 3px 0 0 0;
    margin: 0 0 0 10px;
}

#colorPicker ul li {
    list-style-type: none;
    display: inline;
    padding: 0;
    cursor: pointer;
    margin: 0;
}

#themeName {
    font-weight: bold;
}

#leftColumn {
    left: 10px;
    position: absolute;
    float: left;
    width: 14.5em;
}

#color_menu, #font_menu {
    width: 200px;
    height: 15px;
    margin: 0;
    padding: 0;
}

#color_menu li, #font_menu li {
    float: left;
    height: 15px;
    width: 15px;
}

#themepickerDialog div[class="ft"] {
    display: none;
}

#stylepicker {
    border-width: 1px;
    margin: 0;
    padding: 0;
    width: auto;
}

#themepickerDialog_c {
    right: 2em;
    top: 3em;
}

.headerlinks a:link, .headerlinks a:visited {
    color: #ffffff;
    padding: 14px 5px 14px 0;
    width: 100%;
}

.headerlinks a:hover {
    color: #428BCA;
}

.navbar-inverse {
    background: #534D64 !important;
}

.nav-pills li {
    display: inline-block;
}

ol, ul, dl {
    margin: 0;
}

.form-signin img {
    max-width: 95% !important;
}

.form-signin .form-signin-heading,
.form-signin .checkbox {
    margin-bottom: 10px;
}

.form-signin .checkbox {
    font-weight: normal;
}

.form-signin .form-control {
    position: relative;
    height: auto;
    -webkit-box-sizing: border-box;
    -moz-box-sizing: border-box;
    box-sizing: border-box;
    padding: 10px;
    font-size: 16px;
}


.form-control {
    box-shadow: none;
}
#email1_span i.error {
    background: inherit;
    color: #534D64;
}

.email-address-line-container {
    margin-bottom: 8px;
}

.email-address-input-group {
    background: #d8f5ee;
    border: 1px solid #a5e8d6;
    border-radius: 4px;
}

.email-address-input-group input[type=email].form-control {
    border: none;
    line-height: 40px;
    font-size: 14px;
    display: inline-block;
}

.email-address-input-group .form-control:focus,
.email-address-input-group .form-control {
    box-shadow: none!important;
    -webkit-box-shadow: none !important;
    border-color: #66afe9;
    outline: 0;
}

.email-address-add-line-container .email-address-add-button {
    padding: 6px 9px 6px 9px;
}

.email-address-add-line-container .email-address-add-button:focus {
    background-color: #F08377;
    border: 1px solid #F08377;
}

.email-address-add-line-container .email-address-add-button:hover {
    background-color: #D66C60;
    border: 1px solid #D66C60;
}

.email-address-input-group .email-address-remove-button {
    border-top-left-radius: 4px !important;
    border-bottom-left-radius: 4px !important;
    padding: 6px 9px 6px 9px !important;
}

.email-address-input-group button[disabled].email-address-remove-button {
    margin: 0;
    padding: 6px 9px 6px 9px !important;
    line-height: 20px;
    height: 36px;
    font-size: 14px !important;
}

.email-address-option label {
    font-size: 10px;
    font-weight: 600;
}

.email-address-option input {
    margin-top: 4px !important;
}


.email-address-input-group .validation-message {
    display: inline-block;
}

.email-address-users-profile {
    width: 248px !important;
}

div.email-address-line-container:not(:nth-of-type(2)) div.email-address-option label {
    visibility: collapse;
}

.col-sm-6 #email1_span div.col-xs-12.col-sm-6.email-address-input-container {
    width: 60%;
}

.col-sm-6 #email1_span div.col-xs-12.col-sm-6.email-address-options-container {
    width: 40%;
}

.col-sm-6 #email1_span .email-address-option {
    width: 33.33%;
}


@media (max-width: 768px) {
    .email-address-options-container {
        width: 100%;
        margin: 16px 0 16px 0;
        height: 32px;
    }
    div.email-address-line-container:not(:nth-of-type(2)) div.email-address-option label {
        visibility: visible;
    }

    .email-address-users-profile {
        width: 100% !important;
    }

    .edit-view-row-item {
        width: 100%;
        float: none;
        clear: both;
    }

    .col-sm-8.edit-view-field {
        width: 66.6666667%;
    }

    .edit-view-field select {
        margin-bottom: 8px;
    }

    .edit-view-field textarea,
    .edit-view-field input[type="text"] {
        width: 100% !important;
        margin-bottom: 8px;
    }

    .edit-view-row-item .col-sm-2 {
        width: 33.333333%;
    }

    [type="relate"].edit-view-field input[type="text"] {
        width: 340px !important;
    }
    .dateTime input[type="text"] {
        width: 400px !important;
    }

}


@media (max-width: 1600px) {
    .col-sm-6 #email1_span div.col-xs-12.col-sm-6.email-address-input-container {
        width: 62.5%;
    }

    .col-sm-6 #email1_span div.col-xs-12.col-sm-6.email-address-options-container {
        width: 100%;
        margin-top: 8px;
    }

    .col-sm-6 #email1_span .email-address-option {
        width: 20%;
    }

    .col-sm-6 #email1_span .email-address-option label {
        display: block;
        visibility: visible;
    }
}

@media (max-width: 1400px) {
    .email-address-option {
        width: 33%;
    }

    .col-sm-6 #email1_span div.col-xs-12.col-sm-6.email-address-input-container {
        width: 65%;
    }
}

@media (max-width: 1130px) {
    .col-sm-6 #email1_span .email-address-option {
        width: 33%;
    }

    table#lineItems tr td table thead tr td table tbody tr td {
        display: block;
        float: left;
    }
}

@media (min-width: 768px) {

    .email-address-options-container {
        width: 50%;
    }

    .email-address-input-group {
        background: transparent;
        border: none;
        border-radius: 4px;
    }

    .email-address-input-group input[type=email].form-control {
        background: #d8f5ee;
        border: 1px solid #a5e8d6;
        border-radius: 4px;
        border-top-right-radius: 4px !important;
        border-bottom-right-radius: 4px !important;
    }

    .email-address-input-group .email-address-remove-button {
        margin-left: 8px !important;
    }
}



#bigbutton {
    border-radius: 0;
    padding: 10px 0 10px 0;
}

div.input-group input {
    margin: 0 auto;
    min-width: 100% !important;
    max-width: 100% !important;
}

.button-primary:active, .button-primary.active, .open > .dropdown-toggle.btn-primary {
    background-image: none;
}

.button-primary.disabled,
.button-primary[disabled],
fieldset[disabled] .btn-primary,
.button-primary.disabled:hover,
.button-primary[disabled]:hover,
fieldset[disabled] .btn-primary:hover,
.button-primary.disabled:focus,
.button-primary[disabled]:focus,
fieldset[disabled] .btn-primary:focus,
.button-primary.disabled.focus,
.button-primary[disabled].focus,
fieldset[disabled] .btn-primary.focus,
.button-primary.disabled:active,
.button-primary[disabled]:active,
fieldset[disabled] .btn-primary:active,
.button-primary.disabled.active,
.button-primary[disabled].active,
fieldset[disabled] .btn-primary.active {
    background-color: #808F9C;
    border-color: #808F9C;
}

.button-primary .badge {
    color: #F08377;
    background-color: #fff;
    padding: 5px;
}

#dashletsDialog_mask {
    display: none !important;
    visibility: collapse !important;
}

#dashletsDialog {
    display: none !important;
    visibility: collapse !important;
}

#ConvertLead .label {
    text-align: left;
}

#EditView_tabs .edit .button,
#ConvertLead .edit .button,
#EditView_tabs .id-ff-remove,
#ConvertLead .id-ff-remove,
#EditView_tabs .edit [type="button"],
#conditionLines [type="button"],
#actionLines [type="button"],
#deleteGroup img {
    margin-right: 4px;
    padding: 0px;
    background-color: #F08377;
    border: 1px solid #F08377;
    border-radius: 4px;
}

.buttonOn,
.btn .btn:hover {
    cursor: pointer;
    font-size: 13px;
    padding: 0 20px 0 20px;
    border-radius: 4px;
    text-transform: uppercase;
    font-weight: 500;
    letter-spacing: 1px;
    height: 40px;
    line-height: 40px;
}

.btn-default, .btn-default:hover, .btn-default:active, .btn-default:focus {
    color: #ffffff;
    background-color: #94A6B5;
    border: 1px solid #94A6B5;
}

.btn-primary, .btn-primary:hover, .btn-primary:active, .btn-primary:focus {
    color: #ffffff;
    background-color: #778591;
    border: 1px solid #778591;
}

.btn-info, input[type=button].btn-info{
    color: #ffffff;
    background-color: #AA9DCC;
    border: 1px solid #AA9DCC;
}

.btn-info:hover, .btn-info:active, .btn-info:focus, input[type=button].btn-info:hover,
input[type=button].btn-info:active, input[type=button].btn-info:focus {
    color: #ffffff;
    background-color: #9589b3;
    border: 1px solid #9589b3;
}

.btn-success, .btn-success:hover, .btn-success:active, .btn-success:focus {
    color: #ffffff;
    background-color: #66996B;
    border: 1px solid #66996B;
}

.btn-danger{
    background-color: #F08377;
    border: 1px solid #F08377;
}

.btn-danger:hover, .btn-danger:active, .btn-danger:focus {
    background-color: #D66C60;
    border: 1px solid #D66C60;
}

#EditView_tabs .id-ff-remove, #EditView_tabs .edit [type="radio"]  {
    margin-top: 8px;
}

#EditView_tabs .edit [type="radio"], #EditView_tabs .edit [type="checkbox"]  {
    margin-top: 20px;
}

#EditView_tabs .id-ff-remove img,
#EditView_tabs .edit [type="button"] img,
#conditionLines [type="button"] img,
#actionLines [type="button"] img {
    content: url('../../../../index.php?entryPoint=getImage&themeName=SuiteP&imageName=id-ff-remove-nobg.png');
    height: 32px;
    width: 32px;
}
#actionLines tr td table tbody tr td div table tbody tr td button[type="button"] img {
    content: none;
}
#actionLines tr td table tbody tr td div table tbody tr td table tbody tr td button[type="button"] img {
    content: url('../../../../index.php?entryPoint=getImage&themeName=SuiteP&themeName=SuiteP&imageName=id-ff-remove-nobg.png');
}

#search_form span.id-ff.multiple {
    top: 10px;
    position: relative;
}
#EditView_tabs span.id-ff.multiple [type="button"] img,
#conditionLines span.id-ff.multiple [type="button"] img {
    content: none;
}

input#btn_ConditionLine.button[type="button"],
input#btn_ActionLine.button[type="button"] {
    padding: 0 10px;
    color: white;
}

#deleteGroup img {
    content: url('../../../../index.php?entryPoint=getImage&themeName=SuiteP&imageName=id-ff-clear.png');
    height: 32px;
    width: 32px;
}

#EditView_tabs .edit input, #EditView_tabs .edit textarea {
    margin-top: 5px;
    margin-bottom: 5px;
}

.col-sm-6 .edit-view-field input[type="text"] {
    width: 50%;
}

.edit-view-field #duration_hours {
    width: 80px;
    margin-right: 8px;
}

.col-sm-6 .edit-view-field input[type="text"].datetimecombo_date {
    width: 84px;
}
.col-sm-6 .edit-view-field .datetimecombo_time_section {
    display: inline-block;
}


#billing_address_street, #shipping_address_street, #primary_address_street, #alt_address_street {
    height: 54px;
}

#primary_address_street, #alt_address_street {
    width: 60%;
}


.col-sm-6 .edit-view-field[field="billing_address_street"] input[type="text"],
.col-sm-6 .edit-view-field[field="primary_address_street"] input[type="text"],
.col-sm-6 .edit-view-field[field="shipping_address_street"] input[type="text"],
.col-sm-6 .edit-view-field[field="alt_address_street"] input[type="text"]{
    width: 88%;
}

#conditionLines_head,
#fieldLines_head {
    background: none !important;
}

#actionLines,
#actionLines table,
#actionLines tr,
#actionLines td {
    border: 1px solid transparent !important;
}

#actionLines,
#actionLines table {
    clear: both;
    border-radius: 4px;
    width: 100%;
}




/*Line Items*/
#lineItems #service_head,
#lineItems #product_head {
    background: none;
}


#lineItems table > thead:nth-child(1) > tr > td:nth-child(1) [type="text"] {
    width: 50% !important;
}


[field=line_items] {
    float: none;
    width: 100%;
    clear: both;
}

[field=line_items]
#line_items_span,
table#lineItems {
    display: block;
}

#line_items_span {
    width: 100%;
    white-space: normal;
}

table#lineItems tr td table tfoot tr td span {
    width: 20%;
}
table#lineItems tr td table tfoot tr td span input[type="text"] {
    display: block;
    float: none;
}


/*totals*/
#lineItems .totals {
    float: right;
}

#lineItems  #shipping_tax_amt_span {}
#lineItems  #shipping_tax_amt {
    /*Text*/
}

#lineItems  #shipping_tax {
    /*Select*/
}

/*Group*/
#lineItems .group {
    width: 100%;
}

#lineItems .group_body,
#lineItems .group_body > td,
#lineItems .group > thead,
#lineItems .group > thead > tr {
    width: 100%;
    display: block;
    padding: 2px;
    border: 1px solid transparent;
    border-radius: 4px;
}

#lineItems .group > thead ,
#lineItems .group > thead > tr,
#lineItems .group > thead > tr > td {
    background-color: #f5f5f5;
    min-height: 52px;
}

#lineItems .group > thead > tr > td:nth-of-type(1) {
    width: 80%;
    display: inline-block;
}

#lineItems .group > thead > tr > td:nth-of-type(2) {
    width: 20%;
    display: inline-block;
}

#lineItems .group button {
    width: 32px;
    height: 32px;
    padding: 0;
    line-height: 0;
}

#lineItems .group_name {}
#lineItems .delete_group {}
#lineItems .product_group {}
#lineItems .service_group {}
#lineItems .add_product_line {}
#lineItems .add_service_line {}
#lineItems .group_total_amt {}
#lineItems .group_discount_amount {}
#lineItems .group_subtotal_amount {}
#lineItems .group_tax_amount {}
#lineItems .group_subtotal_tax_amount {}
#lineItems .group_total_amount {}
#lineItems  #addGroup {}
/*Labels Next to Fields*/
#lineItems  .alignedLabel {
    display: none;
    visibility: collapse;
}

/*Product Lines*/
#lineItems #product_head  td {
    padding: 0;
    border-bottom: 1px solid #F5F5F5;
}

#lineItems .product_group,
#lineItems .product_group thead,
#lineItems .product_group tr,
#lineItems .product_group td {
    background: none;
}

#lineItems #product_head > td:nth-of-type(1) {
    width: 75px;
}

#lineItems  .product_group {
    width: 1000px;
}

#lineItems  .product_group  > tbody > tr:nth-of-type(1) > td {
    padding-top: 32px;
    padding-bottom: 8px;
}

#lineItems  .product_group  > tbody > tr:nth-of-type(2) > td {
    padding-bottom: 32px;
    border-bottom: 1px solid #F5F5F5;
}

#lineItems .product_qty {
    width: 40px;
    margin: 0 5px 0 0;
}
#lineItems .product_name {
    width: 98%;
    margin: 0 5px 0 0;
}
#lineItems .product_part_number {
    width: 100%;
    margin: 0 5px 0 0;
}
#lineItems .product_part_number_button {
    margin: 0 15px 0 5px;
}
#lineItems .product_list_price {
    width: 80px;
    margin: 0 5px 0 0;
}
#lineItems .product_discount_text {
    width: 80px;
    margin: 0 5px 0 0;
}
#lineItems .product_discount_amount_select {
    margin: 0 5px 0 0;
}
#lineItems .product_unit_price {
    width: 80px;
    margin: 0 5px 0 0;
}
#lineItems .product_vat_amt_text {
    width: 80px;
    margin: 0 5px 0 0;
}
#lineItems .product_vat_amt_select {
    margin: 0 5px 0 0;
}
#lineItems .product_total_price {
    width: 80px;
    margin: 0 5px 0 0;
}
#lineItems .product_delete_line {
    margin: 0 15px 0 5px;
}

#lineItems .product_item_description_label {
    display: block;
}

#lineItems .product_item_description {
    height: 50px;
    width: 95%;
}

#lineItems .product_description_label {
    display: block;
}

#lineItems .product_description {
    height: 50px;
    width: 95%;
}

/*Service Lines*/
#lineItems  #service_head td {
    padding: 0;
    border-bottom: 1px solid #F5F5F5;
}

#lineItems  .service_group  > tbody > tr > td {
    padding-top: 32px;
    padding-bottom: 32px;
    border-bottom: 1px solid #F5F5F5;
}


#lineItems .service_group,
#lineItems .service_group thead,
#lineItems .service_group tr,
#lineItems .service_group td {
    background: none;
}


#lineItems .service_group {
    width: 1000px;
}
#lineItems .service_name {
    width: 95%;
    height: 50px;
    margin: 0 5px 0 0;
}
#lineItems .service_list_price {
    width: 80px;
    margin: 0 5px 0 0;
}
#lineItems .service_discount_text {
    width: 80px;
    margin: 0 5px 0 0;
}
#lineItems .service_discount_select {
    margin: 0 5px 0 0;
}
#lineItems .service_unit_price {
    width: 80px;
    margin: 0 5px 0 0;
}
#lineItems .service_vat_text {
    width: 80px;
}
#lineItems .service_vat_select {
    margin: 0 5px 0 5px;
}
#lineItems .service_total_price {
    width: 80px;
    margin: 0 5px 0 0;
}
#lineItems .service_delete_line {
    margin: 0 5px 0 0;
}

#lineItems select {
    line-height: 18px;
}

/*Grand Total*/
#EditView #total_amt,
#EditView #discount_amount,
#EditView #subtotal_amount,
#EditView #shipping_amount,
#EditView #shipping_tax_amt,
#EditView #tax_amount,
#EditView #total_amount {
    max-width: 40%;
    width: 40%;
}

#EditView #shipping_tax {
    margin-left: 8px;
}
/*End of lineItems*/

/*Email Address*/
#email1_span,
#email1_span table,
#email1_span tbody,
#email1_span tr,
#email1_span td {
    display: block;
}


#email1_span tr {
    margin-bottom: 8px;
}

div.col-sm-12 #email1_span td.email-address-input {
    width: 25%;
}

div.col-sm-6 #email1_span td.email-address-input {
    width: 50%;
}

#email1_span td.email-address-input {
    display: inline-block;
}

.edit-view-field .email-address-input input[type=text] {
    width: 100%;
}

#email1_span td.email-address-remove-button,
#email1_span td.email-address-primary,
#email1_span td.email-address-opt-out,
#email1_span td.email-address-invalid {
    width: 52px;
    height: 52px; /* same height as td.email-address-input */
    display: inline-block;
    line-height: 48px;
}

div.col-sm-12 #email1_span td.email-address-add-button {
    width: 25%; /* is the same width as td.email-address-input */
}

div.col-sm-6 #email1_span td.email-address-add-button {
    width: 50%; /* is the same width as td.email-address-input */
}

#email1_span  td.email-address-add-button {
    display: inline-block;
}

#email1_span  td.email-address-title {
    width: 52px; /* same widths as td.email-address-remove-button */
    font-size: 10px;
    display: inline-block;
    padding-top: 42px;
}

.emailaddresses > tbody:nth-child(1) > tr > td:nth-child(1) button img {
    content: url('../../../../index.php?entryPoint=getImage&themeName=SuiteP&imageName=id-ff-add.png');
    height: 32px;
    width: 32px;
}


.emailaddresses button {
    content: url('../../../../index.php?entryPoint=getImage&themeName=SuiteP&imageName=id-ff-add.png');
    height: 34px;
    width: 34px;
    line-height: 0;
}


.emailaddresses button {
    border: 1px solid transparent;
    border-radius: 4px;
    background-color: #F08377;
}


.emailaddresses button:hover {
    background-color: #D66C60;
}

.row {
    margin-top: 1px;
    margin-bottom: 1px;
}

#btn_vCardButton {
    background: none;
    margin: 0;
}

#btn_vCardButton, #btn_vCardButton img {
    height: 14px;
    width: auto;
}

@media (min-width: 922px) {
    #wizform #wizard {
        width: 900px;
    }
}

textarea#billing_address_street, textarea#shipping_address_street,
textarea#primary_address_street, textarea#alt_address_street {
    width: 88%;
}

textarea#description {
    width: 100%;
}

.dropdown-menu {
    background: #5d5670;
    padding: 4px 10px 4px 10px;
    min-width: 200px;
    margin-top: 0px !important;
    border-top-right-radius: 0px;
    border-top-left-radius: 0px;
    font-size: 10px;
}

.navbar-right .dropdown-menu {
    border-top-left-radius: 3px;
}

.dropdown-menu em {
    padding: 0 10px 0 10px;

}

.dropdown-menu em a {
    color: #F08377;
}

.dropdown-menu em a:hover {
    color: #565656;
    -webkit-transition: all 0.3s ease-out;
    -moz-transition: all 0.3s ease-out;
    -o-transition: all 0.3s ease-out;
    transition: all 0.3s ease-out;
}


.topnav .dropdown-menu {
    padding-left: 10px;
    padding-right: 10px;
}

.dropdown-menu li {
    margin: 0 !important;
    padding: 0 !important;
}

.dropdown-menu li a {
    color: #fff;
    background-color: #5d5670;
    text-decoration: none;
    padding: 12px 15px 12px 15px !important;
    display: block;
    font-size: 14px;
    border-bottom: 1px solid #757083;
    text-transform: none;
    letter-spacing: 0;
    margin: 0 !important;
}

.dropdown-menu li a:hover {
    color: #ffffff;
    background: #5d5670;
    -webkit-transition: all 0.3s ease-out;
    -moz-transition: all 0.3s ease-out;
    -o-transition: all 0.3s ease-out;
    transition: all 0.3s ease-out;
}


#mobileheader .dropdown-menu li:last-of-type a {
    border-bottom: none;
}

#mobileheader .dropdown-menu li.recent-links-title a,
#mobileheader .dropdown-menu li.favorite-links-title a {
    padding: 12px 15px 5px 15px !important;
}

.recent_h3 {
    color: #ffffff;
    line-height:42px;
}

.recent_h3 > strong {
    text-transform: none;
}

.navbar-fixed-bottom, .navbar-fixed-top {
    z-index: 15030;
}

ul.nav li.topnav a {
    border-top: 3px solid #534d64;
    padding-top: 36px;
    padding-bottom: 35px;
}

ul.nav li.topnav a:hover {
    border-top: 3px solid #f08377;
}

ul.nav li.topnav span.currentTab a {
    color: #f08377;
    border-top: 3px solid #f08377;
}

ul.nav li.topnav li a, ul.nav li.topnav li a:hover {
    border-top: none;
}

li.topnav {
    margin: 0;
    font-size: 1.1em;
    font-size: 13px;
    height: 90px;
    letter-spacing: 2px;
    line-height: 95px;
    padding: 0 7px 0 7px;
    text-transform: uppercase;
}

li.topnav > li {
    line-height: 42px;
    padding: 0;
}


/* fakes the space the icon takes */
li.topnav > ul > li > ul > li a span.topnav-fake-icon {
    display: inline;
    height: 20px;
}

.dropdown-menu li.action-links-title a:hover,
.dropdown-menu li.recent-links-title a:hover,
.dropdown-menu li.favorite-links-title a:hover {
    color: #ffffff;
}

.dropdown-menu li.action-links-title > a,
.dropdown-menu li.recent-links-title > a,
.dropdown-menu li.favorite-links-title > a {
    padding-bottom: 5px !important;
}

.with-actions .dropdown-menu {
    padding: 0 10px 0 10px;
    width: 200px
}

#mobileheader .dropdown-menu{
    width: 200px;
}

#mobileheader .dropdown-menu li,
.topnav .dropdown-menu li,
.with-actions .dropdown-menu li {
    line-height: normal;
}

#mobileheader .dropdown-menu ul li.recentlinks:last-of-type,
#mobileheader .dropdown-menu ul li.favoritelinks:last-of-type,
#mobileheader .dropdown-menu ul li.recentlinks:only-child,
#mobileheader .dropdown-menu ul li.favoritelinks:only-child,
.topnav .dropdown-menu li.recentlinks:last-of-type,
.topnav .dropdown-menu li.favoritelinks:last-of-type,
.topnav .dropdown-menu li.recentlinks:only-child,
.topnav .dropdown-menu li.favoritelinks:only-child,
.with-actions .dropdown-menu li.recentlinks:last-of-type,
.with-actions .dropdown-menu li.favoritelinks:last-of-type,
.with-actions .dropdown-menu li.recentlinks:only-child,
.with-actions .dropdown-menu li.favoritelinks:only-child {
    border-bottom: none;
}

#mobileheader .dropdown-menu li.recentlinks,
#mobileheader .dropdown-menu li.favoritelinks,
.topnav .dropdown-menu li.recentlinks,
.topnav .dropdown-menu li.favoritelinks,
.with-actions .dropdown-menu li.recentlinks,
.with-actions .dropdown-menu li.favoritelinks {
    border-bottom: 1px solid #757083;
}

#mobileheader .dropdown-menu ul li a.recent-links-detail,
#mobileheader .dropdown-menu ul li a.favorite-links-detail,
#mobileheader .dropdown-menu ul li a.recent-links-edit,
#mobileheader .dropdown-menu ul li a.favorite-links-edit {
    padding-top: 16px;
    padding-bottom: 16px;
}



.with-actions .dropdown-menu ul li a {
    padding-top: 12px !important;
    padding-bottom: 12px !important;
}

#mobileheader .dropdown-menu ul li a.recent-links-detail,
#mobileheader .dropdown-menu ul li a.favorite-links-detail,
.topnav .dropdown-menu li a.recent-links-detail,
.topnav .dropdown-menu li a.favorite-links-detail,
.with-actions .dropdown-menu li a.recent-links-detail,
.with-actions .dropdown-menu li a.favorite-links-detail {
    border: none;
    width: 85%;
    display: inline-block;
    padding-right: 0px !important;
}

#mobileheader .dropdown-menu ul li a.recent-links-edit,
#mobileheader .dropdown-menu ul li a.favorite-links-edit,
.topnav .dropdown-menu li a.recent-links-edit,
.topnav .dropdown-menu li a.favorite-links-edit,
.with-actions .dropdown-menu li a.recent-links-edit,
.with-actions .dropdown-menu li a.favorite-links-edit {
    border: none;
    width: 20px;
    height: 20px;
    display: inline-block;
    padding: 0px !important;
}

li.topnav:hover {
    background-color: #5d5670 !important;
}

li.topnav:hover > a {
    border-top: 3px solid #f08377;
}

li.topnav a:hover {
    color: #f08377;
}

li.topnav ul.dropdown-menu li:last-child a {
    border-bottom: 0px;
}

.navbar-right .dropdown-menu li:last-child a {
    border-bottom: 0px;
}

.hr {
    height: 1px;
    color: #ffffff;
    background: #ffffff;
}

.moremenu a {
    color: #ffffff !important;
    font-size: 1.2em;
    cursor: pointer;
    margin: 0;
    padding: 8px 0 0 0;
}

.moremenu ul {
    margin: 0;
    top: 49px;
}

.moremenu ul li a {
    color: #F08377 !important;
    cursor: pointer;
    padding: 5px;
    font-size: 1.2em;
    display: block;
}

.moremenu ul li:hover {
    border-radius: 0 !important;
}

.moremenu ul li a:hover {
    color: #ffffff !important;
    background: none !important;
    cursor: pointer;
    padding: 5px;
    background: #F08377 !important;
}

.button, input[type=submit], input[type=button], input[type=reset] {
    background: #F08377;
    border: none;
    color: #fff;
    cursor: pointer;
    font-size: 13px !important;
    margin: 0 0 0 0;
    padding: 0 20px 0 20px;
    border-radius: 3px;
    text-transform: uppercase;
    font-weight: 500;
    letter-spacing: 1px;
    height: 40px;
    line-height: 40px;
}
button, html input[type=button], input[type=reset], input[type=submit],
.button, input[type=button], input[type=reset]{
    margin-right: 4px !important;
    margin-bottom: 4px !important;
}

input[type=submit]:hover, input[type=button]:hover, input[type=reset]:hover,
input[type=submit]:active, input[type=button]:active, input[type=reset]:active,
input[type=submit]:focus, input[type=button]:focus, input[type=reset]:focus {
    background: #D66C60;
}

/* Remove Text Transformations for action menu*/
#tab-actions .button,
#tab-actions input[type=submit],
#tab-actions input[type=button],
#tab-actions input[type=reset] {
    text-transform: none;
}

form[name=DetailView] .button,
form[name=DetailView] input[type=submit],
form[name=DetailView] input[type=button],
form[name=DetailView] input[type=reset] {
    float: left;
    margin: 0 4px 4px 0;
}

td.submitButtons .button:hover {
    background-color: #D66C60;
}

button[disabled], input[type="submit"][disabled], input[type="reset"][disabled], input[type="button"][disabled] {
    background-color: #777777;
    border: none;
    color: #d5d5d5;
    cursor: pointer;
    font-size: 13px !important;
    margin: 0 0 0 0;
    border-radius: 3px;
    text-transform: uppercase;
    font-weight: 500;
    padding: 0 20px 0 20px;
    letter-spacing: 1px;
    height: 40px;
    line-height: 40px;
}

.yui-layout-hd .button, .yui-layout-hd input[type=submit], .yui-layout-hd input[type=button] {
    font-size: 13px !important;
}

.paginationTable .button, .paginationTable input[type=submit], .paginationTable input[type=button], .paginationChangeButtons button[type=submit]  {
    background-color: #94A6B5;
    color: #fff;
    height: 26px;
    line-height: 26px;
    padding: 0 10px 0 10px;
}

.paginationTable button[disabled], .paginationTable input[type="submit"][disabled], .paginationTable input[type="reset"][disabled], .paginationTable input[type="button"][disabled],.paginationChangeButtons button[type=submit][disabled]  {
    background-color: #94A6B5;
    color: #c4c4c4;
    height: 26px;
    line-height: 26px;
    padding: 0 10px 0 10px;
}

.button:hover,
.button:focus,
.button.focus,
.button:active,
.button.active,
.open > .dropdown-toggle.btn-primary {
    color: #fff;
    background-color: #808F9C;
    border-color: #808F9C;
}

.button:active,
.button.active,
.open > .dropdown-toggle.btn-primary {
    background-image: none;
}

.button .badge {
    color: #F08377;
    background-color: #fff;
}

input[type=text], input[type=password], input[type=email], input:not([type]), textarea {
    background: #d8f5ee;
    border: 1px solid #a5e8d6;
    border-radius: 4px;
    padding: 5px;
}

input[type=text], input[type=password], input[type=email], input:not([type]) {
    line-height: 40px;
    min-height: 48px;
}

.search_form input[type=text], .search_form textarea {
    background: #ffffff;
}

div.search_fields_basic {
    line-height: 48px;
}

div.search_fields_basic select[multiple] {
    display: block;
    width: 100% !important;
}

div.search_fields_basic:nth-of-type(3n+1) {
    clear: both;
}


.converted_account {
    border: 1px solid transparent;
    border-radius: 4px;
}
.converted_account td {
    background-color: #BFCAD3;
}

.converted_account > tbody > tr > td  {
    border-radius: 4px;
    padding: 10px;
}

div.search_name_basic input {
    width: 75%;
}

div.search_fields_basic .dateTimeRangeChoice, div.search_fields_basic .dateTimeRangeChoice + div {
    display: inline-block;
}

.modal {
    z-index: 16000;
}

.qtip-titlebar {
    padding:  5px 24px 5px 10px;
}

.qtip-title-text {
    display: block;
    float: left;
    width: 128px;
    color: #ffffff;
}

.qtip-title-buttons {
    display: inline-block;
    width: 48px;
    float: right;
    vertical-align: middle;
    padding: 0 0 0 4px;
}

.qtip-title-buttons a {
    padding-left: 8px;
    color: #ffffff;
    margin: 0 4px 0 4px;
    padding: 0;
}

.qtip-title-buttons a:hover {
    color: #B29Eb5;
}

.qtip-default .qtip-titlebar {
    background-color: #5D5670;
}

.qtip-default .qtip-icon {
    background-color: transparent;
    border: none;
    top: 16px;
}

.qtip-default .qtip-titlebar .qtip-close {
    color: #ffffff;
    font-size: 22px;
}

.qtip-default .qtip-titlebar .qtip-close:hover {
    color: #B29Eb5;
    font-size: 22px;
    font-weight: bold;
}

/*xs-col-*/
@media (max-width: 769px) {
    div.search_name_basic img {
        margin: 0 8px 0 8px;
    }
    div.search_name_basic input {
        width: 90% !important;
    }

    div.search_buttons_basic {
        margin: 0 8px 0 42px;
    }

}

.detail-view-row .label.col-2-label {
    padding-left: 32px;
}


/*sm-col-*/
@media (min-width: 768px) and (max-width: 991px) {
    div.search_name_basic img {
        margin: 0 8px 0 8px;
    }
    div.search_name_basic input {
        width: 94% !important;
    }

    div.search_buttons_basic {
        margin: 0 8px 0 42px;
    }
    #wizform #wizard {
            width: 700px;
        }
}

/*md-col-*/
@media (min-width: 992px) and (max-width: 1199px) {

    div.search_buttons_basic {
        margin: 0 8px 0 42px;
    }

    div.search_name_basic img {
        margin: 0 8px 0 8px;
    }
    div.search_name_basic input {
        width: 90%;
    }

    div.search_buttons_basic {
        position: absolute;
        right: 0;
    }

    #wizform #wizard {
        width: 900px;
    }

}
/*md-fixes*/
@media (min-width: 1180px) and (max-width: 1199px) {
    div.search_buttons_basic {
        width: auto;
    }

    #wizform #wizard {
        width: 1000px;
    }
}
/*lg-col-*/
@media (min-width: 1260px) {
    li.topnav {
        padding: 0 5px 0 5px;
    }
}

@media (min-width: 1200px) {

    div.search_name_basic img {
        margin: 0 8px 0 8px;
    }

    div.search_buttons_basic {
        margin: 4px 8px 0 8px;
    }

    div.search_fields_basic .col-lg-3 {
        width: 100% !important;
    }

    #wizform #wizard {
        width: 1100px;
    }
}

@media (min-width: 1600px) {
    div.search_fields_basic .col-lg-3 {
        width: 25% !important;
    }
}


:disabled {
    border: 1px solid #e2e7eb;
    background: #f8f8f8;
}

textarea {
    width: 50%;
}

select[size],
select {
    background-color: #FFFFFF;
    border-style: solid;
    border-size: 1px;
    border-color: #A5E8D6;
    border-radius: 4px;
    padding: 0px 35px 0px 5px;
    background: url("../../../../themes/SuiteP/images/forms/select.ico") no-repeat right #ffffff;
    background-size: 52px 52px;
    -moz-appearance: none;
    -webkit-appearance: none;
    appearance: none;
    outline: 0;
    scrollbar-base-color: #A5E8D6;
    scrollbar-arrow-color: #A5E8D6;
    height: 52px;
    line-height: 52px;
    color: #534D64;
}

select:focus {
    -moz-appearance: none;
    -webkit-appearance: none;
    appearance: none;
    border-style: solid;
    border-size: 1px;
    border-color: #A5E8D6;
    border-radius: 4px;
}
select::selection {
    border-style: solid;
    border-size: 1px;
    border-color: #A5E8D6;
    border-radius: 4px;
}


select#user_theme_picker {
    background-image: none;
}

select:checked,
option:checked {
    color: #534D64;
    background: #A5E8D6;
}

.saved_search_select {
    background-color: #FFFFFF;
    border-style: solid;
    border-size: 1px;
    border-color: #A5E8D6;
    border-radius: 4px;
    padding: 16px 55px 16px 5px;
    background: url("../../../../themes/SuiteP/images/forms/select.ico") no-repeat right #ffffff;
    background-size: 52px 52px;
    -moz-appearance: none;
    -webkit-appearance: none;
    appearance: none;
}

select[multiple] {
    background-image: none !important;
    overflow: auto !important;
    vertical-align: text-top;
}

div::-webkit-scrollbar,
select::-webkit-scrollbar,
input::-webkit-scrollbar,
textarea::-webkit-scrollbar,
ul::-webkit-scrollbar
{ /* 1 */
    width: 12px;
    height: 12px;
}
div::-webkit-scrollbar-button,
select::-webkit-scrollbar-button,
input::-webkit-scrollbar-button,
textarea::-webkit-scrollbar-button,
ul::-webkit-scrollbar-button
{ /* 2 */ }
div::-webkit-scrollbar-track,
select::-webkit-scrollbar-track,
input::-webkit-scrollbar-track,
textarea::-webkit-scrollbar-track,
ul::-webkit-scrollbar-track
{ /* 3 */
    -webkit-box-shadow: inset 0 0 6px rgba(0,0,0,0.3);
    border-radius: 10px;
}

div::-webkit-scrollbar-track-piece,
select::-webkit-scrollbar-track-piece,
input::-webkit-scrollbar-track-piece,
textarea::-webkit-scrollbar-track-piece,
ul::-webkit-scrollbar-track-piece
{ /* 4 */ }
div::-webkit-scrollbar-thumb,
select::-webkit-scrollbar-thumb,
input::-webkit-scrollbar-thumb,
textarea::-webkit-scrollbar-thumb,
ul::-webkit-scrollbar-thumb
{ /* 5 */
    background: rgba(165, 232, 214, 1);
    border-radius: 10px;
    -webkit-box-shadow: inset 0 0 4px rgba(0,0,0,0.5);
}

div::-webkit-scrollbar-corner,
select::-webkit-scrollbar-corner,
input::-webkit-scrollbar-corner,
textarea::-webkit-scrollbar-corner,
ul::-webkit-scrollbar-corner
{ /* 6 */ }
div::-webkit-resizer
select::-webkit-resizer
input::-webkit-resizer
textarea::-webkit-resizer
ul::-webkit-resizer
{ /* 7 */ }


.sidebar::-webkit-scrollbar-thumb        { /* 5 */
    background: rgba(255,255,255,0.25);
    border-radius: 10px;
    -webkit-box-shadow: inset 0 0 4px rgba(0,0,0,0.5);
}

#tab-actions .dropdown-menu::-webkit-scrollbar-thumb  {
    background: rgba(0,0,0,0.25);
}

.list tr th {
    font-weight: 700;
}

.list thead tr {
}

.list thead tr#pagination {
}

.list tr th a:link {
    font-weight: 700;
    font-size: 13px;
    padding-right: 10px;
}

.edit h4 {
    padding: 0 0 10px 0;
    margin: 0 0 10px 0;
    font-size: 21px;
    border-bottom: 1px solid #dddddd;
}

#globalinks ul li a {
    color: #333333;
}

#dashletresponsive {
    float: left;
}

.dashboardTbList {
    max-width: 90% !important;
}

#addbuttons {
    float: right;
    margin: 0 5px 0 5px;
}

.navbar-inverse .navbar-brand {
    color: #ffffff;
    height: 90px;
    line-height: 90px;
    padding: 0;
    display: inline;
    background-image: url('../../../../themes/SuiteP/images/p_icon_home.png');
    background-repeat: no-repeat;
    background-position: 0px 35px;
    text-indent: -9999px;
    overflow: hidden;
    width: 40px;
}

.navbar-inverse .navbar-brand:hover {
    background-position: 0px -145px;
}

.btn-success {
    background: #F08377;
    border: none;
}

.headerlinks a:hover {
    color: #ffffff;
}

table {
    font-size: 13px;
}

table legend {
    font-size: 1.2em;
}

.edit h4 {
    font-size: 1.2em;
}

.list tr th {
    font-size: 13px;
}

.list {
    font-size: 12px;
}

#tabs {
    border: none;
}

#tabs ul li {
    list-style: none;
}

.ui-widget-header {
    background: #ffffff;
    color: #565656;
    border: none;
}

.ui-tabs .ui-tabs-nav li a {
    padding: 5px;
    font-size: 0.9em;
}

.ui-state-default, .ui-widget-content .ui-state-default, .ui-widget-header .ui-state-default {
    background: #eeeeee;
}

.ui-state-active a, .ui-state-active a:link, .ui-state-default a:hover {
    font-weight: bold;
}

.ui-widget-content a {
    color: #F08377;
}

.ui-widget-content a:hover {
    color: #008080;
}

.ui-tabs ul li a, .ui-tabs ul li a h3 {
    padding: 5px;
    margin: 0;
}

#admincontainer {
    display: table;
}

#adminrow {
    display: table-row;
}

#adminsection {
    display: table-cell;
}

.detail table, .table > thead > tr > th, .table > tbody > tr > th, .table > tfoot > tr > th {
    border: 1px solid #dddddd;
}

.table-responsive > tbody > tr > td {
    padding: 4px;
}

#usermenucollapsed, #usermenucollapsed-mobile {
    margin: 0 0 0 5px;
    display: none;
}

#searchbutton {
    display: none;
}

#searchmobile {
    margin-top: 8px;
    display: none;
}

#searchbutton {
    margin: 10px 5px 0 0;
}

#searchform {
    margin-right: -10px;
    margin-top: 25px;
    margin-right: 15px;
}

#search_form label {
    font-weight: normal;
    color: #817D8D;
}

form#MassAssign_SecurityGroups {
    background-color: #e6e6e6 !important;
    border-radius: 3px;
    margin: 20px 0 0 0;
    width: 100%;
    float: left;
    padding: 10px 20px 10px 20px;
}


#mobileheader .modulename {
    background-image: none, url("../../../../index.php?entryPoint=getImage&themeName=SuiteP&themeName=SuiteP&imageName=p_create_arrow.svg"), url("../../../../index.php?entryPoint=getImage&themeName=SuiteP&themeName=SuiteP&imageName=p_create_arrow.png");
    background-repeat: no-repeat;
    background-position: 92.5% 5px;
    padding: 15px 32px 18px 0px;
}

@media (max-width: 500px) {

}

#searchform.navbar-form {
    padding: 0;
}

#searchform input#query_string,
#searchform input#query_string:-webkit-autofill {
    background-color: #65697A;
    float: left;
    border: 3px solid #65697A;
    padding: 12px 12px 12px 12px;
    color: #A2A5AF;
    font-size: 13px;
    letter-spacing: 1px;
    width: 200px;
    border-radius: 3px;
    min-height: 40px;
    line-height: normal;
    -webkit-text-fill-color:  #A2A5AF;
    -webkit-box-shadow: 0 0 0 1000px #65697A inset !important;
}

#searchform button {
    background-color: #65697A;
    color: #fff;
    border: none;
    float: left;
    width: 50px;
    height: auto;
    display: block;
    border-radius: 0px 3px 3px 0px;
    margin-left: -50px;
    padding: 10px 10px 10px 10px;
    background-image: none, url("../../../../themes/SuiteP/images/p_search_button.svg"), url("../../../../themes/SuiteP/images/p_search_button.png");
    background-repeat: no-repeat;
    background-position: 14px 8px;
    text-indent: -9999px;
    overflow: hidden;
}

#searchform button:hover {
    background-position: 14px -46px;
    background-color: #829EB5;
}

#mobilegloballinks {
    display: none !important;
    display: inline;
}

a#advanced_search_link {
    background-color: #AA9DCC;
    border: none;
    color: #fff;
    cursor: pointer;
    font-size: 13px !important;
    margin: 4px 0px 4px 0px;
    padding: 0 40px 0 20px;
    border-radius: 3px;
    text-transform: uppercase;
    font-weight: 500;
    letter-spacing: 1px;
    height: 40px;
    line-height: 40px;
    display: inline-block;
    background-image: none, url("../../../../index.php?entryPoint=getImage&themeName=SuiteP&imageName=p_create_arrow.svg"), url("../../../../index.php?entryPoint=getImage&themeName=SuiteP&imageName=p_create_arrow.png");
    background-repeat: no-repeat;
    background-position: 173px 2px;
}

a#advanced_search_link:hover {
    background-color: #9589B3;
}

a#basic_search_link {
    background-color: #AA9DCC;
    border: none;
    color: #fff;
    cursor: pointer;
    font-size: 13px !important;
    margin: 0 0 0 0;
    padding: 0 40px 0 20px;
    border-radius: 3px;
    text-transform: uppercase;
    font-weight: 500;
    letter-spacing: 1px;
    height: 40px;
    line-height: 40px;
    display: inline-block;
    background-image: none, url("../../../../index.php?entryPoint=getImage&themeName=SuiteP&imageName=p_create_arrow.svg"), url("../../../../index.php?entryPoint=getImage&themeName=SuiteP&imageName=p_up_arrow.png");
    background-repeat: no-repeat;
    background-position: 136px 13px;
}

a#basic_search_link:hover {
    background-color: #9589B3;
}

div#search_form > div.advanced input.button {
    background-color: #f08377;
    color: #fff;
}

div#search_form > div.advanced input.button:hover {
    background-color: #d66c60;
}

div.listViewEmpty {
    background-color: transparent;
}

span.id-ff button {
    width: 32px;
    height: 32px;
    padding: 0;
    margin: 5px 5px 5px 0;
    line-height: 0;
}

span.id-ff button:hover {
    background-color: #d66c60;
}

span.id-ff button img {
    width: 32px;
    height: 32px;
    padding: 0;
    margin: 0;
}

span.id-ff button:first-of-type img {
    content: src('../../../../index.php?entryPoint=getImage&themeName=SuiteP&imageName=id-ff-select.png');

}
span.id-ff button:last-of-type img {
    content: src('../../../../index.php?entryPoint=getImage&themeName=SuiteP&imageName=id-ff-select.png');
}

a.tabFormAdvLink {
    text-transform: uppercase;
}

input#ss_update {
}

input#ss_update:hover {
}

select#saved_search_select {
    border: none;
    border-radius: 3px;
}

select#display_tabs {
    height: auto;
}

select#hide_tabs {
    height: auto;
}

select#account_type_advanced {
    height: auto;
}

select#industry_advanced {
    height: auto;
}

select#assigned_user_id_advanced {
    height: auto;
}

select#status_advanced {
    height: auto;
}

select#lead_source_advanced {
    height: auto;
}

select#sales_stage_advanced {
    height: auto;
}

@media (max-width: 768px) {
    .detail-view-row .label.col-2-label {
        padding-left: 8px;
    }
    .col-xs-6 input[type="text"]#first_name, .col-sm-6 input[type="text"]#first_name {
        width: 48.5% !important;
    }

    .col-xs-12 input[type="text"]#first_name, .col-sm-12 input[type="text"]#first_name {
        width: 38.40% !important;
    }
}

@media (min-width: 768px) {
    .col-xs-6 input[type="text"]#first_name, .col-sm-6 input[type="text"]#first_name {
        width: 48.5% !important;
    }

    #wizform #wizard {
        width: 700px;
    }
}

.sub-header {
    padding-bottom: 10px;
    border-bottom: 1px solid #eee;
}

.navbar-fixed-top {
    border: 0;
}

#userlinks {
    margin: 0 0 15px 10px;
}

#userlinks a {
    padding: 5px 10px 5px 10px;
    font-size: 1.1em;
}


.navbar-toggle {
    float: left;
}

span#quickcreateplus {
    padding: 0 0 0 10px;
}

#quickcreatelinks {
    margin: 0 0 15px 12px;
    font-size: 1.1em;
}

#quickcreatetop > button, #desktop_notifications > button {
    margin: 10px 0 0 0;
}

.main .page-header {
    margin-top: 0;
}

.placeholders {
    margin-bottom: 30px;
    text-align: center;
}

.placeholders h4 {
    margin-bottom: 0;
}

.placeholder {
    margin-bottom: 20px;
}

.placeholder img {
    display: inline-block;
    border-radius: 50%;
}

li.moremenu {
    padding: 8px 10px 8px 10px;
}

li.recentlinks_top {
    float: left;
    width: 75%;
    overflow: hidden;
    margin-left: 2px;
    line-height: 32px;
    height: auto;
}


li.recentlinks_topedit, li.recentlinks_topedit > a {
    line-height: 32px;
    height: auto;

}


li.recentlinks_topedit > a {
    padding: 0 15px 0 15px !important;
}

li.recentlinks_top > a {
    padding: 0 15px 0 15px !important;
    width: auto;
    height: auto;
    line-height: 32px;

}
li.recentlinks_topedit {
    float: right;
    width: 20%;
}

li.recentlinks_topedit a:focus {
    color: #FFF !important;
}

.recentlinks_top a {
    width: 100%;
    height: 100%;
}

li.recentlinks, li.favoritelinks {
   display: block;
}

a[id^=grouptab], a[id^=moduleTab] {
    color: #f7f7f7;
    padding: 15px 0 18px 0;
}

a[id^=grouptab]:visited, a[id^=grouptab]:active {
    background: none;
}

.nav .open > a, .nav .open > a:hover, .nav .open > a:focus {
    background: none;
}

#globalLinksicons {
    margin: 0 5px 0 0;
}

.popupBody {
    margin: 10px;
    padding: 0;
}

.popupBody input[type=text], .popupBody textarea {
    width: 95%;
}

.popupBody .list.view {
    overflow: scroll;
    width: 95%;
}

.navbar-inverse .navbar-toggle {
    border: none;
}

.popupBody .list.view > thead > tr > th {
    border: 1px solid transparent;
    border-bottom-color: #778591;
}

.popupBody .list.view > thead > tr > th:first-of-type {
    border-top-left-radius: 4px;
}

.popupBody .list.view > thead > tr > th:last-of-type {
    border-top-right-radius: 4px;
}

<<<<<<< HEAD

#email_account_settings #settingsDialog_c, #settingsDialog{
    width:100% !important;
}
#email_account_settings #formEmailSettingsGeneral {
    overflow: initial;
}
#email_account_settings #settingsDialog table.view {
    border-bottom: none;
}

/*////////////////////////////////////////////////////////////////////////////////////////// MEDIA QUERIES //////////*/
=======
>>>>>>> 18d2c59f


.navbar-inverse .navbar-toggle:hover, .navbar-inverse .navbar-toggle:focus {
    background: none;
}

#user_password, #user_name {
    width: 150px;
}

.edit img#company_logo_image {
    max-width: 250px !important;
    margin-top: 50px;
}

.chartContainer .label {
    color: #333333 !important;
    font-weight: normal;
    font-size: 1em;
}

.serverstats {
    margin: 0;
    padding: 0;
    width: 250px !important;
    float: left;
}

.dashboardTabList li a span {
    cursor: pointer;
}

.View {
    border: 1px solid #cccccc;
}

/*Form to Person section*/
#fieldChoices .field {
    margin: 0;
    padding: 0;
}

#fieldChoices #fieldcontainer {
    background-color: transparent;
}

#fieldChoices .field-list {
    background-color: #F5F5F5;
    border: 1px solid transparent;
    border-radius: 4px;
    min-height: 240px;
    width: 30%;
    display: inline-block;
    padding: 8px;
    margin-right: 1%;
}

#fieldChoices .field-list input, .field-list textarea {
    width: 100%;
    display: block;
    float: none;
    clear: both;
}

#fieldChoices .field-list input {
    height: 30px;
}

.recent-links-edit-button,
.favorite-links-edit-button {
    display: inline-block;
}
#fieldChoices .field {

}

#fieldChoices .field-header {
    background-clip: padding-box;
    background-color: #BFCAD3;
    border: 1px solid transparent;
    border-radius: 4px;
    color: #ffffff;
    font-size: 14px;
    padding: 8px;
    display: inherit;
    height: 48px;
    line-height: 32px;
}

#fieldChoices .required  > .field-header {
    border: 1px solid transparent;
    background-color: #F08377;
    color: #ffffff;
    padding: 8px !important;
    margin: 0;
}

#fieldChoices .field-type {
    float: none;
}

#fieldChoices .field-list input[type="button"] {
    width: 100px;
}

#fieldChoices .field > .field-header {
    font-weight: bold;
}

#fieldChoices .field-container{
    max-height: 300px;
    min-height: 300px;
    height: 300px;
    overflow-x: hidden;
    overflow-y: auto;
}

#fieldChoices .optionButtonsHolder {
    margin-top: 5px;
}

#fieldChoices .title {
    display: inline-block;
    width: 30%;
    text-align: center;
    font-weight: 300;
    font-size: 20px;
    color: #F08377;
    padding-bottom: 8px;
}

#fieldChoices #personTypeSelect {
    margin-bottom: 20px;
}

.ui-state-highlight {
    height: 48px;
    border: 1px solid #778591;
    border-radius: 4px;
    background: #E6E6E6;

}

hr {
    border: none;
}

.pagecontent {
    border: 1px solid transparent;
}

#pagecontent > table td {padding: 8px;}

#fieldChoices  {
    padding: 16px 8px 8px 8px;
    background: #ffffff;
    border: 1px solid transparent;
    border-radius: 4px;
}
/* fix schedule bar popup on calendar */
.ui-dialog {
    z-index: 1100 !important;
}

@media (max-width: 768px) {
    .View {
        border: 1px solid #cccccc;
    }

    #month-tab, #year-tab, #shared-tab {
        display: none;
    }
}

.table > thead > tr > th {
    border: none;
}

@media (max-width: 980px) {
    .dashletNonTable {
        display: none;
    }

    .dashletcontainer {
        width: 100%;
        position: relative;
        margin: 0;
        float: left;
        padding: 0;
    }
}

.table > thead > tr > th {
    border: none;
}

.home_h3 span {
    margin: 0 5px 0 5px;
}

@media (min-width: 641px) and (max-width: 978px) {
    #cal-edit {
        max-height: 50% !important;
        max-width: 55% !important;
        overflow: scroll;
        margin: 0 0 0 50px;
    }

    #wizform #wizard {
        width: 600px;
    }
}

@media (min-width: 999px) and (max-width: 1279px) {
    #cal-edit {
        max-height: 50% !important;
        max-width: 55% !important;
        overflow: scroll;
        margin: 0 0 0 250px;
    }

    #wizform #wizard {
        width: 900px;
    }
}

#forgotpasslink {
    margin: 10px 0 0 0;
}

#quickcreatetop {
}

#search {
}

#desktop_notifications {
}


.navbar-inverse .navbar-nav > .open > a, .navbar-inverse .navbar-nav > .open > a:hover, .navbar-inverse .navbar-nav > .open > a:focus {
    color: #FFF;
    background: none !important;
}

.navbar-inverse .navbar-collapse, .navbar-inverse .navbar-form {
    border-color: #bbbbbb !important;
}

.dashletPanel .h3Row {
    background-color: #66727D;
    color: #ffffff;
    border-top-left-radius: 3px;
    border-top-right-radius: 3px;
}

.h3Row {
    padding: 5px 10px 5px 10px;
    margin: 5px 0 5px 0;
}

.dashletPanel .h3Row h3 {
    color: #ffffff;
    font-size: 13px;
    text-transform: uppercase;
    font-weight: bold;
    margin: 0 0 0 10px;
    letter-spacing: 1px;
}

.dashletPanel .h3Row h3 span {
    font-weight: normal;
}

#dashletbuttons {
    color: #F08377;
    margin: 0 2px 0 2px;
}

#dashletbuttons:hover {
    opacity: 0.8;
}

.dashletToolSet {
    margin: 0 10px 0 0;
}

.teamNoticeBox {
    border: none;
}

.list tr.oddListRowS1 td, .list tr.evenListRowS1 td {
    padding-top: 15px !important;
    padding-bottom: 12px !important;
    padding-left: 10px !important;
    padding-right: 10px !important;
}

.list tr.oddListRowS1 td.inlineEdit a, .list tr.evenListRowS1 td.inlineEdit a {
    color: #E56455;
    border-bottom: 1px dashed #E56455;
    padding-bottom: 2px;
}

.list tr.oddListRowS1 td.inlineEdit a:hover, .list tr.evenListRowS1 td.inlineEdit a:hover {
    color: #D66C60;
    border-bottom: 1px dashed #D66C60;
}

#copyright_data a {
    color: #000000;
    margin: 0 5px 0 5px;
}

#copyright_data a:hover, #links a:hover {
    cursor: pointer;
    text-decoration: none;
}

img.info {
    opacity: 0.6;
}

img.info:hover {
    opacity: 1;
    cursor: pointer;
}

tr:hover img.info {
    opacity: 1;
    cursor: pointer;
}

.helpIcon {
    display: none;
}

.paginationWrapper {
    float: right;
    margin: 0;
    padding: 0;
}


#EditView .paginationWrapper {
    padding-top: 4px;
}

.paginationWrapper span, .paginationWrapper span {
    padding: 0;
    margin: 0;
}

[id^=list_subpanel_] {
    margin-bottom: 25px !important;
    border: 1px solid #dddddd;
}

[id^=list_subpanel_] tr:last-child {
    margin-bottom: 25px !important;
    border-bottom: none;
}

.h3Row {
    padding: 0;
    margin: 0;
}

div.action_buttons form {
    float: left;
}

div.action_buttons .button {
    background-color: #94A6B5;
}
div.action_buttons .button:hover {
    background-color: #7B8A96;
}

#EditView div.action_buttons .button,
#save_and_continue.button {
    background-color: #F08377;
}
#EditView div.action_buttons .button:hover,
#save_and_continue.button:hover  {
    background-color: #D66C60;
}

#subpanel_list .tab-content .list.view.subpanel-table .pagination div.action_buttons .button {
    text-transform: capitalize;
    padding: 5px 13px;
    line-height: initial;
    height: initial;
}

.paginationWrapper {
    float: right;
}

.yui-layout .yui-layout-clip-right .collapse, .yui-layout-hd .collapse, .yui-layout .yui-layout-clip-left .collapse {
    visibility: visible !important;
    display: block !important;
}

#mobile_menu {
    border-top: none;;
}

.table > thead > tr > th, .table > tbody > tr > th, .table > tfoot > tr > th, .table > thead > tr > td, .table > tbody > tr > td, .table > tfoot > tr > td {
    border-top: none;
}

.recently_viewed_link_container {
    width: 100%;
    float: left;
    overflow: hidden;
    margin-bottom: 16px;
}

h3 span {
    font-weight: bold;
}

#layoutEditor .le_row {
    margin: 2px 3px;
    height: 25px;
    clear: both;
    padding: 0 10px 5px 20px !important;
}

#toolbox .le_panel, #toolbox .le_row, .le_field {
    width: 150px;
    float: left;
    border: 1px solid #808080;
    background: none repeat scroll 0% 0% #EEE;
    padding: 0 !important;
    margin: 2px 3px;
}

#toolbox {
    overflow: auto;
}

#dlg {
    left: 300px;
    top: 75px;
}

#mobileheader {
    display: none;
}

#mobileheader #modulelinks ul li a {
    font-size: 14px;
}

#modulelinks {
    color: #fff;
}

#quickcreatetop {
    float: left;
    margin-top: 25px;
    margin-right: 15px;
}

#quickcreatetop a {
    color: #fff !important;
    text-align: center;
    padding: 11px 32px 12px 12px;
    border-radius: 3px;
    background-color: #94A6B5;
    font-size: 13px;
    text-transform: uppercase;
    letter-spacing: 2px;
    display: inline-block;
    float: left;
    background-image: none, url("../../../../index.php?entryPoint=getImage&themeName=SuiteP&imageName=p_create_arrow.svg"), url("../../../../index.php?entryPoint=getImage&themeName=SuiteP&imageName=p_create_arrow.png");
    background-repeat: no-repeat;
    background-position: 80px 2px;
}

#quickcreatetop a:hover {
    cursor: pointer;
    background-color: #829EB5;
    background-position: 80px -56px;
    text-decoration: none;
    border-bottom-right-radius: 0px;
    border-bottom-left-radius: 0px;
}

#quickcreatetop ul.dropdown-menu {
    background-color: #829EB5;
    border-radius: 3px;
    border-top-right-radius: 0px;
    padding: 4px 10px 4px 10px;
}

#quickcreatetop ul li {
    padding: 0 !important;
    margin: 0 !important;
}

#quickcreatetop ul li a {
    padding: 12px 15px 12px 15px !important;
    margin: 0 !important;
    background-image: none;
    background-color: #829EB5;
    border-radius: 0;
    text-transform: none;
    border-bottom: 1px solid #95ACC0;
    letter-spacing: 0px;
    font-size: 14px;
    width: 100%;
    display: block;
    text-align: left;
}

#quickcreatetop ul li.last a {
    border-bottom: none;
}

#quickcreatetop ul li a:hover {
    color: #fff !important;
}

#quickcreatetop .dropdown-menu {
    margin-top: 0px !important;
}

#desktop_notifications {
    float: left;
    width: 44px;
    height: 48px;
    margin-right: 15px;
    background-image: none, url("../../../../themes/SuiteP/images/p_icon_alert.svg"), url("../../../../themes/SuiteP/images/p_icon_alert.png");
    background-repeat: no-repeat;
    background-position: 0px 0px;
}

#desktop_notifications #alerts.dropdown-menu {
    left: auto;
}

#desktop_notifications:hover {
    background-position: 0px -100px;
}

#desktop_notifications a {
    cursor: pointer;
}

#desktop_notifications ul li {
    padding: 0 !important;
    margin: 0 !important;
}

#desktop_notifications ul li a {
    color: green !important;
    padding: 0 3px 0 3px !important;
    margin: 0 !important;
    line-height: 35px;
}

#desktop_notifications ul li a:hover {
    color: red !important;
}

#desktop_notifications button.alertsButton {
    background-color: transparent;
    border: none;
    width: 44px;
    height: 48px;
    margin-top: 0px;
}

#desktop_notifications span.alert_count {
    background-color: #F08377;
    line-height: 20px;
    color: #fff;
    height: 20px;
    width: 20px;
    display: block;
    float: left;
    border-radius: 30px;
    position: relative;
    left: 24px;
    top: -16px;
    font-size: 10px;
}

#desktop_notifications .alert {
    margin-bottom: 8px !important;
}

#desktop_notifications .close,
#desktop_notifications .alert {
    font-weight: normal;
    line-height: 1;
    color: #000;
    text-shadow: none;
    filter: none;
    opacity: 1;
}

#desktop_notifications .close {
    position: relative;
    top: 0px;
    right: 0px;
    color: inherit;
}

#desktop_notifications .close span {
    color: #FFFFFF;
    margin-right: 0px !important;
    margin-bottom: 0px !important;
}

#desktop_notifications div.dropdown-menu {
    background-color: #F08377;
    color: #fff;
    margin: 0;
    padding: 8px;
    font-size: 12px;
    border-radius: 0px;
}

#desktop_notifications div.has-alerts {
    background-color: #5D5670;
    border-radius: 2px;
}

#desktop_notifications div.has-alerts .alert-info {
    color: #FFFFFF;
    background-color: inherit;
    /*border-top: none;*/
    /*border-right: none;*/
    /*border-bottom: 1px solid #757083;*/
    border: 1px solid #757083;
    /*border-left: none;*/
    border-radius: 2px;
    padding: 0;
}

#desktop_notifications div.has-alerts .text-info {
    color: #FFFFFF;
}

#desktop_notifications div.has-alerts p {
    font-size: 12px;
    line-height: 20px;
    background-color: #F5F5F5;
    color: #534D64;
    border-bottom-left-radius: 2px;
    border-bottom-right-radius: 2px;
    min-height: 20px;
    max-width: 256px;
    width: 256px;
}

#desktop_notifications div.has-alerts h4,
#desktop_notifications div.has-alerts p {
    padding: 8px 15px 8px 15px;
    margin: 0 !important;
}

#desktop_notifications div.has-alerts h4 {
    font-size: 14px;
    font-weight: bold;
    background-color: #5D5670;
    line-height: 20px;
    /*border-bottom: 1px solid #757083;*/
    border-top-left-radius: 2px;
    border-top-right-radius: 2px;
}

#desktop_notifications div.has-alerts h4 img {
    width: 16px;
    height: 16px;
}


@media (max-width: 600px) {
    #desktop_notifications div.has-alerts {
        background-color: #A2B2BF;
    }

    #desktop_notifications div.has-alerts h4 {
        background-color: #778591;
        line-height: 20px;
    }
}

.mobile-bar ul.dropdown-menu.user-dropdown{
    left: -140px !important;
}

#modulelinks > ul.dropdown-menu {
    left: 50px !important;
}

@media (min-width: 0px) and (max-height: 320px) {

    .mobile-bar ul.dropdown-menu.user-dropdown{
        top: 50px !important;
        left: -140px !important;
        height: 200px !important;
        overflow-y: scroll !important;
    }

    #wizform #wizard {
        min-width: 300px;
    }
}

@media (min-width: 480px) and (max-height: 320px) {
    #wizform #wizard {
        width: 400px;
    }
}



@media (min-width: 768px) and (min-height: 381px) {
    .mobile-bar #globalLinks {
        height: 90px;
    }
    .mobile-bar ul.dropdown-menu.user-dropdown{
        top: 78px !important;
        left: -140px !important;
    }

    #wizform #wizard {
        width: 700px;
    }
}

@media (min-width: 768px) and (min-height: 381px) {
    .mobile-bar #globalLinks {
        height: 90px;
    }
    .mobile-bar ul.dropdown-menu.user-dropdown{
        top: 78px !important;
        left: -140px !important;
    }

    #wizform #wizard {
        width: 700px;
    }
}


#themePreview {
    width: 250px;
}

.icon {
    fill: #F08377;
    pointer-events: none;
    fill: #F08377;
    pointer-events: none;
}

.inlineEdit {
    cursor: pointer !important;
}

.inlineEditIcon {
    float: right;
    height: 10px;
    color: #F08377;
    width: 15px;
    padding-left: 3px;
}

.inlineEditIcon svg {
    fill: #F08377;
    display: none;
}

.inlineEdit:hover .inlineEditIcon svg {
    cursor: pointer !important;
    display: inline;
}

td.inlineEditActive {
    background-color: #cccccc;
}

#inlineEditSaveButton {
    float: right;
    display: inline;
}

#inlineEditSaveButton svg {
    fill: #F08377;
}

#inlineEditSaveButton svg:hover {
    fill: #F08377;
}

#inline_edit_field {
    float: left;
    width: 80%;
    padding-right: 5px;
}

#editAccountDialogue_c {
    height: 90% !important;
}

#editAccountDialogue {
    height: 90% !important;
    overflow: auto !important;
}


#settingsDialog .yui-content {
    overflow-y: auto;
}

#settingsDialog_c {
    top: 120px !important;
    z-index: 20000;
}

@media (max-width: 992px) {
    #settingsDialog_c {
        left: 1% !important;
    }

    #settingsDialog .yui-content {
        height: 320px;
    }
}

@media (min-width: 993px) {
    #settingsDialog_c {
        left: 22.5% !important;
    }

    #settingsDialog .yui-content {
        height: 384px;
    }
}



/* stop child elements of a hidden dialog from showing up above other elements */
.yui-overlay-hidden * {
    display: none;
    visibility: collapse;
    height: 0;
}

object {
    pointer-events: none;
}

.favorite {
    width: 20px;
    float: left;
    margin-left: 5px;
}

.favorite:hover {
    cursor: pointer;
}

#suggestion_box table {
    border: 1px solid #cccccc;
    padding: 0px !important;
    width: 100%;
    max-width: 400px;
    color: #337ab7;
    border-spacing: 0px;
}

#suggestion_box table tr {
    border-bottom: 1px solid #cccccc;
}

#suggestion_box table tr:hover {
    background-color: #dfeffe;
    cursor: pointer;
}

#suggestion_box table tr th {
    padding: 4px !important;
    text-align: left;
    background-color: #f0f0ee;
    color: #333333;
}

#suggestion_box table tr td {
    margin: 0px;
    border: none;
}

#tool-tip-separator {
    margin-top: 10px;
    margin-bottom: 10px;
}

.tool-tip-title {
    margin-bottom: 3px;
    display: inline-block;
}

#use_resolution {
    margin-top: 4px;
    padding: 8px;
}

#additional_info_p {
    margin-bottom: 4px;
}

.transfer {
    border: 2px dotted gray;
}

.qtip-content {
    max-height: 450px;
    overflow-y: auto;
}

.qtip-content .title {
    font-weight: bold;
}

.qtip {
    font-family: 'Lato', Lato, Arial, sans-serif;
    font-size: 12px;
    background: #ffffff;
    border: 1px solid #cccccc;
    -webkit-border-radius: 0px;
    border-radius: 0px;
}

.qtip-tipped .qtip-titlebar {
    background-color: #F08377;
    padding: 10px 40px 10px 10px;
    background-image: -webkit-gradient(linear, left top, left bottom, from(#F08377), to(#4286AD));
    background-image: -webkit-linear-gradient(top, #F08377, #4286AD);
}




#reminders .clear {
    clear: both;
}

#reminders .remove-reminder-btn {
    float: right;
}

#reminders #reminder_view {
    list-style-type: none;
    margin: 0;
    padding: 0;
    border: none;
}

#reminders #reminder_view .reminder_item {
    list-style-type: none;
    margin: 10px 0;
    padding: 10px;
    border: 1px solid lightgray;
}

#reminders #reminder_view .reminder_item .invitees_list {
    list-style-type: none;
    margin: 0;
    padding: 0;
    border: none;
    display: block;
}

#reminders #reminder_view .reminder_item .invitees_list .invitees_item {
    list-style-type: none;
    margin: 0;
    padding: 0;
    border: none;
    float: left;
}

#reminders #reminder_view .reminder_item .invitees_list .invitees_item .invitee_btn {
    margin: 4px;
}

#reminders .add-btn {
    background-image: url(../../../../themes/SuiteP/images/id-ff-add.png);
    background-repeat: no-repeat;
    background-position: 5px center;
    padding-left: 32px !important;
}

#reminders .remove-btn {
    background-image: url(../../../../themes/SuiteP/images/id-ff-clear.png);
    background-repeat: no-repeat;
    background-position: right 5px center;
    padding-right: 32px !important;
}

#reminders .invitee_btn {
    background-image: url(../../../../themes/default/images/id-ff-clear.png);
    background-repeat: no-repeat;
    background-position: right 5px center;
    padding: 4px 25px 4px 10px;
    border: 1px solid lightgrey;
}

#reminders input[type="checkbox"] {
    margin-right: 5px;
}

#reminders #reminder_view .reminder_item.reminder-error {
    border: 1px solid red;
    background-color: #fff8f8;
}

#reminders #reminder_view .reminder_item .error-msg {
    font-weight: bold;
    color: red;
}

#report-editview-footer {
    width: 70%;
    float: left;
}

#detailpanel_fields,
#detailpanel_conditions,
#detailpanel_charts {
    border-top: 1px solid lightgray;
}

#detailpanel_fields_select {
    float: left;
    width: 20%;
    height: 640px;
    overflow-y: auto;
    margin-right: 20px;
}

.panel {
    margin-bottom: 0;
}

.panel-body {
    padding: 0;
}

.panel-template {
    visibility: collapse;
}

.panel-default > .panel-heading {
    background: #66727D;
    color: white;
    padding: 0px;
    vertical-align: middle;
    height: 52px;
    border-top-left-radius: 4px;
    border-top-right-radius: 4px;
}

.panel-default > .panel-heading > div {
    color: #ffffff;
    height: 52px;
    line-height: 52px;
    font-weight: 500;
    font-size: 14px !important;
    background-color: #66727D;
}

.panel-default > .panel-body {
    padding: 0;
}

.panel-default > .panel-heading-collapse {
    background: #BFCAD3;
}

.collapse, .collapsing, .collapse.in {
    -webkit-transition: none;
    transition: none;
}

.panel-default > .panel-heading {
    display: block;
    text-transform: uppercase;
}

.panel-default > .panel-heading > a {
    color: #ffffff;
    display: block;
    height: 52px;
    font-weight: 500;
    font-size: 14px !important;
    background-color: #66727D;
    padding: 15px 10px 0 10px;
}

.panel-default.sub-panel > .panel-heading  > a {
    color: #ffffff;
    display: block;
    height: 52px;
    font-weight: 500;
    font-size: 14px !important;
    background-color: #66727D;
    padding: 10px 10px 0 10px;
    border-top-left-radius: 4px;
    border-top-right-radius: 4px;
}

.sub-panel  div.tab-content {
    padding: 0 !important;
    border: none;
}


.panel-default > .panel-heading > a img {
    margin-right: 15px;
}

.panel-default > .panel-body {
    padding: 0 0 0 0;
}

div.panel-heading a.collapsed {
    background-color: #BFCAD3 !important;
}

@media (max-width: 767px) {
    div.panel-heading a div {
        width: 94.66%;
    }

    #wizform #wizard {
        width: 700px;
    }

    .col-sm-8.edit-view-field {
        width: 100%;
    }
    .edit table, .edit thead, .edit tbody, .edit th, .edit td, .edit tr,
    .popupBody .edit table, .popupBody .edit thead, .popupBody .edit tbody, .popupBody .edit th, .popupBody .edit td, .popupBody .edit tr {
        display: block;
        background: none;
        width: 100%;
    }
}


@media (min-width: 768px) {
    div.panel-heading a div{
        width: 97.66%;
    }

    #wizform #wizard {
        width: 700px;
    }
}

div.panel-heading a.collapsed:before {
    content: "\2b" !important;
}

div.panel-heading a:before
{
    font-family: 'Glyphicons Halflings';
    content: "\2212";
    font-weight: 100;
    line-height: 26px;
}

div.sub-panel {
    margin-bottom: 4px;
}

.aor_dragbox {
    height: 250px;
    overflow: scroll;
}

#report-editview-footer .tab-togglers {
    width: 80%;
}

#report-editview-footer .tab-toggler {
    display: block;
    float: left;
    padding: 0 4px;
}

#report-editview-footer .tab-toggler.active .button {
    background-color: #286090;
}

#report-editview-footer .parentheses-btn {
    display: block;
    width: 100%;
    min-height: 30px;
    border: 1px solid lightgray;
}

#report-editview-footer .condition-sortable-handle {
    cursor: move;
}

#report-editview-footer .parenthesis-line strong {
    font-size: 18px
}

#report-editview-footer .drop-area.highlighted {
    background-color: #f7f7f7;
}

#report-editview-footer .tab-panels {
    width: 110%;
}

.noGraphDataPoints {
    padding: 10px;
}

.rgraph_chart_tooltips_css {
    font-family: 'Lato', Arial ! important;
}

.wizard-box {
    position: relative;
    display: block;
    float: left;
    width: 350px;
    min-width: 300px;
    border: 1px solid lightgrey;
    padding: 20px;
    margin: 20px;
    min-height: 150px;
    background-color: #f6f6f6;
    color: #333333;
}

.wizard-box label {
    margin-bottom: 15px;
}

.wizard-box input {
    width: 100%;
}

.wizard-box span.helpmsg {
    position: absolute;
    bottom: 15px;
}

#step2 table {
    min-width: 300px;
}

#step2 table tr td,
#step2 table th td {
    width: 60px;
}

#step2 .target-list-table {
    min-width: 570px;
}

.wizard-summary-left {
    display: block;
    margin: 0 20px 0 0;
    padding: 0;
    border: none;
    width: 450px;
    float: left;
}

.wizard-summary-left .box,
.wizard-summary-right .box {
    display: block;
    float: none;
    border: 1px solid lightgrey;
    margin: 0 0 20px 0;
    padding: 20px 20px 20px 80px;
    background-position-x: 10px;
    background-position-y: center;
    background-repeat: no-repeat;
}

.wizard-summary-left .box.button.disabled,
.wizard-summary-right .box.button.disabled {
    background-color: #f3f3f3;
}

.wizard-summary-left .box.button.disabled a,
.wizard-summary-right .box.button.disabled a {
    color: gray;
}

.wizard-summary-left .box.ok {
    background-image: url(../../../../themes/default/images/green_camp.gif);
}

.wizard-summary-left .box.fail {
    background-image: url(../../../../themes/default/images/red_camp.gif);
}

.wizard-summary-left .box.small {
    width: 210px;
    float: none;
    height: 80px;
    display: table-cell;
    vertical-align: middle;
    padding-left: 55px;
    padding-right: 5px;
}

.wizard-summary-left .box.button a,
.wizard-summary-right .box.button a {
    color: white;
}

.wizard-summary-left .space {
    width: 28px;
    float: none;
    height: 80px;
    display: table-cell;

}

.wizard-summary-right {
    display: block;
    margin: 0;
    padding: 20px;
    width: 280px;
    float: left;
    border: 1px solid lightgrey;
}

.wizard-summary-right .box {
    height: 180px;
    margin-left: 20px;
    padding: 0;
    float: none;
    display: table-cell;
    vertical-align: middle;
    width: 260px;
    text-align: center;
    background-position: top 10px right 10px;
}

td.paginationActionButtons {
    height: 40px;
    max-height: 40px;
}

td.paginationChangeButtons {
    color: #fff;
    font-weight: 600;
}

.wizard-summary-right .send {
    background-image: url(../../../../themes/default/images/cmpwzrd/email167.png);
}

.wizard-summary-right .schedule {
    background-image: url(../../../../themes/default/images/cmpwzrd/wallclock.png);
}

.wizard-summary-right .test {
    background-image: url(../../../../themes/default/images/cmpwzrd/email167.png);
    background-position-y: -7px;
}

.wizard-summary-right .disabled {
    color: gray;
}

.wizard-summary-right .space {
    height: 20px;
}

ul.target-list {
    list-style-type: none;
    padding: 10px;
    margin: 0;
    display: block;
    max-height: 300px;
    overflow: scroll;
    border: 1px solid lightgray;
}

ul.target-list li {
    margin: 5px 0;
    padding: 0;
}

div.target-list-create {
    border: 1px solid lightgray;
    padding: 10px;
    margin: 10px 0 0 0;
}

div.target-list-table {
    padding: 10px;
    margin: 0 0 0 10px;
    border: 1px solid lightgray;
    min-height: 490px;
}

.icon-btn-lst {
    margin: 0;
    padding: 0;
    list-style-type: none;
}

.icon-btn-lst .icon-btn {
    margin: 10px;
    list-style-type: none;
    background-color: #F08377;
    display: block;
    float: left;
    width: 150px;
    min-height: 150px;
    text-align: center;
    border: none;
}

.icon-btn-lst .icon-btn:hover {
    background-color: #286090;
}

.icon-btn-lst .icon-btn img {
    margin-top: 10px;
    margin-bottom: 20px;
}

.icon-btn-lst .icon-btn a {
    color: #fff;
    display: block;
    width: 100%;
    height: 100%;
    padding: 10px;
}

div.list-view-rounded-corners {
    margin: 16px 0 16px 0;
}

div.list-view-rounded-corners > table,
tr#pagination:nth-of-type(2) {
    border-collapse: separate;
    border-spacing: 0;
}

div.list-view-rounded-corners > table,
tr#pagination {
    background: #f5f5f5;
}

table.subpanel-table tr:last-of-type td {
    border-bottom: 1px solid transparent;
}


table.subpanel-table {
    border-bottom-left-radius: 4px;
    border-bottom-right-radius: 4px;
}

table.subpanel-table th {
    border-bottom: 1px solid #ddd;
}

table.subpanel-table th,
table.subpanel-table th a:link {
    color: #000000;
    font-weight: bold;
}

table.subpanel-table ul.clickMenu > li, ul.SugarActionMenuIESub li {
    padding: 0;
    line-height: 24px;
    white-space: nowrap;
}

table.subpanel-table ul.subpanel {
    background: none;
    background-color: transparent !important;
    border-color: transparent !important;
    border: none;
}

.sugar_action_button a {
    color: #fff;
}

table.subpanel-table .pagination li.sugar_action_button > form > a {
    width: 100%;
}

table.subpanel-table ul.subpanel > a,
.single  a,
.single > a,
#actionLinkTop li.sugar_action_button,
#actionLinkBottom li.sugar_action_button,
table.subpanel-table li.sugar_action_button,
#selectLinkTop li.sugar_action_button,
#selectLinkBottom li.sugar_action_button,
table.subpanel-table .pagination .sugar_action_button,
table.subpanel-table .pagination li.sugar_action_button > form > a,
table.subpanel-table .pagination .sugar_action_button > form > a,
table.subpanel-table .pagination .sugar_action_button > form > a {
    padding: 0px !important;
    background-color: #94A6B5;
    border: 1px solid transparent;
    border-radius: 4px;
    padding-right: 4px !important;
}

/*calendar popup fix*/
.calcell > a {
    background-color: #fff;
}


#actionLinkTop li.sugar_action_button:hover,
#actionLinkBottom li.sugar_action_button:hover,
table.subpanel-table li.sugar_action_button:hover,
#selectLinkTop li.sugar_action_button:hover,
#selectLinkBottom li.sugar_action_button:hover,
table.subpanel-table .pagination .sugar_action_button:hover,
table.subpanel-table .pagination li.sugar_action_button:hover > form > a,
table.subpanel-table .pagination .sugar_action_button:hover > form > a,
table.subpanel-table .pagination .sugar_action_button:hover > form > a,

table.subpanel-table ul.subpanel a:hover,
table.subpanel-table li.sugar_action_button:hover,
table.subpanel-table .pagination .sugar_action_button:hover,
table.subpanel-table .pagination li.sugar_action_button:hover > form > a,
table.subpanel-table .pagination .sugar_action_button:hover > form > a,
table.subpanel-table .pagination .sugar_action_button:hover > form > a,
table.subpanel-table .pagination a,
.subpanel-table ul.subnav {
    background-color: #778591;
}

table.subpanel-table .pagination a {
    padding-left: 8px;
    padding-right: 8px;
}

table.subpanel-table .pagination ul.clickMenu li span {
    float: right;
    margin-top: 9px;
    margin-left: 0px;
    margin-right: 5px;
}


ul.SugarActionMenuIESub li a, ul.clickMenu li a, .list tr.pagination td.buttons ul.clickMenu > li > a:link, .list tr.pagination td.buttons ul.clickMenu > li > a



div.list-view-rounded-corners > table > thead > th,
.pagination-bottom {
    border: 1px solid transparent !important;
    overflow: hidden;
}

div.list-view-rounded-corners > table th:first-of-type {
    border-top-left-radius: 4px;
}

div.list-view-rounded-corners > table th:last-of-type {
    border-top-right-radius: 4px;
}

.pagination-bottom .paginationTable td:first-of-type {
    border-bottom-left-radius: 4px;
}

.pagination-bottom .paginationTable td:last-of-type {
    border-bottom-right-radius: 4px;
}

#history_search table td {
    width: auto !important;
}

#history_search table td:nth-of-type(2) select[multiple],
#history_search table td:nth-of-type(2) select[size] {
    height: 48px;
}

#history_search table td:nth-of-type(8) div {
    display: inline-block;
}
.col-advanced-search {
    margin-bottom: 16px;

}

.col-advanced-search label {
    font-weight: 700;
}

/*////////////////////////////////////////////////////////////////////////////////////////// MEDIA QUERIES //////////*/

@media (max-width: 1560px) {

    .navbar-fixed-top {
        height: 90px;
        max-height: 90px;
    }

    #searchform {
        display: none;
    }

    .navbar-form .form-control {
        margin: 8px 0 0 0;
    }

    #searchbutton {
        display: inline;
    }

    #desktop_notifications div.dropdown-menu {
        left: -140px;
    }

    li.topnav ul.dropdown-menu {
        left: 0px;
    }

    #search #query_string {
        left: -185px;
    }

    #search .dropdown-menu {
        background-color: transparent;
        padding: 10px;
        right: 6px;
        top: 14px;
    }

    #searchformdropdown button {
        background-color: transparent;
        color: #fff;
        border: none;
        float: left;
        width: 50px;
        display: block;
        margin-left: -50px;
        padding: 12px 12px 12px 12px;
        background-image: none, url("../../../../themes/SuiteP/images/p_search_button.svg"), url("../../../../themes/SuiteP/images/p_search_button.png");
        background-repeat: no-repeat;
        background-position: 13px 10px;
        text-indent: -9999px;
        overflow: hidden;
    }

    #searchformdropdown button:hover {
        background-position: 13px -44px;
    }

    #search #query_string {
        background-color: #65697A;
        color: #A2A5AF;
        font-size: 14px;
        letter-spacing: 1px;
        width: 200px;
        border: none;
        border-radius: 3px;
        padding: 12px 12px 12px 12px;
        height: auto;
    }

    #usermenucollapsed, #usermenucollapsed-mobile {
        background-color: transparent;
        height: 42px;
        width: 42px;
        background-image: none, url("../../../../themes/SuiteP/images/p_user_icon.svg"), url("../../../../themes/SuiteP/images/p_user_icon.png");
        background-repeat: no-repeat;
        background-position: 0 0 !important;
        margin-top: 14px;
        border: none;
        margin-left: 0px;
    }

    #usermenucollapsed, #usermenucollapsed-mobile:hover {
        background-position: 0 -99px;
    }

    #content {
        width: 99%;
        margin-left: 1%;
    }
}

@media (max-width: 1500px) {
    .sidebar {
        width: 18%;
    }

    #bootstrap-container.col-md-offset-2 {
        margin-left: 18%;
    }

    .col-md-10 {
        width: 82%;
    }

    .button-toggle-expanded {
        left: 18%;
    }

    .button-toggle-collapsed {
        left: 0%;
    }

    footer.expandedSidebar {
        width: 76%;
    }

}

@media (max-width: 1400px) {
    .sidebar {
        width: 18%;
    }

    #bootstrap-container.col-md-offset-2 {
        margin-left: 18%;
    }

    .col-md-10 {
        width: 82%;
    }

    .button-toggle-expanded {
        left: 18%;
    }

    .button-toggle-collapsed {
        left: 0%;
    }

    #content {
        width: 99%;
        margin-left: 1%;
    }
}

@media (max-width: 1300px) {

    .sidebar {
        width: 20%;
    }

    #bootstrap-container.col-md-offset-2 {
        margin-left: 20%;
    }

    .col-md-10 {
        width: 80%;
    }

    .button-toggle-expanded {
        left: 20%;
    }

    .button-toggle-collapsed {
        left: 0%;
    }

    footer.expandedSidebar {
        width: 74%;
    }

}

@media (max-width: 1200px) {
    #bootstrap-container.expandedSidebar .dashletcontainer {
        display: block;
        float: left;
        width: 100%;
    }
}


@media (max-width: 600px) {

    #bootstrap-container {
        margin-top: 110px !important;
    }

    div.p_login .p_login_top {
        padding: 10px 3% 10px 3%;
    }

    div.p_login .p_login_top a {
        height: 30px;
        width: 170px;
        background-image: none, url("../../../../themes/SuiteP/images/p_login_logo.svg"), url("../../../../themes/SuiteP/images/p_login_logo.png");
        background-position: 0 -70px;
    }

    div.p_login .p_login_bottom {
        padding-top: 10px;
        padding: 10px 3% 10px 3%;
    }

    div.p_login .p_login_bottom a#powered_by, div.p_login .p_login_bottom a#admin_options {
        font-size: 10px;
        margin-left: 0px;
        text-align: center;
        display: block;
    }

    div.p_login .p_login_bottom a#admin_options {
        margin-bottom: 5px;
    }

    .modulename {
        line-height: 60px;
    }

    .navbar-toggle {
        height: 60px;
    }

    #mobile_menu {
        z-index: 65530;
        top: 60px;
        left: 20px;
    }

    #quickcreatetop {
        margin-top: 10px;
    }

    #quickcreatetop a {
        padding: 5px 32px 5px 12px;
        background-position: 80px -5px;
    }

    #quickcreatetop a:hover {
        background-position: 80px -5px;
    }

    #search #query_string {
        left: -100px;
        top: 48px;
        padding-top: 7px;
        padding-bottom: 7px;
        margin-top: -17px;
    }

    #searchbutton {
        margin: 0px 10px 0 0;
        background-color: transparent;
        border: none;
        background-image: none, url("../../../../themes/SuiteP/images/p_search_button_small.svg"), url("../../../../themes/SuiteP/images/p_search_button_small.png");
        background-repeat: no-repeat;
        background-position: 0px 10px;
        text-indent: -9999px;
        overflow: hidden;
        padding: 12px 0px 12px 0px;
        width: 28px;
        height: 28
    }

    #search.open #searchbutton {
        background-position: 0px -60px;
        background-color: transparent;
    }

    #searchbutton:hover {
        background-position: 0px -60px;
        background-color: transparent;
    }

    #quickcreatetop ul.dropdown-menu {
        left: 0px;
    }

    #usermenucollapsed {
        border: none;
        border-radius: 0;
        background-color: transparent;
        height: 28px;
        margin-top: 0px;
        width: 28px;
        background-image: none, url("../../../../index.php?entryPoint=getImage&themeName=SuiteP&imageName=p_user_icon_small.svg"), url("../../../../index.php?entryPoint=getImage&themeName=SuiteP&imageName=p_user_icon_small.png");
        background-repeat: no-repeat;
        background-position: 0 0;
    }

    #usermenucollapsed:hover {
        background-position: 0 -70px;

    }

    #desktop_notifications {
        float: left;
        width: 28px;
        height: 28px;
        margin-top: 9px;
        margin-right: 20px;
        background-image: none, url("../../../../themes/SuiteP/images/p_icon_alert_small.svg"), url("../../../../themes/SuiteP/images/p_icon_alert_small.png");
        background-repeat: no-repeat;
        background-position: 0px 0px;
    }

    #desktop_notifications:hover {
        background-position: 0px -70px;
    }

}

@media (min-width: 600px) {
    .modulename {
        line-height: 90px;
    }

    .navbar-toggle {
        height: 90px;
    }

    #mobile_menu {
        top: 90px;
        left: 10px;
        -webkit-overflow-scrolling: touch;
    }

    #search #query_string {
        left: -185px;
        padding-top: 12px;
        padding: 12px;
        margin-top: 0px;
    }

    #search .input-group-btn {
        left: -185px;
    }

    #quickcreatetop {
        margin-top: 25px;
    }

    #quickcreatetop a {
        padding: 11px 32px 12px 12px;
        background-position: 80px 2px;
    }

    #quickcreatetop a:hover {
        background-position: 80px -56px;
    }

    #quickcreatetop ul.dropdown-menu {
        left: 0px;
    }

    #usermenucollapsed, #usermenucollapsed-mobile {
        background-color: transparent;
        height: 42px;
        width: 42px;
        background-image: none, url("../../../../index.php?entryPoint=getImage&themeName=SuiteP&imageName=p_user_icon.svg"), url("../../../../index.php?entryPoint=getImage&themeName=SuiteP&imageName=p_user_icon.png");
        background-repeat: no-repeat;
        background-position: 0 0;
        border: none;
        margin-left: 0px;
    }

    #usermenucollapsed {
        border: none;
        border-radius: 0;
        background-position: 0 0;
    }

    #usermenucollapsed:hover {
        background-position: 0 -99px;

    }


    #desktop_notifications {
        float: left;
        width: 44px;
        height: 48px;
        margin-top: 22px;
        margin-right: 10px;
        background-image: none, url("../../../../themes/SuiteP/images/p_icon_alert.svg"), url("../../../../themes/SuiteP/images/p_icon_alert.png");
        background-repeat: no-repeat;
        background-position: 0px 0px;
    }

    #desktop_notifications:hover {
        background-position: 0px -100px;
    }

    #search {
        margin-right: 8px;
    }

    #searchbutton {
        margin: 25px 15px 0 0;
        background-color: transparent;
        border: none;
        background-image: none, url("../../../../themes/SuiteP/images/p_search_button.svg"), url("../../../../themes/SuiteP/images/p_search_button.png");
        background-repeat: no-repeat;
        background-position: 0px -46px;
        text-indent: -9999px;
        overflow: hidden;
        padding: 12px 0px 12px 0px;
        width: 26px;
    }

    #search.open #searchbutton {
        background-position: 0px -46px;
        background-color: transparent;
    }

    #searchbutton:hover {
        background-position: 0px 8px;
        background-color: transparent;
    }

    #wizform #wizard {
        width: 500px;
    }


}

@media (max-width: 1130px) {

    #usermenu {
        display: none;
    }

    .navbar-inverse .navbar-brand {
        display: none;
    }

    #mobileheader {
        display: block;
    }

    #bootstrap-container.col-md-offset-2 {
        margin-left: 0;
    }

    .col-md-10, #bootstrap-container {
        width: 100%;
    }
    .navbar-toggle {
        display: inline-block;
    }

    footer.expandedSidebar {
        width: 94%;
    }

    .modulename {
        visibility: visible;
        font-size: 14px;
        letter-spacing: 2px;
        text-transform: uppercase;
        text-align: left !important;
        margin: 0 auto 0 15px !important;
    }

    #wizform #wizard {
        width: 300px;
    }


    #mobile_menu {
        position: absolute;
        overflow-y: scroll;
        overflow-x: hidden !important;
        float: left;
        width: 300px !important;
        margin: 0;
        padding: 0;
        background: #5d5670 !important;
        border-bottom-left-radius: 3px;
        border-bottom-right-radius: 3px;

    }

    #mobile_menu li {
        list-style: none;
        height: 50px;
        margin: 0;
        border-bottom: 1px solid #757083;
        line-height: 50px;
    }

    #mobile_menu a {
        color: #ffffff;
        display: block;
        padding: 0px 15px;
        font-size: 14px;
    }

    #mobile_menu a:hover {
        color: #f08377;
        -webkit-transition: all 0.3s ease-out;
        -moz-transition: all 0.3s ease-out;
        -o-transition: all 0.3s ease-out;
        transition: all 0.3s ease-out;
    }

    .navbar-header {
        float: none;
    }


    #globalLinks {
        display: inline-block !important;
    }

    #quickcreatetop {
        display: inline-block !important;
    }

    #search {
        display: inline-block !important;
    }

    #desktop_notifications {
        display: inline-block !important;
    }

    div#bs-example-navbar-collapse-1 {
        display: block;
        margin-top: -90px;
        height: 48px;
    }
}

@media (max-width: 600px) {
    nav.navbar .container-fluid {
        padding-left: 0;
        padding-right: 0;
    }

    nav.navbar .container-fluid .navbar-header {
        padding-left: 20px;
        padding-right: 20px;
        height: 60px;
    }

    div#bs-example-navbar-collapse-1 {
        margin-top: 0px;
        width: 100%;
        background-color: #a2b2bf;
        padding: 0 20px 0 0;
    }

    .navbar {
        min-height: 60px !important;
    }

    .navbar-inverse {
        max-height: 60px !important;
    }

    .navbar-fixed-top {
        height: 60px;
    }

    .modulename {
        height: 60px;
        width: 100%;
        line-height: 60px !important;
    }

    #quickcreatetop {
        margin-top: 10px;
    }
}

@media (min-width: 320px) and (max-width: 978px) {
    .search_fields_basic.col-sm-3 {
        display: block;
    }
    .col-sm-3 {
        display: none;
    }

    .col-sm-offset-3 {
        margin: 0;
    }

    .col-sm-9 {
        width: 99%;
    }

    #wizform #wizard {
        width: 300px;
    }
}

@media (max-width: 340px) {
    #mobilegloballinks a {
        color: #ffffff !important;
        float: right;
        margin: 8px 0 0;
        padding: 8px;
        position: fixed;
        right: 0;
        top: 0;
    }

    #userlinks_head {
        color: #ffffff !important;
        float: right;
        margin: 8px 0 0;
        padding: 8px;
        position: fixed;
        right: 40px;
        top: 0;
    }
}

@media (max-width: 350px) {
    .footer_left a#admin_options, .footer_left a#powered_by {
        display: block;
    }

    .footer_left a#admin_options {
        padding-bottom: 10px;
    }

}

@media only screen and (max-width: 480px) {
    .detail table, .detail thead, .detail tbody, .detail th, .detail td, .detail tr {
        display: block;
        background: none;
    }

    .detail tr, .detail tr td[scope="col"], .table > thead > tr > th, .table > tbody > tr > th, .table > tfoot > tr > th, .table > thead > tr > td, .table > tbody > tr > td, .table > tfoot > tr > td, .detail tr td, .detail table, table.detail {
        background: none;
        border: none;
    }

    .detail h4 {
        font-size: 1.2em;
        background: #eeeeee;
        border: 1px solid #cccccc;
        margin: 10px 0 0 0;
        padding: 8px;
    }

    .detail508 tr td[scope="col"] {
        font-weight: bold;
    }

    .detail tr {
        margin: 0;
        padding: 0;
    }

    .detail tr:last-child {
        border: none;
    }
}

@media (max-width: 480px) {
    .paginationChangeButtons {
        max-width: 125px;
    }

    .paginationActionButtons {
        padding: 30px;
    }

    #userlinks_home, .quickcreate, #userlinks_currentuser {
        display: none;
    }

    #searchmobile {
        float: left;
        z-index: 50 !important;
        position: absolute;
        left: 60px;
        width: 70% !important;
    }

    #searchmobile #query_string {
        width: 75% !important;
        outline: 0 !important;
        background: #F08377 !important;
        border: none !important;
        border-radius: 0 !important;
        border-bottom: 1px solid #cccccc !important;
        color: #f7f7f7 !important;
        -webkit-appearance: none !important;
        box-shadow: none !important;
        float: left;
    }

    #mobilegloballinks {
        display: inline;
    }

    #listViewStartButton_top, #listViewPrevButton_top, #listViewNextButton_top, #listViewEndButton_top,
    #listViewStartButton_bottom, #listViewPrevButton_bottom, #listViewNextButton_bottom, #listViewEndButton_bottom,
    #listViewStartButton_, #listViewPrevButton_, #listViewNextButton_, #listViewEndButton_ {
        padding: 2px 5px 2px 5px;
        margin: 0;
    }

    .pageNumbers {
        font-size: 10px;
    }

    #selectedRecordsTop {
        max-width: 100px;
        float: left;
    }
}

@media (min-width: 480px) and (max-width: 680px) {
    #searchmobile {
        float: left;
        z-index: 50 !important;
        position: absolute;
        left: 60px;
        width: 80% !important;
    }

    #searchmobile #query_string {
        width: 80% !important;
        outline: 0 !important;
        background: #F08377 !important;
        border: none !important;
        border-radius: 0 !important;
        border-bottom: 1px solid #cccccc !important;
        color: #f7f7f7 !important;
        -webkit-appearance: none !important;
        box-shadow: none !important;
        float: left;
    }

    #mobilegloballinks {
        display: inline;
    }

    #wizform #wizard {
        width: 400px;
    }
}

@media (max-width: 640px) {


    .edit tr, .edit tr td[scope="col"], .table > thead > tr > th, .table > tbody > tr > th, .table > tfoot > tr > th, .table > thead > tr > td, .table > tbody > tr > td, .table > tfoot > tr > td, .detail tr td, .detail table, table.detail {
        background: none;
        font-size: 1em;

    }

    .edit h4 {
        font-size: 1.2em;
        background: #eeeeee;
        border: 1px solid #cccccc;
        margin: 10px 0 0 0;
        padding: 8px 0 8px 0;
    }

    .edit tr td[scope="col"] {
        font-weight: bold;
    }

    td textarea {
        width: 95%;
    }


    .edit tr {
        border-bottom: 1px solid #cccccc;
    }

    .edit tr:last-child {
        border: none;
    }

    .edit input[type=text] {
        font-size: 1em;
    }

    .dashletcontainer {
        float: left;
    }

    .dashletPanel {
        overflow: auto;
    }

    .dashboardTabList {
        display: none;
    }

    /*#bootstrap-container, .col-sm-9, .col-sm-offset-3, .col-md-10, .col-md-offset-2, .main {margin: 0;padding: 0;}*/
    #content, #pageContainer {
        width: 100%;
        margin: 0 0 0 0;
    }

    #suggestion_box table {
        border: none;
    }

    #suggestion_box table tbody tr {
        display: table-row;
        border: 1px solid #ccc;
        padding: 0;
    }

    #suggestion_box table tbody tr th, #suggestion_box table tbody tr td {
        display: table-cell;
        width: auto;
    }

    #cal-edit, #settings_dialog, #settings_dialog form, #container1 {
        top: 10px;
        max-height: 400px !important;
        max-width: 300px !important;
        overflow: scroll;
    }
}

@media (max-width: 670px) {
    .footer_left {
        width: 100%;
        text-align: center;
    }

    .footer_right {
        width: 100%;
        text-align: center;
    }
}

@media (min-width: 768px) and (max-width: 1000px) {
    a#advanced_search_link {
        min-width: 200px;
        width: auto;
    }

    /*buttons*/
    #search_form > div.basic  > table > tbody > tr > td.submitButtons {
        min-width: 200px;
        width: auto;
        background-color: red;
        display: table-cell;
    }

    /*help*/


    #wizform #wizard {
        width: 700px;
    }
}

@media (max-width: 980px) {
    ul.navbar-nav li a, .navbar-inverse .navbar-nav .open .dropdown-menu > li > a {
        color: #ffffff !important;
    }
}

@media only screen and (max-width: 959px) {
    table.mceLayout, textarea.tinyMCE {
        width: 100% !important;
    }

    .mceToolbar td {
        display: table-row;
        float: left;
    }

    .mceToolbar td:nth-of-type(11) {
        clear: left;
    }

    table.mceLayout, textarea.richEditor {
        width: 90% !important;
        overflow: scroll;
    }

    .mceToolbar td {
        display: table-cell;
        float: none;
    }

    .mceToolbar td:nth-of-type(11) {
        clear: none;
    }

    .defaultSkin .mceToolbar {
        height: auto !important;
    }
}

@media only screen and (min-device-width: 480px) and (max-device-width: 980px) {
    .detail table, .detail thead, .detail tbody, .detail th, .detail td, .detail tr {
        display: block;
        background: none;
    }

    .detail tr, .detail tr td[scope="col"], .table > thead > tr > th, .table > tbody > tr > th, .table > tfoot > tr > th, .table > thead > tr > td, .table > tbody > tr > td, .table > tfoot > tr > td, .detail tr td, .detail table, table.detail {
        background: none;
        border: none;
    }

    .detail h4 {
        font-size: 1em;
        background: #eeeeee;
        border: 1px solid #cccccc;
        margin: 10px 0 0 0;
        padding: 8px;
    }

    .detail508 tr td[scope="col"], .edit tr td[scope="col"] {
        font-weight: bold;
        margin: 0;
        text-align: left;
        max-width: 10%;
    }

    .detail tr {
        border-bottom: 1px solid #cccccc;
    }

    .detail tr:last-child {
        border: none;
    }

    .detail td, #DEFAULT td {
        display: inline-block;
        border: none;
        margin: 0 5px 0 25px;
        padding: 0;
        font-size: 1em;
        width: auto;
        min-width: 35%;
    }

    #wizform #wizard {
        width: 400px;
    }
}

@media (min-width: 980px) {
    #dialog1_c {
        margin-left: 40%;
        margin-top: 100px;
    }

    #dlg {
        left: 40%;
    }

    #dlg_c {
        left: 50%;
    }

    #wizform #wizard {
        width: 900px;
    }
}

@media (max-width: 999px) and (max-height: 1024px) {
    #dashletsDialog_c {
        margin-top: 25px;
        margin-left: 0;
        margin-bottom: 25px;
        height: 70%;
        overflow: scroll;
    }
}

@media (min-width: 999px) and (max-width: 1024px) {
    .col-sm-3 {
        max-width: 215px !important;
    }

    .col-sm-offset-3 {
        margin-left: 215px;
    }

    .col-sm-9 {
        width: 75%;
    }

    #wizform #wizard {
        width: 900px;
    }
}

@media (max-width: 1023px) {
    button, .button, input[type="button"], input[type="reset"], input[type="submit"], a#create_link.utilsLink {

    }

    .quickcreate {
        margin: 0;
        padding: 5px 7px 5px 7px;
    }
}

@media (min-width: 1024px) {
    .navbar-nav > li:hover ul, #globalLinks:hover ul.dropdown-menu, #quickcreatetop:hover ul.dropdown-menu {
        display: block;
    }

    a.menu:after, .dropdown-toggle:after {
        content: none;
    }

    #wizform #wizard {
        width: 1000px;
    }
}

@media (min-width: 1280px) {
    #cal-edit {
        margin: 0 0 0 200px;
    }

    #wizform #wizard {
        width: 1200px;
    }
}

@media (max-width: 1360px) {
    #dlg {
        top: 50px;
    }

    #dlg .bd {
        max-height: 500px;
        overflow-y: scroll;
    }
}

@media (max-width: 1399px) {
    #usermenu, #searchform {
        display: none;
    }

    #globalLinks {
        border: none;
        margin: 10px 0 0 0;
        padding: 0;
    }

    .navbar-form .form-control {
        margin: 8px 0 0 0;
    }

    #usermenucollapsed, #usermenucollapsed-mobile, #searchbutton {
        display: inline;
    }

    #usermenucollapsed:hover {
        background-position: 0 -99px !important;
    }

    #search .dropdown-menu {
        background-color: transparent;
        padding: 10px;
        right: 6px;
        top: 14px;
    }

    #searchformdropdown button {
        background-color: transparent;
        color: #fff;
        border: none;
        float: left;
        width: 50px;
        display: block;
        margin-left: -50px;
        padding: 12px 12px 12px 12px;
        background-image: none, url("../../../../themes/SuiteP/images/p_search_button.svg"), url("../../../../themes/SuiteP/images/p_search_button.png");
        background-repeat: no-repeat;
        background-position: 13px 10px;
        text-indent: -9999px;
        overflow: hidden;
    }

    #searchformdropdown button:hover {
        background-position: 13px -44px;
    }

    #search #query_string {
        background-color: #65697A;
        color: #A2A5AF;
        font-size: 14px;
        letter-spacing: 1px;
        width: 200px;
        border: none;
        border-radius: 3px;
        height: auto;
    }


    @media print {
        .navbar-inverse, .sidebar {
            display: none;
        }
    }
    /* TipTip CSS - Version 1.2 */

    #tiptip_holder {
        display: none;
        position: absolute;
        top: 0;
        left: 0;
        z-index: 99999;
    }

    #tiptip_holder.tip_top {
        padding-bottom: 5px;
    }

    #tiptip_holder.tip_bottom {
        padding-top: 5px;
    }

    #tiptip_holder.tip_right {
        padding-left: 5px;
    }

    #tiptip_holder.tip_left {
        padding-right: 5px;
    }

    #tiptip_content {
        font-size: 11px;
        color: #fff;
        text-shadow: 0 0 2px #000;
        padding: 4px 8px;
        border: 1px solid rgba(255, 255, 255, 0.25);
        background-color: rgb(25, 25, 25);
        background-color: rgba(25, 25, 25, 0.92);
        background-image: -webkit-gradient(linear, 0% 0%, 0% 100%, from(transparent), to(#000));
        border-radius: 3px;
        -webkit-border-radius: 3px;
        -moz-border-radius: 3px;
        box-shadow: 0 0 3px #555;
        -webkit-box-shadow: 0 0 3px #555;
        -moz-box-shadow: 0 0 3px #555;
    }

    #tiptip_arrow, #tiptip_arrow_inner {
        position: absolute;
        border-color: transparent;
        border-style: solid;
        border-width: 6px;
        height: 0;
        width: 0;
    }

    #tiptip_holder.tip_top #tiptip_arrow {
        border-top-color: #fff;
        border-top-color: rgba(255, 255, 255, 0.35);
    }

    #tiptip_holder.tip_bottom #tiptip_arrow {
        border-bottom-color: #fff;
        border-bottom-color: rgba(255, 255, 255, 0.35);
    }

    #tiptip_holder.tip_right #tiptip_arrow {
        border-right-color: #fff;
        border-right-color: rgba(255, 255, 255, 0.35);
    }

    #tiptip_holder.tip_left #tiptip_arrow {
        border-left-color: #fff;
        border-left-color: rgba(255, 255, 255, 0.35);
    }

    #tiptip_holder.tip_top #tiptip_arrow_inner {
        margin-top: -7px;
        margin-left: -6px;
        border-top-color: rgb(25, 25, 25);
        border-top-color: rgba(25, 25, 25, 0.92);
    }

    #tiptip_holder.tip_bottom #tiptip_arrow_inner {
        margin-top: -5px;
        margin-left: -6px;
        border-bottom-color: rgb(25, 25, 25);
        border-bottom-color: rgba(25, 25, 25, 0.92);
    }

    #tiptip_holder.tip_right #tiptip_arrow_inner {
        margin-top: -6px;
        margin-left: -5px;
        border-right-color: rgb(25, 25, 25);
        border-right-color: rgba(25, 25, 25, 0.92);
    }

    #tiptip_holder.tip_left #tiptip_arrow_inner {
        margin-top: -6px;
        margin-left: -7px;
        border-left-color: rgb(25, 25, 25);
        border-left-color: rgba(25, 25, 25, 0.92);
    }

    /* Webkit Hacks  */
    @media screen and (-webkit-min-device-pixel-ratio: 0) {
        #tiptip_content {
            padding: 4px 8px 5px 8px;
            background-color: rgba(45, 45, 45, 0.88);
        }

        #tiptip_holder.tip_bottom #tiptip_arrow_inner {
            border-bottom-color: rgba(45, 45, 45, 0.88);
        }

        #tiptip_holder.tip_top #tiptip_arrow_inner {
            border-top-color: rgba(20, 20, 20, 0.92);
        }
    }
}
table tr#delegates_search {
    background: #FAFAFA !important;
}

/* sidebar / content */


@media (max-width: 1130px) {
    .sidebar,
    .button-toggle-expanded,
    .button-toggle-collapsed {
        visibility: collapse;
        width: 0;
    }

    #bootstrap-container.col-md-offset-2 {
        margin-left: 0;
    }
    .col-md-10,
    footer.expandedSidebar {
        width: 100%;
    }
    footer.collapsedSidebar {
        width: 100%;
    }

    #userlinks_head {
        display: none;
    }

}
@media (min-width: 1131px) {
    .sidebar {
        width: 20%;
    }

    #bootstrap-container.col-md-offset-2 {
        margin-left: 20%;
    }

    .button-toggle-expanded {
        left: 20%;
    }

    .button-toggle-collapsed {
        left: 0%;
    }

    .col-md-10 {
        width: 80%;
    }

    footer.expandedSidebar {
        width: 80%;
    }
    footer.collapsedSidebar {
        width: 100%;
    }

    #recentlyViewedSidebar .recent-links-detail,
    #favoritesSidebar .favorite-links-detail {
        padding: 8px 1% 8px 15%;
    }

    #recentlyViewedSidebar h2,
    #favoritesSidebar h2 {
        padding: 0 1% 0 15%;
    }
}

@media (min-width: 1230px) {
    .sidebar {
        width: 18%;
    }

    #bootstrap-container.col-md-offset-2 {
        margin-left: 18%;
    }

    .button-toggle-expanded {
        left: 18%;
    }

    .button-toggle-collapsed {
        left: 0%;
    }

    .col-md-10 {
        width: 82%;
    }

    footer.expandedSidebar {
        width: 82%;
    }
}

@media (min-width: 1300px) {
    .sidebar {
        width: 17%;
    }

    #bootstrap-container.col-md-offset-2 {
        margin-left: 17%;
    }

    .button-toggle-expanded {
        left: 17%;
    }

    .button-toggle-collapsed {
        left: 0%;
    }

    .col-md-10 {
        width: 83%;
    }

    footer.expandedSidebar {
        width: 83%;
    }
}

@media (min-width: 1400px) {
    .sidebar {
        width: 15.8%;
    }

    #bootstrap-container.col-md-offset-2 {
        margin-left: 15.8%;
    }

    .button-toggle-expanded {
        left: 15.8%;
    }

    .button-toggle-collapsed {
        left: 0%;
    }

    .col-md-10 {
        width: 84.2%;
    }

    footer.expandedSidebar {
        width: 84.2%;
    }
}

@media (min-width: 1500px) {
    .sidebar {
        width: 14.8%;
    }

    #bootstrap-container.col-md-offset-2 {
        margin-left: 14.8%;
    }

    .button-toggle-expanded {
        left: 14.8%;
    }

    .button-toggle-collapsed {
        left: 0%;
    }

    .col-md-10 {
        width: 85.2%;
    }

    footer.expandedSidebar {
        width: 85.2%;
    }
}

@media (min-width: 1600px) {
    .sidebar {
        width: 13.8%;
    }

    #bootstrap-container.col-md-offset-2 {
        margin-left: 13.8%;
    }

    .button-toggle-expanded {
        left: 13.8%;
    }

    .button-toggle-collapsed {
        left: 0%;
    }

    .col-md-10 {
        width: 86.2%;
    }

    footer.expandedSidebar {
        width: 86.2%;
    }
}

@media (min-width: 1800px) {
    .sidebar {
        width: 12.8%;
    }

    #bootstrap-container.col-md-offset-2 {
        margin-left: 12.8%;
    }

    .button-toggle-expanded {
        left: 12.8%;
    }

    .button-toggle-collapsed {
        left: 0%;
    }

    .col-md-10 {
        width: 87.2%;
    }

    footer.expandedSidebar {
        width: 87.2%;
    }
}

@media (min-width: 1900px) {
    .sidebar {
        width: 11.8%;
    }

    #bootstrap-container.col-md-offset-2 {
        margin-left: 11.8%;
    }

    .button-toggle-expanded {
        left: 11.8%;
    }

    .button-toggle-collapsed {
        left: 0%;
    }

    .col-md-10 {
        width: 88.2%;
    }

    footer.expandedSidebar {
        width: 88.2%;
    }

}

@media (min-width: 2100px) {
    .sidebar {
        width: 10.8%;
    }

    #bootstrap-container.col-md-offset-2 {
        margin-left: 10.8%;
    }

    .button-toggle-expanded {
        left: 10.8%;
    }

    .button-toggle-collapsed {
        left: 0%;
    }

    .col-md-10 {
        width: 89.2%;
    }

    footer.expandedSidebar {
        width: 89.2%;
    }

}

@media (min-width: 2300px) {
    .sidebar {
        width: 10%;
    }

    #bootstrap-container.col-md-offset-2 {
        margin-left: 10%;
    }

    .button-toggle-expanded {
        left: 10%;
    }

    .button-toggle-collapsed {
        left: 0%;
    }

    .col-md-10 {
        width: 90%;
    }

    footer.expandedSidebar {
        width: 90%;
    }
}


/* campaign wizard backgrounds and commons */

#wizform .other.view {
    background: none;
}

#wizform .other.view .edit.view {
    width: 100%;
}

#wizform .other.view td:nth-of-type(1),
#wizform .other.view td:nth-of-type(2),
#wizform .other.view td {
    display: table-cell;
    float: none;
    width: auto;
    background: none;
}
#wizform .other.view td {
    height: auto;
}

/* campaign wizard home start page */

#wizform fieldset legend {
    padding: 0;
}

#wizform .icon-btn-lst .icon-btn {
    background-color: #F08377;
    border-radius: 3px;
}

#wizform .icon-btn-lst .icon-btn:hover {
    background-color: #808f9c;
}

#wizform .icon-btn-lst .icon-btn a {
    text-align: center;
    line-height: 20px;
    margin: 0;
}

#wizform .icon-btn-lst .icon-btn a img {
    float: none;
}

#wizform .icon-btn-lst .icon-btn a br {
    display: block;
    float: none;
    clear: both;
}

/* campaign wizard progress bar stuff */

#wizform .progression-container .progression .nav-steps {
    background-color: #F08377;
}
#wizform .progression-container
.progression .nav-steps:hover,
#wizform .progression-container .progression .nav-steps.selected {
    background-color: #808f9c;
}

#wizform .progression li:hover::after,
#wizform .progression li.selected::after {
    border-left-color: #808f9c;
}

#wizform .progression li::after {
    border-left-color: #F08377;
}

#wizform .progression li::after {
    border-left-color: #F08377;
}

#wizform .progression li::before {
    border-left-color: #F5F5F5;
}


/* campaign wizard (top) buttons */

#wizform input[type="button"],
#wizform input[type="submit"]{
    margin-left: 10px;
    margin-right: 10px;
}

/* campaign wizard forms */

#wizform td {
    margin-bottom: 24px;
}

#wizform td.emptyField {
    display: none;
}

#wizform tr.emptyRow {
    display: none;
}

/* target list page */

#wizform div.template-container-full div.row {
    padding: 5px 20px;
}

#wizform .other.view img, .other.view svg {
    width: initial;
    height: initial;

}

#wizform select.input-sm {
    height: 42px;
}

#wizform div.target-list-create br {
    display: none;
}
#wizform div.target-list-create input[type="button"] {
    margin-top: 16px;
}


/* Template editor */

#email_template_editor .mozaik-thumbnail.ui-draggable.ui-draggable-handle * {
    float: none;
}
#email_template_editor ul.mozaik-thumbs li.mozaik-thumbnail {
    padding: 0px;
}
#email_template_editor .mozaik-thumbnail.ui-draggable.ui-draggable-handle * {
    margin: 5px;
}

/* Marketing page */

#step2 table tr td, #step2 table th td {
    width: 80%;
}

#wizform .other.view #step2 table.edit.view tr:first-child td:first-child {
    width: 100%;
}

#wizform .wizard-box span.helpmsg {
    bottom: -36px;
}

/* summary page */

#wizform #target_message br,
#wizform #alert_messages br {
    display: none;
}
#wizform table.diagnose_messages td {
    margin-bottom: 0px;
}
#wizform br.emptyRow {
    display: none;
}

#wizform #step3 ul li.li-tick,
#wizform #step3 ul li.li-cross {
    margin-left: 50px;
}
#wizform #step3 .button-group a.btn img {
    margin-top: 0px;
}

/* non-email campaign / budget page */

#wizform #wizard #step2 .other.view td:nth-of-type(1),
#wizform #wizard #step2 .other.view td:nth-of-type(2) {
    display: table-cell;
    float: none;
}
#wizform #wizard #step2 table tr td {
    width: auto;
    display: table-cell;
    float: none;
}





/* desktop / tablet / mobile fix */

@media (max-width: 1024px) {

    #wizform table.other.view tr td.edit.view table tr td input,
    #wizform table.other.view tr td.edit.view table tr td textarea {
        max-width: 355px;
    }

    @media (max-width: 980px) {

        #wizform table.other.view tr td.edit.view table tr td {
            display: block;
            float: left;
        }
        #wizform table.other.view tr td.edit.view table tr td:nth-of-type(odd) {
            min-width: 300px;
            max-width: 300px;
            width: 300px;
        }
        #wizform table.other.view tr td.edit.view table tr td:nth-of-type(even) {
            min-width: 500px;
            max-width: 500px;
            width: 500px;
        }

        /* a common fix */

        #wizform .edit tr {
            border-bottom: none;
        }

        /* Subscriptions fix */

        #wizform #wizard #step2 table tr td {
            float: left;
        }

        #wizform #wizard #step2 table tr th h4,
        #wizform #wizard #step2 table tr td h4{
            max-width: 255px;
        }

        /* marketing fix */

        #wizform table.other.view tr td #wizard #step2 table {
            background: none;
        }
        #wizform table.other.view tr td #wizard #step2 table.edit.view tr td {
            display: block;
            float: left;
        }
        #wizform table.other.view tr td #wizard #step2 table.edit.view tr td:nth-of-type(odd) {
            min-width: 300px;
            max-width: 300px;
            width: 300px;
        }
        #wizform table.other.view tr td #wizard #step2 table.edit.view tr td:nth-of-type(even) {
            min-width: 500px;
            max-width: 500px;
            width: 500px;
        }

        /* Target List fix */

        #wizform table.other.view tr td.edit.view #wizard #step2 .row .col-xs-12.col-sm-4 {
            width: auto;
        }

        #wizform table.other.view tr td.edit.view #wizard #step2 table.detail.view tr td table tr.detail.view td,
        #wizform table.other.view tr td.edit.view #wizard #step2 table.detail.view tr td table tr.detail.view th {
            float: left;
        }
        #wizform table.other.view tr td.edit.view #wizard #step2 .target-list-table {
            min-width: 335px;
        }

        @media (max-width: 480px) {
            #wizform table.other.view tr td.edit.view table tr td input,
            #wizform table.other.view tr td.edit.view table tr td textarea {
                max-width: 255px;
            }

            #wizform .wizard-box {
                width: auto;
                min-width: 0px;
            }

            /* target-list fix */

            #wizform table.other.view tr td.edit.view #wizard #step2 .target-list-table {
                min-width: 255px;
            }

        }

    }

}

/* align quote lines */

@media (max-width: 1700px) {

    table#lineItems table tr td table tbody tr td span.hidden.alignedLabel {
        display: inline!important;
    }
}


/* dropdown vertical size fixes */
/* mobile small */
#modulelinks > ul,
.mobileheader ul,
#mobile_menu,
.navbar-header ul.dropdown-menu,
.with-actions > .dropdown-menu,
.moremenu ul,
ul.dropdown-menu,
.navbar-fixed-bottom .navbar-collapse,
.navbar-fixed-top .navbar-collapse {
    max-height: 200px;
    height: 200px;
}

.navbar-fixed-bottom .navbar-collapse,
.navbar-fixed-top .navbar-collapse {
    max-height: 200px;
    height: 200px;
    overflow-y: scroll;
}

/*mobile medium*/
@media (min-height: 380px) {
    .navbar-header ul.dropdown-menu,
    .topnav .dropdown-menu,
    .with-actions > .dropdown-menu,
    .moremenu ul,
    ul.dropdown-menu {
        max-height: 200px;
        height: auto;
    }

    #modulelinks > ul,
    .mobileheader ul,
    #mobile_menu,
    .navbar-fixed-bottom .navbar-collapse,
    .navbar-fixed-top .navbar-collapse{
        max-height: 280px;
        height: 280px;
    }
}

/* mobile large*/
@media  (min-height: 480px) {
    .navbar-header ul.dropdown-menu,
    .topnav .dropdown-menu,
    .with-actions > .dropdown-menu,
    .moremenu ul,
    ul.dropdown-menu {
        max-height: 380px;
        height: auto;
    }

    #modulelinks > ul,
    .mobileheader ul,
    #mobile_menu {
        max-height: 380px;
        height: auto;
    }

    .navbar-fixed-bottom .navbar-collapse,
    .navbar-fixed-top .navbar-collapse{
        max-height: 380px;
        height: 380px;
    }
}

/* 720p / ipad */
@media  (min-height: 700px) {
    .navbar-header ul.dropdown-menu,
    .topnav .dropdown-menu,
    .with-actions > .dropdown-menu,
    .moremenu ul,
    ul.dropdown-menu {
        max-height: 620px;
        height: auto;
    }

    #modulelinks > ul,
    .mobileheader ul,
    #mobile_menu {
        max-height: 620px;
    }
    .navbar-fixed-bottom .navbar-collapse,
    .navbar-fixed-top .navbar-collapse{
        max-height: 620px;
        height: 620px;
    }
}

/* 720p-1080p*/
@media  (min-height: 820px) {
    .navbar-header ul.dropdown-menu,
    .topnav .dropdown-menu,
    .with-actions > .dropdown-menu,
    .moremenu ul,
    ul.dropdown-menu {
        max-height: 700px;
        height: auto;
        overflow-y: auto;
    }
    .navbar-fixed-bottom .navbar-collapse,
    .navbar-fixed-top .navbar-collapse{
        max-height: 620px;
        height: 620px;
        overflow-y: auto;
    }
}

/* 1080p*/
@media  (min-height: 920px) {
    .navbar-header ul.dropdown-menu,
    .topnav .dropdown-menu,
    .with-actions > .dropdown-menu,
    .moremenu ul,
    ul.dropdown-menu {
        max-height: 820px;
        height: auto;
    }
}

/* 2K and above */
@media  (min-height: 1080px) {
    .navbar-header ul.dropdown-menu,
    .topnav .dropdown-menu,
    .with-actions > .dropdown-menu,
    .moremenu ul, ul.dropdown-menu {
        max-height: inherit;
        height: auto;
    }
}


/* popup dialog on home page */

body.yui-skin-sam.masked .yui-panel-container.yui-dialog.yui-simple-dialog.shadow#dlg_c {
    top: 100px !important;
    z-index: 103100 !important;
    width: 100%;
    padding: 20px;
}


body.yui-skin-sam.masked .yui-panel-container.yui-dialog.yui-simple-dialog.shadow[id="container_pbss_date_start_trigger_c"],
body.yui-skin-sam.masked .yui-panel-container.yui-dialog.yui-simple-dialog.shadow[id="container_pbss_date_end_trigger_c"],
body.yui-skin-sam.masked .yui-panel-container.yui-dialog.yui-simple-dialog.shadow[id="container_mypbss_date_start_trigger_c"],
body.yui-skin-sam.masked .yui-panel-container.yui-dialog.yui-simple-dialog.shadow[id="container_mypbss_date_end_trigger_c"]{
    z-index: 103200 !important;
}



body.yui-skin-sam.masked #dlg.SuiteP-configureDashlet.yui-module.yui-overlay.yui-panel {
    top: initial;
    left: -50%;
    border: none;
    box-shadow: 0 5px 15px rgba(0, 0, 0, .5);
    max-width: 900px;
    margin: 0 auto;
}

body.yui-skin-sam.masked #dlg.SuiteP-configureDashlet.yui-module.yui-overlay.yui-panel .container-close {
    color: #aaa;
    text-indent: initial;
    top: 15px;
    right: 30px;
    width: initial;
}

body.yui-skin-sam.masked #dlg.SuiteP-configureDashlet.yui-module.yui-overlay.yui-panel .hd {
    background: white;
    color: #534d64;
    font-family: Lato, Lato, Arial, sans-serif;
    font-size: 18px;
    font-weight: bold;
    height: 25px;
    line-height: 25.7143px;
    margin: 0px;
    padding: 15px 15px 42px 19px;
    border-top-left-radius: 6px;
    border-top-right-radius: 6px;
    border-bottom: solid 1px #ddd;
}

body.yui-skin-sam.masked #dlg.SuiteP-configureDashlet.yui-module.yui-overlay.yui-panel .bd {
    border-bottom-left-radius: 6px;
    border-bottom-right-radius: 6px;
    max-height: 650px;
    overflow: hidden;
    overflow-y: scroll;
}

body.yui-skin-sam.masked #dlg.SuiteP-configureDashlet.yui-module.yui-overlay.yui-panel .bd form {
    /* form looking good. */
}

body.yui-skin-sam.masked #dlg.SuiteP-configureDashlet.yui-module.yui-overlay.yui-panel .bd form table td input[type="checkbox"] {
    height: 30px;
    margin-top: 10px;
}

body.yui-skin-sam.masked #dlg.SuiteP-configureDashlet.yui-module.yui-overlay.yui-panel .bd form table.edit tr,
body.yui-skin-sam.masked #dlg.SuiteP-configureDashlet.yui-module.yui-overlay.yui-panel .bd form table.view td tr {
    display: block;
    float: none;
    width: auto;
    border-bottom: none;
}

body.yui-skin-sam.masked #dlg.SuiteP-configureDashlet.yui-module.yui-overlay.yui-panel .bd form table.edit tr td[scope=row],
body.yui-skin-sam.masked #dlg.SuiteP-configureDashlet.yui-module.yui-overlay.yui-panel .bd form table.view td tr td {
    display: block;
    float: left;
    width: auto;
}

body.yui-skin-sam.masked #dlg.SuiteP-configureDashlet.yui-module.yui-overlay.yui-panel .bd form table.edit tr td[scope=row] {
    width: 30%;
}

body.yui-skin-sam.masked #dlg.SuiteP-configureDashlet.yui-module.yui-overlay.yui-panel .bd form table tr td[scope=row][colspan="4"] {
    float: none;
}

body.yui-skin-sam.masked #dlg.SuiteP-configureDashlet.yui-module.yui-overlay.yui-panel .bd form table tr td[scope=row][colspan="4"] br {
    display: none;
}


body.yui-skin-sam.masked #dlg.SuiteP-configureDashlet.yui-module.yui-overlay.yui-panel .bd form table.edit tr td table {

}

body.yui-skin-sam.masked #dlg.SuiteP-configureDashlet.yui-module.yui-overlay.yui-panel .bd form table.edit tr td table tbody {
    display: table-row-group;
    vertical-align: middle;
    border-color: inherit;
    float: initial;
}

body.yui-skin-sam.masked #dlg.SuiteP-configureDashlet.yui-module.yui-overlay.yui-panel .bd form table.edit tr td table tbody tr {
    display: table-row;
    vertical-align: inherit;
    border-color: inherit;
    float: initial;
}

body.yui-skin-sam.masked #dlg.SuiteP-configureDashlet.yui-module.yui-overlay.yui-panel .bd form table.edit tr td table tbody tr td {
    display: table-cell;
    vertical-align: inherit;
    float: initial;
}

@media(min-width: 800px) {

    body.yui-skin-sam.masked #dlg.SuiteP-configureDashlet.yui-module.yui-overlay.yui-panel .bd form table.edit tr td[scope=row] {
        width: 20%;
    }
    body.yui-skin-sam.masked #dlg.SuiteP-configureDashlet.yui-module.yui-overlay.yui-panel .bd form table.edit tr td[valign=top] {
        float: left;
        width: 25%;

    }
    body.yui-skin-sam.masked #dlg.SuiteP-configureDashlet.yui-module.yui-overlay.yui-panel .bd form table.edit tr:last-child {
        clear: both;
    }

    body.yui-skin-sam.masked #dlg.SuiteP-configureDashlet.yui-module.yui-overlay.yui-panel .bd form table.edit {
        position: relative;
    }

    body.yui-skin-sam.masked #dlg.SuiteP-configureDashlet.yui-module.yui-overlay.yui-panel .bd form table.edit #edit_tabs {
        position: absolute;
        top: 20px;
        right: 40px;
    }
}

@media(max-width: 600px) {

    #EditView table.dcQuickEdit,
    #EditView table.dcQuickEdit tr,
    #EditView table.dcQuickEdit tr td,
    #EditView table.dcQuickEdit tr td[align="right"] table,
    #EditView table.dcQuickEdit tr td[align="right"] table tr,
    #EditView table.dcQuickEdit tr td[align="right"] table tr td.paginationWrapper {
        display: block;
        float: left;
    }

    #EditView table.dcQuickEdit tr td[align="right"] table tr td.paginationWrapper span.pagination {
        float: right;
    }

}

/* pagination on list view subpanel-table */

table.list.view.subpanel-table tr.pagination span.pageNumbers {
    position: relative;
    top: -7px;
}

table.list.view.subpanel-table tr.pagination button.button[name="listViewStartButton"] img,
table.list.view.subpanel-table tr.pagination button.button[name="listViewPrevButton"] img,
table.list.view.subpanel-table tr.pagination button.button[name="listViewNextButton"] img,
table.list.view.subpanel-table tr.pagination button.button[name="listViewEndButton"] img {
    display: none;
}

table.list.view.subpanel-table tr.pagination button.button[name="listViewStartButton"],
table.list.view.subpanel-table tr.pagination button.button[name="listViewPrevButton"],
table.list.view.subpanel-table tr.pagination button.button[name="listViewNextButton"],
table.list.view.subpanel-table tr.pagination button.button[name="listViewEndButton"] {
    width: 26px;
    height: 26px;
    margin: 0;
    padding: 0;
    background-image: none,url("../../../../themes/SuiteP/images/p_pag_tools.svg"),url("../../../../themes/SuiteP/images/p_pag_tools.png");
    background-repeat: no-repeat;
}
table.list.view.subpanel-table tr.pagination button.button[name="listViewStartButton"]:hover,
table.list.view.subpanel-table tr.pagination button.button[name="listViewPrevButton"]:hover,
table.list.view.subpanel-table tr.pagination button.button[name="listViewNextButton"]:hover,
table.list.view.subpanel-table tr.pagination button.button[name="listViewEndButton"]:hover {
    background-color: #808F9C;
}

table.list.view.subpanel-table tr.pagination button.button[name="listViewStartButton"] {
    background-position: 9px -29px;
}

table.list.view.subpanel-table tr.pagination button.button[name="listViewPrevButton"] {
    background-position: 9px -50px;
}

table.list.view.subpanel-table tr.pagination button.button[name="listViewNextButton"] {
    background-position: 10px -132px;
}

table.list.view.subpanel-table tr.pagination button.button[name="listViewEndButton"] {
    background-position: 10px -112px;
}

table.list.view.subpanel-table tr.pagination button.button[name="listViewStartButton"][disabled],
table.list.view.subpanel-table tr.pagination button.button[name="listViewPrevButton"][disabled],
table.list.view.subpanel-table tr.pagination button.button[name="listViewNextButton"][disabled],
table.list.view.subpanel-table tr.pagination button.button[name="listViewEndButton"][disabled] {
    opacity: .5;
    cursor: default;
}

table.list.view.subpanel-table tr.pagination button.button[name="listViewStartButton"],
table.list.view.subpanel-table tr.pagination button.button[name="listViewPrevButton"],
table.list.view.subpanel-table tr.pagination button.button[name="listViewNextButton"],
table.list.view.subpanel-table tr.pagination button.button[name="listViewEndButton"],
table.list.view.subpanel-table tr.pagination button.button[name="listViewStartButton"][disabled]:hover,
table.list.view.subpanel-table tr.pagination button.button[name="listViewPrevButton"][disabled]:hover,
table.list.view.subpanel-table tr.pagination button.button[name="listViewNextButton"][disabled]:hover,
table.list.view.subpanel-table tr.pagination button.button[name="listViewEndButton"][disabled]:hover {
    background-color: #94A6B5;
}


/* top create button and dropdown menu */

#quickcreatetop ul.dropdown-menu li a {
    opacity: 0.8;
}

#quickcreatetop ul.dropdown-menu li a:hover {
    opacity: 1;
}
<|MERGE_RESOLUTION|>--- conflicted
+++ resolved
@@ -7018,21 +7018,6 @@
     border-top-right-radius: 4px;
 }
 
-<<<<<<< HEAD
-
-#email_account_settings #settingsDialog_c, #settingsDialog{
-    width:100% !important;
-}
-#email_account_settings #formEmailSettingsGeneral {
-    overflow: initial;
-}
-#email_account_settings #settingsDialog table.view {
-    border-bottom: none;
-}
-
-/*////////////////////////////////////////////////////////////////////////////////////////// MEDIA QUERIES //////////*/
-=======
->>>>>>> 18d2c59f
 
 
 .navbar-inverse .navbar-toggle:hover, .navbar-inverse .navbar-toggle:focus {
@@ -8646,6 +8631,17 @@
     font-weight: 700;
 }
 
+
+#email_account_settings #settingsDialog_c, #settingsDialog{
+    width:100% !important;
+}
+#email_account_settings #formEmailSettingsGeneral {
+    overflow: initial;
+}
+#email_account_settings #settingsDialog table.view {
+    border-bottom: none;
+}
+
 /*////////////////////////////////////////////////////////////////////////////////////////// MEDIA QUERIES //////////*/
 
 @media (max-width: 1560px) {
