/**
 *
 * SugarCRM Community Edition is a customer relationship management program developed by
 * SugarCRM, Inc. Copyright (C) 2004-2013 SugarCRM Inc.
 *
 * SuiteCRM is an extension to SugarCRM Community Edition developed by SalesAgility Ltd.
 * Copyright (C) 2011 - 2016 SalesAgility Ltd.
 *
 * This program is free software; you can redistribute it and/or modify it under
 * the terms of the GNU Affero General Public License version 3 as published by the
 * Free Software Foundation with the addition of the following permission added
 * to Section 15 as permitted in Section 7(a): FOR ANY PART OF THE COVERED WORK
 * IN WHICH THE COPYRIGHT IS OWNED BY SUGARCRM, SUGARCRM DISCLAIMS THE WARRANTY
 * OF NON INFRINGEMENT OF THIRD PARTY RIGHTS.
 *
 * This program is distributed in the hope that it will be useful, but WITHOUT
 * ANY WARRANTY; without even the implied warranty of MERCHANTABILITY or FITNESS
 * FOR A PARTICULAR PURPOSE.  See the GNU Affero General Public License for more
 * details.
 *
 * You should have received a copy of the GNU Affero General Public License along with
 * this program; if not, see http://www.gnu.org/licenses or write to the Free
 * Software Foundation, Inc., 51 Franklin Street, Fifth Floor, Boston, MA
 * 02110-1301 USA.
 *
 * You can contact SugarCRM, Inc. headquarters at 10050 North Wolfe Road,
 * SW2-130, Cupertino, CA 95014, USA. or at email address contact@sugarcrm.com.
 *
 * The interactive user interfaces in modified source and object code versions
 * of this program must display Appropriate Legal Notices, as required under
 * Section 5 of the GNU Affero General Public License version 3.
 *
 * In accordance with Section 7(b) of the GNU Affero General Public License version 3,
 * these Appropriate Legal Notices must retain the display of the "Powered by
 * SugarCRM" logo and "Supercharged by SuiteCRM" logo. If the display of the logos is not
 * reasonably feasible for  technical reasons, the Appropriate Legal Notices must
 * display the words  "Powered by SugarCRM" and "Supercharged by SuiteCRM".
 */

/* Start Global CSS */
/* Base SugarCRM Styles */

html {
    height: 100%;
}

body {
    background: #e6e6e6;
    background: #f5f5f5;
    font-family: 'Lato', Lato, Arial, sans-serif;
    font-size: 12px;
    margin: 0;
    overflow: auto;
    color: #534D64;
    height: 100%;
}

/* LOGIN */
div.p_login {
    background-color: #F5F5F5;
    height: 100%;
}

div.p_login .p_login_top {
    background-color: #534D64;
    float: left;
    width: 100%;
    padding: 20px 2% 20px 2%;
}

div.p_login .p_login_top a {
    height: 40px;
    width: 170px;
    text-indent: -9999px;
    overflow: hidden;
    display: block;
    background-image: none, url("../../../../themes/SuiteP/images/p_login_logo.svg"), url("../../../../themes/SuiteP/images/p_login_logo.png");
    background-repeat: no-repeat;
    background-position: 0 0;
}

div.p_login .p_login_middle {
    background-color: #F5F5F5;
    float: left;
    width: 100%;
}

div.p_login .p_login_bottom {
    background-color: #E6E6E6;
    position: absolute;
    float: left;
    width: 100%;
    left: 0;
    bottom: 0;
    padding: 20px 2% 20px 2%;
}

div.p_login .p_login_bottom a#powered_by {
    margin-left: 20px;
}

div.p_login #loginform {
    max-width: 400px;
    padding: 15px;
    margin: 8% auto 0 auto;
    text-align: center;
}

div.p_login #loginform .input-group {
    font-size: 19px;
    color: #C4C3C7;
    width: 100%;
}

div.p_login #loginform .input-group input {
    background-color: #fff;
    border: none;
    height: 50px;
    line-height: 50px;
    padding: 0 2% 0 60px;
    color: #C4C3C7;
    border-radius: 3px;
}

div.p_login #loginform .input-group input#user_name, #user_name:-webkit-autofill, div.p_login #loginform .input-group input#user_password {
    background-repeat: no-repeat;
    background-image: none, url("../../../../themes/SuiteP/images/login_bg.svg"), url("../../../../themes/SuiteP/images/login_bg.png");
}

div.p_login #loginform .input-group input#user_name {
    background-position: 12px 9px;
}

div.p_login #loginform .input-group input#user_password {
    background-position: 12px -51px;
}

div.p_login #loginform .glyphicon {
    top: 0;
}

div.p_login #loginform span.error {
    display: block;
    padding: 0;
    line-height: 140%;
    margin-bottom: 0px;
    margin-top: 20px;
    color: #f08377;
    background-color: transparent;
}

div.p_login #loginform #bigbutton {
    border-radius: 3px;
    font-size: 20px;
    letter-spacing: 3px;
    padding: 0;
    height: 50px;
    line-height: 50px;
}

div.p_login #loginform #bigbutton:hover {
    background-color: #D66C60;
}

.navbar-nav > li:hover ul, #globalLinks:hover ul.dropdown-menu, #quickcreatetop:hover ul.dropdown-menu {
    display: block;
}

#ajaxHeader {
    float: left;
}

#bootstrap-container {
    background-color: #f5f5f5;
    margin-top: 110px !important;
}

li#usermenu a {
    background-color: #534d64;
    padding: 35px 0px 10px 0px;
    font-size: 14px;
}

li#usermenu a:hover {
    color: #F08377;
}

#globalLinks ul.user-dropdown li a {
    color: #fff;
}

#globalLinks ul.user-dropdown li a:hover {
    color: #F08377;
}

li#usermenu a span.caret {
    border: 0;
    height: 10px;
    width: 10px;
    margin-left: 10px;
    background-image: none, url("../../../../index.php?entryPoint=getImage&imageName=p_icon_caret.svg"), url("../../../../index.php?entryPoint=getImage&imageName=p_icon_caret.png");
    background-repeat: no-repeat;
    background-position: 0 0;
}

li#usermenu a:hover span.caret {
    background-position: 0 -48px;
}

li#usermenu a span.user_icon {
    height: 42px;
    width: 42px;
    margin-right: 15px;
    background-image: none, url("../../../../index.php?entryPoint=getImage&themeName=SuiteP&imageName=p_user_icon.svg"), url("../../../../index.php?entryPoint=getImage&themeName=SuiteP&imageName=p_user_icon.png");
    background-repeat: no-repeat;
    background-position: 0 -1;
    display: block;
    float: left;
    margin-top: -10px;
}

li#usermenu a:hover span.user_icon {
    background-position: 0 -99px;
}

div#pageContainer {
}

div#pageContainer td.dashletcontainer {
    width: auto !important;
    padding-right: 1%;
}

div#pageContainer td.dashletcontainer div.hd {
    background-color: #66727d;
    padding: 10px;
    border-top-left-radius: 3px;
    border-top-right-radius: 3px;
}

div#pageContainer td.dashletcontainer tr.pagination td {
    background-color: #BFCAD3;
}

div#pageContainer td.dashletcontainer tr.pagination span {
    display: inline-block;
}

div#pageContainer td.dashletcontainer tr.pagination td button {
    width: auto;
    background-color: #94A6B5;
    padding: 2px;
    height: auto;
    border-radius: 3px;
}

td.dashletcontainer button[disabled], td.dashletcontainer input[type="submit"][disabled], td.dashletcontainer input[type="reset"][disabled], td.dashletcontainer input[type="button"][disabled] {
    line-height: 100% !important;
}

td.dashletcontainer .button, td.dashletcontainer input[type="submit"], td.dashletcontainer input[type="button"] {
    line-height: 100% !important;
}

div#pageContainer td.dashletcontainer th.footable-visible a {
    padding-right: 20px;
}

div#pageContainer td.dashletcontainer div.hd .icon {
    fill: #fff;
}

.sidebar {
    position: fixed;
    top: 90px;
    bottom: 0;
    left: 0;
    z-index: 1000;
    display: block;
    overflow-x: hidden;
    overflow-y: auto;
    background-color: #778591;
}

#actionMenuSidebar {
    margin-bottom: 40px;
}

#actionMenuSidebar_top {
    display: none;
}

#actionMenuSidebar h2 {
    display: none;
}

#actionMenuSidebar li a {
    background-image: none, url("../../../../themes/SuiteP/images/p_shortcut_action.svg"), url("../../../../themes/SuiteP/images/p_shortcut_action.png");
    background-repeat: no-repeat;
    background-position: 17px center;
    background-color: #94A6B5;
    color: #f5f5f5;
    display: block;
    font-size: 12px;
    margin: 0 0 1px 0;
    padding: 20px 20px 20px 70px;
}

#actionMenuSidebar ul li a:hover {
    color: #fff;
    background-color: #8499AB;
}

.sidebar_top {
    background-color: red;
}

.moremenu ul, ul.dropdown-menu {
    max-height: 525px !important;
    overflow: auto;
}

.button-toggle-collapsed {
    position: fixed;
    top: 100px;
    background: #778591;
    z-index: 1000;
    height: 30px;
    width: 30px;
    background-image: none, url("../../../../themes/SuiteP/images/p_show_sidebar.svg"), url("../../../../themes/SuiteP/images/p_show_sidebar.png");
    background-repeat: no-repeat;
    background-position: center center;
    border-top-right-radius: 3px;
    border-bottom-right-radius: 3px;
}

.button-toggle-expanded {
    position: fixed;
    top: 100px;
    background: #778591;
    z-index: 1000;
    height: 30px;
    width: 30px;
    background-image: none, url("../../../../themes/SuiteP/images/p_hide_sidebar.svg"), url("../../../../themes/SuiteP/images/p_hide_sidebar.png");
    background-repeat: no-repeat;
    background-position: center center;
    border-top-right-radius: 3px;
    border-bottom-right-radius: 3px;
}

#recentlyViewedSidebar {
    margin-bottom: 30px;
    float: left;
    width: 100%;
}

.recently_viewed_link_container_sidebar {
    font-size: 13px;
}

li.recentlinks_edit {
    background-color: yellow;
}

li.recentlinks {
    width: 100%;}

li.recentlinks img {
    margin-right: 5px;
}

#favoritesSidebar {
    float: left;
    width: 100%;
}

#recentlyViewedSidebar li a, #favoritesSidebar li a {
    color: #fff;
    padding: 10px 30px 10px 30px;
    width: 100%;
    display: block;
}

#recentlyViewedSidebar li:hover, #favoritesSidebar li:hover {
    background-color: #677785;
}

#recentlyViewedSidebar h2, #favoritesSidebar h2 {
    font-size: 16px;
    font-weight: bold;
    color: #fff;
    margin: 0 0 15px 0;
    padding: 0 30px 0 30px;
}

#p_wrap {
    width: 100%;
    float: left;
    padding-left: 215px;
    position: relative;
}

#content {
    width: 100%;
    padding: 30px 3% 40px 3%;
    float: left;
}

#bootstrap-container.col-md-offset-2 {
}

footer {
    bottom: 0;
    margin: 0 0 0 0;
    background-color: #E6E6E6;
    float: left;
    width: 100%;
    border: 1px solid transparent;
    border-radius: 4px;
}

.footer_left {
    float: left;
    width: 48%;
    padding: 20px 0 20px 2%;
}

a#powered_by {
    margin-left: 4%;
}

a#admin_options, a#powered_by {
    color: #534D64;
    font-size: 12px;
    cursor: pointer;
}

a#admin_options:hover, a#powered_by:hover {
    color: #D66C60;
    text-decoration: none;
}

.footer_right {
    float: right;
    width: 48%;
    text-align: right;
    text-transform: uppercase;
    padding: 20px 2% 20px 0;

}

.footer_right a {
    color: #4D4D4D;
    letter-spacing: 1px;
    background-image: none, url("../../../../index.php?entryPoint=getImage&imageName=p_icon_back_to_top.svg"), url("../../../../index.php?entryPoint=getImage&imageName=p_icon_back_to_top.png");
    background-repeat: no-repeat;
    background-position: right 3px;
    padding-right: 20px;
    font-size: 12px;
}

.footer_right a:hover {
    color: #D66C60;
    background-position: right -15px;
}

.subDmenu {
    position: absolute;
    display: none;
    visibility: hidden;
}

.menuItem, .menuItemHilite, .menuItemX, .menuItemHiliteX,
.menuItem:visited, .menuItemHilite:visited, .menuItem:hover, .menuItemHilite:hover,
.menuItem:active, .menuItemHilite:active, .menuItem:link, .menuItemHilite:link,
.menuItemX:visited, .menuItemHiliteX:visited, .menuItemX:hover, .menuItemHiliteX:hover,
.menuItemX:active, .menuItemHiliteX:active, .menuItemX:link, .menuItemHiliteX:link {
    line-height: 18px;
    color: #000;
    text-decoration: none;
    width: 120px;
    border-left: none;
    border-right: none;
    display: block;
    padding: 1px 5px 1px 7px;
    border-bottom: 1px solid #c0c0c0;
}

.menuItem {
    background-color: #f6f6f6;
}

.menuItemHilite {
    background-color: #FFFFFF;
}

.menuItemX {
    background-color: #CCCCCC;
}

.menuItemHiliteX {
    background-color: #999999;
}

.menu {
    position: absolute;
    display: none;
    visibility: hidden;
    background-color: #f6f6f6;
    z-index: 2;
    border: #999999 solid 1px;
    filter: alpha(opacity=90);
    -moz-opacity: 0.9;
    opacity: 0.9;
}

fieldset, table, pre {
    margin-bottom: 0;
}

p {
    font-size: 14px;
    margin-top: 0;
    margin-bottom: 0;
}

a {
}

form {
    margin: 0;
}

textarea {
    font-family: 'Lato', Lato, Arial, sans-serif;
}

.checkbox, input[type=checkbox] {
    display: inline-block;
    margin: 0;
    padding: 0;
    vertical-align: middle;
    visibility: visible;
    height: 16px;
    width: 16px;
    background: url('../../../../themes/SuiteP/images/forms/check.png') no-repeat;
    overflow: hidden;
}

input[type=radio] {
    display: inline-block;
    margin: 0;
    padding: 0;
    vertical-align: middle;
    visibility: visible;
    height: 16px;
    width: 16px;
    background: url('../../../../themes/SuiteP/images/forms/radio.png') no-repeat;
}

input[type=checkbox]:focus, input[type=radio]:focus {
    outline: 0;
}

input[type=checkbox] {
    background-position: 0px 0px;
}

input[type=checkbox]:checked {
    background-position: -18px 0px;
}

input[type=checkbox]:disabled {
    background-position: -36px 0px;
}

input[type=checkbox]:disabled:checked, input[type=checkbox]:checked:disabled {
    background-position: -54px 0px;
}

input[type=radio] {
    background-position: 0px 0px;
}

input[type=radio]:checked {
    background-position: -18px 0px;
}

input[type=radio]:disabled {
    background-position: -36px 0px;
}

input[type=radio]:disabled:checked, input[type=radio]:checked:disabled {
    background-position: -54px 0px;
}

td.nowrap input[type=checkbox] {
    margin-top: 3px;
}

input[type=text]:disabled {
    border: 1px solid #e2e7eb;
    background: #f8f8f8;
}

div.clear {
    height: 0;
    clear: both;
    visibility: hidden;
}

th, td {
    border: none;
    padding: 0;
}

#header ul li {
    display: inline;
}

#unified_search_advanced_img {
    cursor: pointer;
}

#unified_search_advanced_div {
    height: 1px;
    position: relative;
    overflow: hidden;
    width: 21em;
    padding-top: 5px;
}

#unified_search_advanced_div .edit.view {
    padding: 6px 6px 6px 4px;
}

#unified_search_advanced_div .edit.view td {
    padding: 0 0.5em !important;
}

#themeColors img, #themeFonts img {
    margin-bottom: 0;
}

#HideHandle {
    padding-top: 5px;
    cursor: pointer;
}

#HideMenu {
    visibility: hidden;
    position: absolute;
    z-index: 100;
}

#leftHandle {
    float: left;
}

#newRecord form {
    padding: 8px 8px 5px 8px;
}

#newRecord form input, #newRecord form select, #newRecord form textarea {
    margin-bottom: 4px;
    margin-top: 2px;
    max-width: 140px;
}

#newRecord form button, #newRecord form input[type=button], #newRecord form input[type=submit], #newRecord form input[type=reset] {
    padding-top: 0;
    vertical-align: bottom;
}

#newRecord form .dataLabel {
    padding-bottom: 2px;
    padding-top: 3px;
    padding-left: 0;
    vertical-align: bottom;
}

#newRecord form .dataField {
    padding-bottom: 3px;
}

#newRecord form #jscal_trigger {
    margin-bottom: 4px;
    margin-top: 2px;
    vertical-align: bottom;
}

#newRecord form a:link, #newRecord form a:visited, #newRecord form a:hover {
    text-decoration: underline;
    border-bottom: 0;
    padding-left: 0;
}

.sqsSelectedSmartInputItem {
    background-color: #DEEFFF;
}

.view, table.view {
    margin-bottom: 3px;
    margin-top: 3px;
    padding: 20px 16px 22px 30px;
    width: 100%;
}

.view tr td input[type=checkbox] {
    vertical-align: middle;
}

#search_form > div  tr td input[type=checkbox] {
    vertical-align: middle;
}

.collapsed .panelContainer, .collapsed .collapseLink, .expanded .expandLink {
    display: none;
}

.detail h4 {
    font-weight: bold;
    font-size: 1.2em;
    margin: 0;
    text-align: left;
    border: none;
    padding-top: 6px;
    padding-bottom: 6px;
    padding-left: 0;
}

.detail-view-row, .detail-view-row-item, .edit-view-row, .edit-view-row-item {
    margin: 0 0 16px 0;
    min-width: 48px;
}

.detail-view-row .label, .edit-view-row .label {
    color: #534D64;
    display: inline;
    padding: 0 0 0 8px;
    font-size: 14px;
    font-weight: 700;
    line-height: 48px;
    text-align: left;
    white-space: nowrap;
    vertical-align: baseline;

}

.dataField {
    min-height: 48px;
    line-height: 48px;
}

.detail-view-field {
    color: #534D64;
    display: inline;
    padding:  0px 16px 0px 16px;
    font-size: 12px;
    font-weight: 700;
    min-height: 48px;
    line-height: 48px;
    text-align: left;
    white-space: nowrap;
    vertical-align: baseline;
    background-color: #F5F5F5;
    border: 1px solid transparent;
    border-radius: 4px;
}

#no-tab-actions > ul > li {
    margin: 8px 8px 8px 0px;
}

.detail tr td {
    border: none;
    vertical-align: top;
    padding: 5px 6px 5px 6px;
    vertical-align: top;
    text-align: left;
}

.detail tr td[scope=row] {
    margin-top: 2px;
    margin-bottom: 10px;
    text-align: right;
    white-space: nowrap;
}

.detail tr td > li {
    margin-left: 1.5em;
}

#EditView .action_buttons {
    margin-top: 16px;
    margin-bottom: 16px;
}

#EditView > table {
    overflow: auto;
    margin-bottom: 2px;
}

#EditView .edit tr td {
    font-weight: 700;
    color: #534D64;
}

#EditView .edit input, #EditView .edit textarea, #EditView .edit select {
    font-weight: normal;
    color: #534D64
}

.edit {
    padding: 0 6px 12px 10px !important;
}

.label {
    font-size: 14px;
    color: #534D64;
}

.edit > table {
    margin-bottom: 0;
    padding: 3px 3px 3px 10px !important;
}

.edit h4 {
    text-align: left;
    padding-top: 0;
    margin-top: 10px;
    padding-left: 0;
}

.edit tr td {
    font-weight: normal;
    vertical-align: top;
}

.edit tr td[scope=row] {
    padding: 0px 10px 0px 10px !important;
    text-align: left;
    vertical-align: top;
    height: 40px;
    line-height: 40px;
}

.edit tr th {
    padding: 5px 5px 5px 7px !important;
}

#EditView input[type="button"] {
    margin: 4px;
}

fieldset {
    margin-top: 32px;
}

fieldset legend {
    border: none;
    font-size: 16px;
    font-weight: 700;
    padding-left: 33.33333333%;
}

fieldset table {
    background: none !important;
}

fieldset > table tr > td:first-of-type {
    width: 33.33333333%;
}

fieldset tr, fieldset td {
    border: none !important;
}

fieldset label {
    border: none;
    font-size: 14px;
    font-weight: 700;
    color: #534D64;
}

.validation-message {
    border: 1px solid transparent;
    border-radius: 4px;
    margin: 4px;
}

table#tabFormPagination td, #tabFormPagination, #EditView > table#tabFormPagination.detail.view {
    border-bottom: none;
    margin-bottom: 0;
}

.edit tr td table, .edit tr td table tr td {
    padding: 3px 3px 3px 0 !important;
}

.search {
    margin: 0 0 4px 0 !important;
    padding: 10px 6px 12px 10px;
}

.search > table {
    padding: 0 !important;
    margin: 0;
}

.search td span {
    color: #444444;
}

td.submitButtons {
    padding-left: 20px;
}

td.submitButtons input {
    margin-bottom: 10px;
}

.search td input[type=text], .search td input[type=password], .search td select {
    width: 260px !important;
    height: 40px;
    line-height: 40px;
    border: none;
    border-radius: 3px;
}

.list, .edit .list {
    padding: 0 !important;
    margin-bottom: 10px;
}

.list tr.pagination,
.list tr.pagination td,
.list tr.pagination td table {
    padding: 0;
    border: 0;
    margin: 0;
}

/* PAGINATION */

.list tr#pagination {
}

.list tr#pagination td {
    padding: 0px !important;
}

.list tr#pagination td table.paginationTable {
}

.list tr#pagination td table.paginationTable tr {
    padding: 0px !important;
}

.list tr#pagination td table.paginationTable td.paginationActionButtons {
    background-color: #BFCAD3;
    padding: 5px 0px 5px 5px !important;
}

.list tr#pagination td table.paginationTable td.paginationChangeButtons {
    background-color: #BFCAD3;
    padding: 5px 5px 5px 0px !important;
}

button#listViewStartButton_top, button#listViewStartButton_bottom {
    width: 26px;
    background-image: none, url("../../../../themes/SuiteP/images/p_pag_tools.svg"), url("../../../../themes/SuiteP/images/p_pag_tools.png");
    background-repeat: no-repeat;
    background-position: 9px -29px;
    margin-right: 2px;
}

button#listViewStartButton_top[disabled], button#listViewPrevButton_top[disabled], button#listViewNextButton_top[disabled], button#listViewEndButton_top[disabled], button#listViewStartButton_bottom[disabled], button#listViewPrevButton_bottom[disabled], button#listViewNextButton_bottom[disabled], button#listViewEndButton_bottom[disabled] {
    opacity: .5;
    cursor: default;
}

button#listViewStartButton_top img, button#listViewStartButton_bottom img {
    display: none;
}

button#listViewPrevButton_top, button#listViewPrevButton_bottom {
    width: 26px;
    background-image: none, url("../../../../themes/SuiteP/images/p_pag_tools.svg"), url("../../../../themes/SuiteP/images/p_pag_tools.png");
    background-repeat: no-repeat;
    background-position: 9px -50px;
}

button#listViewPrevButton_top img, button#listViewPrevButton_bottom img {
    display: none;
}

button#listViewNextButton_top, button#listViewNextButton_bottom {
    width: 26px;
    background-image: none, url("../../../../themes/SuiteP/images/p_pag_tools.svg"), url("../../../../themes/SuiteP/images/p_pag_tools.png");
    background-repeat: no-repeat;
    background-position: 10px -132px;
}

button#listViewNextButton_top img, button#listViewNextButton_bottom img {
    display: none;
}

button#listViewEndButton_top, button#listViewEndButton_bottom {
    width: 26px;
    background-image: none, url("../../../../themes/SuiteP/images/p_pag_tools.svg"), url("../../../../themes/SuiteP/images/p_pag_tools.png");
    background-repeat: no-repeat;
    background-position: 10px -112px;
    margin-left: 2px;
}

button#listViewEndButton_top img, button#listViewEndButton_bottom img {
    display: none;
}

#selectLinkTop {
    min-height: 16px;
    line-height: 16px;
    position: relative;
    padding: 1px;
}

#actionLinkTop {
    font-size: 14px !important;
    min-height: 16px !important;
    line-height: 16px !important;
    position: relative;
    padding: 2px 5px 2px 5px !important;

}

#select_actions_disabled_top {
    font-size: 14px !important;
    min-height: 16px;
    line-height: 16px;
    position: relative;
    padding: 6px 5px 6px 5px !important;
}

.list tr.pagination td table td {
    padding: 3px 7px 3px 5px !important;
}

.list tr.pagination td table td button {
    width: 25px;
}

.list tr.pagination td table td a:link, .list tr.pagination td table td a:visited, .reportGroupByDataChildTablelistViewThS1 a:link, .reportGroupByDataChildTablelistViewThS1 a:visited {
    font-weight: bold;
    text-decoration: none;
    padding: 2px 0 3px 0;
}

.list tr.pagination td table td a:hover, .reportGroupByDataChildTablelistViewThS1 a:hover {
    text-decoration: underline;
}

.list tr.pagination .buttons {
    padding: 2px 2px 2px 0 !important;
}

.list tr.pagination #selectCountTop {
    width: 5em;
}

#selectedRecordsTopLabel, #selectedRecordsTopValue {
    color: white;
}

.td_alt, .list tr th, .list tr td[scope=col], .edit .list tr th, .edit .list tr td[scope=col] {
    font-weight: 800;
    text-align: left;
    padding: 20px 10px 20px 10px !important;
    border-left: none;
    border-right: none;
    white-space: nowrap;
    font-size: 13px;
}

.list tr td {
    vertical-align: middle;
    padding: 3px 8px 5px 5px !important;
}

.list tr.pagination td {
    padding: 0 !important;
}

.list tr td.odd {
    padding: 3px 8px 5px 5px;
    vertical-align: middle;
}

.list th a:link, .list th a:visited, .list td[scope=col] a:link, .list td[scope=col] a:visited {
    font-weight: bold;
    text-decoration: none;
}

.list th a:hover, .list td[scope=col] a:hover {
    text-decoration: underline;
}

.list tr.oddListRowS1 td, .list tr.evenListRowS1 td {
    white-space: normal;
    word-wrap: break-word;
}

thead {
    background-color: #778591;
}

table#dashletPanel thead {
    background-color: #778591;
}

.list tr.oddListRowS1 td[nowrap], .list tr.evenListRowS1 td[nowrap] {
    white-space: nowrap;
    word-wrap: normal;
}

.list td a.listViewTdToolsS1, .list tr td.nowrap {
    white-space: nowrap;
    word-wrap: normal;
}

.list td.inlineButtons {
    text-align: right;
    min-width: 75px;
}

.other {
    border: none !important;
    margin-bottom: 20px !important;
    padding: 0 !important;
    width: 100%;
}

.other td {
    font-weight: normal;
    padding: 4px 10px 4px 6px;
    vertical-align: middle;
}

.other td[scope=row] {
    padding: 4px 6px 4px 6px;
    white-space: nowrap;
}

.other .edit td {
    background: transparent !important;
}

.other .edit {
    margin-top: 0;
}

.other td.edit #wizard td {
    background: transparent;
}

.other td.edit #wizard h4 {
    padding-left: 0;
    margin-top: 0;
}

/*///// MASS ASSIGN /////*/

#massassign_form table, #massassign_form table td {
    width: auto !important;
    float: left;
}

td.listViewButtons input.button:hover {
    background-color: #d66c60;
}

#massassign_form h3 {
    font-size: 14px;
    font-weight: normal;
    margin: 14px 20px 0px 0;
    color: #817d8d;
}

#massassign_form input.button {
    margin-right: 10px;
}

table#mass_update_table {
    color: #817d8d;
    background-color: #e6e6e6;
}

table#mass_update_table td {
    padding-left: 15px;
    line-height: 40px;
}

table#mass_update_table td select {
    border: none;
    border-radius: 3px;
}

@media (max-width: 680px) {
    #massassign_form table, #massassign_form table td {
        width: 100% !important;
        float: left;
    }

    #massassign_form h3 {
        text-align: center;
        margin-right: 0px;
    }

    #massassign_form table, #massassign_form table td {
        text-align: center;
    }

    table#mass_update_table td {
        padding-left: 0;
        line-height: 30px;
    }

}

#wizard td {
    white-space: normal;
    word-wrap: break-word;
}

.detail.view, .detail table, table.detail {
    padding: 0;
    width: 100%;
}

.detail tr.pagination td {
    padding-top: 4px;
    text-align: right;
    vertical-align: middle;
}

.detail table tr.pagination td {
    padding-bottom: 4px;
}

.detail td > table tr td {
    border: none;
}

.small {
    width: 100%;
}

.small table {
    width: auto;
}

.small tr td table {
    background-color: transparent;
}

.small tr td[scope=row] table tr td, .small tr td[scope=row] table tr th {
    background-color: transparent;
}

.small tr td table tr th {
    text-align: left;
    border-bottom: none;
}

ul.tablist, ul.subpanelTablist {
    list-style: none;
    padding: 3px 0;
    margin: 0;
}

ul.tablist li, ul.subpanelTablist li {
    list-style: none;
    margin: 0;
    display: inline;
}

ul.tablist li a, ul.subpanelTablist li a {
    padding: 3px 8px;
    margin: 0;
    border-bottom: none;
    text-decoration: none;
}

ul.subpanelTablist #addPageItem a, ul.subpanelTablist #addPageItem a:hover {
    border: none;
    background: transparent;
    text-decoration: none;
}

ul.tablist li a:link, ul.tablist li a:visited, ul.subpanelTablist li a:link, ul.subpanelTablist li a:visited {
    text-decoration: none;
}

.subpanelTabForm {
    padding: 15px 0 0 0;
}

table.subpanelTabForm td {
    padding-bottom: 2px;
    padding-top: 0;
}

.subpanelTabForm p {
    margin-bottom: 0;
}

.subpanelTabForm h3 {
    padding-left: 3px;
}

.subpanelTabForm .h3Row {
    padding-top: 2px;
    margin-top: 0;
}

.subpanelTabForm {
    margin-bottom: 10px;
}

#groupTabs {
    margin-top: 20px;
}

#groupTabs li, #searchTabs li {
    margin: 0 -3px 0 0;
}

table.subpanelTabForm {
    border-top: 0 none;
    margin-bottom: 4px;
}

.search_form {
    overflow: visible;
    text-align: left;
    margin-bottom: 20px;
}

.search_form .view {
    width: 100%;
    margin: 0;
    padding: 20px !important;
    background-color: #E6E6E6;
    border-radius: 3px;
    font-size: 13px;
}

#sitemap {
    clear: both;
    width: 650px;
    display: none;
    z-index: 9999;
    left: 30%;
    top: 10%;
}

#sitemap .edit.view {
    border: 2px solid;
    padding: 6px 6px 6px 16px;
}

#sitemap a:link, #sitemap a:visited {
    text-decoration: none;
}

#sitemap a:hover, #sitemap h4 a:hover {
    text-decoration: underline;
}

#sitemap ul {
    margin-top: 5px !important;
    margin-left: 5px !important;
}

#sitemap ul li {
    margin-bottom: 5px !important;
    display: list-item;
}

#sitemapLink a {
    cursor: pointer;
    margin: 0 0 0 18px;
}

#sitemapLink span img {
    cursor: pointer;
    margin-left: 2px;
}

#bottomLinks {
    padding: 0 25px;
    float: right;
}

div#responseTime {
    width: 50%;
    font-size: 12px;
    color: #888888;
}

#themePicker, #langPicker {
    text-align: center;
    margin-bottom: 0.5em;
}

#scheduler {
    margin-top: 5px;
}

#scheduler .schedulerDiv {
    color: #000000;
    text-align: left;
    width: 100%;
    background-color: #FAFAFA;
    border-collapse: collapse;
    border-bottom: 1px solid #999;
}

#scheduler .schedulerDiv table {
    width: 100%;
    border-collapse: collapse;
}

#scheduler .schedulerDiv table tr td {
    height: 18px;
    border: 1px solid #dddddd;
}

#scheduler .schedulerDiv table tr.schedulerTimeRow td {
    border-left: 0;
}

#scheduler .schedulerDiv table tr.schedulerTimeRow th[scope=col] {
    border-left: 1px solid #DDDDDD;
    padding-left: 4px;
}

#scheduler .schedulerDiv table tr.schedulerAttendeeRow td {
    background-color: #eeeeee;
    width: 15px;
}

#scheduler .schedulerDiv table tr.schedulerAttendeeRow td[scope=row] {
    overflow: hidden;
    padding-left: 4px;
    width: 125px;
    background: transparent;
    border-left: 0;
}

#scheduler .schedulerDiv table tr.schedulerAttendeeRow td.schedulerSlotCellStartTime {
    border-left: 4px solid #75AF4F !important;
    background-color: #FFFFFF;
}

#scheduler .schedulerDiv table tr.schedulerAttendeeRow td.schedulerSlotCellEndTime {
    border-left: 4px solid #ff0000 !important;
}

#scheduler .schedulerDiv table tr.schedulerAttendeeRow td.schedulerAttendeeDeleteCell {
    background: transparent;
    border-left: 1px solid #dddddd;
    padding-left: 4px;
}

#scheduler .schedulerInvitees {
    margin-top: 1em;
}

#scheduler .schedulerInvitees .tabForm {
    margin-bottom: 0;
}

.monthFooter td {
    padding-left: 7px;
    padding-right: 7px;
    padding-top: 3px;
    padding-bottom: 5px;
    border-top: 1px solid;
    border-bottom: 2px solid;
}

.monthHeader {
    padding: 6px 5px 4px 3px;
    margin-top: 10px;
    vertical-align: middle;
    background-repeat: repeat-x;
    background-position: top;
}

.monthHeader td {
    padding-left: 5px;
}

.monthViewDayHeight {
    height: 100px;
}

.monthViewDayHeight td[scope=row] {
    padding: 5px;
    text-align: center;
}

.monthViewDayHeight td {
    vertical-align: top;
    padding: 3px;
    text-align: right !important;
}

.yearViewDayHeight {
    height: 40px;
}

.monthCalBodyDayItem {
    margin: 7px 0 7px 0;
    padding: 5px 0 8px 0;
    border-top: 1px solid;
}

.monthCalBodyDayItem td {
    vertical-align: top;
}

.monthCalBodyDayItem td img {
    padding-right: 3px;
    vertical-align: top;
}

.monthCalBody th {
    vertical-align: top;
    padding: 7px;
    height: 20px;
    font-weight: normal;
}

.monthCalBodyTH th {
    padding: 5px !important;
    border-bottom: 1px solid;
    font-weight: bold;
}

.monthCalBody td {
    padding: 5px;
    text-align: left;
}

.monthCalBody td div table td {
    text-align: left !important;
}

.monthCalBody {
    padding: 0;
}

.monthCalBody td.yearCalBody {
    padding: 0;
    margin: 0;
}

.yearCalBodyMonth {
    padding: 5px 0 0 0 !important;
    text-align: center !important;
}

.yearCalBodyMonth #daily_cal_table {
    margin-top: 5px;
}

.yearCalBodyMonth > a {
    font-weight: bold;
    margin: 0;
    padding: 5px;
    width: 100%;
    text-decoration: none !important;
}

.yearCalBodyMonth > a:hover {
    text-decoration: underline;
}

.calSharedUser {
    height: 20px;
    padding-top: 5px;
    padding-left: 8px;
    margin-top: 0;
    margin-bottom: 0;
    border-top: 1px;
}

.calendar {
    border: 1px solid #999;
}

.calendar .button {
    background-color: #eee;
    background-image: none;
}

.calendar .combo {
    border-top: 1px solid #f1f1f1;
    border-right: 1px solid #999;
    border-bottom: 1px solid #999;
    border-left: 1px solid #f1f1f1;
    background: #eee;
    padding: 0;
}

.calendar .combo .active {
    background: #eee;
}

.calendar .combo .hilite {
    background: #f8f7f7;
    padding: 1px 4px 1px 4px;
    border-top: 1px solid;
    border-bottom: 1px solid;
    border-color: #9e9e9e;
}

.calendar .combo .label, .calendar .combo .label-IEfix {
    text-align: left;
    padding: 2px 4px 2px 4px;
}

.calendar .nav {
    background: transparent no-repeat 100% 100%;
}

.calendar table {
    background: #eee;
}

.calendar table .wn {
    background: #eeeeee;
    border-right: 1px solid #ccc;
}

.calendar tbody .day {
    background: #fff;
    text-align: right;
    padding: 2px 4px 2px 2px;
}

.calendar tbody .day.othermonth.oweekend {
    color: #666;
}

.calendar tbody .emptycell {
    display: none;
}

.calendar tbody .rowhilite td, .calendar tbody .rowhilite td.weekend {
    background: #f6f6f6;
}

.calendar tbody .rowhilite td.wn {
    background: #fff;
}

.calendar tbody td.hilite,
.calendar tbody td.weekend.hilite {
    background: #f8f7f7;
    border-color: #9e9e9e;
}

.calendar tbody td.selected {
    border-color: #666;
    background: #eee;
}

.calendar tbody td.today {
    color: #666;
}

.calendar tbody td.weekend {
    color: #666;
    background: #f9f9f9;
}

.calendar tfoot .ttip {
    background: #e8f0f4;
    border-top: 1px solid #fff;
    border-bottom: 1px solid #ccc;
    background: #dfdfdf;
    color: #000;
}

.calendar thead .hilite {
    border-bottom: 1px solid #fff;
    border-left: 1px solid #aaa;
    border-top: 1px solid #aaa;
    border-right: 1px solid #fff;
}

.calendar thead .name {
    background: #dddddd;
    border-color: #cccccc;
}

.calendar thead .title {
    padding: 3px;
    border-top: 1px solid #fff;
    border-bottom: 1px solid #cccccc;
    color: #000;
    background: #f8f7f7;
}

.calendar thead .weekend {
    color: #000;
    font-weight: bold;
}

.listViewCalCurrentAppt {
    background-color: #75AF4F;
}

.listViewCalOtherAppt {
    background-color: #4D5EAA;
}

.listViewCalConflictAppt {
    background-color: #AA4D4D;
}

.listViewCalCurrentApptLgnd {
    background-color: #75AF4F;
    border: 1px solid #444444;
}

.listViewCalOtherApptLgnd {
    background-color: #4D5EAA;
    border: 1px solid #444444;
}

.listViewCalConflictApptLgnd {
    background-color: #AA4D4D;
    border: 1px solid #444444;
}

.olCapFontClass {
    font-weight: bold;
    color: #444;
    background-color: #dfdfdf;
}

.olCapFontClass A {
    color: #dfdfdf;
}

.olFgClass td, #forecastsWorksheet .olBgClass td.olFgClass {
    background-color: #fff;
    padding: 5px 7px 7px 10px !important;
    line-height: 18px;
}

.olCgClass td, #forecastsWorksheet .olBgClass td.olCgClass {
    border-bottom: 2px solid #ddd;
    background-color: #f6f6f6;
    padding: 5px 3px 3px 10px !important;
}

.olCgClass {
    padding: 0;
    border: 0;
}

.olBgClass {
    background-color: #ddd;
    padding: 2px !important;
}

#forecastsWorksheet .olBgClass td {
    padding: 0 !important;
}

.olCloseFontClass {
    padding-bottom: 1px;
    text-align: right;
    background-color: #dfdfdf;
}

.aclAll {
    color: #008000;
    font-weight: bold;
}

.aclOwner {
    color: #000000;
    font-weight: bold;
}

.aclNone {
    color: #FF0000;
    font-weight: bold;
}

.aclEnabled {
    color: #008000;
    font-weight: bold;
}

.aclDisabled {
    color: #FF0000;
    font-weight: bold;
}

.aclAdmin {
    color: #0000FF;
    font-weight: bold;
}

.aclNormal {
    color: #008000;
    font-weight: bold;
}

.aclGroup {
    color: #0000A0;
    font-weight: bold;
}

ul.noBullet {
    list-style-type: none;
    margin-left: 0;
    padding-left: 0;
}

li.noBullet {
    list-style-type: none;
    padding: 0;
    margin: 0;
}

#MorePanelHandle {
    cursor: pointer;
    display: inline;
    margin-left: 2px;
    margin-bottom: 2px;
    text-align: center;
    background: url('../../../../index.php?entryPoint=getImage&imageName=more.gif') no-repeat bottom left;
    color: #444;
}

.sqsFloater {
    position: absolute;
    z-index: 2;
    bottom: 0;
    right: 0;
    display: none;
    padding: 0;
}

.sqsFloater td {
    border: 1px inset;
    color: black;
}

.sqsMatchedSmartInputItem {
    padding: 2px 5px 2px 5px;
    margin: 0;
    cursor: pointer;
}

.sqsSelectedSmartInputItem {
    background-color: #DEEFFF;
}

#sqsSmartInputResults {
    padding: 0;
    margin: 0;
}

.sqsNoMatch {
    padding: 2px 5px 2px 5px;
    font-weight: bold;
    background-color: #eeeeee;
    color: #980000;
}

.todaysTask {
    color: #FF7800
}

.overdueTask {
    color: #ff0000;
}

.required, .error {
    background-color: #f08377;
    color: #fff;
    padding: 10px;
    margin-bottom: 20px;
    border: 1px solid transparent;
    border-radius: 4px;
}

/*The nonPaddedError class is to remove the padding from interal error messages during the upgrade wizard*/
span.error.nonPaddedError{
    padding:0px;
}

div#generate_success.error{
    padding: 0px;
}

p.error {
    margin: 0;
}


.error {
    border: none;
}

.error:empty{
    padding:0px;
}

div#content p.error {
    margin: 0 0 20px 0;
    border-radius: 3px;
}

.required a:link, .error a:link {
    color: #fff;
    font-weight: 600;
    text-decoration: underline;
}

.required a:hover, .error a:hover {
    color: #534D64;
}

.success {
    color: #00ee00;
}

.rssItemDate {
    color: #666666;
}

.date {
    font-size: 13px;
    font-weight: bold;
    border-bottom: 1px solid;
    padding-right: 10px;
}

.dateFormat {
    font-weight: normal;
    font-style: italic;
}

.pageNumbers {
    color: white;
    font-weight: bold;
    margin: 0 8px 0 8px;
    padding: 0 8px 0 8px;
    position: static;
}

.contentBox {
    border-top: 1px solid #DDD;
    border-bottom: 1px solid #DDD;
    padding: 0 10px 0 0;
    margin: 10px 0 10px 0;
}

.contentBox td {
    padding-top: 0;
}

.teamNoticeBox {
    border: 1px solid;
    padding: 0;
    background: #fff;
    width: 100%;
}

.teamNoticeText {
    padding: 0 10px 0 10px;
}

.mceToolbarTop {
    border-bottom: 1px solid #CCCCCC !important;
}

#dashletCtrls {
    float: right;
}

ul#dashletCategories li a:link, ul#dashletCategories li a:visited {
    background: #eee;
}

ul#dashletCategories li a.current, ul#dashletCategories li a.current:hover {
    color: #444;
    background: transparent;
}

ul#dashletCategories li a:link:hover {
    border: 1px solid #ccc;
}

#moduleDashlets h3, #chartDashlets h3, #toolsDashlets h3 {
    margin-top: 13px;
}

#dashletSearch table tr td input[type=button] {
    vertical-align: top;
}

.x-dlg-btns button.x-btn-text:hover,
.x-dlg-btns .x-btn-focus button.x-btn-text {
    color: #000;
}

td.edit.view td {
    text-align: left;
}

td.edit.view td[align=right] {
    text-align: right;
}

#forecastsWorksheet tbody tr td,
#forecastsWorksheet tr td {
    padding: 3px 0 5px 0 !important;
}

#forecastsWorksheet tr.pagination td {
    padding: 0 !important;
}

#forecastsWorksheet tr.pagination td table td {
    padding: 3px 7px 3px 5px !important;
}

#forecastsWorksheet > tbody > tr > td, #forecastsWorksheet > tr > td, #forecastsWorksheet #activetimeperiods tr td {
    padding: 0 ! important;
    vertical-align: top;
}

#tab_general > form > table, #tab_general > form > table.detail th, #tab_accounts > table, #tab_accounts > table.detail th {
    border: 0;
}

#tab_accounts .detail.view .edit.view {
    margin-top: 0;
}

#tab_accounts #ieSelect > table, #ieAccount > table, #ieAccount > table td table {
    padding: 0pt ! important;
    border-collapse: collapse;
}

#importDialogContent {
    overflow: hidden;
}

#importDialogContent #importDiv {
    margin-top: 0;
}

.detail td.subdetail {
    padding: 0;
    border-bottom: medium none;
}

.detail td.subdetail table tr td {
    padding: 5px 6px;
}

#importOptions td {
    padding: 5px 6px;
}

#importOptions table {
    border-collapse: collapse;
}

#importOptions #chooser_choose_index_text, #importOptions #chooser_ignore_index {
    background: white;
    border: 0;
    text-align: left;
}

.login table tr td {
    padding: 0 !important;
    text-align: left;
}

.login {
    padding: 10px 6px 12px 10px !important;
}

.login .login_more {
    text-align: right;
}

#lastviewicon, #newrecordicon, #shortcuts_img, #lastviewicon_1, #newrecordicon_1, #shortcuts_img_1 {
    display: none;
}

#popup_query_form {
    padding-left: 0;
    padding-right: 0;
}

.emailaddresses > tbody > tr > td {
    padding-top: 8px;
    line-height: 40px;
}

.emailaddresses tr td[scope=row] {
    padding-left: 0 !important;
    padding-top: 0 !important;
}

#container_upload {
    margin-top: 7px;
}

.subTabs td {
    padding: 0 0.25em;
}

.sugarFeedDashlet {
    overflow: auto;
    max-height: 375px;
}

.sugarFeedDashlet td.list th, .sugarFeedDashlet td.list td[scope=col] {
    display: none;
}

.sugarFeedDashlet tr {
    height: auto;
}

.sugarFeedDashlet .byLineBox {
    width: 100%;
    position: relative;
    overflow: hidden;
}

.sugarFeedDashlet .byLineBox .byLineLeft {
    float: left;
}

.sugarFeedDashlet .byLineBox .byLineRight {
    display: inline;
    float: right;
    font-size: 79%;
}

iframe.teamNoticeBox {
    width: 99%;
    padding: 0;
}

.loading-indicator {
    background-image: url('../default/ext/resources/images/default/grid/loading.gif');
    background-repeat: no-repeat;
    background-position: left;
    padding-left: 20px;
    line-height: 16px;
    margin: 3px;
}

.x-sqs-list {
    border: 1px solid #d0d0d0;
    background: #d0d0d0;
    overflow: hidden;
}

.x-sqs-list-inner {
    overflow: auto;
    background: #FFF;
    position: relative;
    overflow-x: hidden;
}

.x-sqs-list-item {
    font: normal 12px 'Lato', arial, sans-serif;
    border: 1px solid #fff;
    white-space: nowrap;
    overflow: hidden;
    text-overflow: ellipsis;
    padding: 1px;
}

.x-sqs-list .x-sqs-selected {
    border: 1px dotted #f6f6f6 !important;
    background: #d0d0d0;
    cursor: pointer;
}

embed {
    background: transparent;
}

#massupdate_form {
    margin-top: 20px;
}

#massupdate_form .buttons {
    padding-bottom: 2px;
}

#selected_directory_children {
    border-left: 1px solid;
    padding: 3px;
}

.dashletPanel .hd .hd-center .dashletToolSet a {
    padding: 0 2px;
}

.dashletPanel .hd .hd-center .dashletToolSet a:last-child {
    padding-right: 0;
}

.dashletPanelMenu.wizard.import .bd .screen {
    padding: 20px;
    border: 0 none;
    height: 487px;
    overflow-x: hidden;
    overflow-y: auto;
    width: auto;
    display: block;
    background-color: #fff;
}

div.confirmTable {
    overflow: auto;
    width: 1056px;
    position: relative;
    margin-bottom: 20px;
}

#html_div p {
    margin: 12px 0;
}

#html_div p:first-child {
    margin: 0 0 12px 0;
}

.h3Row {
    margin-top: 10px;
    vertical-align: middle;
    background-repeat: repeat-x;
    background-position: top;
}

.h3Row td {
    padding: 0px;
}

h4, h5 {
    margin-bottom: 2px;
    padding-left: 4px;
}

hr {
    border: 0;
    border-top: 1px solid #cccccc;
    background-color: #cccccc;
    color: #cccccc;
    height: 1px;
    clear: both;
}

a:link, a:visited, a:hover {
    text-decoration: underline;
}

.buttonSlide {
    border: 0;
}

.buttonSlide .yui-hd {
    border: 0;
    background-color: transparent;
    padding: 0;
}

.buttonSlide.yui-module .yui-hd .toggle em {
    background-image: url('../../../../index.php?entryPoint=getImage&imageName=slider_button_more.png');
    background-repeat: no-repeat;
    display: inline;
    overflow: hidden;
    text-indent: 9999px;
    float: right;
    text-align: right;
    height: 14px;
    width: 14px;
}

.buttonSlide.yui-module.yui-closed .yui-hd .toggle em {
    background-image: url('../../../../index.php?entryPoint=getImage&imageName=slider_button_less.png');
}

.view {
    border-bottom: 1px solid;
    border-top: 2px solid;
}

.list tr.pagination td table td {
    background: #FAFAFA none repeat scroll 0 0;
    color: #666666;
}

.td_alt, .list tr th, .list tr td[scope=col], .edit .list tr th, .edit .list tr td[scope=col] {
    border-left: none;
    border-right: none;
}

/*// MODULE TITLE */

.moduleTitle {
}

.moduleTitle span.utils {
    display: none;
}

.moduleTitle > h2 > img {
    display: none;
}

.moduleTitle h2 {
    display: block;
    float: left;
    font-size: 26px;
    color: #534D64;
    text-transform: uppercase;
    letter-spacing: 2px;
    margin: 0px 0 40px 0;
    font-weight: 300;
}

.moduleTitle > h2 > img {
    display: none;
}

.moduleTitle h2 span.pointer {
    padding: 0 8px;
    font-size: 18px;
    line-height: 16px;
}

ul.subTabs {
    padding: 4px 0;
    margin: 0;
    border: none;
    font: 12px 'Lato', Arial, Verdana, Helvetica, sans-serif;
}

ul.subTabs li {
    list-style: none;
    margin: 0;
    display: inline;
}

.activeSubTab, ul.subTabs li a.activeSubTab:link, ul.subTabs li a.activeSubTab:visited, ul.subTabs li a.activeSubTab:hover {
    font-weight: bold;
}

ul.subTabs li a {
    padding: 0 8px 0 8px;
    margin: 0;
    border-right: 1px solid;
    border-bottom: none;
    text-decoration: none;
}

ul.subTabs li a:link, ul.subTabs li a:visited {
    text-decoration: none;
}

.subTabMore {

    text-decoration: none;
    padding-top: 3px;
}

#newRecord form {
    border-bottom: 1px solid;
}

a.utilsLink:link, a.utilsLink:visited {
    font-weight: normal;
    text-decoration: underline;
    padding-bottom: 3px;
}

a.tabFormAdvLink:link, a.tabFormAdvLink:visited, a.tabFormAdvLink:hover {
    text-decoration: none;
    line-height: 20px;
    margin-right: 2px;
}

#globalLinks a {
    color: #ffffff;
}

#globalLinks ul li a {
    max-width: 150px !important;
    color: #3C8DBC;
}

#globalLinks ul li a:hover {
    max-width: 150px !important;
    color: #ffffff;
}

#globalLinks ul li {
    padding: 0;
}

#themepickerLinkSpan a {
    color: #444444;
}

ul.tablist, ul.subpanelTablist {
    border-bottom: 2px solid;
}

ul.tablist li a, ul.subpanelTablist li a {
    border-top: 2px solid;
    border-right-color: #cccccc;
    border-top: none;
    border-bottom: none;
}

ul.tablist li a:hover, ul.subpanelTablist li a:hover {
    border-top: 2px solid;
}

ul.tablist li a.current, ul.tablist li a.current:hover {
    border-bottom: 2px solid #f6f6f6;
    font-weight: bold;
}

ul.subpanelTablist li a.current, ul.subpanelTablist li a.current:hover {
    border-bottom: 2px solid #fff;
    font-weight: bold;
}

.subpanelTabForm .h3Row {
    border-top: 1px solid #dddddd;
    background-image: none;
}

.pagination button {
    border-color: #c1c1c1;
    background-color: #f7f7f7;
    color: #333333;
}

.pagination button [title="Return to List"]:hover {
    background-image: none;
    color: #fff;
}

#colorPicker {
    border-right: 2px solid #DDDDDD;
    padding: 8px 4px 4px 0;
    margin-right: 1px;
}

#colorPicker span {
    color: #cccccc;
}

#colorPicker #themepickerLinkSpan {
    color: #444444;
    text-decoration: underline;
    font-size: 12px;
    font-weight: 400;
}

#colorPicker #themepickerLinkSpan:hover {
    color: #0B578F;
}

.ygrid-row, .ygrid-hd, .ygrid-hd-body, .ygrid-hd-body span {
    font-size: 8pt;
}

.teamNoticeBox {
    border-color: #abc3d7;
    color: #444444;
}

ul.tablist li a.activeSubTab:hover {
    border-bottom-color: #ddd;
    color: #000000;
}

ul.subpanelTablist li a.activeSubTab:hover {
    color: #000000;
}

#search input[name=query_string] {
    border-color: #6fb0e4;
    background-color: #f6fafd;
}

#newRecord form a:link, #newRecord form a:visited {
    color: #666666;
}

#newRecord form a:hover {
    color: #444444;
}

.list tr.pagination td table td a:link,
.list tr.pagination td table td a:visited,
.reportGroupByDataChildTablelistViewThS1 a:link,
.reportGroupByDataChildTablelistViewThS1 a:visited,
.list tr th,
.list tr th a:link,
.list tr th a:visited,
.list tr td[scope=col],
.list tr td[scope=col] a:link,
.list tr td[scope=col] a:visited,
.list tr.pagination td table td span.pageNumbers {
    color: #ffffff;
}

.evenListRowS1 td, .oddListRowS1 td {
    color: #534D64;

}

.evenListRowS1 td {
    background: #f5f5f5;
}

.oddListRowS1 td {
    background: #fff;
}

.evenListRowS1:hover td {
    background: #FAF7CF;
}

.oddListRowS1:hover td {
    background: #FAF7CF;
}

.detail table, table.detail {
    background-color: #cbdae6;
}

.detail tr td[scope="row"] {
    color: #000000;
    background-color: #f6f6f6;
    border-color: #cbdae6;
}

.detail h4 {
    color: #444444;
}

.detail tr th {
    border-color: #cbdae6;
}

.detail tr td {
    color: #444444;
    border-color: #cbdae6;
    background-color: #fff;
}

.detail tr td a:link, .detail tr td a:visited, .detail tr td a:hover {
    color: #0b578f;
}

.edit td[scope=row] {
    color: #817D8D;
}

#EditView hr {
    border-color: #abc3d7;
}

.edit {
    color: #333333;
    background-color: #f6f6f6;
}

.detail .edit td {
    background-color: #fff !important;
    border-bottom: 0 !important;
}

.other {
    border-color: #abc3d7;
    background-color: #cbdae6;
}

.other td {
    color: #444444;
    background-color: #ffffff;
    border-left-color: #dfdfdf;
}

.other td[scope=row] {
    color: #000000;
    background-color: #fafafa;
}

.other td.edit {
    color: #000000;
    background-color: #f6f6f6;
}

a.tabFormAdvLink:link, a.tabFormAdvLink:visited {
    color: #444444;
}

.monthCalBody {
    background-color: #abc3d7;
}

.monthFooter td {
    border-top-color: #abc3d7;
    border-bottom-color: #abc3d7;
    background-color: #ffffff;
}

.monthHeader a:hover, .monthViewDayHeight a:hover {
    color: #0b578f;
}

.monthCalBodyTH th[scope=row], .monthViewDayHeight td[scope=row] {
    background-color: #ebebeb;
}

.monthCalBodyTH th {
    background-color: #fafafa;
    color: #444444;
    border-color: #abc3d7 !important;
}

.monthViewDayHeight td {
    border-color: #abc3d7;
    background-color: #ffffff;
    color: #444444;
}

.monthViewDayHeight td[class=weekEnd] {
    background-color: #f6f6f6;
}

.monthCalBodyDayItem {
    background-color: #ffffff;
    border-top-color: #abc3d7;
    border-bottom-color: #ddd;
}

.monthCalBody td {
    background-color: #fff;
    color: #444444;
}

.monthCalBody th a {
    color: #000000;
}

.yearCalBody {
    border: none;
}

.yearCalBodyMonth {
    background-color: #efefef !important;
    border-top: 2px solid #3C8DBC;
    border-bottom: 2px solid #fff;
}

.yearCalBody .monthHeader {
    border: none;
}

.yearCalBodyMonth #daily_cal_table {
    border-top: #abc3d7;
}

.yearCalBodyMonth #daily_cal_table .monthCalBodyTHDay {
    border-color: #abc3d7;
}

.yearCalBodyMonth > a {
    color: #000000;
}

h5.calSharedUser {
    color: #444444;
}

.monthHeader {
    color: #444;
    background-color: #fff;
    border-color: #abc3d7;
    background-image: url('../../../../index.php?entryPoint=getImage&imageName=bg.gif');
}

.subpanelTabForm {
    border-color: #3C8DBC;
    color: #000000;
    background-color: #ffffff;
}

ul.tablist, ul.subpanelTablist {
    border-bottom-color: #3C8DBC;
}

ul.tablist li a:hover, ul.subpanelTablist li a:hover {
    background: #fafafa;
    border-color: #3C8DBC;
}

ul.tablist li a, ul.subpanelTablist li a {
    background-color: #fff;
    border-color: #dddddd;
}

ul.tablist li a:link, ul.tablist li a:visited, ul.subpanelTablist li a:link, ul.subpanelTablist li a:visited {
    color: #444444;
}

ul.tablist li a:hover, ul.subpanelTablist li a:hover {
    background: #fafafa;
}

ul.subpanelTablist li a.current, ul.subpanelTablist li a.current:hover {
    color: #4f4f4f;
    background: #fff;
    border-right-color: #cccccc;
    border-top: none;
    border-bottom: none;
}

ul.tablist li a.current:link, ul.tablist li a.current:visited, ul.tablist li a.current:hover {
    background: #f6f6f6;
    border-bottom-color: #f6f6f6;
    border-right-color: #abc3d7;
    border-top-color: #abc3d7;
}

#change_layout {
    border: 0;
}

.olCgClass td {
    border-bottom-color: #abc3d7;
}

.olBgClass {
    background-color: #abc3d7;
}

.yui-navset .yui-nav, .yui-navset .yui-navset-top .yui-nav, .yui-layout .yui-layout-hd {
    border-bottom: 1px solid #ABC3D7;
}

.yui-layout .yui-layout-unit div.yui-layout-bd, .yui-navset .yui-content, .yui-navset .yui-navset-top .yui-content {
    border-color: #ABC3D7;
}

.yui-navset .yui-nav .selected a, .yui-navset .yui-nav .selected a em, .yui-navset .yui-nav a, .yui-navset .yui-nav a em, .yui-navset .yui-nav a, .yui-navset .yui-navset-top .yui-nav a {
    border-color: #ABC3D7;
}

a.sugar-tab-close, .yui-navset .yui-nav a.sugar-tab-close, .yui-navset .yui-nav .selected a.sugar-tab-close {
    background: transparent url('../../../../index.php?entryPoint=getImage&themeName=SuiteP&imageName=sugar-yui-sprites.png') no-repeat scroll 0 -70px;
}

ul.yui-nav li.selected {
    background: #3C8DBC;
}

ul.nav-tabs {
    border: hidden;
    margin: 16px 0 16px 0;
}

ul.nav-tabs > li > a, ul.nav-tabs > li.active > a:focus {
    font-weight: 400;
    letter-spacing: 2px;
    font-size: 13px;
    text-transform: uppercase;
    background-color: #BFCAD3;
    margin: 0 2px 0 2px;
    color: #ffffff;
    line-height: 32px;
    border-color: #eee #eee #fff;
}

ul.nav-tabs > li:first-of-type > a {
    background-color: #BFCAD3;
    margin: 0 2px 0 0;
    color: #ffffff;
}

a.first-tab-xs {
    /*TODO: fix long tabs*/
    background-color: #778591 !important;
    border-bottom: none !important;
    padding-right: 30px !important;
    background-image: none, url("../../../../index.php?entryPoint=getImage&themeName=SuiteP&imageName=p_create_arrow.svg"), url("../../../../index.php?entryPoint=getImage&themeName=SuiteP&imageName=p_create_arrow.png");
    background-repeat: no-repeat;
    background-position: 90% 120%;
    background-origin: border-box;
    background-size: 10px 95px;
}

#first-tab-menu-xs.dropdown-menu {
    padding: 8px !important;
    margin: 0 0 0 1px !important;
}

#first-tab-menu-xs.dropdown-menu > li > a{
    border-bottom: 1px solid #93A0AB;
}

#first-tab-menu-xs.dropdown-menu > li:last-of-type > a{
    border-bottom: none;
}


#first-tab-menu-xs.dropdown-menu {
    border-top-right-radius: 4px;
}

#first-tab-menu-xs.dropdown-menu,
#first-tab-menu-xs.dropdown-menu > li,
#first-tab-menu-xs.dropdown-menu > li > a {
    background-color: #778591 !important;
}

ul.nav-tabs > li:first-of-type > a:hover {
    background-color: #BFCAD3;
    color: #ffffff;
    border-color: #eee #eee #fff;
    margin: 0 2px 0 0;
}

ul.nav-tabs > li:only-child {
    float: right;
}

ul.nav-tabs > li > a:hover {
    background-color: #BFCAD3;
    color: #ffffff;
    border-color: #eee #eee #fff;
}


ul.nav-tabs > li.active > a,  ul.nav-tabs > li.active > a:focus {
    background-color: #778591;
    color: #ffffff;
    border-color: #eee #eee #fff;
    margin-left: 0px;
}

ul.nav-tabs > li.active > a:hover{
    background-color: #778591;
    color: #ffffff;
    border-color: #eee #eee #fff;
}

li#tab-actions > a {
    cursor: pointer;
    background-color: #F08377;
    padding-right: 42px;
    background-image: none, url("../../../../index.php?entryPoint=getImage&themeName=SuiteP&imageName=p_create_arrow.svg"), url("../../../../index.php?entryPoint=getImage&themeName=SuiteP&imageName=p_create_arrow.png");
    background-repeat: no-repeat;
    background-position: 80% 120%;
    background-origin: border-box;
    background-size: 10px 95px;
    border-color: #F08377;
    border-bottom: #ffffff;
}

li#tab-actions > a:hover {
    cursor: pointer;
    background-color: #F08377;
    background-image: none, url("../../../../index.php?entryPoint=getImage&themeName=SuiteP&imageName=p_create_arrow.svg"), url("../../../../index.php?entryPoint=getImage&themeName=SuiteP&imageName=p_create_arrow.png");
    color: #ffffff;
}

li#tab-actions > ul.dropdown-menu {
    left:auto;
    right: 0px;
    background-color: #F08377;
    margin-right: 2px;
    border-top-left-radius: 4px;
    border-top-right-radius: 0px;
    border-bottom-left-radius: 4px;
    border-bottom-right-radius: 4px;
}

li#tab-actions > ul.dropdown-menu li {
    background-color: #F08377;
    border-bottom: 1px solid #FA988D;
}

li#tab-actions > ul.dropdown-menu input {
    width: 100%;
    text-align: left;
}

li#tab-actions > ul.dropdown-menu a,
li#tab-actions > ul.dropdown-menu .button,
li#tab-actions > ul.dropdown-menu .button:hover,
li#tab-actions > ul.dropdown-menu .button:focus,
li#tab-actions > ul.dropdown-menu .button:active,
li#tab-actions > ul.dropdown-menu .open > .dropdown-toggle.btn-primary {
    background-color: #F08377;
    text-transform: capitalize !important;
}

li#tab-actions > ul.dropdown-menu li:last-of-type a {
    background-color: #F08377;
    border: none;
}

div.tab-content {
    background-color: #ffffff;
    padding: 24px;
    border: 1px solid transparent;
    border-bottom-left-radius: 4px;
    border-top-right-radius: 4px;
    border-bottom-right-radius: 4px;
}

#basic_search_link {
    margin-left: 6px !important;
}

#ajaxStatusDiv {
    background: #ffffff;
    color: #c60c30;
    position: fixed;
    opacity: .8;
    filter: alpha(opacity=80);
    z-index: 20;
    top: 7px;
    border: 1px solid #aaa;
    padding: 5px;
}

div#chartDashlets {
    overflow-y: auto;
}

.detail508 tr td[scope="col"] {
    background-color: #F6F6F6;
    border-color: #CBDAE6;
    color: #000000;
    text-align: right;
    white-space: nowrap;
}

td.teamset-row, .edit tr td.teamset-row, .edit tr td table tr td.teamset-row {
    padding: 5px !important;
}

span#selectedRecordsTop {
    color: #fff;
}

ul.clickMenu {
    list-style: none;
    padding: 0;
    margin: 0 !important;
    vertical-align: bottom;
    color: #ffffff;
    display: inline-block;
    border-radius: 3px;
    background: #94A6B5;
}

ul.clickMenu form {
    float: left;
    display: block;
}

#globalLinksModule ul.clickMenu.SugarActionMenu li a:hover,
#globalLinksModule ul.clickMenu li:hover span,
ul.SugarActionMenuIESub li a:hover, ul.clickMenu.SugarActionMenu li a:hover, ul.clickMenu.SugarActionMenu li span.subhover:hover,
ul#globalLinksSubnav li a:hover, ul#quickCreateULSubnav li a:hover,
ul.clickMenu li ul.subnav li a:hover, ul.clickMenu li ul.subnav li input:hover, ul.clickMenu.subpanel.records li ul.subnav li a:hover, ul.clickMenu ul.subnav-sub li a:hover {
    color: #3C8DBC;
}

ul.clickMenu > li, ul.SugarActionMenuIESub li {
    background-color: #94A6B5;
    float: left;
    margin: 0;
    list-style: none;
    position: relative;
    cursor: pointer;
    -webkit-transition: all 0.3s ease-out;
    -moz-transition: all 0.3s ease-out;
    -o-transition: all 0.3s ease-out;
    transition: all 0.3s ease-out;
    padding: 5px;
    color: #ffffff;
    border-radius: 3px;
}

ul.SugarActionMenuIESub li a,
ul.clickMenu li a, .list tr.pagination td.buttons ul.clickMenu > li > a:link, .list tr.pagination td.buttons ul.clickMenu > li > a {
    display: block;
    text-decoration: none;
    float: left;
    margin: 0 5px 0 0;
    color: #fff;
}

.list tr.pagination td.buttons ul.clickMenu:hover > li > a:link, .list tr.pagination td.buttons ul.clickMenu:hover > li > a {
    color: #fff;
}

ul.clickMenu li.single a {
    padding-right: 8px !important;
}

ul.clickMenu li a:hover {
    text-decoration: none !important;
}

ul.clickMenu li span {
    width: 20px;
    height: 16px;
    float: left;
    background-image: none, url("../../../../themes/SuiteP/images/p_pag_tools.svg"), url("../../../../themes/SuiteP/images/p_pag_tools.png");
    background-repeat: no-repeat;
    background-position: 9px 5px;

    cursor: pointer;
}

ul.clickMenu li span.ab {

}

ul.clickMenu li span.subhover {
    cursor: pointer;
}

ul.clickMenu li ul.subnav, ul.clickMenu ul.subnav-sub, ul.SugarActionMenuIESub {
    list-style: none;
    position: absolute;
    left: 0;
    top: 28px;
    background: #fff;
    margin: 0;
    display: none;
    float: left;
    width: auto;
    border: 1px solid #ccc;

    padding: 8px 0;
    z-index: 10;
    overflow: hidden;
}

ul.clickMenu li ul.subnav li, ul.clickMenu ul.subnav-sub li, ul.SugarActionMenuIESub li {
    margin: 0;
    padding: 0;
    clear: both;
    width: 100%;
    white-space: nowrap;

}

ul.clickMenu.subpanel.records {
    background-color: #eee;
    border: 1px solid #cccccc;
    background-image: none;
}

ul.clickMenu.subpanel.records li a {
    color: #aaa;
}

ul.clickMenu.subpanel.records > li div:hover a {
    color: #fff !important;
}

ul.clickMenu.subpanel.records li > span {
    opacity: .5;
    height: 16px;
    width: 17px;
    padding: 0 5px 0 0 !important;
    background-position: 50% -28px;
}

ul.clickMenu.subpanel.records:hover li > span {

}

ul.clickMenu.subpanel.records li ul.subnav li a span {
    height: 0;
    width: 0;
    background-image: none;
}

ul.clickMenu.button li span.ab:hover {
    background-position: 50% 0;

}

ul.clickMenu.button li > span {
    width: auto;
    background-position: 50% -20px;
    padding: 3px 15px 3px 10px !important;
    height: auto;
}

ul.clickMenu.button:hover li > span {

}

ul.clickMenu.button li > span a {
    padding: 0 !important;
}

ul.clickMenu.button span {
    padding-right: 5px;
}

ul.clickMenu.button li ul.subnav {
    width: auto;
}

ul.clickMenu li a.disabled {
    color: gray !important;
    cursor: default !important;
}

.oddListRowS1:hover td ul.clickMenu.subpanel.records, .evenListRowS1:hover td ul.clickMenu.subpanel.records {
    background: #dddddd;
    border: 1px solid #AAAAAA;
}

.oddListRowS1:hover td ul.clickMenu.subpanel.records li a, .evenListRowS1:hover td ul.clickMenu.subpanel.records li a {
    color: #000;
}

.oddListRowS1:hover td ul.clickMenu.subpanel.records li span, .evenListRowS1:hover td ul.clickMenu.subpanel.records li span {
    opacity: 1;
}

ul.clickMenu li ul.subnav li a, ul.clickMenu li ul.subnav li input, ul.subnav-sub li a, ul.SugarActionMenuIESub li a {
    float: left;
    background: #fff;
    padding: 1px 10px !important;
    border: 0 !important;
    width: 100%;
    text-align: left;
    font-size: 12px !important;
    color: #000;

}

ul.clickMenu li ul.subnav li input {
    padding: 2px 10px !important;
    width: 100%
}

ul.SugarActionMenuIESub li a:hover,
ul.clickMenu li ul.subnav li a:hover, ul.clickMenu li ul.subnav li input:hover, ul.clickMenu.subpanel.records li ul.subnav li a:hover, ul.clickMenu ul.subnav-sub li a:hover {
    background-color: #3C8DBC;
    color: #fff;
    font-weight: normal !important;
    font-size: 12px !important;
    cursor: pointer;
    text-shadow: none;

}

td.paginationActionButtons ul.clickMenu .massall,
ul#selectLink.clickMenu .massall, td.selectCol .massall {
    float: left;
    margin: 2px 0 0 4px;
}

td.paginationActionButtons ul.selectmenu > li > a, td.selectCol ul.selectmenu > li > a, ul#selectLink.clickMenu > li > a {
    padding: 0 !important;
}

ul.clickMenu.showLess .moreOverflow, ul.clickMenu.showLess .moduleMenuOverFlowLess, ul.clickMenu.showMore .moduleMenuOverFlowMore {
    display: none;
}

ul#selectLink.clickMenu {
    height: 17px;
    min-width: 20px;
    background-image: none;
}

td.paginationActionButtons ul.clickMenu #massall,
ul#selectLink.clickMenu #massall {
    float: left;
    margin: 1px 4px;
}

.selectActions.clickMenu {
    display: none;
}

ul.clickMenu.show {
    display: inline-block;
}

ul#selectLink.clickMenu > li > a {
    padding-left: 0 !important;
}

ul#selectLink.clickMenu li span {
    height: 17px;
}

ul#selectLink.clickMenu li ul.subnav {

}

ul#detailViewActions.clickMenu {
    margin-top: 2px !important;
}

#selectActions.clickMenu {
    display: none;
}

.selectActionsDisabled {
    display: inline-block;
    background-color: #94A6B5;
    border-radius: 3px;
    vertical-align: bottom;
}

.selectActionsDisabled span {
    width: 19px;
    height: 17px;
    float: left;
    background-image: none, url("../../../../themes/SuiteP/images/p_pag_tools.svg"), url("../../../../themes/SuiteP/images/p_pag_tools.png");
    background-repeat: no-repeat;
    background-position: 9px 7px;
    opacity: .4;
}

.selectActionsDisabled span.ab {
    padding-left: 5px;
}

.selectActionsDisabled a, #selectActionsDisabled a:hover {
    float: left;
    display: inline-block;
    text-decoration: none !important;
    color: #C9D2DA !important;
    padding: 2px !important;
    padding: 1px !important;
    font-weight: normal;
    font-size: 14px;
}

#quickCreate {
    float: right;
}

#quickCreate ul.clickMenu {
    background: none;
    border: 0 none;
    padding-right: 0;
    font-family: 'Lato', Lato, Arial, sans-serif;
}

#quickCreate ul.clickMenu > li {
    width: 50px;
    height: 43px;

}

#quickCreate ul.clickMenu li > span {
    background: url('../../../../index.php?entryPoint=getImage&imageName=quick-create.png') no-repeat center center;
    height: 43px;
    width: 50px;
}

#quickCreate ul.clickMenu > li:hover {
    background-color: #276499;
}

ul#globalLinksSubnav li {
    min-width: 120px;
}

ul#globalLinksSubnav, ul#quickCreateULSubnav,
#quickCreate ul.clickMenu li ul.subnav, #globalLinksModule ul.clickMenu li ul.subnav {
    top: 43px;
    right: 0;
    left: auto;
    padding: 10px 0;
    border: 1px solid #999;
    width: 100%;
}

#quickCreate ul.clickMenu li ul.subnav {
    width: auto;
}

#globalLinksSubnav li a, #quickCreateULSubnav li a,
#quickCreate ul.clickMenu li ul.subnav li a, #globalLinksModule ul.clickMenu li ul.subnav li a {
    padding: 4px 10px !important;
    font-size: 13px !important;
    color: #666666 !important;
    line-height: 1.45;
}

#quickCreateULSubnav li.moduleMenuOverFlowLess a, #quickCreateULSubnav li.moduleMenuOverFlowMore a,
#quickCreate ul.clickMenu li ul.subnav li.moduleMenuOverFlowMore a, #quickCreate ul.clickMenu li ul.subnav li.moduleMenuOverFlowLess a {
    color: #999 !important;
}

#quickCreate ul.clickMenu li ul.subnav li a:hover, #globalLinksModule ul.clickMenu li ul.subnav li a:hover, #quickCreate ul.clickMenu li ul.subnav li.moduleMenuOverFlowMore a:hover, #quickCreate ul.clickMenu li ul.subnav li.moduleMenuOverFlowLess a:hover {
    color: #fff !important;
}

ul.clickMenu li ul.subnav li a:hover .showLessArrow, ul.clickMenu li ul.subnav li a:hover .showMoreArrow {
    background-position: center 8px;
    opacity: 1;
}

#quickCreate ul.clickMenu li ul.subnav li.moduleMenuOverFlowMore a img, #quickCreate ul.clickMenu li ul.subnav li.moduleMenuOverFlowLess a img {
    opacity: .6;
}

.view, table.view td {
    border: none;
}

#ajaxHeader {
    float: left;
}

.selectActionsDisabled {
    padding: 4px 8px 5px 8px;
    margin: 0 3px 0 0px;
    cursor: pointer;
    font-size: 13px;
}

a#create_link.utilsLink {
    color: #fff;
    background-color: #3C8DBC;
    border: none;
    padding: 5px 8px 5px 8px;
    -webkit-transition: all 0.2s ease-out;
    -moz-transition: all 0.2s ease-out;
    -o-transition: all 0.2s ease-out;
    transition: all 0.2s ease-out;
    text-decoration: none;
}

a#create_link.utilsLink:hover {
    background-color: #008080;
    -webkit-transition: all 0.2s ease-out;
    -moz-transition: all 0.2s ease-out;
    -o-transition: all 0.2s ease-out;
    transition: all 0.2s ease-out;
}

select {
    padding: 4px;
}

a:link {
    text-decoration: none;
}

iframe.teamNoticeBox {
    width: 100%;
    overflow: auto;
}

#globalLinks ul li a {
    text-decoration: none;
}

.globalLinks-desktop ul{
    top: 90px !important;
}

.globalLinks-desktop #usermenu {
    height: 90px;
}
.iconed {
    padding: 5px 5px 2px 0;
    margin-left: 5px;
    float: left;
}

#query_string {
    margin: 0;
}

.dashletPanel {
    padding: 0;
    margin: 15px 15px 15px 0px;
}

.hd-center {
    padding: 0;
    margin: 0;
}

.bd {
    padding: 0;
    margin: 0;
}

.view, table.view {
    padding: 0;
    margin: 0;
    background: #fefefe;
}

.evenListRowS1 {
    background: #efefef;
}

.monthHeader {
    border: none;
    background: #efefef;
    padding: 5px;
}

.toggler {
    margin: 10px;
}

.buttons input#btn_view_change_log {
    background-color: #AA9DCC;
}

.buttons input#btn_view_change_log:hover {
    background-color: #9589b3;
}

.detail h4 {
    font-weight: bold;
    margin: 10px;
    text-align: left;
    border: none;
}

#dialog {
    text-align: center;
    overflow: hidden;
    zoom: 1;
    padding: 25px;
    z-index: 1;
    background-opacity: 0.6;
}

#overlay {
    position: fixed;
    top: 0;
    left: 0;
    background-color: #fff;
    width: 100%;
    height: 100%;
    display: none;
}

#moduleDashletsList {
    height: auto;
}

#dashletsList {
    max-height: 500px !important;
    overflow: hidden;
}

#dashletsDialog_c {
    margin-left: -125px;
    margin-top: -50px;
}

button[disabled]:hover, input[type=submit][disabled]:hover, input[type=reset][disabled]:hover, input[type=button][disabled]:hover {
    border: none;
    background-color: #777777;
    color: #000000;
}

.iconed_dull {
    opacity: 0.6;
}

.dashletNonTable {
    padding: 0 5px 0 10px;
}

a.crumbLink {
    font-size: 14px;
}

span.crumbLink {
    font-size: 14px;
}

#settingsDialog table.view {
    padding: 10px;
    margin: 5px 0 5px 0;
}

.view tr {
    padding: 5px 0 5px 0;
}

.view tr

#mbfooter .yui-layout-hd td {
    background: none;
}

select, textarea {
    border: 1px solid #ccc;
    padding: 4px;
}

select:focus {
    border: 1px solid #3C8DBC;
    padding: 4px;
}

.chartContainer table tr td {
    padding: 3px;
}

.tabForm {
    border: none;
    background: #ffffff;
}

#create_image {
    display: none;
}

a#delete_listview_top:hover {
    color: #ffffff;
    font-size: 14px;
}

#add_dashlets {
    display: none;
}

.about_suite {
    padding: 0 25px 0 0;
    float: left;
    max-width: 550px !important;
}

.about_suite h3 {
    font-weight: normal;
    font-size: 18px;
}

.about_suite ul li {
    font-size: 14px;
    margin-bottom: 10px;
    color: #777777;
}

#about_menu {
    margin-top: 10px;
    margin-bottom: 20px;
    padding-left: 0;
}

#about_table {
    width: 100%;
}

#about_header {
    padding: 10px 15px 20px 15px;
}

#about_menu li {
    list-style-type: square;
}

#featuring {
    padding: 10px 0 0 0;
    font-size: 14px;
    color: #777777;
}

.wrapper {
    border: 1px solid #000;
    display: inline-block;
    position: relative;
}

.wrapper input,
.wrapper button {
    background-color: transparent;
    border: 0;
}

.wrapper button {
    position: absolute;
    right: 0;
    top: 0;
}

.wrapper input {
    padding-right: 30px;
}

input[type=text].cstm_code {
    resize: both;
    width: 200px;
    height: 200px;
}

#moduleDashletsList {
    max-height: 375px !important;
}

#caseStyleUser {
    background: #f7f7f7;
    border: 1px solid #cccccc;
    margin: 10px;
    padding: 10px;
}

#caseStyleContact {
    background: #DEDEDE;
    border: 1px solid #cccccc;
    margin: 10px;
    padding: 10px;
}

#caseStyleInternal {
    background: #00EEEE;
    border: 1px solid #cccccc;
    padding: 10px;
    margin: 10px 60px 10px 10px;
}

.caseUpdateImage {
    margin: 0 5px 0 0;
}

.caseUpdate {
    margin: 5px 0 0 15px;
}

#extramargin {
    margin: 0 0 0 50px;
}

#lessmargin {
    margin: 0 50px 0 0;
}

.themePicker {
    padding-top: 1em;
}

.themePicker td {
    padding: 0 !important;
}

.themePicker > table > tbody > tr > td {
    text-align: left;
    vertical-align: top;
    width: 100%;
}

.themePicker hr {
    margin: 0;
}

#themepickerLinkSpan {
    cursor: pointer;
}

#colorPicker {
    padding: 8px 5px 0 7px;
}

#colorPicker ul {
    border: none;
    padding: 3px 0 0 0;
    margin: 0 0 0 10px;
}

#colorPicker ul li {
    list-style-type: none;
    display: inline;
    padding: 0;
    cursor: pointer;
    margin: 0;
}

#themeName {
    font-weight: bold;
}

#leftColumn {
    left: 10px;
    position: absolute;
    float: left;
    width: 14.5em;
}

#color_menu, #font_menu {
    width: 200px;
    height: 15px;
    margin: 0;
    padding: 0;
}

#color_menu li, #font_menu li {
    float: left;
    height: 15px;
    width: 15px;
}

#themepickerDialog div[class="ft"] {
    display: none;
}

#stylepicker {
    border-width: 1px;
    margin: 0;
    padding: 0;
    width: auto;
}

#themepickerDialog_c {
    right: 2em;
    top: 3em;
}

.headerlinks a:link, .headerlinks a:visited {
    color: #ffffff;
    padding: 14px 5px 14px 0;
    width: 100%;
}

.headerlinks a:hover {
    color: #428BCA;
}

.navbar-inverse {
    background: #534D64 !important;
}

.nav-pills li {
    display: inline-block;
}

ol, ul, dl {
    margin: 0;
}

.form-signin img {
    max-width: 95% !important;
}

.form-signin .form-signin-heading,
.form-signin .checkbox {
    margin-bottom: 10px;
}

.form-signin .checkbox {
    font-weight: normal;
}

.form-signin .form-control {
    position: relative;
    height: auto;
    -webkit-box-sizing: border-box;
    -moz-box-sizing: border-box;
    box-sizing: border-box;
    padding: 10px;
    font-size: 16px;
}

#bigbutton {
    border-radius: 0;
    padding: 10px 0 10px 0;
}

div.input-group input {
    margin: 0 auto;
    min-width: 100% !important;
    max-width: 100% !important;
}

.button-primary:active, .button-primary.active, .open > .dropdown-toggle.btn-primary {
    background-image: none;
}

.button-primary.disabled,
.button-primary[disabled],
fieldset[disabled] .btn-primary,
.button-primary.disabled:hover,
.button-primary[disabled]:hover,
fieldset[disabled] .btn-primary:hover,
.button-primary.disabled:focus,
.button-primary[disabled]:focus,
fieldset[disabled] .btn-primary:focus,
.button-primary.disabled.focus,
.button-primary[disabled].focus,
fieldset[disabled] .btn-primary.focus,
.button-primary.disabled:active,
.button-primary[disabled]:active,
fieldset[disabled] .btn-primary:active,
.button-primary.disabled.active,
.button-primary[disabled].active,
fieldset[disabled] .btn-primary.active {
    background-color: #808F9C;
    border-color: #808F9C;
}

.button-primary .badge {
    color: #3C8DBC;
    background-color: #fff;
    padding: 5px;
}

#EditView_tabs .edit .button,
#EditView_tabs .id-ff-remove,
#EditView_tabs .edit [type="button"],
#conditionLines [type="button"],
#actionLines [type="button"],
#deleteGroup img {
    margin-right: 4px;
    padding: 0px;
    background-color: #F08377;
    border: 1px solid #F08377;
    border-radius: 4px;
}

#EditView_tabs .id-ff-remove, #EditView_tabs .edit [type="radio"]  {
    margin-top: 8px;
}

#EditView_tabs .edit [type="radio"], #EditView_tabs .edit [type="checkbox"]  {
    margin-top: 20px;
}

#EditView_tabs .id-ff-remove img,
#EditView_tabs .edit [type="button"] img,
#conditionLines [type="button"] img,
#actionLines [type="button"] img {
    content: url('../../../../index.php?entryPoint=getImage&themeName=SuiteP&imageName=id-ff-remove-nobg.png');
    height: 32px;
    width: 32px;
}

<<<<<<< HEAD
#EditView_tabs span.id-ff.multiple [type="button"] img,
#conditionLines span.id-ff.multiple [type="button"] img {
    content: none;
}

input#btn_ConditionLine.button[type="button"],
input#btn_ActionLine.button[type="button"] {
    padding: 0 10px;
    color: white;
=======
#deleteGroup img {
    content: url('../../../../index.php?entryPoint=getImage&themeName=SuiteP&imageName=id-ff-clear.png');
    height: 32px;
    width: 32px;
>>>>>>> 188f4d79
}

.emailaddresses > tbody:nth-child(1) > tr > td:nth-child(1) button img {
    content: url('../../../../index.php?entryPoint=getImage&themeName=SuiteP&imageName=id-ff-add.png');
    height: 32px;
    width: 32px;
}


.emailaddresses button {
    content: url('../../../../index.php?entryPoint=getImage&themeName=SuiteP&imageName=id-ff-add.png');
    height: 34px;
    width: 34px;
    line-height: 0;
}


.emailaddresses > tbody:nth-child(1) > tr > td:nth-child(1) button {
    border: 1px solid transparent;
    border-radius: 4px;
    background-color: #F08377;
}


.emailaddresses > tbody:nth-child(1) > tr > td:nth-child(1) button:hover {
    background-color: #D66C60;
}

#EditView_tabs .edit input, #EditView_tabs .edit textarea {
    margin-top: 5px;
    margin-bottom: 5px;
}

.col-sm-6 .edit-view-field input[type="text"] {
    width: 60% !important;
}


#billing_address_street, #shipping_address_street, #primary_address_street, #alt_address_street {
    height: 54px;
}

#primary_address_street, #alt_address_street {
    width: 60% !important;
}


.col-sm-6 .edit-view-field[field="billing_address_street"] input[type="text"],
.col-sm-6 .edit-view-field[field="shipping_address_street"] input[type="text"] {
    width: 88% !important;
}

 .col-sm-12 .edit-view-field input[type="text"]:not(.sqsEnabled) {
    width: 100% !important;
}

#email1_span,
#email1_span > table,
#email1_span table,
#email1_span table > tbody,
#email1_span table > tbody > tr,
#email1_span table > tbody > tr > td {
    width: 100%;
    display: block;
}

#email1_span table.emailaddresses > tbody:first-of-type > tr > td:first-of-type {
    width: 32px !important;
    display: inline-block;
}

#email1_span table.emailaddresses > tbody:first-of-type > tr > td {
    width: 64px !important;
    display: inline-block;
}

#email1_span table.emailaddresses > tbody:first-of-type > tr > td:nth-of-type(2) {
    width: 0% !important;
    display: inline-block;
}

.emailaddresses td[nowrap="NOWRAP"]  {
    display: block !important;
}

.emailaddresses td[scope="row"]  {
    text-align: center;
}

.emailaddresses td:nth-of-type(2) {
    display: inline-block !important;
    width: 0% !important;
}

.emailaddresses td[align="center"] {
    display: inline-block !important;
    width: 128px !important;
}

.emailaddresses td[nowrap="NOWRAP"] input[type="text"]{
    width: 100% !important;
}

.emailaddresses td:nth-of-type(2) {
    width: 38px !important;
}

.emailaddresses td:nth-of-type(3) {
    width: 64px !important;
}

.emailaddresses td:nth-of-type(4) {
    width: 64px !important;
}

.emailaddresses td:nth-of-type(5) {
    width: 64px !important;
}


.emailaddresses td:nth-of-type(6), .emailaddresses td:nth-of-type(7) {
    display: inline-block !important;
    width: 0% !important;
}

.emailaddresses tr {
    clear: both;
}



@media (min-width: 922px) {
    #email1_span table.emailaddresses > tbody:first-of-type > tr > td:nth-of-type(2) {
        width: 30% !important;
        display: inline-block;
    }

    .emailaddresses tr {
        margin-left: 16.66666666%;
    }
    .emailaddresses td[nowrap="NOWRAP"] {
        width: 30% !important;
        display: inline-block;
        float:left;
    }

    #email1_span table.emailaddresses > tbody:first-of-type > tr > td {
        width: 128px !important;
        display: inline-block;
    }


    .emailaddresses td:nth-of-type(3) {
        width: 128px !important;
    }

    .emailaddresses td:nth-of-type(4) {
        width: 128px !important;
    }

    .emailaddresses td:nth-of-type(5) {
        width: 128px !important;
    }

}

input[type="text"].sqsEnabled {
    width: 30% !important;
}

textarea#billing_address_street, textarea#shipping_address_street {
    width: 88%;
}

textarea#description {
    width: 100%;
}

.dropdown-menu {
    background: #5d5670;
    padding: 4px 10px 4px 10px;
    min-width: 185px;
    margin-top: 0px !important;
    border-top-right-radius: 0px;
    border-top-left-radius: 0px;
    font-size: 14px;
}

.navbar-right .dropdown-menu {
    border-top-left-radius: 3px;
}

.dropdown-menu em {
    padding: 0 10px 0 10px;

}

.dropdown-menu em a {
    color: #3C8DBC;
}

.dropdown-menu em a:hover {
    color: #565656;
    -webkit-transition: all 0.3s ease-out;
    -moz-transition: all 0.3s ease-out;
    -o-transition: all 0.3s ease-out;
    transition: all 0.3s ease-out;
}

.dropdown-menu li {
    margin: 0 !important;
    padding: 0 !important;;
}

.dropdown-menu li a {
    color: #fff;
    background-color: #5d5670;
    text-decoration: none;
    padding: 12px 15px 12px 15px !important;
    display: block;
    font-size: 14px;
    border-bottom: 1px solid #757083;
    text-transform: none;
    letter-spacing: 0;
    margin: 0 !important;
}

.dropdown-menu li a:hover {
    color: #ffffff;
    background: #5d5670;
    -webkit-transition: all 0.3s ease-out;
    -moz-transition: all 0.3s ease-out;
    -o-transition: all 0.3s ease-out;
    transition: all 0.3s ease-out;
}

.dropdown-menu li:last-of-type a {
    border-bottom: none;
}
.recent_h3 {
    color: #ffffff;
}

ul.nav li.topnav a {
    border-top: 3px solid #534d64;
    padding-top: 35px;
    padding-bottom: 36px;
}

ul.nav li.topnav a:hover {
    border-top: 3px solid #f08377;
}

ul.nav li.topnav span.currentTab a {
    color: #f08377;
    border-top: 3px solid #f08377;
}

ul.nav li.topnav li a, ul.nav li.topnav li a:hover {
    border-top: none;
}

li.topnav {
    margin: 0;
    font-size: 1.1em;
    font-size: 12px;
    font-weight: 300;
    height: 90px;
    letter-spacing: 2px;
    line-height: 90px;
    padding: 0 10px 0 10px;
    text-transform: uppercase;
}

li.topnav:hover {
    background-color: #5d5670 !important;
}

li.topnav:hover > a {
    border-top: 3px solid #f08377;
}

li.topnav a:hover {
    color: #f08377;
}

li.topnav ul.dropdown-menu li:last-child a {
    border-bottom: 0px;
}

.navbar-right .dropdown-menu li:last-child a {
    border-bottom: 0px;
}

.hr {
    height: 1px;
    color: #ffffff;
    background: #ffffff;
}

.moremenu a {
    color: #ffffff !important;
    font-size: 1.2em;
    cursor: pointer;
    margin: 0;
    padding: 8px 0 0 0;
}

.moremenu ul {
    margin: 0;
    top: 49px;
}

.moremenu ul li a {
    color: #3C8DBC !important;
    cursor: pointer;
    padding: 5px;
    font-size: 1.2em;
    display: block;
}

.moremenu ul li:hover {
    border-radius: 0 !important;
}

.moremenu ul li a:hover {
    color: #ffffff !important;
    background: none !important;
    cursor: pointer;
    padding: 5px;
    background: #3C8DBC !important;
}

.button, input[type=submit], input[type=button] {
    background-color: #F08377;
    border: none;
    color: #fff;
    cursor: pointer;
    font-size: 13px !important;
    margin: 0 0 0 0;
    padding: 0 20px 0 20px;
    border-radius: 3px;
    text-transform: uppercase;
    font-weight: 500;
    letter-spacing: 1px;
    height: 40px;
    line-height: 40px;
}

td.submitButtons .button:hover {
    background-color: #D66C60;
}

button[disabled], input[type="submit"][disabled], input[type="reset"][disabled], input[type="button"][disabled] {
    background-color: #777777;
    border: none;
    color: #ffffff;
    cursor: pointer;
    font-size: 13px !important;
    margin: 0 0 0 0;
    border-radius: 3px;
    text-transform: uppercase;
    font-weight: 500;
    padding: 0 20px 0 20px;
    letter-spacing: 1px;
    height: 40px;
    line-height: 40px;
}

.yui-layout-hd .button, .yui-layout-hd input[type=submit], .yui-layout-hd input[type=button] {
    font-size: 13px !important;
}

.paginationTable .button, .paginationTable input[type=submit], .paginationTable input[type=button], .paginationChangeButtons button[type=submit]  {
    background-color: #94A6B5;
    color: #fff;
    height: 26px;
    line-height: 26px;
    padding: 0 10px 0 10px;
}

.paginationTable button[disabled], .paginationTable input[type="submit"][disabled], .paginationTable input[type="reset"][disabled], .paginationTable input[type="button"][disabled],.paginationChangeButtons button[type=submit][disabled]  {
    background-color: #94A6B5;
    color: #c4c4c4;
    height: 26px;
    line-height: 26px;
    padding: 0 10px 0 10px;
}

.button:hover,
.button:focus,
.button.focus,
.button:active,
.button.active,
.open > .dropdown-toggle.btn-primary {
    color: #fff;
    background-color: #808F9C;
    border-color: #808F9C;
}

.button:active,
.button.active,
.open > .dropdown-toggle.btn-primary {
    background-image: none;
}

.button .badge {
    color: #3C8DBC;
    background-color: #fff;
}

input[type=text], input[type=password], textarea {
    background: #d8f5ee;
    border: 1px solid #a5e8d6;
    border-radius: 4px;
    padding: 5px;
    line-height: 40px;
}

.search_form input[type=text], .search_form textarea {
    background: #ffffff;
}

div.search_fields_basic {
    line-height: 48px;
}

div.search_fields_basic label {
    margin: 0 8px 0 4px;
}



/*xs-col-*/
@media (max-width: 769px) {
    div.search_name_basic img {
        margin: 0 8px 0 8px;
    }
    div.search_name_basic input {
        width: 85% !important;
    }
    div.search_fields_basic {
        margin: 0 8px 0 42px;
    }

    div.search_buttons_basic {
        margin: 0 8px 0 42px;
    }
}

/*sm-col-*/
@media (min-width: 768px) and (max-width: 991px) {
    div.search_name_basic img {
        margin: 0 8px 0 8px;
    }
    div.search_name_basic input {
        width: 80% !important;
    }

    div.search_fields_basic {
        margin: 0 8px 0 42px;
    }

    div.search_buttons_basic {
        margin: 0 8px 0 42px;
    }
}

/*md-col-*/
@media (min-width: 992px) and (max-width: 1199px) {
    div.search_fields_basic {
        margin: 0 8px 0 42px;
    }

    div.search_buttons_basic {
        margin: 0 8px 0 42px;
    }

    div.search_name_basic img {
        margin: 0 8px 0 8px;
    }
    div.search_name_basic input {
        width: 90%;
    }

    div.search_fields_basic {
        width: 100%;
    }

    div.search_buttons_basic {
        position: absolute;
        right: 0;
    }

}
/*md-fixes*/
@media (min-width: 1180px) and (max-width: 1199px) {
    div.search_buttons_basic {
        width: auto;
    }
}
/*lg-col-*/
@media (min-width: 1200px) {
    div.search_name_basic, div.search_fields_basic, div.search_buttons_basic {
        width: auto;
    }

    div.search_name_basic img {
        margin: 0 8px 0 8px;
    }

    div.search_fields_basic {
        margin: 4px 8px 0 8px;
    }

    div.search_buttons_basic {
        margin: 4px 8px 0 8px;
    }

}


:disabled {
    border: 1px solid #e2e7eb;
    background: #f8f8f8;
}

select, select:focus, select::selection, .saved_search_select {
    -webkit-appearance: none;
    -moz-appearance: none;
    appearance: none;
    overflow: hidden;
    background-color: #ffffff;
    background: url("../../../../themes/SuiteP/images/forms/select.ico") no-repeat right #ffffff;
    background-size: 52px 52px;
    border: 3px solid #a5e8d6;
    border-radius: 4px;
    padding: 5px 50px 5px 5px;

    line-height: 40px;
    outline: 0;
    scrollbar-base-color: #A5E8D6;
    scrollbar-arrow-color: #A5E8D6;
}

select[multiple] {
    background-image: none !important;
    overflow: auto !important;
}

div::-webkit-scrollbar,
select::-webkit-scrollbar,
input::-webkit-scrollbar,
textarea::-webkit-scrollbar,
ul::-webkit-scrollbar
{ /* 1 */
    width: 12px;
    height: 12px;
}
div::-webkit-scrollbar-button,
select::-webkit-scrollbar-button,
input::-webkit-scrollbar-button,
textarea::-webkit-scrollbar-button,
ul::-webkit-scrollbar-button
{ /* 2 */ }
div::-webkit-scrollbar-track,
select::-webkit-scrollbar-track,
input::-webkit-scrollbar-track,
textarea::-webkit-scrollbar-track,
ul::-webkit-scrollbar-track
{ /* 3 */
    -webkit-box-shadow: inset 0 0 6px rgba(0,0,0,0.3);
    border-radius: 10px;
}

div::-webkit-scrollbar-track-piece,
select::-webkit-scrollbar-track-piece,
input::-webkit-scrollbar-track-piece,
textarea::-webkit-scrollbar-track-piece,
ul::-webkit-scrollbar-track-piece
{ /* 4 */ }
div::-webkit-scrollbar-thumb,
select::-webkit-scrollbar-thumb,
input::-webkit-scrollbar-thumb,
textarea::-webkit-scrollbar-thumb,
ul::-webkit-scrollbar-thumb
{ /* 5 */
    background: rgba(165, 232, 214, 1);
    border-radius: 10px;
    -webkit-box-shadow: inset 0 0 4px rgba(0,0,0,0.5);
}

div::-webkit-scrollbar-corner,
select::-webkit-scrollbar-corner,
input::-webkit-scrollbar-corner,
textarea::-webkit-scrollbar-corner,
ul::-webkit-scrollbar-corner
{ /* 6 */ }
div::-webkit-resizer
select::-webkit-resizer
input::-webkit-resizer
textarea::-webkit-resizer
ul::-webkit-resizer
{ /* 7 */ }


.sidebar::-webkit-scrollbar-thumb        { /* 5 */
    background: rgba(255,255,255,0.25);
    border-radius: 10px;
    -webkit-box-shadow: inset 0 0 4px rgba(0,0,0,0.5);
}

#tab-actions .dropdown-menu::-webkit-scrollbar-thumb  {
    background: rgba(0,0,0,0.25);
}

.list tr th {
    font-weight: normal;
}

.list thead tr {
}

.list thead tr#pagination {
}

.list tr th a:link {
    font-weight: 700;
    font-size: 13px;
    padding-right: 10px;
}

.edit h4 {
    padding: 0 0 10px 0;
    margin: 0 0 10px 0;
    font-size: 21px;
    border-bottom: 1px solid #dddddd;
}

#globalinks ul li a {
    color: #333333;
}

#dashletresponsive {
    float: left;
}

.dashboardTbList {
    max-width: 90% !important;
}

#addbuttons {
    float: right;
    margin: 0 5px 0 5px;
}

.navbar-inverse .navbar-brand {
    color: #ffffff;
    height: 90px;
    line-height: 90px;
    padding: 0;
    display: inline;
    background-image: url('../../../../themes/SuiteP/images/p_icon_home.png');
    background-repeat: no-repeat;
    background-position: 0px 35px;
    text-indent: -9999px;
    overflow: hidden;
    width: 40px;
}

.navbar-inverse .navbar-brand:hover {
    background-position: 0px -145px;
}

.btn-success {
    background: #3C8DBC;
    border: none;
}

.headerlinks a:hover {
    color: #ffffff;
}

table {
    font-size: 13px;
}

table legend {
    font-size: 1.2em;
}

.edit h4 {
    font-size: 1.2em;
}

.list tr th {
    font-size: 13px;
}

.list {
    font-size: 12px;
}

#tabs {
    border: none;
}

#tabs ul li {
    list-style: none;
}

.ui-widget-header {
    background: #ffffff;
    color: #565656;
    border: none;
}

.ui-tabs .ui-tabs-nav li a {
    padding: 5px;
    font-size: 0.9em;
}

.ui-state-default, .ui-widget-content .ui-state-default, .ui-widget-header .ui-state-default {
    background: #eeeeee;
}

.ui-state-active a, .ui-state-active a:link, .ui-state-default a:hover {
    font-weight: bold;
}

.ui-widget-content a {
    color: #3C8DBC;
}

.ui-widget-content a:hover {
    color: #008080;
}

.ui-tabs ul li a, .ui-tabs ul li a h3 {
    padding: 5px;
    margin: 0;
}

#admincontainer {
    display: table;
}

#adminrow {
    display: table-row;
}

#adminsection {
    display: table-cell;
}

.detail table, .table > thead > tr > th, .table > tbody > tr > th, .table > tfoot > tr > th {
    border: 1px solid #dddddd;
}

#usermenucollapsed, #usermenucollapsed-mobile {
    margin: 0 0 0 5px;
    display: none;
}

#searchbutton {
    display: none;
}

#searchmobile {
    margin-top: 8px;
    display: none;
}

#searchbutton {
    margin: 10px 5px 0 0;
}

#searchform {
    margin-right: -10px;
    margin-top: 25px;
    margin-right: 15px;
}

#search_form label {
    font-weight: normal;
    color: #817D8D;
}

form#MassAssign_SecurityGroups {
    background-color: #e6e6e6 !important;
    border-radius: 3px;
    margin: 20px 0 0 0;
    width: 100%;
    float: left;
    padding: 10px 20px 10px 20px;
}

@media (max-width: 500px) {

}

#searchform.navbar-form {
    padding: 0;
}

#searchform input#query_string {
    background-color: #65697A;
    float: left;
    border: none;
    padding: 14px 12px 14px 12px;
    color: #A2A5AF;
    font-size: 14px;
    letter-spacing: 1px;
    width: 200px;
    border-radius: 3px;
    height: auto;
    line-height: normal;
}

#searchform button {
    background-color: #65697A;
    color: #fff;
    border: none;
    float: left;
    width: 50px;
    height: auto;
    display: block;
    border-radius: 0px 3px 3px 0px;
    margin-left: -50px;
    padding: 12px 12px 12px 12px;
    background-image: none, url("../../../../themes/SuiteP/images/p_search_button.svg"), url("../../../../themes/SuiteP/images/p_search_button.png");
    background-repeat: no-repeat;
    background-position: 13px 10px;
    text-indent: -9999px;
    overflow: hidden;
}

#searchform button:hover {
    background-position: 13px -44px;
    background-color: #829EB5;
}

#mobilegloballinks {
    display: none !important;
    display: inline;
}

a#advanced_search_link {
    background-color: #AA9DCC;
    border: none;
    color: #fff;
    cursor: pointer;
    font-size: 13px !important;
    margin: 4px 0px 4px 0px;
    padding: 0 40px 0 20px;
    border-radius: 3px;
    text-transform: uppercase;
    font-weight: 500;
    letter-spacing: 1px;
    height: 40px;
    line-height: 40px;
    display: inline-block;
    background-image: none, url("../../../../index.php?entryPoint=getImage&themeName=SuiteP&imageName=p_create_arrow.svg"), url("../../../../index.php?entryPoint=getImage&themeName=SuiteP&imageName=p_create_arrow.png");
    background-repeat: no-repeat;
    background-position: 173px 2px;
}

a#advanced_search_link:hover {
    background-color: #9589B3;
}

a#basic_search_link {
    background-color: #AA9DCC;
    border: none;
    color: #fff;
    cursor: pointer;
    font-size: 13px !important;
    margin: 0 0 0 0;
    padding: 0 40px 0 20px;
    border-radius: 3px;
    text-transform: uppercase;
    font-weight: 500;
    letter-spacing: 1px;
    height: 40px;
    line-height: 40px;
    display: inline-block;
    background-image: none, url("../../../../index.php?entryPoint=getImage&themeName=SuiteP&imageName=p_create_arrow.svg"), url("../../../../index.php?entryPoint=getImage&themeName=SuiteP&imageName=p_up_arrow.png");
    background-repeat: no-repeat;
    background-position: 136px 13px;
}

a#basic_search_link:hover {
    background-color: #9589B3;
}

div#search_form > div.advanced input.button {
    background-color: #f08377;
    color: #fff;
}

div#search_form > div.advanced input.button:hover {
    background-color: #d66c60;
}

div.listViewEmpty {
    background-color: transparent;
}

span.id-ff button {
    width: 32px;
    height: 32px;
    padding: 0;
    margin: 5px 5px 5px 0;
    line-height: 0;
}

span.id-ff button:hover {
    background-color: #d66c60;
}

span.id-ff button img {
    width: 32px;
    height: 32px;
    padding: 0;
    margin: 0;
}

span.id-ff button:first-of-type img {
    content: src('../../../../index.php?entryPoint=getImage&themeName=SuiteP&imageName=id-ff-select.png');

}
span.id-ff button:last-of-type img {
    content: src('../../../../index.php?entryPoint=getImage&themeName=SuiteP&imageName=id-ff-select.png');
}

a.tabFormAdvLink {
    text-transform: uppercase;
}

input#ss_update {
}

input#ss_update:hover {
}

select#saved_search_select {
    border: none;
    border-radius: 3px;
}

select#display_tabs {
    height: auto;
}

select#hide_tabs {
    height: auto;
}

select#account_type_advanced {
    height: auto;
}

select#industry_advanced {
    height: auto;
}

select#assigned_user_id_advanced {
    height: auto;
}

select#status_advanced {
    height: auto;
}

select#lead_source_advanced {
    height: auto;
}

select#sales_stage_advanced {
    height: auto;
}

@media (max-width: 768px) {
    .col-xs-6 input[type="text"]#first_name, .col-sm-6 input[type="text"]#first_name {
        width: 48.5% !important;
    }

    .col-xs-12 input[type="text"]#first_name, .col-sm-12 input[type="text"]#first_name {
        width: 38.40% !important;
    }
}

@media (min-width: 768px) {
    .col-xs-6 input[type="text"]#first_name, .col-sm-6 input[type="text"]#first_name {
        width: 48.5% !important;
    }

    .col-xs-12 input[type="text"]#first_name, .col-sm-12 input[type="text"]#first_name {
        width: 21.5% !important;
    }
}

.sub-header {
    padding-bottom: 10px;
    border-bottom: 1px solid #eee;
}

.navbar-fixed-top {
    border: 0;
}

#userlinks {
    margin: 0 0 15px 10px;
}

#userlinks a {
    padding: 5px 10px 5px 10px;
    font-size: 1.1em;
}

#userlinks_head {
    display: none;
}

.navbar-toggle {
    float: left;
}

span#quickcreateplus {
    padding: 0 0 0 10px;
}

#quickcreatelinks {
    margin: 0 0 15px 12px;
    font-size: 1.1em;
}

#quickcreatetop button, #desktop_notifications button {
    margin: 10px 0 0 0;
}

.main .page-header {
    margin-top: 0;
}

.placeholders {
    margin-bottom: 30px;
    text-align: center;
}

.placeholders h4 {
    margin-bottom: 0;
}

.placeholder {
    margin-bottom: 20px;
}

.placeholder img {
    display: inline-block;
    border-radius: 50%;
}

#conditionLines_head,
#fieldLines_head, #lineItems,
table#lineItems,
#lineItems table,
#lineItems thead,
#lineItems tr,
#lineItems td {
    background: none !important;
}

#actionLines,
#actionLines table,
#actionLines tr,
#actionLines td {
    border: 1px solid transparent !important;
}

#actionLines,
#actionLines table,
#line_items table {
    clear: both;
    border-radius: 4px;
    width: 100%;
}

table#actionLines > tr > td > table td {
    padding: 4px;
}

table#actionLines > tr > td > table td:first-of-type {
    padding-left: 16px;
}


table#actionLines > tr > td > table, #line_items table > tr > td > table {
    background: #F5F5F5;
    margin: 16px 0 0 0 !important;
    clear: both;
    display: block;
}

#conditionLines td,  #fieldLines td {
    padding: 8px;
}


#lineItems table > thead:nth-child(1) > tr > td:nth-child(1) [type="text"] {
    width: 50% !important;
}

li.moremenu {
    padding: 8px 10px 8px 10px;
}

li.recentlinks_top {
    float: left;
    width: 75%;
    overflow: hidden;
    margin-left: 2px;
}

li.recentlinks_topedit {
    float: right;
    width: 20%;
}

li.recentlinks_topedit a:focus {
    color: #FFF !important;
}

.recentlinks_top a {
    width: 100%;
    height: 100%;
}

li.recentlinks a {
    float: left;

}

li.recentlinks_edit a {
    float: right;
}

li.recentlinks_edit a:hover {
    background: none !important;
}

a[id^=grouptab], a[id^=moduleTab] {
    color: #f7f7f7;
    padding: 15px 0 18px 0;
}

a[id^=grouptab]:visited, a[id^=grouptab]:active {
    background: none;
}

.nav .open > a, .nav .open > a:hover, .nav .open > a:focus {
    background: none;
}

#globalLinksicons {
    margin: 0 5px 0 0;
}

.popupBody {
    margin: 10px;
    padding: 0;
}

.popupBody input[type=text], .popupBody textarea {
    width: 95%;
}

.popupBody .list .view {
    overflow: scroll;
    width: 95%;
}

.navbar-inverse .navbar-toggle {
    border: none;
}

.navbar-inverse .navbar-toggle:hover, .navbar-inverse .navbar-toggle:focus {
    background: none;
}

#user_password, #user_name {
    width: 150px;
}

.edit img#company_logo_image {
    max-width: 250px !important;
    margin-top: 50px;
}

.chartContainer .label {
    color: #333333 !important;
    font-weight: normal;
    font-size: 1em;
}

.serverstats {
    margin: 0;
    padding: 0;
    width: 250px !important;
    float: left;
}

.dashboardTabList li a span {
    cursor: pointer;
}

.View {
    border: 1px solid #cccccc;
}

@media (max-width: 768px) {
    .View {
        border: 1px solid #cccccc;
    }

    #month-tab, #year-tab, #shared-tab {
        display: none;
    }
}

.table > thead > tr > th {
    border: none;
}

@media (max-width: 980px) {
    .dashletNonTable {
        display: none;
    }

    .dashletcontainer {
        width: 100%;
        position: relative;
        margin: 0;
        float: left;
        padding: 0;
    }
}

.table > thead > tr > th {
    border: none;
}

.home_h3 span {
    margin: 0 5px 0 5px;
}

@media (min-width: 641px) and (max-width: 978px) {
    #cal-edit {
        max-height: 50% !important;
        max-width: 55% !important;
        overflow: scroll;
        margin: 0 0 0 50px;
    }
}

@media (min-width: 999px) and (max-width: 1279px) {
    #cal-edit {
        max-height: 50% !important;
        max-width: 55% !important;
        overflow: scroll;
        margin: 0 0 0 250px;
    }
}

#forgotpasslink {
    margin: 10px 0 0 0;
}

#quickcreatetop {
}

#search {
}

#desktop_notifications {
}

#globalLinks {
}

.navbar-inverse .navbar-nav > .open > a, .navbar-inverse .navbar-nav > .open > a:hover, .navbar-inverse .navbar-nav > .open > a:focus {
    color: #FFF;
    background: none !important;
}

.navbar-inverse .navbar-collapse, .navbar-inverse .navbar-form {
    border-color: #bbbbbb !important;
}

.dashletPanel .h3Row {
    background-color: #66727D;
    color: #ffffff;
    border-top-left-radius: 3px;
    border-top-right-radius: 3px;
}

.h3Row {
    padding: 5px 10px 5px 10px;
    margin: 5px 0 5px 0;
}

.dashletPanel .h3Row h3 {
    color: #ffffff;
    font-size: 13px;
    text-transform: uppercase;
    font-weight: bold;
    margin: 0 0 0 10px;
    letter-spacing: 1px;
}

.dashletPanel .h3Row h3 span {
    font-weight: normal;
}

#dashletbuttons {
    color: #3C8DBC;
    margin: 0 2px 0 2px;
}

#dashletbuttons:hover {
    opacity: 0.8;
}

.dashletToolSet {
    margin: 0 10px 0 0;
}

.teamNoticeBox {
    border: none;
}

ul#selectLinkBottom {
    background-color: red;
}

ul#actionLinkBottom {
    background-color: green;
}

.list tr.oddListRowS1 td, .list tr.evenListRowS1 td {
    padding-top: 15px !important;
    padding-bottom: 12px !important;
    padding-left: 10px !important;
    padding-right: 10px !important;
}

.list tr.oddListRowS1 td.inlineEdit a, .list tr.evenListRowS1 td.inlineEdit a {
    color: #E56455;
    border-bottom: 1px dashed #E56455;
    padding-bottom: 2px;
}

.list tr.oddListRowS1 td.inlineEdit a:hover, .list tr.evenListRowS1 td.inlineEdit a:hover {
    color: #D66C60;
    border-bottom: 1px dashed #D66C60;
}

#copyright_data a {
    color: #000000;
    margin: 0 5px 0 5px;
}

#copyright_data a:hover, #links a:hover {
    cursor: pointer;
    text-decoration: none;
}

img.info {
    opacity: 0.6;
}

img.info:hover {
    opacity: 1;
    cursor: pointer;
}

tr:hover img.info {
    opacity: 1;
    cursor: pointer;
}

.helpIcon {
    display: none;
}

.paginationWrapper {
    float: right;
    margin: 0;
    padding: 0;
}

.paginationWrapper span, .paginationWrapper span {
    padding: 0;
    margin: 0;
}

[id^=list_subpanel_] {
    margin-bottom: 25px !important;
    border: 1px solid #dddddd;
}

[id^=list_subpanel_] tr:last-child {
    margin-bottom: 25px !important;
    border-bottom: none;
}

.h3Row {
    padding: 0;
    margin: 0;
}

div.action_buttons form {
    float: left;
}

.paginationWrapper {
    float: right;
}

.yui-layout .yui-layout-clip-right .collapse, .yui-layout-hd .collapse, .yui-layout .yui-layout-clip-left .collapse {
    visibility: visible !important;
    display: block !important;
}

#mobile_menu {
    border-top: none;;
}

.table > thead > tr > th, .table > tbody > tr > th, .table > tfoot > tr > th, .table > thead > tr > td, .table > tbody > tr > td, .table > tfoot > tr > td {
    border-top: none;
}

.recently_viewed_link_container {
    width: 100%;
    float: left;
    overflow: hidden;
}

h3 span {
    font-weight: bold;
}

#layoutEditor .le_row {
    margin: 2px 3px;
    height: 25px;
    clear: both;
    padding: 0 10px 5px 20px !important;
}

#toolbox .le_panel, #toolbox .le_row, .le_field {
    width: 150px;
    float: left;
    border: 1px solid #808080;
    background: none repeat scroll 0% 0% #EEE;
    padding: 0 !important;
    margin: 2px 3px;
}

#toolbox {
    overflow: auto;
}

#dlg {
    left: 300px;
    top: 75px;
}

#mobileheader {
    display: none;
}

#mobileheader #modulelinks ul li a {
    font-size: 14px;
}

#quickcreatetop {
    float: left;
    margin-top: 25px;
    margin-right: 15px;
}

#quickcreatetop a {
    color: #fff !important;
    text-align: center;
    padding: 13px 32px 13px 12px;
    border-radius: 3px;
    background-color: #94A6B5;
    font-size: 13px;
    text-transform: uppercase;
    letter-spacing: 2px;
    display: inline-block;
    float: left;
    background-image: none, url("../../../../index.php?entryPoint=getImage&themeName=SuiteP&imageName=p_create_arrow.svg"), url("../../../../index.php?entryPoint=getImage&themeName=SuiteP&imageName=p_create_arrow.png");
    background-repeat: no-repeat;
    background-position: 80px 2px;
}

#quickcreatetop a:hover {
    cursor: pointer;
    background-color: #829EB5;
    background-position: 80px -56px;
    text-decoration: none;
    border-bottom-right-radius: 0px;
    border-bottom-left-radius: 0px;
}

#quickcreatetop ul.dropdown-menu {
    background-color: #829EB5;
    border-radius: 3px;
    border-top-right-radius: 0px;
    padding: 4px 10px 4px 10px;
}

#quickcreatetop ul li {
    padding: 0 !important;
    margin: 0 !important;
}

#quickcreatetop ul li a {
    padding: 12px 15px 12px 15px !important;
    margin: 0 !important;
    background-image: none;
    background-color: #829EB5;
    border-radius: 0;
    text-transform: none;
    border-bottom: 1px solid #95ACC0;
    letter-spacing: 0px;
    font-size: 14px;
    width: 100%;
    display: block;
    text-align: left;
}

#quickcreatetop ul li.last a {
    border-bottom: none;
}

#quickcreatetop ul li a:hover {
    color: #fff !important;
}

#quickcreatetop .dropdown-menu {
    margin-top: 0px !important;
}

#desktop_notifications {
    float: left;
    width: 44px;
    height: 48px;
    margin-right: 15px;
    background-image: none, url("../../../../themes/SuiteP/images/p_icon_alert.svg"), url("../../../../themes/SuiteP/images/p_icon_alert.png");
    background-repeat: no-repeat;
    background-position: 0px 0px;
}

#desktop_notifications:hover {
    background-position: 0px -100px;
}

#desktop_notifications a {
    color: blue !important;
    margin: 8px 0 8px 0 !important;
    line-height: 50px;
    padding: 0 5px 0 5px !important;
    cursor: pointer;
}

#desktop_notifications ul li {
    padding: 0 !important;
    margin: 0 !important;
}

#desktop_notifications ul li a {
    color: green !important;
    padding: 0 3px 0 3px !important;
    margin: 0 !important;
    line-height: 35px;
}

#desktop_notifications ul li a:hover {
    color: red !important;
}

#desktop_notifications button {
    background-color: transparent;
    border: none;
    width: 44px;
    height: 48px;
    margin-top: 0px;
}

#desktop_notifications span.alert_count {
    background-color: #F08377;
    line-height: 30px;
    color: #fff;
    height: 30px;
    width: 30px;
    display: block;
    float: left;
    border-radius: 30px;
    position: relative;
    left: 15px;
    top: -15px;
    font-size: 10px;
}

#desktop_notifications div.dropdown-menu {
    background-color: #F08377;
    color: #fff;
    margin: 0;
    padding: 8px;
    font-size: 12px;
    border-radius: 0px;
    text-align: center;
}

.mobile-bar ul.dropdown-menu.user-dropdown{
    left: -140px !important;
}

#modulelinks > ul.dropdown-menu {
    left: 50px !important;
}

@media (min-width: 0px) and (max-height: 320px) {

    .mobile-bar ul.dropdown-menu.user-dropdown{
        top: 50px !important;
        left: -140px !important;
        height: 200px !important;
        overflow-y: scroll !important;
    }
    #modulelinks > ul,
    .mobileheader ul,
    #mobile_menu,
    ul.dropdown-menu{
        overflow-y: scroll !important;
        height: 180px;
        max-height: 200px;
    }
}

@media (max-width: 640px) and (max-height: 320px) {
     #quickcreatetop ul.dropdown-menu {
        height: 180px !important;
        max-height: 180px !important;
        overflow-y: scroll !important;
    }

    li#tab-actions > ul{
        height: 180px !important;
        max-height: 180px !important;
        overflow-y: scroll !important;
    }
}

@media (min-width: 480px) and (max-height: 321px) {

    .mobile-bar ul.dropdown-menu.user-dropdown{
        top: 25px !important;
        left: -140px !important;
        height: 200px !important;
        overflow-y: scroll !important;
    }
    #modulelinks > ul,
    .mobileheader ul,
    #mobile_menu {
        overflow-y: scroll !important;
        height: 180px;
        max-height: 200px;
    }
}



@media (min-width: 768px) and (min-height: 381px) {
    .mobile-bar #globalLinks {
        height: 90px;
    }
    .mobile-bar ul.dropdown-menu.user-dropdown{
        top: 78px !important;
        left: -140px !important;
    }

    #modulelinks > ul,
    .mobileheader ul,
    #mobile_menu {
        overflow-y: scroll !important;
        height: 400px;
        max-height: 400px;
    }
}

@media (min-width: 768px) and (min-height: 381px) {
    .mobile-bar #globalLinks {
        height: 90px;
    }
    .mobile-bar ul.dropdown-menu.user-dropdown{
        top: 78px !important;
        left: -140px !important;
    }
}




#themePreview {
    width: 250px;
}

.icon {
    fill: #F08377;
    pointer-events: none;
    fill: #F08377;
    pointer-events: none;
}

.inlineEdit {
    cursor: pointer !important;
}

.inlineEditIcon {
    float: right;
    height: 10px;
    color: #3c8dbc;
    width: 15px;
    padding-left: 3px;
}

.inlineEditIcon svg {
    fill: #3c8dbc;
    display: none;
}

.inlineEdit:hover .inlineEditIcon svg {
    cursor: pointer !important;
    display: inline;
}

td.inlineEditActive {
    background-color: #cccccc;
}

#inlineEditSaveButton {
    float: right;
    display: inline;
}

#inlineEditSaveButton svg {
    fill: #3c8dbc;
}

#inlineEditSaveButton svg:hover {
    fill: #3c8dbc;
}

#inline_edit_field {
    float: left;
    width: 80%;
    padding-right: 5px;
}

#editAccountDialogue_c {
    height: 90% !important;
}

#editAccountDialogue {
    height: 90% !important;
    overflow: auto !important;
}

#settingsDialog_c, #settingsDialog {
    width: 90% !important;
}

#formEmailSettingsGeneral {
    overflow: scroll;
}

object {
    pointer-events: none;
}

.favorite {
    width: 20px;
    float: left;
    margin-left: 5px;
}

.favorite:hover {
    cursor: pointer;
}

#suggestion_box table {
    border: 1px solid #cccccc;
    padding: 0px !important;
    width: 100%;
    max-width: 400px;
    color: #337ab7;
    border-spacing: 0px;
}

#suggestion_box table tr {
    border-bottom: 1px solid #cccccc;
}

#suggestion_box table tr:hover {
    background-color: #dfeffe;
    cursor: pointer;
}

#suggestion_box table tr th {
    padding: 4px !important;
    text-align: left;
    background-color: #f0f0ee;
    color: #333333;
}

#suggestion_box table tr td {
    margin: 0px;
    border: none;
}

#tool-tip-separator {
    margin-top: 10px;
    margin-bottom: 10px;
}

.tool-tip-title {
    margin-bottom: 3px;
    display: inline-block;
}

#use_resolution {
    margin-top: 4px;
    padding: 8px;
}

#additional_info_p {
    margin-bottom: 4px;
}

.transfer {
    border: 2px dotted gray;
}

.qtip-content {
    max-height: 450px;
    overflow-y: auto;
}

.qtip {
    font-family: 'Lato', Lato, Arial, sans-serif;
    font-size: 12px;
    background: #ffffff;
    border: 1px solid #cccccc;
    -webkit-border-radius: 0px;
    border-radius: 0px;
}

.qtip-tipped .qtip-titlebar {
    background-color: #3c8dbc;
    padding: 10px 40px 10px 10px;
    background-image: -webkit-gradient(linear, left top, left bottom, from(#3c8dbc), to(#4286AD));
    background-image: -webkit-linear-gradient(top, #3c8dbc, #4286AD);
}

#reminders .clear {
    clear: both;
}

#reminders .remove-reminder-btn {
    float: right;
}

#reminders #reminder_view {
    list-style-type: none;
    margin: 0;
    padding: 0;
    border: none;
}

#reminders #reminder_view .reminder_item {
    list-style-type: none;
    margin: 10px 0;
    padding: 10px;
    border: 1px solid lightgray;
}

#reminders #reminder_view .reminder_item .invitees_list {
    list-style-type: none;
    margin: 0;
    padding: 0;
    border: none;
    display: block;
}

#reminders #reminder_view .reminder_item .invitees_list .invitees_item {
    list-style-type: none;
    margin: 0;
    padding: 0;
    border: none;
    float: left;
}

#reminders #reminder_view .reminder_item .invitees_list .invitees_item .invitee_btn {
    margin: 4px;
}

#reminders .add-btn {
    background-image: url(../../../../themes/default/images/id-ff-add.png);
    background-repeat: no-repeat;
    background-position: 5px center;
    padding-left: 25px;
}

#reminders .remove-btn {
    background-image: url(../../../../themes/default/images/id-ff-clear.png);
    background-repeat: no-repeat;
    background-position: right 5px center;
    padding-right: 25px;
}

#reminders .invitee_btn {
    background-image: url(../../../../themes/default/images/id-ff-clear.png);
    background-repeat: no-repeat;
    background-position: right 5px center;
    padding: 4px 25px 4px 10px;
    border: 1px solid lightgrey;
}

#reminders input[type="checkbox"] {
    margin-right: 5px;
}

#reminders #reminder_view .reminder_item.reminder-error {
    border: 1px solid red;
    background-color: #fff8f8;
}

#reminders #reminder_view .reminder_item .error-msg {
    font-weight: bold;
    color: red;
}

#report-editview-footer {
    width: 70%;
    float: left;
}

#detailpanel_fields,
#detailpanel_conditions,
#detailpanel_charts {
    border-top: 1px solid lightgray;
}

#detailpanel_fields_select {
    float: left;
    width: 20%;
    height: 640px;
    overflow-y: auto;
    margin-right: 20px;
}

.panel-default > .panel-heading {
    background: #66727D;
    color: white;
    padding: 0px;
    vertical-align: middle;
    height: 48px;

}

.panel-default > .panel-heading-collapse {
    background: #BFCAD3;
}

.collapse, .collapsing, .collapse.in {
    -webkit-transition: none;
    transition: none;
}

.panel-default > .panel-heading {
    display: block;
    text-transform: uppercase;
}

.panel-default > .panel-heading > a {
    color: #ffffff;
    display: block;
    height: 48px;
    font-weight: 500;
    font-size: 14px !important;
    background-color: #66727D;
    padding: 15px 10px 0 10px;
}

.panel-default > .panel-body {
    padding: 0 0 0 0;
}

div.panel-heading a.collapsed {
    background-color: #BFCAD3;
}

@media (max-width: 767px) {
    div.panel-heading a div {
        width: 94.66%;
    }
}


@media (min-width: 768px) {
    div.panel-heading a div{
        width: 97.66%;
    }
}

div.panel-heading a.collapsed:before {
    content: "\2b" !important;
}

div.panel-heading a:before
{
    font-family: 'Glyphicons Halflings';
    content: "\2212";
    font-weight: 700;
}

.aor_dragbox {
    height: 250px;
    overflow: scroll;
}

#report-editview-footer .tab-togglers {
    width: 80%;
}

#report-editview-footer .tab-toggler {
    display: block;
    float: left;
}

#report-editview-footer .tab-toggler.active .button {
    background-color: #286090;
}

#report-editview-footer .parentheses-btn {
    display: block;
    width: 100%;
    min-height: 30px;
    border: 1px solid lightgray;
}

#report-editview-footer .condition-sortable-handle {
    cursor: move;
}

#report-editview-footer .parenthesis-line strong {
    font-size: 18px
}

#report-editview-footer .drop-area.highlighted {
    background-color: #f7f7f7;
}

.noGraphDataPoints {
    padding: 10px;
}

.rgraph_chart_tooltips_css {
    font-family: 'Lato', Arial ! important;
}

.wizard-box {
    position: relative;
    display: block;
    float: left;
    width: 350px;
    min-width: 300px;
    border: 1px solid lightgrey;
    padding: 20px;
    margin: 20px;
    min-height: 150px;
    background-color: #f6f6f6;
    color: #333333;
}

.wizard-box label {
    margin-bottom: 15px;
}

.wizard-box input {
    width: 100%;
}

.wizard-box span.helpmsg {
    position: absolute;
    bottom: 15px;
}

#step2 table {
    min-width: 300px;
}

#step2 table tr td,
#step2 table th td {
    width: 60px;
}

#step2 .target-list-table {
    min-width: 570px;
}

.wizard-summary-left {
    display: block;
    margin: 0 20px 0 0;
    padding: 0;
    border: none;
    width: 450px;
    float: left;
}

.wizard-summary-left .box,
.wizard-summary-right .box {
    display: block;
    float: none;
    border: 1px solid lightgrey;
    margin: 0 0 20px 0;
    padding: 20px 20px 20px 80px;
    background-position-x: 10px;
    background-position-y: center;
    background-repeat: no-repeat;
}

.wizard-summary-left .box.button.disabled,
.wizard-summary-right .box.button.disabled {
    background-color: #f3f3f3;
}

.wizard-summary-left .box.button.disabled a,
.wizard-summary-right .box.button.disabled a {
    color: gray;
}

.wizard-summary-left .box.ok {
    background-image: url(../../../../themes/default/images/green_camp.gif);
}

.wizard-summary-left .box.fail {
    background-image: url(../../../../themes/default/images/red_camp.gif);
}

.wizard-summary-left .box.small {
    width: 210px;
    float: none;
    height: 80px;
    display: table-cell;
    vertical-align: middle;
    padding-left: 55px;
    padding-right: 5px;
}

.wizard-summary-left .box.button a,
.wizard-summary-right .box.button a {
    color: white;
}

.wizard-summary-left .space {
    width: 28px;
    float: none;
    height: 80px;
    display: table-cell;

}

.wizard-summary-right {
    display: block;
    margin: 0;
    padding: 20px;
    width: 280px;
    float: left;
    border: 1px solid lightgrey;
}

.wizard-summary-right .box {
    height: 180px;
    margin-left: 20px;
    padding: 0;
    float: none;
    display: table-cell;
    vertical-align: middle;
    width: 260px;
    text-align: center;
    background-position: top 10px right 10px;
}

td.paginationActionButtons {
    height: 40px;
    max-height: 40px;
}

td.paginationChangeButtons {
    color: #fff;
    font-weight: 600;
}

.wizard-summary-right .send {
    background-image: url(../../../../themes/default/images/cmpwzrd/email167.png);
}

.wizard-summary-right .schedule {
    background-image: url(../../../../themes/default/images/cmpwzrd/wallclock.png);
}

.wizard-summary-right .test {
    background-image: url(../../../../themes/default/images/cmpwzrd/email167.png);
    background-position-y: -7px;
}

.wizard-summary-right .disabled {
    color: gray;
}

.wizard-summary-right .space {
    height: 20px;
}

ul.target-list {
    list-style-type: none;
    padding: 10px;
    margin: 0;
    display: block;
    max-height: 300px;
    overflow: scroll;
    border: 1px solid lightgray;
}

ul.target-list li {
    margin: 5px 0;
    padding: 0;
}

div.target-list-create {
    border: 1px solid lightgray;
    padding: 10px;
    margin: 10px 0 0 0;
}

div.target-list-table {
    padding: 10px;
    margin: 0 0 0 10px;
    border: 1px solid lightgray;
    min-height: 490px;
}

.icon-btn-lst {
    margin: 0;
    padding: 0;
    list-style-type: none;
}

.icon-btn-lst .icon-btn {
    margin: 10px;
    list-style-type: none;
    background-color: #3C8DBC;
    display: block;
    float: left;
    width: 150px;
    min-height: 150px;
    text-align: center;
    border: none;
}

.icon-btn-lst .icon-btn:hover {
    background-color: #286090;
}

.icon-btn-lst .icon-btn img {
    margin-top: 10px;
    margin-bottom: 20px;
}

.icon-btn-lst .icon-btn a {
    color: #fff;
    display: block;
    width: 100%;
    height: 100%;
    padding: 10px;
}

div.list-view-rounded-corners {
    margin: 16px 0 16px 0;
}

div.list-view-rounded-corners > table,
tr#pagination:nth-of-type(2) {
    border-collapse: separate;
    border-spacing: 0;
}

div.list-view-rounded-corners > table,
tr#pagination {
    background: #f5f5f5;
}

div.list-view-rounded-corners > table > thead > th,
.pagination-bottom {
    border: 2px solid transparent !important;
    overflow: hidden;
}

div.list-view-rounded-corners > table th:first-of-type {
    border-top-left-radius: 4px;
}

div.list-view-rounded-corners > table th:last-of-type {
    border-top-right-radius: 4px;
}

.pagination-bottom .paginationTable td:first-of-type {
    border-bottom-left-radius: 4px;
}

.pagination-bottom .paginationTable td:last-of-type {
    border-bottom-right-radius: 4px;
}

/*////////////////////////////////////////////////////////////////////////////////////////// MEDIA QUERIES //////////*/

@media (max-width: 3000px) {
    .sidebar {
        width: 9%;
    }

    #bootstrap-container.col-md-offset-2 {
        margin-left: 9%;
    }

    .col-md-10 {
        width: 91%;
    }

    .button-toggle-expanded {
        left: 9% !important;
    }

    .button-toggle-collapsed {
        left: 0%;
    }
}

@media (max-width: 2000px) {
    .sidebar {
        width: 11%;
    }

    #bootstrap-container.col-md-offset-2 {
        margin-left: 10%;
    }

    .col-md-10 {
        width: 90%;
    }

    .button-toggle-expanded {
        left: 11% !important;
    }

    .button-toggle-collapsed {
        left: 0%;
    }
}

@media (max-width: 1800px) {
    .sidebar {
        width: 11%;
    }

    #bootstrap-container.col-md-offset-2 {
        margin-left: 11%;
    }

    .col-md-10 {
        width: 89%;
    }

    .button-toggle-expanded {
        left: 11% !important;
    }

    .button-toggle-collapsed {
        left: 0%;
    }
}

@media (max-width: 1700px) {
    .sidebar {
        width: 12%;
    }

    #bootstrap-container.col-md-offset-2 {
        margin-left: 12%;
    }

    .col-md-10 {
        width: 88%;
    }

    .button-toggle-expanded {
        left: 12% !important;
    }

    .button-toggle-collapsed {
        left: 0%;
    }
}

@media (max-width: 1600px) {
    .sidebar {
        width: 13%;
    }

    #bootstrap-container.col-md-offset-2 {
        margin-left: 13%;
    }

    .col-md-10 {
        width: 87%;
    }

    .button-toggle-expanded {
        left: 13% !important;
    }

    .button-toggle-collapsed {
        left: 0%;
    }
}

@media (max-width: 1560px) {
    #searchform {
        display: none;
    }

    #usermenu {
        display: none;
    }

    #globalLinks {
        border: none;
        margin: 10px 0 0 0;
        padding: 0;
    }

    .navbar-form .form-control {
        margin: 8px 0 0 0;
    }

    #usermenucollapsed, #usermenucollapsed-mobile, #searchbutton {
        display: inline;
    }

    #desktop_notifications div.dropdown-menu {
        left: -140px;
    }

    .moremenu ul, ul.dropdown-menu {

    }

    li.topnav ul.dropdown-menu {
        left: 0px;
    }

    #search #query_string {
        left: -185px;
    }

    #search .dropdown-menu {
        background-color: transparent;
        padding: 10px;
        right: 6px;
        top: 14px;
    }

    #searchformdropdown button {
        background-color: transparent;
        color: #fff;
        border: none;
        float: left;
        width: 50px;
        display: block;
        margin-left: -50px;
        padding: 12px 12px 12px 12px;
        background-image: none, url("../../../../themes/SuiteP/images/p_search_button.svg"), url("../../../../themes/SuiteP/images/p_search_button.png");
        background-repeat: no-repeat;
        background-position: 13px 10px;
        text-indent: -9999px;
        overflow: hidden;
    }

    #searchformdropdown button:hover {
        background-position: 13px -44px;
    }

    #search #query_string {
        background-color: #65697A;
        color: #A2A5AF;
        font-size: 14px;
        letter-spacing: 1px;
        width: 200px;
        border: none;
        border-radius: 3px;
        padding: 12px 12px 12px 12px;
        height: auto;
    }

    #usermenucollapsed, #usermenucollapsed-mobile {
        background-color: transparent;
        height: 42px;
        width: 42px;
        background-image: none, url("../../../../themes/SuiteP/images/p_user_icon.svg"), url("../../../../themes/SuiteP/images/p_user_icon.png");
        background-repeat: no-repeat;
        background-position: 0 0;
        margin-top: 14px;
        border: none;
        margin-left: 0px;
    }

    #usermenucollapsed, #usermenucollapsed-mobile:hover {
        background-position: 0 -99px;
    }
}

@media (max-width: 1500px) {
    .sidebar {
        width: 14%;
    }

    #bootstrap-container.col-md-offset-2 {
        margin-left: 14%;
    }

    .col-md-10 {
        width: 86%;
    }

    .button-toggle-expanded {
        left: 14% !important;
    }

    .button-toggle-collapsed {
        left: 0%;
    }
}

@media (max-width: 1400px) {
    .sidebar {
        width: 15%;
    }

    #bootstrap-container.col-md-offset-2 {
        margin-left: 15%;
    }

    .col-md-10 {
        width: 85%;
    }

    .button-toggle-expanded {
        left: 15% !important;
    }

    .button-toggle-collapsed {
        left: 0%;
    }
}

@media (max-width: 1300px) {
    .sidebar {
        width: 16%;
    }

    #bootstrap-container.col-md-offset-2 {
        margin-left: 16%;
    }

    .col-md-10 {
        width: 84%;
    }

    .button-toggle-expanded {
        left: 16% !important;
    }

    .button-toggle-collapsed {
        left: 0%;
    }
}

@media (max-width: 1200px) {
    .sidebar {
        width: 17%;
    }

    #bootstrap-container.col-md-offset-2 {
        margin-left: 17%;
    }

    .col-md-10 {
        width: 83%;
    }

    .button-toggle-expanded {
        left: 17% !important;
    }

    .button-toggle-collapsed {
        left: 0%;
    }
}

@media (max-width: 1100px) {
    .sidebar {
        width: 18%;
    }

    #bootstrap-container.col-md-offset-2 {
        margin-left: 18%;
    }

    .col-md-10 {
        width: 82%;
    }

    .button-toggle-expanded {
        left: 18% !important;
    }

    .button-toggle-collapsed {
        left: 0%;
    }
}

@media (max-width: 1000px) {
    .sidebar {
        display: none;
    }

    #bootstrap-container.col-md-offset-2 {
        margin-left: 0;
    }

    .col-md-10 {
        width: 100%;
    }

    .button-toggle-expanded {
        display: none;
    }

    .button-toggle-collapsed {
        display: none;
    }
}

@media (max-width: 600px) {

    #bootstrap-container {
        margin-top: 110px !important;
    }

    div.p_login .p_login_top {
        padding: 10px 3% 10px 3%;
    }

    div.p_login .p_login_top a {
        height: 30px;
        width: 170px;
        background-image: none, url("../../../../themes/SuiteP/images/p_login_logo.svg"), url("../../../../themes/SuiteP/images/p_login_logo.png");
        background-position: 0 -70px;
    }

    div.p_login .p_login_bottom {
        padding-top: 10px;
        padding: 10px 3% 10px 3%;
    }

    div.p_login .p_login_bottom a#powered_by, div.p_login .p_login_bottom a#admin_options {
        font-size: 10px;
        margin-left: 0px;
        text-align: center;
        display: block;
    }

    div.p_login .p_login_bottom a#admin_options {
        margin-bottom: 5px;
    }

    .modulename {
        line-height: 60px;
    }

    .navbar-toggle {
        height: 60px;
    }

    #mobile_menu {
        top: 60px;
        left: 20px;
    }

    #quickcreatetop {
        margin-top: 10px;
    }

    #quickcreatetop a {
        padding: 5px 32px 5px 12px;
        background-position: 80px -5px;
    }

    #quickcreatetop a:hover {
        background-position: 80px -5px;
    }

    #search #query_string {
        left: -185px;
        padding-top: 7px;
        padding-bottom: 7px;
        margin-top: -17px;
    }

    #searchbutton {
        margin: 0px 10px 0 0;
        background-color: transparent;
        border: none;
        background-image: none, url("../../../../themes/SuiteP/images/p_search_button_small.svg"), url("../../../../themes/SuiteP/images/p_search_button_small.png");
        background-repeat: no-repeat;
        background-position: 0px 10px;
        text-indent: -9999px;
        overflow: hidden;
        padding: 12px 0px 12px 0px;
        width: 28px;
        height: 28
    }

    #search.open #searchbutton {
        background-position: 0px -60px;
        background-color: transparent;
    }

    #searchbutton:hover {
        background-position: 0px -60px;
        background-color: transparent;
    }

    #quickcreatetop ul.dropdown-menu {
        left: 0px;
    }

    #usermenucollapsed, #usermenucollapsed-mobile {
        height: 28px;
        margin-top: 0px;
        width: 28px;
        background-image: none, url("../../../../index.php?entryPoint=getImage&themeName=SuiteP&imageName=p_user_icon_small.svg"), url("../../../../index.php?entryPoint=getImage&themeName=SuiteP&imageName=p_user_icon_small.png");
        background-repeat: no-repeat;
        background-position: 0 0;
    }

    #usermenucollapsed, #usermenucollapsed-mobile:hover {
        background-position: 0 -70px;
    }

    #desktop_notifications {
        float: left;
        width: 28px;
        height: 28px;
        margin-top: 9px;
        margin-right: 20px;
        background-image: none, url("../../../../themes/SuiteP/images/p_icon_alert_small.svg"), url("../../../../themes/SuiteP/images/p_icon_alert_small.png");
        background-repeat: no-repeat;
        background-position: 0px 0px;
    }

    #desktop_notifications:hover {
        background-position: 0px -70px;
    }

}

@media (min-width: 601px) {
    .modulename {
        line-height: 90px;
    }

    .navbar-toggle {
        height: 90px;
    }

    #mobile_menu {
        top: 90px;
        left: 10px;
    }

    #search #query_string {
        left: -185px;
        padding-top: 12px;
        padding: 12px;
        margin-top: 0px;
    }

    #quickcreatetop {
        margin-top: 25px;
    }

    #quickcreatetop a {
        padding: 13px 32px 13px 12px;
        background-position: 80px 2px;
    }

    #quickcreatetop a:hover {
        background-position: 80px -56px;
    }

    #quickcreatetop ul.dropdown-menu {
        left: 0px;
    }

    #usermenucollapsed, #usermenucollapsed-mobile {
        background-color: transparent;
        height: 42px;
        width: 42px;
        background-image: none, url("../../../../index.php?entryPoint=getImage&themeName=SuiteP&imageName=p_user_icon.svg"), url("../../../../index.php?entryPoint=getImage&themeName=SuiteP&imageName=p_user_icon.png");
        background-repeat: no-repeat;
        background-position: 0 0;
        border: none;
        margin-left: 0px;
    }

    #usermenucollapsed, #usermenucollapsed-mobile:hover {
        background-position: 0 -100px;
    }

    #desktop_notifications {
        float: left;
        width: 44px;
        height: 48px;
        margin-top: 22px;
        margin-right: 15px;
        background-image: none, url("../../../../themes/SuiteP/images/p_icon_alert.svg"), url("../../../../themes/SuiteP/images/p_icon_alert.png");
        background-repeat: no-repeat;
        background-position: 0px 0px;
    }

    #desktop_notifications:hover {
        background-position: 0px -100px;
    }

    #searchbutton {
        margin: 25px 15px 0 0;
        background-color: transparent;
        border: none;
        background-image: none, url("../../../../themes/SuiteP/images/p_search_button.svg"), url("../../../../themes/SuiteP/images/p_search_button.png");
        background-repeat: no-repeat;
        background-position: 0px -44px;
        text-indent: -9999px;
        overflow: hidden;
        padding: 12px 0px 12px 0px;
        width: 26px;
    }

    #search.open #searchbutton {
        background-position: 0px -44px;
        background-color: transparent;
    }

    #searchbutton:hover {
        background-position: 0px 10px;
        background-color: transparent;
    }
}

@media (min-width: 1251px) {
    #mobile_menu {
        position: absolute;
        overflow-y: scroll;
        overflow-x: hidden !important;
        float: left;
        width: 200px !important;
        margin: 0;
        padding: 0;
        background: #5d5670 !important;
        border-bottom-left-radius: 3px;
        border-bottom-right-radius: 3px;

    }

    #mobile_menu li {
        display: none;
    }
}
@media (max-width: 1250px) {
    #usermenu {
        display: none;
    }

    .navbar-inverse .navbar-brand {
        display: none;
    }

    #mobileheader {
        display: block;
    }



    @media (max-width: 320px) {
        .modulename {
            visibility: visible;
            font-size: 14px;
            letter-spacing: 2px;
            text-transform: uppercase;
            float: left;
            text-align: left !important;
            margin: 0 auto 0 15px !important;
            width: 8sc
        }

    }

    @media (min-width: 321px) {
        .modulename {
            visibility: visible;
            font-size: 14px;
            letter-spacing: 2px;
            text-transform: uppercase;
            text-align: left !important;
            margin: 0 auto 0 30px !important;
            width: 84%;

        }

    }

    #mobile_menu {
        position: absolute;
        overflow-y: scroll;
        overflow-x: hidden !important;
        float: left;
        width: 300px !important;
        margin: 0;
        padding: 0;
        background: #5d5670 !important;
        border-bottom-left-radius: 3px;
        border-bottom-right-radius: 3px;

    }

    #mobile_menu li {
        list-style: none;
        height: 50px;
        margin: 0;
        border-bottom: 1px solid #757083;
        line-height: 50px;
    }

    #mobile_menu a {
        color: #ffffff;
        display: block;
        padding: 0px 15px;
        font-size: 14px;
    }

    #mobile_menu a:hover {
        color: #f08377;
        -webkit-transition: all 0.3s ease-out;
        -moz-transition: all 0.3s ease-out;
        -o-transition: all 0.3s ease-out;
        transition: all 0.3s ease-out;
    }

    .navbar-header {
        float: none;
    }


    #globalLinks {
        display: inline-block !important;
    }

    #quickcreatetop {
        display: inline-block !important;
    }

    #search {
        display: inline-block !important;
    }

    #desktop_notifications {
        display: inline-block !important;
    }

    div#bs-example-navbar-collapse-1 {
        float: right;
        margin-top: -90px;
    }
}

@media (max-width: 600px) {
    nav.navbar .container-fluid {
        padding-left: 0;
        padding-right: 0;
    }

    nav.navbar .container-fluid .navbar-header {
        padding-left: 20px;
        padding-right: 20px;
        float: left;
        width: 100%;
        height: 60px;
    }

    div#bs-example-navbar-collapse-1 {
        margin-top: 0px;
        width: 100%;
        background-color: #a2b2bf;
        padding: 0 20px 0 0;
    }

    .navbar {
        min-height: 60px;
    }

    .navbar-inverse {
        max-height: 60px !important;
    }

    .modulename {
        height: 60px;
        line-height: 60px !important;
    }

    #quickcreatetop {
        margin-top: 10px;
    }
}

@media (min-width: 320px) and (max-width: 978px) {
    .col-sm-3 {
        display: none;
    }

    .col-sm-offset-3 {
        margin: 0;
    }

    .col-sm-9 {
        width: 99%;
    }
}

}

@media (max-width: 340px) {
    #mobilegloballinks a {
        color: #ffffff !important;
        float: right;
        margin: 8px 0 0;
        padding: 8px;
        position: fixed;
        right: 0;
        top: 0;
    }

    #userlinks_head {
        color: #ffffff !important;
        float: right;
        margin: 8px 0 0;
        padding: 8px;
        position: fixed;
        right: 40px;
        top: 0;
    }
}

@media (max-width: 350px) {
    .footer_left a#admin_options, .footer_left a#powered_by {
        display: block;
    }

    .footer_left a#admin_options {
        padding-bottom: 10px;
    }

    .footer_left {
        padding: 20px 0 10px 0;
    }
}

@media only screen and (max-width: 480px) {
    .detail table, .detail thead, .detail tbody, .detail th, .detail td, .detail tr {
        display: block;
        background: none;
    }

    .detail tr, .detail tr td[scope="col"], .table > thead > tr > th, .table > tbody > tr > th, .table > tfoot > tr > th, .table > thead > tr > td, .table > tbody > tr > td, .table > tfoot > tr > td, .detail tr td, .detail table, table.detail {
        background: none;
        border: none;
    }

    .detail h4 {
        font-size: 1.2em;
        background: #eeeeee;
        border: 1px solid #cccccc;
        margin: 10px 0 0 0;
        padding: 8px;
    }

    .detail508 tr td[scope="col"] {
        font-weight: bold;
    }

    .detail tr {
        margin: 0;
        padding: 0;
    }

    .detail tr:last-child {
        border: none;
    }
}

@media (max-width: 480px) {
    .paginationChangeButtons {
        max-width: 125px;
    }

    .paginationActionButtons {
        padding: 30px;
    }

    #userlinks_home, .quickcreate, #userlinks_currentuser {
        display: none;
    }

    #searchmobile {
        float: left;
        z-index: 50 !important;
        position: absolute;
        left: 60px;
        width: 70% !important;
    }

    #searchmobile #query_string {
        width: 75% !important;
        outline: 0 !important;
        background: #3C8DBC !important;
        border: none !important;
        border-radius: 0 !important;
        border-bottom: 1px solid #cccccc !important;
        color: #f7f7f7 !important;
        -webkit-appearance: none !important;
        box-shadow: none !important;
        float: left;
    }

    #mobilegloballinks {
        display: inline;
    }

    #listViewStartButton_top, #listViewPrevButton_top, #listViewNextButton_top, #listViewEndButton_top,
    #listViewStartButton_bottom, #listViewPrevButton_bottom, #listViewNextButton_bottom, #listViewEndButton_bottom,
    #listViewStartButton_, #listViewPrevButton_, #listViewNextButton_, #listViewEndButton_ {
        padding: 2px 5px 2px 5px;
        margin: 0;
    }

    .pageNumbers {
        font-size: 10px;
    }

    #selectedRecordsTop {
        max-width: 100px;
        float: left;
    }

    ul.clickMenu li span {
        width: 16px;
        height: 16px;
        float: left;
        background: url("../../../../index.php?entryPoint=getImage&themeName=SuiteP&imageName=actionMenuArrow.png") no-repeat scroll 6px -28px transparent;
        cursor: pointer;
    }
}

@media (min-width: 480px) and (max-width: 680px) {
    #searchmobile {
        float: left;
        z-index: 50 !important;
        position: absolute;
        left: 60px;
        width: 80% !important;
    }

    #searchmobile #query_string {
        width: 80% !important;
        outline: 0 !important;
        background: #3C8DBC !important;
        border: none !important;
        border-radius: 0 !important;
        border-bottom: 1px solid #cccccc !important;
        color: #f7f7f7 !important;
        -webkit-appearance: none !important;
        box-shadow: none !important;
        float: left;
    }

    #mobilegloballinks {
        display: inline;
    }
}

@media (max-width: 640px) {

    .edit table, .edit thead, .edit tbody, .edit th, .edit td, .edit tr,
    .popupBody .edit table, .popupBody .edit thead, .popupBody .edit tbody, .popupBody .edit th, .popupBody .edit td, .popupBody .edit tr {
        display: block;
        background: none;
        width: 100%;
    }

    .edit tr, .edit tr td[scope="col"], .table > thead > tr > th, .table > tbody > tr > th, .table > tfoot > tr > th, .table > thead > tr > td, .table > tbody > tr > td, .table > tfoot > tr > td, .detail tr td, .detail table, table.detail {
        background: none;
        font-size: 1em;

    }

    .edit h4 {
        font-size: 1.2em;
        background: #eeeeee;
        border: 1px solid #cccccc;
        margin: 10px 0 0 0;
        padding: 8px 0 8px 0;
    }

    .edit tr td[scope="col"] {
        font-weight: bold;
    }

    td textarea {
        width: 95%;
    }


    .edit tr {
        border-bottom: 1px solid #cccccc;
    }

    .edit tr:last-child {
        border: none;
    }

    .edit input[type=text] {
        font-size: 1em;
    }

    .emailaddresses tr, .emailaddresses td {
        display: inline;
        border: none;
    }

    .dashletcontainer {
        float: left;
    }

    .dashletPanel {
        overflow: auto;
    }

    .dashboardTabList {
        display: none;
    }

    /*#bootstrap-container, .col-sm-9, .col-sm-offset-3, .col-md-10, .col-md-offset-2, .main {margin: 0;padding: 0;}*/
    #content, #pageContainer {
        width: 100%;
        margin: 0 0 0 0;
    }

    #suggestion_box table {
        border: none;
    }

    #suggestion_box table tbody tr {
        display: table-row;
        border: 1px solid #ccc;
        padding: 0;
    }

    #suggestion_box table tbody tr th, #suggestion_box table tbody tr td {
        display: table-cell;
        width: auto;
    }

    #cal-edit, #settings_dialog, #settings_dialog form, #container1 {
        top: 10px;
        max-height: 400px !important;
        max-width: 300px !important;
        overflow: scroll;
    }
}


@media (max-width: 670px) {
    .footer_left {
        width: 100%;
        text-align: center;
        padding: 20px 0 20px 0;
    }

    .footer_right {
        width: 100%;
        text-align: center;
        padding: 20px 0 20px 0;
    }
}

@media (min-width: 768px) and (max-width: 1000px) {
    a#advanced_search_link {
        min-width: 200px;
        width: auto;
    }

    /*buttons*/
    #search_form > div.basic  > table > tbody > tr > td.submitButtons {
        min-width: 200px;
        width: auto;
        background-color: red;
        display: table-cell;
    }

    /*help*/

}

@media (max-width: 980px) {
    ul.navbar-nav li a, .navbar-inverse .navbar-nav .open .dropdown-menu > li > a {
        color: #ffffff !important;
    }
}

@media only screen and (max-width: 959px) {
    table.mceLayout, textarea.tinyMCE {
        width: 100% !important;
    }

    .mceToolbar td {
        display: table-row;
        float: left;
    }

    .mceToolbar td:nth-of-type(11) {
        clear: left;
    }

    table.mceLayout, textarea.richEditor {
        width: 90% !important;
        overflow: scroll;
    }

    .mceToolbar td {
        display: table-cell;
        float: none;
    }

    .mceToolbar td:nth-of-type(11) {
        clear: none;
    }

    .defaultSkin .mceToolbar {
        height: auto !important;
    }
}

@media only screen and (min-device-width: 480px) and (max-device-width: 980px) {
    .detail table, .detail thead, .detail tbody, .detail th, .detail td, .detail tr {
        display: block;
        background: none;
    }

    .detail tr, .detail tr td[scope="col"], .table > thead > tr > th, .table > tbody > tr > th, .table > tfoot > tr > th, .table > thead > tr > td, .table > tbody > tr > td, .table > tfoot > tr > td, .detail tr td, .detail table, table.detail {
        background: none;
        border: none;
    }

    .detail h4 {
        font-size: 1em;
        background: #eeeeee;
        border: 1px solid #cccccc;
        margin: 10px 0 0 0;
        padding: 8px;
    }

    .detail508 tr td[scope="col"], .edit tr td[scope="col"] {
        font-weight: bold;
        margin: 0;
        text-align: left;
        max-width: 10%;
    }

    .detail tr {
        border-bottom: 1px solid #cccccc;
    }

    .detail tr:last-child {
        border: none;
    }

    .detail td, #DEFAULT td {
        display: inline-block;
        border: none;
        margin: 0 5px 0 25px;
        padding: 0;
        font-size: 1em;
        width: auto;
        min-width: 35%;
    }
}

@media (min-width: 980px) {
    #dialog1_c {
        margin-left: 40%;
        margin-top: 100px;
    }

    #dlg {
        left: 40%;
    }

    #dlg_c {
        left: 50%;
    }
}


@media (max-width: 999px) and (max-height: 1024px) {
    #dashletsDialog_c {
        margin-top: 25px;
        margin-left: 0;
        margin-bottom: 25px;
        height: 70%;
        overflow: scroll;
    }
}

@media (min-width: 999px) and (max-width: 1024px) {
    .col-sm-3 {
        max-width: 215px !important;
    }

    .col-sm-offset-3 {
        margin-left: 215px;
    }

    .col-sm-9 {
        width: 88%;
    }
}

@media (max-width: 1023px) {
    button, .button, input[type="button"], input[type="reset"], input[type="submit"], a#create_link.utilsLink {

    }

    .quickcreate {
        margin: 0;
        padding: 5px 7px 5px 7px;
    }
}

@media (min-width: 1024px) {
    .navbar-nav > li:hover ul, #globalLinks:hover ul.dropdown-menu, #quickcreatetop:hover ul.dropdown-menu {
        display: block;
    }

    a.menu:after, .dropdown-toggle:after {
        content: none;
    }
}

@media (min-width: 1280px) {
    #cal-edit {
        margin: 0 0 0 200px;
    }
}

@media (max-width: 1360px) {
    #dlg {
        top: 50px;
    }

    #dlg .bd {
        max-height: 500px;
        overflow-y: scroll;
    }
}

@media (max-width: 1399px) {
    #usermenu, #searchform {
        display: none;
    }

    #globalLinks {
        border: none;
        margin: 10px 0 0 0;
        padding: 0;
    }

    .navbar-form .form-control {
        margin: 8px 0 0 0;
    }

    #usermenucollapsed, #usermenucollapsed-mobile, #searchbutton {
        display: inline;
    }

    #search .dropdown-menu {
        background-color: transparent;
        padding: 10px;
        right: 6px;
        top: 14px;
    }

    #searchformdropdown button {
        background-color: transparent;
        color: #fff;
        border: none;
        float: left;
        width: 50px;
        display: block;
        margin-left: -50px;
        padding: 12px 12px 12px 12px;
        background-image: none, url("../../../../themes/SuiteP/images/p_search_button.svg"), url("../../../../themes/SuiteP/images/p_search_button.png");
        background-repeat: no-repeat;
        background-position: 13px 10px;
        text-indent: -9999px;
        overflow: hidden;
    }

    #searchformdropdown button:hover {
        background-position: 13px -44px;
    }

    #search #query_string {
        background-color: #65697A;
        color: #A2A5AF;
        font-size: 14px;
        letter-spacing: 1px;
        width: 200px;
        border: none;
        border-radius: 3px;
        height: auto;
    }

    @media (max-height: 700px) {
        .moremenu ul, ul.dropdown-menu {
            max-height: 200px !important;
            overflow: auto;
        }
    }

    @media (min-height: 701px) and (max-height: 800px) {
        .moremenu ul, ul.dropdown-menu {
            max-height: 575px !important;
            overflow: auto;
        }
    }

    @media (min-height: 801px) and (max-height: 900px) {
        .moremenu ul, ul.dropdown-menu {
            max-height: 700px !important;
            overflow: auto;
        }
    }

    @media (min-height: 901px) and (max-height: 999px) {
        .moremenu ul, ul.dropdown-menu {
            max-height: 800px !important;
            overflow: auto;
        }
    }

    @media (min-height: 1001px) {
        .moremenu ul, ul.dropdown-menu {
            max-height: 850px !important;
            overflow: auto;
        }
    }



    @media print {
        .navbar-inverse, .sidebar {
            display: none;
        }
    }
    /* TipTip CSS - Version 1.2 */

    #tiptip_holder {
        display: none;
        position: absolute;
        top: 0;
        left: 0;
        z-index: 99999;
    }

    #tiptip_holder.tip_top {
        padding-bottom: 5px;
    }

    #tiptip_holder.tip_bottom {
        padding-top: 5px;
    }

    #tiptip_holder.tip_right {
        padding-left: 5px;
    }

    #tiptip_holder.tip_left {
        padding-right: 5px;
    }

    #tiptip_content {
        font-size: 11px;
        color: #fff;
        text-shadow: 0 0 2px #000;
        padding: 4px 8px;
        border: 1px solid rgba(255,255,255,0.25);
        background-color: rgb(25,25,25);
        background-color: rgba(25,25,25,0.92);
        background-image: -webkit-gradient(linear, 0% 0%, 0% 100%, from(transparent), to(#000));
        border-radius: 3px;
        -webkit-border-radius: 3px;
        -moz-border-radius: 3px;
        box-shadow: 0 0 3px #555;
        -webkit-box-shadow: 0 0 3px #555;
        -moz-box-shadow: 0 0 3px #555;
    }

    #tiptip_arrow, #tiptip_arrow_inner {
        position: absolute;
        border-color: transparent;
        border-style: solid;
        border-width: 6px;
        height: 0;
        width: 0;
    }

    #tiptip_holder.tip_top #tiptip_arrow {
        border-top-color: #fff;
        border-top-color: rgba(255,255,255,0.35);
    }

    #tiptip_holder.tip_bottom #tiptip_arrow {
        border-bottom-color: #fff;
        border-bottom-color: rgba(255,255,255,0.35);
    }

    #tiptip_holder.tip_right #tiptip_arrow {
        border-right-color: #fff;
        border-right-color: rgba(255,255,255,0.35);
    }

    #tiptip_holder.tip_left #tiptip_arrow {
        border-left-color: #fff;
        border-left-color: rgba(255,255,255,0.35);
    }

    #tiptip_holder.tip_top #tiptip_arrow_inner {
        margin-top: -7px;
        margin-left: -6px;
        border-top-color: rgb(25,25,25);
        border-top-color: rgba(25,25,25,0.92);
    }

    #tiptip_holder.tip_bottom #tiptip_arrow_inner {
        margin-top: -5px;
        margin-left: -6px;
        border-bottom-color: rgb(25,25,25);
        border-bottom-color: rgba(25,25,25,0.92);
    }

    #tiptip_holder.tip_right #tiptip_arrow_inner {
        margin-top: -6px;
        margin-left: -5px;
        border-right-color: rgb(25,25,25);
        border-right-color: rgba(25,25,25,0.92);
    }

    #tiptip_holder.tip_left #tiptip_arrow_inner {
        margin-top: -6px;
        margin-left: -7px;
        border-left-color: rgb(25,25,25);
        border-left-color: rgba(25,25,25,0.92);
    }

    /* Webkit Hacks  */
    @media screen and (-webkit-min-device-pixel-ratio:0) {
        #tiptip_content {
            padding: 4px 8px 5px 8px;
            background-color: rgba(45,45,45,0.88);
        }
        #tiptip_holder.tip_bottom #tiptip_arrow_inner {
            border-bottom-color: rgba(45,45,45,0.88);
        }
        #tiptip_holder.tip_top #tiptip_arrow_inner {
            border-top-color: rgba(20,20,20,0.92);
        }
    }<|MERGE_RESOLUTION|>--- conflicted
+++ resolved
@@ -3883,7 +3883,6 @@
     width: 32px;
 }
 
-<<<<<<< HEAD
 #EditView_tabs span.id-ff.multiple [type="button"] img,
 #conditionLines span.id-ff.multiple [type="button"] img {
     content: none;
@@ -3893,12 +3892,12 @@
 input#btn_ActionLine.button[type="button"] {
     padding: 0 10px;
     color: white;
-=======
+}
+
 #deleteGroup img {
     content: url('../../../../index.php?entryPoint=getImage&themeName=SuiteP&imageName=id-ff-clear.png');
     height: 32px;
     width: 32px;
->>>>>>> 188f4d79
 }
 
 .emailaddresses > tbody:nth-child(1) > tr > td:nth-child(1) button img {
