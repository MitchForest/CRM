/**** Detail view ***/
@import 'variables';

.favorite_icon_fill svg {
  height: 28px;
  width: 28px;

}

.favorite_icon_outline svg {
  height: 28px;
  width: 28px;

}

.moduleTitle .module-title-text {
  height: auto;
  line-height: 36px;
  margin-bottom: $detail-view-module-title-space;
}

.nav-tabs > li.tab-inline-pagination {
  float: right;
  line-height: $tab-height;
}


.nav-tabs > li.tab-inline-pagination .btn-pagination[disabled] {
  background-color: $disabled-btn-bg;
}


.buttons .pagination .btn-pagination {
  height: 28px;
  line-height: 18px;
  font-size: 10px;
  padding: 0 10px 0 10px;
  background-color: $default-btn-bg;
  font-weight: 600;
}

.nav-tabs > li.tab-inline-pagination .btn-pagination {
  background-color: $default-btn-bg;
  font-size: 10px;
  font-weight: 600;
  height: 28px;
  line-height: 18px;
  padding: 0 10px 0 10px;
}


.buttons .pagination .btn-pagination:hover {
  height: 28px;
  line-height: 18px;
  font-size: 10px;
  padding: 0 10px 0 10px;
  background-color: $default-btn-bg;
  font-weight: 600;
}

.nav-tabs > li.tab-inline-pagination .btn-pagination:hover {
  background-color: $default-btn-bg-hover;
}

.nav-tabs > li.tab-inline-pagination .glyphicon-chevron-left {
  margin-right: 4px;
}

.nav-tabs > li.tab-inline-pagination .glyphicon-chevron-right {
  margin-left: 4px;
}

.pagination-range-label {
  color: $default-btn-bg;
  font-size: 13px;
  font-weight: bold;
}


 .mobile-pagination {
   display: none;
   line-height: $tab-height;
   visibility: collapse;
}

 .mobile-pagination .btn-pagination[disabled] {
  background-color: $disabled-btn-bg;
}

 .mobile-pagination .btn-pagination {
  background-color: $default-btn-bg;
  font-size: 10px;
  font-weight: 600;
  height: 28px;
  line-height: 14px;
  padding: 2px 10px 2px 10px;
}

 .mobile-pagination .btn-pagination:hover {
  background-color: $default-btn-bg-hover;
}

 .mobile-pagination .glyphicon-chevron-left {
  margin-right: 0px;
}

 .mobile-pagination .glyphicon-chevron-right {
  margin-left: 0px;
}



@media (max-width: 750px) {

  .moduleTitle {
    display: inline-block;
    padding-left: 30%;
  }

  .favorite {
    padding: 0 0;
    display: inline-block;
    float: none !important;
    width: 32px;
    height: 32px;
    padding: 0 0;
    width: 32px;
  }

  .nav-tabs > li.tab-inline-pagination {
    display: none;
    visibility: collapse;
  }

  .nav-tabs > .mobile-pagination {
    display: none;
    visibility: collapse;
  }

  .mobile-pagination {
    display: block;
    visibility: visible;
  }

  .mobile-pagination > table {
    margin-left: auto;
    margin-right: auto;
    width: 100px;
  }

  .mobile-pagination .pagination-range-label {
    font-size: 10px;
  }

  .moduleTitle .module-title-text {
    font-size: 18px;
    float: none;
    margin-bottom: 0;
    display: inline-block;
  }

  .tab-inline-pagination .pagination-range-label {
    display: none;
    visibility: hidden;
  }

<<<<<<< HEAD
  .pointer {
    font-size: 32px;
=======
  .buttons .pagination {
    visibility: collapse;
    display: none;
>>>>>>> 14c57914
  }
}


@media (max-width: 1200px) {
  .pagination-label {
    display: none;
    visibility: collapse;
  }

  .nav-tabs > li.tab-inline-pagination .glyphicon-chevron-left {
    margin-right: 0px;
  }

  .nav-tabs > li.tab-inline-pagination .glyphicon-chevron-right {
    margin-left: 0px;
  }

   .mobile-pagination .glyphicon-chevron-left {
    margin-right: 0px;
  }

   .mobile-pagination .glyphicon-chevron-right {
    margin-left: 0px;
  }
}<|MERGE_RESOLUTION|>--- conflicted
+++ resolved
@@ -164,14 +164,12 @@
     visibility: hidden;
   }
 
-<<<<<<< HEAD
   .pointer {
     font-size: 32px;
-=======
+  }
   .buttons .pagination {
     visibility: collapse;
     display: none;
->>>>>>> 14c57914
   }
 }
 
