/**** Edit view ***/
@import 'variables';

/*Import VCard*/
.import-vcard {
  background-color: $main-alternate-bg;
  padding: 16px;
  border-radius: 4px;

  #vcard_file {
    margin-top: 10px;
    margin-buttom: 10px;
  }

  .button {
    margin-top: 10px;
    margin-buttom: 10px;
  }
}

div#searchResults {
  padding-bottom: 50px;
  overflow-y: auto;
}

/** Reminders **/
#EditView #reminder_view input[type="button"].add-btn {
  padding: 0px 20px 20px 32px;
}

#EditView #reminder_view input[type="button"].remove-btn {
  padding: 0px 32px 20px 20px;
}

#EditView #reminders input[type="button"]#reminder_add_btn {
  padding: 0px 20px 20px 32px;
}

/** Schedule Bar **/
#scheduler {
  margin-top: 5px;
}

#scheduler .schedulerDiv {
  background-color: #FAFAFA;
  color: $main-font-color;
  padding: 20px 20px 10px 20px;
  border: 1px solid $panel-border-bg;
  border-radius: 4px;
  text-align: left;
  width: 100%;
  border-collapse: collapse;
}

#scheduler .schedulerDiv table {
  width: 100%;
  border-collapse: collapse;
}

#scheduler .schedulerDiv table tr td {
  border: 1px solid #dddddd;
  height: 18px;
}

#scheduler .schedulerDiv table tr.schedulerTimeRow td {
  border-left: 0;
}

#scheduler .schedulerDiv table tr.schedulerTimeRow th[scope=col] {
  padding-left: 4px;
  border-left: 1px solid #DDDDDD;
}

#scheduler .schedulerDiv table tr.schedulerAttendeeRow td {
  background-color: #eeeeee;
  width: 15px;
}

#scheduler .schedulerDiv table tr.schedulerAttendeeRow td[scope=row] {
  background: transparent;
  padding-left: 4px;
  border-left: 0;
  overflow: hidden;
  width: 125px;
}

#scheduler .schedulerDiv table tr.schedulerAttendeeRow td.schedulerSlotCellStartTime.free {
  border-left: 4px solid $scheduler-start-color ;
}

#scheduler .schedulerDiv table tr.schedulerAttendeeRow td.schedulerSlotCellStartTime.busy {
  border-left: 4px solid $scheduler-start-color ;
}

#scheduler .schedulerDiv table tr.schedulerAttendeeRow td.schedulerSlotCellStartTime {
  background-color: $default-btn-color;
  border-left: 4px solid $scheduler-start-color ;
}

#scheduler .schedulerDiv table tr.schedulerAttendeeRow td.schedulerSlotCellEndTime {
  border-left: 4px solid $scheduler-end-color ;
}


#scheduler .schedulerDiv table tr.schedulerAttendeeRow td.schedulerSlotCellEndTime.free {
  border-left: 4px solid $scheduler-end-color ;
}



#scheduler .schedulerDiv table tr.schedulerAttendeeRow td.schedulerSlotCellEndTime.busy {
  border-left: 4px solid $scheduler-end-color ;
}


#scheduler .schedulerDiv table tr.schedulerAttendeeRow td.schedulerAttendeeDeleteCell {
  background: transparent;
  padding-left: 4px;
  border-left: 1px solid #dddddd;
}

#scheduler .schedulerInvitees .tabForm {
  margin-bottom: 0;
}

#scheduler .schedulerDiv table tr.schedulerAttendeeRow td.free {
  background-color: $scheduler-free-color;
  border-color: $scheduler-free-border-color;
}



#scheduler .schedulerDiv table tr.schedulerAttendeeRow td.busy {
  background-color: $scheduler-busy-color;
  border-color: $scheduler-free-border-color;
}

#create-invitees {
  background-color: #FAFAFA;
  color: $main-font-color;
  padding: 20px 20px 10px 20px;
  margin-top: 5px;
  border: 1px solid $panel-border-bg;
  border-radius: 4px;
  text-align: left;
  width: 100%;
  border-collapse: collapse;
}

.schedulerInvitees {
  background-color: #FAFAFA;
  color: $main-font-color;
  padding: 20px 20px 10px 20px;
  margin-top: 5px;
  border: 1px solid $panel-border-bg;
  border-radius: 4px;
  text-align: left;
  width: 100%;
  border-collapse: collapse;
}

#create_invitee_as_lead {
  font-size: $page-font-size;
  background-color: $danger-btn-bg;
  color: $default-btn-color;
  padding: 0 10px;
  margin: 4px;
  border: 1px solid transparent;
  border-radius: 4px;
  line-height: $button-line-height;
  height: $button-line-height;
  text-transform: uppercase;
}

#create_invitee_as_contact {
  font-size: $page-font-size;
  background-color: $danger-btn-bg;
  color: $default-btn-color;
  padding: 0 10px;
  margin: 4px;
  border: 1px solid transparent;
  border-radius: 4px;
  line-height: $button-line-height;
  height: $button-line-height;
  text-transform: uppercase;
}

#create-invitee-edit td {
  padding-bottom: 8px;
  line-height: $input-line-height;
}

#create-invitee-edit button {
  font-size: $page-font-size;
  background-color: $danger-btn-bg;
  color: $default-btn-color;
  padding: 0 10px;
  margin: 4px;
  border: 1px solid transparent;
  border-radius: 4px;
  line-height: $button-line-height;
  height: $button-line-height;
  text-transform: uppercase;
}

/** add invitees search **/
#EditView .edit input[type=submit]#invitees_search  {
  font-size: $page-font-size;
  background-color: $danger-btn-bg;
  color: $default-btn-color;
  padding: 0 10px;
  margin: 4px;
  border: 1px solid transparent;
  border-radius: 4px;
  line-height: $button-line-height;
  height: $button-line-height;
  text-transform: uppercase;
}

#list_div_win {
  background-color: $panel-bg;
  color: $main-font-color;
  padding: 20px 20px 10px 20px;
  margin-top: 5px;
  border: 1px solid $panel-border-bg;
  border-radius: 4px;
  text-align: left;
  width: 100%;
  border-collapse: collapse;
}

#list_div_win .list tr th {
  color: $main-font-color;
}


#ygddfdiv {
  background: $info;
  padding: 8px;
  opacity: 1;
}

div.noBullet li,
.nobullet {
  list-style-type: none;
}

#p_wrap {
  position: relative;
  padding-left: 215px;
  float: left;
  width: 100%;
}

.content {
  padding: $page-content-spacing 3% 40px 3%;
  width: 100%;
}

.bootstrap-container.col-md-offset-2 {
}

.pagecontent:after {
  clear: both;
}

a#powered_by {
  margin-left: 4%;
}

a#admin_options {
  font-size: 12px;
  color: $main-font-color;
  cursor: pointer;
}

a#powered_by {
  font-size: 12px;
  color: $main-font-color;
  cursor: pointer;
}

a#admin_options:hover {
  color: $danger-btn-bg-hover;
  text-decoration: none;
}

a#powered_by:hover {
  color: $danger-btn-bg-hover;
  text-decoration: none;
}

#copyright_data {
  padding-left: 1%;
}

.footer_right {
  padding-right: 1%;
  float: right;
  text-align: right;
  width: 47%;
  text-transform: uppercase;
}

.footer_right a {
  font-size: 12px;
  background-image: none, url("../../../../index.php?entryPoint=getImage&imageName=p_icon_back_to_top.svg"), url("../../../../index.php?entryPoint=getImage&imageName=p_icon_back_to_top.png");
  background-position: right 3px;
  background-repeat: no-repeat;
  color: #4D4D4D;
  padding-right: 20px;
  letter-spacing: 1px;
}

.footer_right a:hover {
  background-position: right -15px;
  color: $danger-btn-bg-hover;
}

.subDmenu {
  display: none;
  position: absolute;
  visibility: hidden;
}

.menu {
  display: none;
  position: absolute;
  background-color: #f6f6f6;
  border: #999999 solid 1px;
  filter: alpha(opacity=90);
  opacity: 0.9;
  visibility: hidden;
  z-index: 2;
  -moz-opacity: 0.9;
}

div.clear {
  clear: both;
  height: 0;
  visibility: hidden;
}

th {
  padding: 0;
  border: none;
}

td {
  padding: 0;
  border: none;
}

#header ul li {
  display: inline;
}

#unified_search_advanced_img {
  cursor: pointer;
}

#unified_search_advanced_div {
  position: relative;
  padding-top: 5px;
  overflow: hidden;
  width: 21em;
  height: 1px;
}

#unified_search_advanced_div .edit.view {
  padding: 6px 6px 6px 4px;
}

#unified_search_advanced_div .edit.view td {
  padding: 0 0.5em;
}

#themeColors img {
  margin-bottom: 0;
}

#themeFonts img {
  margin-bottom: 0;
}

#HideHandle {
  cursor: pointer;
  padding-top: 5px;
}

#HideMenu {
  position: absolute;
  visibility: hidden;
  z-index: 100;
}

#leftHandle {
  float: left;
}

#newRecord form {
  padding: 8px 8px 5px 8px;
}

#newRecord form input {
  margin-top: 2px;
  margin-bottom: 4px;
  max-width: 140px;
}

#newRecord form select {
  margin-top: 2px;
  margin-bottom: 4px;
  max-width: 140px;
}

#newRecord form textarea {
  margin-top: 2px;
  margin-bottom: 4px;
  max-width: 140px;
}

#newRecord form button {
  padding-top: 0;
  vertical-align: bottom;
}

#newRecord form input[type=button] {
  padding-top: 0;
  vertical-align: bottom;
}

#newRecord form input[type=submit] {
  padding-top: 0;
  vertical-align: bottom;
}

#newRecord form input[type=reset] {
  padding-top: 0;
  vertical-align: bottom;
}

#newRecord form .dataLabel {
  padding-top: 3px;
  padding-bottom: 2px;
  padding-left: 0;
  vertical-align: bottom;
}

#newRecord form .dataField {
  padding-bottom: 3px;
}

#newRecord form #jscal_trigger {
  margin-top: 2px;
  margin-bottom: 4px;
  vertical-align: bottom;
}

#newRecord form a:link {
  padding-left: 0;
  border-bottom: 0;
  text-decoration: underline;
}

#newRecord form a:visited {
  padding-left: 0;
  border-bottom: 0;
  text-decoration: underline;
}

#newRecord form a:hover {
  padding-left: 0;
  border-bottom: 0;
  text-decoration: underline;
}

.sqsSelectedSmartInputItem {
  background-color: #DEEFFF;
}

.view{
  padding: 20px 16px 22px 30px;
  margin-top: 3px;
  margin-bottom: 3px;
  width: 100%;
}

table.view {
  padding: 20px 16px 22px 30px;
  margin-top: 3px;
  margin-bottom: 3px;
  width: 100%;
}

[field=number] {
  vertical-align: middle;
  line-height: $input-line-height;
  height: $input-line-height;
}

.view tr td input[type=checkbox] {
  vertical-align: middle;
}

#search_form > div tr td input[type=checkbox] {
  vertical-align: middle;
}

.basic textarea {
  width: 100%;
  height: 48px;
}

.detail h4 {
  font-size: 1.2em;
  font-weight: bold;
  padding-top: 6px;
  padding-bottom: 6px;
  padding-left: 0;
  margin: 0;
  border: none;
  text-align: left;
}

.detail-view-row {
  margin: 0 0 2px 0;
  min-width: 48px;
  min-height: 24px;
}

.detail-view-row-item {
  margin: 0 0 2px 0;
  min-width: 48px;
  min-height: 24px;
}

.edit-view-row {
  margin: 0 0 8px 0;
  min-width: 48px;
  min-height: 24px;
}

.edit-view-row-item {
  margin: 0 0 8px 0;
  min-width: 48px;
  min-height: 24px;
}

.detail-view-row .label {
  display: inline;
  font-size: 14px;
  font-weight: 700;
  color: $main-font-color;
  padding: 0 0 0 8px;
  text-align: left;
  vertical-align: baseline;
  white-space: pre-wrap;
}

.edit-view-row .label {
  display: inline;
  font-size: 14px;
  font-weight: 700;
  color: $main-font-color;
<<<<<<< HEAD
  padding: 0 0 0 8px;
=======
  padding: 0;
  line-height: 48px;
>>>>>>> 8d96b510
  text-align: left;
  vertical-align: baseline;
  white-space: pre-wrap;
}

#lineItems {
  display: inline;
  font-size: 11px;
  font-weight: 700;
  color: $main-font-color;
  padding: 0 0 0 8px;
  text-align: left;
  vertical-align: baseline;
  white-space: nowrap;
}

slot {
  font-size: 14px;
  font-weight: 700;
  color: $main-font-color;
  line-height: 48px;
  text-align: left;
  vertical-align: baseline;
  white-space: nowrap;
}

#lead_queries_Div td {
  font-size: 14px;
  font-weight: 700;
  color: $main-font-color;
  line-height: 48px;
  text-align: left;
  vertical-align: baseline;
}

#html_div {
  white-space: normal;
  background-color: $table-header-bg;
}

.dataField {
  line-height: 48px;
  min-height: 48px;
}

.detail-view-field {
  display: inline;
  font-size: 14px;
  font-weight: 400;
  background-color: $detail-view-field-bg;
  color: $main-font-color;
  padding: 12px;
  border: 1px solid transparent;
  border-radius: 4px;
  line-height: 20px;
  text-align: left;
  min-height: 48px;
  vertical-align: baseline;
  white-space: inherit;
}

.detail-view-field a {
  font-weight: 700;
}

.edit-view-field textarea {
  padding-top: 14px;
  line-height: 24px;
}

.inline_edit_field textarea {
  padding-top: 14px;
  line-height: 24px;
}

#no-tab-actions > ul > li {
  margin: 8px 8px 8px 0;
}

.detail tr td {
  padding: 5px 6px 5px 6px;
  border: none;
  text-align: left;
  vertical-align: top;
  vertical-align: top;
}

.detail tr td[scope=row] {
  margin-top: 2px;
  margin-bottom: 10px;
  text-align: right;
  white-space: nowrap;
}

.detail tr td > li {
  margin-left: 1.5em;
}

#EditView > table {
  margin-bottom: 0;
  overflow: auto;
}

#EditView_tabs.yui-navset.yui-navset-top {
  padding: 0 5px 5px 5px;
}

#EditView_tabs.yui-navset.yui-navset-top .nav.nav-tabs {
  margin-top: 15px;
}

#EditView_tabs .nav.nav-tabs {
  margin: 0;
}

#EditView_tabs .tab-content {
  margin: 0;
}

#EditView .edit tr td {
  font-weight: 700;
  color: $main-font-color;
}

#EditView .edit input:not([type=button]) {
  font-weight: normal;
  color: $main-font-color;
}

#EditView .edit textarea {
  font-weight: normal;
  color: $main-font-color;
}

#EditView .edit select {
  font-weight: normal;
  color: $main-font-color;
}

#EditView .edit option {
  font-weight: normal;
  color: $main-font-color;
}

select {
  font-weight: normal;
  color: $main-font-color;
}

option[selected] {
  font-weight: normal;
  color: $main-font-color;
}

.sqsEnabled {
  font-weight: normal;
  color: $main-font-color;
}

.edit {
  padding: 0 6px 12px 10px;
}

.label {
  font-size: 14px;
  color: $main-font-color;
}

.edit > table {
  padding: 3px 3px 3px 10px;
  margin-bottom: 0;
}

.edit h4 {
  padding-top: 0;
  padding-left: 0;
  margin-top: 10px;
  text-align: left;
}

.edit tr td {
  font-weight: normal;
  vertical-align: top;
}

.edit tr td[scope=row] {
  padding: 0 10px 0 0;
  line-height: 40px;
  text-align: left;
  height: 40px;
  vertical-align: top;
}

.edit tr th {
  padding: 5px 5px 5px 7px;
}

#EditView input[type="button"] {
  padding: 0 10px;
  margin: 4px;
}

fieldset {
  margin-top: 32px;
}

fieldset legend {
  font-size: 16px;
  font-weight: 700;
  padding-left: 33.33333333%;
  border: none;
}

fieldset table {
  background: none;
}

fieldset > table tr > td:first-of-type {
  width: 33.33333333%;
}

fieldset tr {
  border: none;
}

fieldset td {
  border: none;
}

fieldset label {
  font-size: 14px;
  font-weight: 700;
  color: $main-font-color;
  border: none;
}

.validation-message {
  margin: 4px;
  border: 1px solid transparent;
  border-radius: 4px;
}

table#tabFormPagination td{
  margin-bottom: 0;
  border-bottom: none;
}

#tabFormPagination{
  margin-bottom: 0;
  border-bottom: none;
}

#EditView > table#tabFormPagination.detail.view {
  margin-bottom: 0;
  border-bottom: none;
}

.edit tr td table {
  padding: 3px 3px 3px 0;
}

.edit tr td table tr td {
  padding: 3px 3px 3px 0;
}

.edit .list {
  padding: 0;
  margin-bottom: 10px;
}

#map_listview_top {
  clear: both;
  float: none;
}

#export_listview_top {
  clear: both;
  float: none;
}

.detail.view {
  padding: 0;
  width: 100%;
}

.detail table {
  padding: 0;
  width: 100%;
}

table.detail {
  padding: 0;
  width: 100%;
}

.detail tr.pagination td {
  padding-top: 4px;
  text-align: right;
  vertical-align: middle;
}

.detail table tr.pagination td {
  padding-bottom: 4px;
}

.detail td > table tr td {
  border: none;
}

.sugar_field {
  text-wrap: normal;
  white-space: normal;
}

#description * {
  text-wrap: normal;
  white-space: normal;
}

.caseUpdate {
  text-wrap: normal;
  white-space: normal;
}

.small {
  width: 100%;
}

.small table {
  width: auto;
}

.small tr td table {
  background-color: transparent;
}

.small tr td[scope=row] table tr td {
  background-color: transparent;
}

.small tr td[scope=row] table tr th {
  background-color: transparent;
}

.small tr td table tr th {
  border-bottom: none;
  text-align: left;
}

#sitemap {
  display: none;
  top: 10%;
  left: 30%;
  clear: both;
  width: 650px;
  z-index: 9999;
}

#sitemap .edit.view {
  padding: 6px 6px 6px 16px;
  border: 2px solid;
}

#sitemap a:link {
  text-decoration: none;
}

#sitemap a:visited {
  text-decoration: none;
}

#sitemap a:hover  {
  text-decoration: underline;
}

#sitemap h4 a:hover {
  text-decoration: underline;
}

#sitemap ul {
  margin-top: 5px;
  margin-left: 5px;
}

#sitemap ul li {
  display: list-item;
  margin-bottom: 5px;
}

#sitemapLink a {
  cursor: pointer;
  margin: 0 0 0 18px;
}

#sitemapLink span img {
  cursor: pointer;
  margin-left: 2px;
}

#bottomLinks {
  padding: 0 25px;
  float: right;
}

div#responseTime {
  font-size: 12px;
  color: #888888;
  width: 50%;
}

#themePicker {
  margin-bottom: 0.5em;
  text-align: center;
}

#langPicker {
  margin-bottom: 0.5em;
  text-align: center;
}

div.row.monthHeader {
  margin-left: 0;
  margin-right: 0;
  border-bottom: none;
}

.olCapFontClass A {
  color: #dfdfdf;
}

.olFgClass td {
  background-color: #fff;
  padding: 5px 7px 7px 10px;
  line-height: 18px;
}

#forecastsWorksheet .olBgClass td.olFgClass {
  background-color: #fff;
  padding: 5px 7px 7px 10px;
  line-height: 18px;
}

.olCgClass td{
  background-color: #f6f6f6;
  padding: 5px 3px 3px 10px;
  border-bottom: 2px solid #ddd;
}

#forecastsWorksheet .olBgClass td.olCgClass {
  background-color: #f6f6f6;
  padding: 5px 3px 3px 10px;
  border-bottom: 2px solid #ddd;
}

.olCgClass {
  padding: 0;
  border: 0;
}

.olBgClass {
  background-color: #ddd;
  padding: 2px;
}

#forecastsWorksheet .olBgClass td {
  padding: 0;
}

.olCloseFontClass {
  background-color: #dfdfdf;
  padding-bottom: 1px;
  text-align: right;
}

.aclAll {
  font-weight: bold;
  color: #008000;
}

.aclOwner {
  font-weight: bold;
  color: #000000;
}

.aclNone {
  font-weight: bold;
  color: #FF0000;
}

.aclEnabled {
  font-weight: bold;
  color: #008000;
}

.aclDisabled {
  font-weight: bold;
  color: #FF0000;
}

.aclAdmin {
  font-weight: bold;
  color: #0000FF;
}

.aclNormal {
  font-weight: bold;
  color: #008000;
}

.aclGroup {
  font-weight: bold;
  color: #0000A0;
}

ul.noBullet {
  padding-left: 0;
  margin-left: 0;
  list-style-type: none;
}

li.noBullet:first-child {
  min-height: initial;
}

li.noBullet {
  padding: 0;
  margin: 0;
  min-height: initial;
  list-style-type: none;
}

#MorePanelHandle {
  display: inline;
  background: url('../../../../index.php?entryPoint=getImage&imageName=more.gif') no-repeat bottom left;
  color: #444;
  cursor: pointer;
  margin-bottom: 2px;
  margin-left: 2px;
  text-align: center;
}

.sqsFloater {
  display: none;
  position: absolute;
  bottom: 0;
  right: 0;
  padding: 0;
  z-index: 2;
}

.sqsFloater td {
  color: black;
  border: 1px inset;
}

.sqsMatchedSmartInputItem {
  cursor: pointer;
  padding: 2px 5px 2px 5px;
  margin: 0;
}

.sqsSelectedSmartInputItem {
  background-color: #DEEFFF;
}

#sqsSmartInputResults {
  padding: 0;
  margin: 0;
}

.sqsNoMatch {
  font-weight: bold;
  background-color: #eeeeee;
  color: #980000;
  padding: 2px 5px 2px 5px;
}

.todaysTask {
  color: #FF7800
}

.overdueTask {
  color: #ff0000;
}

.product_group .required {
  position: absolute;
  padding: 0;
  margin: 0;
  line-height: 32px;
}

.required {
  background-color: transparent;
  color: #f08377;
  padding: 10px;
  margin-bottom: 20px;
  border: 1px solid transparent;
  border-radius: 4px;
}

.error {
  background-color: $danger-btn-bg;
  color: $default-btn-color;
  padding: 10px;
  margin-bottom: 20px;
  border: 1px solid transparent;
  border-radius: 4px;
}

//

/*The nonPaddedError class is to remove the padding from interal error messages during the upgrade wizard*/
span.error.nonPaddedError {
  padding: 0;
}

div#generate_success.error {
  padding: 0;
}

p.error {
  margin: 0;
}

.error {
  border: none;
}

.error:empty {
  padding: 0;
}

div.content p.error {
  margin: 0 0 20px 0;
  border-radius: 3px;
}

.required a:link {
  font-weight: 600;
  color: $default-btn-color;
  text-decoration: underline;
}

.error a {
  font-weight: 600;
  color: $default-btn-color;
  text-decoration: underline;
}

.error a:link {
  font-weight: 600;
  color: $default-btn-color;
  text-decoration: underline;
}

.required a:hover {
  color: $main-font-color;
}

.error a:hover {
  color: $main-font-color;
}

.success {
  color: $success;
}

.rssItemDate {
  color: #666666;
}

.date {
  font-size: 13px;
  font-weight: bold;
  padding-right: 10px;
  border-bottom: 1px solid;
}

table.dateTime {
  width: 100%;
}

.dateTime td {
  display: inline-block;
}

.dateFormat {
  font-style: italic;
  font-weight: normal;
}

#parent_name {
  display: inline-block;
  margin-top: 8px;
  margin-right: 8px;
  clear: both;
}

input.sqsEnabled {
  display: inline-block;
  margin-top: 8px;
  margin-right: 8px;
  clear: both;
}

.pageNumbers {
  position: static;
  font-weight: bold;
  color: $default-btn-color;
  padding: 0 8px 0 0;
  margin: 0 0 0 0;
}

.contentBox {
  padding: 0 10px 0 0;
  margin: 10px 0 10px 0;
  border-top: 1px solid #DDD;
  border-bottom: 1px solid #DDD;
}

.contentBox td {
  padding-top: 0;
}

.teamNoticeBox {
  background: #fff;
  padding: 0;
  border: 1px solid;
  width: 100%;
}

.teamNoticeText {
  padding: 0 10px 0 10px;
}

.mceToolbarTop {
  border-bottom: 1px solid #CCCCCC;
}

.x-dlg-btns button.x-btn-text:hover {
  color: #000;
}

.x-dlg-btns .x-btn-focus button.x-btn-text {
  color: #000;
}

td.edit.view td {
  text-align: left;
}

td.edit.view td[align=right] {
  text-align: right;
}

#forecastsWorksheet tbody tr td {
  padding: 3px 0 5px 0;
}

#forecastsWorksheet tr td {
  padding: 3px 0 5px 0;
}

#forecastsWorksheet tr.pagination td {
  padding: 0;
}

#forecastsWorksheet tr.pagination td table td {
  padding: 3px 7px 3px 5px;
}

#forecastsWorksheet > tbody > tr > td {
  padding: 0;
  vertical-align: top;
}

#forecastsWorksheet > tr > td {
  padding: 0;
  vertical-align: top;
}

#forecastsWorksheet #activetimeperiods tr td {
  padding: 0;
  vertical-align: top;
}

#tab_general > form > table{
  border: 0;
}

#tab_general > form > table.detail th{
  border: 0;
}

#tab_accounts > table{
  border: 0;
}

#tab_accounts > table.detail th {
  border: 0;
}

#tab_accounts .detail.view .edit.view {
  margin-top: 0;
}

#tab_accounts #ieSelect > table {
  padding: 0pt;
  border-collapse: collapse;
}

#ieAccount > table {
  padding: 0pt;
  border-collapse: collapse;
}

#ieAccount > table td table {
  padding: 0pt;
  border-collapse: collapse;
}

#importDialogContent {
  overflow: hidden;
}

#importDialogContent #importDiv {
  margin-top: 0;
}

.detail td.subdetail {
  padding: 0;
  border-bottom: medium none;
}

.detail td.subdetail table tr td {
  padding: 5px 6px;
}

#importOptions td {
  padding: 5px 6px;
}

#importOptions table {
  border-collapse: collapse;
}

#importOptions #chooser_choose_index_text {
  background: $main-alternate-bg;
  border: 0;
  text-align: left;
}

#importOptions #chooser_ignore_index {
  background: $main-alternate-bg;
  border: 0;
  text-align: left;
}

.login table tr td {
  padding: 0;
  text-align: left;
}

#lastviewicon {
  display: none;
}

#newrecordicon {
  display: none;
}

#shortcuts_img {
  display: none;
}

#lastviewicon_1 {
  display: none;
}

#newrecordicon_1 {
  display: none;
}

#shortcuts_img_1 {
  display: none;
}

#popup_query_form {
  padding-left: 0;
  padding-right: 0;
}

#container_upload {
  margin-top: 7px;
}

.subTabs td {
  padding: 0 0.25em;
}

iframe.teamNoticeBox {
  padding: 0;
  width: 99%;
}

.loading-indicator {
  background-image: url('../default/ext/resources/images/default/grid/loading.gif');
  background-position: left;
  background-repeat: no-repeat;
  padding-left: 20px;
  margin: 3px;
  line-height: 16px;
}

.x-sqs-list {
  background: #d0d0d0;
  border: 1px solid #d0d0d0;
  overflow: hidden;
}

.x-sqs-list-inner {
  position: relative;
  background: #FFF;
  overflow: auto;
  overflow-x: hidden;
}

.x-sqs-list-item {
  font: normal 12px 'Lato', arial, sans-serif;
  padding: 1px;
  border: 1px solid #fff;
  overflow: hidden;
  text-overflow: ellipsis;
  white-space: nowrap;
}

.x-sqs-list .x-sqs-selected {
  background: #d0d0d0;
  cursor: pointer;
  border: 1px dotted #f6f6f6;
}

embed {
  background: transparent;
}

#selected_directory_children {
  padding: 3px;
  border-left: 1px solid;
}

#goto_date_trigger_div {
  padding: 0;
  border: none;
}

.yui-panel-container {
  height: 384px;
}

div.confirmTable {
  position: relative;
  margin-bottom: 20px;
  overflow: auto;
  width: 1056px;
}

#html_div p {
  margin: 12px 0;
}

#html_div p:first-child {
  margin: 0 0 12px 0;
}

.h3Row {
  background-position: top;
  background-repeat: repeat-x;
  margin-top: 10px;
  vertical-align: middle;
}

.h3Row td {
  padding: 0;
}


.buttonSlide {
  border: 0;
}

.buttonSlide .yui-hd {
  background-color: transparent;
  padding: 0;
  border: 0;
}

.buttonSlide.yui-module .yui-hd .toggle em {
  display: inline;
  background-image: url('../../../../index.php?entryPoint=getImage&imageName=slider_button_more.png');
  background-repeat: no-repeat;
  float: right;
  overflow: hidden;
  text-align: right;
  width: 14px;
  height: 14px;
  text-indent: 9999px;
}

.buttonSlide.yui-module.yui-closed .yui-hd .toggle em {
  background-image: url('../../../../index.php?entryPoint=getImage&imageName=slider_button_less.png');
}

.view {
  border-top: 2px solid;
  border-bottom: 1px solid;
}

.td_alt {
  border-left: none;
  border-right: none;
}

.list tr th {
  border-left: none;
  border-right: none;
}

.list tr td[scope=col] {
  border-left: none;
  border-right: none;
}

.edit .list tr th {
  border-left: none;
  border-right: none;
}

.edit .list tr td[scope=col] {
  border-left: none;
  border-right: none;
}

/*// MODULE TITLE */

.moduleTitle {
}

.moduleTitle span.utils {
  display: none;
}

.moduleTitle > h2 > img {
  display: none;
}

.moduleTitle h2 {
  display: block;
  font-size: 26px;
  font-weight: 300;
  color: $main-font-color;
  margin: 0 0 $detail-view-module-title-space 0;
  float: left;
  letter-spacing: 2px;
  text-transform: uppercase;
}

.moduleTitle > h2 > img {
  display: none;
}

.moduleTitle h2 span.pointer {
  font-size: 32px;
  padding: 0 8px;
  line-height: 36px;
}

ul.subTabs {
  font: 12px 'Lato', Arial, Verdana, Helvetica, sans-serif;
  padding: 4px 0;
  margin: 0;
  border: none;
}

ul.subTabs li {
  display: inline;
  margin: 0;
  list-style: none;
}

.activeSubTab {
  font-weight: bold;
}

ul.subTabs li a.activeSubTab:link {
  font-weight: bold;
}

ul.subTabs li a.activeSubTab:visited {
  font-weight: bold;
}

ul.subTabs li a.activeSubTab:hover {
  font-weight: bold;
}

ul.subTabs li a {
  padding: 0 8px 0 8px;
  margin: 0;
  border-bottom: none;
  border-right: 1px solid;
  text-decoration: none;
}

ul.subTabs li a:link {
  text-decoration: none;
}

ul.subTabs li a:visited {
  text-decoration: none;
}

.subTabMore {
  padding-top: 3px;
  text-decoration: none;

}

#newRecord form {
  border-bottom: 1px solid;
}

a.utilsLink:link {
  font-weight: normal;
  padding-bottom: 3px;
  text-decoration: underline;
}

a.utilsLink:visited {
  font-weight: normal;
  padding-bottom: 3px;
  text-decoration: underline;
}

a.tabFormAdvLink:link {
  margin-right: 2px;
  line-height: 20px;
  text-decoration: none;
}

a.tabFormAdvLink:visited {
  margin-right: 2px;
  line-height: 20px;
  text-decoration: none;
}

a.tabFormAdvLink:hover {
  margin-right: 2px;
  line-height: 20px;
  text-decoration: none;
}

#themepickerLinkSpan a {
  color: #444444;
}

#colorPicker {
  padding: 8px 4px 4px 0;
  margin-right: 1px;
  border-right: 2px solid #DDDDDD;
}

#colorPicker span {
  color: #cccccc;
}

#colorPicker #themepickerLinkSpan {
  font-size: 12px;
  font-weight: 400;
  color: #444444;
  text-decoration: underline;
}

#colorPicker #themepickerLinkSpan:hover {
  color: #0B578F;
}

.ygrid-row {
  font-size: 8pt;
}

.ygrid-hd {
  font-size: 8pt;
}

.ygrid-hd-body {
  font-size: 8pt;
}

.ygrid-hd-body span {
  font-size: 8pt;
}

.teamNoticeBox {
  color: #444444;
  border-color: #abc3d7;
}

#search input[name=query_string] {
  background-color: #f6fafd;
  border-color: #6fb0e4;
  line-height: 20px;
  min-height: 44px;
}

#newRecord form a:link {
  color: #666666;
}

#newRecord form a:visited {
  color: #666666;
}

#newRecord form a:hover {
  color: #444444;
}

.evenListRowS1 td,
.oddListRowS1 td {
  color: $main-font-color;

}

.evenListRowS1 td {
  background: #f5f5f5;
}

.oddListRowS1 td {
  background: #fff;
}

.evenListRowS1:hover td {
  background: #FAF7CF;
}

.oddListRowS1:hover td {
  background: #FAF7CF;
}

.detail table {
  background-color: #cbdae6;
}

table.detail {
  background-color: #cbdae6;
}

.detail tr td[scope="row"] {
  background-color: #f6f6f6;
  color: #000000;
  border-color: #cbdae6;
}

.detail h4 {
  color: #444444;
}

.detail tr th {
  border-color: #cbdae6;
}

.detail tr td {
  background-color: #fff;
  color: #444444;
  border-color: #cbdae6;
}

.detail tr td a:link {
  color: $link-color;
}

.detail tr td a:visited {
  color: $link-color;
}

.detail tr td a:hover {
  color: $link-color;
}

.edit td[scope=row] {
  color: #817D8D;
}

#EditView hr {
  border-color: #abc3d7;
}

.edit {
  background-color: #f6f6f6;
  color: #333333;
}

.detail .edit td {
  background-color: #fff;
  border-bottom: 0;
}

.other {
  background-color: #cbdae6;
  border-color: #abc3d7;
}

.other td {
  background-color: $default-btn-color;
  color: #444444;
  border-left-color: #dfdfdf;
}

.other td[scope=row] {
  background-color: #fafafa;
  color: #000000;
}

.other td.edit {
  background-color: #f6f6f6;
  color: #000000;
}

a.tabFormAdvLink:link {
  color: #444444;
  padding-top: 32px;
  padding-right: 32px;
  float: left;
}

a.tabFormAdvLink:visited {
  color: #444444;
  padding-top: 32px;
  padding-right: 32px;
  float: left;
}

#change_layout {
  border: 0;
}

#basic_search_link {
  margin-left: 6px;
}

#ajaxStatusDiv {
  position: fixed;
  top: 7px;
  background: #ffffff;
  color: $danger;
  padding: 5px;
  border: 1px solid #aaa;
  filter: alpha(opacity=80);
  opacity: .8;
  z-index: 20;

}

.detail508 tr td[scope="col"] {
  background-color: #F6F6F6;
  color: #000000;
  border-color: #CBDAE6;
  text-align: right;
  white-space: nowrap;
}

td.teamset-row {
  padding: 5px;
}

.edit tr td.teamset-row {
  padding: 5px;
}

.edit tr td table tr td.teamset-row {
  padding: 5px;
}

span#selectedRecordsTop {
  color: #fff;
}

ul.clickMenu {
  display: inline-block;
  color: $default-btn-color;
  padding: 0;
  margin: 0;
  border-radius: 3px;
  vertical-align: bottom;
  list-style: none;
}

ul.clickMenu form {
  display: block;
  float: left;
}

ul.clickMenu li.sugar_action_button > form:first-child {
  padding: 0 15px;
}

ul.clickMenu.SugarActionMenu li.sugar_action_button ul.subnav.ddopen li form {
  width: 100%;
}

ul.clickMenu.SugarActionMenu li.sugar_action_button ul.subnav.ddopen li form a {
  width: 100%;
}

ul.clickMenu li ul.subnav li a:hover {
  background-color: $list-view-action-menu-link-bg;
  text-align: left;
  width: 100%;
}

ul.clickMenu li ul.subnav li input:hover {
  background-color: $list-view-action-menu-link-bg;
  text-align: left;
  width: 100%;
}

ul.clickMenu.subpanel.records li ul.subnav li a:hover {
  background-color: $list-view-action-menu-link-bg;
  text-align: left;
  width: 100%;
}

ul.clickMenu ul.subnav-sub li a:hover {
  background-color: $list-view-action-menu-link-bg;
  text-align: left;
  width: 100%;
}

ul.clickMenu > li {
  position: relative;
  color: $default-btn-color;
  cursor: pointer;
  padding: 5px;
  margin: 0 5px 0 0;
  border-radius: 3px;
  float: left;
  list-style: none;
}

ul.SugarActionMenuIESub li {
  position: relative;
  color: $default-btn-color;
  cursor: pointer;
  padding: 5px;
  margin: 0;
  border-radius: 3px;
  float: left;
  list-style: none;
}

ul.SugarActionMenuIESub li {
  display: block;
  color: $default-btn-color;
  margin: 0 5px 0 0;
  float: left;
  text-decoration: none;
}

ul.clickMenu li a {
  display: block;
  color: $default-btn-color;
  margin: 0 5px 0 0;
  float: left;
  text-decoration: none;
}

ul.clickMenu li a.clearSearchIcon {
  margin: 3px 0px 0px 8px;
}

ul.clickMenu li.single a {
  padding-right: 8px;
}

ul.clickMenu li a:hover {
  text-decoration: none;
}

ul.clickMenu > li > span {
  display: inline-block;
  background-image: none, url("../../../../themes/SuiteP/images/p_pag_tools.svg"), url("../../../../themes/SuiteP/images/p_pag_tools.png");
  background-position: 0% 0%;
  background-repeat: no-repeat;
  background-size: 12px auto;
  cursor: pointer;
  margin-top: 9px;
  width: 16px;
  height: 16px;
}

@-moz-document url-prefix() {
  ul.clickMenu:first-child > li > span {
    margin-right: -7px;
  }
}

.inlineButtons ul.clickMenu > li > span {
  margin-top: 13px;
  height: 13px;
}

.inlineButtons ul.clickMenu.SugarActionMenu li.sugar_action_button ul.subnav.ddopen li a {
  padding: 4px;
  text-align: left;
  width: 100%;
}

.selectActions.clickMenu {
  display: none;
}

ul.clickMenu.show {
  display: inline-block;
}

ul#selectLink.clickMenu > li > a {
  padding-left: 0;
}

ul#selectLink.clickMenu li span {
  height: 17px;
}

ul#selectLink.clickMenu li ul.subnav {

}

ul#detailViewActions.clickMenu {
  margin-top: 2px;
}

#selectActions.clickMenu {
  display: none;
}

.selectActionsDisabled {
  display: inline-block;
  background-color: #94A6B5;
  border-radius: 3px;
  vertical-align: bottom;
}

.selectActionsDisabled span {
  background-image: none, url("../../../../themes/SuiteP/images/p_pag_tools.svg"), url("../../../../themes/SuiteP/images/p_pag_tools.png");
  background-position: 9px 7px;
  background-repeat: no-repeat;
  background-size: 12px auto;
  float: left;
  opacity: .4;
  width: 19px;
  height: 17px;
}

.selectActionsDisabled span.ab {
  padding-left: 5px;
  margin: -1px 1px 0 1px;
}

.selectActionsDisabled a {
  display: inline-block;
  position: relative;
  top: -1px;
  font-size: 14px;
  font-weight: normal;
  color: #C9D2DA;
  padding: 2px;
  padding: 1px;
  float: left;
  text-decoration: none;
}

#selectActionsDisabled a:hover {
  display: inline-block;
  position: relative;
  top: -1px;
  font-size: 14px;
  font-weight: normal;
  color: #C9D2DA;
  padding: 2px;
  padding: 1px;
  float: left;
  text-decoration: none;
}

ul.clickMenu.SugarActionMenu li.single a {
  background-color: #94A6B5;
  padding: 0 8px;
}

ul.clickMenu.SugarActionMenu li.single a:hover {
  background-color: #778591;
}

.view {
  border: none;
}

table.view td {
  border: none;
}

#ajaxHeader {
  float: left;
}

.selectActionsDisabled {
  font-size: 13px;
  cursor: pointer;
  padding: 4px 8px 5px 8px;
  margin: 0 3px 0 0;
}

a:link {
  text-decoration: none;
}

.iconed {
  padding: 5px 5px 2px 0;
  margin-left: 5px;
  float: left;
}

.view {
  background: #fefefe;
  padding: 0;
  margin: 0;
}

table.view {
  background: #fefefe;
  padding: 0;
  margin: 0;
}

.evenListRowS1 {
  background: #efefef;
}

.toggler {
  margin: 10px;
}

.detail h4 {
  font-weight: bold;
  margin: 10px;
  border: none;
  text-align: left;
}

#dialog {
  padding: 25px;
  overflow: hidden;
  text-align: center;
  z-index: 1;
  zoom: 1;
  background-opacity: 0.6;
}

#overlay {
  display: none;
  position: fixed;
  top: 0;
  left: 0;
  background-color: #fff;
  width: 100%;
  height: 100%;
}

.module_icon {
  width: 32px;
  height: auto;
}


.iconed_dull {
  opacity: 0.6;
}

a.crumbLink {
  font-size: 14px;
}

span.crumbLink {
  font-size: 14px;
}

#settingsDialog table.view {
  padding: 10px;
  margin: 5px 0 5px 0;
}

.view tr {
  padding: 5px 0 5px 0;
}

#mbfooter .yui-layout-hd td {
  background: none;
}

.chartContainer table tr td {
  padding: 3px;
}

.tabForm {
  background: #ffffff;
  border: none;
}

#create_image {
  display: none;
}

a#delete_listview_top:hover {
  font-size: 14px;
  color: $default-btn-color;
}

a#delete_listview_bottom:hover {
  font-size: 14px;
  color: $default-btn-color;
}

.about_suite {
  padding: 0 25px 0 0;
  float: left;
  max-width: 550px;
}

.about_suite h3 {
  font-size: 18px;
  font-weight: normal;
}

.about_suite ul li {
  font-size: 14px;
  color: #777777;
  margin-bottom: 10px;
}

#about_menu {
  padding-left: 0;
  margin-top: 10px;
  margin-bottom: 20px;
}

#about_table {
  width: 100%;
}

#about_header {
  padding: 10px 15px 20px 15px;
}

#about_menu li {
  list-style-type: square;
}

#featuring {
  font-size: 14px;
  color: #777777;
  padding: 10px 0 0 0;
}

.wrapper {
  display: inline-block;
  position: relative;
  border: 1px solid #000;
}

.wrapper input,
.wrapper button {
  background-color: transparent;
  border: 0;
}

.wrapper button {
  position: absolute;
  top: 0;
  right: 0;
}

.wrapper input {
  padding-right: 30px;
}

input[type=text].cstm_code {
  width: 200px;
  height: 200px;
  resize: both;
}

.themePicker {
  padding-top: 1em;
}

.themePicker td {
  padding: 0;
}

.themePicker > table > tbody > tr > td {
  text-align: left;
  width: 100%;
  vertical-align: top;
}

.themePicker hr {
  margin: 0;
}

#themepickerLinkSpan {
  cursor: pointer;
}

#colorPicker {
  padding: 8px 5px 0 7px;
}

#colorPicker ul {
  padding: 3px 0 0 0;
  margin: 0 0 0 10px;
  border: none;
}

#colorPicker ul li {
  display: inline;
  cursor: pointer;
  padding: 0;
  margin: 0;
  list-style-type: none;
}

#themeName {
  font-weight: bold;
}

#leftColumn {
  position: absolute;
  left: 10px;
  float: left;
  width: 14.5em;
}

#color_menu {
  padding: 0;
  margin: 0;
  width: 200px;
  height: 15px;
}

#font_menu {
  padding: 0;
  margin: 0;
  width: 200px;
  height: 15px;
}

#color_menu li {
  float: left;
  width: 15px;
  height: 15px;
}

#font_menu li {
  float: left;
  width: 15px;
  height: 15px;
}

#themepickerDialog div[class="ft"] {
  display: none;
}

#stylepicker {
  padding: 0;
  margin: 0;
  border-width: 1px;
  width: auto;
}

#themepickerDialog_c {
  top: 3em;
  right: 2em;
}

.headerlinks a:link {
  color: $default-btn-color;
  padding: 14px 5px 14px 0;
  width: 100%;
}

.headerlinks a:visited {
  color: $default-btn-color;
  padding: 14px 5px 14px 0;
  width: 100%;
}

.headerlinks a:hover {
  color: $danger;
}

.nav-pills li {
  display: inline-block;
}

ol {
  margin: 0;
}

ul {
  margin: 0;
}

dl {
  margin: 0;
}

.form-signin img {
  max-width: 95%;
}

.form-signin .form-signin-heading {
  margin-bottom: 10px;
}

.form-signin .checkbox {
  margin-bottom: 10px;
}

.form-signin .checkbox {
  font-weight: normal;
}

.form-signin .form-control {
  box-sizing: border-box;
  position: relative;
  font-size: 16px;
  padding: 10px;
  height: auto;
  -webkit-box-sizing: border-box;
  -moz-box-sizing: border-box;
}

#ConvertLead .label {
  text-align: left;
}

#EditView_tabs .id-ff-remove {
  margin-top: 8px;
}

#EditView_tabs .edit [type="radio"] {
  margin-top: 8px;
}

#EditView_tabs .edit [type="radio"] {
  margin-top: 8px;
}

#EditView_tabs .edit [type="checkbox"] {
  margin-top: 20px;
}

#EditView_tabs .id-ff-remove img {
  content: url('../../../../index.php?entryPoint=getImage&themeName=SuiteP&imageName=id-ff-remove-nobg.png');
  width: 32px;
  height: 32px;
}

#EditView_tabs .edit [type="button"] img {
  content: url('../../../../index.php?entryPoint=getImage&themeName=SuiteP&imageName=id-ff-remove-nobg.png');
  width: 32px;
  height: 32px;
}

#conditionLines [type="button"] img {
  content: url('../../../../index.php?entryPoint=getImage&themeName=SuiteP&imageName=id-ff-remove-nobg.png');
  width: 32px;
  height: 32px;
}

#actionLines [type="button"] img {
  content: url('../../../../index.php?entryPoint=getImage&themeName=SuiteP&imageName=id-ff-remove-nobg.png');
  width: 32px;
  height: 32px;
}

#actionLines tr td table tbody tr td div table tbody tr td button[type="button"] img {
  content: none;
}

#actionLines tr td table tbody tr td div table tbody tr td table tbody tr td button[type="button"] img {
  content: url('../../../../index.php?entryPoint=getImage&themeName=SuiteP&themeName=SuiteP&imageName=id-ff-remove-nobg.png');
}

#search_form span.id-ff.multiple {
  position: relative;
  top: 10px;
}

#EditView_tabs span.id-ff.multiple [type="button"] img {
  content: none;
}

#conditionLines span.id-ff.multiple [type="button"] img {
  content: none;
}

input#btn_ConditionLine.button[type="button"]{
  color: white;
  padding: 0 10px;
}

input#btn_ActionLine.button[type="button"] {
  color: white;
  padding: 0 10px;
}

#deleteGroup img {
  content: url('../../../../index.php?entryPoint=getImage&themeName=SuiteP&imageName=id-ff-clear.png');
  width: 32px;
  height: 32px;
}

#EditView_tabs .edit input{
  margin-top: 5px;
  margin-bottom: 5px;
}

#EditView_tabs .edit textarea {
  margin-top: 5px;
  margin-bottom: 5px;
}

.edit-view-field #duration_hours {
  margin-right: 8px;
  width: 80px;
}

.col-sm-6 .edit-view-field input[type="text"].datetimecombo_date {
  width: 84px;
}

.col-sm-6 .edit-view-field .datetimecombo_time_section {
  display: inline-block;
}

#billing_address_street{
  height: 54px;
}

#shipping_address_street{
  height: 54px;
}

#primary_address_street{
  height: 54px;
}

#alt_address_street {
  height: 54px;
}

#primary_address_street,
#alt_address_street {
  width: 60%;
}


.edit-view-row-item  table {
  background-color: $main-alternate-bg;
}

.edit-view-row-item  table {
  background-color: $main-alternate-bg;
}

#conditionLines_head{
  background: none;
}

#fieldLines_head {
  background: none;
}

#actionLines {
  border: 1px solid transparent;
}

#actionLines table {
  border: 1px solid transparent;
}

#actionLines tr {
  border: 1px solid transparent;
}

#actionLines td {
  border: 1px solid transparent;
}

#actionLines {
  border-radius: 4px;
  clear: both;
  width: 100%;
}

#actionLines table {
  border-radius: 4px;
  clear: both;
  width: 100%;
}

/*Line Items*/
#lineItems #service_head {
  background: none;
}

#lineItems #product_head {
  background: none;
}

#lineItems table > thead:nth-child(1) > tr > td:nth-child(1) [type="text"] {
  width: 50%;
}

#lineItems table {
  font-size: 10px;
}


[field=line_items] {
  float: none;
  width: 100%;
  clear: both;
}

[field=line_items] {
  display: block;
}

#line_items_span {
  display: block;
}

table#lineItems {
  display: block;
}

#line_items_span {
  width: 100%;
  white-space: normal;
}

table#lineItems tr td table tfoot tr td span {
  width: 20%;
}

/*totals*/
#lineItems .totals {
  float: right;
  width: 256px;
  margin-top: 5px;
  margin-bottom: 5px;
}

#lineItems .totals label {
  width: 50%;
  line-height: $input-line-height;
}

#lineItems .totals input {
  width: 50%;
}

#lineItems #shipping_tax_amt_span {
}

#lineItems #shipping_tax_amt {
  /*Text*/
}

#lineItems #shipping_tax {
  /*Select*/
}

/*Group*/
#lineItems .group {
  width: 100%;
}

#lineItems .group_body {
  display: block;
  padding: 2px;
  border: 1px solid transparent;
  border-radius: 4px;
  width: 100%;
}

#lineItems .group_body > td {
  display: block;
  padding: 2px;
  border: 1px solid transparent;
  border-radius: 4px;
  width: 100%;
}

#lineItems .group > thead {
  display: block;
  padding: 2px;
  border: 1px solid transparent;
  border-radius: 4px;
  width: 100%;
}

#lineItems .group > thead > tr {
  display: block;
  padding: 2px;
  border: 1px solid transparent;
  border-radius: 4px;
  width: 100%;
}

#lineItems .group > thead {
  background-color: $main-bg;
  min-height: 52px;
}

#lineItems .group > thead > tr {
  background-color: $main-bg;
  min-height: 52px;
}

#lineItems .group > thead > tr > td {
  background-color: $main-bg;
  min-height: 52px;
}

#lineItems .group > thead > tr > td:nth-of-type(1) {
  display: inline-block;
  width: 80%;
}

#lineItems .group > thead > tr > td:nth-of-type(2) {
  display: inline-block;
  width: 20%;
}

#lineItems .group > thead > tr > td[colspan="100"] {
  width: 100%;
}

#lineItems .group button {
  padding: 0;
  line-height: 0;
  width: 32px;
  height: 32px;
}

/*Labels Next to Fields*/
#lineItems .alignedLabel {
  display: none;
  visibility: collapse;
}

/*Product Lines*/
#lineItems #product_head td {
  padding: 0;
  border-bottom: 1px solid #F5F5F5;
}

#lineItems .product_group {
  background: none;
}

#lineItems .product_group thead {
  background: none;
}

#lineItems .product_group tr {
  background: none;
}

#lineItems .product_group td {
  background: none;
}

#lineItems #product_head > td:nth-of-type(1) {
  width: 40px;
}

#lineItems .product_group {
  width: $line-item-group-width;
}

#lineItems .product_group > tbody > tr:nth-of-type(2) > td {
  padding-bottom: 32px;
  border-bottom: 1px solid #F5F5F5;
}

#lineItems .product_qty {
  margin: 0 5px 0 0;
  width: 40px;
}

#lineItems .product_name {
  margin: 0 5px 0 0;
  width: 98%;
}

#lineItems .product_part_number {
  margin: 0 5px 0 0;
  width: 100%;
}

#lineItems .product_part_number_button {
  margin: 0 15px 0 5px;
}

#lineItems .product_list_price {
  margin: 0 5px 0 0;
  width: 40px;
}

#lineItems .product_discount_text {
  margin: 0 5px 0 0;
  width: 40px;
}

#lineItems .product_discount_amount_select {
  margin: 0 5px 0 0;
}

#lineItems .product_unit_price {
  margin: 0 5px 0 0;
  width: 40px;
}

#lineItems .product_vat_amt_text {
  margin: 0 5px 0 0;
  width: 40px;
}

#lineItems .product_vat_amt_select {
  margin: 0 5px 0 0;
}

#lineItems .product_total_price {
  margin: 0 5px 0 0;
  width: 40px;
}

#lineItems .product_delete_line {
  margin: 0 15px 0 5px;
}

#lineItems .product_item_description_label {
  display: block;
}

#lineItems .product_item_description {
  width: 95%;
  height: 50px;
}

#lineItems .product_description_label {
  display: block;
}

#lineItems .product_description {
  width: 95%;
  height: 50px;
}

/*Service Lines*/
#lineItems #service_head td {
  padding: 0;
  border-bottom: 1px solid #F5F5F5;
}

#lineItems .service_group > tbody > tr > td {
  padding-bottom: 32px;
  border-bottom: 1px solid #F5F5F5;
}

#lineItems .service_group {
  background: none;
}

#lineItems .service_group thead {
  background: none;
}

#lineItems .service_group tr {
  background: none;
}

#lineItems .service_group td {
  background: none;
}

#lineItems .service_group {
  width: $line-item-group-width;
}

#lineItems .service_name {
  margin: 0 5px 0 0;
  width: 95%;
  height: 50px;
}

#lineItems .service_list_price {
  margin: 0 5px 0 0;
  width: 40px;
}

#lineItems .service_discount_text {
  margin: 0 5px 0 0;
  width: 40px;
}

#lineItems .service_discount_select {
  margin: 0 5px 0 0;
}

#lineItems .service_unit_price {
  margin: 0 5px 0 0;
  width: 40px;
}

#lineItems .service_vat_text {
  width: 40px;
}

#lineItems .service_vat_select {
  margin: 0 5px 0 5px;
}

#lineItems .service_total_price {
  margin: 0 5px 0 0;
  width: 40px;
}

#lineItems .service_delete_line {
  margin: 0 5px 0 0;
}

#lineItems select {
  line-height: 18px;
}

/*Grand Total*/
#EditView #total_amt {
  width: 40%;
  max-width: 40%;
}

#EditView #discount_amount {
  width: 40%;
  max-width: 40%;
}

#EditView #subtotal_amount {
  width: 40%;
  max-width: 40%;
}

#EditView #shipping_amount {
  width: 40%;
  max-width: 40%;
}

#EditView #shipping_tax_amt {
  width: 40%;
  max-width: 40%;
}

#EditView #tax_amount {
  width: 40%;
  max-width: 40%;
}

#EditView #total_amount {
  width: 40%;
  max-width: 40%;
}

#EditView #shipping_tax {
  margin-left: 8px;
}

@media (min-width: 1350px) {

  #lineItems {
    font-size: 13px;
  }

  #lineItems table {
    font-size: 13px;
  }

  #lineItems #product_head > td:nth-of-type(1) {
    width: 80px;
  }

  #lineItems .product_qty {
    width: 80px;
  }

  #lineItems .product_list_price {
    width: 80px;
  }

  #lineItems .product_discount_text {
    width: 80px;
  }

  #lineItems .product_unit_price {
    width: 80px;
  }

  #lineItems .product_vat_amt_text {
    width: 80px;
  }


  #lineItems .product_total_price {
    width: 80px;
  }

  #lineItems .service_list_price {
    width: 80px;
  }

  #lineItems .service_discount_text {
    width: 80px;
  }

  #lineItems .service_unit_price {
    width: 80px;
  }

  #lineItems .service_vat_text {
    width: 80px;
  }

  #lineItems .service_vat_select {
  }

  #lineItems .service_total_price {
    width: 80px;
  }
}

/*End of lineItems*/

.row {
  margin-top: 1px;
  margin-bottom: 1px;
}

#btn_vCardButton {
  background: none;
  margin: 0;
}

#btn_vCardButton,
#btn_vCardButton img {
  width: auto;
  height: 14px;
}


.hr {
  background: $main-alternate-bg;
  color: $navbar-menu-seperator;
  height: 1px;
}

.converted_account {
  border: 1px solid transparent;
  border-radius: 4px;
}

.converted_account td {
  background-color: #BFCAD3;
}

.converted_account > tbody > tr > td {
  padding: 10px;
  border-radius: 4px;
}

.modal {
  z-index: 16000;
}

.detail-view-row .label.col-2-label {
  padding-left: 32px;
}

/**** Scrollbars ****/
div::-webkit-scrollbar { /* 1 */
  width: 12px;
  height: 12px;
}

select::-webkit-scrollbar { /* 1 */
  width: 12px;
  height: 12px;
}

input::-webkit-scrollbar { /* 1 */
  width: 12px;
  height: 12px;
}

textarea::-webkit-scrollbar { /* 1 */
  width: 12px;
  height: 12px;
}

ul::-webkit-scrollbar { /* 1 */
  width: 12px;
  height: 12px;
}


div::-webkit-scrollbar-track { /* 3 */
  border-radius: 10px;
  -webkit-box-shadow: inset 0 0 6px rgba(0, 0, 0, 0.3);
}

select::-webkit-scrollbar-track { /* 3 */
  border-radius: 10px;
  -webkit-box-shadow: inset 0 0 6px rgba(0, 0, 0, 0.3);
}

input::-webkit-scrollbar-track { /* 3 */
  border-radius: 10px;
  -webkit-box-shadow: inset 0 0 6px rgba(0, 0, 0, 0.3);
}

textarea::-webkit-scrollbar-track { /* 3 */
  border-radius: 10px;
  -webkit-box-shadow: inset 0 0 6px rgba(0, 0, 0, 0.3);
}

ul::-webkit-scrollbar-track { /* 3 */
  border-radius: 10px;
  -webkit-box-shadow: inset 0 0 6px rgba(0, 0, 0, 0.3);
}


div::-webkit-scrollbar-thumb { /* 5 */
  background: $scroll-bar-thumb-color;
  border-radius: 10px;
  -webkit-box-shadow: inset 0 0 4px rgba(0, 0, 0, 0.5);
}

select::-webkit-scrollbar-thumb { /* 5 */
  background: $scroll-bar-thumb-color;
  border-radius: 10px;
  -webkit-box-shadow: inset 0 0 4px rgba(0, 0, 0, 0.5);
}

input::-webkit-scrollbar-thumb { /* 5 */
  background: $scroll-bar-thumb-color;
  border-radius: 10px;
  -webkit-box-shadow: inset 0 0 4px rgba(0, 0, 0, 0.5);
}

textarea::-webkit-scrollbar-thumb { /* 5 */
  background: $scroll-bar-thumb-color;
  border-radius: 10px;
  -webkit-box-shadow: inset 0 0 4px rgba(0, 0, 0, 0.5);
}

ul::-webkit-scrollbar-thumb { /* 5 */
  background: $scroll-bar-thumb-color;
  border-radius: 10px;
  -webkit-box-shadow: inset 0 0 4px rgba(0, 0, 0, 0.5);
}

.sidebar::-webkit-scrollbar-thumb { /* 5 */
  background: rgba(255, 255, 255, 0.25);
  border-radius: 10px;
  -webkit-box-shadow: inset 0 0 4px rgba(0, 0, 0, 0.5);
}

#tab-actions .dropdown-menu::-webkit-scrollbar-thumb {
  background: rgba(0, 0, 0, 0.25);
}

.edit h4 {
  font-size: 21px;
  padding: 0 0 10px 0;
  margin: 0 0 10px 0;
  border-bottom: 1px solid #dddddd;
}

#addbuttons {
  margin: 0 5px 0 5px;
  float: right;
}

.btn-success {
  background: $danger-btn-bg;
  border: none;
}

.headerlinks a:hover {
  color: $default-btn-color;
}

table {
  font-size: 13px;
}

table legend {
  font-size: 1.2em;
}

.edit h4 {
  font-size: 1.2em;
}

#tabs {
  border: none;
}

#tabs ul li {
  list-style: none;
}

.ui-widget-header {
  background: #ffffff;
  color: #565656;
  border: none;
}

.ui-tabs .ui-tabs-nav li a {
  font-size: 0.9em;
  padding: 5px;
}

.ui-state-default {
  background: #eeeeee;
}

.ui-widget-content .ui-state-default {
  background: #eeeeee;
}

.ui-widget-header .ui-state-default {
  background: #eeeeee;
}

.ui-state-active a {
  font-weight: bold;
}
.ui-state-active a:link {
  font-weight: bold;
}
.ui-state-default a:hover {
  font-weight: bold;
}

.ui-widget-content a {
  color: #F08377;
}

.ui-widget-content a:hover {
  color: $danger-btn-bg-hover;
}

.ui-tabs ul li a {
  padding: 5px;
  margin: 0;
}

.ui-tabs ul li a h3 {
  padding: 5px;
  margin: 0;
}

#admincontainer {
  display: table;
}

#adminrow {
  display: table-row;
}

#adminsection {
  display: table-cell;
}

.detail table,
.table > thead > tr > th,
.table > tbody > tr > th,
.table > tfoot > tr > th {
  border: 1px solid #dddddd;
}

.table-responsive > tbody > tr > td {
  padding: 4px;
}


span.id-ff button {
  padding: 0;
  margin: 5px 5px 5px 0;
  line-height: 0;
  width: 32px;
  height: 32px;
}

span.id-ff button:hover {
  background-color: $danger-btn-bg-hover;
}

span.id-ff button img {
  padding: 0;
  margin: 0;
  width: 32px;
  height: 32px;
}

span.id-ff button:first-of-type img {
  content: src('../../../../index.php?entryPoint=getImage&themeName=SuiteP&imageName=id-ff-select.png');

}

span.id-ff button:last-of-type img {
  content: src('../../../../index.php?entryPoint=getImage&themeName=SuiteP&imageName=id-ff-select.png');
}

a.tabFormAdvLink {
  text-transform: uppercase;
}

input#ss_update {
}

input#ss_update:hover {
}

select#display_tabs {
  height: auto;
}

select#hide_tabs {
  height: auto;
}

select#account_type_advanced {
  height: auto;
}

select#industry_advanced {
  height: auto;
}

select#assigned_user_id_advanced {
  height: auto;
}

select#status_advanced {
  height: auto;
}

select#lead_source_advanced {
  height: auto;
}

select#sales_stage_advanced {
  height: auto;
}

@media (max-width: 768px) {
  #BILLING_address_fieldset table tr {
    border-bottom: none;
  }

  #SHIPPING_address_fieldset table tr {
    border-bottom: none;
  }

  #BILLING_address_fieldset input[type=text] {
    width: 100%;
  }

  #SHIPPING_address_fieldset input[type=text] {
    width: 100%;
  }

  textarea#billing_address_street {
    width: 100%;
  }

  textarea#shipping_address_street {
    width: 100%;
  }

  textarea#primary_address_street {
    width: 100%;
  }

  textarea#alt_address_street {
    width: 100%;
  }

  textarea#description {
    width: 100%;
  }

  .detail-view-row .label.col-2-label {
    padding-left: 8px;
  }

  .col-xs-12 [field=first_name].edit-view-field input[type="text"]#first_name {
    width: 100%;
  }

  .col-xs-6 [field=first_name].edit-view-field input[type="text"]#first_name {
    width: 100%;
  }

  .col-sm-12 .col-sm-8.edit-view-field input.sqsEnabled {
    width: 100%;
  }

  .col-sm-6 .col-sm-8.edit-view-field input.sqsEnabled {
    width: 100%;
  }

  .col-sm-8 .edit-view-field input[type="text"] {
    width: 100%;
  }

  .col-sm-6 .edit-view-field input[type="text"] {
    width: 100%;
  }

  [type="date"] img {
    margin-left: 8px;
  }

  .col-sm-12 .edit-view-field[type="date"] input[type="text"] {
    width: 92%;
  }

  .col-sm-6 .edit-view-field[type="date"] input[type="text"] {
    width: 92%;
  }
}

@media (min-width: 768px) {

  #BILLING_address_fieldset input[type=text] {
    width: 100%;
  }

  #SHIPPING_address_fieldset input[type=text] {
    width: 100%;
  }

  textarea#billing_address_street {
    width: 100%;
  }

  textarea#shipping_address_street {
    width: 100%;
  }

  textarea#primary_address_street {
    width: 100%;
  }

  textarea#alt_address_street {
    width: 100%;
  }

  textarea#description {
    width: 100%;
  }

  .col-xs-6 input[type="text"]#first_name {
    width: 48.5%;
  }
  .col-sm-6 input[type="text"]#first_name {
    width: 48.5%;
  }

  .col-sm-6 [type=bool] {
    line-height: $input-line-height;
  }

  .col-sm-6 .edit-view-field textarea {
    width: 90%;
  }

  .col-sm-12 .col-sm-8.edit-view-field textarea#description {
    width: 100%;
  }

  .col-sm-12 .col-sm-8.edit-view-field textarea {
    width: 45%;
  }

  [field=bool].col-sm-8.edit-view-field {
    height: $button-line-height;
    line-height: $button-line-height;
  }

  .col-sm-12 .col-sm-8.edit-view-field input.sqsEnabled {
    width: 80%;
  }

  .col-sm-6 .col-sm-8.edit-view-field input.sqsEnabled {
    width: 80%;
  }

  .col-sm-12 [field=first_name].edit-view-field select {
    width: 30%;
  }

  .col-sm-6 [field=first_name].edit-view-field select {
    width: 30%;
  }

  .col-sm-12 [field=first_name].edit-view-field input[type="text"]#first_name {
    width: 68%;
  }

  .col-sm-6 [field=first_name].edit-view-field input[type="text"]#first_name {
    width: 58%;
  }

  .col-sm-8 .edit-view-field input[type="text"] {
    width: 100%;
  }

  .col-sm-6 .edit-view-field input[type="text"] {
    width: 100%;
  }

  .email-address-options-container {
    margin-top: 0;
  }

  [type="date"] input[type="text"] {
    width: 90%;
  }

  [type="date"] img {
    margin-left: 8px;
  }
}

@media (min-width: 769px) {

  #BILLING_address_fieldset input[type=text] {
    width: 90%;
  }

  #SHIPPING_address_fieldset input[type=text] {
    width: 90%;
  }

  textarea#billing_address_street {
    width: 90%;
  }

  textarea#shipping_address_street {
    width: 90%;
  }

  textarea#primary_address_street {
    width: 90%;
  }

  textarea#alt_address_street {
    width: 90%;
  }

  textarea#description {
    width: 90%;
  }

  .col-xs-6 input[type="text"]#first_name {
    width: 48.5%;
  }
  .col-sm-6 input[type="text"]#first_name {
    width: 48.5%;
  }

  .col-sm-6 [type=bool] {
    line-height: $input-line-height;
  }

  .col-sm-6 .edit-view-field textarea {
    width: 90%;
  }

  .col-sm-12 .col-sm-8.edit-view-field textarea#description {
    width: 100%;
  }

  .col-sm-12 .col-sm-8.edit-view-field textarea {
    width: 45%;
  }

  [field=bool].col-sm-8.edit-view-field {
    height: $button-line-height;
    line-height: $button-line-height;
  }

  .col-sm-12 .col-sm-8.edit-view-field input.sqsEnabled {
    width: 45%;
  }

  .col-sm-6 .col-sm-8.edit-view-field input.sqsEnabled {
    width: 90%;
  }

  .col-sm-12 [type=name].col-sm-8.edit-view-field input[type="text"] {
    width: 45%;
  }

  .col-sm-12 [type=url].col-sm-8.edit-view-field input[type="text"] {
    width: 45%;
  }


  .col-sm-12 [type=varchar].col-sm-8.edit-view-field input[type="text"] {
    width: 45%;
  }

  .col-sm-12 [type=phone].col-sm-8.edit-view-field input[type="text"] {
    width: 45%;
  }
  .col-sm-12 .col-sm-8 .edit-view-field input[type="text"] {
    width: 85%;
  }

  .col-sm-6 .edit-view-field input[type="text"] {
    width: 90%;
  }

  .email-address-options-container {
    margin-top: 0;
  }

  [type="date"] input[type="text"] {
    width: 90%;
  }

  [type="date"] img {
    margin-left: 8px;
  }

  .col-xs-12 [field=first_name].edit-view-field select {
    width: 15%;
  }

  .col-xs-12 [field=first_name].edit-view-field input[type="text"]#first_name {
    width: 29%;
  }

  .col-sm-6 [field=first_name].edit-view-field select {
    width: 30%;
  }

  .col-sm-6 [field=first_name].edit-view-field input[type="text"]#first_name {
    width: 58%;
  }

}

@media (min-width: 1024px) {
  .col-sm-12 .col-sm-8.edit-view-field input.sqsEnabled {
    width: 31.0%;
  }

  .col-sm-6 .col-sm-8.edit-view-field input.sqsEnabled {
    width: 62.75%;
  }

  .col-sm-12 [type=varchar].col-sm-8.edit-view-field input[type="text"] {
    width: 45.0%;
  }

  .col-sm-12 .edit-view-field input[type="text"] {
    width: 90%;
  }

  .col-sm-6 .edit-view-field input[type="text"] {
    width: 90%;
  }


  #BILLING_address_fieldset input[type=text] {
    width: 90%;
  }

  #SHIPPING_address_fieldset input[type=text] {
    width: 90%;
  }

  textarea#billing_address_street {
    width: 90%;
  }

  textarea#shipping_address_street {
    width: 90%;
  }

  textarea#primary_address_street {
    width: 90%;
  }

  textarea#alt_address_street {
    width: 90%;
  }

  .col-sm-12 .col-sm-8.edit-view-field textarea#description {
    width: 120%;
  }

  #EditView_tabs .edit [type="checkbox"][name=alt_checkbox] {
    margin-top: 15px;
  }

  .edit-view-field [name=alt_checkbox] {
    margin-top: 15px;
  }

  .edit-view-row-item [field=internal] {
    height: $button-line-height;
    line-height: $button-line-height;
  }
}

@media (min-width: 1600px) {
  .col-sm-12 .col-sm-8.edit-view-field input.sqsEnabled {
    width: 36.0%;
  }

  .col-sm-6 .col-sm-8.edit-view-field input.sqsEnabled {
    width: 72.25%;
  }

  .col-sm-12 [type=varchar].col-sm-8.edit-view-field input[type="text"] {
    width: 45.0%;
  }

  .col-sm-6 .edit-view-field input[type="text"] {
    width: 90%;
  }


  #BILLING_address_fieldset input[type=text] {
    width: 90%;
  }

  #SHIPPING_address_fieldset input[type=text] {
    width: 90%;
  }

  textarea#billing_address_street {
    width: 90%;
  }

  textarea#shipping_address_street {
    width: 90%;
  }

  textarea#primary_address_street {
    width: 90%;
  }

  textarea#alt_address_street {
    width: 90%;
  }

  .col-sm-12 .col-sm-8.edit-view-field textarea#description {
    width: 120%;
  }

  #EditView_tabs .edit [type="checkbox"][name=alt_checkbox] {
    margin-top: 15px;
  }

  .edit-view-field [name=alt_checkbox] {
    margin-top: 15px;
  }

  .edit-view-row-item [field=internal] {
    height: $button-line-height;
    line-height: $button-line-height;
  }


  .col-xs-12 [field=first_name].edit-view-field select {
    width: 30%;
  }

  .col-xs-6 [field=first_name].edit-view-field select {
    width: 30%;
  }

  .col-xs-12 [field=first_name].edit-view-field input[type="text"]#first_name {
    width: 58%;
  }

  .col-xs-6 [field=first_name].edit-view-field input[type="text"]#first_name {
    width: 58%;
  }

  .col-sm-6 .col-sm-8.edit-view-field input.sqsEnabled {
    width: 72.25%;
  }

  .col-sm-12 [field=first_name].edit-view-field select {
    width: 15%;
  }

  .col-sm-6 [field=first_name].edit-view-field select {
    width: 30%;
  }

  .col-sm-12 [field=first_name].edit-view-field input[type="text"]#first_name {
    width: 29.5%;
  }

  .col-sm-6 [field=first_name].edit-view-field input[type="text"]#first_name {
    width: 59%;
  }

}

.sub-header {
  padding-bottom: 10px;
  border-bottom: 1px solid #eee;
}

.main .page-header {
  margin-top: 0;
}

.placeholders {
  margin-bottom: 30px;
  text-align: center;
}

.placeholders h4 {
  margin-bottom: 0;
}

.placeholder {
  margin-bottom: 20px;
}

.placeholder img {
  display: inline-block;
  border-radius: 50%;
}

#user_password {
  width: 150px;
}

#user_name {
  width: 150px;
}

.edit img#company_logo_image {
  margin-top: 50px;
  max-width: 250px;
}

.chartContainer .label {
  font-size: 1em;
  font-weight: normal;
  color: #333333;
}

.serverstats {
  padding: 0;
  margin: 0;
  float: left;
  width: 250px;
}

.dashboardTabList li a span {
  cursor: pointer;
}

.View {
  border: 1px solid #cccccc;
}

/*Form to Person section*/
#fieldChoices .field {
  padding: 0;
  margin: 0;
}

#fieldChoices #fieldcontainer {
  background-color: transparent;
}

#fieldChoices .field-list {
  display: inline-block;
  background-color: $main-bg;
  padding: 8px;
  margin-right: 1%;
  border: 1px solid transparent;
  border-radius: 4px;
  width: 30%;
  min-height: 240px;
}

#fieldChoices .field-list input {
  display: block;
  clear: both;
  float: none;
  width: 100%;
}

.field-list textarea {
  display: block;
  clear: both;
  float: none;
  width: 100%;
}

#fieldChoices .field-list input {
  height: 30px;
}

.recent-links-edit-button{
  display: inline-block;
}

.favorite-links-edit-button {
  display: inline-block;
}

#fieldChoices .field-header {
  display: inherit;
  font-size: 14px;
  background-clip: padding-box;
  background-color: #BFCAD3;
  color: $default-btn-color;
  padding: 8px;
  border: 1px solid transparent;
  border-radius: 4px;
  line-height: 32px;
  height: 48px;
}

#fieldChoices .required > .field-header {
  background-color: $danger-btn-bg;
  color: $default-btn-color;
  padding: 8px;
  margin: 0;
  border: 1px solid transparent;
}

#fieldChoices .field-type {
  float: none;
}

#fieldChoices .field-list input[type="button"] {
  width: 100px;
}

#fieldChoices .field > .field-header {
  font-weight: bold;
}

#fieldChoices .field-container {
  overflow-x: hidden;
  overflow-y: auto;
  height: 300px;
  max-height: 300px;
  min-height: 300px;
}

#fieldChoices .optionButtonsHolder {
  margin-top: 5px;
}

#fieldChoices .title {
  display: inline-block;
  font-size: 20px;
  font-weight: 300;
  color: #F08377;
  padding-bottom: 8px;
  text-align: center;
  width: 30%;
}

#fieldChoices #personTypeSelect {
  margin-bottom: 20px;
}

.ui-state-highlight {
  background: #E6E6E6;
  border: 1px solid #778591;
  border-radius: 4px;
  height: 48px;

}

hr {
  border: none;
}

.pagecontent {
  border: 1px solid transparent;
}

.pagecontent > table td {
  padding: 8px;
}

#fieldChoices {
  background: #ffffff;
  padding: 16px 8px 8px 8px;
  border: 1px solid transparent;
  border-radius: 4px;
}

/* fix schedule bar popup on calendar */
.ui-dialog {
  z-index: 1100;
}

@media (max-width: 768px) {
  .View {
    border: 1px solid #cccccc;
  }

  #month-tab{
    display: none;
  }

  #year-tab{
    display: none;
  }

  #share-tab {
    display: none;
  }
}

.table > thead > tr > th {
  border: none;
}

.table > thead > tr > th {
  border: none;
}

.home_h3 span {
  margin: 0 5px 0 5px;
}

@media (min-width: 641px) and (max-width: 978px) {
  #cal-edit {
    margin: 0 0 0 50px;
    overflow: scroll;
    max-width: 55%;
    max-height: 50%;
  }

}

@media (min-width: 999px) and (max-width: 1279px) {
  #cal-edit {
    margin: 0 0 0 250px;
    overflow: scroll;
    max-width: 55%;
    max-height: 50%;
  }

}

.teamNoticeBox {
  border: none;
}

#copyright_data a {
  color: #000000;
  margin: 0 5px 0 5px;
}

#copyright_data a:hover{
  cursor: pointer;
  text-decoration: none;
}


#links a:hover {
  cursor: pointer;
  text-decoration: none;
}

img.info {
  opacity: 0.6;
}

img.info:hover {
  cursor: pointer;
  opacity: 1;
}

tr:hover img.info {
  cursor: pointer;
  opacity: 1;
}

.helpIcon {
  display: none;
}

.paginationWrapper {
  padding: 0;
  margin: 0;
  float: right;
}

#EditView .paginationWrapper {
  padding-top: 4px;
}

.paginationWrapper span{
  padding: 0;
  margin: 0;
}

.paginationWrapper span {
  padding: 0;
  margin: 0;
}

#EditView div.action_buttons .button {
  background-color: $danger-btn-bg;
}

#save_and_continue.button {
  background-color: $danger-btn-bg;
}

#EditView div.action_buttons .button:hover,
#save_and_continue.button:hover {
  background-color: $danger-btn-bg-hover;
}

.paginationWrapper {
  float: right;
}

.yui-layout .yui-layout-clip-right .collapse {
  display: block;
  visibility: visible;
}

.yui-layout-hd .collapse {
  display: block;
  visibility: visible;
}

.yui-layout .yui-layout-clip-left .collapse {
  display: block;
  visibility: visible;
}

.table > thead > tr > th {
  border-top: none;
}

.table > tbody > tr > th {
  border-top: none;
}

.table > tfoot > tr > th {
  border-top: none;
}

.table > thead > tr > td {
  border-top: none;
}

.table > tbody > tr > td {
  border-top: none;
}

.table > tfoot > tr > td {
  border-top: none;
}

h3 span {
  font-weight: bold;
}

#dlg {
  top: 75px;
  left: 300px;
}

#themePreview {
  width: 250px;
}

.icon {
  fill: #F08377;
  pointer-events: none;
  fill: #F08377;
  pointer-events: none;
}

.inlineEdit {
  cursor: pointer;
}

.inlineEditIcon {
  color: #F08377;
  padding-left: 3px;
  float: right;
  width: 15px;
  height: 10px;
}

.inlineEditIcon svg {
  display: none;
  fill: #F08377;
}

.inlineEdit:hover .inlineEditIcon svg {
  display: inline;
  cursor: pointer;
}

td.inlineEditActive {
  background-color: #cccccc;
}

#inlineEditSaveButton {
  display: inline;
  float: right;
}

#inlineEditSaveButton svg {
  fill: #F08377;
}

#inlineEditSaveButton svg:hover {
  fill: #F08377;
}

#inline_edit_field {
  padding-right: 5px;
  float: left;
  width: 80%;
}

#editAccountDialogue_c {
  height: 90%;
}

#editAccountDialogue {
  overflow: auto;
  height: auto;
}

.edit-view-pagination .btn-pagination[disabled] {
  background-color: $disabled-btn-bg;
}

.edit-view-pagination .btn-pagination {
  background-color: $default-btn-bg;
  font-size: 10px;
  font-weight: 600;
  height: 28px;
  line-height: 18px;
  padding: 0 10px 0 10px;
}

.edit-view-pagination .btn-pagination:hover {
  background-color: $default-btn-bg-hover;
}

.edit-view-pagination.glyphicon-chevron-left {
  margin-right: 4px;
}

.edit-view-pagination .glyphicon-chevron-right {
  margin-left: 4px;
}


@media (max-width: 1200px) {
  .pagination-label {
    display: none;
    visibility: collapse;
  }

  .edit-view-pagination .btn-pagination.button {
    margin-left: 0px;
    margin-right: 0px;
  }

  .edit-view-pagination .glyphicon-chevron-left {
    margin-right: 0px;
  }

  .edit-view-pagination.glyphicon-chevron-right {
    margin-left: 0px;
  }

  .edit-view-pagination .glyphicon-chevron-left {
    margin-right: 0px;
  }

  .edit-view-pagination .glyphicon-chevron-right {
    margin-left: 0px;
  }
}

/* stop child elements of a hidden dialog from showing up above other elements */
.yui-overlay-hidden * {
  display: none;
  height: 0;
  visibility: collapse;
}

object {
  pointer-events: none;
}

.favorite {
  margin-left: 5px;
  float: left;
  width: 20px;
}

.favorite:hover {
  cursor: pointer;
}

#suggestion_box table {
  color: #337ab7;
  padding: 0;
  border: 1px solid #cccccc;
  border-spacing: 0;
  width: 100%;
  max-width: 400px;
}

#suggestion_box table tr {
  border-bottom: 1px solid #cccccc;
}

#suggestion_box table tr:hover {
  background-color: #dfeffe;
  cursor: pointer;
}

#suggestion_box table tr th {
  background-color: #f0f0ee;
  color: #333333;
  padding: 4px;
  text-align: left;
}

#suggestion_box table tr td {
  margin: 0;
  border: none;
}

#tool-tip-separator {
  margin-top: 10px;
  margin-bottom: 10px;
}

.tool-tip-title {
  display: inline-block;
  margin-bottom: 3px;
}

#use_resolution {
  padding: 8px;
  margin-top: 4px;
}

#additional_info_p {
  margin-bottom: 4px;
}

.transfer {
  border: 2px dotted gray;
}

#reminders .clear {
  clear: both;
}

#reminders .remove-reminder-btn {
  float: right;
}

#reminders #reminder_view {
  padding: 0;
  margin: 0;
  border: none;
  list-style-type: none;
}

#reminders #reminder_view .reminder_item {
  padding: 10px;
  margin: 10px 0;
  border: 1px solid lightgray;
  list-style-type: none;
}

#reminders #reminder_view .reminder_item .invitees_list {
  display: block;
  padding: 0;
  margin: 0;
  border: none;
  list-style-type: none;
}

#reminders #reminder_view .reminder_item .invitees_list .invitees_item {
  padding: 0;
  margin: 0;
  border: none;
  float: left;
  list-style-type: none;
}

#reminders #reminder_view .reminder_item .invitees_list .invitees_item .invitee_btn {
  margin: 4px;
}

#reminders .add-btn {
  background-image: url(../../../../themes/SuiteP/images/id-ff-add.png);
  background-position: 5px center;
  background-repeat: no-repeat;
  padding-left: 32px;
}

#reminders .remove-btn {
  background-image: url(../../../../themes/SuiteP/images/id-ff-clear.png);
  background-position: right 5px center;
  background-repeat: no-repeat;
  padding-right: 32px;
}

#reminders .invitee_btn {
  background-image: url(../../../../themes/default/images/id-ff-clear.png);
  background-position: right 5px center;
  background-repeat: no-repeat;
  padding: 4px 25px 4px 10px;
  border: 1px solid lightgrey;
}

#reminders input[type="checkbox"] {
  margin-right: 5px;
}

#reminders #reminder_view .reminder_item.reminder-error {
  background-color: #fff8f8;
  border: 1px solid $danger;
}

#reminders #reminder_view .reminder_item .error-msg {
  font-weight: bold;
  color: $danger;
}

#report-editview-footer {
  float: left;
  width: 70%;
}

#detailpanel_fields,
#detailpanel_conditions,
#detailpanel_charts {
  border-top: 1px solid lightgray;
}

#detailpanel_fields_select {
  margin-right: 20px;
  float: left;
  overflow-y: auto;
  width: 20%;
  height: 640px;
}

@media (max-width: 767px) {

  .col-sm-8.edit-view-field {
    width: 100%;
  }
  .edit table,
  .edit thead,
  .edit tbody,
  .edit th,
  .edit td,
  .edit tr,
  .popupBody .edit table,
  .popupBody .edit thead,
  .popupBody .edit tbody,
  .popupBody .edit th,
  .popupBody .edit td,
  .popupBody .edit tr {
    display: block;
    background: none;
    width: 100%;
  }
}

.aor_dragbox {
  overflow: scroll;
  height: 250px;
}

#report-editview-footer .tab-togglers {
  width: 80%;
}

#report-editview-footer .tab-toggler {
  display: block;
  padding: 0 4px;
  float: left;
}

#report-editview-footer .tab-toggler.active .button {
  background-color: $danger-btn-bg;
}

#report-editview-footer .parentheses-btn {
  display: block;
  border: 1px solid lightgray;
  width: 100%;
  min-height: 30px;
}

#report-editview-footer .condition-sortable-handle {
  cursor: move;
}

#report-editview-footer .parenthesis-line strong {
  font-size: 18px
}

#report-editview-footer .drop-area.highlighted {
  background-color: #f7f7f7;
}

#report-editview-footer .tab-panels {
  width: 110%;
}

.noGraphDataPoints {
  padding: 10px;
}

.rgraph_chart_tooltips_css {
  font-family: 'Lato', Arial;
}

@media (min-width: 320px) and (max-width: 978px) {

  .col-sm-3 {
    display: none;
  }

  .col-sm-offset-3 {
    margin: 0;
  }

  .col-sm-9 {
    width: 99%;
  }

}

@media (max-width: 350px) {
  .footer_left a#admin_options {
    display: block;
  }

  .footer_left a#powered_by {
    display: block;
  }

  .footer_left a#admin_options {
    padding-bottom: 10px;
  }

}

@media only screen and (max-width: 750px) {
  .detail table {
    display: block;
    background: none;
  }

  .detail thead {
    display: block;
    background: none;
  }
  .detail tbody {
    display: block;
    background: none;
  }

  .detail th {
    display: block;
    background: none;
  }

  .detail td {
    display: block;
    background: none;
  }

  .detail tr {
    display: block;
    background: none;
  }

  .detail tr {
    background: none;
    border: none;
  }

  .detail tr td[scope="col"] {
    background: none;
    border: none;
  }

  .table > thead > tr > th {
    background: none;
    border: none;
  }

  .table > tbody > tr > th {
    background: none;
    border: none;
  }

  .table > tfoot > tr > th {
    background: none;
    border: none;
  }

  .table > thead > tr > td {
    background: none;
    border: none;
  }

  .table > tbody > tr > td {
    background: none;
    border: none;
  }

  .table > tfoot > tr > td {
    background: none;
    border: none;
  }

  .detail tr td {
    background: none;
    border: none;
  }

  .detail table {
    background: none;
    border: none;
  }

  table.detail {
    background: none;
    border: none;
  }

  .detail h4 {
    font-size: 1.2em;
    background: #eeeeee;
    padding: 8px;
    margin: 10px 0 0 0;
    border: 1px solid #cccccc;
  }

  .detail508 tr td[scope="col"] {
    font-weight: bold;
  }

  .detail tr {
    padding: 0;
    margin: 0;
  }

  .detail tr:last-child {
    border: none;
  }

  .buttons input.button[type=submit]:hover, input.button[type=button]:hover, input.button[type=reset]:hover {
    font-size: 10px;
  }
}

@media (min-width: 751px) {
  .edit-view-pagination-mobile-container {
    display: none;
    visibility: collapse;
  }
}

@media (max-width: 750px) {

  .edit-view-mobile-pagination {
    font-size: 8px;
  }

  .edit-view-mobile-pagination .btn-pagination.button {
    font-size: 8px;
    margin-left: 0px;
    margin-right: 0px;
  }

  .edit-view-pagination-mobile-container {
    text-align: center;
  }

  #EditView .buttons {
    width: 100%;
  }

  #EditView .dcQuickEdit > tbody {
    display: block;
    width: 100%;
  }

  #EditView .dcQuickEdit tr {
    display: block;
    width: 100%;
  }

  #EditView .dcQuickEdit td {
    display: block;
    width: 100%;
  }


  .edit-view-mobile-pagination {
    display: inline-block;
    width: auto;
  }

  .edit-view-pagination-mobile > table {
    display: inline-block;
    width: auto;
  }

  #EditView table.dcQuickEdit tr td.edit-view-pagination-desktop-container {
    visibility: collapse;
    display: none;
  }

  .edit-view-pagination-desktop {
    display: hidden;
    visibility: collapse;
  }


  .buttons .button {
    width: 45%;
    padding-left: 0;
    padding-right: 0;
    margin: 4px;
    font-size: 10px;
  }

  .edit tr {
    font-size: 1em;
    background: none;

  }

  .edit tr td[scope="col"] {
    font-size: 1em;
    background: none;

  }

  .table > thead > tr > th {
    font-size: 1em;
    background: none;

  }

  .table > tbody > tr > th {
    font-size: 1em;
    background: none;

  }

  .table > tfoot > tr > th {
    font-size: 1em;
    background: none;

  }

  .table > thead > tr > td {
    font-size: 1em;
    background: none;

  }

  .table > tbody > tr > td {
    font-size: 1em;
    background: none;

  }

  .table > tfoot > tr > td {
    font-size: 1em;
    background: none;

  }

  .detail tr td {
    font-size: 1em;
    background: none;

  }

  .detail table
  table.detail {
    font-size: 1em;
    background: none;

  }

  .edit h4 {
    font-size: 1.2em;
    background: #eeeeee;
    padding: 8px 0 8px 0;
    margin: 10px 0 0 0;
    border: 1px solid #cccccc;
  }

  .edit tr td[scope="col"] {
    font-weight: bold;
  }

  td textarea {
    width: 95%;
  }

  .edit tr {
    border-bottom: 1px solid #cccccc;
  }

  .edit tr:last-child {
    border: none;
  }

  .edit input[type=text] {
    font-size: 1em;
  }



  #pageContainer {
    margin: 0 0 0 0;
    width: 100%;
  }

  #suggestion_box table {
    border: none;
  }

  #suggestion_box table tbody tr {
    display: table-row;
    padding: 0;
    border: 1px solid #ccc;
  }

  #suggestion_box table tbody tr th{
    display: table-cell;
    width: auto;
  }

  #suggestion_box table tbody tr td {
    display: table-cell;
    width: auto;
  }

  #cal-edit {
    top: 10px;
    overflow: scroll;
    max-width: 300px;
    max-height: 400px;
  }

  #settings_dialog {
    top: 10px;
    overflow: scroll;
    max-width: 300px;
    max-height: 400px;
  }

  #settings_dialog form {
    top: 10px;
    overflow: scroll;
    max-width: 300px;
    max-height: 400px;
  }

  #container1 {
    top: 10px;
    overflow: scroll;
    max-width: 300px;
    max-height: 400px;
  }
}

@media (max-width: 750px) {
  .footer_left {
    text-align: center;
    width: 100%;
  }

  .footer_right {
    text-align: center;
    width: 100%;
  }
}

@media (min-width: 768px) and (max-width: 1000px) {
  a#advanced_search_link {
    width: auto;
    min-width: 200px;
  }

  /*buttons*/
  #search_form > div.basic > table > tbody > tr > td.submitButtons {
    display: table-cell;
    width: auto;
    min-width: 200px;
  }

  /*help*/

}

@media only screen and (max-width: 959px) {
  table.mceLayout {
    width: 100%;
  }

  textarea.tinyMCE {
    width: 100%;
  }

  .mceToolbar td {
    display: table-row;
    float: left;
  }

  .mceToolbar td:nth-of-type(11) {
    clear: left;
  }

  table.mceLayout {
    overflow: scroll;
    width: 90%;
  }

  textarea.richEditor {
    overflow: scroll;
    width: 90%;
  }

  .mceToolbar td {
    display: table-cell;
    float: none;
  }

  .mceToolbar td:nth-of-type(11) {
    clear: none;
  }

  .defaultSkin .mceToolbar {
    height: auto;
  }
}

@media only screen and (min-device-width: 480px) and (max-device-width: 980px) {
  .detail table {
    display: block;
    background: none;
  }

  .detail thead {
    display: block;
    background: none;
  }

  .detail tbody {
    display: block;
    background: none;
  }

  .detail th {
    display: block;
    background: none;
  }

  .detail td {
    display: block;
    background: none;
  }

  .detail tr {
    display: block;
    background: none;
  }

  .detail tr {
    background: none;
    border: none;
  }

  .detail tr td[scope="col"] {
    background: none;
    border: none;
  }

  .table > thead > tr > th {
    background: none;
    border: none;
  }

  .table > tbody > tr > th {
    background: none;
    border: none;
  }

  .table > tfoot > tr > th {
    background: none;
    border: none;
  }

  .table > thead > tr > td {
    background: none;
    border: none;
  }

  .table > tbody > tr > td {
    background: none;
    border: none;
  }

  .table > tfoot > tr > td {
    background: none;
    border: none;
  }

  .detail tr td {
    background: none;
    border: none;
  }

  .detail table {
    background: none;
    border: none;
  }

  table.detail {
    background: none;
    border: none;
  }

  .detail h4 {
    font-size: 1em;
    background: #eeeeee;
    padding: 8px;
    margin: 10px 0 0 0;
    border: 1px solid #cccccc;
  }

  .detail508 tr td[scope="col"],
  .edit tr td[scope="col"] {
    font-weight: bold;
    margin: 0;
    text-align: left;
    max-width: 10%;
  }

  .detail tr {
    border-bottom: 1px solid #cccccc;
  }

  .detail tr:last-child {
    border: none;
  }

  .detail td {
    display: inline-block;
    font-size: 1em;
    padding: 0;
    margin: 0 5px 0 25px;
    border: none;
    width: auto;
    min-width: 35%;
  }

  #DEFAULT td {
    display: inline-block;
    font-size: 1em;
    padding: 0;
    margin: 0 5px 0 25px;
    border: none;
    width: auto;
    min-width: 35%;
  }

}

@media (min-width: 980px) {
  #dialog1_c {
    margin-top: 100px;
    margin-left: 40%;
  }

  #dlg {
    left: 40%;
  }

  #dlg_c {
    left: 50%;
  }

}

@media (max-width: 1023px) {
  .quickcreate {
    padding: 5px 7px 5px 7px;
    margin: 0;
  }
}

@media (min-width: 1024px) {

  form[name="wizform"] div.wizard-unique-elem {
    width: 1000px;
  }
}

@media (min-width: 1280px) {
  #cal-edit {
    margin: 0 0 0 200px;
  }

}

@media (max-width: 1360px) {
  #dlg {
    top: 50px;
  }

  #dlg .bd {
    overflow-y: scroll;
    max-height: 500px;
  }
}

@media (max-width: 1399px) {
  /* TipTip CSS - Version 1.2 */
  #tiptip_holder {
    display: none;
    position: absolute;
    top: 0;
    left: 0;
    z-index: 99999;
  }

  #tiptip_holder.tip_top {
    padding-bottom: 5px;
  }

  #tiptip_holder.tip_bottom {
    padding-top: 5px;
  }

  #tiptip_holder.tip_right {
    padding-left: 5px;
  }

  #tiptip_holder.tip_left {
    padding-right: 5px;
  }

  #tiptip_content {
    font-size: 11px;
    background-color: rgba(25, 25, 25, 0.92);
    background-color: rgb(25, 25, 25);
    background-image: -webkit-gradient(linear, 0% 0%, 0% 100%, from(transparent), to(#000));
    box-shadow: 0 0 3px #555;
    color: #fff;
    padding: 4px 8px;
    border: 1px solid rgba(255, 255, 255, 0.25);
    border-radius: 3px;
    text-shadow: 0 0 2px #000;
    -webkit-border-radius: 3px;
    -moz-border-radius: 3px;
    -webkit-box-shadow: 0 0 3px #555;
    -moz-box-shadow: 0 0 3px #555;
  }

  #tiptip_arrow {
    position: absolute;
    border-width: 6px;
    border-color: transparent;
    border-style: solid;
    width: 0;
    height: 0;
  }

  #tiptip_arrow_inner {
    position: absolute;
    border-width: 6px;
    border-color: transparent;
    border-style: solid;
    width: 0;
    height: 0;
  }

  #tiptip_holder.tip_top #tiptip_arrow {
    border-top-color: #fff;
    border-top-color: rgba(255, 255, 255, 0.35);
  }

  #tiptip_holder.tip_bottom #tiptip_arrow {
    border-bottom-color: #fff;
    border-bottom-color: rgba(255, 255, 255, 0.35);
  }

  #tiptip_holder.tip_right #tiptip_arrow {
    border-right-color: #fff;
    border-right-color: rgba(255, 255, 255, 0.35);
  }

  #tiptip_holder.tip_left #tiptip_arrow {
    border-left-color: #fff;
    border-left-color: rgba(255, 255, 255, 0.35);
  }

  #tiptip_holder.tip_top #tiptip_arrow_inner {
    margin-top: -7px;
    margin-left: -6px;
    border-top-color: rgb(25, 25, 25);
    border-top-color: rgba(25, 25, 25, 0.92);
  }

  #tiptip_holder.tip_bottom #tiptip_arrow_inner {
    margin-top: -5px;
    margin-left: -6px;
    border-bottom-color: rgb(25, 25, 25);
    border-bottom-color: rgba(25, 25, 25, 0.92);
  }

  #tiptip_holder.tip_right #tiptip_arrow_inner {
    margin-top: -6px;
    margin-left: -5px;
    border-right-color: rgb(25, 25, 25);
    border-right-color: rgba(25, 25, 25, 0.92);
  }

  #tiptip_holder.tip_left #tiptip_arrow_inner {
    margin-top: -6px;
    margin-left: -7px;
    border-left-color: rgb(25, 25, 25);
    border-left-color: rgba(25, 25, 25, 0.92);
  }

  /* Webkit Hacks  */
  @media screen and (-webkit-min-device-pixel-ratio: 0) {
    #tiptip_content {
      background-color: rgba(45, 45, 45, 0.88);
      padding: 4px 8px 5px 8px;
    }

    #tiptip_holder.tip_bottom #tiptip_arrow_inner {
      border-bottom-color: rgba(45, 45, 45, 0.88);
    }

    #tiptip_holder.tip_top #tiptip_arrow_inner {
      border-top-color: rgba(20, 20, 20, 0.92);
    }
  }
}

table tr#delegates_search {
  background: #FAFAFA;
}

/* align quote lines */

@media (max-width: 1700px) {
  table#lineItems table tr td table tbody tr td span.hidden.alignedLabel {
    display: inline;
  }
}

/* popup in studio */
.masked .yui-simple-dialog {
  // Overridding inline style
  z-index: 100000!important;
}

/* popup dialog on home page */

body.yui-skin-sam.masked .yui-panel-container.yui-dialog.yui-simple-dialog.shadow#dlg_c {
  top: 100px;
  padding: 20px;
  width: 100%;
  z-index: 103100;
}

body.yui-skin-sam.masked .yui-panel-container.yui-dialog.yui-simple-dialog.shadow[id="container_pbss_date_start_trigger_c"] {
  z-index: 103200;
}

body.yui-skin-sam.masked .yui-panel-container.yui-dialog.yui-simple-dialog.shadow[id="container_pbss_date_end_trigger_c"] {
  z-index: 103200;
}

body.yui-skin-sam.masked .yui-panel-container.yui-dialog.yui-simple-dialog.shadow[id="container_mypbss_date_start_trigger_c"] {
  z-index: 103200;
}


body.yui-skin-sam.masked .yui-panel-container.yui-dialog.yui-simple-dialog.shadow[id="container_mypbss_date_end_trigger_c"] {
  z-index: 103200;
}

//

@media(max-width: 750px) {

  #EditView table.dcQuickEdit {
    display: block;
    float: left;
  }

  #EditView table.dcQuickEdit tr {
    display: block;
    float: left;
  }

  #EditView table.dcQuickEdit tr td {
    display: block;
    float: left;
  }

  #EditView table.dcQuickEdit tr td[align="right"] table {
    display: block;
    float: left;
  }

  #EditView table.dcQuickEdit tr td[align="right"] table tr {
    display: block;
    float: left;
  }

  #EditView table.dcQuickEdit tr td[align="right"] table tr td.paginationWrapper {
    display: block;
    float: left;
  }

  #EditView table.dcQuickEdit tr td[align="right"] table tr td.paginationWrapper span.pagination {
    float: right;
  }

}

/* edit form */

div.content div.pagecontent form#EditView div.edit.view table tbody tr td {
  padding-top: 5px;
  padding-bottom: 5px;
}

div.content div.pagecontent form#EditView div.edit.view table tbody tr td span {
  display: block;
  float: none;
}

div.content div.pagecontent form#EditView div.edit.view table tbody tr td span input[type="text"] {
  width: 90%;
}

div.content div.pagecontent form#EditView div.edit.view table tbody tr td span input[name="filter_domain"] {
  width: 90%;
}

div.content div.pagecontent form#EditView div.edit.view table tbody tr td span input[name="email_num_autoreplies_24_hours"] {
  width: 90%;
}

div.content div.pagecontent form#EditView div.edit.view table tbody tr td span input[type="text"][name="mailbox"]#mailbox {
  width: 70%;
}

div.content div.pagecontent form#EditView div.edit.view table tbody tr td span input[type="text"][name="trashFolder"]#trashFolder {
  width: 70%;
}

div.content div.pagecontent form#EditView div.edit.view table tbody tr td span input[type="text"][name="sentFolder"]#sentFolder {
  width: 70%;
}

div.content div.pagecontent form#EditView div.edit.view table tbody tr td span input[type="button"]#subscribeFolderButton.button {
  width: 18%;
  min-width: 71px;
}

div.content div.pagecontent form#EditView div.edit.view table tbody tr td span input[type="button"]#trashFolderButton.button {
  width: 18%;
  min-width: 71px;
}

div.content div.pagecontent form#EditView div.edit.view table tbody tr td span input[type="button"]#sentFolderButton.button {
  width: 18%;
  min-width: 71px;
}

div.content div.pagecontent form#EditView div.edit.view table tbody tr td span input.button {
  color: white;
}

div.content div.pagecontent form#EditView div.edit.view table tbody tr td select {
  border: 3px solid #A5E8D6;
}

div.content div.pagecontent form#EditView div.edit.view table tbody tr td span input[name="from_name"]#from_name {
  width: 80%;
}

div.content div.pagecontent form#EditView div.edit.view table tbody tr td span input[name="from_addr"]#from_addr {
  width: 80%;
}

div.content div.pagecontent form#EditView div.edit.view table tbody tr td input[name="reply_to_name"] {
  width: 80%;
}

div.content div.pagecontent form#EditView div.edit.view table tbody tr td input[name="reply_to_addr"] {
  width: 80%;
}

@media (max-width: 767px) {
  div.content div.pagecontent form#EditView div.edit.view table tbody tr {
    padding: 0;
    border: none;
  }

  div.content div.pagecontent form#EditView div.edit.view table tbody tr td {
    height: 60px;
  }

  div.content div.pagecontent form#EditView div.edit.view table tbody tr td[scope="row"] {
    display: block;
    float: left;
    width: 28%;
  }

  div.content div.pagecontent form#EditView div.edit.view table tbody tr td span {
    display: block;
    float: left;
    line-height: 16px;
    width: 72%;
    white-space: initial;
  }

  div.content div.pagecontent form#EditView div.edit.view table tbody tr td span input[type="text"] {
    width: 96%;
  }

  div.content div.pagecontent form#EditView div.edit.view table tbody tr td span input[name="filter_domain"] {
    width: 96%;
  }

  div.content div.pagecontent form#EditView div.edit.view table tbody tr td span input[name="email_num_autoreplies_24_hours"] {
    width: 96%;
  }

  div.content div.pagecontent form#EditView div.edit.view table tbody tr td input[name="reply_to_name"] {
    width: 58%;
  }

  div.content div.pagecontent form#EditView div.edit.view table tbody tr td input[name="reply_to_addr"] {
    width: 58%;
  }

  div.content div.pagecontent form#EditView div.edit.view table tbody tr th h4 {
    background-color: #FEFEFE;
    border: none;
  }
}

@media (max-width: 600px) {
  div.content div.pagecontent form#EditView div.edit.view table {
    clear: both;
  }

  div.content div.pagecontent form#EditView div.edit.view table tbody tr td {
    padding: 15px 0 5px 0;
    width: 100%;
    height: initial;
  }

  div.content div.pagecontent form#EditView div.edit.view table tbody tr td[scope="row"] {
    padding: 15px 0 5px 0;
    width: 100%;
    height: initial;
  }

  div.content div.pagecontent form#EditView div.edit.view table tbody tr td span {
    width: 100%;
  }
}

@media (max-width: 380px) {
  div.content div.pagecontent form#EditView div.edit.view table tbody tr td span input {
    font-size: 12px;
    line-height: initial;
    height: 40px;
    min-height: 40px;
  }

  div.content div.pagecontent form#EditView div.edit.view table tbody tr td span select {
    font-size: 12px;
    line-height: initial;
    height: 40px;
    min-height: 40px;
  }


  div.content div.pagecontent form#EditView div.edit.view table tbody tr td input[name="reply_to_name"] {
    font-size: 12px;
    line-height: initial;
    height: 40px;
    min-height: 40px;
  }

  div.content div.pagecontent form#EditView div.edit.view table tbody tr td input[name="reply_to_addr"] {
    font-size: 12px;
    line-height: initial;
    height: 40px;
    min-height: 40px;
  }

  div.content div.pagecontent form#EditView table tbody tr td {
    display: block;
    float: left;
  }

  div.content div.pagecontent form#EditView div.edit.view table tbody tr td {
    padding: 0 0 15px 0;
    width: 100%;
    height: initial;
  }

  div.content div.pagecontent form#EditView div.edit.view table tbody tr td[scope="row"] {
    padding: 0 0 15px 0;
    width: 100%;
    height: initial;
  }
}
<|MERGE_RESOLUTION|>--- conflicted
+++ resolved
@@ -563,12 +563,8 @@
   font-size: 14px;
   font-weight: 700;
   color: $main-font-color;
-<<<<<<< HEAD
-  padding: 0 0 0 8px;
-=======
   padding: 0;
   line-height: 48px;
->>>>>>> 8d96b510
   text-align: left;
   vertical-align: baseline;
   white-space: pre-wrap;
